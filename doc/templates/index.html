--- conflicted
+++ resolved
@@ -206,8 +206,8 @@
       <div class="col-md-4">
         <h4 class="sk-landing-call-header">News</h4>
         <ul class="sk-landing-call-list list-unstyled">
-<<<<<<< HEAD
-          <li><strong>On-going development:</strong> <a href="whats_new/v1.5.html#version-1-5-0">scikit-learn 1.5 (Changelog)</a>.</li>
+          <li><strong>On-going development:</strong> <a href="whats_new/v1.6.html#version-1-6-0">scikit-learn 1.6 (Changelog)</a>.</li>
+          <li><strong>May 2024.</strong> scikit-learn 1.5.0 is available for download (<a href="whats_new/v1.5.html#version-1-5-0">Changelog</a>).</li>
           <li><strong>April 2024.</strong> scikit-learn 1.4.2 is available for download (<a href="whats_new/v1.4.html#version-1-4-2">Changelog</a>).</li>
           <li><strong>February 2024.</strong> scikit-learn 1.4.1.post1 is available for download (<a href="whats_new/v1.4.html#version-1-4-1-post1">Changelog</a>).</li>
           <li><strong>January 2024.</strong> scikit-learn 1.4.0 is available for download (<a href="whats_new/v1.4.html#version-1-4-0">Changelog</a>).</li>
@@ -215,22 +215,6 @@
           <li><strong>September 2023.</strong> scikit-learn 1.3.1 is available for download (<a href="whats_new/v1.3.html#version-1-3-1">Changelog</a>).</li>
           <li><strong>June 2023.</strong> scikit-learn 1.3.0 is available for download (<a href="whats_new/v1.3.html#version-1-3-0">Changelog</a>).</li>
           <li><strong>All releases:</strong> <a href="https://scikit-learn.org/dev/whats_new.html"><strong>What's new</strong> (Changelog)</a>.</li>
-=======
-        <li><strong>On-going development:</strong>
-        <a href="whats_new/v1.6.html#version-1-6-0">scikit-learn 1.6 (Changelog)</a>
-        </li>
-        <li><strong>May 2024.</strong> scikit-learn 1.5.0 is available for download (<a href="whats_new/v1.5.html#version-1-5-0">Changelog</a>).
-        </li>
-        <li><strong>April 2024.</strong> scikit-learn 1.4.2 is available for download (<a href="whats_new/v1.4.html#version-1-4-2">Changelog</a>).
-        </li>
-        <li><strong>February 2024.</strong> scikit-learn 1.4.1.post1 is available for download (<a href="whats_new/v1.4.html#version-1-4-1-post1">Changelog</a>).
-        </li>
-        <li><strong>January 2024.</strong> scikit-learn 1.4.0 is available for download (<a href="whats_new/v1.4.html#version-1-4-0">Changelog</a>).
-        </li>
-        <li><strong>All releases:</strong>
-        <a href="https://scikit-learn.org/dev/whats_new.html"><strong>What's new</strong> (Changelog)</a>
-        </li>
->>>>>>> 5a6ad819
         </ul>
       </div>
       <!-- Community -->
