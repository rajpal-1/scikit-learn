{% extends "layout.html" %}
{% set title = 'scikit-learn: machine learning in Python' %}

{% if is_devrelease|tobool %}
  {%- set contributing_link = pathto("developers/contributing") %}
  {%- set contributing_attrs = "" %}
{%- else %}
  {%- set contributing_link = "https://scikit-learn.org/dev/developers/contributing.html" %}
  {%- set contributing_attrs = 'target="_blank" rel="noopener noreferrer"' %}
{%- endif %}

{%- import "static/webpack-macros.html" as _webpack with context %}

{% block docs_navbar %}
{{ super() }}

<div class="container-fluid sk-landing-top-bar py-4">
  <div class="container sk-landing-container">
    <div class="row">
      <div class="col-md-6 mb-3 mb-md-0">
        <h1 class="sk-landing-header font-monospace">scikit-learn</h1>
        <h4 class="sk-landing-subheader fst-italic mb-3">Machine Learning in Python</h4>
        <a class="btn sk-btn-orange mb-1" href="{{ pathto('getting_started') }}" role="button">Getting Started</a>
        <a class="btn sk-btn-orange mb-1" href="{{ pathto(release_highlights) }}" role="button">Release Highlights for {{ release_highlights_version }}</a>
      </div>
      <div class="col-md-6 d-flex">
        <ul class="sk-landing-header-body">
          <li>Simple and efficient tools for predictive data analysis</li>
          <li>Accessible to everybody, and reusable in various contexts</li>
          <li>Built on NumPy, SciPy, and matplotlib</li>
          <li>Open source, commercially usable - BSD license</li>
        </ul>
      </div>
    </div>
  </div>
</div>

{% endblock docs_navbar %}

{% block docs_main %}

<div class="container sk-landing-container pt-3 sk-landing-body" role="main">
  <div class="row no-gutters">
    <!-- Classification -->
    <div class="col-md-4 mb-3 px-md-2 sk-px-xl-4">
      <div class="card h-100" sk-align-group="1">
        <div class="card-body">
          <h4 class="sk-card-title card-title sk-vert-align" sk-align-name="title">
            <a href="supervised_learning.html">Classification</a>
          </h4>
          <p class="sk-vert-align" sk-align-name="desc">Identifying which category an object belongs to.</p>
          <p>
            <strong>Applications:</strong> Spam detection, image recognition.</br>
            <strong>Algorithms:</strong>
            <a href="modules/ensemble.html#histogram-based-gradient-boosting">Gradient boosting</a>,
            <a href="modules/neighbors.html#classification">nearest neighbors</a>,
            <a href="modules/ensemble.html#forest">random forest</a>,
            <a href="modules/linear_model.html#logistic-regression">logistic regression</a>,
            and <a href="supervised_learning.html">more...</a>
          </p>
        </div>
        <div class="sk-card-img-container overflow-hidden mx-2 flex-fill">
          <a href="auto_examples/classification/plot_classifier_comparison.html" aria-label="Classification">
            <img src="_images/sphx_glr_plot_classifier_comparison_001_carousel.png" alt="Classifier comparison">
          </a>
        </div>
        <a href="auto_examples/classification/index.html" class="sk-btn-cyan btn" role="button">Examples</a>
      </div>
    </div>
    <!-- Regression -->
    <div class="col-md-4 mb-3 px-md-2 sk-px-xl-4">
      <div class="card h-100" sk-align-group="1">
        <div class="card-body">
          <h4 class="sk-card-title card-title sk-vert-align" sk-align-name="title">
            <a href="supervised_learning.html">Regression</a>
          </h4>
          <p class="sk-vert-align" sk-align-name="desc">Predicting a continuous-valued attribute associated with an object.</p>
          <p>
            <strong>Applications:</strong> Drug response, stock prices.</br>
            <strong>Algorithms:</strong>
            <a href="modules/ensemble.html#histogram-based-gradient-boosting">Gradient boosting</a>,
            <a href="modules/neighbors.html#regression">nearest neighbors</a>,
            <a href="modules/ensemble.html#forest">random forest</a>,
            <a href="modules/linear_model.html#ridge-regression-and-classification">ridge</a>,
            and <a href="supervised_learning.html">more...</a>
          </p>
        </div>
        <div class="sk-card-img-container overflow-hidden mx-2 flex-fill">
          <a href="auto_examples/ensemble/plot_hgbt_regression.html" aria-label="Regression">
            <img src="_images/sphx_glr_plot_hgbt_regression_002.png" alt="Decision Tree Regression with HGBT">
          </a>
        </div>
        <a href="auto_examples/index.html" class="sk-btn-cyan btn" role="button">Examples</a>
      </div>
    </div>
    <!-- Clustering -->
    <div class="col-md-4 mb-3 px-md-2 sk-px-xl-4">
      <div class="card h-100" sk-align-group="1">
        <div class="card-body">
          <h4 class="sk-card-title card-title sk-vert-align" sk-align-name="title">
            <a href="modules/clustering.html">Clustering</a>
          </h4>
          <p class="sk-vert-align" sk-align-name="desc">Automatic grouping of similar objects into sets.</p>
          <p>
            <strong>Applications:</strong> Customer segmentation, grouping experiment outcomes.</br>
            <strong>Algorithms:</strong>
            <a href="modules/clustering.html#k-means">k-Means</a>,
            <a href="modules/clustering.html#hdbscan">HDBSCAN</a>,
            <a href="modules/clustering.html#hierarchical-clustering">hierarchical clustering</a>,
            and <a href="modules/clustering.html">more...</a>
          </p>
        </div>
        <div class="sk-card-img-container overflow-hidden mx-2 flex-fill">
          <a href="auto_examples/cluster/plot_kmeans_digits.html" aria-label="Clustering">
            <img src="_images/sphx_glr_plot_kmeans_digits_thumb.png" alt="A demo of K-Means clustering on the handwritten digits data">
          </a>
        </div>
        <a href="auto_examples/cluster/index.html" class="sk-btn-cyan btn" role="button">Examples</a>
      </div>
    </div>
    <!-- Dimensionality reduction -->
    <div class="col-md-4 mb-3 px-md-2 sk-px-xl-4">
      <div class="card h-100" sk-align-group="2">
        <div class="card-body">
          <h4 class="sk-card-title card-title sk-vert-align" sk-align-name="title">
            <a href="modules/decomposition.html">Dimensionality reduction</a>
          </h4>
          <p class="sk-vert-align" sk-align-name="desc">Reducing the number of random variables to consider.</p>
          <p>
            <strong>Applications:</strong> Visualization, increased efficiency.</br>
            <strong>Algorithms:</strong>
            <a href="modules/decomposition.html#pca">PCA</a>,
            <a href="modules/feature_selection.html#feature-selection">feature selection</a>,
            <a href="modules/decomposition.html#nmf">non-negative matrix factorization</a>,
            and <a href="modules/decomposition.html">more...</a>
          </p>
        </div>
        <div class="sk-card-img-container overflow-hidden mx-2 flex-fill">
          <a href="auto_examples/decomposition/plot_pca_iris.html" aria-label="Dimensionality reduction">
            <img src="_images/sphx_glr_plot_pca_iris_thumb.png" alt="PCA example with Iris Data-set">
          </a>
        </div>
        <a href="auto_examples/decomposition/index.html" class="sk-btn-cyan btn" role="button">Examples</a>
      </div>
    </div>
    <!-- Model selection -->
    <div class="col-md-4 mb-3 px-md-2 sk-px-xl-4">
      <div class="card h-100" sk-align-group="2">
        <div class="card-body">
          <h4 class="sk-card-title card-title sk-vert-align" sk-align-name="title">
            <a href="model_selection.html">Model selection</a>
          </h4>
          <p class="sk-vert-align" sk-align-name="desc">Comparing, validating and choosing parameters and models.</p>
          <p>
            <strong>Applications:</strong> Improved accuracy via parameter tuning.</br>
            <strong>Algorithms:</strong>
            <a href="modules/grid_search.html">Grid search</a>,
            <a href="modules/cross_validation.html">cross validation</a>,
            <a href="modules/model_evaluation.html">metrics</a>,
            and <a href="model_selection.html">more...</a>
          </p>
        </div>
        <div class="sk-card-img-container overflow-hidden mx-2 flex-fill">
          <a href="auto_examples/model_selection/plot_multi_metric_evaluation.html" aria-label="Model selection">
            <img src="_images/sphx_glr_plot_multi_metric_evaluation_thumb.png" alt="Demonstration of multi-metric evaluation on cross_val_score and GridSearchCV">
          </a>
        </div>
        <a href="auto_examples/model_selection/index.html" class="sk-btn-cyan btn" role="button">Examples</a>
      </div>
    </div>
    <!-- Preprocessing -->
    <div class="col-md-4 mb-3 px-md-2 sk-px-xl-4">
      <div class="card h-100" sk-align-group="2">
        <div class="card-body">
          <h4 class="sk-card-title card-title sk-vert-align" sk-align-name="title">
            <a href="modules/preprocessing.html">Preprocessing</a>
          </h4>
          <p class="sk-vert-align" sk-align-name="desc">Feature extraction and normalization.</p>
          <p>
            <strong>Applications:</strong> Transforming input data such as text for use with machine learning algorithms.</br>
            <strong>Algorithms:</strong>
            <a href="modules/preprocessing.html">Preprocessing</a>,
            <a href="modules/feature_extraction.html">feature extraction</a>,
            and <a href="modules/preprocessing.html">more...</a>
          </p>
        </div>
        <div class="sk-card-img-container overflow-hidden mx-2 flex-fill">
          <a href="auto_examples/preprocessing/plot_discretization_strategies.html" aria-label="Preprocessing">
            <img src="_images/sphx_glr_plot_discretization_strategies_thumb.png" alt="Demonstrating the different strategies of KBinsDiscretizer">
          </a>
        </div>
        <a href="auto_examples/preprocessing/index.html" class="sk-btn-cyan btn" role="button">Examples</a>
      </div>
    </div>
  </div>
</div>

{% endblock docs_main %}

{% block footer %}

<div class="container-fluid sk-landing-more-info py-3">
  <div class="container sk-landing-container bd-page-width">
    <div class="row">
      <!-- News -->
      <div class="col-md-4">
        <h4 class="sk-landing-call-header">News</h4>
        <ul class="sk-landing-call-list list-unstyled">
          <li><strong>On-going development:</strong> scikit-learn 1.5 (<a href="whats_new/v1.5.html#version-1-5-0">Changelog</a>).</li>
          <li><strong>February 2024.</strong> scikit-learn 1.4.1 is available for download (<a href="whats_new/v1.4.html#version-1-4-1">Changelog</a>).</li>
          <li><strong>January 2024.</strong> scikit-learn 1.4.0 is available for download (<a href="whats_new/v1.4.html#version-1-4-0">Changelog</a>).</li>
          <li><strong>October 2023.</strong> scikit-learn 1.3.2 is available for download (<a href="whats_new/v1.3.html#version-1-3-2">Changelog</a>).</li>
          <li><strong>September 2023.</strong> scikit-learn 1.3.1 is available for download (<a href="whats_new/v1.3.html#version-1-3-1">Changelog</a>).</li>
          <li><strong>June 2023.</strong> scikit-learn 1.3.0 is available for download (<a href="whats_new/v1.3.html#version-1-3-0">Changelog</a>).</li>
          <li><strong>All releases:</strong> <a href="https://scikit-learn.org/dev/whats_new.html"><strong>What's new</strong> (Changelog)</a>.</li>
        </ul>
      </div>
      <!-- Community -->
      <div class="col-md-4">
        <h4 class="sk-landing-call-header">Community</h4>
        <ul class="sk-landing-call-list list-unstyled">
<<<<<<< HEAD
          <li><strong>About us:</strong> See <a href="about.html#people">authors</a> and <a href="{{ contributing_link }}" {{ contributing_attrs }}>contributing</a></li>
          <li><strong>More Machine Learning:</strong> Find <a href="related_projects.html">related projects</a></li>
          <li><strong>Questions?</strong> See <a href="faq.html">FAQ</a> and <a href="https://stackoverflow.com/questions/tagged/scikit-learn">stackoverflow</a></li>
          <li><strong>Subscribe to the</strong> <a href="https://mail.python.org/mailman/listinfo/scikit-learn">mailing list</a></li>
          <li><strong>Gitter:</strong> <a href="https://gitter.im/scikit-learn/scikit-learn">gitter.im/scikit-learn</a></li>
          <li><strong>Blog:</strong> <a href="https://blog.scikit-learn.org">blog.scikit-learn.org</a></li>
          <li><strong>Logos & Branding:</strong> <a href="https://github.com/scikit-learn/scikit-learn/tree/main/doc/logos">logos and branding</a></li>
          <li><strong>Calendar:</strong> <a href="https://blog.scikit-learn.org/calendar/">calendar</a></li>
          <li><strong>Twitter:</strong> <a href="https://twitter.com/scikit_learn">@scikit_learn</a></li>
          <li><strong>LinkedIn:</strong> <a href="https://www.linkedin.com/company/scikit-learn">linkedin/scikit-learn</a></li>
          <li><strong>YouTube:</strong> <a href="https://www.youtube.com/channel/UCJosFjYm0ZYVUARxuOZqnnw/playlists">youtube.com/scikit-learn</a></li>
          <li><strong>Facebook:</strong> <a href="https://www.facebook.com/scikitlearnofficial/">@scikitlearnofficial</a></li>
          <li><strong>Instagram:</strong> <a href="https://www.instagram.com/scikitlearnofficial/">@scikitlearnofficial</a></li>
          <li><strong>TikTok:</strong> <a href="https://www.tiktok.com/@scikit.learn">@scikit.learn</a></li>
          <li>Communication on all channels should respect <a href="https://www.python.org/psf/conduct/">PSF's code of conduct.</a></li>
=======
        <li><strong>About us:</strong> See <a href="about.html#people">authors</a> and <a href="{{ contributing_link }}" {{ contributing_attrs }}>contributing</a></li>
        <li><strong>More Machine Learning:</strong> Find <a href="related_projects.html">related projects</a></li>
        <li><strong>Questions?</strong> See <a href="faq.html">FAQ</a>, <a href="support.html">support</a>, and <a href="https://stackoverflow.com/questions/tagged/scikit-learn">stackoverflow</a></li>
        <li><strong>Subscribe to the</strong> <a href="https://mail.python.org/mailman/listinfo/scikit-learn">mailing list</a></li>
        <li><strong>Blog:</strong> <a href="https://blog.scikit-learn.org">blog.scikit-learn.org</a></li>
        <li><strong>Logos & Branding:</strong> <a href="https://github.com/scikit-learn/scikit-learn/tree/main/doc/logos">logos and branding</a></li>
        <li><strong>Calendar:</strong> <a href="https://blog.scikit-learn.org/calendar/">calendar</a></li>
        <li><strong>Twitter:</strong> <a href="https://twitter.com/scikit_learn">@scikit_learn</a></li>
        <li><strong>LinkedIn:</strong> <a href="https://www.linkedin.com/company/scikit-learn">linkedin/scikit-learn</a></li>
        <li><strong>YouTube:</strong> <a href="https://www.youtube.com/channel/UCJosFjYm0ZYVUARxuOZqnnw/playlists">youtube.com/scikit-learn</a></li>
        <li><strong>Facebook:</strong> <a href="https://www.facebook.com/scikitlearnofficial/">@scikitlearnofficial</a></li>
        <li><strong>Instagram:</strong> <a href="https://www.instagram.com/scikitlearnofficial/">@scikitlearnofficial</a></li>
        <li><strong>TikTok:</strong> <a href="https://www.tiktok.com/@scikit.learn">@scikit.learn</a></li>
        <li><strong>Mastodon:</strong> <a href="https://mastodon.social/@sklearn@fosstodon.org">@sklearn</a></li>
        <li><strong>Discord:</strong> <a href="https://discord.gg/h9qyrK8Jc8">@scikit-learn</a></li>
        <li>Communication on all channels should respect <a href="https://www.python.org/psf/conduct/">PSF's code of conduct.</a></li>
>>>>>>> 9d850520
        </ul>
        <p>
          <a class="btn sk-btn-orange mb-1" href="https://numfocus.org/donate-to-scikit-learn">Help us, <strong>donate!</strong></a>
          <a class="btn sk-btn-orange mb-1" href="about.html#citing-scikit-learn"><strong>Cite us!</strong></a>
        </p>
      </div>
      <!--Testimonials -->
      <div class="col-md-4">
        <h4 class="sk-landing-call-header">Who uses scikit-learn?</h4>
        <div id="skWhoUsesCarousel" class="carousel slide sk-who-uses-carousel" data-bs-ride="carousel" data-bs-interval="5000">
          <div class="carousel-inner">
            <div class="carousel-item active">
              <img class="d-block mx-auto img-thumbnail" src="_images/inria.png" alt="inria">
              <em>"We use scikit-learn to support leading-edge basic research [...]"</em>
            </div>
            <div class="carousel-item">
              <img class="d-block mx-auto img-thumbnail" src="_images/spotify.png" alt="spotify">
              <em>"I think it's the most well-designed ML package I've seen so far."</em>
            </div>
            <div class="carousel-item">
              <img class="d-block mx-auto img-thumbnail" src="_images/change-logo.png" alt="change-logo">
              <em>"scikit-learn's ease-of-use, performance and overall variety of algorithms implemented has proved invaluable [...]"</em>
            </div>
            <div class="carousel-item">
              <img class="d-block mx-auto img-thumbnail" src="_images/telecomparistech.jpg" alt="telecomparistech">
              <em>"The great benefit of scikit-learn is its fast learning curve [...]"</em>
            </div>
            <div class="carousel-item">
              <img class="d-block mx-auto img-thumbnail" src="_images/aweber.png" alt="aweber">
              <em>"It allows us to do AWesome stuff we would not otherwise accomplish."</em>
            </div>
            <div class="carousel-item">
              <img class="d-block mx-auto img-thumbnail" src="_images/yhat.png" alt="yhat">
              <em>"scikit-learn makes doing advanced analysis in Python accessible to anyone."</em>
            </div>
          </div>
        </div>
        <p class="sk-more-testimonials">
          <a href="testimonials/testimonials.html">More testimonials...</a>
        </p>
      </div>
    </div>
  </div>
</div>

<div class="container-fluid sk-landing-footer py-3">
  <div class="container sk-landing-container">
    <a class="sk-footer-funding-link" href="about.html#funding">
      <div class="text-center">
        <p class="mt-2 sk-footer-funding-text">
          scikit-learn development and maintenance are financially supported by
        </p>
        <div class="sk-footer-funding-logos">
          <img src="_static/probabl.png" title="Probabl">
          <img src="_static/inria-small.png" title="INRIA">
          <img src="_static/chanel-small.png" title="Chanel">
          <img src="_static/axa-small.png" title="AXA Assurances">
          <img src="_static/bnp-small.png" title="BNP Paris Bas Cardif">
          <img src="_static/microsoft-small.png" title="Microsoft">
          <img src="_static/dataiku-small.png" title="Dataiku">
          <img src="_static/huggingface_logo-noborder.png" title="Hugging Face">
          <img src="_static/nvidia-small.png" title="Nvidia">
          <img src="_static/quansight-labs-small.png" title="Quansight Labs">
        </div>
      </div>
    </a>
  </div>
</div>

{% endblock footer %}

{%- block scripts_end %}
{{ _webpack.body_post() }}
{%- endblock scripts_end %}<|MERGE_RESOLUTION|>--- conflicted
+++ resolved
@@ -219,12 +219,10 @@
       <div class="col-md-4">
         <h4 class="sk-landing-call-header">Community</h4>
         <ul class="sk-landing-call-list list-unstyled">
-<<<<<<< HEAD
           <li><strong>About us:</strong> See <a href="about.html#people">authors</a> and <a href="{{ contributing_link }}" {{ contributing_attrs }}>contributing</a></li>
           <li><strong>More Machine Learning:</strong> Find <a href="related_projects.html">related projects</a></li>
-          <li><strong>Questions?</strong> See <a href="faq.html">FAQ</a> and <a href="https://stackoverflow.com/questions/tagged/scikit-learn">stackoverflow</a></li>
+          <li><strong>Questions?</strong> See <a href="faq.html">FAQ</a>, <a href="support.html">support</a>, and <a href="https://stackoverflow.com/questions/tagged/scikit-learn">stackoverflow</a></li>
           <li><strong>Subscribe to the</strong> <a href="https://mail.python.org/mailman/listinfo/scikit-learn">mailing list</a></li>
-          <li><strong>Gitter:</strong> <a href="https://gitter.im/scikit-learn/scikit-learn">gitter.im/scikit-learn</a></li>
           <li><strong>Blog:</strong> <a href="https://blog.scikit-learn.org">blog.scikit-learn.org</a></li>
           <li><strong>Logos & Branding:</strong> <a href="https://github.com/scikit-learn/scikit-learn/tree/main/doc/logos">logos and branding</a></li>
           <li><strong>Calendar:</strong> <a href="https://blog.scikit-learn.org/calendar/">calendar</a></li>
@@ -234,25 +232,9 @@
           <li><strong>Facebook:</strong> <a href="https://www.facebook.com/scikitlearnofficial/">@scikitlearnofficial</a></li>
           <li><strong>Instagram:</strong> <a href="https://www.instagram.com/scikitlearnofficial/">@scikitlearnofficial</a></li>
           <li><strong>TikTok:</strong> <a href="https://www.tiktok.com/@scikit.learn">@scikit.learn</a></li>
+          <li><strong>Mastodon:</strong> <a href="https://mastodon.social/@sklearn@fosstodon.org">@sklearn</a></li>
+          <li><strong>Discord:</strong> <a href="https://discord.gg/h9qyrK8Jc8">@scikit-learn</a></li>
           <li>Communication on all channels should respect <a href="https://www.python.org/psf/conduct/">PSF's code of conduct.</a></li>
-=======
-        <li><strong>About us:</strong> See <a href="about.html#people">authors</a> and <a href="{{ contributing_link }}" {{ contributing_attrs }}>contributing</a></li>
-        <li><strong>More Machine Learning:</strong> Find <a href="related_projects.html">related projects</a></li>
-        <li><strong>Questions?</strong> See <a href="faq.html">FAQ</a>, <a href="support.html">support</a>, and <a href="https://stackoverflow.com/questions/tagged/scikit-learn">stackoverflow</a></li>
-        <li><strong>Subscribe to the</strong> <a href="https://mail.python.org/mailman/listinfo/scikit-learn">mailing list</a></li>
-        <li><strong>Blog:</strong> <a href="https://blog.scikit-learn.org">blog.scikit-learn.org</a></li>
-        <li><strong>Logos & Branding:</strong> <a href="https://github.com/scikit-learn/scikit-learn/tree/main/doc/logos">logos and branding</a></li>
-        <li><strong>Calendar:</strong> <a href="https://blog.scikit-learn.org/calendar/">calendar</a></li>
-        <li><strong>Twitter:</strong> <a href="https://twitter.com/scikit_learn">@scikit_learn</a></li>
-        <li><strong>LinkedIn:</strong> <a href="https://www.linkedin.com/company/scikit-learn">linkedin/scikit-learn</a></li>
-        <li><strong>YouTube:</strong> <a href="https://www.youtube.com/channel/UCJosFjYm0ZYVUARxuOZqnnw/playlists">youtube.com/scikit-learn</a></li>
-        <li><strong>Facebook:</strong> <a href="https://www.facebook.com/scikitlearnofficial/">@scikitlearnofficial</a></li>
-        <li><strong>Instagram:</strong> <a href="https://www.instagram.com/scikitlearnofficial/">@scikitlearnofficial</a></li>
-        <li><strong>TikTok:</strong> <a href="https://www.tiktok.com/@scikit.learn">@scikit.learn</a></li>
-        <li><strong>Mastodon:</strong> <a href="https://mastodon.social/@sklearn@fosstodon.org">@sklearn</a></li>
-        <li><strong>Discord:</strong> <a href="https://discord.gg/h9qyrK8Jc8">@scikit-learn</a></li>
-        <li>Communication on all channels should respect <a href="https://www.python.org/psf/conduct/">PSF's code of conduct.</a></li>
->>>>>>> 9d850520
         </ul>
         <p>
           <a class="btn sk-btn-orange mb-1" href="https://numfocus.org/donate-to-scikit-learn">Help us, <strong>donate!</strong></a>
