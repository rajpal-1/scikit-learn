--- conflicted
+++ resolved
@@ -1049,12 +1049,8 @@
   color: #808080;
 }
 
-<<<<<<< HEAD
 div.testimonial p {
-  line-height: 1.5em;
-  font-size: 1.1em;
   color: #1c1c1c;
-  padding-left: 230px;
 }
 
 /* Installation quickstart */
@@ -1119,8 +1115,6 @@
   display: none;
 }
 
-=======
->>>>>>> 94366b83
 /* Algorithm cheet-sheet */
 
 div.sk-page-content img.map {
