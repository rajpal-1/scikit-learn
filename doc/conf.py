--- conflicted
+++ resolved
@@ -15,11 +15,7 @@
 from __future__ import print_function
 import sys
 import os
-<<<<<<< HEAD
 import warnings
-from sklearn.externals.six import u
-=======
->>>>>>> 29551291
 
 # If extensions (or modules to document with autodoc) are in another
 # directory, add these directories to sys.path here. If the directory
