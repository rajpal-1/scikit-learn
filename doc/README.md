--- conflicted
+++ resolved
@@ -1,50 +1,6 @@
 # Documentation for scikit-learn
 
 This directory contains the full manual and web site as displayed at
-<<<<<<< HEAD
-http://scikit-learn.org.
-
-## Building manually
-
-Building the website requires the sphinx, sphinx-gallery and matplotlib
-packages:
-
-    pip install sphinx numpydoc sphinx-gallery matplotlib
-
-It also requires having the version of scikit-learn installed that corresponds
-to the documentation, e.g.:
-
-    pip install --editable ..
-
-To generate the full web site, including the example gallery (this might take a
-while):
-
-    make html
-
-Or, if you'd rather not build the example gallery:
-
-    make html-noplot
-
-That should create all the doc in directory `_build/html`.  Set the environment
-variable `USE_MATHJAX=1` if you intend to view the documentation in an online
-setting.
-
-To build the PDF manual, run
-
-    make latexpdf
-
-Make sure you first have the correct version of scikit-learn
-
-## Hosting and automatic builds
-
-The website is hosted at github, but should rarely be updated manually
-by pushing to the https://github.com/scikit-learn/scikit-learn.github.io repository.
-
-Most updates can be made by pushing to master (for /dev) or a release branch
-like 0.99.X, from which Circle CI builds and uploads documentation. (See the
-Developer Documentation for further details.)
-=======
 http://scikit-learn.org. See
 http://scikit-learn.org/dev/developers/contributing.html#documentation for
-detailed information about the documentation. 
->>>>>>> e78263ff
+detailed information about the documentation. 