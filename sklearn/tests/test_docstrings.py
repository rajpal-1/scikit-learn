--- conflicted
+++ resolved
@@ -47,11 +47,6 @@
     "sklearn.metrics.pairwise.pairwise_distances_chunked",
     "sklearn.preprocessing._data.maxabs_scale",
     "sklearn.preprocessing._data.scale",
-<<<<<<< HEAD
-    "sklearn.random_projection.johnson_lindenstrauss_min_dim",
-=======
-    "sklearn.preprocessing._label.label_binarize",
->>>>>>> f0703535
     "sklearn.svm._bounds.l1_min_c",
     "sklearn.tree._export.plot_tree",
     "sklearn.utils.axis0_safe_slice",
