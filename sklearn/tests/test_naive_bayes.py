
import pickle
from io import BytesIO
import numpy as np
import scipy.sparse
import pytest

from sklearn.datasets import load_digits, load_iris

from sklearn.model_selection import train_test_split
from sklearn.model_selection import cross_val_score

from sklearn.utils.testing import assert_almost_equal
from sklearn.utils.testing import assert_array_equal
from sklearn.utils.testing import assert_array_almost_equal
from sklearn.utils.testing import assert_equal
from sklearn.utils.testing import assert_raises
from sklearn.utils.testing import assert_raise_message
from sklearn.utils.testing import assert_greater
from sklearn.utils.testing import assert_warns
from sklearn.utils.testing import assert_no_warnings

from sklearn.naive_bayes import GaussianNB, BernoulliNB
from sklearn.naive_bayes import MultinomialNB, ComplementNB
from sklearn.naive_bayes import CategoricalNB

# Data is just 6 separable points in the plane
X = np.array([[-2, -1], [-1, -1], [-1, -2], [1, 1], [1, 2], [2, 1]])
y = np.array([1, 1, 1, 2, 2, 2])

# A bit more random tests
rng = np.random.RandomState(0)
X1 = rng.normal(size=(10, 3))
y1 = (rng.normal(size=(10)) > 0).astype(np.int)

# Data is 6 random integer points in a 100 dimensional space classified to
# three classes.
X2 = rng.randint(5, size=(6, 100))
y2 = np.array([1, 1, 2, 2, 3, 3])


def test_gnb():
    # Gaussian Naive Bayes classification.
    # This checks that GaussianNB implements fit and predict and returns
    # correct values for a simple toy dataset.

    clf = GaussianNB()
    y_pred = clf.fit(X, y).predict(X)
    assert_array_equal(y_pred, y)

    y_pred_proba = clf.predict_proba(X)
    y_pred_log_proba = clf.predict_log_proba(X)
    assert_array_almost_equal(np.log(y_pred_proba), y_pred_log_proba, 8)

    # Test whether label mismatch between target y and classes raises
    # an Error
    # FIXME Remove this test once the more general partial_fit tests are merged
    assert_raises(ValueError, GaussianNB().partial_fit, X, y, classes=[0, 1])


def test_gnb_prior():
    # Test whether class priors are properly set.
    clf = GaussianNB().fit(X, y)
    assert_array_almost_equal(np.array([3, 3]) / 6.0,
                              clf.class_prior_, 8)
    clf.fit(X1, y1)
    # Check that the class priors sum to 1
    assert_array_almost_equal(clf.class_prior_.sum(), 1)


def test_gnb_sample_weight():
    """Test whether sample weights are properly used in GNB. """
    # Sample weights all being 1 should not change results
    sw = np.ones(6)
    clf = GaussianNB().fit(X, y)
    clf_sw = GaussianNB().fit(X, y, sw)

    assert_array_almost_equal(clf.theta_, clf_sw.theta_)
    assert_array_almost_equal(clf.sigma_, clf_sw.sigma_)

    # Fitting twice with half sample-weights should result
    # in same result as fitting once with full weights
    sw = rng.rand(y.shape[0])
    clf1 = GaussianNB().fit(X, y, sample_weight=sw)
    clf2 = GaussianNB().partial_fit(X, y, classes=[1, 2], sample_weight=sw / 2)
    clf2.partial_fit(X, y, sample_weight=sw / 2)

    assert_array_almost_equal(clf1.theta_, clf2.theta_)
    assert_array_almost_equal(clf1.sigma_, clf2.sigma_)

    # Check that duplicate entries and correspondingly increased sample
    # weights yield the same result
    ind = rng.randint(0, X.shape[0], 20)
    sample_weight = np.bincount(ind, minlength=X.shape[0])

    clf_dupl = GaussianNB().fit(X[ind], y[ind])
    clf_sw = GaussianNB().fit(X, y, sample_weight)

    assert_array_almost_equal(clf_dupl.theta_, clf_sw.theta_)
    assert_array_almost_equal(clf_dupl.sigma_, clf_sw.sigma_)


def test_gnb_neg_priors():
    """Test whether an error is raised in case of negative priors"""
    clf = GaussianNB(priors=np.array([-1., 2.]))
    assert_raises(ValueError, clf.fit, X, y)


def test_gnb_priors():
    """Test whether the class prior override is properly used"""
    clf = GaussianNB(priors=np.array([0.3, 0.7])).fit(X, y)
    assert_array_almost_equal(clf.predict_proba([[-0.1, -0.1]]),
                              np.array([[0.825303662161683,
                                         0.174696337838317]]), 8)
    assert_array_almost_equal(clf.class_prior_, np.array([0.3, 0.7]))


def test_gnb_priors_sum_isclose():
    # test whether the class prior sum is properly tested"""
    X = np.array([[-1, -1], [-2, -1], [-3, -2], [-4, -5], [-5, -4],
                  [1, 1], [2, 1], [3, 2], [4, 4], [5, 5]])
    priors = np.array([0.08, 0.14, 0.03, 0.16, 0.11, 0.16, 0.07, 0.14,
                       0.11, 0.0])
    Y = np.array([1, 2, 3, 4, 5, 6, 7, 8, 9, 10])
    clf = GaussianNB(priors)
    # smoke test for issue #9633
    clf.fit(X, Y)


def test_gnb_wrong_nb_priors():
    """ Test whether an error is raised if the number of prior is different
    from the number of class"""
    clf = GaussianNB(priors=np.array([.25, .25, .25, .25]))
    assert_raises(ValueError, clf.fit, X, y)


def test_gnb_prior_greater_one():
    """Test if an error is raised if the sum of prior greater than one"""
    clf = GaussianNB(priors=np.array([2., 1.]))
    assert_raises(ValueError, clf.fit, X, y)


def test_gnb_prior_large_bias():
    """Test if good prediction when class prior favor largely one class"""
    clf = GaussianNB(priors=np.array([0.01, 0.99]))
    clf.fit(X, y)
    assert_equal(clf.predict([[-0.1, -0.1]]), np.array([2]))


def test_gnb_check_update_with_no_data():
    """ Test when the partial fit is called without any data"""
    # Create an empty array
    prev_points = 100
    mean = 0.
    var = 1.
    x_empty = np.empty((0, X.shape[1]))
    tmean, tvar = GaussianNB._update_mean_variance(prev_points, mean,
                                                   var, x_empty)
    assert_equal(tmean, mean)
    assert_equal(tvar, var)


def test_gnb_pfit_wrong_nb_features():
    """Test whether an error is raised when the number of feature changes
    between two partial fit"""
    clf = GaussianNB()
    # Fit for the first time the GNB
    clf.fit(X, y)
    # Partial fit a second time with an incoherent X
    assert_raises(ValueError, clf.partial_fit, np.hstack((X, X)), y)


def test_gnb_partial_fit():
    clf = GaussianNB().fit(X, y)
    clf_pf = GaussianNB().partial_fit(X, y, np.unique(y))
    assert_array_almost_equal(clf.theta_, clf_pf.theta_)
    assert_array_almost_equal(clf.sigma_, clf_pf.sigma_)
    assert_array_almost_equal(clf.class_prior_, clf_pf.class_prior_)

    clf_pf2 = GaussianNB().partial_fit(X[0::2, :], y[0::2], np.unique(y))
    clf_pf2.partial_fit(X[1::2], y[1::2])
    assert_array_almost_equal(clf.theta_, clf_pf2.theta_)
    assert_array_almost_equal(clf.sigma_, clf_pf2.sigma_)
    assert_array_almost_equal(clf.class_prior_, clf_pf2.class_prior_)


def test_gnb_naive_bayes_scale_invariance():
    # Scaling the data should not change the prediction results
    iris = load_iris()
    X, y = iris.data, iris.target
    labels = [GaussianNB().fit(f * X, y).predict(f * X)
              for f in [1E-10, 1, 1E10]]
    assert_array_equal(labels[0], labels[1])
    assert_array_equal(labels[1], labels[2])


@pytest.mark.parametrize("cls", [MultinomialNB, BernoulliNB, CategoricalNB])
def test_discretenb_prior(cls):
    # Test whether class priors are properly set.
    clf = cls().fit(X2, y2)
    assert_array_almost_equal(np.log(np.array([2, 2, 2]) / 6.0),
                              clf.class_log_prior_, 8)


@pytest.mark.parametrize("cls", [MultinomialNB, BernoulliNB, CategoricalNB])
def test_discretenb_partial_fit(cls):
    clf1 = cls()
    clf1.fit([[0, 1], [1, 0]], [0, 1])

    clf2 = cls()
    clf2.partial_fit([[0, 1], [1, 0]], [0, 1], classes=[0, 1])
    assert_array_equal(clf1.class_count_, clf2.class_count_)
    if cls == CategoricalNB:
        for i in range(len(clf1.category_count_)):
            assert_array_equal(clf1.category_count_[i],
                               clf2.category_count_[i])
    else:
        assert_array_equal(clf1.feature_count_, clf2.feature_count_)

    clf3 = cls()
    clf3.partial_fit([[0, 1]], [0], classes=[0, 1])
    clf3.partial_fit([[1, 0]], [1])
    assert_array_equal(clf1.class_count_, clf3.class_count_)
<<<<<<< HEAD
    # an exact comparison as above for CategoricalNB does not make sense
    # because the categories are not necessarily numerically ordered with
    # subsequent calls of partial_fit
    if cls == CategoricalNB:
        for i in range(len(clf1.category_count_)):
            assert_array_equal(clf1.category_count_[i].shape,
                               clf3.category_count_[i].shape)
            assert_array_equal(np.sum(clf1.category_count_[i], axis=1),
                               np.sum(clf3.category_count_[i], axis=1))
    else:
        assert_array_equal(clf1.feature_count_, clf3.feature_count_)


@pytest.mark.parametrize('cls', [BernoulliNB, MultinomialNB, GaussianNB,
                                 CategoricalNB])
=======
    assert_array_equal(clf1.feature_count_, clf3.feature_count_)


def test_mnb_prior_unobserved_targets():
    # test smoothing of prior for yet unobserved targets

    # Create toy training data
    X = np.array([[0, 1], [1, 0]])
    y = np.array([0, 1])

    clf = MultinomialNB()

    assert_no_warnings(
        clf.partial_fit, X, y, classes=[0, 1, 2]
    )

    assert clf.predict([[0, 1]]) == 0
    assert clf.predict([[1, 0]]) == 1
    assert clf.predict([[1, 1]]) == 0

    # add a training example with previously unobserved class
    assert_no_warnings(
        clf.partial_fit, [[1, 1]], [2]
    )

    assert clf.predict([[0, 1]]) == 0
    assert clf.predict([[1, 0]]) == 1
    assert clf.predict([[1, 1]]) == 2


@pytest.mark.parametrize("cls", [MultinomialNB, BernoulliNB])
def test_discretenb_partial_fit(cls):
    check_partial_fit(cls)


def test_gnb_partial_fit():
    clf = GaussianNB().fit(X, y)
    clf_pf = GaussianNB().partial_fit(X, y, np.unique(y))
    assert_array_almost_equal(clf.theta_, clf_pf.theta_)
    assert_array_almost_equal(clf.sigma_, clf_pf.sigma_)
    assert_array_almost_equal(clf.class_prior_, clf_pf.class_prior_)

    clf_pf2 = GaussianNB().partial_fit(X[0::2, :], y[0::2], np.unique(y))
    clf_pf2.partial_fit(X[1::2], y[1::2])
    assert_array_almost_equal(clf.theta_, clf_pf2.theta_)
    assert_array_almost_equal(clf.sigma_, clf_pf2.sigma_)
    assert_array_almost_equal(clf.class_prior_, clf_pf2.class_prior_)


@pytest.mark.parametrize('cls', [BernoulliNB, MultinomialNB, GaussianNB])
>>>>>>> 19c8af6d
def test_discretenb_pickle(cls):
    # Test picklability of discrete naive Bayes classifiers

    clf = cls().fit(X2, y2)
    y_pred = clf.predict(X2)

    store = BytesIO()
    pickle.dump(clf, store)
    clf = pickle.load(BytesIO(store.getvalue()))

    assert_array_equal(y_pred, clf.predict(X2))

    if cls is not GaussianNB:
        # TODO re-enable me when partial_fit is implemented for GaussianNB

        # Test pickling of estimator trained with partial_fit
        clf2 = cls().partial_fit(X2[:3], y2[:3], classes=np.unique(y2))
        clf2.partial_fit(X2[3:], y2[3:])
        store = BytesIO()
        pickle.dump(clf2, store)
        clf2 = pickle.load(BytesIO(store.getvalue()))
        assert_array_equal(y_pred, clf2.predict(X2))


@pytest.mark.parametrize('cls', [BernoulliNB, MultinomialNB, GaussianNB,
                                 CategoricalNB])
def test_discretenb_input_check_fit(cls):
    # Test input checks for the fit method

    # check shape consistency for number of samples at fit time
    assert_raises(ValueError, cls().fit, X2, y2[:-1])

    # check shape consistency for number of input features at predict time
    clf = cls().fit(X2, y2)
    assert_raises(ValueError, clf.predict, X2[:, :-1])


@pytest.mark.parametrize('cls', [BernoulliNB, MultinomialNB, CategoricalNB])
def test_discretenb_input_check_partial_fit(cls):
    # check shape consistency
    assert_raises(ValueError, cls().partial_fit, X2, y2[:-1],
                  classes=np.unique(y2))

    # classes is required for first call to partial fit
    assert_raises(ValueError, cls().partial_fit, X2, y2)

    # check consistency of consecutive classes values
    clf = cls()
    clf.partial_fit(X2, y2, classes=np.unique(y2))
    assert_raises(ValueError, clf.partial_fit, X2, y2,
                  classes=np.arange(42))

    # check consistency of input shape for partial_fit
    assert_raises(ValueError, clf.partial_fit, X2[:, :-1], y2)

    # check consistency of input shape for predict
    assert_raises(ValueError, clf.predict, X2[:, :-1])


def test_discretenb_predict_proba():
    # Test discrete NB classes' probability scores

    # The 100s below distinguish Bernoulli from multinomial.
    # FIXME: write a test to show this.
    X_bernoulli = [[1, 100, 0], [0, 1, 0], [0, 100, 1]]
    X_multinomial = [[0, 1], [1, 3], [4, 0]]

    # test binary case (1-d output)
    y = [0, 0, 2]  # 2 is regression test for binary case, 02e673
    for cls, X in zip([BernoulliNB, MultinomialNB],
                      [X_bernoulli, X_multinomial]):
        clf = cls().fit(X, y)
        assert_equal(clf.predict(X[-1:]), 2)
        assert_equal(clf.predict_proba([X[0]]).shape, (1, 2))
        assert_array_almost_equal(clf.predict_proba(X[:2]).sum(axis=1),
                                  np.array([1., 1.]), 6)

    # test multiclass case (2-d output, must sum to one)
    y = [0, 1, 2]
    for cls, X in zip([BernoulliNB, MultinomialNB],
                      [X_bernoulli, X_multinomial]):
        clf = cls().fit(X, y)
        assert_equal(clf.predict_proba(X[0:1]).shape, (1, 3))
        assert_equal(clf.predict_proba(X[:2]).shape, (2, 3))
        assert_almost_equal(np.sum(clf.predict_proba([X[1]])), 1)
        assert_almost_equal(np.sum(clf.predict_proba([X[-1]])), 1)
        assert_almost_equal(np.sum(np.exp(clf.class_log_prior_)), 1)
        assert_almost_equal(np.sum(np.exp(clf.intercept_)), 1)


@pytest.mark.parametrize('cls', [BernoulliNB, MultinomialNB, CategoricalNB])
def test_discretenb_uniform_prior(cls):
    # Test whether discrete NB classes fit a uniform prior
    # when fit_prior=False and class_prior=None

    clf = cls()
    clf.set_params(fit_prior=False)
    clf.fit([[0], [0], [1]], [0, 0, 1])
    prior = np.exp(clf.class_log_prior_)
    assert_array_almost_equal(prior, np.array([.5, .5]))


@pytest.mark.parametrize('cls', [BernoulliNB, MultinomialNB, CategoricalNB])
def test_discretenb_provide_prior(cls):
    # Test whether discrete NB classes use provided prior

    clf = cls(class_prior=[0.5, 0.5])
    clf.fit([[0], [0], [1]], [0, 0, 1])
    prior = np.exp(clf.class_log_prior_)
    assert_array_almost_equal(prior, np.array([.5, .5]))

    # Inconsistent number of classes with prior
    assert_raises(ValueError, clf.fit, [[0], [1], [2]], [0, 1, 2])
    assert_raises(ValueError, clf.partial_fit, [[0], [1]], [0, 1],
                  classes=[0, 1, 1])


@pytest.mark.parametrize('cls', [BernoulliNB, MultinomialNB, CategoricalNB])
def test_discretenb_provide_prior_with_partial_fit(cls):
    # Test whether discrete NB classes use provided prior
    # when using partial_fit

    iris = load_iris()
    iris_data1, iris_data2, iris_target1, iris_target2 = train_test_split(
        iris.data, iris.target, test_size=0.4, random_state=415)

    for prior in [None, [0.3, 0.3, 0.4]]:
        clf_full = cls(class_prior=prior)
        clf_full.fit(iris.data, iris.target)
        clf_partial = cls(class_prior=prior)
        clf_partial.partial_fit(iris_data1, iris_target1,
                                classes=[0, 1, 2])
        clf_partial.partial_fit(iris_data2, iris_target2)
        assert_array_almost_equal(clf_full.class_log_prior_,
                                  clf_partial.class_log_prior_)


@pytest.mark.parametrize('cls', [BernoulliNB, MultinomialNB])
def test_discretenb_sample_weight_multiclass(cls):
    # check shape consistency for number of samples at fit time
    X = [
        [0, 0, 1],
        [0, 1, 1],
        [0, 1, 1],
        [1, 0, 0],
    ]
    y = [0, 0, 1, 2]
    sample_weight = np.array([1, 1, 2, 2], dtype=np.float64)
    sample_weight /= sample_weight.sum()
    clf = cls().fit(X, y, sample_weight=sample_weight)
    assert_array_equal(clf.predict(X), [0, 1, 1, 2])

    # Check sample weight using the partial_fit method
    clf = cls()
    clf.partial_fit(X[:2], y[:2], classes=[0, 1, 2],
                    sample_weight=sample_weight[:2])
    clf.partial_fit(X[2:3], y[2:3], sample_weight=sample_weight[2:3])
    clf.partial_fit(X[3:], y[3:], sample_weight=sample_weight[3:])
    assert_array_equal(clf.predict(X), [0, 1, 1, 2])


@pytest.mark.parametrize('cls', [BernoulliNB, MultinomialNB])
def test_discretenb_coef_intercept_shape(cls):
    # coef_ and intercept_ should have shapes as in other linear models.
    # Non-regression test for issue #2127.
    X = [[1, 0, 0], [1, 1, 1]]
    y = [1, 2]  # binary classification
    clf = cls()

    clf.fit(X, y)
    assert_equal(clf.coef_.shape, (1, 3))
    assert_equal(clf.intercept_.shape, (1,))


@pytest.mark.parametrize('kind', ('dense', 'sparse'))
def test_mnnb(kind):
    # Test Multinomial Naive Bayes classification.
    # This checks that MultinomialNB implements fit and predict and returns
    # correct values for a simple toy dataset.

    if kind == 'dense':
        X = X2
    elif kind == 'sparse':
        X = scipy.sparse.csr_matrix(X2)

    # Check the ability to predict the learning set.
    clf = MultinomialNB()
    assert_raises(ValueError, clf.fit, -X, y2)
    y_pred = clf.fit(X, y2).predict(X)

    assert_array_equal(y_pred, y2)

    # Verify that np.log(clf.predict_proba(X)) gives the same results as
    # clf.predict_log_proba(X)
    y_pred_proba = clf.predict_proba(X)
    y_pred_log_proba = clf.predict_log_proba(X)
    assert_array_almost_equal(np.log(y_pred_proba), y_pred_log_proba, 8)

    # Check that incremental fitting yields the same results
    clf2 = MultinomialNB()
    clf2.partial_fit(X[:2], y2[:2], classes=np.unique(y2))
    clf2.partial_fit(X[2:5], y2[2:5])
    clf2.partial_fit(X[5:], y2[5:])

    y_pred2 = clf2.predict(X)
    assert_array_equal(y_pred2, y2)

    y_pred_proba2 = clf2.predict_proba(X)
    y_pred_log_proba2 = clf2.predict_log_proba(X)
    assert_array_almost_equal(np.log(y_pred_proba2), y_pred_log_proba2, 8)
    assert_array_almost_equal(y_pred_proba2, y_pred_proba)
    assert_array_almost_equal(y_pred_log_proba2, y_pred_log_proba)

    # Partial fit on the whole data at once should be the same as fit too
    clf3 = MultinomialNB()
    clf3.partial_fit(X, y2, classes=np.unique(y2))

    y_pred3 = clf3.predict(X)
    assert_array_equal(y_pred3, y2)
    y_pred_proba3 = clf3.predict_proba(X)
    y_pred_log_proba3 = clf3.predict_log_proba(X)
    assert_array_almost_equal(np.log(y_pred_proba3), y_pred_log_proba3, 8)
    assert_array_almost_equal(y_pred_proba3, y_pred_proba)
    assert_array_almost_equal(y_pred_log_proba3, y_pred_log_proba)


def test_mnb_sample_weight():
    clf = MultinomialNB()
    clf.fit([[1, 2], [1, 2], [1, 0]],
            [0, 0, 1],
            sample_weight=[1, 1, 4])
    assert_array_equal(clf.predict([[1, 0]]), [1])
    positive_prior = np.exp(clf.intercept_[0])
    assert_array_almost_equal([1 - positive_prior, positive_prior],
                              [1 / 3., 2 / 3.])


def test_bnb():
    # Tests that BernoulliNB when alpha=1.0 gives the same values as
    # those given for the toy example in Manning, Raghavan, and
    # Schuetze's "Introduction to Information Retrieval" book:
    # https://nlp.stanford.edu/IR-book/html/htmledition/the-bernoulli-model-1.html

    # Training data points are:
    # Chinese Beijing Chinese (class: China)
    # Chinese Chinese Shanghai (class: China)
    # Chinese Macao (class: China)
    # Tokyo Japan Chinese (class: Japan)

    # Features are Beijing, Chinese, Japan, Macao, Shanghai, and Tokyo
    X = np.array([[1, 1, 0, 0, 0, 0],
                  [0, 1, 0, 0, 1, 0],
                  [0, 1, 0, 1, 0, 0],
                  [0, 1, 1, 0, 0, 1]])

    # Classes are China (0), Japan (1)
    Y = np.array([0, 0, 0, 1])

    # Fit BernoulliBN w/ alpha = 1.0
    clf = BernoulliNB(alpha=1.0)
    clf.fit(X, Y)

    # Check the class prior is correct
    class_prior = np.array([0.75, 0.25])
    assert_array_almost_equal(np.exp(clf.class_log_prior_), class_prior)

    # Check the feature probabilities are correct
    feature_prob = np.array([[0.4, 0.8, 0.2, 0.4, 0.4, 0.2],
                             [1 / 3.0, 2 / 3.0, 2 / 3.0, 1 / 3.0, 1 / 3.0,
                              2 / 3.0]])
    assert_array_almost_equal(np.exp(clf.feature_log_prob_), feature_prob)

    # Testing data point is:
    # Chinese Chinese Chinese Tokyo Japan
    X_test = np.array([[0, 1, 1, 0, 0, 1]])

    # Check the predictive probabilities are correct
    unnorm_predict_proba = np.array([[0.005183999999999999,
                                      0.02194787379972565]])
    predict_proba = unnorm_predict_proba / np.sum(unnorm_predict_proba)
    assert_array_almost_equal(clf.predict_proba(X_test), predict_proba)


def test_bnb_feature_log_prob():
    # Test for issue #4268.
    # Tests that the feature log prob value computed by BernoulliNB when
    # alpha=1.0 is equal to the expression given in Manning, Raghavan,
    # and Schuetze's "Introduction to Information Retrieval" book:
    # http://nlp.stanford.edu/IR-book/html/htmledition/the-bernoulli-model-1.html

    X = np.array([[0, 0, 0], [1, 1, 0], [0, 1, 0], [1, 0, 1], [0, 1, 0]])
    Y = np.array([0, 0, 1, 2, 2])

    # Fit Bernoulli NB w/ alpha = 1.0
    clf = BernoulliNB(alpha=1.0)
    clf.fit(X, Y)

    # Manually form the (log) numerator and denominator that
    # constitute P(feature presence | class)
    num = np.log(clf.feature_count_ + 1.0)
    denom = np.tile(np.log(clf.class_count_ + 2.0), (X.shape[1], 1)).T

    # Check manual estimate matches
    assert_array_almost_equal(clf.feature_log_prob_, (num - denom))


def test_cnb():
    # Tests ComplementNB when alpha=1.0 for the toy example in Manning,
    # Raghavan, and Schuetze's "Introduction to Information Retrieval" book:
    # https://nlp.stanford.edu/IR-book/html/htmledition/the-bernoulli-model-1.html

    # Training data points are:
    # Chinese Beijing Chinese (class: China)
    # Chinese Chinese Shanghai (class: China)
    # Chinese Macao (class: China)
    # Tokyo Japan Chinese (class: Japan)

    # Features are Beijing, Chinese, Japan, Macao, Shanghai, and Tokyo.
    X = np.array([[1, 1, 0, 0, 0, 0],
                  [0, 1, 0, 0, 1, 0],
                  [0, 1, 0, 1, 0, 0],
                  [0, 1, 1, 0, 0, 1]])

    # Classes are China (0), Japan (1).
    Y = np.array([0, 0, 0, 1])

    # Check that weights are correct. See steps 4-6 in Table 4 of
    # Rennie et al. (2003).
    theta = np.array([
        [
            (0 + 1) / (3 + 6),
            (1 + 1) / (3 + 6),
            (1 + 1) / (3 + 6),
            (0 + 1) / (3 + 6),
            (0 + 1) / (3 + 6),
            (1 + 1) / (3 + 6)
        ],
        [
            (1 + 1) / (6 + 6),
            (3 + 1) / (6 + 6),
            (0 + 1) / (6 + 6),
            (1 + 1) / (6 + 6),
            (1 + 1) / (6 + 6),
            (0 + 1) / (6 + 6)
        ]])

    weights = np.zeros(theta.shape)
    normed_weights = np.zeros(theta.shape)
    for i in range(2):
        weights[i] = -np.log(theta[i])
        normed_weights[i] = weights[i] / weights[i].sum()

    # Verify inputs are nonnegative.
    clf = ComplementNB(alpha=1.0)
    assert_raises(ValueError, clf.fit, -X, Y)

    clf.fit(X, Y)

    # Check that counts/weights are correct.
    feature_count = np.array([[1, 3, 0, 1, 1, 0], [0, 1, 1, 0, 0, 1]])
    assert_array_equal(clf.feature_count_, feature_count)
    class_count = np.array([3, 1])
    assert_array_equal(clf.class_count_, class_count)
    feature_all = np.array([1, 4, 1, 1, 1, 1])
    assert_array_equal(clf.feature_all_, feature_all)
    assert_array_almost_equal(clf.feature_log_prob_, weights)

    clf = ComplementNB(alpha=1.0, norm=True)
    clf.fit(X, Y)
    assert_array_almost_equal(clf.feature_log_prob_, normed_weights)


def test_catnb():
    # Check the ability to predict the learning set.
    clf = CategoricalNB()
    assert_raises(ValueError, clf.fit, -X, y2)
    y_pred = clf.fit(X2, y2).predict(X2)
    assert_array_equal(y_pred, y2)

    X3 = np.array([[1, 4], [2, 5]])
    y3 = np.array([1, 2])
    clf = CategoricalNB(alpha=1, fit_prior=False)
    clf.fit(X3, y3)

    # Test alpha
    X3_test = np.array([[2, 5]])
    # alpha=1 increases the count of all categories by one so the final
    # probability for each category is not 50/50 but 1/3 to 2/3
    bayes_nominator = np.array([[1/3*1/3, 2/3*2/3]])
    bayes_denominator = bayes_nominator.sum()
    assert_array_almost_equal(clf.predict_proba(X3_test),
                              bayes_nominator / bayes_denominator)

    # Check that unseen categories in the test set count with probability 1
    X3_test = np.array([[0, 5]])
    assert_array_equal(clf.predict(X3_test), np.array([2]))
    assert_array_almost_equal(clf.predict_proba(X3_test),
                              np.array([[1/3, 2/3]]))

    # Check that unexpected parameters throw an error
    assert_raises(ValueError, CategoricalNB, handle_unknown='asdf')

    # Check that unseen cats throw an error or warn accordingly
    clf.handle_unknown = 'error'
    assert_raises(KeyError, clf.predict, X3_test)
    clf.handle_unknown = 'warn'
    assert_warns(UserWarning, clf.predict, X3_test)


def test_alpha():
    # Setting alpha=0 should not output nan results when p(x_i|y_j)=0 is a case
    X = np.array([[1, 0], [1, 1]])
    y = np.array([0, 1])
    nb = BernoulliNB(alpha=0.)
    assert_warns(UserWarning, nb.partial_fit, X, y, classes=[0, 1])
    assert_warns(UserWarning, nb.fit, X, y)
    prob = np.array([[1, 0], [0, 1]])
    assert_array_almost_equal(nb.predict_proba(X), prob)

    nb = MultinomialNB(alpha=0.)
    assert_warns(UserWarning, nb.partial_fit, X, y, classes=[0, 1])
    assert_warns(UserWarning, nb.fit, X, y)
    prob = np.array([[2. / 3, 1. / 3], [0, 1]])
    assert_array_almost_equal(nb.predict_proba(X), prob)

    nb = CategoricalNB(alpha=0.)
    assert_warns(UserWarning, nb.partial_fit, X, y, classes=[0, 1])
    assert_warns(UserWarning, nb.fit, X, y)
    prob = np.array([[1., 0.], [0., 1.]])
    assert_array_almost_equal(nb.predict_proba(X), prob)

    # Test sparse X
    X = scipy.sparse.csr_matrix(X)
    nb = BernoulliNB(alpha=0.)
    assert_warns(UserWarning, nb.fit, X, y)
    prob = np.array([[1, 0], [0, 1]])
    assert_array_almost_equal(nb.predict_proba(X), prob)

    nb = MultinomialNB(alpha=0.)
    assert_warns(UserWarning, nb.fit, X, y)
    prob = np.array([[2. / 3, 1. / 3], [0, 1]])
    assert_array_almost_equal(nb.predict_proba(X), prob)

    # Test for alpha < 0
    X = np.array([[1, 0], [1, 1]])
    y = np.array([0, 1])
    expected_msg = ('Smoothing parameter alpha = -1.0e-01. '
                    'alpha should be > 0.')
    b_nb = BernoulliNB(alpha=-0.1)
    m_nb = MultinomialNB(alpha=-0.1)
    c_nb = CategoricalNB(alpha=-0.1)
    assert_raise_message(ValueError, expected_msg, b_nb.fit, X, y)
    assert_raise_message(ValueError, expected_msg, m_nb.fit, X, y)
    assert_raise_message(ValueError, expected_msg, c_nb.fit, X, y)

    b_nb = BernoulliNB(alpha=-0.1)
    m_nb = MultinomialNB(alpha=-0.1)
    c_nb = CategoricalNB(alpha=-0.1)
    assert_raise_message(ValueError, expected_msg, b_nb.partial_fit,
                         X, y, classes=[0, 1])
    assert_raise_message(ValueError, expected_msg, m_nb.partial_fit,
                         X, y, classes=[0, 1])
    assert_raise_message(ValueError, expected_msg, c_nb.partial_fit,
                         X, y, classes=[0, 1])


def test_alpha_vector():
    X = np.array([[1, 0], [1, 1]])
    y = np.array([0, 1])

    # Setting alpha=np.array with same length
    # as number of features should be fine
    alpha = np.array([1, 2])
    nb = MultinomialNB(alpha=alpha)
    nb.partial_fit(X, y, classes=[0, 1])

    # Test feature probabilities uses pseudo-counts (alpha)
    feature_prob = np.array([[1 / 2, 1 / 2], [2 / 5, 3 / 5]])
    assert_array_almost_equal(nb.feature_log_prob_, np.log(feature_prob))

    # Test predictions
    prob = np.array([[5 / 9, 4 / 9], [25 / 49, 24 / 49]])
    assert_array_almost_equal(nb.predict_proba(X), prob)

    # Test alpha non-negative
    alpha = np.array([1., -0.1])
    expected_msg = ('Smoothing parameter alpha = -1.0e-01. '
                    'alpha should be > 0.')
    m_nb = MultinomialNB(alpha=alpha)
    assert_raise_message(ValueError, expected_msg, m_nb.fit, X, y)

    # Test that too small pseudo-counts are replaced
    ALPHA_MIN = 1e-10
    alpha = np.array([ALPHA_MIN / 2, 0.5])
    m_nb = MultinomialNB(alpha=alpha)
    m_nb.partial_fit(X, y, classes=[0, 1])
    assert_array_almost_equal(m_nb._check_alpha(),
                              [ALPHA_MIN, 0.5],
                              decimal=12)

    # Test correct dimensions
    alpha = np.array([1., 2., 3.])
    m_nb = MultinomialNB(alpha=alpha)
    expected_msg = ('alpha should be a scalar or a numpy array '
                    'with shape [n_features]')
    assert_raise_message(ValueError, expected_msg, m_nb.fit, X, y)


def test_check_accuracy_on_digits():
    # Non regression test to make sure that any further refactoring / optim
    # of the NB models do not harm the performance on a slightly non-linearly
    # separable dataset
    digits = load_digits()
    X, y = digits.data, digits.target
    binary_3v8 = np.logical_or(digits.target == 3, digits.target == 8)
    X_3v8, y_3v8 = X[binary_3v8], y[binary_3v8]

    # Multinomial NB
    scores = cross_val_score(MultinomialNB(alpha=10), X, y, cv=10)
    assert_greater(scores.mean(), 0.86)

    scores = cross_val_score(MultinomialNB(alpha=10), X_3v8, y_3v8, cv=10)
    assert_greater(scores.mean(), 0.94)

    # Bernoulli NB
    scores = cross_val_score(BernoulliNB(alpha=10), X > 4, y, cv=10)
    assert_greater(scores.mean(), 0.83)

    scores = cross_val_score(BernoulliNB(alpha=10), X_3v8 > 4, y_3v8, cv=10)
    assert_greater(scores.mean(), 0.92)

    # Gaussian NB
    scores = cross_val_score(GaussianNB(), X, y, cv=10)
    assert_greater(scores.mean(), 0.77)

    scores = cross_val_score(GaussianNB(var_smoothing=0.1), X, y, cv=10)
    assert_greater(scores.mean(), 0.89)

    scores = cross_val_score(GaussianNB(), X_3v8, y_3v8, cv=10)
    assert_greater(scores.mean(), 0.86)<|MERGE_RESOLUTION|>--- conflicted
+++ resolved
@@ -221,7 +221,6 @@
     clf3.partial_fit([[0, 1]], [0], classes=[0, 1])
     clf3.partial_fit([[1, 0]], [1])
     assert_array_equal(clf1.class_count_, clf3.class_count_)
-<<<<<<< HEAD
     # an exact comparison as above for CategoricalNB does not make sense
     # because the categories are not necessarily numerically ordered with
     # subsequent calls of partial_fit
@@ -237,58 +236,6 @@
 
 @pytest.mark.parametrize('cls', [BernoulliNB, MultinomialNB, GaussianNB,
                                  CategoricalNB])
-=======
-    assert_array_equal(clf1.feature_count_, clf3.feature_count_)
-
-
-def test_mnb_prior_unobserved_targets():
-    # test smoothing of prior for yet unobserved targets
-
-    # Create toy training data
-    X = np.array([[0, 1], [1, 0]])
-    y = np.array([0, 1])
-
-    clf = MultinomialNB()
-
-    assert_no_warnings(
-        clf.partial_fit, X, y, classes=[0, 1, 2]
-    )
-
-    assert clf.predict([[0, 1]]) == 0
-    assert clf.predict([[1, 0]]) == 1
-    assert clf.predict([[1, 1]]) == 0
-
-    # add a training example with previously unobserved class
-    assert_no_warnings(
-        clf.partial_fit, [[1, 1]], [2]
-    )
-
-    assert clf.predict([[0, 1]]) == 0
-    assert clf.predict([[1, 0]]) == 1
-    assert clf.predict([[1, 1]]) == 2
-
-
-@pytest.mark.parametrize("cls", [MultinomialNB, BernoulliNB])
-def test_discretenb_partial_fit(cls):
-    check_partial_fit(cls)
-
-
-def test_gnb_partial_fit():
-    clf = GaussianNB().fit(X, y)
-    clf_pf = GaussianNB().partial_fit(X, y, np.unique(y))
-    assert_array_almost_equal(clf.theta_, clf_pf.theta_)
-    assert_array_almost_equal(clf.sigma_, clf_pf.sigma_)
-    assert_array_almost_equal(clf.class_prior_, clf_pf.class_prior_)
-
-    clf_pf2 = GaussianNB().partial_fit(X[0::2, :], y[0::2], np.unique(y))
-    clf_pf2.partial_fit(X[1::2], y[1::2])
-    assert_array_almost_equal(clf.theta_, clf_pf2.theta_)
-    assert_array_almost_equal(clf.sigma_, clf_pf2.sigma_)
-    assert_array_almost_equal(clf.class_prior_, clf_pf2.class_prior_)
-
-
-@pytest.mark.parametrize('cls', [BernoulliNB, MultinomialNB, GaussianNB])
->>>>>>> 19c8af6d
 def test_discretenb_pickle(cls):
     # Test picklability of discrete naive Bayes classifiers
 
@@ -513,6 +460,33 @@
     assert_array_almost_equal(np.log(y_pred_proba3), y_pred_log_proba3, 8)
     assert_array_almost_equal(y_pred_proba3, y_pred_proba)
     assert_array_almost_equal(y_pred_log_proba3, y_pred_log_proba)
+
+
+def test_mnb_prior_unobserved_targets():
+    # test smoothing of prior for yet unobserved targets
+
+    # Create toy training data
+    X = np.array([[0, 1], [1, 0]])
+    y = np.array([0, 1])
+
+    clf = MultinomialNB()
+
+    assert_no_warnings(
+        clf.partial_fit, X, y, classes=[0, 1, 2]
+    )
+
+    assert clf.predict([[0, 1]]) == 0
+    assert clf.predict([[1, 0]]) == 1
+    assert clf.predict([[1, 1]]) == 0
+
+    # add a training example with previously unobserved class
+    assert_no_warnings(
+        clf.partial_fit, [[1, 1]], [2]
+    )
+
+    assert clf.predict([[0, 1]]) == 0
+    assert clf.predict([[1, 0]]) == 1
+    assert clf.predict([[1, 1]]) == 2
 
 
 def test_mnb_sample_weight():
