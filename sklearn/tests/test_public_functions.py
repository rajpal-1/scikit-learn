from importlib import import_module
from inspect import signature

import pytest

from sklearn.utils._param_validation import generate_invalid_param_val
from sklearn.utils._param_validation import generate_valid_param
from sklearn.utils._param_validation import make_constraint


PARAM_VALIDATION_FUNCTION_LIST = [
    "sklearn.cluster.kmeans_plusplus",
<<<<<<< HEAD
    "sklearn.feature_extraction.img_to_graph",
=======
    "sklearn.svm.l1_min_c",
    "sklearn.metrics.accuracy_score",
    "sklearn.metrics.zero_one_loss",
>>>>>>> f7239bf1
]


@pytest.mark.parametrize("func_module", PARAM_VALIDATION_FUNCTION_LIST)
def test_function_param_validation(func_module):
    """Check that an informative error is raised when the value of a parameter does not
    have an appropriate type or value.
    """
    module_name, func_name = func_module.rsplit(".", 1)
    module = import_module(module_name)
    func = getattr(module, func_name)

    func_sig = signature(func)
    func_params = [
        p.name
        for p in func_sig.parameters.values()
        if p.kind not in (p.VAR_POSITIONAL, p.VAR_KEYWORD)
    ]
    parameter_constraints = getattr(func, "_skl_parameter_constraints")

    # generate valid values for the required parameters
    required_params = [
        p.name for p in func_sig.parameters.values() if p.default is p.empty
    ]
    valid_required_params = {}
    for param_name in required_params:
        if parameter_constraints[param_name] == "no_validation":
            valid_required_params[param_name] = 1
        else:
            valid_required_params[param_name] = generate_valid_param(
                make_constraint(parameter_constraints[param_name][0])
            )

    # check that there is a constraint for each parameter
    if func_params:
        validation_params = parameter_constraints.keys()
        unexpected_params = set(validation_params) - set(func_params)
        missing_params = set(func_params) - set(validation_params)
        err_msg = (
            "Mismatch between _parameter_constraints and the parameters of"
            f" {func_name}.\nConsider the unexpected parameters {unexpected_params} and"
            f" expected but missing parameters {missing_params}\n"
        )
        assert set(validation_params) == set(func_params), err_msg

    # this object does not have a valid type for sure for all params
    param_with_bad_type = type("BadType", (), {})()

    for param_name in func_params:
        constraints = parameter_constraints[param_name]

        if constraints == "no_validation":
            # This parameter is not validated
            continue

        match = (
            rf"The '{param_name}' parameter of {func_name} must be .* Got .* instead."
        )

        # First, check that the error is raised if param doesn't match any valid type.
        with pytest.raises(ValueError, match=match):
            func(**{**valid_required_params, param_name: param_with_bad_type})

        # Then, for constraints that are more than a type constraint, check that the
        # error is raised if param does match a valid type but does not match any valid
        # value for this type.
        constraints = [make_constraint(constraint) for constraint in constraints]

        for constraint in constraints:
            try:
                bad_value = generate_invalid_param_val(constraint)
            except NotImplementedError:
                continue

            with pytest.raises(ValueError, match=match):
                func(**{**valid_required_params, param_name: bad_value})<|MERGE_RESOLUTION|>--- conflicted
+++ resolved
@@ -10,13 +10,10 @@
 
 PARAM_VALIDATION_FUNCTION_LIST = [
     "sklearn.cluster.kmeans_plusplus",
-<<<<<<< HEAD
     "sklearn.feature_extraction.img_to_graph",
-=======
-    "sklearn.svm.l1_min_c",
     "sklearn.metrics.accuracy_score",
     "sklearn.metrics.zero_one_loss",
->>>>>>> f7239bf1
+    "sklearn.svm.l1_min_c",
 ]
 
 
