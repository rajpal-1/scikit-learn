from importlib import import_module
from inspect import signature
from numbers import Integral, Real

import pytest

from sklearn.utils._param_validation import generate_invalid_param_val
from sklearn.utils._param_validation import generate_valid_param
from sklearn.utils._param_validation import make_constraint
from sklearn.utils._param_validation import InvalidParameterError
from sklearn.utils._param_validation import Interval


def _get_func_info(func_module):
    module_name, func_name = func_module.rsplit(".", 1)
    module = import_module(module_name)
    func = getattr(module, func_name)

    func_sig = signature(func)
    func_params = [
        p.name
        for p in func_sig.parameters.values()
        if p.kind not in (p.VAR_POSITIONAL, p.VAR_KEYWORD)
    ]

    # The parameters `*args` and `**kwargs` are ignored since we cannot generate
    # constraints.
    required_params = [
        p.name
        for p in func_sig.parameters.values()
        if p.default is p.empty and p.kind not in (p.VAR_POSITIONAL, p.VAR_KEYWORD)
    ]

    return func, func_name, func_params, required_params


def _check_function_param_validation(
    func, func_name, func_params, required_params, parameter_constraints
):
    """Check that an informative error is raised when the value of a parameter does not
    have an appropriate type or value.
    """
    # generate valid values for the required parameters
    valid_required_params = {}
    for param_name in required_params:
        if parameter_constraints[param_name] == "no_validation":
            valid_required_params[param_name] = 1
        else:
            valid_required_params[param_name] = generate_valid_param(
                make_constraint(parameter_constraints[param_name][0])
            )

    # check that there is a constraint for each parameter
    if func_params:
        validation_params = parameter_constraints.keys()
        unexpected_params = set(validation_params) - set(func_params)
        missing_params = set(func_params) - set(validation_params)
        err_msg = (
            "Mismatch between _parameter_constraints and the parameters of"
            f" {func_name}.\nConsider the unexpected parameters {unexpected_params} and"
            f" expected but missing parameters {missing_params}\n"
        )
        assert set(validation_params) == set(func_params), err_msg

    # this object does not have a valid type for sure for all params
    param_with_bad_type = type("BadType", (), {})()

    for param_name in func_params:
        constraints = parameter_constraints[param_name]

        if constraints == "no_validation":
            # This parameter is not validated
            continue

        # Mixing an interval of reals and an interval of integers must be avoided.
        if any(
            isinstance(constraint, Interval) and constraint.type == Integral
            for constraint in constraints
        ) and any(
            isinstance(constraint, Interval) and constraint.type == Real
            for constraint in constraints
        ):
            raise ValueError(
                f"The constraint for parameter {param_name} of {func_name} can't have a"
                " mix of intervals of Integral and Real types. Use the type"
                " RealNotInt instead of Real."
            )

        match = (
            rf"The '{param_name}' parameter of {func_name} must be .* Got .* instead."
        )

        # First, check that the error is raised if param doesn't match any valid type.
        with pytest.raises(InvalidParameterError, match=match):
            func(**{**valid_required_params, param_name: param_with_bad_type})

        # Then, for constraints that are more than a type constraint, check that the
        # error is raised if param does match a valid type but does not match any valid
        # value for this type.
        constraints = [make_constraint(constraint) for constraint in constraints]

        for constraint in constraints:
            try:
                bad_value = generate_invalid_param_val(constraint)
            except NotImplementedError:
                continue

            with pytest.raises(InvalidParameterError, match=match):
                func(**{**valid_required_params, param_name: bad_value})


PARAM_VALIDATION_FUNCTION_LIST = [
    "sklearn.cluster.cluster_optics_dbscan",
    "sklearn.cluster.compute_optics_graph",
    "sklearn.cluster.estimate_bandwidth",
    "sklearn.cluster.kmeans_plusplus",
    "sklearn.cluster.cluster_optics_xi",
    "sklearn.cluster.ward_tree",
    "sklearn.covariance.empirical_covariance",
    "sklearn.covariance.shrunk_covariance",
    "sklearn.datasets.dump_svmlight_file",
    "sklearn.datasets.fetch_20newsgroups",
    "sklearn.datasets.fetch_20newsgroups_vectorized",
    "sklearn.datasets.fetch_california_housing",
    "sklearn.datasets.fetch_covtype",
    "sklearn.datasets.fetch_kddcup99",
    "sklearn.datasets.fetch_lfw_pairs",
    "sklearn.datasets.fetch_lfw_people",
    "sklearn.datasets.fetch_olivetti_faces",
    "sklearn.datasets.load_svmlight_file",
    "sklearn.datasets.load_svmlight_files",
<<<<<<< HEAD
    "sklearn.datasets.make_blobs",
=======
    "sklearn.datasets.make_biclusters",
>>>>>>> 5401b595
    "sklearn.datasets.make_checkerboard",
    "sklearn.datasets.make_circles",
    "sklearn.datasets.make_classification",
    "sklearn.datasets.make_friedman1",
    "sklearn.datasets.make_gaussian_quantiles",
    "sklearn.datasets.make_hastie_10_2",
    "sklearn.datasets.make_low_rank_matrix",
    "sklearn.datasets.make_moons",
    "sklearn.datasets.make_multilabel_classification",
    "sklearn.datasets.make_regression",
    "sklearn.datasets.make_sparse_coded_signal",
    "sklearn.decomposition.sparse_encode",
    "sklearn.feature_extraction.grid_to_graph",
    "sklearn.feature_extraction.img_to_graph",
    "sklearn.feature_extraction.image.extract_patches_2d",
    "sklearn.feature_extraction.image.reconstruct_from_patches_2d",
    "sklearn.feature_selection.chi2",
    "sklearn.feature_selection.f_classif",
    "sklearn.feature_selection.f_regression",
    "sklearn.feature_selection.mutual_info_classif",
    "sklearn.feature_selection.mutual_info_regression",
    "sklearn.feature_selection.r_regression",
    "sklearn.linear_model.orthogonal_mp",
    "sklearn.metrics.accuracy_score",
    "sklearn.metrics.auc",
    "sklearn.metrics.average_precision_score",
    "sklearn.metrics.balanced_accuracy_score",
    "sklearn.metrics.brier_score_loss",
    "sklearn.metrics.class_likelihood_ratios",
    "sklearn.metrics.classification_report",
    "sklearn.metrics.cluster.adjusted_mutual_info_score",
    "sklearn.metrics.cluster.contingency_matrix",
    "sklearn.metrics.cohen_kappa_score",
    "sklearn.metrics.confusion_matrix",
    "sklearn.metrics.coverage_error",
    "sklearn.metrics.d2_pinball_score",
    "sklearn.metrics.d2_tweedie_score",
    "sklearn.metrics.dcg_score",
    "sklearn.metrics.det_curve",
    "sklearn.metrics.f1_score",
    "sklearn.metrics.fbeta_score",
    "sklearn.metrics.get_scorer",
    "sklearn.metrics.hamming_loss",
    "sklearn.metrics.hinge_loss",
    "sklearn.metrics.jaccard_score",
    "sklearn.metrics.label_ranking_average_precision_score",
    "sklearn.metrics.label_ranking_loss",
    "sklearn.metrics.log_loss",
    "sklearn.metrics.make_scorer",
    "sklearn.metrics.matthews_corrcoef",
    "sklearn.metrics.max_error",
    "sklearn.metrics.mean_absolute_error",
    "sklearn.metrics.mean_absolute_percentage_error",
    "sklearn.metrics.mean_gamma_deviance",
    "sklearn.metrics.mean_pinball_loss",
    "sklearn.metrics.mean_squared_error",
    "sklearn.metrics.mean_squared_log_error",
    "sklearn.metrics.mean_tweedie_deviance",
    "sklearn.metrics.median_absolute_error",
    "sklearn.metrics.multilabel_confusion_matrix",
    "sklearn.metrics.mutual_info_score",
    "sklearn.metrics.ndcg_score",
    "sklearn.metrics.pairwise.additive_chi2_kernel",
    "sklearn.metrics.precision_recall_curve",
    "sklearn.metrics.precision_recall_fscore_support",
    "sklearn.metrics.precision_score",
    "sklearn.metrics.r2_score",
    "sklearn.metrics.recall_score",
    "sklearn.metrics.roc_curve",
    "sklearn.metrics.top_k_accuracy_score",
    "sklearn.metrics.zero_one_loss",
    "sklearn.model_selection.train_test_split",
    "sklearn.random_projection.johnson_lindenstrauss_min_dim",
    "sklearn.svm.l1_min_c",
    "sklearn.tree.export_text",
    "sklearn.tree.plot_tree",
    "sklearn.utils.gen_batches",
]


@pytest.mark.parametrize("func_module", PARAM_VALIDATION_FUNCTION_LIST)
def test_function_param_validation(func_module):
    """Check param validation for public functions that are not wrappers around
    estimators.
    """
    func, func_name, func_params, required_params = _get_func_info(func_module)

    parameter_constraints = getattr(func, "_skl_parameter_constraints")

    _check_function_param_validation(
        func, func_name, func_params, required_params, parameter_constraints
    )


PARAM_VALIDATION_CLASS_WRAPPER_LIST = [
    ("sklearn.cluster.affinity_propagation", "sklearn.cluster.AffinityPropagation"),
    ("sklearn.cluster.mean_shift", "sklearn.cluster.MeanShift"),
    ("sklearn.cluster.spectral_clustering", "sklearn.cluster.SpectralClustering"),
    ("sklearn.covariance.ledoit_wolf", "sklearn.covariance.LedoitWolf"),
    ("sklearn.covariance.oas", "sklearn.covariance.OAS"),
    ("sklearn.decomposition.dict_learning", "sklearn.decomposition.DictionaryLearning"),
    ("sklearn.decomposition.fastica", "sklearn.decomposition.FastICA"),
    ("sklearn.decomposition.non_negative_factorization", "sklearn.decomposition.NMF"),
    ("sklearn.preprocessing.minmax_scale", "sklearn.preprocessing.MinMaxScaler"),
]


@pytest.mark.parametrize(
    "func_module, class_module", PARAM_VALIDATION_CLASS_WRAPPER_LIST
)
def test_class_wrapper_param_validation(func_module, class_module):
    """Check param validation for public functions that are wrappers around
    estimators.
    """
    func, func_name, func_params, required_params = _get_func_info(func_module)

    module_name, class_name = class_module.rsplit(".", 1)
    module = import_module(module_name)
    klass = getattr(module, class_name)

    parameter_constraints_func = getattr(func, "_skl_parameter_constraints")
    parameter_constraints_class = getattr(klass, "_parameter_constraints")
    parameter_constraints = {
        **parameter_constraints_class,
        **parameter_constraints_func,
    }
    parameter_constraints = {
        k: v for k, v in parameter_constraints.items() if k in func_params
    }

    _check_function_param_validation(
        func, func_name, func_params, required_params, parameter_constraints
    )<|MERGE_RESOLUTION|>--- conflicted
+++ resolved
@@ -129,11 +129,8 @@
     "sklearn.datasets.fetch_olivetti_faces",
     "sklearn.datasets.load_svmlight_file",
     "sklearn.datasets.load_svmlight_files",
-<<<<<<< HEAD
-    "sklearn.datasets.make_blobs",
-=======
     "sklearn.datasets.make_biclusters",
->>>>>>> 5401b595
+     "sklearn.datasets.make_blobs",
     "sklearn.datasets.make_checkerboard",
     "sklearn.datasets.make_circles",
     "sklearn.datasets.make_classification",
