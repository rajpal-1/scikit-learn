from importlib import import_module
from inspect import signature
from numbers import Integral, Real

import pytest

from sklearn.utils._param_validation import (
    Interval,
    InvalidParameterError,
    generate_invalid_param_val,
    generate_valid_param,
    make_constraint,
)


def _get_func_info(func_module):
    module_name, func_name = func_module.rsplit(".", 1)
    module = import_module(module_name)
    func = getattr(module, func_name)

    func_sig = signature(func)
    func_params = [
        p.name
        for p in func_sig.parameters.values()
        if p.kind not in (p.VAR_POSITIONAL, p.VAR_KEYWORD)
    ]

    # The parameters `*args` and `**kwargs` are ignored since we cannot generate
    # constraints.
    required_params = [
        p.name
        for p in func_sig.parameters.values()
        if p.default is p.empty and p.kind not in (p.VAR_POSITIONAL, p.VAR_KEYWORD)
    ]

    return func, func_name, func_params, required_params


def _check_function_param_validation(
    func, func_name, func_params, required_params, parameter_constraints
):
    """Check that an informative error is raised when the value of a parameter does not
    have an appropriate type or value.
    """
    # generate valid values for the required parameters
    valid_required_params = {}
    for param_name in required_params:
        if parameter_constraints[param_name] == "no_validation":
            valid_required_params[param_name] = 1
        else:
            valid_required_params[param_name] = generate_valid_param(
                make_constraint(parameter_constraints[param_name][0])
            )

    # check that there is a constraint for each parameter
    if func_params:
        validation_params = parameter_constraints.keys()
        unexpected_params = set(validation_params) - set(func_params)
        missing_params = set(func_params) - set(validation_params)
        err_msg = (
            "Mismatch between _parameter_constraints and the parameters of"
            f" {func_name}.\nConsider the unexpected parameters {unexpected_params} and"
            f" expected but missing parameters {missing_params}\n"
        )
        assert set(validation_params) == set(func_params), err_msg

    # this object does not have a valid type for sure for all params
    param_with_bad_type = type("BadType", (), {})()

    for param_name in func_params:
        constraints = parameter_constraints[param_name]

        if constraints == "no_validation":
            # This parameter is not validated
            continue

        # Mixing an interval of reals and an interval of integers must be avoided.
        if any(
            isinstance(constraint, Interval) and constraint.type == Integral
            for constraint in constraints
        ) and any(
            isinstance(constraint, Interval) and constraint.type == Real
            for constraint in constraints
        ):
            raise ValueError(
                f"The constraint for parameter {param_name} of {func_name} can't have a"
                " mix of intervals of Integral and Real types. Use the type"
                " RealNotInt instead of Real."
            )

        match = (
            rf"The '{param_name}' parameter of {func_name} must be .* Got .* instead."
        )

        err_msg = (
            f"{func_name} does not raise an informative error message when the "
            f"parameter {param_name} does not have a valid type. If any Python type "
            "is valid, the constraint should be 'no_validation'."
        )

        # First, check that the error is raised if param doesn't match any valid type.
        with pytest.raises(InvalidParameterError, match=match):
            func(**{**valid_required_params, param_name: param_with_bad_type})
            pytest.fail(err_msg)

        # Then, for constraints that are more than a type constraint, check that the
        # error is raised if param does match a valid type but does not match any valid
        # value for this type.
        constraints = [make_constraint(constraint) for constraint in constraints]

        for constraint in constraints:
            try:
                bad_value = generate_invalid_param_val(constraint)
            except NotImplementedError:
                continue

            err_msg = (
                f"{func_name} does not raise an informative error message when the "
                f"parameter {param_name} does not have a valid value.\n"
                "Constraints should be disjoint. For instance "
                "[StrOptions({'a_string'}), str] is not a acceptable set of "
                "constraint because generating an invalid string for the first "
                "constraint will always produce a valid string for the second "
                "constraint."
            )

            with pytest.raises(InvalidParameterError, match=match):
                func(**{**valid_required_params, param_name: bad_value})
                pytest.fail(err_msg)


PARAM_VALIDATION_FUNCTION_LIST = [
    "sklearn.calibration.calibration_curve",
    "sklearn.cluster.cluster_optics_dbscan",
    "sklearn.cluster.compute_optics_graph",
    "sklearn.cluster.estimate_bandwidth",
    "sklearn.cluster.kmeans_plusplus",
    "sklearn.cluster.cluster_optics_xi",
    "sklearn.cluster.ward_tree",
    "sklearn.covariance.empirical_covariance",
    "sklearn.covariance.ledoit_wolf_shrinkage",
    "sklearn.covariance.log_likelihood",
    "sklearn.covariance.shrunk_covariance",
    "sklearn.datasets.clear_data_home",
    "sklearn.datasets.dump_svmlight_file",
    "sklearn.datasets.fetch_20newsgroups",
    "sklearn.datasets.fetch_20newsgroups_vectorized",
    "sklearn.datasets.fetch_california_housing",
    "sklearn.datasets.fetch_covtype",
    "sklearn.datasets.fetch_kddcup99",
    "sklearn.datasets.fetch_lfw_pairs",
    "sklearn.datasets.fetch_lfw_people",
    "sklearn.datasets.fetch_olivetti_faces",
    "sklearn.datasets.fetch_rcv1",
    "sklearn.datasets.fetch_species_distributions",
    "sklearn.datasets.get_data_home",
    "sklearn.datasets.load_breast_cancer",
    "sklearn.datasets.load_diabetes",
    "sklearn.datasets.load_digits",
    "sklearn.datasets.load_files",
    "sklearn.datasets.load_iris",
    "sklearn.datasets.load_linnerud",
    "sklearn.datasets.load_sample_image",
    "sklearn.datasets.load_svmlight_file",
    "sklearn.datasets.load_svmlight_files",
    "sklearn.datasets.load_wine",
    "sklearn.datasets.make_biclusters",
    "sklearn.datasets.make_blobs",
    "sklearn.datasets.make_checkerboard",
    "sklearn.datasets.make_circles",
    "sklearn.datasets.make_classification",
    "sklearn.datasets.make_friedman1",
    "sklearn.datasets.make_friedman2",
    "sklearn.datasets.make_friedman3",
    "sklearn.datasets.make_gaussian_quantiles",
    "sklearn.datasets.make_hastie_10_2",
    "sklearn.datasets.make_low_rank_matrix",
    "sklearn.datasets.make_moons",
    "sklearn.datasets.make_multilabel_classification",
    "sklearn.datasets.make_regression",
    "sklearn.datasets.make_s_curve",
    "sklearn.datasets.make_sparse_coded_signal",
    "sklearn.datasets.make_sparse_spd_matrix",
    "sklearn.datasets.make_sparse_uncorrelated",
    "sklearn.datasets.make_spd_matrix",
    "sklearn.datasets.make_swiss_roll",
    "sklearn.decomposition.sparse_encode",
    "sklearn.feature_extraction.grid_to_graph",
    "sklearn.feature_extraction.img_to_graph",
    "sklearn.feature_extraction.image.extract_patches_2d",
    "sklearn.feature_extraction.image.reconstruct_from_patches_2d",
    "sklearn.feature_selection.chi2",
    "sklearn.feature_selection.f_classif",
    "sklearn.feature_selection.f_regression",
    "sklearn.feature_selection.mutual_info_classif",
    "sklearn.feature_selection.mutual_info_regression",
    "sklearn.feature_selection.r_regression",
    "sklearn.inspection.partial_dependence",
    "sklearn.inspection.permutation_importance",
    "sklearn.isotonic.isotonic_regression",
    "sklearn.linear_model.orthogonal_mp",
<<<<<<< HEAD
    "sklearn.manifold.trustworthiness",
=======
    "sklearn.linear_model.orthogonal_mp_gram",
    "sklearn.linear_model.ridge_regression",
>>>>>>> d5d2364b
    "sklearn.metrics.accuracy_score",
    "sklearn.manifold.smacof",
    "sklearn.metrics.auc",
    "sklearn.metrics.average_precision_score",
    "sklearn.metrics.balanced_accuracy_score",
    "sklearn.metrics.brier_score_loss",
    "sklearn.metrics.calinski_harabasz_score",
    "sklearn.metrics.check_scoring",
    "sklearn.metrics.completeness_score",
    "sklearn.metrics.class_likelihood_ratios",
    "sklearn.metrics.classification_report",
    "sklearn.metrics.cluster.adjusted_mutual_info_score",
    "sklearn.metrics.cluster.contingency_matrix",
    "sklearn.metrics.cluster.entropy",
    "sklearn.metrics.cluster.fowlkes_mallows_score",
    "sklearn.metrics.cluster.homogeneity_completeness_v_measure",
    "sklearn.metrics.cluster.normalized_mutual_info_score",
    "sklearn.metrics.cluster.silhouette_samples",
    "sklearn.metrics.cluster.silhouette_score",
    "sklearn.metrics.cohen_kappa_score",
    "sklearn.metrics.confusion_matrix",
    "sklearn.metrics.consensus_score",
    "sklearn.metrics.coverage_error",
    "sklearn.metrics.d2_absolute_error_score",
    "sklearn.metrics.d2_pinball_score",
    "sklearn.metrics.d2_tweedie_score",
    "sklearn.metrics.davies_bouldin_score",
    "sklearn.metrics.dcg_score",
    "sklearn.metrics.det_curve",
    "sklearn.metrics.explained_variance_score",
    "sklearn.metrics.f1_score",
    "sklearn.metrics.fbeta_score",
    "sklearn.metrics.get_scorer",
    "sklearn.metrics.hamming_loss",
    "sklearn.metrics.hinge_loss",
    "sklearn.metrics.homogeneity_score",
    "sklearn.metrics.jaccard_score",
    "sklearn.metrics.label_ranking_average_precision_score",
    "sklearn.metrics.label_ranking_loss",
    "sklearn.metrics.log_loss",
    "sklearn.metrics.make_scorer",
    "sklearn.metrics.matthews_corrcoef",
    "sklearn.metrics.max_error",
    "sklearn.metrics.mean_absolute_error",
    "sklearn.metrics.mean_absolute_percentage_error",
    "sklearn.metrics.mean_gamma_deviance",
    "sklearn.metrics.mean_pinball_loss",
    "sklearn.metrics.mean_poisson_deviance",
    "sklearn.metrics.mean_squared_error",
    "sklearn.metrics.mean_squared_log_error",
    "sklearn.metrics.mean_tweedie_deviance",
    "sklearn.metrics.median_absolute_error",
    "sklearn.metrics.multilabel_confusion_matrix",
    "sklearn.metrics.mutual_info_score",
    "sklearn.metrics.ndcg_score",
    "sklearn.metrics.pair_confusion_matrix",
    "sklearn.metrics.adjusted_rand_score",
    "sklearn.metrics.pairwise.additive_chi2_kernel",
    "sklearn.metrics.pairwise.chi2_kernel",
    "sklearn.metrics.pairwise.cosine_distances",
    "sklearn.metrics.pairwise.cosine_similarity",
    "sklearn.metrics.pairwise.euclidean_distances",
    "sklearn.metrics.pairwise.haversine_distances",
    "sklearn.metrics.pairwise.laplacian_kernel",
    "sklearn.metrics.pairwise.linear_kernel",
    "sklearn.metrics.pairwise.manhattan_distances",
    "sklearn.metrics.pairwise.nan_euclidean_distances",
    "sklearn.metrics.pairwise.paired_cosine_distances",
    "sklearn.metrics.pairwise.paired_distances",
    "sklearn.metrics.pairwise.paired_euclidean_distances",
    "sklearn.metrics.pairwise.paired_manhattan_distances",
    "sklearn.metrics.pairwise.pairwise_distances_argmin_min",
    "sklearn.metrics.pairwise.pairwise_kernels",
    "sklearn.metrics.pairwise.polynomial_kernel",
    "sklearn.metrics.pairwise.rbf_kernel",
    "sklearn.metrics.pairwise.sigmoid_kernel",
    "sklearn.metrics.pairwise_distances",
    "sklearn.metrics.pairwise_distances_argmin",
    "sklearn.metrics.pairwise_distances_chunked",
    "sklearn.metrics.precision_recall_curve",
    "sklearn.metrics.precision_recall_fscore_support",
    "sklearn.metrics.precision_score",
    "sklearn.metrics.r2_score",
    "sklearn.metrics.rand_score",
    "sklearn.metrics.recall_score",
    "sklearn.metrics.roc_auc_score",
    "sklearn.metrics.roc_curve",
    "sklearn.metrics.top_k_accuracy_score",
    "sklearn.metrics.v_measure_score",
    "sklearn.metrics.zero_one_loss",
    "sklearn.model_selection.cross_val_predict",
    "sklearn.model_selection.cross_val_score",
    "sklearn.model_selection.cross_validate",
    "sklearn.model_selection.learning_curve",
    "sklearn.model_selection.permutation_test_score",
    "sklearn.model_selection.train_test_split",
    "sklearn.model_selection.validation_curve",
    "sklearn.neighbors.sort_graph_by_row_values",
    "sklearn.preprocessing.add_dummy_feature",
    "sklearn.preprocessing.binarize",
    "sklearn.preprocessing.label_binarize",
    "sklearn.preprocessing.normalize",
    "sklearn.preprocessing.scale",
    "sklearn.random_projection.johnson_lindenstrauss_min_dim",
    "sklearn.svm.l1_min_c",
    "sklearn.tree.export_graphviz",
    "sklearn.tree.export_text",
    "sklearn.tree.plot_tree",
    "sklearn.utils.gen_batches",
    "sklearn.utils.gen_even_slices",
    "sklearn.utils.resample",
    "sklearn.utils.safe_mask",
    "sklearn.utils.extmath.randomized_svd",
    "sklearn.utils.class_weight.compute_class_weight",
    "sklearn.utils.class_weight.compute_sample_weight",
    "sklearn.utils.graph.single_source_shortest_path_length",
]


@pytest.mark.parametrize("func_module", PARAM_VALIDATION_FUNCTION_LIST)
def test_function_param_validation(func_module):
    """Check param validation for public functions that are not wrappers around
    estimators.
    """
    func, func_name, func_params, required_params = _get_func_info(func_module)

    parameter_constraints = getattr(func, "_skl_parameter_constraints")

    _check_function_param_validation(
        func, func_name, func_params, required_params, parameter_constraints
    )


PARAM_VALIDATION_CLASS_WRAPPER_LIST = [
    ("sklearn.cluster.affinity_propagation", "sklearn.cluster.AffinityPropagation"),
    ("sklearn.cluster.k_means", "sklearn.cluster.KMeans"),
    ("sklearn.cluster.mean_shift", "sklearn.cluster.MeanShift"),
    ("sklearn.cluster.spectral_clustering", "sklearn.cluster.SpectralClustering"),
    ("sklearn.covariance.graphical_lasso", "sklearn.covariance.GraphicalLasso"),
    ("sklearn.covariance.ledoit_wolf", "sklearn.covariance.LedoitWolf"),
    ("sklearn.covariance.oas", "sklearn.covariance.OAS"),
    ("sklearn.decomposition.dict_learning", "sklearn.decomposition.DictionaryLearning"),
    ("sklearn.decomposition.fastica", "sklearn.decomposition.FastICA"),
    ("sklearn.decomposition.non_negative_factorization", "sklearn.decomposition.NMF"),
    ("sklearn.preprocessing.maxabs_scale", "sklearn.preprocessing.MaxAbsScaler"),
    ("sklearn.preprocessing.minmax_scale", "sklearn.preprocessing.MinMaxScaler"),
    ("sklearn.preprocessing.power_transform", "sklearn.preprocessing.PowerTransformer"),
    (
        "sklearn.preprocessing.quantile_transform",
        "sklearn.preprocessing.QuantileTransformer",
    ),
    ("sklearn.preprocessing.robust_scale", "sklearn.preprocessing.RobustScaler"),
]


@pytest.mark.parametrize(
    "func_module, class_module", PARAM_VALIDATION_CLASS_WRAPPER_LIST
)
def test_class_wrapper_param_validation(func_module, class_module):
    """Check param validation for public functions that are wrappers around
    estimators.
    """
    func, func_name, func_params, required_params = _get_func_info(func_module)

    module_name, class_name = class_module.rsplit(".", 1)
    module = import_module(module_name)
    klass = getattr(module, class_name)

    parameter_constraints_func = getattr(func, "_skl_parameter_constraints")
    parameter_constraints_class = getattr(klass, "_parameter_constraints")
    parameter_constraints = {
        **parameter_constraints_class,
        **parameter_constraints_func,
    }
    parameter_constraints = {
        k: v for k, v in parameter_constraints.items() if k in func_params
    }

    _check_function_param_validation(
        func, func_name, func_params, required_params, parameter_constraints
    )<|MERGE_RESOLUTION|>--- conflicted
+++ resolved
@@ -199,12 +199,9 @@
     "sklearn.inspection.permutation_importance",
     "sklearn.isotonic.isotonic_regression",
     "sklearn.linear_model.orthogonal_mp",
-<<<<<<< HEAD
-    "sklearn.manifold.trustworthiness",
-=======
     "sklearn.linear_model.orthogonal_mp_gram",
     "sklearn.linear_model.ridge_regression",
->>>>>>> d5d2364b
+    "sklearn.manifold.trustworthiness",
     "sklearn.metrics.accuracy_score",
     "sklearn.manifold.smacof",
     "sklearn.metrics.auc",
