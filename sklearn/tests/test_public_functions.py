from importlib import import_module
from inspect import signature

import pytest

from sklearn.utils._param_validation import generate_invalid_param_val
from sklearn.utils._param_validation import generate_valid_param
from sklearn.utils._param_validation import make_constraint
from sklearn.utils._param_validation import InvalidParameterError


def _get_func_info(func_module):
    module_name, func_name = func_module.rsplit(".", 1)
    module = import_module(module_name)
    func = getattr(module, func_name)

    func_sig = signature(func)
    func_params = [
        p.name
        for p in func_sig.parameters.values()
        if p.kind not in (p.VAR_POSITIONAL, p.VAR_KEYWORD)
    ]

    # The parameters `*args` and `**kwargs` are ignored since we cannot generate
    # constraints.
    required_params = [
        p.name
        for p in func_sig.parameters.values()
        if p.default is p.empty and p.kind not in (p.VAR_POSITIONAL, p.VAR_KEYWORD)
    ]

    return func, func_name, func_params, required_params


def _check_function_param_validation(
    func, func_name, func_params, required_params, parameter_constraints
):
    """Check that an informative error is raised when the value of a parameter does not
    have an appropriate type or value.
    """
    # generate valid values for the required parameters
    valid_required_params = {}
    for param_name in required_params:
        if parameter_constraints[param_name] == "no_validation":
            valid_required_params[param_name] = 1
        else:
            valid_required_params[param_name] = generate_valid_param(
                make_constraint(parameter_constraints[param_name][0])
            )

    # check that there is a constraint for each parameter
    if func_params:
        validation_params = parameter_constraints.keys()
        unexpected_params = set(validation_params) - set(func_params)
        missing_params = set(func_params) - set(validation_params)
        err_msg = (
            "Mismatch between _parameter_constraints and the parameters of"
            f" {func_name}.\nConsider the unexpected parameters {unexpected_params} and"
            f" expected but missing parameters {missing_params}\n"
        )
        assert set(validation_params) == set(func_params), err_msg

    # this object does not have a valid type for sure for all params
    param_with_bad_type = type("BadType", (), {})()

    for param_name in func_params:
        constraints = parameter_constraints[param_name]

        if constraints == "no_validation":
            # This parameter is not validated
            continue

        match = (
            rf"The '{param_name}' parameter of {func_name} must be .* Got .* instead."
        )

        # First, check that the error is raised if param doesn't match any valid type.
        with pytest.raises(InvalidParameterError, match=match):
            func(**{**valid_required_params, param_name: param_with_bad_type})

        # Then, for constraints that are more than a type constraint, check that the
        # error is raised if param does match a valid type but does not match any valid
        # value for this type.
        constraints = [make_constraint(constraint) for constraint in constraints]

        for constraint in constraints:
            try:
                bad_value = generate_invalid_param_val(constraint, constraints)
            except NotImplementedError:
                continue

            with pytest.raises(InvalidParameterError, match=match):
                func(**{**valid_required_params, param_name: bad_value})


PARAM_VALIDATION_FUNCTION_LIST = [
    "sklearn.cluster.cluster_optics_dbscan",
    "sklearn.cluster.compute_optics_graph",
    "sklearn.cluster.estimate_bandwidth",
    "sklearn.cluster.kmeans_plusplus",
    "sklearn.cluster.cluster_optics_xi",
    "sklearn.cluster.ward_tree",
    "sklearn.covariance.empirical_covariance",
    "sklearn.covariance.shrunk_covariance",
    "sklearn.datasets.dump_svmlight_file",
    "sklearn.datasets.fetch_20newsgroups",
    "sklearn.datasets.fetch_20newsgroups_vectorized",
    "sklearn.datasets.fetch_california_housing",
    "sklearn.datasets.fetch_covtype",
    "sklearn.datasets.fetch_kddcup99",
    "sklearn.datasets.load_svmlight_file",
<<<<<<< HEAD
    "sklearn.datasets.load_svmlight_files",
=======
>>>>>>> 01c8e0be
    "sklearn.datasets.make_classification",
    "sklearn.datasets.make_friedman1",
    "sklearn.datasets.make_sparse_coded_signal",
    "sklearn.decomposition.sparse_encode",
    "sklearn.feature_extraction.grid_to_graph",
    "sklearn.feature_extraction.img_to_graph",
    "sklearn.feature_extraction.image.extract_patches_2d",
    "sklearn.feature_extraction.image.reconstruct_from_patches_2d",
    "sklearn.feature_selection.chi2",
    "sklearn.feature_selection.f_classif",
    "sklearn.feature_selection.f_regression",
    "sklearn.feature_selection.mutual_info_classif",
    "sklearn.feature_selection.r_regression",
    "sklearn.metrics.accuracy_score",
    "sklearn.metrics.auc",
    "sklearn.metrics.average_precision_score",
    "sklearn.metrics.balanced_accuracy_score",
    "sklearn.metrics.brier_score_loss",
    "sklearn.metrics.cluster.contingency_matrix",
    "sklearn.metrics.cohen_kappa_score",
    "sklearn.metrics.confusion_matrix",
    "sklearn.metrics.coverage_error",
    "sklearn.metrics.d2_pinball_score",
    "sklearn.metrics.dcg_score",
    "sklearn.metrics.det_curve",
    "sklearn.metrics.f1_score",
    "sklearn.metrics.get_scorer",
    "sklearn.metrics.hamming_loss",
    "sklearn.metrics.jaccard_score",
    "sklearn.metrics.label_ranking_average_precision_score",
    "sklearn.metrics.label_ranking_loss",
    "sklearn.metrics.log_loss",
    "sklearn.metrics.make_scorer",
    "sklearn.metrics.matthews_corrcoef",
    "sklearn.metrics.max_error",
    "sklearn.metrics.mean_absolute_error",
    "sklearn.metrics.mean_absolute_percentage_error",
    "sklearn.metrics.mean_pinball_loss",
    "sklearn.metrics.mean_squared_error",
    "sklearn.metrics.mean_tweedie_deviance",
    "sklearn.metrics.median_absolute_error",
    "sklearn.metrics.multilabel_confusion_matrix",
    "sklearn.metrics.mutual_info_score",
    "sklearn.metrics.pairwise.additive_chi2_kernel",
    "sklearn.metrics.precision_recall_curve",
    "sklearn.metrics.precision_recall_fscore_support",
    "sklearn.metrics.precision_score",
    "sklearn.metrics.r2_score",
    "sklearn.metrics.roc_curve",
    "sklearn.metrics.zero_one_loss",
    "sklearn.model_selection.train_test_split",
    "sklearn.random_projection.johnson_lindenstrauss_min_dim",
    "sklearn.svm.l1_min_c",
]


@pytest.mark.parametrize("func_module", PARAM_VALIDATION_FUNCTION_LIST)
def test_function_param_validation(func_module):
    """Check param validation for public functions that are not wrappers around
    estimators.
    """
    func, func_name, func_params, required_params = _get_func_info(func_module)

    parameter_constraints = getattr(func, "_skl_parameter_constraints")

    _check_function_param_validation(
        func, func_name, func_params, required_params, parameter_constraints
    )


PARAM_VALIDATION_CLASS_WRAPPER_LIST = [
    ("sklearn.cluster.affinity_propagation", "sklearn.cluster.AffinityPropagation"),
    ("sklearn.cluster.mean_shift", "sklearn.cluster.MeanShift"),
    ("sklearn.cluster.spectral_clustering", "sklearn.cluster.SpectralClustering"),
    ("sklearn.covariance.ledoit_wolf", "sklearn.covariance.LedoitWolf"),
    ("sklearn.covariance.oas", "sklearn.covariance.OAS"),
    ("sklearn.decomposition.dict_learning", "sklearn.decomposition.DictionaryLearning"),
    ("sklearn.decomposition.fastica", "sklearn.decomposition.FastICA"),
    ("sklearn.decomposition.non_negative_factorization", "sklearn.decomposition.NMF"),
]


@pytest.mark.parametrize(
    "func_module, class_module", PARAM_VALIDATION_CLASS_WRAPPER_LIST
)
def test_class_wrapper_param_validation(func_module, class_module):
    """Check param validation for public functions that are wrappers around
    estimators.
    """
    func, func_name, func_params, required_params = _get_func_info(func_module)

    module_name, class_name = class_module.rsplit(".", 1)
    module = import_module(module_name)
    klass = getattr(module, class_name)

    parameter_constraints_func = getattr(func, "_skl_parameter_constraints")
    parameter_constraints_class = getattr(klass, "_parameter_constraints")
    parameter_constraints = {
        **parameter_constraints_class,
        **parameter_constraints_func,
    }
    parameter_constraints = {
        k: v for k, v in parameter_constraints.items() if k in func_params
    }

    _check_function_param_validation(
        func, func_name, func_params, required_params, parameter_constraints
    )<|MERGE_RESOLUTION|>--- conflicted
+++ resolved
@@ -109,10 +109,7 @@
     "sklearn.datasets.fetch_covtype",
     "sklearn.datasets.fetch_kddcup99",
     "sklearn.datasets.load_svmlight_file",
-<<<<<<< HEAD
     "sklearn.datasets.load_svmlight_files",
-=======
->>>>>>> 01c8e0be
     "sklearn.datasets.make_classification",
     "sklearn.datasets.make_friedman1",
     "sklearn.datasets.make_sparse_coded_signal",
