from importlib import import_module
from inspect import signature

import pytest

from sklearn.utils._param_validation import generate_invalid_param_val
from sklearn.utils._param_validation import generate_valid_param
from sklearn.utils._param_validation import make_constraint
from sklearn.utils._param_validation import InvalidParameterError


def _get_func_info(func_module):
    module_name, func_name = func_module.rsplit(".", 1)
    module = import_module(module_name)
    func = getattr(module, func_name)

    func_sig = signature(func)
    func_params = [
        p.name
        for p in func_sig.parameters.values()
        if p.kind not in (p.VAR_POSITIONAL, p.VAR_KEYWORD)
    ]

    # The parameters `*args` and `**kwargs` are ignored since we cannot generate
    # constraints.
    required_params = [
        p.name
        for p in func_sig.parameters.values()
        if p.default is p.empty and p.kind not in (p.VAR_POSITIONAL, p.VAR_KEYWORD)
    ]

    return func, func_name, func_params, required_params


def _check_function_param_validation(
    func, func_name, func_params, required_params, parameter_constraints
):
    """Check that an informative error is raised when the value of a parameter does not
    have an appropriate type or value.
    """
    # generate valid values for the required parameters
    valid_required_params = {}
    for param_name in required_params:
        if parameter_constraints[param_name] == "no_validation":
            valid_required_params[param_name] = 1
        else:
            valid_required_params[param_name] = generate_valid_param(
                make_constraint(parameter_constraints[param_name][0])
            )

    # check that there is a constraint for each parameter
    if func_params:
        validation_params = parameter_constraints.keys()
        unexpected_params = set(validation_params) - set(func_params)
        missing_params = set(func_params) - set(validation_params)
        err_msg = (
            "Mismatch between _parameter_constraints and the parameters of"
            f" {func_name}.\nConsider the unexpected parameters {unexpected_params} and"
            f" expected but missing parameters {missing_params}\n"
        )
        assert set(validation_params) == set(func_params), err_msg

    # this object does not have a valid type for sure for all params
    param_with_bad_type = type("BadType", (), {})()

    for param_name in func_params:
        constraints = parameter_constraints[param_name]

        if constraints == "no_validation":
            # This parameter is not validated
            continue

        match = (
            rf"The '{param_name}' parameter of {func_name} must be .* Got .* instead."
        )

        # First, check that the error is raised if param doesn't match any valid type.
        with pytest.raises(InvalidParameterError, match=match):
            func(**{**valid_required_params, param_name: param_with_bad_type})

        # Then, for constraints that are more than a type constraint, check that the
        # error is raised if param does match a valid type but does not match any valid
        # value for this type.
        constraints = [make_constraint(constraint) for constraint in constraints]

        for constraint in constraints:
            try:
                bad_value = generate_invalid_param_val(constraint, constraints)
            except NotImplementedError:
                continue

            with pytest.raises(InvalidParameterError, match=match):
                func(**{**valid_required_params, param_name: bad_value})


PARAM_VALIDATION_FUNCTION_LIST = [
    "sklearn.cluster.cluster_optics_dbscan",
    "sklearn.cluster.compute_optics_graph",
    "sklearn.cluster.estimate_bandwidth",
    "sklearn.cluster.kmeans_plusplus",
    "sklearn.cluster.cluster_optics_xi",
    "sklearn.cluster.ward_tree",
    "sklearn.covariance.empirical_covariance",
    "sklearn.covariance.shrunk_covariance",
    "sklearn.datasets.dump_svmlight_file",
    "sklearn.datasets.fetch_20newsgroups",
    "sklearn.datasets.fetch_20newsgroups_vectorized",
    "sklearn.datasets.fetch_california_housing",
    "sklearn.datasets.fetch_covtype",
    "sklearn.datasets.fetch_kddcup99",
<<<<<<< HEAD
    "sklearn.datasets.fetch_lfw_people",
=======
    "sklearn.datasets.fetch_olivetti_faces",
>>>>>>> 5ffec323
    "sklearn.datasets.load_svmlight_file",
    "sklearn.datasets.load_svmlight_files",
    "sklearn.datasets.make_classification",
    "sklearn.datasets.make_friedman1",
    "sklearn.datasets.make_sparse_coded_signal",
    "sklearn.decomposition.sparse_encode",
    "sklearn.feature_extraction.grid_to_graph",
    "sklearn.feature_extraction.img_to_graph",
    "sklearn.feature_extraction.image.extract_patches_2d",
    "sklearn.feature_extraction.image.reconstruct_from_patches_2d",
    "sklearn.feature_selection.chi2",
    "sklearn.feature_selection.f_classif",
    "sklearn.feature_selection.f_regression",
    "sklearn.feature_selection.mutual_info_classif",
    "sklearn.feature_selection.r_regression",
    "sklearn.metrics.accuracy_score",
    "sklearn.metrics.auc",
    "sklearn.metrics.average_precision_score",
    "sklearn.metrics.balanced_accuracy_score",
    "sklearn.metrics.brier_score_loss",
    "sklearn.metrics.cluster.contingency_matrix",
    "sklearn.metrics.cohen_kappa_score",
    "sklearn.metrics.confusion_matrix",
    "sklearn.metrics.coverage_error",
    "sklearn.metrics.d2_pinball_score",
    "sklearn.metrics.dcg_score",
    "sklearn.metrics.det_curve",
    "sklearn.metrics.f1_score",
    "sklearn.metrics.get_scorer",
    "sklearn.metrics.hamming_loss",
    "sklearn.metrics.jaccard_score",
    "sklearn.metrics.label_ranking_average_precision_score",
    "sklearn.metrics.label_ranking_loss",
    "sklearn.metrics.log_loss",
    "sklearn.metrics.make_scorer",
    "sklearn.metrics.matthews_corrcoef",
    "sklearn.metrics.max_error",
    "sklearn.metrics.mean_absolute_error",
    "sklearn.metrics.mean_absolute_percentage_error",
    "sklearn.metrics.mean_pinball_loss",
    "sklearn.metrics.mean_squared_error",
    "sklearn.metrics.mean_tweedie_deviance",
    "sklearn.metrics.median_absolute_error",
    "sklearn.metrics.multilabel_confusion_matrix",
    "sklearn.metrics.mutual_info_score",
    "sklearn.metrics.pairwise.additive_chi2_kernel",
    "sklearn.metrics.precision_recall_curve",
    "sklearn.metrics.precision_recall_fscore_support",
    "sklearn.metrics.precision_score",
    "sklearn.metrics.r2_score",
    "sklearn.metrics.recall_score",
    "sklearn.metrics.roc_curve",
    "sklearn.metrics.top_k_accuracy_score",
    "sklearn.metrics.zero_one_loss",
    "sklearn.model_selection.train_test_split",
    "sklearn.random_projection.johnson_lindenstrauss_min_dim",
    "sklearn.svm.l1_min_c",
]


@pytest.mark.parametrize("func_module", PARAM_VALIDATION_FUNCTION_LIST)
def test_function_param_validation(func_module):
    """Check param validation for public functions that are not wrappers around
    estimators.
    """
    func, func_name, func_params, required_params = _get_func_info(func_module)

    parameter_constraints = getattr(func, "_skl_parameter_constraints")

    _check_function_param_validation(
        func, func_name, func_params, required_params, parameter_constraints
    )


PARAM_VALIDATION_CLASS_WRAPPER_LIST = [
    ("sklearn.cluster.affinity_propagation", "sklearn.cluster.AffinityPropagation"),
    ("sklearn.cluster.mean_shift", "sklearn.cluster.MeanShift"),
    ("sklearn.cluster.spectral_clustering", "sklearn.cluster.SpectralClustering"),
    ("sklearn.covariance.ledoit_wolf", "sklearn.covariance.LedoitWolf"),
    ("sklearn.covariance.oas", "sklearn.covariance.OAS"),
    ("sklearn.decomposition.dict_learning", "sklearn.decomposition.DictionaryLearning"),
    ("sklearn.decomposition.fastica", "sklearn.decomposition.FastICA"),
    ("sklearn.decomposition.non_negative_factorization", "sklearn.decomposition.NMF"),
]


@pytest.mark.parametrize(
    "func_module, class_module", PARAM_VALIDATION_CLASS_WRAPPER_LIST
)
def test_class_wrapper_param_validation(func_module, class_module):
    """Check param validation for public functions that are wrappers around
    estimators.
    """
    func, func_name, func_params, required_params = _get_func_info(func_module)

    module_name, class_name = class_module.rsplit(".", 1)
    module = import_module(module_name)
    klass = getattr(module, class_name)

    parameter_constraints_func = getattr(func, "_skl_parameter_constraints")
    parameter_constraints_class = getattr(klass, "_parameter_constraints")
    parameter_constraints = {
        **parameter_constraints_class,
        **parameter_constraints_func,
    }
    parameter_constraints = {
        k: v for k, v in parameter_constraints.items() if k in func_params
    }

    _check_function_param_validation(
        func, func_name, func_params, required_params, parameter_constraints
    )<|MERGE_RESOLUTION|>--- conflicted
+++ resolved
@@ -108,11 +108,8 @@
     "sklearn.datasets.fetch_california_housing",
     "sklearn.datasets.fetch_covtype",
     "sklearn.datasets.fetch_kddcup99",
-<<<<<<< HEAD
     "sklearn.datasets.fetch_lfw_people",
-=======
     "sklearn.datasets.fetch_olivetti_faces",
->>>>>>> 5ffec323
     "sklearn.datasets.load_svmlight_file",
     "sklearn.datasets.load_svmlight_files",
     "sklearn.datasets.make_classification",
