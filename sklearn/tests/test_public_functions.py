--- conflicted
+++ resolved
@@ -9,22 +9,7 @@
 from sklearn.utils._param_validation import InvalidParameterError
 
 
-<<<<<<< HEAD
-PARAM_VALIDATION_FUNCTION_LIST = [
-    "sklearn.cluster.kmeans_plusplus",
-    "sklearn.covariance.oas",
-    "sklearn.svm.l1_min_c",
-]
-
-
-@pytest.mark.parametrize("func_module", PARAM_VALIDATION_FUNCTION_LIST)
-def test_function_param_validation(func_module):
-    """Check that an informative error is raised when the value of a parameter does not
-    have an appropriate type or value.
-    """
-=======
 def _get_func_info(func_module):
->>>>>>> 8a9635f5
     module_name, func_name = func_module.rsplit(".", 1)
     module = import_module(module_name)
     func = getattr(module, func_name)
@@ -145,6 +130,7 @@
 
 PARAM_VALIDATION_CLASS_WRAPPER_LIST = [
     ("sklearn.decomposition.non_negative_factorization", "sklearn.decomposition.NMF"),
+    ("sklearn.covariance.oas", "sklearn.covariance.OAS"),
 ]
 
 
