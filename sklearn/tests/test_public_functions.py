from importlib import import_module
from inspect import signature

import pytest

from sklearn.utils._param_validation import generate_invalid_param_val
from sklearn.utils._param_validation import generate_valid_param
from sklearn.utils._param_validation import make_constraint


PARAM_VALIDATION_FUNCTION_LIST = [
    "sklearn.cluster.estimate_bandwidth",
    "sklearn.cluster.kmeans_plusplus",
<<<<<<< HEAD
    "sklearn.feature_extraction.grid_to_graph",
    "sklearn.feature_extraction.img_to_graph",
=======
    "sklearn.decomposition.sparse_encode",
    "sklearn.svm.l1_min_c",
>>>>>>> a6f41689
    "sklearn.metrics.accuracy_score",
    "sklearn.metrics.auc",
    "sklearn.metrics.mean_absolute_error",
    "sklearn.metrics.zero_one_loss",
    "sklearn.svm.l1_min_c",
]


@pytest.mark.parametrize("func_module", PARAM_VALIDATION_FUNCTION_LIST)
def test_function_param_validation(func_module):
    """Check that an informative error is raised when the value of a parameter does not
    have an appropriate type or value.
    """
    module_name, func_name = func_module.rsplit(".", 1)
    module = import_module(module_name)
    func = getattr(module, func_name)

    func_sig = signature(func)
    func_params = [
        p.name
        for p in func_sig.parameters.values()
        if p.kind not in (p.VAR_POSITIONAL, p.VAR_KEYWORD)
    ]
    parameter_constraints = getattr(func, "_skl_parameter_constraints")

    # generate valid values for the required parameters
    required_params = [
        p.name for p in func_sig.parameters.values() if p.default is p.empty
    ]
    valid_required_params = {}
    for param_name in required_params:
        if parameter_constraints[param_name] == "no_validation":
            valid_required_params[param_name] = 1
        else:
            valid_required_params[param_name] = generate_valid_param(
                make_constraint(parameter_constraints[param_name][0])
            )

    # check that there is a constraint for each parameter
    if func_params:
        validation_params = parameter_constraints.keys()
        unexpected_params = set(validation_params) - set(func_params)
        missing_params = set(func_params) - set(validation_params)
        err_msg = (
            "Mismatch between _parameter_constraints and the parameters of"
            f" {func_name}.\nConsider the unexpected parameters {unexpected_params} and"
            f" expected but missing parameters {missing_params}\n"
        )
        assert set(validation_params) == set(func_params), err_msg

    # this object does not have a valid type for sure for all params
    param_with_bad_type = type("BadType", (), {})()

    for param_name in func_params:
        constraints = parameter_constraints[param_name]

        if constraints == "no_validation":
            # This parameter is not validated
            continue

        match = (
            rf"The '{param_name}' parameter of {func_name} must be .* Got .* instead."
        )

        # First, check that the error is raised if param doesn't match any valid type.
        with pytest.raises(ValueError, match=match):
            func(**{**valid_required_params, param_name: param_with_bad_type})

        # Then, for constraints that are more than a type constraint, check that the
        # error is raised if param does match a valid type but does not match any valid
        # value for this type.
        constraints = [make_constraint(constraint) for constraint in constraints]

        for constraint in constraints:
            try:
                bad_value = generate_invalid_param_val(constraint)
            except NotImplementedError:
                continue

            with pytest.raises(ValueError, match=match):
                func(**{**valid_required_params, param_name: bad_value})<|MERGE_RESOLUTION|>--- conflicted
+++ resolved
@@ -11,13 +11,9 @@
 PARAM_VALIDATION_FUNCTION_LIST = [
     "sklearn.cluster.estimate_bandwidth",
     "sklearn.cluster.kmeans_plusplus",
-<<<<<<< HEAD
     "sklearn.feature_extraction.grid_to_graph",
     "sklearn.feature_extraction.img_to_graph",
-=======
     "sklearn.decomposition.sparse_encode",
-    "sklearn.svm.l1_min_c",
->>>>>>> a6f41689
     "sklearn.metrics.accuracy_score",
     "sklearn.metrics.auc",
     "sklearn.metrics.mean_absolute_error",
