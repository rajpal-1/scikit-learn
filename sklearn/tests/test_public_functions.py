--- conflicted
+++ resolved
@@ -17,11 +17,8 @@
     "sklearn.metrics.auc",
     "sklearn.metrics.mean_absolute_error",
     "sklearn.metrics.zero_one_loss",
-<<<<<<< HEAD
     "sklearn.metrics.roc_curve",
-=======
     "sklearn.model_selection.train_test_split",
->>>>>>> b01f018c
     "sklearn.svm.l1_min_c",
 ]
 
