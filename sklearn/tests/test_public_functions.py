from importlib import import_module
from inspect import signature
from numbers import Integral, Real

import pytest

from sklearn.utils._param_validation import generate_invalid_param_val
from sklearn.utils._param_validation import generate_valid_param
from sklearn.utils._param_validation import make_constraint
from sklearn.utils._param_validation import InvalidParameterError
from sklearn.utils._param_validation import Interval


def _get_func_info(func_module):
    module_name, func_name = func_module.rsplit(".", 1)
    module = import_module(module_name)
    func = getattr(module, func_name)

    func_sig = signature(func)
    func_params = [
        p.name
        for p in func_sig.parameters.values()
        if p.kind not in (p.VAR_POSITIONAL, p.VAR_KEYWORD)
    ]

    # The parameters `*args` and `**kwargs` are ignored since we cannot generate
    # constraints.
    required_params = [
        p.name
        for p in func_sig.parameters.values()
        if p.default is p.empty and p.kind not in (p.VAR_POSITIONAL, p.VAR_KEYWORD)
    ]

    return func, func_name, func_params, required_params


def _check_function_param_validation(
    func, func_name, func_params, required_params, parameter_constraints
):
    """Check that an informative error is raised when the value of a parameter does not
    have an appropriate type or value.
    """
    # generate valid values for the required parameters
    valid_required_params = {}
    for param_name in required_params:
        if parameter_constraints[param_name] == "no_validation":
            valid_required_params[param_name] = 1
        else:
            valid_required_params[param_name] = generate_valid_param(
                make_constraint(parameter_constraints[param_name][0])
            )

    # check that there is a constraint for each parameter
    if func_params:
        validation_params = parameter_constraints.keys()
        unexpected_params = set(validation_params) - set(func_params)
        missing_params = set(func_params) - set(validation_params)
        err_msg = (
            "Mismatch between _parameter_constraints and the parameters of"
            f" {func_name}.\nConsider the unexpected parameters {unexpected_params} and"
            f" expected but missing parameters {missing_params}\n"
        )
        assert set(validation_params) == set(func_params), err_msg

    # this object does not have a valid type for sure for all params
    param_with_bad_type = type("BadType", (), {})()

    for param_name in func_params:
        constraints = parameter_constraints[param_name]

        if constraints == "no_validation":
            # This parameter is not validated
            continue

        # Mixing an interval of reals and an interval of integers must be avoided.
        if any(
            isinstance(constraint, Interval) and constraint.type == Integral
            for constraint in constraints
        ) and any(
            isinstance(constraint, Interval) and constraint.type == Real
            for constraint in constraints
        ):
            raise ValueError(
                f"The constraint for parameter {param_name} of {func_name} can't have a"
                " mix of intervals of Integral and Real types. Use the type"
                " RealNotInt instead of Real."
            )

        match = (
            rf"The '{param_name}' parameter of {func_name} must be .* Got .* instead."
        )

        # First, check that the error is raised if param doesn't match any valid type.
        with pytest.raises(InvalidParameterError, match=match):
            func(**{**valid_required_params, param_name: param_with_bad_type})

        # Then, for constraints that are more than a type constraint, check that the
        # error is raised if param does match a valid type but does not match any valid
        # value for this type.
        constraints = [make_constraint(constraint) for constraint in constraints]

        for constraint in constraints:
            try:
                bad_value = generate_invalid_param_val(constraint)
            except NotImplementedError:
                continue

            with pytest.raises(InvalidParameterError, match=match):
                func(**{**valid_required_params, param_name: bad_value})


PARAM_VALIDATION_FUNCTION_LIST = [
    "sklearn.cluster.cluster_optics_dbscan",
    "sklearn.cluster.compute_optics_graph",
    "sklearn.cluster.estimate_bandwidth",
    "sklearn.cluster.kmeans_plusplus",
    "sklearn.cluster.cluster_optics_xi",
    "sklearn.cluster.ward_tree",
    "sklearn.covariance.empirical_covariance",
    "sklearn.covariance.shrunk_covariance",
    "sklearn.datasets.dump_svmlight_file",
    "sklearn.datasets.fetch_20newsgroups",
    "sklearn.datasets.fetch_20newsgroups_vectorized",
    "sklearn.datasets.fetch_california_housing",
    "sklearn.datasets.fetch_covtype",
    "sklearn.datasets.fetch_kddcup99",
    "sklearn.datasets.fetch_lfw_pairs",
    "sklearn.datasets.fetch_lfw_people",
    "sklearn.datasets.fetch_olivetti_faces",
    "sklearn.datasets.load_svmlight_file",
    "sklearn.datasets.load_svmlight_files",
    "sklearn.datasets.make_biclusters",
    "sklearn.datasets.make_checkerboard",
    "sklearn.datasets.make_circles",
    "sklearn.datasets.make_classification",
    "sklearn.datasets.make_friedman1",
<<<<<<< HEAD
    "sklearn.datasets.make_friedman3",
=======
    "sklearn.datasets.make_friedman2",
>>>>>>> 1d0c478f
    "sklearn.datasets.make_gaussian_quantiles",
    "sklearn.datasets.make_hastie_10_2",
    "sklearn.datasets.make_low_rank_matrix",
    "sklearn.datasets.make_moons",
    "sklearn.datasets.make_multilabel_classification",
    "sklearn.datasets.make_regression",
    "sklearn.datasets.make_sparse_coded_signal",
    "sklearn.decomposition.sparse_encode",
    "sklearn.feature_extraction.grid_to_graph",
    "sklearn.feature_extraction.img_to_graph",
    "sklearn.feature_extraction.image.extract_patches_2d",
    "sklearn.feature_extraction.image.reconstruct_from_patches_2d",
    "sklearn.feature_selection.chi2",
    "sklearn.feature_selection.f_classif",
    "sklearn.feature_selection.f_regression",
    "sklearn.feature_selection.mutual_info_classif",
    "sklearn.feature_selection.mutual_info_regression",
    "sklearn.feature_selection.r_regression",
    "sklearn.linear_model.orthogonal_mp",
    "sklearn.metrics.accuracy_score",
    "sklearn.metrics.auc",
    "sklearn.metrics.average_precision_score",
    "sklearn.metrics.balanced_accuracy_score",
    "sklearn.metrics.brier_score_loss",
    "sklearn.metrics.class_likelihood_ratios",
    "sklearn.metrics.classification_report",
    "sklearn.metrics.cluster.adjusted_mutual_info_score",
    "sklearn.metrics.cluster.contingency_matrix",
    "sklearn.metrics.cohen_kappa_score",
    "sklearn.metrics.confusion_matrix",
    "sklearn.metrics.coverage_error",
    "sklearn.metrics.d2_pinball_score",
    "sklearn.metrics.d2_tweedie_score",
    "sklearn.metrics.dcg_score",
    "sklearn.metrics.det_curve",
    "sklearn.metrics.f1_score",
    "sklearn.metrics.fbeta_score",
    "sklearn.metrics.get_scorer",
    "sklearn.metrics.hamming_loss",
    "sklearn.metrics.hinge_loss",
    "sklearn.metrics.jaccard_score",
    "sklearn.metrics.label_ranking_average_precision_score",
    "sklearn.metrics.label_ranking_loss",
    "sklearn.metrics.log_loss",
    "sklearn.metrics.make_scorer",
    "sklearn.metrics.matthews_corrcoef",
    "sklearn.metrics.max_error",
    "sklearn.metrics.mean_absolute_error",
    "sklearn.metrics.mean_absolute_percentage_error",
    "sklearn.metrics.mean_gamma_deviance",
    "sklearn.metrics.mean_pinball_loss",
    "sklearn.metrics.mean_squared_error",
    "sklearn.metrics.mean_squared_log_error",
    "sklearn.metrics.mean_tweedie_deviance",
    "sklearn.metrics.median_absolute_error",
    "sklearn.metrics.multilabel_confusion_matrix",
    "sklearn.metrics.mutual_info_score",
    "sklearn.metrics.ndcg_score",
    "sklearn.metrics.pairwise.additive_chi2_kernel",
    "sklearn.metrics.precision_recall_curve",
    "sklearn.metrics.precision_recall_fscore_support",
    "sklearn.metrics.precision_score",
    "sklearn.metrics.r2_score",
    "sklearn.metrics.recall_score",
    "sklearn.metrics.roc_curve",
    "sklearn.metrics.top_k_accuracy_score",
    "sklearn.metrics.zero_one_loss",
    "sklearn.model_selection.train_test_split",
    "sklearn.random_projection.johnson_lindenstrauss_min_dim",
    "sklearn.svm.l1_min_c",
    "sklearn.tree.export_text",
    "sklearn.tree.plot_tree",
    "sklearn.utils.gen_batches",
]


@pytest.mark.parametrize("func_module", PARAM_VALIDATION_FUNCTION_LIST)
def test_function_param_validation(func_module):
    """Check param validation for public functions that are not wrappers around
    estimators.
    """
    func, func_name, func_params, required_params = _get_func_info(func_module)

    parameter_constraints = getattr(func, "_skl_parameter_constraints")

    _check_function_param_validation(
        func, func_name, func_params, required_params, parameter_constraints
    )


PARAM_VALIDATION_CLASS_WRAPPER_LIST = [
    ("sklearn.cluster.affinity_propagation", "sklearn.cluster.AffinityPropagation"),
    ("sklearn.cluster.mean_shift", "sklearn.cluster.MeanShift"),
    ("sklearn.cluster.spectral_clustering", "sklearn.cluster.SpectralClustering"),
    ("sklearn.covariance.ledoit_wolf", "sklearn.covariance.LedoitWolf"),
    ("sklearn.covariance.oas", "sklearn.covariance.OAS"),
    ("sklearn.decomposition.dict_learning", "sklearn.decomposition.DictionaryLearning"),
    ("sklearn.decomposition.fastica", "sklearn.decomposition.FastICA"),
    ("sklearn.decomposition.non_negative_factorization", "sklearn.decomposition.NMF"),
    ("sklearn.preprocessing.minmax_scale", "sklearn.preprocessing.MinMaxScaler"),
]


@pytest.mark.parametrize(
    "func_module, class_module", PARAM_VALIDATION_CLASS_WRAPPER_LIST
)
def test_class_wrapper_param_validation(func_module, class_module):
    """Check param validation for public functions that are wrappers around
    estimators.
    """
    func, func_name, func_params, required_params = _get_func_info(func_module)

    module_name, class_name = class_module.rsplit(".", 1)
    module = import_module(module_name)
    klass = getattr(module, class_name)

    parameter_constraints_func = getattr(func, "_skl_parameter_constraints")
    parameter_constraints_class = getattr(klass, "_parameter_constraints")
    parameter_constraints = {
        **parameter_constraints_class,
        **parameter_constraints_func,
    }
    parameter_constraints = {
        k: v for k, v in parameter_constraints.items() if k in func_params
    }

    _check_function_param_validation(
        func, func_name, func_params, required_params, parameter_constraints
    )<|MERGE_RESOLUTION|>--- conflicted
+++ resolved
@@ -134,11 +134,8 @@
     "sklearn.datasets.make_circles",
     "sklearn.datasets.make_classification",
     "sklearn.datasets.make_friedman1",
-<<<<<<< HEAD
+    "sklearn.datasets.make_friedman2",
     "sklearn.datasets.make_friedman3",
-=======
-    "sklearn.datasets.make_friedman2",
->>>>>>> 1d0c478f
     "sklearn.datasets.make_gaussian_quantiles",
     "sklearn.datasets.make_hastie_10_2",
     "sklearn.datasets.make_low_rank_matrix",
