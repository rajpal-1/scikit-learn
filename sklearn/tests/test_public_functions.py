from importlib import import_module
from inspect import signature

import pytest

from sklearn.utils._param_validation import generate_invalid_param_val
from sklearn.utils._param_validation import generate_valid_param
from sklearn.utils._param_validation import make_constraint


PARAM_VALIDATION_FUNCTION_LIST = [
    "sklearn.cluster.estimate_bandwidth",
    "sklearn.cluster.kmeans_plusplus",
<<<<<<< HEAD
    "sklearn.feature_extraction.img_to_graph",
=======
    "sklearn.feature_extraction.grid_to_graph",
>>>>>>> 8d9d6793
    "sklearn.metrics.accuracy_score",
    "sklearn.metrics.auc",
    "sklearn.metrics.mean_absolute_error",
    "sklearn.metrics.zero_one_loss",
    "sklearn.svm.l1_min_c",
]


@pytest.mark.parametrize("func_module", PARAM_VALIDATION_FUNCTION_LIST)
def test_function_param_validation(func_module):
    """Check that an informative error is raised when the value of a parameter does not
    have an appropriate type or value.
    """
    module_name, func_name = func_module.rsplit(".", 1)
    module = import_module(module_name)
    func = getattr(module, func_name)

    func_sig = signature(func)
    func_params = [
        p.name
        for p in func_sig.parameters.values()
        if p.kind not in (p.VAR_POSITIONAL, p.VAR_KEYWORD)
    ]
    parameter_constraints = getattr(func, "_skl_parameter_constraints")

    # generate valid values for the required parameters
    required_params = [
        p.name for p in func_sig.parameters.values() if p.default is p.empty
    ]
    valid_required_params = {}
    for param_name in required_params:
        if parameter_constraints[param_name] == "no_validation":
            valid_required_params[param_name] = 1
        else:
            valid_required_params[param_name] = generate_valid_param(
                make_constraint(parameter_constraints[param_name][0])
            )

    # check that there is a constraint for each parameter
    if func_params:
        validation_params = parameter_constraints.keys()
        unexpected_params = set(validation_params) - set(func_params)
        missing_params = set(func_params) - set(validation_params)
        err_msg = (
            "Mismatch between _parameter_constraints and the parameters of"
            f" {func_name}.\nConsider the unexpected parameters {unexpected_params} and"
            f" expected but missing parameters {missing_params}\n"
        )
        assert set(validation_params) == set(func_params), err_msg

    # this object does not have a valid type for sure for all params
    param_with_bad_type = type("BadType", (), {})()

    for param_name in func_params:
        constraints = parameter_constraints[param_name]

        if constraints == "no_validation":
            # This parameter is not validated
            continue

        match = (
            rf"The '{param_name}' parameter of {func_name} must be .* Got .* instead."
        )

        # First, check that the error is raised if param doesn't match any valid type.
        with pytest.raises(ValueError, match=match):
            func(**{**valid_required_params, param_name: param_with_bad_type})

        # Then, for constraints that are more than a type constraint, check that the
        # error is raised if param does match a valid type but does not match any valid
        # value for this type.
        constraints = [make_constraint(constraint) for constraint in constraints]

        for constraint in constraints:
            try:
                bad_value = generate_invalid_param_val(constraint)
            except NotImplementedError:
                continue

            with pytest.raises(ValueError, match=match):
                func(**{**valid_required_params, param_name: bad_value})<|MERGE_RESOLUTION|>--- conflicted
+++ resolved
@@ -11,11 +11,8 @@
 PARAM_VALIDATION_FUNCTION_LIST = [
     "sklearn.cluster.estimate_bandwidth",
     "sklearn.cluster.kmeans_plusplus",
-<<<<<<< HEAD
+    "sklearn.feature_extraction.grid_to_graph",
     "sklearn.feature_extraction.img_to_graph",
-=======
-    "sklearn.feature_extraction.grid_to_graph",
->>>>>>> 8d9d6793
     "sklearn.metrics.accuracy_score",
     "sklearn.metrics.auc",
     "sklearn.metrics.mean_absolute_error",
