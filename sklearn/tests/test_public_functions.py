from importlib import import_module
from inspect import signature
from numbers import Integral, Real

import pytest

from sklearn.utils._param_validation import generate_invalid_param_val
from sklearn.utils._param_validation import generate_valid_param
from sklearn.utils._param_validation import make_constraint
from sklearn.utils._param_validation import InvalidParameterError
from sklearn.utils._param_validation import Interval


def _get_func_info(func_module):
    module_name, func_name = func_module.rsplit(".", 1)
    module = import_module(module_name)
    func = getattr(module, func_name)

    func_sig = signature(func)
    func_params = [
        p.name
        for p in func_sig.parameters.values()
        if p.kind not in (p.VAR_POSITIONAL, p.VAR_KEYWORD)
    ]

    # The parameters `*args` and `**kwargs` are ignored since we cannot generate
    # constraints.
    required_params = [
        p.name
        for p in func_sig.parameters.values()
        if p.default is p.empty and p.kind not in (p.VAR_POSITIONAL, p.VAR_KEYWORD)
    ]

    return func, func_name, func_params, required_params


def _check_function_param_validation(
    func, func_name, func_params, required_params, parameter_constraints
):
    """Check that an informative error is raised when the value of a parameter does not
    have an appropriate type or value.
    """
    # generate valid values for the required parameters
    valid_required_params = {}
    for param_name in required_params:
        if parameter_constraints[param_name] == "no_validation":
            valid_required_params[param_name] = 1
        else:
            valid_required_params[param_name] = generate_valid_param(
                make_constraint(parameter_constraints[param_name][0])
            )

    # check that there is a constraint for each parameter
    if func_params:
        validation_params = parameter_constraints.keys()
        unexpected_params = set(validation_params) - set(func_params)
        missing_params = set(func_params) - set(validation_params)
        err_msg = (
            "Mismatch between _parameter_constraints and the parameters of"
            f" {func_name}.\nConsider the unexpected parameters {unexpected_params} and"
            f" expected but missing parameters {missing_params}\n"
        )
        assert set(validation_params) == set(func_params), err_msg

    # this object does not have a valid type for sure for all params
    param_with_bad_type = type("BadType", (), {})()

    for param_name in func_params:
        constraints = parameter_constraints[param_name]

        if constraints == "no_validation":
            # This parameter is not validated
            continue

        # Mixing an interval of reals and an interval of integers must be avoided.
        if any(
            isinstance(constraint, Interval) and constraint.type == Integral
            for constraint in constraints
        ) and any(
            isinstance(constraint, Interval) and constraint.type == Real
            for constraint in constraints
        ):
            raise ValueError(
                f"The constraint for parameter {param_name} of {func_name} can't have a"
                " mix of intervals of Integral and Real types. Use the type"
                " RealNotInt instead of Real."
            )

        match = (
            rf"The '{param_name}' parameter of {func_name} must be .* Got .* instead."
        )

        # First, check that the error is raised if param doesn't match any valid type.
        with pytest.raises(InvalidParameterError, match=match):
            func(**{**valid_required_params, param_name: param_with_bad_type})

        # Then, for constraints that are more than a type constraint, check that the
        # error is raised if param does match a valid type but does not match any valid
        # value for this type.
        constraints = [make_constraint(constraint) for constraint in constraints]

        for constraint in constraints:
            try:
                bad_value = generate_invalid_param_val(constraint)
            except NotImplementedError:
                continue

            with pytest.raises(InvalidParameterError, match=match):
                func(**{**valid_required_params, param_name: bad_value})


PARAM_VALIDATION_FUNCTION_LIST = [
    "sklearn.cluster.cluster_optics_dbscan",
    "sklearn.cluster.compute_optics_graph",
    "sklearn.cluster.estimate_bandwidth",
    "sklearn.cluster.kmeans_plusplus",
    "sklearn.cluster.cluster_optics_xi",
    "sklearn.cluster.ward_tree",
    "sklearn.covariance.empirical_covariance",
    "sklearn.covariance.shrunk_covariance",
    "sklearn.datasets.dump_svmlight_file",
    "sklearn.datasets.fetch_20newsgroups",
    "sklearn.datasets.fetch_20newsgroups_vectorized",
    "sklearn.datasets.fetch_california_housing",
    "sklearn.datasets.fetch_covtype",
    "sklearn.datasets.fetch_kddcup99",
    "sklearn.datasets.fetch_lfw_pairs",
    "sklearn.datasets.fetch_lfw_people",
    "sklearn.datasets.fetch_olivetti_faces",
    "sklearn.datasets.load_svmlight_file",
    "sklearn.datasets.load_svmlight_files",
    "sklearn.datasets.make_circles",
    "sklearn.datasets.make_classification",
    "sklearn.datasets.make_friedman1",
<<<<<<< HEAD
    "sklearn.datasets.make_multilabel_classification",
=======
    "sklearn.datasets.make_low_rank_matrix",
    "sklearn.datasets.make_regression",
>>>>>>> 55cb632e
    "sklearn.datasets.make_sparse_coded_signal",
    "sklearn.decomposition.sparse_encode",
    "sklearn.feature_extraction.grid_to_graph",
    "sklearn.feature_extraction.img_to_graph",
    "sklearn.feature_extraction.image.extract_patches_2d",
    "sklearn.feature_extraction.image.reconstruct_from_patches_2d",
    "sklearn.feature_selection.chi2",
    "sklearn.feature_selection.f_classif",
    "sklearn.feature_selection.f_regression",
    "sklearn.feature_selection.mutual_info_classif",
    "sklearn.feature_selection.mutual_info_regression",
    "sklearn.feature_selection.r_regression",
    "sklearn.linear_model.orthogonal_mp",
    "sklearn.metrics.accuracy_score",
    "sklearn.metrics.auc",
    "sklearn.metrics.average_precision_score",
    "sklearn.metrics.balanced_accuracy_score",
    "sklearn.metrics.brier_score_loss",
    "sklearn.metrics.class_likelihood_ratios",
    "sklearn.metrics.classification_report",
    "sklearn.metrics.cluster.adjusted_mutual_info_score",
    "sklearn.metrics.cluster.contingency_matrix",
    "sklearn.metrics.cohen_kappa_score",
    "sklearn.metrics.confusion_matrix",
    "sklearn.metrics.coverage_error",
    "sklearn.metrics.d2_pinball_score",
    "sklearn.metrics.dcg_score",
    "sklearn.metrics.det_curve",
    "sklearn.metrics.f1_score",
    "sklearn.metrics.fbeta_score",
    "sklearn.metrics.get_scorer",
    "sklearn.metrics.hamming_loss",
    "sklearn.metrics.hinge_loss",
    "sklearn.metrics.jaccard_score",
    "sklearn.metrics.label_ranking_average_precision_score",
    "sklearn.metrics.label_ranking_loss",
    "sklearn.metrics.log_loss",
    "sklearn.metrics.make_scorer",
    "sklearn.metrics.matthews_corrcoef",
    "sklearn.metrics.max_error",
    "sklearn.metrics.mean_absolute_error",
    "sklearn.metrics.mean_absolute_percentage_error",
    "sklearn.metrics.mean_gamma_deviance",
    "sklearn.metrics.mean_pinball_loss",
    "sklearn.metrics.mean_squared_error",
    "sklearn.metrics.mean_tweedie_deviance",
    "sklearn.metrics.median_absolute_error",
    "sklearn.metrics.multilabel_confusion_matrix",
    "sklearn.metrics.mutual_info_score",
    "sklearn.metrics.ndcg_score",
    "sklearn.metrics.pairwise.additive_chi2_kernel",
    "sklearn.metrics.precision_recall_curve",
    "sklearn.metrics.precision_recall_fscore_support",
    "sklearn.metrics.precision_score",
    "sklearn.metrics.r2_score",
    "sklearn.metrics.recall_score",
    "sklearn.metrics.roc_curve",
    "sklearn.metrics.top_k_accuracy_score",
    "sklearn.metrics.zero_one_loss",
    "sklearn.model_selection.train_test_split",
    "sklearn.random_projection.johnson_lindenstrauss_min_dim",
    "sklearn.svm.l1_min_c",
    "sklearn.tree.export_text",
    "sklearn.tree.plot_tree",
    "sklearn.utils.gen_batches",
]


@pytest.mark.parametrize("func_module", PARAM_VALIDATION_FUNCTION_LIST)
def test_function_param_validation(func_module):
    """Check param validation for public functions that are not wrappers around
    estimators.
    """
    func, func_name, func_params, required_params = _get_func_info(func_module)

    parameter_constraints = getattr(func, "_skl_parameter_constraints")

    _check_function_param_validation(
        func, func_name, func_params, required_params, parameter_constraints
    )


PARAM_VALIDATION_CLASS_WRAPPER_LIST = [
    ("sklearn.cluster.affinity_propagation", "sklearn.cluster.AffinityPropagation"),
    ("sklearn.cluster.mean_shift", "sklearn.cluster.MeanShift"),
    ("sklearn.cluster.spectral_clustering", "sklearn.cluster.SpectralClustering"),
    ("sklearn.covariance.ledoit_wolf", "sklearn.covariance.LedoitWolf"),
    ("sklearn.covariance.oas", "sklearn.covariance.OAS"),
    ("sklearn.decomposition.dict_learning", "sklearn.decomposition.DictionaryLearning"),
    ("sklearn.decomposition.fastica", "sklearn.decomposition.FastICA"),
    ("sklearn.decomposition.non_negative_factorization", "sklearn.decomposition.NMF"),
]


@pytest.mark.parametrize(
    "func_module, class_module", PARAM_VALIDATION_CLASS_WRAPPER_LIST
)
def test_class_wrapper_param_validation(func_module, class_module):
    """Check param validation for public functions that are wrappers around
    estimators.
    """
    func, func_name, func_params, required_params = _get_func_info(func_module)

    module_name, class_name = class_module.rsplit(".", 1)
    module = import_module(module_name)
    klass = getattr(module, class_name)

    parameter_constraints_func = getattr(func, "_skl_parameter_constraints")
    parameter_constraints_class = getattr(klass, "_parameter_constraints")
    parameter_constraints = {
        **parameter_constraints_class,
        **parameter_constraints_func,
    }
    parameter_constraints = {
        k: v for k, v in parameter_constraints.items() if k in func_params
    }

    _check_function_param_validation(
        func, func_name, func_params, required_params, parameter_constraints
    )<|MERGE_RESOLUTION|>--- conflicted
+++ resolved
@@ -132,12 +132,9 @@
     "sklearn.datasets.make_circles",
     "sklearn.datasets.make_classification",
     "sklearn.datasets.make_friedman1",
-<<<<<<< HEAD
+    "sklearn.datasets.make_low_rank_matrix",
     "sklearn.datasets.make_multilabel_classification",
-=======
-    "sklearn.datasets.make_low_rank_matrix",
     "sklearn.datasets.make_regression",
->>>>>>> 55cb632e
     "sklearn.datasets.make_sparse_coded_signal",
     "sklearn.decomposition.sparse_encode",
     "sklearn.feature_extraction.grid_to_graph",
