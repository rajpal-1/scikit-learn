--- conflicted
+++ resolved
@@ -97,11 +97,8 @@
     "sklearn.cluster.estimate_bandwidth",
     "sklearn.cluster.kmeans_plusplus",
     "sklearn.covariance.empirical_covariance",
-<<<<<<< HEAD
+    "sklearn.datasets.make_sparse_coded_signal",
     "sklearn.decomposition.sparse_encode",
-=======
-    "sklearn.datasets.make_sparse_coded_signal",
->>>>>>> f9c454d6
     "sklearn.feature_extraction.grid_to_graph",
     "sklearn.feature_extraction.img_to_graph",
     "sklearn.metrics.accuracy_score",
