--- conflicted
+++ resolved
@@ -197,11 +197,8 @@
     "sklearn.feature_selection.r_regression",
     "sklearn.inspection.partial_dependence",
     "sklearn.inspection.permutation_importance",
-<<<<<<< HEAD
     "sklearn.isotonic.check_increasing",
-=======
     "sklearn.isotonic.isotonic_regression",
->>>>>>> d5d2364b
     "sklearn.linear_model.orthogonal_mp",
     "sklearn.linear_model.orthogonal_mp_gram",
     "sklearn.linear_model.ridge_regression",
