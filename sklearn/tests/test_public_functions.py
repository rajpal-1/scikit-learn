from importlib import import_module
from inspect import signature
from numbers import Integral, Real

import pytest

from sklearn.utils._param_validation import generate_invalid_param_val
from sklearn.utils._param_validation import generate_valid_param
from sklearn.utils._param_validation import make_constraint
from sklearn.utils._param_validation import InvalidParameterError
from sklearn.utils._param_validation import Interval


def _get_func_info(func_module):
    module_name, func_name = func_module.rsplit(".", 1)
    module = import_module(module_name)
    func = getattr(module, func_name)

    func_sig = signature(func)
    func_params = [
        p.name
        for p in func_sig.parameters.values()
        if p.kind not in (p.VAR_POSITIONAL, p.VAR_KEYWORD)
    ]

    # The parameters `*args` and `**kwargs` are ignored since we cannot generate
    # constraints.
    required_params = [
        p.name
        for p in func_sig.parameters.values()
        if p.default is p.empty and p.kind not in (p.VAR_POSITIONAL, p.VAR_KEYWORD)
    ]

    return func, func_name, func_params, required_params


def _check_function_param_validation(
    func, func_name, func_params, required_params, parameter_constraints
):
    """Check that an informative error is raised when the value of a parameter does not
    have an appropriate type or value.
    """
    # generate valid values for the required parameters
    valid_required_params = {}
    for param_name in required_params:
        if parameter_constraints[param_name] == "no_validation":
            valid_required_params[param_name] = 1
        else:
            valid_required_params[param_name] = generate_valid_param(
                make_constraint(parameter_constraints[param_name][0])
            )

    # check that there is a constraint for each parameter
    if func_params:
        validation_params = parameter_constraints.keys()
        unexpected_params = set(validation_params) - set(func_params)
        missing_params = set(func_params) - set(validation_params)
        err_msg = (
            "Mismatch between _parameter_constraints and the parameters of"
            f" {func_name}.\nConsider the unexpected parameters {unexpected_params} and"
            f" expected but missing parameters {missing_params}\n"
        )
        assert set(validation_params) == set(func_params), err_msg

    # this object does not have a valid type for sure for all params
    param_with_bad_type = type("BadType", (), {})()

    for param_name in func_params:
        constraints = parameter_constraints[param_name]

        if constraints == "no_validation":
            # This parameter is not validated
            continue

        # Mixing an interval of reals and an interval of integers must be avoided.
        if any(
            isinstance(constraint, Interval) and constraint.type == Integral
            for constraint in constraints
        ) and any(
            isinstance(constraint, Interval) and constraint.type == Real
            for constraint in constraints
        ):
            raise ValueError(
                f"The constraint for parameter {param_name} of {func_name} can't have a"
                " mix of intervals of Integral and Real types. Use the type"
                " RealNotInt instead of Real."
            )

        match = (
            rf"The '{param_name}' parameter of {func_name} must be .* Got .* instead."
        )

        # First, check that the error is raised if param doesn't match any valid type.
        with pytest.raises(InvalidParameterError, match=match):
            func(**{**valid_required_params, param_name: param_with_bad_type})

        # Then, for constraints that are more than a type constraint, check that the
        # error is raised if param does match a valid type but does not match any valid
        # value for this type.
        constraints = [make_constraint(constraint) for constraint in constraints]

        for constraint in constraints:
            try:
                bad_value = generate_invalid_param_val(constraint)
            except NotImplementedError:
                continue

            with pytest.raises(InvalidParameterError, match=match):
                func(**{**valid_required_params, param_name: bad_value})


PARAM_VALIDATION_FUNCTION_LIST = [
    "sklearn.cluster.cluster_optics_dbscan",
    "sklearn.cluster.compute_optics_graph",
    "sklearn.cluster.estimate_bandwidth",
    "sklearn.cluster.kmeans_plusplus",
    "sklearn.cluster.cluster_optics_xi",
    "sklearn.cluster.ward_tree",
    "sklearn.covariance.empirical_covariance",
    "sklearn.covariance.ledoit_wolf_shrinkage",
    "sklearn.covariance.shrunk_covariance",
    "sklearn.datasets.clear_data_home",
    "sklearn.datasets.dump_svmlight_file",
    "sklearn.datasets.fetch_20newsgroups",
    "sklearn.datasets.fetch_20newsgroups_vectorized",
    "sklearn.datasets.fetch_california_housing",
    "sklearn.datasets.fetch_covtype",
    "sklearn.datasets.fetch_kddcup99",
    "sklearn.datasets.fetch_lfw_pairs",
    "sklearn.datasets.fetch_lfw_people",
    "sklearn.datasets.fetch_olivetti_faces",
    "sklearn.datasets.fetch_rcv1",
    "sklearn.datasets.fetch_species_distributions",
    "sklearn.datasets.get_data_home",
    "sklearn.datasets.load_breast_cancer",
    "sklearn.datasets.load_diabetes",
    "sklearn.datasets.load_digits",
    "sklearn.datasets.load_files",
    "sklearn.datasets.load_iris",
    "sklearn.datasets.load_linnerud",
    "sklearn.datasets.load_svmlight_file",
    "sklearn.datasets.load_svmlight_files",
    "sklearn.datasets.load_wine",
    "sklearn.datasets.make_biclusters",
    "sklearn.datasets.make_blobs",
    "sklearn.datasets.make_checkerboard",
    "sklearn.datasets.make_circles",
    "sklearn.datasets.make_classification",
    "sklearn.datasets.make_friedman1",
    "sklearn.datasets.make_friedman2",
    "sklearn.datasets.make_friedman3",
    "sklearn.datasets.make_gaussian_quantiles",
    "sklearn.datasets.make_hastie_10_2",
    "sklearn.datasets.make_low_rank_matrix",
    "sklearn.datasets.make_moons",
    "sklearn.datasets.make_multilabel_classification",
    "sklearn.datasets.make_regression",
    "sklearn.datasets.make_s_curve",
    "sklearn.datasets.make_sparse_coded_signal",
    "sklearn.datasets.make_sparse_spd_matrix",
    "sklearn.datasets.make_sparse_uncorrelated",
    "sklearn.datasets.make_spd_matrix",
    "sklearn.datasets.make_swiss_roll",
    "sklearn.decomposition.sparse_encode",
    "sklearn.feature_extraction.grid_to_graph",
    "sklearn.feature_extraction.img_to_graph",
    "sklearn.feature_extraction.image.extract_patches_2d",
    "sklearn.feature_extraction.image.reconstruct_from_patches_2d",
    "sklearn.feature_selection.chi2",
    "sklearn.feature_selection.f_classif",
    "sklearn.feature_selection.f_regression",
    "sklearn.feature_selection.mutual_info_classif",
    "sklearn.feature_selection.mutual_info_regression",
    "sklearn.feature_selection.r_regression",
    "sklearn.inspection.permutation_importance",
    "sklearn.linear_model.orthogonal_mp",
    "sklearn.metrics.accuracy_score",
    "sklearn.metrics.auc",
    "sklearn.metrics.average_precision_score",
    "sklearn.metrics.balanced_accuracy_score",
    "sklearn.metrics.brier_score_loss",
    "sklearn.metrics.calinski_harabasz_score",
    "sklearn.metrics.class_likelihood_ratios",
    "sklearn.metrics.classification_report",
    "sklearn.metrics.cluster.adjusted_mutual_info_score",
    "sklearn.metrics.cluster.contingency_matrix",
    "sklearn.metrics.cluster.entropy",
    "sklearn.metrics.cluster.fowlkes_mallows_score",
    "sklearn.metrics.cluster.homogeneity_completeness_v_measure",
    "sklearn.metrics.cluster.normalized_mutual_info_score",
    "sklearn.metrics.cluster.silhouette_samples",
    "sklearn.metrics.cluster.silhouette_score",
    "sklearn.metrics.cohen_kappa_score",
    "sklearn.metrics.confusion_matrix",
    "sklearn.metrics.coverage_error",
    "sklearn.metrics.d2_absolute_error_score",
    "sklearn.metrics.d2_pinball_score",
    "sklearn.metrics.d2_tweedie_score",
    "sklearn.metrics.davies_bouldin_score",
    "sklearn.metrics.dcg_score",
    "sklearn.metrics.det_curve",
    "sklearn.metrics.explained_variance_score",
    "sklearn.metrics.f1_score",
    "sklearn.metrics.fbeta_score",
    "sklearn.metrics.get_scorer",
    "sklearn.metrics.hamming_loss",
    "sklearn.metrics.hinge_loss",
    "sklearn.metrics.jaccard_score",
    "sklearn.metrics.label_ranking_average_precision_score",
    "sklearn.metrics.label_ranking_loss",
    "sklearn.metrics.log_loss",
    "sklearn.metrics.make_scorer",
    "sklearn.metrics.matthews_corrcoef",
    "sklearn.metrics.max_error",
    "sklearn.metrics.mean_absolute_error",
    "sklearn.metrics.mean_absolute_percentage_error",
    "sklearn.metrics.mean_gamma_deviance",
    "sklearn.metrics.mean_pinball_loss",
    "sklearn.metrics.mean_poisson_deviance",
    "sklearn.metrics.mean_squared_error",
    "sklearn.metrics.mean_squared_log_error",
    "sklearn.metrics.mean_tweedie_deviance",
    "sklearn.metrics.median_absolute_error",
    "sklearn.metrics.multilabel_confusion_matrix",
    "sklearn.metrics.mutual_info_score",
    "sklearn.metrics.ndcg_score",
    "sklearn.metrics.pair_confusion_matrix",
    "sklearn.metrics.adjusted_rand_score",
    "sklearn.metrics.pairwise.additive_chi2_kernel",
    "sklearn.metrics.pairwise.cosine_distances",
    "sklearn.metrics.pairwise.cosine_similarity",
    "sklearn.metrics.pairwise.haversine_distances",
    "sklearn.metrics.pairwise.laplacian_kernel",
    "sklearn.metrics.pairwise.linear_kernel",
    "sklearn.metrics.pairwise.nan_euclidean_distances",
    "sklearn.metrics.pairwise.paired_cosine_distances",
    "sklearn.metrics.pairwise.paired_euclidean_distances",
    "sklearn.metrics.pairwise.paired_manhattan_distances",
    "sklearn.metrics.pairwise.polynomial_kernel",
    "sklearn.metrics.pairwise.rbf_kernel",
    "sklearn.metrics.pairwise.sigmoid_kernel",
    "sklearn.metrics.precision_recall_curve",
    "sklearn.metrics.precision_recall_fscore_support",
    "sklearn.metrics.precision_score",
    "sklearn.metrics.r2_score",
    "sklearn.metrics.rand_score",
    "sklearn.metrics.recall_score",
    "sklearn.metrics.roc_auc_score",
    "sklearn.metrics.roc_curve",
    "sklearn.metrics.top_k_accuracy_score",
    "sklearn.metrics.zero_one_loss",
    "sklearn.model_selection.cross_validate",
<<<<<<< HEAD
    "sklearn.model_selection.learning_curve",
=======
    "sklearn.model_selection.permutation_test_score",
>>>>>>> 363c6330
    "sklearn.model_selection.train_test_split",
    "sklearn.neighbors.sort_graph_by_row_values",
    "sklearn.preprocessing.add_dummy_feature",
    "sklearn.preprocessing.binarize",
    "sklearn.preprocessing.label_binarize",
    "sklearn.preprocessing.maxabs_scale",
    "sklearn.preprocessing.normalize",
    "sklearn.preprocessing.scale",
    "sklearn.random_projection.johnson_lindenstrauss_min_dim",
    "sklearn.svm.l1_min_c",
    "sklearn.tree.export_text",
    "sklearn.tree.plot_tree",
    "sklearn.utils.gen_batches",
    "sklearn.utils.resample",
]


@pytest.mark.parametrize("func_module", PARAM_VALIDATION_FUNCTION_LIST)
def test_function_param_validation(func_module):
    """Check param validation for public functions that are not wrappers around
    estimators.
    """
    func, func_name, func_params, required_params = _get_func_info(func_module)

    parameter_constraints = getattr(func, "_skl_parameter_constraints")

    _check_function_param_validation(
        func, func_name, func_params, required_params, parameter_constraints
    )


PARAM_VALIDATION_CLASS_WRAPPER_LIST = [
    ("sklearn.cluster.affinity_propagation", "sklearn.cluster.AffinityPropagation"),
    ("sklearn.cluster.mean_shift", "sklearn.cluster.MeanShift"),
    ("sklearn.cluster.spectral_clustering", "sklearn.cluster.SpectralClustering"),
    ("sklearn.covariance.graphical_lasso", "sklearn.covariance.GraphicalLasso"),
    ("sklearn.covariance.ledoit_wolf", "sklearn.covariance.LedoitWolf"),
    ("sklearn.covariance.oas", "sklearn.covariance.OAS"),
    ("sklearn.decomposition.dict_learning", "sklearn.decomposition.DictionaryLearning"),
    ("sklearn.decomposition.fastica", "sklearn.decomposition.FastICA"),
    ("sklearn.decomposition.non_negative_factorization", "sklearn.decomposition.NMF"),
    ("sklearn.preprocessing.minmax_scale", "sklearn.preprocessing.MinMaxScaler"),
    ("sklearn.preprocessing.power_transform", "sklearn.preprocessing.PowerTransformer"),
    (
        "sklearn.preprocessing.quantile_transform",
        "sklearn.preprocessing.QuantileTransformer",
    ),
    ("sklearn.preprocessing.robust_scale", "sklearn.preprocessing.RobustScaler"),
]


@pytest.mark.parametrize(
    "func_module, class_module", PARAM_VALIDATION_CLASS_WRAPPER_LIST
)
def test_class_wrapper_param_validation(func_module, class_module):
    """Check param validation for public functions that are wrappers around
    estimators.
    """
    func, func_name, func_params, required_params = _get_func_info(func_module)

    module_name, class_name = class_module.rsplit(".", 1)
    module = import_module(module_name)
    klass = getattr(module, class_name)

    parameter_constraints_func = getattr(func, "_skl_parameter_constraints")
    parameter_constraints_class = getattr(klass, "_parameter_constraints")
    parameter_constraints = {
        **parameter_constraints_class,
        **parameter_constraints_func,
    }
    parameter_constraints = {
        k: v for k, v in parameter_constraints.items() if k in func_params
    }

    _check_function_param_validation(
        func, func_name, func_params, required_params, parameter_constraints
    )<|MERGE_RESOLUTION|>--- conflicted
+++ resolved
@@ -250,11 +250,8 @@
     "sklearn.metrics.top_k_accuracy_score",
     "sklearn.metrics.zero_one_loss",
     "sklearn.model_selection.cross_validate",
-<<<<<<< HEAD
     "sklearn.model_selection.learning_curve",
-=======
     "sklearn.model_selection.permutation_test_score",
->>>>>>> 363c6330
     "sklearn.model_selection.train_test_split",
     "sklearn.neighbors.sort_graph_by_row_values",
     "sklearn.preprocessing.add_dummy_feature",
