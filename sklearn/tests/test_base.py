# Author: Gael Varoquaux
# License: BSD 3 clause

import re
import numpy as np
import scipy.sparse as sp
import pytest

import sklearn
from sklearn.utils._testing import assert_array_equal
from sklearn.utils._testing import assert_no_warnings
from sklearn.utils._testing import ignore_warnings

from sklearn.base import BaseEstimator, clone, is_classifier
from sklearn.svm import SVC
from sklearn.pipeline import Pipeline
from sklearn.model_selection import GridSearchCV

from sklearn.tree import DecisionTreeClassifier
from sklearn.tree import DecisionTreeRegressor
from sklearn import datasets

from sklearn.base import TransformerMixin
from sklearn.utils._mocking import MockDataFrame
from sklearn import config_context
import pickle


#############################################################################
# A few test classes
class MyEstimator(BaseEstimator):
    def __init__(self, l1=0, empty=None):
        self.l1 = l1
        self.empty = empty


class K(BaseEstimator):
    def __init__(self, c=None, d=None):
        self.c = c
        self.d = d


class T(BaseEstimator):
    def __init__(self, a=None, b=None):
        self.a = a
        self.b = b


class NaNTag(BaseEstimator):
    def _more_tags(self):
        return {"allow_nan": True}


class NoNaNTag(BaseEstimator):
    def _more_tags(self):
        return {"allow_nan": False}


class OverrideTag(NaNTag):
    def _more_tags(self):
        return {"allow_nan": False}


class DiamondOverwriteTag(NaNTag, NoNaNTag):
    def _more_tags(self):
        return dict()


class InheritDiamondOverwriteTag(DiamondOverwriteTag):
    pass


class ModifyInitParams(BaseEstimator):
    """Deprecated behavior.
    Equal parameters but with a type cast.
    Doesn't fulfill a is a
    """

    def __init__(self, a=np.array([0])):
        self.a = a.copy()


class Buggy(BaseEstimator):
    "A buggy estimator that does not set its parameters right."

    def __init__(self, a=None):
        self.a = 1


class NoEstimator:
    def __init__(self):
        pass

    def fit(self, X=None, y=None):
        return self

    def predict(self, X=None):
        return None


class VargEstimator(BaseEstimator):
    """scikit-learn estimators shouldn't have vargs."""

    def __init__(self, *vargs):
        pass


#############################################################################
# The tests


def test_clone():
    # Tests that clone creates a correct deep copy.
    # We create an estimator, make a copy of its original state
    # (which, in this case, is the current state of the estimator),
    # and check that the obtained copy is a correct deep copy.

    from sklearn.feature_selection import SelectFpr, f_classif

    selector = SelectFpr(f_classif, alpha=0.1)
    new_selector = clone(selector)
    assert selector is not new_selector
    assert selector.get_params() == new_selector.get_params()

    selector = SelectFpr(f_classif, alpha=np.zeros((10, 2)))
    new_selector = clone(selector)
    assert selector is not new_selector


def test_clone_2():
    # Tests that clone doesn't copy everything.
    # We first create an estimator, give it an own attribute, and
    # make a copy of its original state. Then we check that the copy doesn't
    # have the specific attribute we manually added to the initial estimator.

    from sklearn.feature_selection import SelectFpr, f_classif

    selector = SelectFpr(f_classif, alpha=0.1)
    selector.own_attribute = "test"
    new_selector = clone(selector)
    assert not hasattr(new_selector, "own_attribute")


def test_clone_buggy():
    # Check that clone raises an error on buggy estimators.
    buggy = Buggy()
    buggy.a = 2
    with pytest.raises(RuntimeError):
        clone(buggy)

    no_estimator = NoEstimator()
    with pytest.raises(TypeError):
        clone(no_estimator)

    varg_est = VargEstimator()
    with pytest.raises(RuntimeError):
        clone(varg_est)

    est = ModifyInitParams()
    with pytest.raises(RuntimeError):
        clone(est)


def test_clone_empty_array():
    # Regression test for cloning estimators with empty arrays
    clf = MyEstimator(empty=np.array([]))
    clf2 = clone(clf)
    assert_array_equal(clf.empty, clf2.empty)

    clf = MyEstimator(empty=sp.csr_matrix(np.array([[0]])))
    clf2 = clone(clf)
    assert_array_equal(clf.empty.data, clf2.empty.data)


def test_clone_nan():
    # Regression test for cloning estimators with default parameter as np.nan
    clf = MyEstimator(empty=np.nan)
    clf2 = clone(clf)

    assert clf.empty is clf2.empty


def test_clone_sparse_matrices():
    sparse_matrix_classes = [
        getattr(sp, name) for name in dir(sp) if name.endswith("_matrix")
    ]

    for cls in sparse_matrix_classes:
        sparse_matrix = cls(np.eye(5))
        clf = MyEstimator(empty=sparse_matrix)
        clf_cloned = clone(clf)
        assert clf.empty.__class__ is clf_cloned.empty.__class__
        assert_array_equal(clf.empty.toarray(), clf_cloned.empty.toarray())


def test_clone_estimator_types():
    # Check that clone works for parameters that are types rather than
    # instances
    clf = MyEstimator(empty=MyEstimator)
    clf2 = clone(clf)

    assert clf.empty is clf2.empty


def test_clone_class_rather_than_instance():
    # Check that clone raises expected error message when
    # cloning class rather than instance
    msg = "You should provide an instance of scikit-learn estimator"
    with pytest.raises(TypeError, match=msg):
        clone(MyEstimator)


def test_repr():
    # Smoke test the repr of the base estimator.
    my_estimator = MyEstimator()
    repr(my_estimator)
    test = T(K(), K())
    assert repr(test) == "T(a=K(), b=K())"

    some_est = T(a=["long_params"] * 1000)
    assert len(repr(some_est)) == 485


def test_str():
    # Smoke test the str of the base estimator
    my_estimator = MyEstimator()
    str(my_estimator)


def test_get_params():
    test = T(K(), K())

    assert "a__d" in test.get_params(deep=True)
    assert "a__d" not in test.get_params(deep=False)

    test.set_params(a__d=2)
    assert test.a.d == 2

    with pytest.raises(ValueError):
        test.set_params(a__a=2)


def test_is_classifier():
    svc = SVC()
    assert is_classifier(svc)
    assert is_classifier(GridSearchCV(svc, {"C": [0.1, 1]}))
    assert is_classifier(Pipeline([("svc", svc)]))
    assert is_classifier(Pipeline([("svc_cv", GridSearchCV(svc, {"C": [0.1, 1]}))]))


def test_set_params():
    # test nested estimator parameter setting
    clf = Pipeline([("svc", SVC())])

    # non-existing parameter in svc
    with pytest.raises(ValueError):
        clf.set_params(svc__stupid_param=True)

    # non-existing parameter of pipeline
    with pytest.raises(ValueError):
        clf.set_params(svm__stupid_param=True)

    # we don't currently catch if the things in pipeline are estimators
    # bad_pipeline = Pipeline([("bad", NoEstimator())])
    # assert_raises(AttributeError, bad_pipeline.set_params,
    #               bad__stupid_param=True)


def test_set_params_passes_all_parameters():
    # Make sure all parameters are passed together to set_params
    # of nested estimator. Regression test for #9944

    class TestDecisionTree(DecisionTreeClassifier):
        def set_params(self, **kwargs):
            super().set_params(**kwargs)
            # expected_kwargs is in test scope
            assert kwargs == expected_kwargs
            return self

    expected_kwargs = {"max_depth": 5, "min_samples_leaf": 2}
    for est in [
        Pipeline([("estimator", TestDecisionTree())]),
        GridSearchCV(TestDecisionTree(), {}),
    ]:
        est.set_params(estimator__max_depth=5, estimator__min_samples_leaf=2)


def test_set_params_updates_valid_params():
    # Check that set_params tries to set SVC().C, not
    # DecisionTreeClassifier().C
    gscv = GridSearchCV(DecisionTreeClassifier(), {})
    gscv.set_params(estimator=SVC(), estimator__C=42.0)
    assert gscv.estimator.C == 42.0


@pytest.mark.parametrize(
    "tree,dataset",
    [
        (
            DecisionTreeClassifier(max_depth=2, random_state=0),
            datasets.make_classification(random_state=0),
        ),
        (
            DecisionTreeRegressor(max_depth=2, random_state=0),
            datasets.make_regression(random_state=0),
        ),
    ],
)
def test_score_sample_weight(tree, dataset):
    rng = np.random.RandomState(0)
    # check that the score with and without sample weights are different
    X, y = dataset

    tree.fit(X, y)
    # generate random sample weights
    sample_weight = rng.randint(1, 10, size=len(y))
    score_unweighted = tree.score(X, y)
    score_weighted = tree.score(X, y, sample_weight=sample_weight)
    msg = "Unweighted and weighted scores are unexpectedly equal"
    assert score_unweighted != score_weighted, msg


def test_clone_pandas_dataframe():
    class DummyEstimator(TransformerMixin, BaseEstimator):
        """This is a dummy class for generating numerical features

        This feature extractor extracts numerical features from pandas data
        frame.

        Parameters
        ----------

        df: pandas data frame
            The pandas data frame parameter.

        Notes
        -----
        """

        def __init__(self, df=None, scalar_param=1):
            self.df = df
            self.scalar_param = scalar_param

        def fit(self, X, y=None):
            pass

        def transform(self, X):
            pass

    # build and clone estimator
    d = np.arange(10)
    df = MockDataFrame(d)
    e = DummyEstimator(df, scalar_param=1)
    cloned_e = clone(e)

    # the test
    assert (e.df == cloned_e.df).values.all()
    assert e.scalar_param == cloned_e.scalar_param


def test_pickle_version_warning_is_not_raised_with_matching_version():
    iris = datasets.load_iris()
    tree = DecisionTreeClassifier().fit(iris.data, iris.target)
    tree_pickle = pickle.dumps(tree)
    assert b"version" in tree_pickle
    tree_restored = assert_no_warnings(pickle.loads, tree_pickle)

    # test that we can predict with the restored decision tree classifier
    score_of_original = tree.score(iris.data, iris.target)
    score_of_restored = tree_restored.score(iris.data, iris.target)
    assert score_of_original == score_of_restored


class TreeBadVersion(DecisionTreeClassifier):
    def __getstate__(self):
        return dict(self.__dict__.items(), _sklearn_version="something")


pickle_error_message = (
    "Trying to unpickle estimator {estimator} from "
    "version {old_version} when using version "
    "{current_version}. This might "
    "lead to breaking code or invalid results. "
    "Use at your own risk."
)


def test_pickle_version_warning_is_issued_upon_different_version():
    iris = datasets.load_iris()
    tree = TreeBadVersion().fit(iris.data, iris.target)
    tree_pickle_other = pickle.dumps(tree)
    message = pickle_error_message.format(
        estimator="TreeBadVersion",
        old_version="something",
        current_version=sklearn.__version__,
    )
    with pytest.warns(UserWarning, match=message):
        pickle.loads(tree_pickle_other)


class TreeNoVersion(DecisionTreeClassifier):
    def __getstate__(self):
        return self.__dict__


def test_pickle_version_warning_is_issued_when_no_version_info_in_pickle():
    iris = datasets.load_iris()
    # TreeNoVersion has no getstate, like pre-0.18
    tree = TreeNoVersion().fit(iris.data, iris.target)

    tree_pickle_noversion = pickle.dumps(tree)
    assert b"version" not in tree_pickle_noversion
    message = pickle_error_message.format(
        estimator="TreeNoVersion",
        old_version="pre-0.18",
        current_version=sklearn.__version__,
    )
    # check we got the warning about using pre-0.18 pickle
    with pytest.warns(UserWarning, match=message):
        pickle.loads(tree_pickle_noversion)


def test_pickle_version_no_warning_is_issued_with_non_sklearn_estimator():
    iris = datasets.load_iris()
    tree = TreeNoVersion().fit(iris.data, iris.target)
    tree_pickle_noversion = pickle.dumps(tree)
    try:
        module_backup = TreeNoVersion.__module__
        TreeNoVersion.__module__ = "notsklearn"
        assert_no_warnings(pickle.loads, tree_pickle_noversion)
    finally:
        TreeNoVersion.__module__ = module_backup


class DontPickleAttributeMixin:
    def __getstate__(self):
        data = self.__dict__.copy()
        data["_attribute_not_pickled"] = None
        return data

    def __setstate__(self, state):
        state["_restored"] = True
        self.__dict__.update(state)


class MultiInheritanceEstimator(DontPickleAttributeMixin, BaseEstimator):
    def __init__(self, attribute_pickled=5):
        self.attribute_pickled = attribute_pickled
        self._attribute_not_pickled = None


def test_pickling_when_getstate_is_overwritten_by_mixin():
    estimator = MultiInheritanceEstimator()
    estimator._attribute_not_pickled = "this attribute should not be pickled"

    serialized = pickle.dumps(estimator)
    estimator_restored = pickle.loads(serialized)
    assert estimator_restored.attribute_pickled == 5
    assert estimator_restored._attribute_not_pickled is None
    assert estimator_restored._restored


def test_pickling_when_getstate_is_overwritten_by_mixin_outside_of_sklearn():
    try:
        estimator = MultiInheritanceEstimator()
        text = "this attribute should not be pickled"
        estimator._attribute_not_pickled = text
        old_mod = type(estimator).__module__
        type(estimator).__module__ = "notsklearn"

        serialized = estimator.__getstate__()
        assert serialized == {"_attribute_not_pickled": None, "attribute_pickled": 5}

        serialized["attribute_pickled"] = 4
        estimator.__setstate__(serialized)
        assert estimator.attribute_pickled == 4
        assert estimator._restored
    finally:
        type(estimator).__module__ = old_mod


class SingleInheritanceEstimator(BaseEstimator):
    def __init__(self, attribute_pickled=5):
        self.attribute_pickled = attribute_pickled
        self._attribute_not_pickled = None

    def __getstate__(self):
        data = self.__dict__.copy()
        data["_attribute_not_pickled"] = None
        return data


@ignore_warnings(category=(UserWarning))
def test_pickling_works_when_getstate_is_overwritten_in_the_child_class():
    estimator = SingleInheritanceEstimator()
    estimator._attribute_not_pickled = "this attribute should not be pickled"

    serialized = pickle.dumps(estimator)
    estimator_restored = pickle.loads(serialized)
    assert estimator_restored.attribute_pickled == 5
    assert estimator_restored._attribute_not_pickled is None


def test_tag_inheritance():
    # test that changing tags by inheritance is not allowed

    nan_tag_est = NaNTag()
    no_nan_tag_est = NoNaNTag()
    assert nan_tag_est._get_tags()["allow_nan"]
    assert not no_nan_tag_est._get_tags()["allow_nan"]

    redefine_tags_est = OverrideTag()
    assert not redefine_tags_est._get_tags()["allow_nan"]

    diamond_tag_est = DiamondOverwriteTag()
    assert diamond_tag_est._get_tags()["allow_nan"]

    inherit_diamond_tag_est = InheritDiamondOverwriteTag()
    assert inherit_diamond_tag_est._get_tags()["allow_nan"]


def test_raises_on_get_params_non_attribute():
    class MyEstimator(BaseEstimator):
        def __init__(self, param=5):
            pass

        def fit(self, X, y=None):
            return self

    est = MyEstimator()
    msg = "'MyEstimator' object has no attribute 'param'"

    with pytest.raises(AttributeError, match=msg):
        est.get_params()


def test_repr_mimebundle_():
    # Checks the display configuration flag controls the json output
    tree = DecisionTreeClassifier()
    output = tree._repr_mimebundle_()
    assert "text/plain" in output
    assert "text/html" not in output

    with config_context(display="diagram"):
        output = tree._repr_mimebundle_()
        assert "text/plain" in output
        assert "text/html" in output


def test_repr_html_wraps():
    # Checks the display configuration flag controls the html output
    tree = DecisionTreeClassifier()
    msg = "_repr_html_ is only defined when"
    with pytest.raises(AttributeError, match=msg):
        output = tree._repr_html_()

    with config_context(display="diagram"):
        output = tree._repr_html_()
        assert "<style>" in output


<<<<<<< HEAD
=======
# TODO: Remove in 1.1 when the _pairwise attribute is removed
def test_is_pairwise():
    # simple checks for _is_pairwise
    pca = KernelPCA(kernel="precomputed")
    with pytest.warns(None) as record:
        assert _is_pairwise(pca)
    assert not [w.message for w in record]

    # pairwise attribute that is not consistent with the pairwise tag
    class IncorrectTagPCA(KernelPCA):
        _pairwise = False

    pca = IncorrectTagPCA(kernel="precomputed")
    msg = "_pairwise was deprecated in 0.24 and will be removed in 1.1"
    with pytest.warns(FutureWarning, match=msg):
        assert not _is_pairwise(pca)

    # the _pairwise attribute is present and set to True while pairwise tag is
    # not present
    class TruePairwise(BaseEstimator):
        _pairwise = True

    true_pairwise = TruePairwise()
    with pytest.warns(FutureWarning, match=msg):
        assert _is_pairwise(true_pairwise)

    # pairwise attribute is not defined thus tag is used
    est = BaseEstimator()
    with pytest.warns(None) as record:
        assert not _is_pairwise(est)
    assert not [w.message for w in record]


>>>>>>> 5900e266
def test_n_features_in_validation():
    """Check that `_check_n_features` validates data when reset=False"""
    est = MyEstimator()
    X_train = [[1, 2, 3], [4, 5, 6]]
    est._check_n_features(X_train, reset=True)

    assert est.n_features_in_ == 3

    msg = "X does not contain any features, but MyEstimator is expecting 3 features"
    with pytest.raises(ValueError, match=msg):
        est._check_n_features("invalid X", reset=False)


def test_n_features_in_no_validation():
    """Check that `_check_n_features` does not validate data when
    n_features_in_ is not defined."""
    est = MyEstimator()
    est._check_n_features("invalid X", reset=True)

    assert not hasattr(est, "n_features_in_")

    # does not raise
    est._check_n_features("invalid X", reset=False)


def test_feature_names_in():
    """Check that feature_name_in are recorded by `_validate_data`"""
    pd = pytest.importorskip("pandas")
    iris = datasets.load_iris()
    X_np = iris.data
    df = pd.DataFrame(X_np, columns=iris.feature_names)

    class NoOpTransformer(TransformerMixin, BaseEstimator):
        def fit(self, X, y=None):
            self._validate_data(X)
            return self

        def transform(self, X):
            self._validate_data(X, reset=False)
            return X

    # fit on dataframe saves the feature names
    trans = NoOpTransformer().fit(df)
    assert_array_equal(trans.feature_names_in_, df.columns)

    # fit again but on ndarray does not keep the previous feature names (see #21383)
    trans.fit(X_np)
    assert not hasattr(trans, "feature_names_in_")

    trans.fit(df)
    msg = "The feature names should match those that were passed"
    df_bad = pd.DataFrame(X_np, columns=iris.feature_names[::-1])
    with pytest.warns(FutureWarning, match=msg):
        trans.transform(df_bad)

    # warns when fitted on dataframe and transforming a ndarray
    msg = (
        "X does not have valid feature names, but NoOpTransformer was "
        "fitted with feature names"
    )
    with pytest.warns(UserWarning, match=msg):
        trans.transform(X_np)

    # warns when fitted on a ndarray and transforming dataframe
    msg = "X has feature names, but NoOpTransformer was fitted without feature names"
    trans = NoOpTransformer().fit(X_np)
    with pytest.warns(UserWarning, match=msg):
        trans.transform(df)

    # fit on dataframe with all integer feature names works without warning
    df_int_names = pd.DataFrame(X_np)
    trans = NoOpTransformer()
    with pytest.warns(None) as record:
        trans.fit(df_int_names)
    assert not [w.message for w in record]

    # fit on dataframe with no feature names or all integer feature names
    # -> do not warn on transform
    Xs = [X_np, df_int_names]
    for X in Xs:
        with pytest.warns(None) as record:
            trans.transform(X)
        assert not [w.message for w in record]

    # TODO: Convert to a error in 1.2
    # fit on dataframe with feature names that are mixed warns:
    df_mixed = pd.DataFrame(X_np, columns=["a", "b", 1, 2])
    trans = NoOpTransformer()
    msg = re.escape(
        "Feature names only support names that are all strings. "
        "Got feature names with dtypes: ['int', 'str']"
    )
    with pytest.warns(FutureWarning, match=msg) as record:
        trans.fit(df_mixed)

    # transform on feature names that are mixed also warns:
    with pytest.warns(FutureWarning, match=msg) as record:
        trans.transform(df_mixed)<|MERGE_RESOLUTION|>--- conflicted
+++ resolved
@@ -559,42 +559,6 @@
         assert "<style>" in output
 
 
-<<<<<<< HEAD
-=======
-# TODO: Remove in 1.1 when the _pairwise attribute is removed
-def test_is_pairwise():
-    # simple checks for _is_pairwise
-    pca = KernelPCA(kernel="precomputed")
-    with pytest.warns(None) as record:
-        assert _is_pairwise(pca)
-    assert not [w.message for w in record]
-
-    # pairwise attribute that is not consistent with the pairwise tag
-    class IncorrectTagPCA(KernelPCA):
-        _pairwise = False
-
-    pca = IncorrectTagPCA(kernel="precomputed")
-    msg = "_pairwise was deprecated in 0.24 and will be removed in 1.1"
-    with pytest.warns(FutureWarning, match=msg):
-        assert not _is_pairwise(pca)
-
-    # the _pairwise attribute is present and set to True while pairwise tag is
-    # not present
-    class TruePairwise(BaseEstimator):
-        _pairwise = True
-
-    true_pairwise = TruePairwise()
-    with pytest.warns(FutureWarning, match=msg):
-        assert _is_pairwise(true_pairwise)
-
-    # pairwise attribute is not defined thus tag is used
-    est = BaseEstimator()
-    with pytest.warns(None) as record:
-        assert not _is_pairwise(est)
-    assert not [w.message for w in record]
-
-
->>>>>>> 5900e266
 def test_n_features_in_validation():
     """Check that `_check_n_features` validates data when reset=False"""
     est = MyEstimator()
