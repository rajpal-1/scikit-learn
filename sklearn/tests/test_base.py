# Author: Gael Varoquaux
# License: BSD 3 clause

import re
import numpy as np
import scipy.sparse as sp
import pytest
import warnings

import sklearn
from sklearn.utils._testing import assert_array_equal
from sklearn.utils._testing import assert_no_warnings
from sklearn.utils._testing import ignore_warnings

from sklearn.base import BaseEstimator, clone, is_classifier
from sklearn.svm import SVC
from sklearn.preprocessing import StandardScaler
from sklearn.utils._set_output import _get_output_config
from sklearn.pipeline import Pipeline
from sklearn.model_selection import GridSearchCV

from sklearn.tree import DecisionTreeClassifier
from sklearn.tree import DecisionTreeRegressor
from sklearn import datasets

from sklearn.base import TransformerMixin
from sklearn.utils._mocking import MockDataFrame
from sklearn import config_context
import pickle


#############################################################################
# A few test classes
class MyEstimator(BaseEstimator):
    def __init__(self, l1=0, empty=None):
        self.l1 = l1
        self.empty = empty


class K(BaseEstimator):
    def __init__(self, c=None, d=None):
        self.c = c
        self.d = d


class T(BaseEstimator):
    def __init__(self, a=None, b=None):
        self.a = a
        self.b = b


class NaNTag(BaseEstimator):
    def _more_tags(self):
        return {"allow_nan": True}


class NoNaNTag(BaseEstimator):
    def _more_tags(self):
        return {"allow_nan": False}


class OverrideTag(NaNTag):
    def _more_tags(self):
        return {"allow_nan": False}


class DiamondOverwriteTag(NaNTag, NoNaNTag):
    def _more_tags(self):
        return dict()


class InheritDiamondOverwriteTag(DiamondOverwriteTag):
    pass


class ModifyInitParams(BaseEstimator):
    """Deprecated behavior.
    Equal parameters but with a type cast.
    Doesn't fulfill a is a
    """

    def __init__(self, a=np.array([0])):
        self.a = a.copy()


class Buggy(BaseEstimator):
    "A buggy estimator that does not set its parameters right."

    def __init__(self, a=None):
        self.a = 1


class NoEstimator:
    def __init__(self):
        pass

    def fit(self, X=None, y=None):
        return self

    def predict(self, X=None):
        return None


class VargEstimator(BaseEstimator):
    """scikit-learn estimators shouldn't have vargs."""

    def __init__(self, *vargs):
        pass


#############################################################################
# The tests


def test_clone():
    # Tests that clone creates a correct deep copy.
    # We create an estimator, make a copy of its original state
    # (which, in this case, is the current state of the estimator),
    # and check that the obtained copy is a correct deep copy.

    from sklearn.feature_selection import SelectFpr, f_classif

    selector = SelectFpr(f_classif, alpha=0.1)
    new_selector = clone(selector)
    assert selector is not new_selector
    assert selector.get_params() == new_selector.get_params()

    selector = SelectFpr(f_classif, alpha=np.zeros((10, 2)))
    new_selector = clone(selector)
    assert selector is not new_selector


def test_clone_2():
    # Tests that clone doesn't copy everything.
    # We first create an estimator, give it an own attribute, and
    # make a copy of its original state. Then we check that the copy doesn't
    # have the specific attribute we manually added to the initial estimator.

    from sklearn.feature_selection import SelectFpr, f_classif

    selector = SelectFpr(f_classif, alpha=0.1)
    selector.own_attribute = "test"
    new_selector = clone(selector)
    assert not hasattr(new_selector, "own_attribute")


def test_clone_buggy():
    # Check that clone raises an error on buggy estimators.
    buggy = Buggy()
    buggy.a = 2
    with pytest.raises(RuntimeError):
        clone(buggy)

    no_estimator = NoEstimator()
    with pytest.raises(TypeError):
        clone(no_estimator)

    varg_est = VargEstimator()
    with pytest.raises(RuntimeError):
        clone(varg_est)

    est = ModifyInitParams()
    with pytest.raises(RuntimeError):
        clone(est)


def test_clone_empty_array():
    # Regression test for cloning estimators with empty arrays
    clf = MyEstimator(empty=np.array([]))
    clf2 = clone(clf)
    assert_array_equal(clf.empty, clf2.empty)

    clf = MyEstimator(empty=sp.csr_matrix(np.array([[0]])))
    clf2 = clone(clf)
    assert_array_equal(clf.empty.data, clf2.empty.data)


def test_clone_nan():
    # Regression test for cloning estimators with default parameter as np.nan
    clf = MyEstimator(empty=np.nan)
    clf2 = clone(clf)

    assert clf.empty is clf2.empty


def test_clone_sparse_matrices():
    sparse_matrix_classes = [
        getattr(sp, name) for name in dir(sp) if name.endswith("_matrix")
    ]

    for cls in sparse_matrix_classes:
        sparse_matrix = cls(np.eye(5))
        clf = MyEstimator(empty=sparse_matrix)
        clf_cloned = clone(clf)
        assert clf.empty.__class__ is clf_cloned.empty.__class__
        assert_array_equal(clf.empty.toarray(), clf_cloned.empty.toarray())


def test_clone_estimator_types():
    # Check that clone works for parameters that are types rather than
    # instances
    clf = MyEstimator(empty=MyEstimator)
    clf2 = clone(clf)

    assert clf.empty is clf2.empty


def test_clone_class_rather_than_instance():
    # Check that clone raises expected error message when
    # cloning class rather than instance
    msg = "You should provide an instance of scikit-learn estimator"
    with pytest.raises(TypeError, match=msg):
        clone(MyEstimator)


def test_repr():
    # Smoke test the repr of the base estimator.
    my_estimator = MyEstimator()
    repr(my_estimator)
    test = T(K(), K())
    assert repr(test) == "T(a=K(), b=K())"

    some_est = T(a=["long_params"] * 1000)
    assert len(repr(some_est)) == 485


def test_str():
    # Smoke test the str of the base estimator
    my_estimator = MyEstimator()
    str(my_estimator)


def test_get_params():
    test = T(K(), K)

    assert "a__d" in test.get_params(deep=True)
    assert "a__d" not in test.get_params(deep=False)

    test.set_params(a__d=2)
    assert test.a.d == 2

    with pytest.raises(ValueError):
        test.set_params(a__a=2)


def test_is_classifier():
    svc = SVC()
    assert is_classifier(svc)
    assert is_classifier(GridSearchCV(svc, {"C": [0.1, 1]}))
    assert is_classifier(Pipeline([("svc", svc)]))
    assert is_classifier(Pipeline([("svc_cv", GridSearchCV(svc, {"C": [0.1, 1]}))]))


def test_set_params():
    # test nested estimator parameter setting
    clf = Pipeline([("svc", SVC())])

    # non-existing parameter in svc
    with pytest.raises(ValueError):
        clf.set_params(svc__stupid_param=True)

    # non-existing parameter of pipeline
    with pytest.raises(ValueError):
        clf.set_params(svm__stupid_param=True)

    # we don't currently catch if the things in pipeline are estimators
    # bad_pipeline = Pipeline([("bad", NoEstimator())])
    # assert_raises(AttributeError, bad_pipeline.set_params,
    #               bad__stupid_param=True)


def test_set_params_passes_all_parameters():
    # Make sure all parameters are passed together to set_params
    # of nested estimator. Regression test for #9944

    class TestDecisionTree(DecisionTreeClassifier):
        def set_params(self, **kwargs):
            super().set_params(**kwargs)
            # expected_kwargs is in test scope
            assert kwargs == expected_kwargs
            return self

    expected_kwargs = {"max_depth": 5, "min_samples_leaf": 2}
    for est in [
        Pipeline([("estimator", TestDecisionTree())]),
        GridSearchCV(TestDecisionTree(), {}),
    ]:
        est.set_params(estimator__max_depth=5, estimator__min_samples_leaf=2)


def test_set_params_updates_valid_params():
    # Check that set_params tries to set SVC().C, not
    # DecisionTreeClassifier().C
    gscv = GridSearchCV(DecisionTreeClassifier(), {})
    gscv.set_params(estimator=SVC(), estimator__C=42.0)
    assert gscv.estimator.C == 42.0


@pytest.mark.parametrize(
    "tree,dataset",
    [
        (
            DecisionTreeClassifier(max_depth=2, random_state=0),
            datasets.make_classification(random_state=0),
        ),
        (
            DecisionTreeRegressor(max_depth=2, random_state=0),
            datasets.make_regression(random_state=0),
        ),
    ],
)
def test_score_sample_weight(tree, dataset):
    rng = np.random.RandomState(0)
    # check that the score with and without sample weights are different
    X, y = dataset

    tree.fit(X, y)
    # generate random sample weights
    sample_weight = rng.randint(1, 10, size=len(y))
    score_unweighted = tree.score(X, y)
    score_weighted = tree.score(X, y, sample_weight=sample_weight)
    msg = "Unweighted and weighted scores are unexpectedly equal"
    assert score_unweighted != score_weighted, msg


def test_clone_pandas_dataframe():
    class DummyEstimator(TransformerMixin, BaseEstimator):
        """This is a dummy class for generating numerical features

        This feature extractor extracts numerical features from pandas data
        frame.

        Parameters
        ----------

        df: pandas data frame
            The pandas data frame parameter.

        Notes
        -----
        """

        def __init__(self, df=None, scalar_param=1):
            self.df = df
            self.scalar_param = scalar_param

        def fit(self, X, y=None):
            pass

        def transform(self, X):
            pass

    # build and clone estimator
    d = np.arange(10)
    df = MockDataFrame(d)
    e = DummyEstimator(df, scalar_param=1)
    cloned_e = clone(e)

    # the test
    assert (e.df == cloned_e.df).values.all()
    assert e.scalar_param == cloned_e.scalar_param


def test_pickle_version_warning_is_not_raised_with_matching_version():
    iris = datasets.load_iris()
    tree = DecisionTreeClassifier().fit(iris.data, iris.target)
    tree_pickle = pickle.dumps(tree)
    assert b"version" in tree_pickle
    tree_restored = assert_no_warnings(pickle.loads, tree_pickle)

    # test that we can predict with the restored decision tree classifier
    score_of_original = tree.score(iris.data, iris.target)
    score_of_restored = tree_restored.score(iris.data, iris.target)
    assert score_of_original == score_of_restored


class TreeBadVersion(DecisionTreeClassifier):
    def __getstate__(self):
        return dict(self.__dict__.items(), _sklearn_pickle_version="something")


pickle_error_message = (
    "Trying to unpickle estimator {estimator} from "
    "version {old_version} when using version "
    "{current_version}. This might "
    "lead to breaking code or invalid results. "
    "Use at your own risk. "
    "For more info please refer to:\\n"
    "https://scikit-learn.org/stable/modules/model_persistence"
    ".html#security-maintainability-limitations"
)


def test_pickle_version_warning_is_issued_upon_different_version():
    iris = datasets.load_iris()
    tree = TreeBadVersion().fit(iris.data, iris.target)
    tree_pickle_other = pickle.dumps(tree)
    message = pickle_error_message.format(
        estimator="TreeBadVersion",
        old_version="something",
        current_version=sklearn.__version__,
    )
    with pytest.warns(UserWarning, match=message):
        pickle.loads(tree_pickle_other)


class TreeNoVersion(DecisionTreeClassifier):
    def __getstate__(self):
        return self.__dict__


def test_pickle_version_warning_is_issued_when_no_version_info_in_pickle():
    iris = datasets.load_iris()
    # TreeNoVersion has no getstate, like pre-0.18
    tree = TreeNoVersion().fit(iris.data, iris.target)

    tree_pickle_noversion = pickle.dumps(tree)
    assert b"version" not in tree_pickle_noversion
    message = pickle_error_message.format(
        estimator="TreeNoVersion",
        old_version="pre-0.18",
        current_version=sklearn.__version__,
    )
    # check we got the warning about using pre-0.18 pickle
    with pytest.warns(UserWarning, match=message):
        pickle.loads(tree_pickle_noversion)


def test_pickle_version_no_warning_is_issued_with_non_sklearn_estimator():
    iris = datasets.load_iris()
    tree = TreeNoVersion().fit(iris.data, iris.target)
    tree_pickle_noversion = pickle.dumps(tree)
    try:
        module_backup = TreeNoVersion.__module__
        TreeNoVersion.__module__ = "notsklearn"
        assert_no_warnings(pickle.loads, tree_pickle_noversion)
    finally:
        TreeNoVersion.__module__ = module_backup


class DontPickleAttributeMixin:
    def __getstate__(self):
        data = self.__dict__.copy()
        data["_attribute_not_pickled"] = None
        return data

    def __setstate__(self, state):
        state["_restored"] = True
        self.__dict__.update(state)


class MultiInheritanceEstimator(DontPickleAttributeMixin, BaseEstimator):
    def __init__(self, attribute_pickled=5):
        self.attribute_pickled = attribute_pickled
        self._attribute_not_pickled = None


def test_pickling_when_getstate_is_overwritten_by_mixin():
    estimator = MultiInheritanceEstimator()
    estimator._attribute_not_pickled = "this attribute should not be pickled"

    serialized = pickle.dumps(estimator)
    estimator_restored = pickle.loads(serialized)
    assert estimator_restored.attribute_pickled == 5
    assert estimator_restored._attribute_not_pickled is None
    assert estimator_restored._restored


def test_pickling_when_getstate_is_overwritten_by_mixin_outside_of_sklearn():
    try:
        estimator = MultiInheritanceEstimator()
        text = "this attribute should not be pickled"
        estimator._attribute_not_pickled = text
        old_mod = type(estimator).__module__
        type(estimator).__module__ = "notsklearn"

        serialized = estimator.__getstate__()
        assert serialized == {"_attribute_not_pickled": None, "attribute_pickled": 5}

        serialized["attribute_pickled"] = 4
        estimator.__setstate__(serialized)
        assert estimator.attribute_pickled == 4
        assert estimator._restored
    finally:
        type(estimator).__module__ = old_mod


class SingleInheritanceEstimator(BaseEstimator):
    def __init__(self, attribute_pickled=5):
        self.attribute_pickled = attribute_pickled
        self._attribute_not_pickled = None

    def __getstate__(self):
        data = self.__dict__.copy()
        data["_attribute_not_pickled"] = None
        return data


@ignore_warnings(category=(UserWarning))
def test_pickling_works_when_getstate_is_overwritten_in_the_child_class():
    estimator = SingleInheritanceEstimator()
    estimator._attribute_not_pickled = "this attribute should not be pickled"

    serialized = pickle.dumps(estimator)
    estimator_restored = pickle.loads(serialized)
    assert estimator_restored.attribute_pickled == 5
    assert estimator_restored._attribute_not_pickled is None


def test_tag_inheritance():
    # test that changing tags by inheritance is not allowed

    nan_tag_est = NaNTag()
    no_nan_tag_est = NoNaNTag()
    assert nan_tag_est._get_tags()["allow_nan"]
    assert not no_nan_tag_est._get_tags()["allow_nan"]

    redefine_tags_est = OverrideTag()
    assert not redefine_tags_est._get_tags()["allow_nan"]

    diamond_tag_est = DiamondOverwriteTag()
    assert diamond_tag_est._get_tags()["allow_nan"]

    inherit_diamond_tag_est = InheritDiamondOverwriteTag()
    assert inherit_diamond_tag_est._get_tags()["allow_nan"]


def test_raises_on_get_params_non_attribute():
    class MyEstimator(BaseEstimator):
        def __init__(self, param=5):
            pass

        def fit(self, X, y=None):
            return self

    est = MyEstimator()
    msg = "'MyEstimator' object has no attribute 'param'"

    with pytest.raises(AttributeError, match=msg):
        est.get_params()


def test_repr_mimebundle_():
    # Checks the display configuration flag controls the json output
    tree = DecisionTreeClassifier()
    output = tree._repr_mimebundle_()
    assert "text/plain" in output
    assert "text/html" in output

    with config_context(display="text"):
        output = tree._repr_mimebundle_()
        assert "text/plain" in output
        assert "text/html" not in output


def test_repr_html_wraps():
    # Checks the display configuration flag controls the html output
    tree = DecisionTreeClassifier()

    output = tree._repr_html_()
    assert "<style>" in output

    with config_context(display="text"):
        msg = "_repr_html_ is only defined when"
        with pytest.raises(AttributeError, match=msg):
            output = tree._repr_html_()


def test_n_features_in_validation():
    """Check that `_check_n_features` validates data when reset=False"""
    est = MyEstimator()
    X_train = [[1, 2, 3], [4, 5, 6]]
    est._check_n_features(X_train, reset=True)

    assert est.n_features_in_ == 3

    msg = "X does not contain any features, but MyEstimator is expecting 3 features"
    with pytest.raises(ValueError, match=msg):
        est._check_n_features("invalid X", reset=False)


def test_n_features_in_no_validation():
    """Check that `_check_n_features` does not validate data when
    n_features_in_ is not defined."""
    est = MyEstimator()
    est._check_n_features("invalid X", reset=True)

    assert not hasattr(est, "n_features_in_")

    # does not raise
    est._check_n_features("invalid X", reset=False)


def test_feature_names_in():
    """Check that feature_name_in are recorded by `_validate_data`"""
    pd = pytest.importorskip("pandas")
    iris = datasets.load_iris()
    X_np = iris.data
    df = pd.DataFrame(X_np, columns=iris.feature_names)

    class NoOpTransformer(TransformerMixin, BaseEstimator):
        def fit(self, X, y=None):
            self._validate_data(X)
            return self

        def transform(self, X):
            self._validate_data(X, reset=False)
            return X

    # fit on dataframe saves the feature names
    trans = NoOpTransformer().fit(df)
    assert_array_equal(trans.feature_names_in_, df.columns)

    # fit again but on ndarray does not keep the previous feature names (see #21383)
    trans.fit(X_np)
    assert not hasattr(trans, "feature_names_in_")

    trans.fit(df)
    msg = "The feature names should match those that were passed"
    df_bad = pd.DataFrame(X_np, columns=iris.feature_names[::-1])
    with pytest.raises(ValueError, match=msg):
        trans.transform(df_bad)

    # warns when fitted on dataframe and transforming a ndarray
    msg = (
        "X does not have valid feature names, but NoOpTransformer was "
        "fitted with feature names"
    )
    with pytest.warns(UserWarning, match=msg):
        trans.transform(X_np)

    # warns when fitted on a ndarray and transforming dataframe
    msg = "X has feature names, but NoOpTransformer was fitted without feature names"
    trans = NoOpTransformer().fit(X_np)
    with pytest.warns(UserWarning, match=msg):
        trans.transform(df)

    # fit on dataframe with all integer feature names works without warning
    df_int_names = pd.DataFrame(X_np)
    trans = NoOpTransformer()
    with warnings.catch_warnings():
        warnings.simplefilter("error", UserWarning)
        trans.fit(df_int_names)

    # fit on dataframe with no feature names or all integer feature names
    # -> do not warn on transform
    Xs = [X_np, df_int_names]
    for X in Xs:
        with warnings.catch_warnings():
            warnings.simplefilter("error", UserWarning)
            trans.transform(X)

    # fit on dataframe with feature names that are mixed raises an error:
    df_mixed = pd.DataFrame(X_np, columns=["a", "b", 1, 2])
    trans = NoOpTransformer()
    msg = re.escape(
        "Feature names are only supported if all input features have string names, "
        "but your input has ['int', 'str'] as feature name / column name types. "
        "If you want feature names to be stored and validated, you must convert "
        "them all to strings, by using X.columns = X.columns.astype(str) for "
        "example. Otherwise you can remove feature / column names from your input "
        "data, or convert them all to a non-string data type."
    )
    with pytest.raises(TypeError, match=msg):
        trans.fit(df_mixed)

<<<<<<< HEAD
    # transform on feature names that are mixed also warns:
    with pytest.warns(FutureWarning, match=msg) as record:
        trans.transform(df_mixed)


def test_base_estimator_pickle_version(monkeypatch):
    """Check the version is embedded when pickled and checked when unpickled."""
    old_version = "0.21.3"
    monkeypatch.setattr(sklearn.base, "__version__", old_version)
    original_estimator = MyEstimator()
    old_pickle = pickle.dumps(original_estimator)
    loaded_estimator = pickle.loads(old_pickle)
    assert loaded_estimator._sklearn_pickle_version == old_version
    assert not hasattr(original_estimator, "_sklearn_pickle_version")

    # Loading pickle with newer version will raise a warning
    new_version = "1.1.0"
    monkeypatch.setattr(sklearn.base, "__version__", new_version)
    message = pickle_error_message.format(
        estimator="MyEstimator",
        old_version=old_version,
        current_version=new_version,
    )
    with pytest.warns(UserWarning, match=message):
        reloaded_estimator = pickle.loads(old_pickle)
        assert reloaded_estimator._sklearn_pickle_version == old_version
=======
    # transform on feature names that are mixed also raises:
    with pytest.raises(TypeError, match=msg):
        trans.transform(df_mixed)


def test_clone_keeps_output_config():
    """Check that clone keeps the set_output config."""

    ss = StandardScaler().set_output(transform="pandas")
    config = _get_output_config("transform", ss)

    ss_clone = clone(ss)
    config_clone = _get_output_config("transform", ss_clone)
    assert config == config_clone


class _Empty:
    pass


class EmptyEstimator(_Empty, BaseEstimator):
    pass


@pytest.mark.parametrize("estimator", [BaseEstimator(), EmptyEstimator()])
def test_estimator_empty_instance_dict(estimator):
    """Check that ``__getstate__`` returns an empty ``dict`` with an empty
    instance.

    Python 3.11+ changed behaviour by returning ``None`` instead of raising an
    ``AttributeError``. Non-regression test for gh-25188.
    """
    state = estimator.__getstate__()
    expected = {"_sklearn_version": sklearn.__version__}
    assert state == expected

    # this should not raise
    pickle.loads(pickle.dumps(BaseEstimator()))


def test_estimator_getstate_using_slots_error_message():
    """Using a `BaseEstimator` with `__slots__` is not supported."""

    class WithSlots:
        __slots__ = ("x",)

    class Estimator(BaseEstimator, WithSlots):
        pass

    msg = (
        "You cannot use `__slots__` in objects inheriting from "
        "`sklearn.base.BaseEstimator`"
    )

    with pytest.raises(TypeError, match=msg):
        Estimator().__getstate__()

    with pytest.raises(TypeError, match=msg):
        pickle.dumps(Estimator())
>>>>>>> d17d0f9f
<|MERGE_RESOLUTION|>--- conflicted
+++ resolved
@@ -376,7 +376,7 @@
 
 class TreeBadVersion(DecisionTreeClassifier):
     def __getstate__(self):
-        return dict(self.__dict__.items(), _sklearn_pickle_version="something")
+        return dict(self.__dict__.items(), __sklearn_pickle_version__="something")
 
 
 pickle_error_message = (
@@ -385,9 +385,9 @@
     "{current_version}. This might "
     "lead to breaking code or invalid results. "
     "Use at your own risk. "
-    "For more info please refer to:\\n"
-    "https://scikit-learn.org/stable/modules/model_persistence"
-    ".html#security-maintainability-limitations"
+    "For more info please refer to:\n"
+    "https://scikit-learn.org/stable/model_persistence.html"
+    "#security-maintainability-limitations"
 )
 
 
@@ -400,7 +400,7 @@
         old_version="something",
         current_version=sklearn.__version__,
     )
-    with pytest.warns(UserWarning, match=message):
+    with pytest.warns(UserWarning, match=re.escape(message)):
         pickle.loads(tree_pickle_other)
 
 
@@ -422,7 +422,7 @@
         current_version=sklearn.__version__,
     )
     # check we got the warning about using pre-0.18 pickle
-    with pytest.warns(UserWarning, match=message):
+    with pytest.warns(UserWarning, match=re.escape(message)):
         pickle.loads(tree_pickle_noversion)
 
 
@@ -664,9 +664,8 @@
     with pytest.raises(TypeError, match=msg):
         trans.fit(df_mixed)
 
-<<<<<<< HEAD
-    # transform on feature names that are mixed also warns:
-    with pytest.warns(FutureWarning, match=msg) as record:
+    # transform on feature names that are mixed also raises:
+    with pytest.raises(TypeError, match=msg):
         trans.transform(df_mixed)
 
 
@@ -677,8 +676,8 @@
     original_estimator = MyEstimator()
     old_pickle = pickle.dumps(original_estimator)
     loaded_estimator = pickle.loads(old_pickle)
-    assert loaded_estimator._sklearn_pickle_version == old_version
-    assert not hasattr(original_estimator, "_sklearn_pickle_version")
+    assert loaded_estimator.__sklearn_pickle_version__ == old_version
+    assert not hasattr(original_estimator, "__sklearn_pickle_version__")
 
     # Loading pickle with newer version will raise a warning
     new_version = "1.1.0"
@@ -688,13 +687,9 @@
         old_version=old_version,
         current_version=new_version,
     )
-    with pytest.warns(UserWarning, match=message):
+    with pytest.warns(UserWarning, match=re.escape(message)):
         reloaded_estimator = pickle.loads(old_pickle)
-        assert reloaded_estimator._sklearn_pickle_version == old_version
-=======
-    # transform on feature names that are mixed also raises:
-    with pytest.raises(TypeError, match=msg):
-        trans.transform(df_mixed)
+        assert reloaded_estimator.__sklearn_pickle_version__ == old_version
 
 
 def test_clone_keeps_output_config():
@@ -725,7 +720,7 @@
     ``AttributeError``. Non-regression test for gh-25188.
     """
     state = estimator.__getstate__()
-    expected = {"_sklearn_version": sklearn.__version__}
+    expected = {"__sklearn_pickle_version__": sklearn.__version__}
     assert state == expected
 
     # this should not raise
@@ -750,5 +745,4 @@
         Estimator().__getstate__()
 
     with pytest.raises(TypeError, match=msg):
-        pickle.dumps(Estimator())
->>>>>>> d17d0f9f
+        pickle.dumps(Estimator())