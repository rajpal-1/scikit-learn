--- conflicted
+++ resolved
@@ -592,7 +592,31 @@
     assert not record
 
 
-<<<<<<< HEAD
+def test_n_features_in_validation():
+    """Check that `_check_n_features` validates data when reset=False"""
+    est = MyEstimator()
+    X_train = [[1, 2, 3], [4, 5, 6]]
+    est._check_n_features(X_train, reset=True)
+
+    assert est.n_features_in_ == 3
+
+    msg = "X does not contain any features, but MyEstimator is expecting " "3 features"
+    with pytest.raises(ValueError, match=msg):
+        est._check_n_features("invalid X", reset=False)
+
+
+def test_n_features_in_no_validation():
+    """Check that `_check_n_features` does not validate data when
+    n_features_in_ is not defined."""
+    est = MyEstimator()
+    est._check_n_features("invalid X", reset=True)
+
+    assert not hasattr(est, "n_features_in_")
+
+    # does not raise
+    est._check_n_features("invalid X", reset=False)
+
+
 def test_feature_names_in():
     # Simple checks for feature_names_in
     pd = pytest.importorskip("pandas")
@@ -625,29 +649,4 @@
     # fitted on numpy array and transformed on pandas array does not warn
     trans = NoOpTransformer().fit(X_np, y)
     with pytest.warns(None) as record:
-        trans.transform(df)
-=======
-def test_n_features_in_validation():
-    """Check that `_check_n_features` validates data when reset=False"""
-    est = MyEstimator()
-    X_train = [[1, 2, 3], [4, 5, 6]]
-    est._check_n_features(X_train, reset=True)
-
-    assert est.n_features_in_ == 3
-
-    msg = "X does not contain any features, but MyEstimator is expecting " "3 features"
-    with pytest.raises(ValueError, match=msg):
-        est._check_n_features("invalid X", reset=False)
-
-
-def test_n_features_in_no_validation():
-    """Check that `_check_n_features` does not validate data when
-    n_features_in_ is not defined."""
-    est = MyEstimator()
-    est._check_n_features("invalid X", reset=True)
-
-    assert not hasattr(est, "n_features_in_")
-
-    # does not raise
-    est._check_n_features("invalid X", reset=False)
->>>>>>> daae053f
+        trans.transform(df)