--- conflicted
+++ resolved
@@ -514,7 +514,6 @@
     assert_warns_message(FutureWarning, msg, reg.score, X, y)
 
 
-<<<<<<< HEAD
 def test_validate_X():
     # Make sure ValueError is raised when there is a n_features mismatch
     # between fit and predict/transform
@@ -574,7 +573,8 @@
     d = [{'foo': 1, 'bar': 2}, {'foo': 3, 'baz': 1}]
     dv.fit(d)
     assert pipe.n_features_in_ is None
-=======
+
+
 def test_warns_on_get_params_non_attribute():
     class MyEstimator(BaseEstimator):
         def __init__(self, param=5):
@@ -587,5 +587,4 @@
     with pytest.warns(FutureWarning, match='AttributeError'):
         params = est.get_params()
 
-    assert params['param'] is None
->>>>>>> 53f76d1a
+    assert params['param'] is None