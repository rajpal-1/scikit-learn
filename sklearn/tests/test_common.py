"""
General tests for all estimators in sklearn.
"""

# Authors: Andreas Mueller <amueller@ais.uni-bonn.de>
#          Gael Varoquaux gael.varoquaux@normalesup.org
# License: BSD 3 clause

import os
import warnings
import sys
import re
import pkgutil
from inspect import isgenerator, signature, Parameter
from itertools import product, chain
from functools import partial

import pytest
import numpy as np

from sklearn.utils import all_estimators
from sklearn.utils._testing import ignore_warnings
from sklearn.exceptions import ConvergenceWarning
from sklearn.exceptions import FitFailedWarning
from sklearn.utils.estimator_checks import check_estimator

import sklearn

from sklearn.decomposition import PCA
from sklearn.linear_model._base import LinearClassifierMixin
from sklearn.linear_model import LogisticRegression
from sklearn.linear_model import Ridge
from sklearn.model_selection import GridSearchCV
from sklearn.model_selection import RandomizedSearchCV
from sklearn.experimental import enable_halving_search_cv  # noqa
from sklearn.model_selection import HalvingGridSearchCV
from sklearn.model_selection import HalvingRandomSearchCV
from sklearn.pipeline import make_pipeline

from sklearn.utils import IS_PYPY
from sklearn.utils._tags import _DEFAULT_TAGS, _safe_tags
from sklearn.utils._testing import (
    SkipTest,
    set_random_state,
)
from sklearn.utils.estimator_checks import (
    _construct_instance,
    _set_checking_parameters,
    _get_check_estimator_ids,
    check_class_weight_balanced_linear_classifier,
    parametrize_with_checks,
    check_dataframe_column_names_consistency,
    check_n_features_in_after_fitting,
    check_transformer_get_feature_names_out,
    check_transformer_get_feature_names_out_pandas,
)


def test_all_estimator_no_base_class():
    # test that all_estimators doesn't find abstract classes.
    for name, Estimator in all_estimators():
        msg = (
            "Base estimators such as {0} should not be included in all_estimators"
        ).format(name)
        assert not name.lower().startswith("base"), msg


def _sample_func(x, y=1):
    pass


@pytest.mark.parametrize(
    "val, expected",
    [
        (partial(_sample_func, y=1), "_sample_func(y=1)"),
        (_sample_func, "_sample_func"),
        (partial(_sample_func, "world"), "_sample_func"),
        (LogisticRegression(C=2.0), "LogisticRegression(C=2.0)"),
        (
            LogisticRegression(
                random_state=1,
                solver="newton-cg",
                class_weight="balanced",
                warm_start=True,
            ),
            "LogisticRegression(class_weight='balanced',random_state=1,"
            "solver='newton-cg',warm_start=True)",
        ),
    ],
)
def test_get_check_estimator_ids(val, expected):
    assert _get_check_estimator_ids(val) == expected


def _tested_estimators(type_filter=None):
    for name, Estimator in all_estimators(type_filter=type_filter):
        try:
            estimator = _construct_instance(Estimator)
        except SkipTest:
            continue

        yield estimator


@parametrize_with_checks(list(_tested_estimators()))
def test_estimators(estimator, check, request):
    # Common tests for estimator instances
    with ignore_warnings(category=(FutureWarning, ConvergenceWarning, UserWarning)):
        _set_checking_parameters(estimator)
        check(estimator)


def test_check_estimator_generate_only():
    all_instance_gen_checks = check_estimator(LogisticRegression(), generate_only=True)
    assert isgenerator(all_instance_gen_checks)


def test_configure():
    # Smoke test the 'configure' step of setup, this tests all the
    # 'configure' functions in the setup.pys in scikit-learn
    # This test requires Cython which is not necessarily there when running
    # the tests of an installed version of scikit-learn or when scikit-learn
    # is installed in editable mode by pip build isolation enabled.
    pytest.importorskip("Cython")
    cwd = os.getcwd()
    setup_path = os.path.abspath(os.path.join(sklearn.__path__[0], ".."))
    setup_filename = os.path.join(setup_path, "setup.py")
    if not os.path.exists(setup_filename):
        pytest.skip("setup.py not available")
    # XXX unreached code as of v0.22
    try:
        os.chdir(setup_path)
        old_argv = sys.argv
        sys.argv = ["setup.py", "config"]

        with warnings.catch_warnings():
            # The configuration spits out warnings when not finding
            # Blas/Atlas development headers
            warnings.simplefilter("ignore", UserWarning)
            with open("setup.py") as f:
                exec(f.read(), dict(__name__="__main__"))
    finally:
        sys.argv = old_argv
        os.chdir(cwd)


def _tested_linear_classifiers():
    classifiers = all_estimators(type_filter="classifier")

    with warnings.catch_warnings(record=True):
        for name, clazz in classifiers:
            required_parameters = getattr(clazz, "_required_parameters", [])
            if len(required_parameters):
                # FIXME
                continue

            if "class_weight" in clazz().get_params().keys() and issubclass(
                clazz, LinearClassifierMixin
            ):
                yield name, clazz


@pytest.mark.parametrize("name, Classifier", _tested_linear_classifiers())
def test_class_weight_balanced_linear_classifiers(name, Classifier):
    check_class_weight_balanced_linear_classifier(name, Classifier)


@ignore_warnings
def test_import_all_consistency():
    # Smoke test to check that any name in a __all__ list is actually defined
    # in the namespace of the module or package.
    pkgs = pkgutil.walk_packages(
        path=sklearn.__path__, prefix="sklearn.", onerror=lambda _: None
    )
    submods = [modname for _, modname, _ in pkgs]
    for modname in submods + ["sklearn"]:
        if ".tests." in modname:
            continue
        if IS_PYPY and (
            "_svmlight_format_io" in modname
            or "feature_extraction._hashing_fast" in modname
        ):
            continue
        package = __import__(modname, fromlist="dummy")
        for name in getattr(package, "__all__", ()):
            assert hasattr(package, name), "Module '{0}' has no attribute '{1}'".format(
                modname, name
            )


def test_root_import_all_completeness():
    EXCEPTIONS = ("utils", "tests", "base", "setup", "conftest")
    for _, modname, _ in pkgutil.walk_packages(
        path=sklearn.__path__, onerror=lambda _: None
    ):
        if "." in modname or modname.startswith("_") or modname in EXCEPTIONS:
            continue
        assert modname in sklearn.__all__


def test_all_tests_are_importable():
    # Ensure that for each contentful subpackage, there is a test directory
    # within it that is also a subpackage (i.e. a directory with __init__.py)

    HAS_TESTS_EXCEPTIONS = re.compile(
        r"""(?x)
                                      \.externals(\.|$)|
                                      \.tests(\.|$)|
                                      \._
                                      """
    )
    resource_modules = {
        "sklearn.datasets.data",
        "sklearn.datasets.descr",
        "sklearn.datasets.images",
    }
    lookup = {
        name: ispkg
        for _, name, ispkg in pkgutil.walk_packages(sklearn.__path__, prefix="sklearn.")
    }
    missing_tests = [
        name
        for name, ispkg in lookup.items()
        if ispkg
        and name not in resource_modules
        and not HAS_TESTS_EXCEPTIONS.search(name)
        and name + ".tests" not in lookup
    ]
    assert missing_tests == [], (
        "{0} do not have `tests` subpackages. "
        "Perhaps they require "
        "__init__.py or an add_subpackage directive "
        "in the parent "
        "setup.py".format(missing_tests)
    )


def test_class_support_removed():
    # Make sure passing classes to check_estimator or parametrize_with_checks
    # raises an error

    msg = "Passing a class was deprecated.* isn't supported anymore"
    with pytest.raises(TypeError, match=msg):
        check_estimator(LogisticRegression)

    with pytest.raises(TypeError, match=msg):
        parametrize_with_checks([LogisticRegression])


def _generate_search_cv_instances():
    for SearchCV, (Estimator, param_grid) in product(
        [
            GridSearchCV,
            HalvingGridSearchCV,
            RandomizedSearchCV,
            HalvingGridSearchCV,
        ],
        [
            (Ridge, {"alpha": [0.1, 1.0]}),
            (LogisticRegression, {"C": [0.1, 1.0]}),
        ],
    ):
        init_params = signature(SearchCV).parameters
        extra_params = (
            {"min_resources": "smallest"} if "min_resources" in init_params else {}
        )
        search_cv = SearchCV(Estimator(), param_grid, cv=2, **extra_params)
        set_random_state(search_cv)
        yield search_cv

    for SearchCV, (Estimator, param_grid) in product(
        [
            GridSearchCV,
            HalvingGridSearchCV,
            RandomizedSearchCV,
            HalvingRandomSearchCV,
        ],
        [
            (Ridge, {"ridge__alpha": [0.1, 1.0]}),
            (LogisticRegression, {"logisticregression__C": [0.1, 1.0]}),
        ],
    ):
        init_params = signature(SearchCV).parameters
        extra_params = (
            {"min_resources": "smallest"} if "min_resources" in init_params else {}
        )
        search_cv = SearchCV(
            make_pipeline(PCA(), Estimator()), param_grid, cv=2, **extra_params
        ).set_params(error_score="raise")
        set_random_state(search_cv)
        yield search_cv


@parametrize_with_checks(list(_generate_search_cv_instances()))
def test_search_cv(estimator, check, request):
    # Common tests for SearchCV instances
    # We have a separate test because those meta-estimators can accept a
    # wide range of base estimators (classifiers, regressors, pipelines)
    with ignore_warnings(
        category=(
            FutureWarning,
            ConvergenceWarning,
            UserWarning,
            FitFailedWarning,
        )
    ):
        check(estimator)


@pytest.mark.parametrize(
    "estimator", _tested_estimators(), ids=_get_check_estimator_ids
)
def test_valid_tag_types(estimator):
    """Check that estimator tags are valid."""
    tags = _safe_tags(estimator)

    for name, tag in tags.items():
        correct_tags = type(_DEFAULT_TAGS[name])
        if name == "_xfail_checks":
            # _xfail_checks can be a dictionary
            correct_tags = (correct_tags, dict)
        assert isinstance(tag, correct_tags)


@pytest.mark.parametrize(
    "estimator", _tested_estimators(), ids=_get_check_estimator_ids
)
def test_check_n_features_in_after_fitting(estimator):
    _set_checking_parameters(estimator)
    check_n_features_in_after_fitting(estimator.__class__.__name__, estimator)


def _estimators_that_predict_in_fit():
    for estimator in _tested_estimators():
        est_params = set(estimator.get_params())
        if "oob_score" in est_params:
            yield estimator.set_params(oob_score=True, bootstrap=True)
        elif "early_stopping" in est_params:
            est = estimator.set_params(early_stopping=True, n_iter_no_change=1)
            if est.__class__.__name__ in {"MLPClassifier", "MLPRegressor"}:
                # TODO: FIX MLP to not check validation set during MLP
                yield pytest.param(
                    est, marks=pytest.mark.xfail(msg="MLP still validates in fit")
                )
            else:
                yield est
        elif "n_iter_no_change" in est_params:
            yield estimator.set_params(n_iter_no_change=1)


# NOTE: When running `check_dataframe_column_names_consistency` on a meta-estimator that
# delegates validation to a base estimator, the check is testing that the base estimator
# is checking for column name consistency.
column_name_estimators = list(
    chain(
        _tested_estimators(),
        [make_pipeline(LogisticRegression(C=1))],
        list(_generate_search_cv_instances()),
        _estimators_that_predict_in_fit(),
    )
)


@pytest.mark.parametrize(
    "estimator", column_name_estimators, ids=_get_check_estimator_ids
)
def test_pandas_column_name_consistency(estimator):
    _set_checking_parameters(estimator)
    with ignore_warnings(category=(FutureWarning)):
        with pytest.warns(None) as record:
            check_dataframe_column_names_consistency(
                estimator.__class__.__name__, estimator
            )
        for warning in record:
            assert "was fitted without feature names" not in str(warning.message)


# TODO: As more modules support get_feature_names_out they should be removed
# from this list to be tested
GET_FEATURES_OUT_MODULES_TO_IGNORE = [
    "ensemble",
    "kernel_approximation",
]


def _include_in_get_feature_names_out_check(transformer):
    if hasattr(transformer, "get_feature_names_out"):
        return True
    module = transformer.__module__.split(".")[1]
    return module not in GET_FEATURES_OUT_MODULES_TO_IGNORE


GET_FEATURES_OUT_ESTIMATORS = [
    est
    for est in _tested_estimators("transformer")
    if _include_in_get_feature_names_out_check(est)
]


@pytest.mark.parametrize(
    "transformer", GET_FEATURES_OUT_ESTIMATORS, ids=_get_check_estimator_ids
)
def test_transformers_get_feature_names_out(transformer):
    _set_checking_parameters(transformer)

    with ignore_warnings(category=(FutureWarning)):
        check_transformer_get_feature_names_out(
            transformer.__class__.__name__, transformer
        )
        check_transformer_get_feature_names_out_pandas(
            transformer.__class__.__name__, transformer
        )


VALIDATE_ESTIMATOR_INIT = [
    "SGDOneClassSVM",
<<<<<<< HEAD
    "TheilSenRegressor",
    "ColumnwiseNB",
=======
>>>>>>> adb47e7c
]
VALIDATE_ESTIMATOR_INIT = set(VALIDATE_ESTIMATOR_INIT)


@pytest.mark.parametrize(
    "Estimator",
    [est for name, est in all_estimators() if name not in VALIDATE_ESTIMATOR_INIT],
)
def test_estimators_do_not_raise_errors_in_init_or_set_params(Estimator):
    """Check that init or set_param does not raise errors."""

    # Remove parameters with **kwargs by filtering out Parameter.VAR_KEYWORD
    # TODO: Remove in 1.2 when **kwargs is removed in RadiusNeighborsClassifier
    params = [
        name
        for name, param in signature(Estimator).parameters.items()
        if param.kind != Parameter.VAR_KEYWORD
    ]

    smoke_test_values = [-1, 3.0, "helloworld", np.array([1.0, 4.0]), [1], {}, []]
    for value in smoke_test_values:
        new_params = {key: value for key in params}

        # Does not raise
        est = Estimator(**new_params)

        # Also do does not raise
        est.set_params(**new_params)<|MERGE_RESOLUTION|>--- conflicted
+++ resolved
@@ -414,11 +414,6 @@
 
 VALIDATE_ESTIMATOR_INIT = [
     "SGDOneClassSVM",
-<<<<<<< HEAD
-    "TheilSenRegressor",
-    "ColumnwiseNB",
-=======
->>>>>>> adb47e7c
 ]
 VALIDATE_ESTIMATOR_INIT = set(VALIDATE_ESTIMATOR_INIT)
 
