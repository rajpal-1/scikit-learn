"""
General tests for all estimators in sklearn.
"""

# Authors: Andreas Mueller <amueller@ais.uni-bonn.de>
#          Gael Varoquaux gael.varoquaux@normalesup.org
# License: BSD 3 clause

import os
import warnings
import sys
import re
import pkgutil
from inspect import isgenerator, signature, Parameter
from itertools import product, chain
from functools import partial

import pytest
import numpy as np

from sklearn.utils import all_estimators
from sklearn.utils._testing import ignore_warnings
from sklearn.exceptions import ConvergenceWarning
from sklearn.exceptions import FitFailedWarning
from sklearn.utils.estimator_checks import check_estimator

import sklearn

from sklearn.decomposition import PCA
from sklearn.linear_model._base import LinearClassifierMixin
from sklearn.linear_model import LogisticRegression
from sklearn.linear_model import Ridge
from sklearn.model_selection import GridSearchCV
from sklearn.model_selection import RandomizedSearchCV
from sklearn.experimental import enable_halving_search_cv  # noqa
from sklearn.model_selection import HalvingGridSearchCV
from sklearn.model_selection import HalvingRandomSearchCV
from sklearn.pipeline import make_pipeline

from sklearn.utils import IS_PYPY
from sklearn.utils._tags import _DEFAULT_TAGS, _safe_tags
from sklearn.utils._testing import (
    SkipTest,
    set_random_state,
)
from sklearn.utils.estimator_checks import (
    _construct_instance,
    _set_checking_parameters,
    _get_check_estimator_ids,
    check_class_weight_balanced_linear_classifier,
    parametrize_with_checks,
    check_dataframe_column_names_consistency,
    check_n_features_in_after_fitting,
    check_transformer_get_feature_names_out,
    check_transformer_get_feature_names_out_pandas,
)


def test_all_estimator_no_base_class():
    # test that all_estimators doesn't find abstract classes.
    for name, Estimator in all_estimators():
        msg = (
            "Base estimators such as {0} should not be included in all_estimators"
        ).format(name)
        assert not name.lower().startswith("base"), msg


def _sample_func(x, y=1):
    pass


@pytest.mark.parametrize(
    "val, expected",
    [
        (partial(_sample_func, y=1), "_sample_func(y=1)"),
        (_sample_func, "_sample_func"),
        (partial(_sample_func, "world"), "_sample_func"),
        (LogisticRegression(C=2.0), "LogisticRegression(C=2.0)"),
        (
            LogisticRegression(
                random_state=1,
                solver="newton-cg",
                class_weight="balanced",
                warm_start=True,
            ),
            "LogisticRegression(class_weight='balanced',random_state=1,"
            "solver='newton-cg',warm_start=True)",
        ),
    ],
)
def test_get_check_estimator_ids(val, expected):
    assert _get_check_estimator_ids(val) == expected


def _tested_estimators(type_filter=None):
    for name, Estimator in all_estimators(type_filter=type_filter):
        try:
            estimator = _construct_instance(Estimator)
        except SkipTest:
            continue

        yield estimator


@parametrize_with_checks(list(_tested_estimators()))
def test_estimators(estimator, check, request):
    # Common tests for estimator instances
    with ignore_warnings(category=(FutureWarning, ConvergenceWarning, UserWarning)):
        _set_checking_parameters(estimator)
        check(estimator)


def test_check_estimator_generate_only():
    all_instance_gen_checks = check_estimator(LogisticRegression(), generate_only=True)
    assert isgenerator(all_instance_gen_checks)


def test_configure():
    # Smoke test the 'configure' step of setup, this tests all the
    # 'configure' functions in the setup.pys in scikit-learn
    # This test requires Cython which is not necessarily there when running
    # the tests of an installed version of scikit-learn or when scikit-learn
    # is installed in editable mode by pip build isolation enabled.
    pytest.importorskip("Cython")
    cwd = os.getcwd()
    setup_path = os.path.abspath(os.path.join(sklearn.__path__[0], ".."))
    setup_filename = os.path.join(setup_path, "setup.py")
    if not os.path.exists(setup_filename):
        pytest.skip("setup.py not available")
    # XXX unreached code as of v0.22
    try:
        os.chdir(setup_path)
        old_argv = sys.argv
        sys.argv = ["setup.py", "config"]

        with warnings.catch_warnings():
            # The configuration spits out warnings when not finding
            # Blas/Atlas development headers
            warnings.simplefilter("ignore", UserWarning)
            with open("setup.py") as f:
                exec(f.read(), dict(__name__="__main__"))
    finally:
        sys.argv = old_argv
        os.chdir(cwd)


def _tested_linear_classifiers():
    classifiers = all_estimators(type_filter="classifier")

    with warnings.catch_warnings(record=True):
        for name, clazz in classifiers:
            required_parameters = getattr(clazz, "_required_parameters", [])
            if len(required_parameters):
                # FIXME
                continue

            if "class_weight" in clazz().get_params().keys() and issubclass(
                clazz, LinearClassifierMixin
            ):
                yield name, clazz


@pytest.mark.parametrize("name, Classifier", _tested_linear_classifiers())
def test_class_weight_balanced_linear_classifiers(name, Classifier):
    check_class_weight_balanced_linear_classifier(name, Classifier)


@ignore_warnings
def test_import_all_consistency():
    # Smoke test to check that any name in a __all__ list is actually defined
    # in the namespace of the module or package.
    pkgs = pkgutil.walk_packages(
        path=sklearn.__path__, prefix="sklearn.", onerror=lambda _: None
    )
    submods = [modname for _, modname, _ in pkgs]
    for modname in submods + ["sklearn"]:
        if ".tests." in modname:
            continue
        if IS_PYPY and (
            "_svmlight_format_io" in modname
            or "feature_extraction._hashing_fast" in modname
        ):
            continue
        package = __import__(modname, fromlist="dummy")
        for name in getattr(package, "__all__", ()):
            assert hasattr(package, name), "Module '{0}' has no attribute '{1}'".format(
                modname, name
            )


def test_root_import_all_completeness():
    EXCEPTIONS = ("utils", "tests", "base", "setup", "conftest")
    for _, modname, _ in pkgutil.walk_packages(
        path=sklearn.__path__, onerror=lambda _: None
    ):
        if "." in modname or modname.startswith("_") or modname in EXCEPTIONS:
            continue
        assert modname in sklearn.__all__


def test_all_tests_are_importable():
    # Ensure that for each contentful subpackage, there is a test directory
    # within it that is also a subpackage (i.e. a directory with __init__.py)

    HAS_TESTS_EXCEPTIONS = re.compile(
        r"""(?x)
                                      \.externals(\.|$)|
                                      \.tests(\.|$)|
                                      \._
                                      """
    )
    resource_modules = {
        "sklearn.datasets.data",
        "sklearn.datasets.descr",
        "sklearn.datasets.images",
    }
    lookup = {
        name: ispkg
        for _, name, ispkg in pkgutil.walk_packages(sklearn.__path__, prefix="sklearn.")
    }
    missing_tests = [
        name
        for name, ispkg in lookup.items()
        if ispkg
        and name not in resource_modules
        and not HAS_TESTS_EXCEPTIONS.search(name)
        and name + ".tests" not in lookup
    ]
    assert missing_tests == [], (
        "{0} do not have `tests` subpackages. "
        "Perhaps they require "
        "__init__.py or an add_subpackage directive "
        "in the parent "
        "setup.py".format(missing_tests)
    )


def test_class_support_removed():
    # Make sure passing classes to check_estimator or parametrize_with_checks
    # raises an error

    msg = "Passing a class was deprecated.* isn't supported anymore"
    with pytest.raises(TypeError, match=msg):
        check_estimator(LogisticRegression)

    with pytest.raises(TypeError, match=msg):
        parametrize_with_checks([LogisticRegression])


def _generate_search_cv_instances():
    for SearchCV, (Estimator, param_grid) in product(
        [
            GridSearchCV,
            HalvingGridSearchCV,
            RandomizedSearchCV,
            HalvingGridSearchCV,
        ],
        [
            (Ridge, {"alpha": [0.1, 1.0]}),
            (LogisticRegression, {"C": [0.1, 1.0]}),
        ],
    ):
        init_params = signature(SearchCV).parameters
        extra_params = (
            {"min_resources": "smallest"} if "min_resources" in init_params else {}
        )
        search_cv = SearchCV(Estimator(), param_grid, cv=2, **extra_params)
        set_random_state(search_cv)
        yield search_cv

    for SearchCV, (Estimator, param_grid) in product(
        [
            GridSearchCV,
            HalvingGridSearchCV,
            RandomizedSearchCV,
            HalvingRandomSearchCV,
        ],
        [
            (Ridge, {"ridge__alpha": [0.1, 1.0]}),
            (LogisticRegression, {"logisticregression__C": [0.1, 1.0]}),
        ],
    ):
        init_params = signature(SearchCV).parameters
        extra_params = (
            {"min_resources": "smallest"} if "min_resources" in init_params else {}
        )
        search_cv = SearchCV(
            make_pipeline(PCA(), Estimator()), param_grid, cv=2, **extra_params
        ).set_params(error_score="raise")
        set_random_state(search_cv)
        yield search_cv


@parametrize_with_checks(list(_generate_search_cv_instances()))
def test_search_cv(estimator, check, request):
    # Common tests for SearchCV instances
    # We have a separate test because those meta-estimators can accept a
    # wide range of base estimators (classifiers, regressors, pipelines)
    with ignore_warnings(
        category=(
            FutureWarning,
            ConvergenceWarning,
            UserWarning,
            FitFailedWarning,
        )
    ):
        check(estimator)


@pytest.mark.parametrize(
    "estimator", _tested_estimators(), ids=_get_check_estimator_ids
)
def test_valid_tag_types(estimator):
    """Check that estimator tags are valid."""
    tags = _safe_tags(estimator)

    for name, tag in tags.items():
        correct_tags = type(_DEFAULT_TAGS[name])
        if name == "_xfail_checks":
            # _xfail_checks can be a dictionary
            correct_tags = (correct_tags, dict)
        assert isinstance(tag, correct_tags)


@pytest.mark.parametrize(
    "estimator", _tested_estimators(), ids=_get_check_estimator_ids
)
def test_check_n_features_in_after_fitting(estimator):
    _set_checking_parameters(estimator)
    check_n_features_in_after_fitting(estimator.__class__.__name__, estimator)


def _estimators_that_predict_in_fit():
    for estimator in _tested_estimators():
        est_params = set(estimator.get_params())
        if "oob_score" in est_params:
            yield estimator.set_params(oob_score=True, bootstrap=True)
        elif "early_stopping" in est_params:
            est = estimator.set_params(early_stopping=True, n_iter_no_change=1)
            if est.__class__.__name__ in {"MLPClassifier", "MLPRegressor"}:
                # TODO: FIX MLP to not check validation set during MLP
                yield pytest.param(
                    est, marks=pytest.mark.xfail(msg="MLP still validates in fit")
                )
            else:
                yield est
        elif "n_iter_no_change" in est_params:
            yield estimator.set_params(n_iter_no_change=1)


# NOTE: When running `check_dataframe_column_names_consistency` on a meta-estimator that
# delegates validation to a base estimator, the check is testing that the base estimator
# is checking for column name consistency.
column_name_estimators = list(
    chain(
        _tested_estimators(),
        [make_pipeline(LogisticRegression(C=1))],
        list(_generate_search_cv_instances()),
        _estimators_that_predict_in_fit(),
    )
)


@pytest.mark.parametrize(
    "estimator", column_name_estimators, ids=_get_check_estimator_ids
)
def test_pandas_column_name_consistency(estimator):
    _set_checking_parameters(estimator)
    with ignore_warnings(category=(FutureWarning)):
        with pytest.warns(None) as record:
            check_dataframe_column_names_consistency(
                estimator.__class__.__name__, estimator
            )
        for warning in record:
            assert "was fitted without feature names" not in str(warning.message)


# TODO: As more modules support get_feature_names_out they should be removed
# from this list to be tested
GET_FEATURES_OUT_MODULES_TO_IGNORE = [
    "ensemble",
    "kernel_approximation",
]


def _include_in_get_feature_names_out_check(transformer):
    if hasattr(transformer, "get_feature_names_out"):
        return True
    module = transformer.__module__.split(".")[1]
    return module not in GET_FEATURES_OUT_MODULES_TO_IGNORE


GET_FEATURES_OUT_ESTIMATORS = [
    est
    for est in _tested_estimators("transformer")
    if _include_in_get_feature_names_out_check(est)
]


@pytest.mark.parametrize(
    "transformer", GET_FEATURES_OUT_ESTIMATORS, ids=_get_check_estimator_ids
)
def test_transformers_get_feature_names_out(transformer):
    _set_checking_parameters(transformer)

    with ignore_warnings(category=(FutureWarning)):
        check_transformer_get_feature_names_out(
            transformer.__class__.__name__, transformer
        )
        check_transformer_get_feature_names_out_pandas(
            transformer.__class__.__name__, transformer
        )


VALIDATE_ESTIMATOR_INIT = [
    "SGDOneClassSVM",
<<<<<<< HEAD
    "TweedieRegressor",
=======
    "TheilSenRegressor",
>>>>>>> 9858fdd9
]
VALIDATE_ESTIMATOR_INIT = set(VALIDATE_ESTIMATOR_INIT)


@pytest.mark.parametrize(
    "Estimator",
    [est for name, est in all_estimators() if name not in VALIDATE_ESTIMATOR_INIT],
)
def test_estimators_do_not_raise_errors_in_init_or_set_params(Estimator):
    """Check that init or set_param does not raise errors."""

    # Remove parameters with **kwargs by filtering out Parameter.VAR_KEYWORD
    # TODO: Remove in 1.2 when **kwargs is removed in RadiusNeighborsClassifier
    params = [
        name
        for name, param in signature(Estimator).parameters.items()
        if param.kind != Parameter.VAR_KEYWORD
    ]

    smoke_test_values = [-1, 3.0, "helloworld", np.array([1.0, 4.0]), [1], {}, []]
    for value in smoke_test_values:
        new_params = {key: value for key in params}

        # Does not raise
        est = Estimator(**new_params)

        # Also do does not raise
        est.set_params(**new_params)<|MERGE_RESOLUTION|>--- conflicted
+++ resolved
@@ -414,11 +414,6 @@
 
 VALIDATE_ESTIMATOR_INIT = [
     "SGDOneClassSVM",
-<<<<<<< HEAD
-    "TweedieRegressor",
-=======
-    "TheilSenRegressor",
->>>>>>> 9858fdd9
 ]
 VALIDATE_ESTIMATOR_INIT = set(VALIDATE_ESTIMATOR_INIT)
 
