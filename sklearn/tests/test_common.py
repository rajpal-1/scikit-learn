--- conflicted
+++ resolved
@@ -475,17 +475,6 @@
     "OneVsRestClassifier",
     "PatchExtractor",
     "RANSACRegressor",
-<<<<<<< HEAD
-    "RBFSampler",
-    "RFE",
-    "RFECV",
-    "RegressorChain",
-    "SelectFdr",
-    "SelectFpr",
-=======
-    "RidgeCV",
-    "RidgeClassifierCV",
->>>>>>> 7c835d55
     "SelectFromModel",
 ]
 
