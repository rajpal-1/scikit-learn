"""
General tests for all estimators in sklearn.
"""

# Authors: Andreas Mueller <amueller@ais.uni-bonn.de>
#          Gael Varoquaux gael.varoquaux@normalesup.org
# License: BSD 3 clause

import os
import warnings
import sys
import re
import pkgutil
from inspect import isgenerator, signature, Parameter
from itertools import product, chain
from functools import partial

import pytest
import numpy as np

from sklearn.cluster import (
    AffinityPropagation,
    Birch,
    MeanShift,
    OPTICS,
    SpectralClustering,
)
from sklearn.datasets import make_blobs
from sklearn.manifold import Isomap, TSNE, LocallyLinearEmbedding
from sklearn.neighbors import (
    LocalOutlierFactor,
    KNeighborsClassifier,
    KNeighborsRegressor,
    RadiusNeighborsClassifier,
    RadiusNeighborsRegressor,
)
from sklearn.semi_supervised import LabelPropagation, LabelSpreading

from sklearn.utils import all_estimators
from sklearn.utils._testing import ignore_warnings
from sklearn.exceptions import ConvergenceWarning
from sklearn.exceptions import FitFailedWarning
from sklearn.utils.estimator_checks import check_estimator

import sklearn

from sklearn.decomposition import PCA
from sklearn.linear_model._base import LinearClassifierMixin
from sklearn.linear_model import LogisticRegression
from sklearn.linear_model import Ridge
from sklearn.model_selection import GridSearchCV
from sklearn.model_selection import RandomizedSearchCV
from sklearn.experimental import enable_halving_search_cv  # noqa
from sklearn.model_selection import HalvingGridSearchCV
from sklearn.model_selection import HalvingRandomSearchCV
from sklearn.pipeline import make_pipeline

from sklearn.utils import IS_PYPY
from sklearn.utils._tags import _DEFAULT_TAGS, _safe_tags
from sklearn.utils._testing import (
    SkipTest,
    set_random_state,
)
from sklearn.utils.estimator_checks import (
    _construct_instance,
    _set_checking_parameters,
    _get_check_estimator_ids,
    check_class_weight_balanced_linear_classifier,
    parametrize_with_checks,
    check_dataframe_column_names_consistency,
    check_n_features_in_after_fitting,
    check_param_validation,
    check_transformer_get_feature_names_out,
    check_transformer_get_feature_names_out_pandas,
)


def test_all_estimator_no_base_class():
    # test that all_estimators doesn't find abstract classes.
    for name, Estimator in all_estimators():
        msg = (
            "Base estimators such as {0} should not be included in all_estimators"
        ).format(name)
        assert not name.lower().startswith("base"), msg


def _sample_func(x, y=1):
    pass


@pytest.mark.parametrize(
    "val, expected",
    [
        (partial(_sample_func, y=1), "_sample_func(y=1)"),
        (_sample_func, "_sample_func"),
        (partial(_sample_func, "world"), "_sample_func"),
        (LogisticRegression(C=2.0), "LogisticRegression(C=2.0)"),
        (
            LogisticRegression(
                random_state=1,
                solver="newton-cg",
                class_weight="balanced",
                warm_start=True,
            ),
            "LogisticRegression(class_weight='balanced',random_state=1,"
            "solver='newton-cg',warm_start=True)",
        ),
    ],
)
def test_get_check_estimator_ids(val, expected):
    assert _get_check_estimator_ids(val) == expected


def _tested_estimators(type_filter=None):
    for name, Estimator in all_estimators(type_filter=type_filter):
        try:
            estimator = _construct_instance(Estimator)
        except SkipTest:
            continue

        yield estimator


@parametrize_with_checks(list(_tested_estimators()))
def test_estimators(estimator, check, request):
    # Common tests for estimator instances
    with ignore_warnings(category=(FutureWarning, ConvergenceWarning, UserWarning)):
        _set_checking_parameters(estimator)
        check(estimator)


def test_check_estimator_generate_only():
    all_instance_gen_checks = check_estimator(LogisticRegression(), generate_only=True)
    assert isgenerator(all_instance_gen_checks)


def test_configure():
    # Smoke test the 'configure' step of setup, this tests all the
    # 'configure' functions in the setup.pys in scikit-learn
    # This test requires Cython which is not necessarily there when running
    # the tests of an installed version of scikit-learn or when scikit-learn
    # is installed in editable mode by pip build isolation enabled.
    pytest.importorskip("Cython")
    cwd = os.getcwd()
    setup_path = os.path.abspath(os.path.join(sklearn.__path__[0], ".."))
    setup_filename = os.path.join(setup_path, "setup.py")
    if not os.path.exists(setup_filename):
        pytest.skip("setup.py not available")
    # XXX unreached code as of v0.22
    try:
        os.chdir(setup_path)
        old_argv = sys.argv
        sys.argv = ["setup.py", "config"]

        with warnings.catch_warnings():
            # The configuration spits out warnings when not finding
            # Blas/Atlas development headers
            warnings.simplefilter("ignore", UserWarning)
            with open("setup.py") as f:
                exec(f.read(), dict(__name__="__main__"))
    finally:
        sys.argv = old_argv
        os.chdir(cwd)


def _tested_linear_classifiers():
    classifiers = all_estimators(type_filter="classifier")

    with warnings.catch_warnings(record=True):
        for name, clazz in classifiers:
            required_parameters = getattr(clazz, "_required_parameters", [])
            if len(required_parameters):
                # FIXME
                continue

            if "class_weight" in clazz().get_params().keys() and issubclass(
                clazz, LinearClassifierMixin
            ):
                yield name, clazz


@pytest.mark.parametrize("name, Classifier", _tested_linear_classifiers())
def test_class_weight_balanced_linear_classifiers(name, Classifier):
    check_class_weight_balanced_linear_classifier(name, Classifier)


@ignore_warnings
def test_import_all_consistency():
    # Smoke test to check that any name in a __all__ list is actually defined
    # in the namespace of the module or package.
    pkgs = pkgutil.walk_packages(
        path=sklearn.__path__, prefix="sklearn.", onerror=lambda _: None
    )
    submods = [modname for _, modname, _ in pkgs]
    for modname in submods + ["sklearn"]:
        if ".tests." in modname:
            continue
        if IS_PYPY and (
            "_svmlight_format_io" in modname
            or "feature_extraction._hashing_fast" in modname
        ):
            continue
        package = __import__(modname, fromlist="dummy")
        for name in getattr(package, "__all__", ()):
            assert hasattr(package, name), "Module '{0}' has no attribute '{1}'".format(
                modname, name
            )


def test_root_import_all_completeness():
    EXCEPTIONS = ("utils", "tests", "base", "setup", "conftest")
    for _, modname, _ in pkgutil.walk_packages(
        path=sklearn.__path__, onerror=lambda _: None
    ):
        if "." in modname or modname.startswith("_") or modname in EXCEPTIONS:
            continue
        assert modname in sklearn.__all__


def test_all_tests_are_importable():
    # Ensure that for each contentful subpackage, there is a test directory
    # within it that is also a subpackage (i.e. a directory with __init__.py)

    HAS_TESTS_EXCEPTIONS = re.compile(
        r"""(?x)
                                      \.externals(\.|$)|
                                      \.tests(\.|$)|
                                      \._
                                      """
    )
    resource_modules = {
        "sklearn.datasets.data",
        "sklearn.datasets.descr",
        "sklearn.datasets.images",
    }
    lookup = {
        name: ispkg
        for _, name, ispkg in pkgutil.walk_packages(sklearn.__path__, prefix="sklearn.")
    }
    missing_tests = [
        name
        for name, ispkg in lookup.items()
        if ispkg
        and name not in resource_modules
        and not HAS_TESTS_EXCEPTIONS.search(name)
        and name + ".tests" not in lookup
    ]
    assert missing_tests == [], (
        "{0} do not have `tests` subpackages. "
        "Perhaps they require "
        "__init__.py or an add_subpackage directive "
        "in the parent "
        "setup.py".format(missing_tests)
    )


def test_class_support_removed():
    # Make sure passing classes to check_estimator or parametrize_with_checks
    # raises an error

    msg = "Passing a class was deprecated.* isn't supported anymore"
    with pytest.raises(TypeError, match=msg):
        check_estimator(LogisticRegression)

    with pytest.raises(TypeError, match=msg):
        parametrize_with_checks([LogisticRegression])


def _generate_search_cv_instances():
    for SearchCV, (Estimator, param_grid) in product(
        [
            GridSearchCV,
            HalvingGridSearchCV,
            RandomizedSearchCV,
            HalvingGridSearchCV,
        ],
        [
            (Ridge, {"alpha": [0.1, 1.0]}),
            (LogisticRegression, {"C": [0.1, 1.0]}),
        ],
    ):
        init_params = signature(SearchCV).parameters
        extra_params = (
            {"min_resources": "smallest"} if "min_resources" in init_params else {}
        )
        search_cv = SearchCV(Estimator(), param_grid, cv=2, **extra_params)
        set_random_state(search_cv)
        yield search_cv

    for SearchCV, (Estimator, param_grid) in product(
        [
            GridSearchCV,
            HalvingGridSearchCV,
            RandomizedSearchCV,
            HalvingRandomSearchCV,
        ],
        [
            (Ridge, {"ridge__alpha": [0.1, 1.0]}),
            (LogisticRegression, {"logisticregression__C": [0.1, 1.0]}),
        ],
    ):
        init_params = signature(SearchCV).parameters
        extra_params = (
            {"min_resources": "smallest"} if "min_resources" in init_params else {}
        )
        search_cv = SearchCV(
            make_pipeline(PCA(), Estimator()), param_grid, cv=2, **extra_params
        ).set_params(error_score="raise")
        set_random_state(search_cv)
        yield search_cv


@parametrize_with_checks(list(_generate_search_cv_instances()))
def test_search_cv(estimator, check, request):
    # Common tests for SearchCV instances
    # We have a separate test because those meta-estimators can accept a
    # wide range of base estimators (classifiers, regressors, pipelines)
    with ignore_warnings(
        category=(
            FutureWarning,
            ConvergenceWarning,
            UserWarning,
            FitFailedWarning,
        )
    ):
        check(estimator)


@pytest.mark.parametrize(
    "estimator", _tested_estimators(), ids=_get_check_estimator_ids
)
def test_valid_tag_types(estimator):
    """Check that estimator tags are valid."""
    tags = _safe_tags(estimator)

    for name, tag in tags.items():
        correct_tags = type(_DEFAULT_TAGS[name])
        if name == "_xfail_checks":
            # _xfail_checks can be a dictionary
            correct_tags = (correct_tags, dict)
        assert isinstance(tag, correct_tags)


@pytest.mark.parametrize(
    "estimator", _tested_estimators(), ids=_get_check_estimator_ids
)
def test_check_n_features_in_after_fitting(estimator):
    _set_checking_parameters(estimator)
    check_n_features_in_after_fitting(estimator.__class__.__name__, estimator)


def _estimators_that_predict_in_fit():
    for estimator in _tested_estimators():
        est_params = set(estimator.get_params())
        if "oob_score" in est_params:
            yield estimator.set_params(oob_score=True, bootstrap=True)
        elif "early_stopping" in est_params:
            est = estimator.set_params(early_stopping=True, n_iter_no_change=1)
            if est.__class__.__name__ in {"MLPClassifier", "MLPRegressor"}:
                # TODO: FIX MLP to not check validation set during MLP
                yield pytest.param(
                    est, marks=pytest.mark.xfail(msg="MLP still validates in fit")
                )
            else:
                yield est
        elif "n_iter_no_change" in est_params:
            yield estimator.set_params(n_iter_no_change=1)


# NOTE: When running `check_dataframe_column_names_consistency` on a meta-estimator that
# delegates validation to a base estimator, the check is testing that the base estimator
# is checking for column name consistency.
column_name_estimators = list(
    chain(
        _tested_estimators(),
        [make_pipeline(LogisticRegression(C=1))],
        list(_generate_search_cv_instances()),
        _estimators_that_predict_in_fit(),
    )
)


@pytest.mark.parametrize(
    "estimator", column_name_estimators, ids=_get_check_estimator_ids
)
def test_pandas_column_name_consistency(estimator):
    _set_checking_parameters(estimator)
    with ignore_warnings(category=(FutureWarning)):
        with warnings.catch_warnings(record=True) as record:
            check_dataframe_column_names_consistency(
                estimator.__class__.__name__, estimator
            )
        for warning in record:
            assert "was fitted without feature names" not in str(warning.message)


# TODO: As more modules support get_feature_names_out they should be removed
# from this list to be tested
GET_FEATURES_OUT_MODULES_TO_IGNORE = [
    "ensemble",
    "kernel_approximation",
]


def _include_in_get_feature_names_out_check(transformer):
    if hasattr(transformer, "get_feature_names_out"):
        return True
    module = transformer.__module__.split(".")[1]
    return module not in GET_FEATURES_OUT_MODULES_TO_IGNORE


GET_FEATURES_OUT_ESTIMATORS = [
    est
    for est in _tested_estimators("transformer")
    if _include_in_get_feature_names_out_check(est)
]


@pytest.mark.parametrize(
    "transformer", GET_FEATURES_OUT_ESTIMATORS, ids=_get_check_estimator_ids
)
def test_transformers_get_feature_names_out(transformer):
    _set_checking_parameters(transformer)

    with ignore_warnings(category=(FutureWarning)):
        check_transformer_get_feature_names_out(
            transformer.__class__.__name__, transformer
        )
        check_transformer_get_feature_names_out_pandas(
            transformer.__class__.__name__, transformer
        )


VALIDATE_ESTIMATOR_INIT = [
    "SGDOneClassSVM",
]
VALIDATE_ESTIMATOR_INIT = set(VALIDATE_ESTIMATOR_INIT)


@pytest.mark.parametrize(
    "Estimator",
    [est for name, est in all_estimators() if name not in VALIDATE_ESTIMATOR_INIT],
)
def test_estimators_do_not_raise_errors_in_init_or_set_params(Estimator):
    """Check that init or set_param does not raise errors."""

    # Remove parameters with **kwargs by filtering out Parameter.VAR_KEYWORD
    # TODO: Remove in 1.2 when **kwargs is removed in RadiusNeighborsClassifier
    params = [
        name
        for name, param in signature(Estimator).parameters.items()
        if param.kind != Parameter.VAR_KEYWORD
    ]

    smoke_test_values = [-1, 3.0, "helloworld", np.array([1.0, 4.0]), [1], {}, []]
    for value in smoke_test_values:
        new_params = {key: value for key in params}

        # Does not raise
        est = Estimator(**new_params)

        # Also do does not raise
        est.set_params(**new_params)


PARAM_VALIDATION_ESTIMATORS_TO_IGNORE = [
    "CalibratedClassifierCV",
    "ClassifierChain",
    "DictionaryLearning",
    "HashingVectorizer",
    "Isomap",
    "IterativeImputer",
<<<<<<< HEAD
    "Lars",
    "LarsCV",
    "LassoLars",
    "LassoLarsCV",
    "LassoLarsIC",
=======
    "LabelPropagation",
    "LabelSpreading",
>>>>>>> b85f799d
    "LatentDirichletAllocation",
    "MiniBatchDictionaryLearning",
    "MultiTaskElasticNet",
    "MultiTaskLasso",
    "NeighborhoodComponentsAnalysis",
    "Nystroem",
    "OAS",
    "OPTICS",
    "OneVsOneClassifier",
    "OneVsRestClassifier",
    "PatchExtractor",
    "PolynomialCountSketch",
    "RANSACRegressor",
    "RBFSampler",
    "RegressorChain",
    "RidgeCV",
    "RidgeClassifierCV",
    "SelectFromModel",
    "SpectralBiclustering",
    "SpectralCoclustering",
    "SpectralEmbedding",
]


@pytest.mark.parametrize(
    "estimator", _tested_estimators(), ids=_get_check_estimator_ids
)
def test_check_param_validation(estimator):
    name = estimator.__class__.__name__
    if name in PARAM_VALIDATION_ESTIMATORS_TO_IGNORE:
        pytest.skip(
            f"Skipping check_param_validation for {name}: Does not use the "
            "appropriate API for parameter validation yet."
        )
    _set_checking_parameters(estimator)
    check_param_validation(name, estimator)


# TODO: remove this filter in 1.2
@pytest.mark.filterwarnings("ignore::FutureWarning:sklearn")
@pytest.mark.parametrize(
    "Estimator",
    [
        AffinityPropagation,
        Birch,
        MeanShift,
        KNeighborsClassifier,
        KNeighborsRegressor,
        RadiusNeighborsClassifier,
        RadiusNeighborsRegressor,
        LabelPropagation,
        LabelSpreading,
        OPTICS,
        SpectralClustering,
        LocalOutlierFactor,
        LocallyLinearEmbedding,
        Isomap,
        TSNE,
    ],
)
def test_f_contiguous_array_estimator(Estimator):
    # Non-regression test for:
    # https://github.com/scikit-learn/scikit-learn/issues/23988
    # https://github.com/scikit-learn/scikit-learn/issues/24013

    X, _ = make_blobs(n_samples=80, n_features=4, random_state=0)
    X = np.asfortranarray(X)
    y = np.round(X[:, 0])

    est = Estimator()
    est.fit(X, y)

    if hasattr(est, "transform"):
        est.transform(X)

    if hasattr(est, "predict"):
        est.predict(X)<|MERGE_RESOLUTION|>--- conflicted
+++ resolved
@@ -470,16 +470,6 @@
     "HashingVectorizer",
     "Isomap",
     "IterativeImputer",
-<<<<<<< HEAD
-    "Lars",
-    "LarsCV",
-    "LassoLars",
-    "LassoLarsCV",
-    "LassoLarsIC",
-=======
-    "LabelPropagation",
-    "LabelSpreading",
->>>>>>> b85f799d
     "LatentDirichletAllocation",
     "MiniBatchDictionaryLearning",
     "MultiTaskElasticNet",
