"""
General tests for all estimators in sklearn.
"""

# Authors: Andreas Mueller <amueller@ais.uni-bonn.de>
#          Gael Varoquaux gael.varoquaux@normalesup.org
# License: BSD 3 clause

import os
import warnings
import sys
import re
import pkgutil
from inspect import isgenerator, signature
from itertools import product, chain
from functools import partial

import pytest

from sklearn.utils import all_estimators
from sklearn.utils._testing import ignore_warnings
from sklearn.exceptions import ConvergenceWarning
from sklearn.exceptions import FitFailedWarning
from sklearn.utils.estimator_checks import check_estimator

import sklearn

from sklearn.decomposition import PCA
from sklearn.linear_model._base import LinearClassifierMixin
from sklearn.linear_model import LogisticRegression
from sklearn.linear_model import Ridge
from sklearn.model_selection import GridSearchCV
from sklearn.model_selection import RandomizedSearchCV
from sklearn.experimental import enable_halving_search_cv  # noqa
from sklearn.model_selection import HalvingGridSearchCV
from sklearn.model_selection import HalvingRandomSearchCV
from sklearn.pipeline import make_pipeline

from sklearn.utils import IS_PYPY
from sklearn.utils._testing import (
    SkipTest,
    set_random_state,
)
from sklearn.utils.estimator_checks import (
    _construct_instance,
    _set_checking_parameters,
    _get_check_estimator_ids,
    check_class_weight_balanced_linear_classifier,
    parametrize_with_checks,
    check_dataframe_column_names_consistency,
    check_n_features_in_after_fitting,
)


def test_all_estimator_no_base_class():
    # test that all_estimators doesn't find abstract classes.
    for name, Estimator in all_estimators():
        msg = (
            "Base estimators such as {0} should not be included in all_estimators"
        ).format(name)
        assert not name.lower().startswith("base"), msg


def _sample_func(x, y=1):
    pass


@pytest.mark.parametrize(
    "val, expected",
    [
        (partial(_sample_func, y=1), "_sample_func(y=1)"),
        (_sample_func, "_sample_func"),
        (partial(_sample_func, "world"), "_sample_func"),
        (LogisticRegression(C=2.0), "LogisticRegression(C=2.0)"),
        (
            LogisticRegression(
                random_state=1,
                solver="newton-cg",
                class_weight="balanced",
                warm_start=True,
            ),
            "LogisticRegression(class_weight='balanced',random_state=1,"
            "solver='newton-cg',warm_start=True)",
        ),
    ],
)
def test_get_check_estimator_ids(val, expected):
    assert _get_check_estimator_ids(val) == expected


def _tested_estimators():
    for name, Estimator in all_estimators():
        try:
            estimator = _construct_instance(Estimator)
        except SkipTest:
            continue

        yield estimator


@parametrize_with_checks(list(_tested_estimators()))
def test_estimators(estimator, check, request):
    # Common tests for estimator instances
    with ignore_warnings(
        category=(FutureWarning, ConvergenceWarning, UserWarning, FutureWarning)
    ):
        _set_checking_parameters(estimator)
        check(estimator)


def test_check_estimator_generate_only():
    all_instance_gen_checks = check_estimator(LogisticRegression(), generate_only=True)
    assert isgenerator(all_instance_gen_checks)


@ignore_warnings(category=(DeprecationWarning, FutureWarning))
# ignore deprecated open(.., 'U') in numpy distutils
def test_configure():
    # Smoke test the 'configure' step of setup, this tests all the
    # 'configure' functions in the setup.pys in scikit-learn
    # This test requires Cython which is not necessarily there when running
    # the tests of an installed version of scikit-learn or when scikit-learn
    # is installed in editable mode by pip build isolation enabled.
    pytest.importorskip("Cython")
    cwd = os.getcwd()
    setup_path = os.path.abspath(os.path.join(sklearn.__path__[0], ".."))
    setup_filename = os.path.join(setup_path, "setup.py")
    if not os.path.exists(setup_filename):
        pytest.skip("setup.py not available")
    # XXX unreached code as of v0.22
    try:
        os.chdir(setup_path)
        old_argv = sys.argv
        sys.argv = ["setup.py", "config"]

        with warnings.catch_warnings():
            # The configuration spits out warnings when not finding
            # Blas/Atlas development headers
            warnings.simplefilter("ignore", UserWarning)
            with open("setup.py") as f:
                exec(f.read(), dict(__name__="__main__"))
    finally:
        sys.argv = old_argv
        os.chdir(cwd)


def _tested_linear_classifiers():
    classifiers = all_estimators(type_filter="classifier")

    with warnings.catch_warnings(record=True):
        for name, clazz in classifiers:
            required_parameters = getattr(clazz, "_required_parameters", [])
            if len(required_parameters):
                # FIXME
                continue

            if "class_weight" in clazz().get_params().keys() and issubclass(
                clazz, LinearClassifierMixin
            ):
                yield name, clazz


@pytest.mark.parametrize("name, Classifier", _tested_linear_classifiers())
def test_class_weight_balanced_linear_classifiers(name, Classifier):
    check_class_weight_balanced_linear_classifier(name, Classifier)


@ignore_warnings
def test_import_all_consistency():
    # Smoke test to check that any name in a __all__ list is actually defined
    # in the namespace of the module or package.
    pkgs = pkgutil.walk_packages(
        path=sklearn.__path__, prefix="sklearn.", onerror=lambda _: None
    )
    submods = [modname for _, modname, _ in pkgs]
    for modname in submods + ["sklearn"]:
        if ".tests." in modname:
            continue
        if IS_PYPY and (
            "_svmlight_format_io" in modname
            or "feature_extraction._hashing_fast" in modname
        ):
            continue
        package = __import__(modname, fromlist="dummy")
        for name in getattr(package, "__all__", ()):
            assert hasattr(package, name), "Module '{0}' has no attribute '{1}'".format(
                modname, name
            )


def test_root_import_all_completeness():
    EXCEPTIONS = ("utils", "tests", "base", "setup", "conftest")
    for _, modname, _ in pkgutil.walk_packages(
        path=sklearn.__path__, onerror=lambda _: None
    ):
        if "." in modname or modname.startswith("_") or modname in EXCEPTIONS:
            continue
        assert modname in sklearn.__all__


def test_all_tests_are_importable():
    # Ensure that for each contentful subpackage, there is a test directory
    # within it that is also a subpackage (i.e. a directory with __init__.py)

    HAS_TESTS_EXCEPTIONS = re.compile(
        r"""(?x)
                                      \.externals(\.|$)|
                                      \.tests(\.|$)|
                                      \._
                                      """
    )
    resource_modules = {
        "sklearn.datasets.data",
        "sklearn.datasets.descr",
        "sklearn.datasets.images",
    }
    lookup = {
        name: ispkg
        for _, name, ispkg in pkgutil.walk_packages(sklearn.__path__, prefix="sklearn.")
    }
    missing_tests = [
        name
        for name, ispkg in lookup.items()
        if ispkg
        and name not in resource_modules
        and not HAS_TESTS_EXCEPTIONS.search(name)
        and name + ".tests" not in lookup
    ]
    assert missing_tests == [], (
        "{0} do not have `tests` subpackages. "
        "Perhaps they require "
        "__init__.py or an add_subpackage directive "
        "in the parent "
        "setup.py".format(missing_tests)
    )


def test_class_support_removed():
    # Make sure passing classes to check_estimator or parametrize_with_checks
    # raises an error

    msg = "Passing a class was deprecated.* isn't supported anymore"
    with pytest.raises(TypeError, match=msg):
        check_estimator(LogisticRegression)

    with pytest.raises(TypeError, match=msg):
        parametrize_with_checks([LogisticRegression])


def _generate_search_cv_instances():
    for SearchCV, (Estimator, param_grid) in product(
        [
            GridSearchCV,
            HalvingGridSearchCV,
            RandomizedSearchCV,
            HalvingGridSearchCV,
        ],
        [
            (Ridge, {"alpha": [0.1, 1.0]}),
            (LogisticRegression, {"C": [0.1, 1.0]}),
        ],
    ):
        init_params = signature(SearchCV).parameters
        extra_params = (
            {"min_resources": "smallest"} if "min_resources" in init_params else {}
        )
        search_cv = SearchCV(Estimator(), param_grid, cv=2, **extra_params)
        set_random_state(search_cv)
        yield search_cv

    for SearchCV, (Estimator, param_grid) in product(
        [
            GridSearchCV,
            HalvingGridSearchCV,
            RandomizedSearchCV,
            HalvingRandomSearchCV,
        ],
        [
            (Ridge, {"ridge__alpha": [0.1, 1.0]}),
            (LogisticRegression, {"logisticregression__C": [0.1, 1.0]}),
        ],
    ):
        init_params = signature(SearchCV).parameters
        extra_params = (
            {"min_resources": "smallest"} if "min_resources" in init_params else {}
        )
        search_cv = SearchCV(
            make_pipeline(PCA(), Estimator()), param_grid, cv=2, **extra_params
        ).set_params(error_score="raise")
        set_random_state(search_cv)
        yield search_cv


@parametrize_with_checks(list(_generate_search_cv_instances()))
def test_search_cv(estimator, check, request):
    # Common tests for SearchCV instances
    # We have a separate test because those meta-estimators can accept a
    # wide range of base estimators (classifiers, regressors, pipelines)
    with ignore_warnings(
        category=(
            FutureWarning,
            ConvergenceWarning,
            UserWarning,
            FutureWarning,
            FitFailedWarning,
        )
    ):
        check(estimator)


@pytest.mark.parametrize(
    "estimator", _tested_estimators(), ids=_get_check_estimator_ids
)
def test_check_n_features_in_after_fitting(estimator):
    _set_checking_parameters(estimator)
    check_n_features_in_after_fitting(estimator.__class__.__name__, estimator)


# TODO: When more modules get added, we can remove it from this list to make
# sure it gets tested. After we finish each module we can move the checks
# into check_estimator.
# NOTE: When running `check_dataframe_column_names_consistency` on a meta-estimator that
# delegates validation to a base estimator, the check is testing that the base estimator
# is checking for column name consistency.

COLUMN_NAME_MODULES_TO_IGNORE = {
<<<<<<< HEAD
    "model_selection",
=======
    "compose",
>>>>>>> 2a6426fb
}

_estimators_to_test = list(
    chain(
        _tested_estimators(),
        [make_pipeline(LogisticRegression(C=1))],
        list(_generate_search_cv_instances()),
    )
)


column_name_estimators = [
    est
    for est in _estimators_to_test
    if est.__module__.split(".")[1] not in COLUMN_NAME_MODULES_TO_IGNORE
]


@pytest.mark.parametrize(
    "estimator", column_name_estimators, ids=_get_check_estimator_ids
)
def test_pandas_column_name_consistency(estimator):
    _set_checking_parameters(estimator)
    with ignore_warnings(category=(FutureWarning)):
        with pytest.warns(None) as record:
            check_dataframe_column_names_consistency(
                estimator.__class__.__name__, estimator
            )
        for warning in record:
            assert "was fitted without feature names" not in str(warning.message)<|MERGE_RESOLUTION|>--- conflicted
+++ resolved
@@ -316,36 +316,17 @@
     check_n_features_in_after_fitting(estimator.__class__.__name__, estimator)
 
 
-# TODO: When more modules get added, we can remove it from this list to make
-# sure it gets tested. After we finish each module we can move the checks
-# into check_estimator.
 # NOTE: When running `check_dataframe_column_names_consistency` on a meta-estimator that
 # delegates validation to a base estimator, the check is testing that the base estimator
 # is checking for column name consistency.
 
-COLUMN_NAME_MODULES_TO_IGNORE = {
-<<<<<<< HEAD
-    "model_selection",
-=======
-    "compose",
->>>>>>> 2a6426fb
-}
-
-_estimators_to_test = list(
+column_name_estimators = list(
     chain(
         _tested_estimators(),
         [make_pipeline(LogisticRegression(C=1))],
         list(_generate_search_cv_instances()),
     )
 )
-
-
-column_name_estimators = [
-    est
-    for est in _estimators_to_test
-    if est.__module__.split(".")[1] not in COLUMN_NAME_MODULES_TO_IGNORE
-]
-
 
 @pytest.mark.parametrize(
     "estimator", column_name_estimators, ids=_get_check_estimator_ids
