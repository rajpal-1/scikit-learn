"""
General tests for all estimators in sklearn.
"""

# Authors: Andreas Mueller <amueller@ais.uni-bonn.de>
#          Gael Varoquaux gael.varoquaux@normalesup.org
# License: BSD 3 clause

import os
import warnings
import sys
import re
import pkgutil
from inspect import isgenerator, signature, Parameter
from itertools import product, chain
from functools import partial

import pytest
import numpy as np

from sklearn.utils import all_estimators
from sklearn.utils._testing import ignore_warnings
from sklearn.exceptions import ConvergenceWarning
from sklearn.exceptions import FitFailedWarning
from sklearn.utils.estimator_checks import check_estimator

import sklearn

from sklearn.decomposition import PCA
from sklearn.linear_model._base import LinearClassifierMixin
from sklearn.linear_model import LogisticRegression
from sklearn.linear_model import Ridge
from sklearn.model_selection import GridSearchCV
from sklearn.model_selection import RandomizedSearchCV
from sklearn.experimental import enable_halving_search_cv  # noqa
from sklearn.model_selection import HalvingGridSearchCV
from sklearn.model_selection import HalvingRandomSearchCV
from sklearn.pipeline import make_pipeline

from sklearn.utils import IS_PYPY
from sklearn.utils._tags import _DEFAULT_TAGS, _safe_tags
from sklearn.utils._testing import (
    SkipTest,
    set_random_state,
)
from sklearn.utils.estimator_checks import (
    _construct_instance,
    _set_checking_parameters,
    _get_check_estimator_ids,
    check_class_weight_balanced_linear_classifier,
    parametrize_with_checks,
    check_dataframe_column_names_consistency,
    check_n_features_in_after_fitting,
    check_param_validation,
    check_transformer_get_feature_names_out,
    check_transformer_get_feature_names_out_pandas,
)


def test_all_estimator_no_base_class():
    # test that all_estimators doesn't find abstract classes.
    for name, Estimator in all_estimators():
        msg = (
            "Base estimators such as {0} should not be included in all_estimators"
        ).format(name)
        assert not name.lower().startswith("base"), msg


def _sample_func(x, y=1):
    pass


@pytest.mark.parametrize(
    "val, expected",
    [
        (partial(_sample_func, y=1), "_sample_func(y=1)"),
        (_sample_func, "_sample_func"),
        (partial(_sample_func, "world"), "_sample_func"),
        (LogisticRegression(C=2.0), "LogisticRegression(C=2.0)"),
        (
            LogisticRegression(
                random_state=1,
                solver="newton-cg",
                class_weight="balanced",
                warm_start=True,
            ),
            "LogisticRegression(class_weight='balanced',random_state=1,"
            "solver='newton-cg',warm_start=True)",
        ),
    ],
)
def test_get_check_estimator_ids(val, expected):
    assert _get_check_estimator_ids(val) == expected


def _tested_estimators(type_filter=None):
    for name, Estimator in all_estimators(type_filter=type_filter):
        try:
            estimator = _construct_instance(Estimator)
        except SkipTest:
            continue

        yield estimator


@parametrize_with_checks(list(_tested_estimators()))
def test_estimators(estimator, check, request):
    # Common tests for estimator instances
    with ignore_warnings(category=(FutureWarning, ConvergenceWarning, UserWarning)):
        _set_checking_parameters(estimator)
        check(estimator)


def test_check_estimator_generate_only():
    all_instance_gen_checks = check_estimator(LogisticRegression(), generate_only=True)
    assert isgenerator(all_instance_gen_checks)


def test_configure():
    # Smoke test the 'configure' step of setup, this tests all the
    # 'configure' functions in the setup.pys in scikit-learn
    # This test requires Cython which is not necessarily there when running
    # the tests of an installed version of scikit-learn or when scikit-learn
    # is installed in editable mode by pip build isolation enabled.
    pytest.importorskip("Cython")
    cwd = os.getcwd()
    setup_path = os.path.abspath(os.path.join(sklearn.__path__[0], ".."))
    setup_filename = os.path.join(setup_path, "setup.py")
    if not os.path.exists(setup_filename):
        pytest.skip("setup.py not available")
    # XXX unreached code as of v0.22
    try:
        os.chdir(setup_path)
        old_argv = sys.argv
        sys.argv = ["setup.py", "config"]

        with warnings.catch_warnings():
            # The configuration spits out warnings when not finding
            # Blas/Atlas development headers
            warnings.simplefilter("ignore", UserWarning)
            with open("setup.py") as f:
                exec(f.read(), dict(__name__="__main__"))
    finally:
        sys.argv = old_argv
        os.chdir(cwd)


def _tested_linear_classifiers():
    classifiers = all_estimators(type_filter="classifier")

    with warnings.catch_warnings(record=True):
        for name, clazz in classifiers:
            required_parameters = getattr(clazz, "_required_parameters", [])
            if len(required_parameters):
                # FIXME
                continue

            if "class_weight" in clazz().get_params().keys() and issubclass(
                clazz, LinearClassifierMixin
            ):
                yield name, clazz


@pytest.mark.parametrize("name, Classifier", _tested_linear_classifiers())
def test_class_weight_balanced_linear_classifiers(name, Classifier):
    check_class_weight_balanced_linear_classifier(name, Classifier)


@ignore_warnings
def test_import_all_consistency():
    # Smoke test to check that any name in a __all__ list is actually defined
    # in the namespace of the module or package.
    pkgs = pkgutil.walk_packages(
        path=sklearn.__path__, prefix="sklearn.", onerror=lambda _: None
    )
    submods = [modname for _, modname, _ in pkgs]
    for modname in submods + ["sklearn"]:
        if ".tests." in modname:
            continue
        if IS_PYPY and (
            "_svmlight_format_io" in modname
            or "feature_extraction._hashing_fast" in modname
        ):
            continue
        package = __import__(modname, fromlist="dummy")
        for name in getattr(package, "__all__", ()):
            assert hasattr(package, name), "Module '{0}' has no attribute '{1}'".format(
                modname, name
            )


def test_root_import_all_completeness():
    EXCEPTIONS = ("utils", "tests", "base", "setup", "conftest")
    for _, modname, _ in pkgutil.walk_packages(
        path=sklearn.__path__, onerror=lambda _: None
    ):
        if "." in modname or modname.startswith("_") or modname in EXCEPTIONS:
            continue
        assert modname in sklearn.__all__


def test_all_tests_are_importable():
    # Ensure that for each contentful subpackage, there is a test directory
    # within it that is also a subpackage (i.e. a directory with __init__.py)

    HAS_TESTS_EXCEPTIONS = re.compile(
        r"""(?x)
                                      \.externals(\.|$)|
                                      \.tests(\.|$)|
                                      \._
                                      """
    )
    resource_modules = {
        "sklearn.datasets.data",
        "sklearn.datasets.descr",
        "sklearn.datasets.images",
    }
    lookup = {
        name: ispkg
        for _, name, ispkg in pkgutil.walk_packages(sklearn.__path__, prefix="sklearn.")
    }
    missing_tests = [
        name
        for name, ispkg in lookup.items()
        if ispkg
        and name not in resource_modules
        and not HAS_TESTS_EXCEPTIONS.search(name)
        and name + ".tests" not in lookup
    ]
    assert missing_tests == [], (
        "{0} do not have `tests` subpackages. "
        "Perhaps they require "
        "__init__.py or an add_subpackage directive "
        "in the parent "
        "setup.py".format(missing_tests)
    )


def test_class_support_removed():
    # Make sure passing classes to check_estimator or parametrize_with_checks
    # raises an error

    msg = "Passing a class was deprecated.* isn't supported anymore"
    with pytest.raises(TypeError, match=msg):
        check_estimator(LogisticRegression)

    with pytest.raises(TypeError, match=msg):
        parametrize_with_checks([LogisticRegression])


def _generate_search_cv_instances():
    for SearchCV, (Estimator, param_grid) in product(
        [
            GridSearchCV,
            HalvingGridSearchCV,
            RandomizedSearchCV,
            HalvingGridSearchCV,
        ],
        [
            (Ridge, {"alpha": [0.1, 1.0]}),
            (LogisticRegression, {"C": [0.1, 1.0]}),
        ],
    ):
        init_params = signature(SearchCV).parameters
        extra_params = (
            {"min_resources": "smallest"} if "min_resources" in init_params else {}
        )
        search_cv = SearchCV(Estimator(), param_grid, cv=2, **extra_params)
        set_random_state(search_cv)
        yield search_cv

    for SearchCV, (Estimator, param_grid) in product(
        [
            GridSearchCV,
            HalvingGridSearchCV,
            RandomizedSearchCV,
            HalvingRandomSearchCV,
        ],
        [
            (Ridge, {"ridge__alpha": [0.1, 1.0]}),
            (LogisticRegression, {"logisticregression__C": [0.1, 1.0]}),
        ],
    ):
        init_params = signature(SearchCV).parameters
        extra_params = (
            {"min_resources": "smallest"} if "min_resources" in init_params else {}
        )
        search_cv = SearchCV(
            make_pipeline(PCA(), Estimator()), param_grid, cv=2, **extra_params
        ).set_params(error_score="raise")
        set_random_state(search_cv)
        yield search_cv


@parametrize_with_checks(list(_generate_search_cv_instances()))
def test_search_cv(estimator, check, request):
    # Common tests for SearchCV instances
    # We have a separate test because those meta-estimators can accept a
    # wide range of base estimators (classifiers, regressors, pipelines)
    with ignore_warnings(
        category=(
            FutureWarning,
            ConvergenceWarning,
            UserWarning,
            FitFailedWarning,
        )
    ):
        check(estimator)


@pytest.mark.parametrize(
    "estimator", _tested_estimators(), ids=_get_check_estimator_ids
)
def test_valid_tag_types(estimator):
    """Check that estimator tags are valid."""
    tags = _safe_tags(estimator)

    for name, tag in tags.items():
        correct_tags = type(_DEFAULT_TAGS[name])
        if name == "_xfail_checks":
            # _xfail_checks can be a dictionary
            correct_tags = (correct_tags, dict)
        assert isinstance(tag, correct_tags)


@pytest.mark.parametrize(
    "estimator", _tested_estimators(), ids=_get_check_estimator_ids
)
def test_check_n_features_in_after_fitting(estimator):
    _set_checking_parameters(estimator)
    check_n_features_in_after_fitting(estimator.__class__.__name__, estimator)


def _estimators_that_predict_in_fit():
    for estimator in _tested_estimators():
        est_params = set(estimator.get_params())
        if "oob_score" in est_params:
            yield estimator.set_params(oob_score=True, bootstrap=True)
        elif "early_stopping" in est_params:
            est = estimator.set_params(early_stopping=True, n_iter_no_change=1)
            if est.__class__.__name__ in {"MLPClassifier", "MLPRegressor"}:
                # TODO: FIX MLP to not check validation set during MLP
                yield pytest.param(
                    est, marks=pytest.mark.xfail(msg="MLP still validates in fit")
                )
            else:
                yield est
        elif "n_iter_no_change" in est_params:
            yield estimator.set_params(n_iter_no_change=1)


# NOTE: When running `check_dataframe_column_names_consistency` on a meta-estimator that
# delegates validation to a base estimator, the check is testing that the base estimator
# is checking for column name consistency.
column_name_estimators = list(
    chain(
        _tested_estimators(),
        [make_pipeline(LogisticRegression(C=1))],
        list(_generate_search_cv_instances()),
        _estimators_that_predict_in_fit(),
    )
)


@pytest.mark.parametrize(
    "estimator", column_name_estimators, ids=_get_check_estimator_ids
)
def test_pandas_column_name_consistency(estimator):
    _set_checking_parameters(estimator)
    with ignore_warnings(category=(FutureWarning)):
        with warnings.catch_warnings(record=True) as record:
            check_dataframe_column_names_consistency(
                estimator.__class__.__name__, estimator
            )
        for warning in record:
            assert "was fitted without feature names" not in str(warning.message)


# TODO: As more modules support get_feature_names_out they should be removed
# from this list to be tested
GET_FEATURES_OUT_MODULES_TO_IGNORE = [
    "ensemble",
    "kernel_approximation",
]


def _include_in_get_feature_names_out_check(transformer):
    if hasattr(transformer, "get_feature_names_out"):
        return True
    module = transformer.__module__.split(".")[1]
    return module not in GET_FEATURES_OUT_MODULES_TO_IGNORE


GET_FEATURES_OUT_ESTIMATORS = [
    est
    for est in _tested_estimators("transformer")
    if _include_in_get_feature_names_out_check(est)
]


@pytest.mark.parametrize(
    "transformer", GET_FEATURES_OUT_ESTIMATORS, ids=_get_check_estimator_ids
)
def test_transformers_get_feature_names_out(transformer):
    _set_checking_parameters(transformer)

    with ignore_warnings(category=(FutureWarning)):
        check_transformer_get_feature_names_out(
            transformer.__class__.__name__, transformer
        )
        check_transformer_get_feature_names_out_pandas(
            transformer.__class__.__name__, transformer
        )


VALIDATE_ESTIMATOR_INIT = [
    "SGDOneClassSVM",
]
VALIDATE_ESTIMATOR_INIT = set(VALIDATE_ESTIMATOR_INIT)


@pytest.mark.parametrize(
    "Estimator",
    [est for name, est in all_estimators() if name not in VALIDATE_ESTIMATOR_INIT],
)
def test_estimators_do_not_raise_errors_in_init_or_set_params(Estimator):
    """Check that init or set_param does not raise errors."""

    # Remove parameters with **kwargs by filtering out Parameter.VAR_KEYWORD
    # TODO: Remove in 1.2 when **kwargs is removed in RadiusNeighborsClassifier
    params = [
        name
        for name, param in signature(Estimator).parameters.items()
        if param.kind != Parameter.VAR_KEYWORD
    ]

    smoke_test_values = [-1, 3.0, "helloworld", np.array([1.0, 4.0]), [1], {}, []]
    for value in smoke_test_values:
        new_params = {key: value for key in params}

        # Does not raise
        est = Estimator(**new_params)

        # Also do does not raise
        est.set_params(**new_params)


PARAM_VALIDATION_ESTIMATORS_TO_IGNORE = [
    "ARDRegression",
    "AdaBoostClassifier",
    "AdaBoostRegressor",
    "AdditiveChi2Sampler",
    "AffinityPropagation",
    "AgglomerativeClustering",
    "BaggingClassifier",
    "BaggingRegressor",
    "BayesianGaussianMixture",
    "BayesianRidge",
    "BernoulliNB",
    "BernoulliRBM",
    "Birch",
    "CCA",
    "CalibratedClassifierCV",
    "CategoricalNB",
    "ClassifierChain",
    "ComplementNB",
    "CountVectorizer",
<<<<<<< HEAD
    "DecisionTreeClassifier",
    "DecisionTreeRegressor",
=======
    "DBSCAN",
>>>>>>> 76ea15f7
    "DictVectorizer",
    "DictionaryLearning",
    "DummyClassifier",
    "DummyRegressor",
    "ElasticNet",
    "ElasticNetCV",
    "EllipticEnvelope",
    "EmpiricalCovariance",
    "ExtraTreesClassifier",
    "ExtraTreesRegressor",
    "FactorAnalysis",
    "FastICA",
    "FeatureAgglomeration",
    "FeatureHasher",
    "FunctionTransformer",
    "GammaRegressor",
    "GaussianMixture",
    "GaussianNB",
    "GaussianProcessClassifier",
    "GaussianProcessRegressor",
    "GaussianRandomProjection",
    "GenericUnivariateSelect",
    "GradientBoostingClassifier",
    "GradientBoostingRegressor",
    "GraphicalLasso",
    "GraphicalLassoCV",
    "HashingVectorizer",
    "HuberRegressor",
    "IncrementalPCA",
    "IsolationForest",
    "Isomap",
    "IsotonicRegression",
    "IterativeImputer",
    "KBinsDiscretizer",
    "KNNImputer",
    "KNeighborsTransformer",
    "KernelDensity",
    "KernelPCA",
    "KernelRidge",
    "LabelBinarizer",
    "LabelPropagation",
    "LabelSpreading",
    "Lars",
    "LarsCV",
    "Lasso",
    "LassoCV",
    "LassoLars",
    "LassoLarsCV",
    "LassoLarsIC",
    "LatentDirichletAllocation",
    "LedoitWolf",
    "LinearDiscriminantAnalysis",
    "LinearSVC",
    "LinearSVR",
    "LocalOutlierFactor",
    "LocallyLinearEmbedding",
    "MDS",
    "MLPClassifier",
    "MLPRegressor",
    "MeanShift",
    "MinCovDet",
    "MiniBatchDictionaryLearning",
    "MiniBatchNMF",
    "MiniBatchSparsePCA",
    "MissingIndicator",
    "MultiLabelBinarizer",
    "MultiOutputClassifier",
    "MultiOutputRegressor",
    "MultiTaskElasticNet",
    "MultiTaskElasticNetCV",
    "MultiTaskLasso",
    "MultiTaskLassoCV",
    "MultinomialNB",
    "NMF",
    "NearestCentroid",
    "NearestNeighbors",
    "NeighborhoodComponentsAnalysis",
    "NuSVC",
    "NuSVR",
    "Nystroem",
    "OAS",
    "OPTICS",
    "OneClassSVM",
    "OneVsOneClassifier",
    "OneVsRestClassifier",
    "OrthogonalMatchingPursuit",
    "OrthogonalMatchingPursuitCV",
    "OutputCodeClassifier",
    "PLSCanonical",
    "PLSRegression",
    "PLSSVD",
    "PatchExtractor",
    "PoissonRegressor",
    "PolynomialCountSketch",
    "PolynomialFeatures",
    "PowerTransformer",
    "QuadraticDiscriminantAnalysis",
    "QuantileRegressor",
    "QuantileTransformer",
    "RANSACRegressor",
    "RBFSampler",
    "RFE",
    "RFECV",
    "RadiusNeighborsClassifier",
    "RadiusNeighborsRegressor",
    "RadiusNeighborsTransformer",
    "RandomForestClassifier",
    "RandomForestRegressor",
    "RandomTreesEmbedding",
    "RegressorChain",
    "RidgeCV",
    "RidgeClassifierCV",
    "SVC",
    "SVR",
    "SelectFdr",
    "SelectFpr",
    "SelectFromModel",
    "SelectFwe",
    "SelectKBest",
    "SelectPercentile",
    "SelfTrainingClassifier",
    "SequentialFeatureSelector",
    "ShrunkCovariance",
    "SimpleImputer",
    "SkewedChi2Sampler",
    "SparsePCA",
    "SparseRandomProjection",
    "SpectralBiclustering",
    "SpectralClustering",
    "SpectralCoclustering",
    "SpectralEmbedding",
    "SplineTransformer",
    "StackingClassifier",
    "StackingRegressor",
    "TSNE",
    "TfidfVectorizer",
    "TheilSenRegressor",
    "TransformedTargetRegressor",
    "TruncatedSVD",
    "TweedieRegressor",
    "VotingClassifier",
    "VotingRegressor",
]


@pytest.mark.parametrize(
    "estimator", _tested_estimators(), ids=_get_check_estimator_ids
)
def test_check_param_validation(estimator):
    name = estimator.__class__.__name__
    if name in PARAM_VALIDATION_ESTIMATORS_TO_IGNORE:
        pytest.skip(
            f"Skipping check_param_validation for {name}: Does not use the "
            "appropriate API for parameter validation yet."
        )
    _set_checking_parameters(estimator)
    check_param_validation(name, estimator)<|MERGE_RESOLUTION|>--- conflicted
+++ resolved
@@ -465,12 +465,6 @@
     "ClassifierChain",
     "ComplementNB",
     "CountVectorizer",
-<<<<<<< HEAD
-    "DecisionTreeClassifier",
-    "DecisionTreeRegressor",
-=======
-    "DBSCAN",
->>>>>>> 76ea15f7
     "DictVectorizer",
     "DictionaryLearning",
     "DummyClassifier",
