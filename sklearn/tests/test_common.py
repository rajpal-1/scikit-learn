--- conflicted
+++ resolved
@@ -266,11 +266,6 @@
 N_FEATURES_IN_AFTER_FIT_MODULES_TO_IGNORE = {
     'calibration',
     'compose',
-<<<<<<< HEAD
-    'covariance',
-=======
-    'ensemble',
->>>>>>> 6959532d
     'feature_extraction',
     'isotonic',
     'manifold',
