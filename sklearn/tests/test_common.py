"""
General tests for all estimators in sklearn.
"""

# Authors: Andreas Mueller <amueller@ais.uni-bonn.de>
#          Gael Varoquaux gael.varoquaux@normalesup.org
# License: BSD 3 clause

import os
import warnings
import sys
import re
import pkgutil
from inspect import isgenerator, signature, Parameter
from itertools import product, chain
from functools import partial

import pytest
import numpy as np

from sklearn.utils import all_estimators
from sklearn.utils._testing import ignore_warnings
from sklearn.exceptions import ConvergenceWarning
from sklearn.exceptions import FitFailedWarning
from sklearn.utils.estimator_checks import check_estimator

import sklearn

from sklearn.decomposition import PCA
from sklearn.linear_model._base import LinearClassifierMixin
from sklearn.linear_model import LogisticRegression
from sklearn.linear_model import Ridge
from sklearn.model_selection import GridSearchCV
from sklearn.model_selection import RandomizedSearchCV
from sklearn.experimental import enable_halving_search_cv  # noqa
from sklearn.model_selection import HalvingGridSearchCV
from sklearn.model_selection import HalvingRandomSearchCV
from sklearn.pipeline import make_pipeline

from sklearn.utils import IS_PYPY
from sklearn.utils._tags import _DEFAULT_TAGS, _safe_tags
from sklearn.utils._testing import (
    SkipTest,
    set_random_state,
)
from sklearn.utils.estimator_checks import (
    _construct_instance,
    _set_checking_parameters,
    _get_check_estimator_ids,
    check_class_weight_balanced_linear_classifier,
    parametrize_with_checks,
    check_dataframe_column_names_consistency,
    check_n_features_in_after_fitting,
    check_param_validation,
    check_transformer_get_feature_names_out,
    check_transformer_get_feature_names_out_pandas,
)


def test_all_estimator_no_base_class():
    # test that all_estimators doesn't find abstract classes.
    for name, Estimator in all_estimators():
        msg = (
            "Base estimators such as {0} should not be included in all_estimators"
        ).format(name)
        assert not name.lower().startswith("base"), msg


def _sample_func(x, y=1):
    pass


@pytest.mark.parametrize(
    "val, expected",
    [
        (partial(_sample_func, y=1), "_sample_func(y=1)"),
        (_sample_func, "_sample_func"),
        (partial(_sample_func, "world"), "_sample_func"),
        (LogisticRegression(C=2.0), "LogisticRegression(C=2.0)"),
        (
            LogisticRegression(
                random_state=1,
                solver="newton-cg",
                class_weight="balanced",
                warm_start=True,
            ),
            "LogisticRegression(class_weight='balanced',random_state=1,"
            "solver='newton-cg',warm_start=True)",
        ),
    ],
)
def test_get_check_estimator_ids(val, expected):
    assert _get_check_estimator_ids(val) == expected


def _tested_estimators(type_filter=None):
    for name, Estimator in all_estimators(type_filter=type_filter):
        try:
            estimator = _construct_instance(Estimator)
        except SkipTest:
            continue

        yield estimator


@parametrize_with_checks(list(_tested_estimators()))
def test_estimators(estimator, check, request):
    # Common tests for estimator instances
    with ignore_warnings(category=(FutureWarning, ConvergenceWarning, UserWarning)):
        _set_checking_parameters(estimator)
        check(estimator)


def test_check_estimator_generate_only():
    all_instance_gen_checks = check_estimator(LogisticRegression(), generate_only=True)
    assert isgenerator(all_instance_gen_checks)


def test_configure():
    # Smoke test the 'configure' step of setup, this tests all the
    # 'configure' functions in the setup.pys in scikit-learn
    # This test requires Cython which is not necessarily there when running
    # the tests of an installed version of scikit-learn or when scikit-learn
    # is installed in editable mode by pip build isolation enabled.
    pytest.importorskip("Cython")
    cwd = os.getcwd()
    setup_path = os.path.abspath(os.path.join(sklearn.__path__[0], ".."))
    setup_filename = os.path.join(setup_path, "setup.py")
    if not os.path.exists(setup_filename):
        pytest.skip("setup.py not available")
    # XXX unreached code as of v0.22
    try:
        os.chdir(setup_path)
        old_argv = sys.argv
        sys.argv = ["setup.py", "config"]

        with warnings.catch_warnings():
            # The configuration spits out warnings when not finding
            # Blas/Atlas development headers
            warnings.simplefilter("ignore", UserWarning)
            with open("setup.py") as f:
                exec(f.read(), dict(__name__="__main__"))
    finally:
        sys.argv = old_argv
        os.chdir(cwd)


def _tested_linear_classifiers():
    classifiers = all_estimators(type_filter="classifier")

    with warnings.catch_warnings(record=True):
        for name, clazz in classifiers:
            required_parameters = getattr(clazz, "_required_parameters", [])
            if len(required_parameters):
                # FIXME
                continue

            if "class_weight" in clazz().get_params().keys() and issubclass(
                clazz, LinearClassifierMixin
            ):
                yield name, clazz


@pytest.mark.parametrize("name, Classifier", _tested_linear_classifiers())
def test_class_weight_balanced_linear_classifiers(name, Classifier):
    check_class_weight_balanced_linear_classifier(name, Classifier)


@ignore_warnings
def test_import_all_consistency():
    # Smoke test to check that any name in a __all__ list is actually defined
    # in the namespace of the module or package.
    pkgs = pkgutil.walk_packages(
        path=sklearn.__path__, prefix="sklearn.", onerror=lambda _: None
    )
    submods = [modname for _, modname, _ in pkgs]
    for modname in submods + ["sklearn"]:
        if ".tests." in modname:
            continue
        if IS_PYPY and (
            "_svmlight_format_io" in modname
            or "feature_extraction._hashing_fast" in modname
        ):
            continue
        package = __import__(modname, fromlist="dummy")
        for name in getattr(package, "__all__", ()):
            assert hasattr(package, name), "Module '{0}' has no attribute '{1}'".format(
                modname, name
            )


def test_root_import_all_completeness():
    EXCEPTIONS = ("utils", "tests", "base", "setup", "conftest")
    for _, modname, _ in pkgutil.walk_packages(
        path=sklearn.__path__, onerror=lambda _: None
    ):
        if "." in modname or modname.startswith("_") or modname in EXCEPTIONS:
            continue
        assert modname in sklearn.__all__


def test_all_tests_are_importable():
    # Ensure that for each contentful subpackage, there is a test directory
    # within it that is also a subpackage (i.e. a directory with __init__.py)

    HAS_TESTS_EXCEPTIONS = re.compile(
        r"""(?x)
                                      \.externals(\.|$)|
                                      \.tests(\.|$)|
                                      \._
                                      """
    )
    resource_modules = {
        "sklearn.datasets.data",
        "sklearn.datasets.descr",
        "sklearn.datasets.images",
    }
    lookup = {
        name: ispkg
        for _, name, ispkg in pkgutil.walk_packages(sklearn.__path__, prefix="sklearn.")
    }
    missing_tests = [
        name
        for name, ispkg in lookup.items()
        if ispkg
        and name not in resource_modules
        and not HAS_TESTS_EXCEPTIONS.search(name)
        and name + ".tests" not in lookup
    ]
    assert missing_tests == [], (
        "{0} do not have `tests` subpackages. "
        "Perhaps they require "
        "__init__.py or an add_subpackage directive "
        "in the parent "
        "setup.py".format(missing_tests)
    )


def test_class_support_removed():
    # Make sure passing classes to check_estimator or parametrize_with_checks
    # raises an error

    msg = "Passing a class was deprecated.* isn't supported anymore"
    with pytest.raises(TypeError, match=msg):
        check_estimator(LogisticRegression)

    with pytest.raises(TypeError, match=msg):
        parametrize_with_checks([LogisticRegression])


def _generate_search_cv_instances():
    for SearchCV, (Estimator, param_grid) in product(
        [
            GridSearchCV,
            HalvingGridSearchCV,
            RandomizedSearchCV,
            HalvingGridSearchCV,
        ],
        [
            (Ridge, {"alpha": [0.1, 1.0]}),
            (LogisticRegression, {"C": [0.1, 1.0]}),
        ],
    ):
        init_params = signature(SearchCV).parameters
        extra_params = (
            {"min_resources": "smallest"} if "min_resources" in init_params else {}
        )
        search_cv = SearchCV(Estimator(), param_grid, cv=2, **extra_params)
        set_random_state(search_cv)
        yield search_cv

    for SearchCV, (Estimator, param_grid) in product(
        [
            GridSearchCV,
            HalvingGridSearchCV,
            RandomizedSearchCV,
            HalvingRandomSearchCV,
        ],
        [
            (Ridge, {"ridge__alpha": [0.1, 1.0]}),
            (LogisticRegression, {"logisticregression__C": [0.1, 1.0]}),
        ],
    ):
        init_params = signature(SearchCV).parameters
        extra_params = (
            {"min_resources": "smallest"} if "min_resources" in init_params else {}
        )
        search_cv = SearchCV(
            make_pipeline(PCA(), Estimator()), param_grid, cv=2, **extra_params
        ).set_params(error_score="raise")
        set_random_state(search_cv)
        yield search_cv


@parametrize_with_checks(list(_generate_search_cv_instances()))
def test_search_cv(estimator, check, request):
    # Common tests for SearchCV instances
    # We have a separate test because those meta-estimators can accept a
    # wide range of base estimators (classifiers, regressors, pipelines)
    with ignore_warnings(
        category=(
            FutureWarning,
            ConvergenceWarning,
            UserWarning,
            FitFailedWarning,
        )
    ):
        check(estimator)


@pytest.mark.parametrize(
    "estimator", _tested_estimators(), ids=_get_check_estimator_ids
)
def test_valid_tag_types(estimator):
    """Check that estimator tags are valid."""
    tags = _safe_tags(estimator)

    for name, tag in tags.items():
        correct_tags = type(_DEFAULT_TAGS[name])
        if name == "_xfail_checks":
            # _xfail_checks can be a dictionary
            correct_tags = (correct_tags, dict)
        assert isinstance(tag, correct_tags)


@pytest.mark.parametrize(
    "estimator", _tested_estimators(), ids=_get_check_estimator_ids
)
def test_check_n_features_in_after_fitting(estimator):
    _set_checking_parameters(estimator)
    check_n_features_in_after_fitting(estimator.__class__.__name__, estimator)


def _estimators_that_predict_in_fit():
    for estimator in _tested_estimators():
        est_params = set(estimator.get_params())
        if "oob_score" in est_params:
            yield estimator.set_params(oob_score=True, bootstrap=True)
        elif "early_stopping" in est_params:
            est = estimator.set_params(early_stopping=True, n_iter_no_change=1)
            if est.__class__.__name__ in {"MLPClassifier", "MLPRegressor"}:
                # TODO: FIX MLP to not check validation set during MLP
                yield pytest.param(
                    est, marks=pytest.mark.xfail(msg="MLP still validates in fit")
                )
            else:
                yield est
        elif "n_iter_no_change" in est_params:
            yield estimator.set_params(n_iter_no_change=1)


# NOTE: When running `check_dataframe_column_names_consistency` on a meta-estimator that
# delegates validation to a base estimator, the check is testing that the base estimator
# is checking for column name consistency.
column_name_estimators = list(
    chain(
        _tested_estimators(),
        [make_pipeline(LogisticRegression(C=1))],
        list(_generate_search_cv_instances()),
        _estimators_that_predict_in_fit(),
    )
)


@pytest.mark.parametrize(
    "estimator", column_name_estimators, ids=_get_check_estimator_ids
)
def test_pandas_column_name_consistency(estimator):
    _set_checking_parameters(estimator)
    with ignore_warnings(category=(FutureWarning)):
        with warnings.catch_warnings(record=True) as record:
            check_dataframe_column_names_consistency(
                estimator.__class__.__name__, estimator
            )
        for warning in record:
            assert "was fitted without feature names" not in str(warning.message)


# TODO: As more modules support get_feature_names_out they should be removed
# from this list to be tested
GET_FEATURES_OUT_MODULES_TO_IGNORE = [
    "ensemble",
    "kernel_approximation",
]


def _include_in_get_feature_names_out_check(transformer):
    if hasattr(transformer, "get_feature_names_out"):
        return True
    module = transformer.__module__.split(".")[1]
    return module not in GET_FEATURES_OUT_MODULES_TO_IGNORE


GET_FEATURES_OUT_ESTIMATORS = [
    est
    for est in _tested_estimators("transformer")
    if _include_in_get_feature_names_out_check(est)
]


@pytest.mark.parametrize(
    "transformer", GET_FEATURES_OUT_ESTIMATORS, ids=_get_check_estimator_ids
)
def test_transformers_get_feature_names_out(transformer):
    _set_checking_parameters(transformer)

    with ignore_warnings(category=(FutureWarning)):
        check_transformer_get_feature_names_out(
            transformer.__class__.__name__, transformer
        )
        check_transformer_get_feature_names_out_pandas(
            transformer.__class__.__name__, transformer
        )


VALIDATE_ESTIMATOR_INIT = [
    "SGDOneClassSVM",
]
VALIDATE_ESTIMATOR_INIT = set(VALIDATE_ESTIMATOR_INIT)


@pytest.mark.parametrize(
    "Estimator",
    [est for name, est in all_estimators() if name not in VALIDATE_ESTIMATOR_INIT],
)
def test_estimators_do_not_raise_errors_in_init_or_set_params(Estimator):
    """Check that init or set_param does not raise errors."""

    # Remove parameters with **kwargs by filtering out Parameter.VAR_KEYWORD
    # TODO: Remove in 1.2 when **kwargs is removed in RadiusNeighborsClassifier
    params = [
        name
        for name, param in signature(Estimator).parameters.items()
        if param.kind != Parameter.VAR_KEYWORD
    ]

    smoke_test_values = [-1, 3.0, "helloworld", np.array([1.0, 4.0]), [1], {}, []]
    for value in smoke_test_values:
        new_params = {key: value for key in params}

        # Does not raise
        est = Estimator(**new_params)

        # Also do does not raise
        est.set_params(**new_params)


PARAM_VALIDATION_ESTIMATORS_TO_IGNORE = [
    "ARDRegression",
    "AdditiveChi2Sampler",
    "AffinityPropagation",
    "BaggingClassifier",
    "BaggingRegressor",
    "BayesianGaussianMixture",
    "BayesianRidge",
    "BernoulliRBM",
    "CalibratedClassifierCV",
    "ClassifierChain",
    "CountVectorizer",
    "DictionaryLearning",
    "ElasticNetCV",
    "EllipticEnvelope",
    "EmpiricalCovariance",
    "ExtraTreesClassifier",
    "ExtraTreesRegressor",
    "FeatureHasher",
    "FunctionTransformer",
    "GaussianMixture",
    "GenericUnivariateSelect",
    "GradientBoostingClassifier",
    "GradientBoostingRegressor",
    "GraphicalLasso",
    "GraphicalLassoCV",
    "HashingVectorizer",
    "Isomap",
    "IsotonicRegression",
    "IterativeImputer",
    "KNNImputer",
    "KNeighborsTransformer",
    "KernelPCA",
    "LabelPropagation",
    "LabelSpreading",
    "Lars",
    "LarsCV",
    "LassoCV",
    "LassoLars",
    "LassoLarsCV",
    "LassoLarsIC",
    "LatentDirichletAllocation",
    "LedoitWolf",
    "LocallyLinearEmbedding",
<<<<<<< HEAD
    "MeanShift",
=======
>>>>>>> 6e7922e4
    "MinCovDet",
    "MiniBatchDictionaryLearning",
    "MultiOutputClassifier",
    "MultiOutputRegressor",
    "MultiTaskElasticNet",
    "MultiTaskElasticNetCV",
    "MultiTaskLasso",
    "MultiTaskLassoCV",
    "NearestCentroid",
    "NearestNeighbors",
    "NeighborhoodComponentsAnalysis",
    "NuSVC",
    "NuSVR",
    "Nystroem",
    "OAS",
    "OPTICS",
    "OneClassSVM",
    "OneVsOneClassifier",
    "OneVsRestClassifier",
    "OrthogonalMatchingPursuit",
    "OrthogonalMatchingPursuitCV",
    "OutputCodeClassifier",
    "PatchExtractor",
    "PolynomialCountSketch",
    "PolynomialFeatures",
    "QuadraticDiscriminantAnalysis",
    "RANSACRegressor",
    "RBFSampler",
    "RFE",
    "RFECV",
    "RadiusNeighborsClassifier",
    "RadiusNeighborsRegressor",
    "RadiusNeighborsTransformer",
    "RandomForestClassifier",
    "RandomForestRegressor",
    "RandomTreesEmbedding",
    "RegressorChain",
    "RidgeCV",
    "RidgeClassifierCV",
    "SVC",
    "SVR",
    "SelectFdr",
    "SelectFpr",
    "SelectFromModel",
    "SelectFwe",
    "SelectKBest",
    "SelectPercentile",
    "SelfTrainingClassifier",
    "SequentialFeatureSelector",
    "ShrunkCovariance",
    "SimpleImputer",
    "SkewedChi2Sampler",
    "SpectralBiclustering",
    "SpectralClustering",
    "SpectralCoclustering",
    "SpectralEmbedding",
    "SplineTransformer",
    "StackingClassifier",
    "StackingRegressor",
    "TSNE",
    "TfidfVectorizer",
    "TheilSenRegressor",
    "TransformedTargetRegressor",
    "TruncatedSVD",
    "VotingClassifier",
    "VotingRegressor",
]


@pytest.mark.parametrize(
    "estimator", _tested_estimators(), ids=_get_check_estimator_ids
)
def test_check_param_validation(estimator):
    name = estimator.__class__.__name__
    if name in PARAM_VALIDATION_ESTIMATORS_TO_IGNORE:
        pytest.skip(
            f"Skipping check_param_validation for {name}: Does not use the "
            "appropriate API for parameter validation yet."
        )
    _set_checking_parameters(estimator)
    check_param_validation(name, estimator)<|MERGE_RESOLUTION|>--- conflicted
+++ resolved
@@ -489,10 +489,6 @@
     "LatentDirichletAllocation",
     "LedoitWolf",
     "LocallyLinearEmbedding",
-<<<<<<< HEAD
-    "MeanShift",
-=======
->>>>>>> 6e7922e4
     "MinCovDet",
     "MiniBatchDictionaryLearning",
     "MultiOutputClassifier",
