"""
General tests for all estimators in sklearn.
"""

# Authors: Andreas Mueller <amueller@ais.uni-bonn.de>
#          Gael Varoquaux gael.varoquaux@normalesup.org
# License: BSD 3 clause

import os
import warnings
import sys
import re
import pkgutil
from inspect import isgenerator, signature, Parameter
from itertools import product, chain
from functools import partial

import pytest
import numpy as np

from sklearn.utils import all_estimators
from sklearn.utils._testing import ignore_warnings
from sklearn.exceptions import ConvergenceWarning
from sklearn.exceptions import FitFailedWarning
from sklearn.utils.estimator_checks import check_estimator

import sklearn

from sklearn.decomposition import PCA
from sklearn.linear_model._base import LinearClassifierMixin
from sklearn.linear_model import LogisticRegression
from sklearn.linear_model import Ridge
from sklearn.model_selection import GridSearchCV
from sklearn.model_selection import RandomizedSearchCV
from sklearn.experimental import enable_halving_search_cv  # noqa
from sklearn.model_selection import HalvingGridSearchCV
from sklearn.model_selection import HalvingRandomSearchCV
from sklearn.pipeline import make_pipeline

from sklearn.utils import IS_PYPY
from sklearn.utils._tags import _DEFAULT_TAGS, _safe_tags
from sklearn.utils._testing import (
    SkipTest,
    set_random_state,
)
from sklearn.utils.estimator_checks import (
    _construct_instance,
    _set_checking_parameters,
    _get_check_estimator_ids,
    check_class_weight_balanced_linear_classifier,
    parametrize_with_checks,
    check_dataframe_column_names_consistency,
    check_n_features_in_after_fitting,
    check_param_validation,
    check_transformer_get_feature_names_out,
    check_transformer_get_feature_names_out_pandas,
)


def test_all_estimator_no_base_class():
    # test that all_estimators doesn't find abstract classes.
    for name, Estimator in all_estimators():
        msg = (
            "Base estimators such as {0} should not be included in all_estimators"
        ).format(name)
        assert not name.lower().startswith("base"), msg


def _sample_func(x, y=1):
    pass


@pytest.mark.parametrize(
    "val, expected",
    [
        (partial(_sample_func, y=1), "_sample_func(y=1)"),
        (_sample_func, "_sample_func"),
        (partial(_sample_func, "world"), "_sample_func"),
        (LogisticRegression(C=2.0), "LogisticRegression(C=2.0)"),
        (
            LogisticRegression(
                random_state=1,
                solver="newton-cg",
                class_weight="balanced",
                warm_start=True,
            ),
            "LogisticRegression(class_weight='balanced',random_state=1,"
            "solver='newton-cg',warm_start=True)",
        ),
    ],
)
def test_get_check_estimator_ids(val, expected):
    assert _get_check_estimator_ids(val) == expected


def _tested_estimators(type_filter=None):
    for name, Estimator in all_estimators(type_filter=type_filter):
        try:
            estimator = _construct_instance(Estimator)
        except SkipTest:
            continue

        yield estimator


@parametrize_with_checks(list(_tested_estimators()))
def test_estimators(estimator, check, request):
    # Common tests for estimator instances
    with ignore_warnings(category=(FutureWarning, ConvergenceWarning, UserWarning)):
        _set_checking_parameters(estimator)
        check(estimator)


def test_check_estimator_generate_only():
    all_instance_gen_checks = check_estimator(LogisticRegression(), generate_only=True)
    assert isgenerator(all_instance_gen_checks)


def test_configure():
    # Smoke test the 'configure' step of setup, this tests all the
    # 'configure' functions in the setup.pys in scikit-learn
    # This test requires Cython which is not necessarily there when running
    # the tests of an installed version of scikit-learn or when scikit-learn
    # is installed in editable mode by pip build isolation enabled.
    pytest.importorskip("Cython")
    cwd = os.getcwd()
    setup_path = os.path.abspath(os.path.join(sklearn.__path__[0], ".."))
    setup_filename = os.path.join(setup_path, "setup.py")
    if not os.path.exists(setup_filename):
        pytest.skip("setup.py not available")
    # XXX unreached code as of v0.22
    try:
        os.chdir(setup_path)
        old_argv = sys.argv
        sys.argv = ["setup.py", "config"]

        with warnings.catch_warnings():
            # The configuration spits out warnings when not finding
            # Blas/Atlas development headers
            warnings.simplefilter("ignore", UserWarning)
            with open("setup.py") as f:
                exec(f.read(), dict(__name__="__main__"))
    finally:
        sys.argv = old_argv
        os.chdir(cwd)


def _tested_linear_classifiers():
    classifiers = all_estimators(type_filter="classifier")

    with warnings.catch_warnings(record=True):
        for name, clazz in classifiers:
            required_parameters = getattr(clazz, "_required_parameters", [])
            if len(required_parameters):
                # FIXME
                continue

            if "class_weight" in clazz().get_params().keys() and issubclass(
                clazz, LinearClassifierMixin
            ):
                yield name, clazz


@pytest.mark.parametrize("name, Classifier", _tested_linear_classifiers())
def test_class_weight_balanced_linear_classifiers(name, Classifier):
    check_class_weight_balanced_linear_classifier(name, Classifier)


@ignore_warnings
def test_import_all_consistency():
    # Smoke test to check that any name in a __all__ list is actually defined
    # in the namespace of the module or package.
    pkgs = pkgutil.walk_packages(
        path=sklearn.__path__, prefix="sklearn.", onerror=lambda _: None
    )
    submods = [modname for _, modname, _ in pkgs]
    for modname in submods + ["sklearn"]:
        if ".tests." in modname:
            continue
        if IS_PYPY and (
            "_svmlight_format_io" in modname
            or "feature_extraction._hashing_fast" in modname
        ):
            continue
        package = __import__(modname, fromlist="dummy")
        for name in getattr(package, "__all__", ()):
            assert hasattr(package, name), "Module '{0}' has no attribute '{1}'".format(
                modname, name
            )


def test_root_import_all_completeness():
    EXCEPTIONS = ("utils", "tests", "base", "setup", "conftest")
    for _, modname, _ in pkgutil.walk_packages(
        path=sklearn.__path__, onerror=lambda _: None
    ):
        if "." in modname or modname.startswith("_") or modname in EXCEPTIONS:
            continue
        assert modname in sklearn.__all__


def test_all_tests_are_importable():
    # Ensure that for each contentful subpackage, there is a test directory
    # within it that is also a subpackage (i.e. a directory with __init__.py)

    HAS_TESTS_EXCEPTIONS = re.compile(
        r"""(?x)
                                      \.externals(\.|$)|
                                      \.tests(\.|$)|
                                      \._
                                      """
    )
    resource_modules = {
        "sklearn.datasets.data",
        "sklearn.datasets.descr",
        "sklearn.datasets.images",
    }
    lookup = {
        name: ispkg
        for _, name, ispkg in pkgutil.walk_packages(sklearn.__path__, prefix="sklearn.")
    }
    missing_tests = [
        name
        for name, ispkg in lookup.items()
        if ispkg
        and name not in resource_modules
        and not HAS_TESTS_EXCEPTIONS.search(name)
        and name + ".tests" not in lookup
    ]
    assert missing_tests == [], (
        "{0} do not have `tests` subpackages. "
        "Perhaps they require "
        "__init__.py or an add_subpackage directive "
        "in the parent "
        "setup.py".format(missing_tests)
    )


def test_class_support_removed():
    # Make sure passing classes to check_estimator or parametrize_with_checks
    # raises an error

    msg = "Passing a class was deprecated.* isn't supported anymore"
    with pytest.raises(TypeError, match=msg):
        check_estimator(LogisticRegression)

    with pytest.raises(TypeError, match=msg):
        parametrize_with_checks([LogisticRegression])


def _generate_search_cv_instances():
    for SearchCV, (Estimator, param_grid) in product(
        [
            GridSearchCV,
            HalvingGridSearchCV,
            RandomizedSearchCV,
            HalvingGridSearchCV,
        ],
        [
            (Ridge, {"alpha": [0.1, 1.0]}),
            (LogisticRegression, {"C": [0.1, 1.0]}),
        ],
    ):
        init_params = signature(SearchCV).parameters
        extra_params = (
            {"min_resources": "smallest"} if "min_resources" in init_params else {}
        )
        search_cv = SearchCV(Estimator(), param_grid, cv=2, **extra_params)
        set_random_state(search_cv)
        yield search_cv

    for SearchCV, (Estimator, param_grid) in product(
        [
            GridSearchCV,
            HalvingGridSearchCV,
            RandomizedSearchCV,
            HalvingRandomSearchCV,
        ],
        [
            (Ridge, {"ridge__alpha": [0.1, 1.0]}),
            (LogisticRegression, {"logisticregression__C": [0.1, 1.0]}),
        ],
    ):
        init_params = signature(SearchCV).parameters
        extra_params = (
            {"min_resources": "smallest"} if "min_resources" in init_params else {}
        )
        search_cv = SearchCV(
            make_pipeline(PCA(), Estimator()), param_grid, cv=2, **extra_params
        ).set_params(error_score="raise")
        set_random_state(search_cv)
        yield search_cv


@parametrize_with_checks(list(_generate_search_cv_instances()))
def test_search_cv(estimator, check, request):
    # Common tests for SearchCV instances
    # We have a separate test because those meta-estimators can accept a
    # wide range of base estimators (classifiers, regressors, pipelines)
    with ignore_warnings(
        category=(
            FutureWarning,
            ConvergenceWarning,
            UserWarning,
            FitFailedWarning,
        )
    ):
        check(estimator)


@pytest.mark.parametrize(
    "estimator", _tested_estimators(), ids=_get_check_estimator_ids
)
def test_valid_tag_types(estimator):
    """Check that estimator tags are valid."""
    tags = _safe_tags(estimator)

    for name, tag in tags.items():
        correct_tags = type(_DEFAULT_TAGS[name])
        if name == "_xfail_checks":
            # _xfail_checks can be a dictionary
            correct_tags = (correct_tags, dict)
        assert isinstance(tag, correct_tags)


@pytest.mark.parametrize(
    "estimator", _tested_estimators(), ids=_get_check_estimator_ids
)
def test_check_n_features_in_after_fitting(estimator):
    _set_checking_parameters(estimator)
    check_n_features_in_after_fitting(estimator.__class__.__name__, estimator)


def _estimators_that_predict_in_fit():
    for estimator in _tested_estimators():
        est_params = set(estimator.get_params())
        if "oob_score" in est_params:
            yield estimator.set_params(oob_score=True, bootstrap=True)
        elif "early_stopping" in est_params:
            est = estimator.set_params(early_stopping=True, n_iter_no_change=1)
            if est.__class__.__name__ in {"MLPClassifier", "MLPRegressor"}:
                # TODO: FIX MLP to not check validation set during MLP
                yield pytest.param(
                    est, marks=pytest.mark.xfail(msg="MLP still validates in fit")
                )
            else:
                yield est
        elif "n_iter_no_change" in est_params:
            yield estimator.set_params(n_iter_no_change=1)


# NOTE: When running `check_dataframe_column_names_consistency` on a meta-estimator that
# delegates validation to a base estimator, the check is testing that the base estimator
# is checking for column name consistency.
column_name_estimators = list(
    chain(
        _tested_estimators(),
        [make_pipeline(LogisticRegression(C=1))],
        list(_generate_search_cv_instances()),
        _estimators_that_predict_in_fit(),
    )
)


@pytest.mark.parametrize(
    "estimator", column_name_estimators, ids=_get_check_estimator_ids
)
def test_pandas_column_name_consistency(estimator):
    _set_checking_parameters(estimator)
    with ignore_warnings(category=(FutureWarning)):
        with warnings.catch_warnings(record=True) as record:
            check_dataframe_column_names_consistency(
                estimator.__class__.__name__, estimator
            )
        for warning in record:
            assert "was fitted without feature names" not in str(warning.message)


# TODO: As more modules support get_feature_names_out they should be removed
# from this list to be tested
GET_FEATURES_OUT_MODULES_TO_IGNORE = [
    "ensemble",
    "kernel_approximation",
]


def _include_in_get_feature_names_out_check(transformer):
    if hasattr(transformer, "get_feature_names_out"):
        return True
    module = transformer.__module__.split(".")[1]
    return module not in GET_FEATURES_OUT_MODULES_TO_IGNORE


GET_FEATURES_OUT_ESTIMATORS = [
    est
    for est in _tested_estimators("transformer")
    if _include_in_get_feature_names_out_check(est)
]


@pytest.mark.parametrize(
    "transformer", GET_FEATURES_OUT_ESTIMATORS, ids=_get_check_estimator_ids
)
def test_transformers_get_feature_names_out(transformer):
    _set_checking_parameters(transformer)

    with ignore_warnings(category=(FutureWarning)):
        check_transformer_get_feature_names_out(
            transformer.__class__.__name__, transformer
        )
        check_transformer_get_feature_names_out_pandas(
            transformer.__class__.__name__, transformer
        )


VALIDATE_ESTIMATOR_INIT = [
    "SGDOneClassSVM",
]
VALIDATE_ESTIMATOR_INIT = set(VALIDATE_ESTIMATOR_INIT)


@pytest.mark.parametrize(
    "Estimator",
    [est for name, est in all_estimators() if name not in VALIDATE_ESTIMATOR_INIT],
)
def test_estimators_do_not_raise_errors_in_init_or_set_params(Estimator):
    """Check that init or set_param does not raise errors."""

    # Remove parameters with **kwargs by filtering out Parameter.VAR_KEYWORD
    # TODO: Remove in 1.2 when **kwargs is removed in RadiusNeighborsClassifier
    params = [
        name
        for name, param in signature(Estimator).parameters.items()
        if param.kind != Parameter.VAR_KEYWORD
    ]

    smoke_test_values = [-1, 3.0, "helloworld", np.array([1.0, 4.0]), [1], {}, []]
    for value in smoke_test_values:
        new_params = {key: value for key in params}

        # Does not raise
        est = Estimator(**new_params)

        # Also do does not raise
        est.set_params(**new_params)


PARAM_VALIDATION_ESTIMATORS_TO_IGNORE = [
    "ARDRegression",
    "AdaBoostClassifier",
    "AdaBoostRegressor",
    "AdditiveChi2Sampler",
    "AffinityPropagation",
    "BaggingClassifier",
    "BaggingRegressor",
    "BayesianGaussianMixture",
    "BayesianRidge",
    "BernoulliRBM",
    "CalibratedClassifierCV",
    "ClassifierChain",
    "CountVectorizer",
    "DictVectorizer",
    "DictionaryLearning",
    "ElasticNetCV",
    "EllipticEnvelope",
    "EmpiricalCovariance",
    "ExtraTreesClassifier",
    "ExtraTreesRegressor",
    "FactorAnalysis",
    "FeatureHasher",
    "FunctionTransformer",
    "GammaRegressor",
    "GaussianMixture",
    "GaussianRandomProjection",
    "GenericUnivariateSelect",
    "GradientBoostingClassifier",
    "GradientBoostingRegressor",
    "GraphicalLasso",
    "GraphicalLassoCV",
    "HashingVectorizer",
    "HuberRegressor",
    "IncrementalPCA",
    "Isomap",
    "IsotonicRegression",
    "IterativeImputer",
    "KBinsDiscretizer",
    "KNNImputer",
    "KNeighborsTransformer",
    "KernelPCA",
    "KernelRidge",
    "LabelBinarizer",
    "LabelPropagation",
    "LabelSpreading",
    "Lars",
    "LarsCV",
    "LassoCV",
    "LassoLars",
    "LassoLarsCV",
    "LassoLarsIC",
    "LatentDirichletAllocation",
    "LedoitWolf",
<<<<<<< HEAD
    "LinearDiscriminantAnalysis",
=======
    "LocalOutlierFactor",
>>>>>>> ef21ca19
    "LocallyLinearEmbedding",
    "MLPClassifier",
    "MLPRegressor",
    "MeanShift",
    "MinCovDet",
    "MiniBatchDictionaryLearning",
    "MiniBatchNMF",
    "MissingIndicator",
    "MultiLabelBinarizer",
    "MultiOutputClassifier",
    "MultiOutputRegressor",
    "MultiTaskElasticNet",
    "MultiTaskElasticNetCV",
    "MultiTaskLasso",
    "MultiTaskLassoCV",
    "NMF",
    "NearestCentroid",
    "NearestNeighbors",
    "NeighborhoodComponentsAnalysis",
    "NuSVC",
    "NuSVR",
    "Nystroem",
    "OAS",
    "OPTICS",
    "OneClassSVM",
    "OneVsOneClassifier",
    "OneVsRestClassifier",
    "OrthogonalMatchingPursuit",
    "OrthogonalMatchingPursuitCV",
    "OutputCodeClassifier",
    "PatchExtractor",
    "PoissonRegressor",
    "PolynomialCountSketch",
    "PolynomialFeatures",
    "QuadraticDiscriminantAnalysis",
    "QuantileRegressor",
    "RANSACRegressor",
    "RBFSampler",
    "RFE",
    "RFECV",
    "RadiusNeighborsClassifier",
    "RadiusNeighborsRegressor",
    "RadiusNeighborsTransformer",
    "RandomForestClassifier",
    "RandomForestRegressor",
    "RandomTreesEmbedding",
    "RegressorChain",
    "RidgeCV",
    "RidgeClassifierCV",
    "SVC",
    "SVR",
    "SelectFdr",
    "SelectFpr",
    "SelectFromModel",
    "SelectFwe",
    "SelectKBest",
    "SelectPercentile",
    "SelfTrainingClassifier",
    "SequentialFeatureSelector",
    "ShrunkCovariance",
    "SimpleImputer",
    "SkewedChi2Sampler",
    "SparseRandomProjection",
    "SpectralBiclustering",
    "SpectralClustering",
    "SpectralCoclustering",
    "SpectralEmbedding",
    "SplineTransformer",
    "StackingClassifier",
    "StackingRegressor",
    "TSNE",
    "TfidfVectorizer",
    "TheilSenRegressor",
    "TransformedTargetRegressor",
    "TruncatedSVD",
    "TweedieRegressor",
    "VotingClassifier",
    "VotingRegressor",
]


@pytest.mark.parametrize(
    "estimator", _tested_estimators(), ids=_get_check_estimator_ids
)
def test_check_param_validation(estimator):
    name = estimator.__class__.__name__
    if name in PARAM_VALIDATION_ESTIMATORS_TO_IGNORE:
        pytest.skip(
            f"Skipping check_param_validation for {name}: Does not use the "
            "appropriate API for parameter validation yet."
        )
    _set_checking_parameters(estimator)
    check_param_validation(name, estimator)<|MERGE_RESOLUTION|>--- conflicted
+++ resolved
@@ -499,11 +499,6 @@
     "LassoLarsIC",
     "LatentDirichletAllocation",
     "LedoitWolf",
-<<<<<<< HEAD
-    "LinearDiscriminantAnalysis",
-=======
-    "LocalOutlierFactor",
->>>>>>> ef21ca19
     "LocallyLinearEmbedding",
     "MLPClassifier",
     "MLPRegressor",
