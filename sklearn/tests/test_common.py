"""
General tests for all estimators in sklearn.
"""

# Authors: Andreas Mueller <amueller@ais.uni-bonn.de>
#          Gael Varoquaux gael.varoquaux@normalesup.org
# License: BSD 3 clause

import os
import warnings
import sys
import re
import pkgutil
from inspect import isgenerator, signature, Parameter
from itertools import product, chain
from functools import partial

import pytest
import numpy as np

from sklearn.cluster import (
    AffinityPropagation,
    Birch,
    MeanShift,
    OPTICS,
    SpectralClustering,
)
from sklearn.datasets import make_blobs
from sklearn.manifold import Isomap, TSNE, LocallyLinearEmbedding
from sklearn.neighbors import (
    LocalOutlierFactor,
    KNeighborsClassifier,
    KNeighborsRegressor,
    RadiusNeighborsClassifier,
    RadiusNeighborsRegressor,
)
from sklearn.semi_supervised import LabelPropagation, LabelSpreading

from sklearn.utils import all_estimators
from sklearn.utils._testing import ignore_warnings
from sklearn.exceptions import ConvergenceWarning
from sklearn.exceptions import FitFailedWarning
from sklearn.utils.estimator_checks import check_estimator

import sklearn

from sklearn.decomposition import PCA
from sklearn.linear_model._base import LinearClassifierMixin
from sklearn.linear_model import LogisticRegression
from sklearn.linear_model import Ridge
from sklearn.model_selection import GridSearchCV
from sklearn.model_selection import RandomizedSearchCV
from sklearn.experimental import enable_halving_search_cv  # noqa
from sklearn.model_selection import HalvingGridSearchCV
from sklearn.model_selection import HalvingRandomSearchCV
from sklearn.pipeline import make_pipeline

from sklearn.utils import IS_PYPY
from sklearn.utils._tags import _DEFAULT_TAGS, _safe_tags
from sklearn.utils._testing import (
    SkipTest,
    set_random_state,
)
from sklearn.utils.estimator_checks import (
    _construct_instance,
    _set_checking_parameters,
    _get_check_estimator_ids,
    check_class_weight_balanced_linear_classifier,
    parametrize_with_checks,
    check_dataframe_column_names_consistency,
    check_n_features_in_after_fitting,
    check_param_validation,
    check_transformer_get_feature_names_out,
    check_transformer_get_feature_names_out_pandas,
)


def test_all_estimator_no_base_class():
    # test that all_estimators doesn't find abstract classes.
    for name, Estimator in all_estimators():
        msg = (
            "Base estimators such as {0} should not be included in all_estimators"
        ).format(name)
        assert not name.lower().startswith("base"), msg


def _sample_func(x, y=1):
    pass


@pytest.mark.parametrize(
    "val, expected",
    [
        (partial(_sample_func, y=1), "_sample_func(y=1)"),
        (_sample_func, "_sample_func"),
        (partial(_sample_func, "world"), "_sample_func"),
        (LogisticRegression(C=2.0), "LogisticRegression(C=2.0)"),
        (
            LogisticRegression(
                random_state=1,
                solver="newton-cg",
                class_weight="balanced",
                warm_start=True,
            ),
            "LogisticRegression(class_weight='balanced',random_state=1,"
            "solver='newton-cg',warm_start=True)",
        ),
    ],
)
def test_get_check_estimator_ids(val, expected):
    assert _get_check_estimator_ids(val) == expected


def _tested_estimators(type_filter=None):
    for name, Estimator in all_estimators(type_filter=type_filter):
        try:
            estimator = _construct_instance(Estimator)
        except SkipTest:
            continue

        yield estimator


@parametrize_with_checks(list(_tested_estimators()))
def test_estimators(estimator, check, request):
    # Common tests for estimator instances
    with ignore_warnings(category=(FutureWarning, ConvergenceWarning, UserWarning)):
        _set_checking_parameters(estimator)
        check(estimator)


def test_check_estimator_generate_only():
    all_instance_gen_checks = check_estimator(LogisticRegression(), generate_only=True)
    assert isgenerator(all_instance_gen_checks)


def test_configure():
    # Smoke test the 'configure' step of setup, this tests all the
    # 'configure' functions in the setup.pys in scikit-learn
    # This test requires Cython which is not necessarily there when running
    # the tests of an installed version of scikit-learn or when scikit-learn
    # is installed in editable mode by pip build isolation enabled.
    pytest.importorskip("Cython")
    cwd = os.getcwd()
    setup_path = os.path.abspath(os.path.join(sklearn.__path__[0], ".."))
    setup_filename = os.path.join(setup_path, "setup.py")
    if not os.path.exists(setup_filename):
        pytest.skip("setup.py not available")
    # XXX unreached code as of v0.22
    try:
        os.chdir(setup_path)
        old_argv = sys.argv
        sys.argv = ["setup.py", "config"]

        with warnings.catch_warnings():
            # The configuration spits out warnings when not finding
            # Blas/Atlas development headers
            warnings.simplefilter("ignore", UserWarning)
            with open("setup.py") as f:
                exec(f.read(), dict(__name__="__main__"))
    finally:
        sys.argv = old_argv
        os.chdir(cwd)


def _tested_linear_classifiers():
    classifiers = all_estimators(type_filter="classifier")

    with warnings.catch_warnings(record=True):
        for name, clazz in classifiers:
            required_parameters = getattr(clazz, "_required_parameters", [])
            if len(required_parameters):
                # FIXME
                continue

            if "class_weight" in clazz().get_params().keys() and issubclass(
                clazz, LinearClassifierMixin
            ):
                yield name, clazz


@pytest.mark.parametrize("name, Classifier", _tested_linear_classifiers())
def test_class_weight_balanced_linear_classifiers(name, Classifier):
    check_class_weight_balanced_linear_classifier(name, Classifier)


@ignore_warnings
def test_import_all_consistency():
    # Smoke test to check that any name in a __all__ list is actually defined
    # in the namespace of the module or package.
    pkgs = pkgutil.walk_packages(
        path=sklearn.__path__, prefix="sklearn.", onerror=lambda _: None
    )
    submods = [modname for _, modname, _ in pkgs]
    for modname in submods + ["sklearn"]:
        if ".tests." in modname:
            continue
        if IS_PYPY and (
            "_svmlight_format_io" in modname
            or "feature_extraction._hashing_fast" in modname
        ):
            continue
        package = __import__(modname, fromlist="dummy")
        for name in getattr(package, "__all__", ()):
            assert hasattr(package, name), "Module '{0}' has no attribute '{1}'".format(
                modname, name
            )


def test_root_import_all_completeness():
    EXCEPTIONS = ("utils", "tests", "base", "setup", "conftest")
    for _, modname, _ in pkgutil.walk_packages(
        path=sklearn.__path__, onerror=lambda _: None
    ):
        if "." in modname or modname.startswith("_") or modname in EXCEPTIONS:
            continue
        assert modname in sklearn.__all__


def test_all_tests_are_importable():
    # Ensure that for each contentful subpackage, there is a test directory
    # within it that is also a subpackage (i.e. a directory with __init__.py)

    HAS_TESTS_EXCEPTIONS = re.compile(
        r"""(?x)
                                      \.externals(\.|$)|
                                      \.tests(\.|$)|
                                      \._
                                      """
    )
    resource_modules = {
        "sklearn.datasets.data",
        "sklearn.datasets.descr",
        "sklearn.datasets.images",
    }
    lookup = {
        name: ispkg
        for _, name, ispkg in pkgutil.walk_packages(sklearn.__path__, prefix="sklearn.")
    }
    missing_tests = [
        name
        for name, ispkg in lookup.items()
        if ispkg
        and name not in resource_modules
        and not HAS_TESTS_EXCEPTIONS.search(name)
        and name + ".tests" not in lookup
    ]
    assert missing_tests == [], (
        "{0} do not have `tests` subpackages. "
        "Perhaps they require "
        "__init__.py or an add_subpackage directive "
        "in the parent "
        "setup.py".format(missing_tests)
    )


def test_class_support_removed():
    # Make sure passing classes to check_estimator or parametrize_with_checks
    # raises an error

    msg = "Passing a class was deprecated.* isn't supported anymore"
    with pytest.raises(TypeError, match=msg):
        check_estimator(LogisticRegression)

    with pytest.raises(TypeError, match=msg):
        parametrize_with_checks([LogisticRegression])


def _generate_search_cv_instances():
    for SearchCV, (Estimator, param_grid) in product(
        [
            GridSearchCV,
            HalvingGridSearchCV,
            RandomizedSearchCV,
            HalvingGridSearchCV,
        ],
        [
            (Ridge, {"alpha": [0.1, 1.0]}),
            (LogisticRegression, {"C": [0.1, 1.0]}),
        ],
    ):
        init_params = signature(SearchCV).parameters
        extra_params = (
            {"min_resources": "smallest"} if "min_resources" in init_params else {}
        )
        search_cv = SearchCV(Estimator(), param_grid, cv=2, **extra_params)
        set_random_state(search_cv)
        yield search_cv

    for SearchCV, (Estimator, param_grid) in product(
        [
            GridSearchCV,
            HalvingGridSearchCV,
            RandomizedSearchCV,
            HalvingRandomSearchCV,
        ],
        [
            (Ridge, {"ridge__alpha": [0.1, 1.0]}),
            (LogisticRegression, {"logisticregression__C": [0.1, 1.0]}),
        ],
    ):
        init_params = signature(SearchCV).parameters
        extra_params = (
            {"min_resources": "smallest"} if "min_resources" in init_params else {}
        )
        search_cv = SearchCV(
            make_pipeline(PCA(), Estimator()), param_grid, cv=2, **extra_params
        ).set_params(error_score="raise")
        set_random_state(search_cv)
        yield search_cv


@parametrize_with_checks(list(_generate_search_cv_instances()))
def test_search_cv(estimator, check, request):
    # Common tests for SearchCV instances
    # We have a separate test because those meta-estimators can accept a
    # wide range of base estimators (classifiers, regressors, pipelines)
    with ignore_warnings(
        category=(
            FutureWarning,
            ConvergenceWarning,
            UserWarning,
            FitFailedWarning,
        )
    ):
        check(estimator)


@pytest.mark.parametrize(
    "estimator", _tested_estimators(), ids=_get_check_estimator_ids
)
def test_valid_tag_types(estimator):
    """Check that estimator tags are valid."""
    tags = _safe_tags(estimator)

    for name, tag in tags.items():
        correct_tags = type(_DEFAULT_TAGS[name])
        if name == "_xfail_checks":
            # _xfail_checks can be a dictionary
            correct_tags = (correct_tags, dict)
        assert isinstance(tag, correct_tags)


@pytest.mark.parametrize(
    "estimator", _tested_estimators(), ids=_get_check_estimator_ids
)
def test_check_n_features_in_after_fitting(estimator):
    _set_checking_parameters(estimator)
    check_n_features_in_after_fitting(estimator.__class__.__name__, estimator)


def _estimators_that_predict_in_fit():
    for estimator in _tested_estimators():
        est_params = set(estimator.get_params())
        if "oob_score" in est_params:
            yield estimator.set_params(oob_score=True, bootstrap=True)
        elif "early_stopping" in est_params:
            est = estimator.set_params(early_stopping=True, n_iter_no_change=1)
            if est.__class__.__name__ in {"MLPClassifier", "MLPRegressor"}:
                # TODO: FIX MLP to not check validation set during MLP
                yield pytest.param(
                    est, marks=pytest.mark.xfail(msg="MLP still validates in fit")
                )
            else:
                yield est
        elif "n_iter_no_change" in est_params:
            yield estimator.set_params(n_iter_no_change=1)


# NOTE: When running `check_dataframe_column_names_consistency` on a meta-estimator that
# delegates validation to a base estimator, the check is testing that the base estimator
# is checking for column name consistency.
column_name_estimators = list(
    chain(
        _tested_estimators(),
        [make_pipeline(LogisticRegression(C=1))],
        list(_generate_search_cv_instances()),
        _estimators_that_predict_in_fit(),
    )
)


@pytest.mark.parametrize(
    "estimator", column_name_estimators, ids=_get_check_estimator_ids
)
def test_pandas_column_name_consistency(estimator):
    _set_checking_parameters(estimator)
    with ignore_warnings(category=(FutureWarning)):
        with warnings.catch_warnings(record=True) as record:
            check_dataframe_column_names_consistency(
                estimator.__class__.__name__, estimator
            )
        for warning in record:
            assert "was fitted without feature names" not in str(warning.message)


# TODO: As more modules support get_feature_names_out they should be removed
# from this list to be tested
GET_FEATURES_OUT_MODULES_TO_IGNORE = [
    "ensemble",
    "kernel_approximation",
]


def _include_in_get_feature_names_out_check(transformer):
    if hasattr(transformer, "get_feature_names_out"):
        return True
    module = transformer.__module__.split(".")[1]
    return module not in GET_FEATURES_OUT_MODULES_TO_IGNORE


GET_FEATURES_OUT_ESTIMATORS = [
    est
    for est in _tested_estimators("transformer")
    if _include_in_get_feature_names_out_check(est)
]


@pytest.mark.parametrize(
    "transformer", GET_FEATURES_OUT_ESTIMATORS, ids=_get_check_estimator_ids
)
def test_transformers_get_feature_names_out(transformer):
    _set_checking_parameters(transformer)

    with ignore_warnings(category=(FutureWarning)):
        check_transformer_get_feature_names_out(
            transformer.__class__.__name__, transformer
        )
        check_transformer_get_feature_names_out_pandas(
            transformer.__class__.__name__, transformer
        )


VALIDATE_ESTIMATOR_INIT = [
    "SGDOneClassSVM",
]
VALIDATE_ESTIMATOR_INIT = set(VALIDATE_ESTIMATOR_INIT)


@pytest.mark.parametrize(
    "Estimator",
    [est for name, est in all_estimators() if name not in VALIDATE_ESTIMATOR_INIT],
)
def test_estimators_do_not_raise_errors_in_init_or_set_params(Estimator):
    """Check that init or set_param does not raise errors."""

    # Remove parameters with **kwargs by filtering out Parameter.VAR_KEYWORD
    # TODO: Remove in 1.2 when **kwargs is removed in RadiusNeighborsClassifier
    params = [
        name
        for name, param in signature(Estimator).parameters.items()
        if param.kind != Parameter.VAR_KEYWORD
    ]

    smoke_test_values = [-1, 3.0, "helloworld", np.array([1.0, 4.0]), [1], {}, []]
    for value in smoke_test_values:
        new_params = {key: value for key in params}

        # Does not raise
        est = Estimator(**new_params)

        # Also do does not raise
        est.set_params(**new_params)


PARAM_VALIDATION_ESTIMATORS_TO_IGNORE = [
    "AdditiveChi2Sampler",
    "BayesianRidge",
    "CalibratedClassifierCV",
    "ClassifierChain",
    "DictionaryLearning",
    "FeatureHasher",
    "FunctionTransformer",
    "GenericUnivariateSelect",
    "HashingVectorizer",
    "Isomap",
    "IterativeImputer",
    "LabelPropagation",
    "LabelSpreading",
    "Lars",
    "LarsCV",
    "LassoLars",
    "LassoLarsCV",
    "LassoLarsIC",
    "LatentDirichletAllocation",
    "LedoitWolf",
    "MiniBatchDictionaryLearning",
    "MultiTaskElasticNet",
    "MultiTaskLasso",
    "NeighborhoodComponentsAnalysis",
    "Nystroem",
    "OAS",
    "OPTICS",
    "OneVsOneClassifier",
    "OneVsRestClassifier",
    "PatchExtractor",
    "PolynomialCountSketch",
    "RANSACRegressor",
    "RBFSampler",
    "RegressorChain",
    "RidgeCV",
    "RidgeClassifierCV",
    "SelectFdr",
    "SelectFpr",
    "SelectFromModel",
    "SelectFwe",
    "SelectKBest",
    "SelectPercentile",
<<<<<<< HEAD
    "SequentialFeatureSelector",
=======
    "SimpleImputer",
>>>>>>> 02ebf9e6
    "SpectralBiclustering",
    "SpectralCoclustering",
    "SpectralEmbedding",
]


@pytest.mark.parametrize(
    "estimator", _tested_estimators(), ids=_get_check_estimator_ids
)
def test_check_param_validation(estimator):
    name = estimator.__class__.__name__
    if name in PARAM_VALIDATION_ESTIMATORS_TO_IGNORE:
        pytest.skip(
            f"Skipping check_param_validation for {name}: Does not use the "
            "appropriate API for parameter validation yet."
        )
    _set_checking_parameters(estimator)
    check_param_validation(name, estimator)


# TODO: remove this filter in 1.2
@pytest.mark.filterwarnings("ignore::FutureWarning:sklearn")
@pytest.mark.parametrize(
    "Estimator",
    [
        AffinityPropagation,
        Birch,
        MeanShift,
        KNeighborsClassifier,
        KNeighborsRegressor,
        RadiusNeighborsClassifier,
        RadiusNeighborsRegressor,
        LabelPropagation,
        LabelSpreading,
        OPTICS,
        SpectralClustering,
        LocalOutlierFactor,
        LocallyLinearEmbedding,
        Isomap,
        TSNE,
    ],
)
def test_f_contiguous_array_estimator(Estimator):
    # Non-regression test for:
    # https://github.com/scikit-learn/scikit-learn/issues/23988
    # https://github.com/scikit-learn/scikit-learn/issues/24013

    X, _ = make_blobs(n_samples=80, n_features=4, random_state=0)
    X = np.asfortranarray(X)
    y = np.round(X[:, 0])

    est = Estimator()
    est.fit(X, y)

    if hasattr(est, "transform"):
        est.transform(X)

    if hasattr(est, "predict"):
        est.predict(X)<|MERGE_RESOLUTION|>--- conflicted
+++ resolved
@@ -506,11 +506,6 @@
     "SelectFwe",
     "SelectKBest",
     "SelectPercentile",
-<<<<<<< HEAD
-    "SequentialFeatureSelector",
-=======
-    "SimpleImputer",
->>>>>>> 02ebf9e6
     "SpectralBiclustering",
     "SpectralCoclustering",
     "SpectralEmbedding",
