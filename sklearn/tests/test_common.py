--- conflicted
+++ resolved
@@ -70,7 +70,6 @@
             continue
         if name.startswith("_"):
             continue
-<<<<<<< HEAD
         required_parameters = getattr(Estimator, "_required_parameters", [])
         if len(required_parameters):
             if required_parameters == ["estimator"]:
@@ -85,17 +84,12 @@
                 continue
         else:
             estimator = Estimator()
-
-        for check in _yield_all_checks(name, estimator):
-=======
-        estimator = Estimator()
-        # check this on class
-        yield _named_check(
-            check_no_fit_attributes_set_in_init, name), name, Estimator
+            # class level check only for default instantiation for now
+            yield _named_check(
+                check_no_fit_attributes_set_in_init, name), name, Estimator
 
         for check in _yield_all_checks(name, estimator):
             set_checking_parameters(estimator)
->>>>>>> b1517526
             yield _named_check(check, name), name, estimator
 
 
