--- conflicted
+++ resolved
@@ -500,14 +500,9 @@
     "RidgeCV",
     "RidgeClassifierCV",
     "SelectFromModel",
-<<<<<<< HEAD
-    "SequentialFeatureSelector",
-    "ShrunkCovariance",
-=======
     "SelectFwe",
     "SelectKBest",
     "SelectPercentile",
->>>>>>> c9d4e1f8
     "SimpleImputer",
     "SpectralBiclustering",
     "SpectralCoclustering",
