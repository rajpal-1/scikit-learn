"""
General tests for all estimators in sklearn.
"""

# Authors: Andreas Mueller <amueller@ais.uni-bonn.de>
#          Gael Varoquaux gael.varoquaux@normalesup.org
# License: BSD 3 clause

import os
import warnings
import sys
import re
import pkgutil
from inspect import isgenerator, signature
from itertools import product
from functools import partial

import pytest

from sklearn.utils import all_estimators
from sklearn.utils._testing import ignore_warnings
from sklearn.exceptions import ConvergenceWarning
from sklearn.exceptions import FitFailedWarning
from sklearn.utils.estimator_checks import check_estimator

import sklearn

from sklearn.decomposition import PCA
from sklearn.linear_model._base import LinearClassifierMixin
from sklearn.linear_model import LogisticRegression
from sklearn.linear_model import Ridge
from sklearn.model_selection import GridSearchCV
from sklearn.model_selection import RandomizedSearchCV
from sklearn.experimental import enable_halving_search_cv  # noqa
from sklearn.model_selection import HalvingGridSearchCV
from sklearn.model_selection import HalvingRandomSearchCV
from sklearn.pipeline import make_pipeline

from sklearn.utils import IS_PYPY
from sklearn.utils._testing import (
    SkipTest,
    set_random_state,
)
from sklearn.utils.estimator_checks import (
    _construct_instance,
    _set_checking_parameters,
    _get_check_estimator_ids,
    check_class_weight_balanced_linear_classifier,
    parametrize_with_checks,
<<<<<<< HEAD
    check_transformer_get_feature_names_out)
=======
    check_n_features_in_after_fitting,
)
>>>>>>> c79bed33


def test_all_estimator_no_base_class():
    # test that all_estimators doesn't find abstract classes.
    for name, Estimator in all_estimators():
        msg = (
            "Base estimators such as {0} should not be included in all_estimators"
        ).format(name)
        assert not name.lower().startswith("base"), msg


def _sample_func(x, y=1):
    pass


@pytest.mark.parametrize(
    "val, expected",
    [
        (partial(_sample_func, y=1), "_sample_func(y=1)"),
        (_sample_func, "_sample_func"),
        (partial(_sample_func, "world"), "_sample_func"),
        (LogisticRegression(C=2.0), "LogisticRegression(C=2.0)"),
        (
            LogisticRegression(
                random_state=1,
                solver="newton-cg",
                class_weight="balanced",
                warm_start=True,
            ),
            "LogisticRegression(class_weight='balanced',random_state=1,"
            "solver='newton-cg',warm_start=True)",
        ),
    ],
)
def test_get_check_estimator_ids(val, expected):
    assert _get_check_estimator_ids(val) == expected


<<<<<<< HEAD
def _tested_estimators(type_filter=None):
    for name, Estimator in all_estimators(type_filter):
        if issubclass(Estimator, BiclusterMixin):
            continue
=======
def _tested_estimators():
    for name, Estimator in all_estimators():
>>>>>>> c79bed33
        try:
            estimator = _construct_instance(Estimator)
        except SkipTest:
            continue

        yield estimator


@parametrize_with_checks(list(_tested_estimators()))
def test_estimators(estimator, check, request):
    # Common tests for estimator instances
    with ignore_warnings(
        category=(FutureWarning, ConvergenceWarning, UserWarning, FutureWarning)
    ):
        _set_checking_parameters(estimator)
        check(estimator)


def test_check_estimator_generate_only():
    all_instance_gen_checks = check_estimator(LogisticRegression(), generate_only=True)
    assert isgenerator(all_instance_gen_checks)


@ignore_warnings(category=(DeprecationWarning, FutureWarning))
# ignore deprecated open(.., 'U') in numpy distutils
def test_configure():
    # Smoke test the 'configure' step of setup, this tests all the
    # 'configure' functions in the setup.pys in scikit-learn
    # This test requires Cython which is not necessarily there when running
    # the tests of an installed version of scikit-learn or when scikit-learn
    # is installed in editable mode by pip build isolation enabled.
    pytest.importorskip("Cython")
    cwd = os.getcwd()
    setup_path = os.path.abspath(os.path.join(sklearn.__path__[0], ".."))
    setup_filename = os.path.join(setup_path, "setup.py")
    if not os.path.exists(setup_filename):
        pytest.skip("setup.py not available")
    # XXX unreached code as of v0.22
    try:
        os.chdir(setup_path)
        old_argv = sys.argv
        sys.argv = ["setup.py", "config"]

        with warnings.catch_warnings():
            # The configuration spits out warnings when not finding
            # Blas/Atlas development headers
            warnings.simplefilter("ignore", UserWarning)
            with open("setup.py") as f:
                exec(f.read(), dict(__name__="__main__"))
    finally:
        sys.argv = old_argv
        os.chdir(cwd)


def _tested_linear_classifiers():
    classifiers = all_estimators(type_filter="classifier")

    with warnings.catch_warnings(record=True):
        for name, clazz in classifiers:
            required_parameters = getattr(clazz, "_required_parameters", [])
            if len(required_parameters):
                # FIXME
                continue

            if "class_weight" in clazz().get_params().keys() and issubclass(
                clazz, LinearClassifierMixin
            ):
                yield name, clazz


@pytest.mark.parametrize("name, Classifier", _tested_linear_classifiers())
def test_class_weight_balanced_linear_classifiers(name, Classifier):
    check_class_weight_balanced_linear_classifier(name, Classifier)


@ignore_warnings
def test_import_all_consistency():
    # Smoke test to check that any name in a __all__ list is actually defined
    # in the namespace of the module or package.
    pkgs = pkgutil.walk_packages(
        path=sklearn.__path__, prefix="sklearn.", onerror=lambda _: None
    )
    submods = [modname for _, modname, _ in pkgs]
    for modname in submods + ["sklearn"]:
        if ".tests." in modname:
            continue
        if IS_PYPY and (
            "_svmlight_format_io" in modname
            or "feature_extraction._hashing_fast" in modname
        ):
            continue
        package = __import__(modname, fromlist="dummy")
        for name in getattr(package, "__all__", ()):
            assert hasattr(package, name), "Module '{0}' has no attribute '{1}'".format(
                modname, name
            )


def test_root_import_all_completeness():
    EXCEPTIONS = ("utils", "tests", "base", "setup", "conftest")
    for _, modname, _ in pkgutil.walk_packages(
        path=sklearn.__path__, onerror=lambda _: None
    ):
        if "." in modname or modname.startswith("_") or modname in EXCEPTIONS:
            continue
        assert modname in sklearn.__all__


def test_all_tests_are_importable():
    # Ensure that for each contentful subpackage, there is a test directory
    # within it that is also a subpackage (i.e. a directory with __init__.py)

    HAS_TESTS_EXCEPTIONS = re.compile(
        r"""(?x)
                                      \.externals(\.|$)|
                                      \.tests(\.|$)|
                                      \._
                                      """
    )
    lookup = {
        name: ispkg
        for _, name, ispkg in pkgutil.walk_packages(sklearn.__path__, prefix="sklearn.")
    }
    missing_tests = [
        name
        for name, ispkg in lookup.items()
        if ispkg
        and not HAS_TESTS_EXCEPTIONS.search(name)
        and name + ".tests" not in lookup
    ]
    assert missing_tests == [], (
        "{0} do not have `tests` subpackages. "
        "Perhaps they require "
        "__init__.py or an add_subpackage directive "
        "in the parent "
        "setup.py".format(missing_tests)
    )


def test_class_support_removed():
    # Make sure passing classes to check_estimator or parametrize_with_checks
    # raises an error

    msg = "Passing a class was deprecated.* isn't supported anymore"
    with pytest.raises(TypeError, match=msg):
        check_estimator(LogisticRegression)

    with pytest.raises(TypeError, match=msg):
        parametrize_with_checks([LogisticRegression])


def _generate_search_cv_instances():
    for SearchCV, (Estimator, param_grid) in product(
        [
            GridSearchCV,
            HalvingGridSearchCV,
            RandomizedSearchCV,
            HalvingGridSearchCV,
        ],
        [
            (Ridge, {"alpha": [0.1, 1.0]}),
            (LogisticRegression, {"C": [0.1, 1.0]}),
        ],
    ):
<<<<<<< HEAD
        check_estimator(MyNMFWithBadErrorMessage(), strict_mode=True)
    # However, it should pass the test suite in non-strict mode because when
    # strict mode is off, check_fit_non_negative() will not check the exact
    # error messsage. (We still assert that the warning from
    # check_n_features_in is raised)
    with pytest.warns(SkipTestWarning, match=msg_check_n_features_in):
        check_estimator(MyNMFWithBadErrorMessage(), strict_mode=False)


@parametrize_with_checks([LogisticRegression(),
                          NuSVC(),
                          MyNMFWithBadErrorMessage()],
                         strict_mode=False)
def test_strict_mode_parametrize_with_checks(estimator, check):
    # Ideally we should assert that the strict checks are Xfailed...
    check(estimator)


# TODO: As more modules support get_feature_names_out they should be removed
# from this list to be tested
GET_FEATURES_OUT_MODULES_TO_IGNORE = [
    'cluster',
    'cross_decomposition',
    'decomposition',
    'discriminant_analysis',
    'ensemble',
    'impute',
    'isotonic',
    'kernel_approximation',
    'manifold',
    'neighbors',
    'neural_network',
    'random_projection'
]

GET_FEATURES_OUT_ESTIMATORS = [
   est for est in _tested_estimators('transformer')
   if est.__module__.split('.')[1] not in GET_FEATURES_OUT_MODULES_TO_IGNORE
]


@pytest.mark.parametrize("transformer", GET_FEATURES_OUT_ESTIMATORS)
def test_transformers_get_feature_names_out(transformer):
    check_transformer_get_feature_names_out(type(transformer).__name__,
                                            transformer)
=======
        init_params = signature(SearchCV).parameters
        extra_params = (
            {"min_resources": "smallest"} if "min_resources" in init_params else {}
        )
        search_cv = SearchCV(Estimator(), param_grid, cv=2, **extra_params)
        set_random_state(search_cv)
        yield search_cv

    for SearchCV, (Estimator, param_grid) in product(
        [
            GridSearchCV,
            HalvingGridSearchCV,
            RandomizedSearchCV,
            HalvingRandomSearchCV,
        ],
        [
            (Ridge, {"ridge__alpha": [0.1, 1.0]}),
            (LogisticRegression, {"logisticregression__C": [0.1, 1.0]}),
        ],
    ):
        init_params = signature(SearchCV).parameters
        extra_params = (
            {"min_resources": "smallest"} if "min_resources" in init_params else {}
        )
        search_cv = SearchCV(
            make_pipeline(PCA(), Estimator()), param_grid, cv=2, **extra_params
        ).set_params(error_score="raise")
        set_random_state(search_cv)
        yield search_cv


@parametrize_with_checks(list(_generate_search_cv_instances()))
def test_search_cv(estimator, check, request):
    # Common tests for SearchCV instances
    # We have a separate test because those meta-estimators can accept a
    # wide range of base estimators (classifiers, regressors, pipelines)
    with ignore_warnings(
        category=(
            FutureWarning,
            ConvergenceWarning,
            UserWarning,
            FutureWarning,
            FitFailedWarning,
        )
    ):
        check(estimator)


@pytest.mark.parametrize(
    "estimator", _tested_estimators(), ids=_get_check_estimator_ids
)
def test_check_n_features_in_after_fitting(estimator):
    _set_checking_parameters(estimator)
    check_n_features_in_after_fitting(estimator.__class__.__name__, estimator)
>>>>>>> c79bed33
<|MERGE_RESOLUTION|>--- conflicted
+++ resolved
@@ -47,12 +47,9 @@
     _get_check_estimator_ids,
     check_class_weight_balanced_linear_classifier,
     parametrize_with_checks,
-<<<<<<< HEAD
-    check_transformer_get_feature_names_out)
-=======
     check_n_features_in_after_fitting,
+    check_transformer_get_feature_names_out,
 )
->>>>>>> c79bed33
 
 
 def test_all_estimator_no_base_class():
@@ -91,15 +88,8 @@
     assert _get_check_estimator_ids(val) == expected
 
 
-<<<<<<< HEAD
-def _tested_estimators(type_filter=None):
-    for name, Estimator in all_estimators(type_filter):
-        if issubclass(Estimator, BiclusterMixin):
-            continue
-=======
 def _tested_estimators():
     for name, Estimator in all_estimators():
->>>>>>> c79bed33
         try:
             estimator = _construct_instance(Estimator)
         except SkipTest:
@@ -264,53 +254,6 @@
             (LogisticRegression, {"C": [0.1, 1.0]}),
         ],
     ):
-<<<<<<< HEAD
-        check_estimator(MyNMFWithBadErrorMessage(), strict_mode=True)
-    # However, it should pass the test suite in non-strict mode because when
-    # strict mode is off, check_fit_non_negative() will not check the exact
-    # error messsage. (We still assert that the warning from
-    # check_n_features_in is raised)
-    with pytest.warns(SkipTestWarning, match=msg_check_n_features_in):
-        check_estimator(MyNMFWithBadErrorMessage(), strict_mode=False)
-
-
-@parametrize_with_checks([LogisticRegression(),
-                          NuSVC(),
-                          MyNMFWithBadErrorMessage()],
-                         strict_mode=False)
-def test_strict_mode_parametrize_with_checks(estimator, check):
-    # Ideally we should assert that the strict checks are Xfailed...
-    check(estimator)
-
-
-# TODO: As more modules support get_feature_names_out they should be removed
-# from this list to be tested
-GET_FEATURES_OUT_MODULES_TO_IGNORE = [
-    'cluster',
-    'cross_decomposition',
-    'decomposition',
-    'discriminant_analysis',
-    'ensemble',
-    'impute',
-    'isotonic',
-    'kernel_approximation',
-    'manifold',
-    'neighbors',
-    'neural_network',
-    'random_projection'
-]
-
-GET_FEATURES_OUT_ESTIMATORS = [
-   est for est in _tested_estimators('transformer')
-   if est.__module__.split('.')[1] not in GET_FEATURES_OUT_MODULES_TO_IGNORE
-]
-
-
-@pytest.mark.parametrize("transformer", GET_FEATURES_OUT_ESTIMATORS)
-def test_transformers_get_feature_names_out(transformer):
-    check_transformer_get_feature_names_out(type(transformer).__name__,
-                                            transformer)
-=======
         init_params = signature(SearchCV).parameters
         extra_params = (
             {"min_resources": "smallest"} if "min_resources" in init_params else {}
@@ -365,4 +308,32 @@
 def test_check_n_features_in_after_fitting(estimator):
     _set_checking_parameters(estimator)
     check_n_features_in_after_fitting(estimator.__class__.__name__, estimator)
->>>>>>> c79bed33
+
+
+# TODO: As more modules support get_feature_names_out they should be removed
+# from this list to be tested
+GET_FEATURES_OUT_MODULES_TO_IGNORE = [
+    "cluster",
+    "cross_decomposition",
+    "decomposition",
+    "discriminant_analysis",
+    "ensemble",
+    "impute",
+    "isotonic",
+    "kernel_approximation",
+    "manifold",
+    "neighbors",
+    "neural_network",
+    "random_projection",
+]
+
+GET_FEATURES_OUT_ESTIMATORS = [
+    est
+    for est in _tested_estimators("transformer")
+    if est.__module__.split(".")[1] not in GET_FEATURES_OUT_MODULES_TO_IGNORE
+]
+
+
+@pytest.mark.parametrize("transformer", GET_FEATURES_OUT_ESTIMATORS)
+def test_transformers_get_feature_names_out(transformer):
+    check_transformer_get_feature_names_out(type(transformer).__name__, transformer)