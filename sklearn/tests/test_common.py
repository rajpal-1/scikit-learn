--- conflicted
+++ resolved
@@ -464,7 +464,6 @@
 
 
 PARAM_VALIDATION_ESTIMATORS_TO_IGNORE = [
-<<<<<<< HEAD
     "AdditiveChi2Sampler",
     "BayesianRidge",
     "CalibratedClassifierCV",
@@ -472,9 +471,6 @@
     "FeatureHasher",
     "FunctionTransformer",
     "GenericUnivariateSelect",
-=======
-    "DictionaryLearning",
->>>>>>> 517023bb
     "HashingVectorizer",
     "MiniBatchDictionaryLearning",
     "MultiTaskElasticNet",
