--- conflicted
+++ resolved
@@ -456,12 +456,7 @@
     "BernoulliRBM",
     "CalibratedClassifierCV",
     "ClassifierChain",
-<<<<<<< HEAD
-    # "CountVectorizer",
     "DictVectorizer",
-=======
-    "CountVectorizer",
->>>>>>> 6e7922e4
     "DictionaryLearning",
     "ElasticNetCV",
     "EllipticEnvelope",
