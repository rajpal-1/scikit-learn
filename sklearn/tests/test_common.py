--- conflicted
+++ resolved
@@ -283,32 +283,9 @@
         check(estimator)
 
 
-# TODO: When more modules get added, we can remove it from this list to make
-# sure it gets tested. After we finish each module we can move the checks
-# into sklearn.utils.estimator_checks.check_n_features_in.
-#
-# check_estimators_partial_fit_n_features can either be removed or updated
-# with the two more assertions:
-# 1. `n_features_in_` is set during the first call to `partial_fit`.
-# 2. More strict when it comes to the error message.
-#
-# check_classifiers_train would need to be updated with the error message
-N_FEATURES_IN_AFTER_FIT_MODULES_TO_IGNORE = {
-<<<<<<< HEAD
-    'multioutput',
-=======
-    'model_selection',
->>>>>>> 3f69c7da
-}
-
-N_FEATURES_IN_AFTER_FIT_ESTIMATORS = [
-    est for est in _tested_estimators() if est.__module__.split('.')[1] not in
-    N_FEATURES_IN_AFTER_FIT_MODULES_TO_IGNORE
-]
-
-
-@pytest.mark.parametrize("estimator", N_FEATURES_IN_AFTER_FIT_ESTIMATORS,
-                         ids=_get_check_estimator_ids)
+@pytest.mark.parametrize(
+    "estimator", _tested_estimators(), ids=_get_check_estimator_ids
+)
 def test_check_n_features_in_after_fitting(estimator):
     _set_checking_parameters(estimator)
     check_n_features_in_after_fitting(estimator.__class__.__name__, estimator)