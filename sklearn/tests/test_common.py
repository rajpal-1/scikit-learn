--- conflicted
+++ resolved
@@ -464,13 +464,6 @@
 
 
 PARAM_VALIDATION_ESTIMATORS_TO_IGNORE = [
-<<<<<<< HEAD
-    "AdditiveChi2Sampler",
-    "BayesianRidge",
-    "CalibratedClassifierCV",
-=======
-    "ClassifierChain",
->>>>>>> 69066c6e
     "DictionaryLearning",
     "HashingVectorizer",
     "LatentDirichletAllocation",
@@ -485,7 +478,6 @@
     "OneVsRestClassifier",
     "PatchExtractor",
     "RANSACRegressor",
-    "RegressorChain",
     "RidgeCV",
     "RidgeClassifierCV",
     "SelectFromModel",
