"""
General tests for all estimators in sklearn.
"""

# Authors: Andreas Mueller <amueller@ais.uni-bonn.de>
#          Gael Varoquaux gael.varoquaux@normalesup.org
# License: BSD 3 clause
from __future__ import print_function

import os
import warnings
import sys
import re
import pkgutil

from sklearn.externals.six import PY3
from sklearn.utils.testing import assert_false, clean_warning_registry
from sklearn.utils.testing import all_estimators
from sklearn.utils.testing import assert_equal
from sklearn.utils.testing import assert_greater
from sklearn.utils.testing import assert_in
from sklearn.utils.testing import ignore_warnings
from sklearn.utils.testing import _named_check

import sklearn
from sklearn.cluster.bicluster import BiclusterMixin

from sklearn.linear_model.base import LinearClassifierMixin
from sklearn.utils.estimator_checks import (
    _yield_all_checks,
    CROSS_DECOMPOSITION,
    check_parameters_default_constructible,
    check_class_weight_balanced_linear_classifier,
    check_transformer_n_iter,
    check_non_transformer_estimators_n_iter,
    check_get_params_invariance)


def test_all_estimator_no_base_class():
    # test that all_estimators doesn't find abstract classes.
    for name, Estimator in all_estimators():
        msg = ("Base estimators such as {0} should not be included"
               " in all_estimators").format(name)
        assert_false(name.lower().startswith('base'), msg=msg)


def test_all_estimators():
    # Test that estimators are default-constructible, cloneable
    # and have working repr.
    estimators = all_estimators(include_meta_estimators=True)

    # Meta sanity-check to make sure that the estimator introspection runs
    # properly
    assert_greater(len(estimators), 0)

    for name, Estimator in estimators:
        # some can just not be sensibly default constructed
        yield (_named_check(check_parameters_default_constructible, name),
               name, Estimator)


def test_non_meta_estimators():
    # input validation etc for non-meta estimators
    estimators = all_estimators()
    for name, Estimator in estimators:
        if issubclass(Estimator, BiclusterMixin):
            continue
<<<<<<< HEAD
        # catch deprecation warnings
        with warnings.catch_warnings(record=True):
            clf = Clf()
        # fit
        try:
            clf.fit(X, y)
        except TypeError, e:
            if not 'sparse' in repr(e):
                print ("Estimator %s doesn't seem to fail gracefully on "
                       "sparse data" % name)
                traceback.print_exc(file=sys.stdout)
                raise e
        except Exception, exc:
            print ("Estimator %s doesn't seem to fail gracefully on "
                   "sparse data" % name)
            traceback.print_exc(file=sys.stdout)
            raise exc


def test_transformers():
    # test if transformers do something sensible on training set
    # also test all shapes / shape errors
    transformers = all_estimators(type_filter='transformer')
    X, y = make_blobs(n_samples=30, centers=[[0, 0, 0], [1, 1, 1]],
                      random_state=0, n_features=2, cluster_std=0.1)
    n_samples, n_features = X.shape
    X = StandardScaler().fit_transform(X)
    X -= X.min()

    succeeded = True

    for name, Trans in transformers:
        trans = None

        if Trans in dont_test:
            continue
        # these don't actually fit the data:
        if Trans in [AdditiveChi2Sampler, Binarizer, Normalizer]:
            continue
        # catch deprecation warnings
        with warnings.catch_warnings(record=True):
            trans = Trans()
        set_random_state(trans)
        if hasattr(trans, 'compute_importances'):
            trans.compute_importances = True

        if Trans is SelectKBest:
            # SelectKBest has a default of k=10
            # which is more feature than we have.
            trans.k = 1
        elif Trans in [GaussianRandomProjection,
                       SparseRandomProjection]:
            # Due to the jl lemma and very few samples, the number
            # of components of the random matrix projection will be greater
            # than the number of features.
            # So we impose a smaller number (avoid "auto" mode)
            trans.n_components = 1

        # fit

        # Why speacial case here?
        if Trans in (_PLS, PLSCanonical, PLSRegression, CCA, PLSSVD,
                     sklearn.NIPALS.PLSR, sklearn.NIPALS.PLSC):
            random_state = np.random.RandomState(seed=12345)
            y_ = np.vstack([y, 2 * y + random_state.randint(2, size=len(y))])
            y_ = y_.T
        else:
            y_ = y

        try:
            trans.fit(X, y_)
            X_pred = trans.fit_transform(X, y=y_)
            if isinstance(X_pred, (tuple, list)):
                for x_pred in X_pred:
                    assert_equal(x_pred.shape[0], n_samples)
            else:
                assert_equal(X_pred.shape[0], n_samples)
        except Exception as e:
            print trans
            print e
            print
            succeeded = False
            continue

        if hasattr(trans, 'transform'):
            if Trans in (_PLS, PLSCanonical, PLSRegression, CCA, PLSSVD,
                         sklearn.NIPALS.PLSR, sklearn.NIPALS.PLSC):
                X_pred2 = trans.transform(X, y_)
            else:
                X_pred2 = trans.transform(X)
            if isinstance(X_pred, tuple) and isinstance(X_pred2, tuple):
                for x_pred, x_pred2 in zip(X_pred, X_pred2):
                    assert_array_almost_equal(
                        x_pred, x_pred2, 2,
                        "fit_transform not correct in %s" % Trans)
            else:
                assert_array_almost_equal(
                    X_pred, X_pred2, 2,
                    "fit_transform not correct in %s" % Trans)

            # raises error on malformed input for transform
            assert_raises(ValueError, trans.transform, X.T)
    assert_true(succeeded)


def test_transformers_sparse_data():
    # All estimators should either deal with sparse data, or raise an
    # intelligible error message
    rng = np.random.RandomState(0)
    X = rng.rand(40, 10)
    X[X < .8] = 0
    X = sparse.csr_matrix(X)
    y = (4 * rng.rand(40)).astype(np.int)
    estimators = all_estimators(type_filter='transformer')
    for name, Trans in estimators:
        if Trans in dont_test:
            continue
        # catch deprecation warnings
        with warnings.catch_warnings(record=True):
            if Trans in [Scaler, StandardScaler]:
                trans = Trans(with_mean=False)
            elif Trans in [GaussianRandomProjection,
                           SparseRandomProjection]:
                # Due to the jl lemma and very few samples, the number
                # of components of the random matrix projection will be greater
                # than the number of features.
                # So we impose a smaller number (avoid "auto" mode)
                trans = Trans(n_components=np.int(X.shape[1] / 4))
            else:
                trans = Trans()
        # fit
        try:
            trans.fit(X, y)
        except TypeError, e:
            if not 'sparse' in repr(e):
                print ("Estimator %s doesn't seem to fail gracefully on "
                       "sparse data" % name)
                traceback.print_exc(file=sys.stdout)
                raise e
        except Exception, exc:
            print ("Estimator %s doesn't seem to fail gracefully on "
                   "sparse data" % name)
            traceback.print_exc(file=sys.stdout)
            raise exc


def test_estimators_nan_inf():
    # Test that all estimators check their input for NaN's and infs
    rnd = np.random.RandomState(0)
    X_train_finite = rnd.uniform(size=(10, 3))
    X_train_nan = rnd.uniform(size=(10, 3))
    X_train_nan[0, 0] = np.nan
    X_train_inf = rnd.uniform(size=(10, 3))
    X_train_inf[0, 0] = np.inf
    y = np.ones(10)
    y[:5] = 0
    estimators = all_estimators()
    estimators = [(name, E) for name, E in estimators
                  if (issubclass(E, ClassifierMixin) or
                      issubclass(E, RegressorMixin) or
                      issubclass(E, TransformerMixin) or
                      issubclass(E, ClusterMixin))]
    error_string_fit = "Estimator doesn't check for NaN and inf in fit."
    error_string_predict = ("Estimator doesn't check for NaN and inf in"
                            " predict.")
    error_string_transform = ("Estimator doesn't check for NaN and inf in"
                              " transform.")
    for X_train in [X_train_nan, X_train_inf]:
        for name, Est in estimators:
            if Est in dont_test:
                continue
            if Est in (_PLS, PLSCanonical, PLSRegression, CCA, PLSSVD,
                       sklearn.NIPALS.PCA, sklearn.NIPALS.SVD,
                       sklearn.NIPALS.PLSR, sklearn.NIPALS.PLSC):
                continue

            # catch deprecation warnings
            with warnings.catch_warnings(record=True):
                est = Est()
                if Est in [GaussianRandomProjection,
                           SparseRandomProjection]:
                    # Due to the jl lemma and very few samples, the number
                    # of components of the random matrix projection will be
                    # greater
                    # than the number of features.
                    # So we impose a smaller number (avoid "auto" mode)
                    est = Est(n_components=1)

                set_random_state(est, 1)
                # try to fit
                try:
                    if issubclass(Est, ClusterMixin):
                        est.fit(X_train)
                    else:
                        est.fit(X_train, y)
                except ValueError, e:
                    if not 'inf' in repr(e) and not 'NaN' in repr(e):
                        print(error_string_fit, Est, e)
                        traceback.print_exc(file=sys.stdout)
                        raise e
                except Exception, exc:
                        print(error_string_fit, Est, exc)
                        traceback.print_exc(file=sys.stdout)
                        raise exc
                else:
                    raise AssertionError(error_string_fit, Est)
                # actually fit
                if issubclass(Est, ClusterMixin):
                    # All estimators except clustering algorithm
                    # support fitting with (optional) y
                    est.fit(X_train_finite)
                else:
                    est.fit(X_train_finite, y)

                # predict
                if hasattr(est, "predict"):
                    try:
                        est.predict(X_train)
                    except ValueError, e:
                        if not 'inf' in repr(e) and not 'NaN' in repr(e):
                            print(error_string_predict, Est, e)
                            traceback.print_exc(file=sys.stdout)
                            raise e
                    except Exception, exc:
                        print(error_string_predict, Est, exc)
                        traceback.print_exc(file=sys.stdout)
                    else:
                        raise AssertionError(error_string_predict, Est)

                # transform
                if hasattr(est, "transform"):
                    try:
                        est.transform(X_train)
                    except ValueError, e:
                        if not 'inf' in repr(e) and not 'NaN' in repr(e):
                            print(error_string_transform, Est, e)
                            traceback.print_exc(file=sys.stdout)
                            raise e
                    except Exception, exc:
                        print(error_string_transform, Est, exc)
                        traceback.print_exc(file=sys.stdout)
                    else:
                        raise AssertionError(error_string_transform, Est)


def test_classifiers_one_label():
    # test classifiers trained on a single label always return this label
    # or raise an sensible error message
    rnd = np.random.RandomState(0)
    X_train = rnd.uniform(size=(10, 3))
    X_test = rnd.uniform(size=(10, 3))
    y = np.ones(10)
    classifiers = all_estimators(type_filter='classifier')
    error_string_fit = "Classifier can't train when only one class is present."
    error_string_predict = ("Classifier can't predict when only one class is "
                            "present.")
    for name, Clf in classifiers:
        if Clf in dont_test:
            continue
        # catch deprecation warnings
        with warnings.catch_warnings(record=True):
            clf = Clf()
            # try to fit
            try:
                clf.fit(X_train, y)
            except ValueError, e:
                if not 'class' in repr(e):
                    print(error_string_fit, Clf, e)
                    traceback.print_exc(file=sys.stdout)
                    raise e
                else:
                    continue
            except Exception, exc:
                    print(error_string_fit, Clf, exc)
                    traceback.print_exc(file=sys.stdout)
                    raise exc
            # predict
            try:
                assert_array_equal(clf.predict(X_test), y)
            except Exception, exc:
                print(error_string_predict, Clf, exc)
                traceback.print_exc(file=sys.stdout)


def test_clustering():
    # test if clustering algorithms do something sensible
    # also test all shapes / shape errors
    clustering = all_estimators(type_filter='cluster')
    iris = load_iris()
    X, y = iris.data, iris.target
    X, y = shuffle(X, y, random_state=7)
    n_samples, n_features = X.shape
    X = StandardScaler().fit_transform(X)
    for name, Alg in clustering:
        if Alg is WardAgglomeration:
            # this is clustering on the features
            # let's not test that here.
            continue
        # catch deprecation and neighbors warnings
        with warnings.catch_warnings(record=True):
            alg = Alg()
            if hasattr(alg, "n_clusters"):
                alg.set_params(n_clusters=3)
            set_random_state(alg)
            if Alg is AffinityPropagation:
                alg.set_params(preference=-100)
            # fit
            alg.fit(X)

        assert_equal(alg.labels_.shape, (n_samples,))
        pred = alg.labels_
        assert_greater(adjusted_rand_score(pred, y), 0.4)
        # fit another time with ``fit_predict`` and compare results
        if Alg is SpectralClustering:
            # there is no way to make Spectral clustering deterministic :(
            continue
        set_random_state(alg)
        with warnings.catch_warnings(record=True):
            pred2 = alg.fit_predict(X)
        assert_array_equal(pred, pred2)


def test_classifiers_train():
    # test if classifiers do something sensible on training set
    # also test all shapes / shape errors
    classifiers = all_estimators(type_filter='classifier')
    X_m, y_m = make_blobs(random_state=0)
    X_m, y_m = shuffle(X_m, y_m, random_state=7)
    X_m = StandardScaler().fit_transform(X_m)
    # generate binary problem from multi-class one
    y_b = y_m[y_m != 2]
    X_b = X_m[y_m != 2]
    for (X, y) in [(X_m, y_m), (X_b, y_b)]:
        # do it once with binary, once with multiclass
        classes = np.unique(y)
        n_classes = len(classes)
        n_samples, n_features = X.shape
        for name, Clf in classifiers:
            if Clf in dont_test:
                continue
            if Clf in [MultinomialNB, BernoulliNB]:
                # TODO also test these!
                continue
            # catch deprecation warnings
            with warnings.catch_warnings(record=True):
                clf = Clf()
            # raises error on malformed input for fit
            assert_raises(ValueError, clf.fit, X, y[:-1])

            # fit
            clf.fit(X, y)
            assert_true(hasattr(clf, "classes_"))
            y_pred = clf.predict(X)
            assert_equal(y_pred.shape, (n_samples,))
            # training set performance
            assert_greater(accuracy_score(y, y_pred), 0.85)

            # raises error on malformed input for predict
            assert_raises(ValueError, clf.predict, X.T)
            if hasattr(clf, "decision_function"):
                try:
                    # decision_function agrees with predict:
                    decision = clf.decision_function(X)
                    if n_classes is 2:
                        assert_equal(decision.ravel().shape, (n_samples,))
                        dec_pred = (decision.ravel() > 0).astype(np.int)
                        assert_array_equal(dec_pred, y_pred)
                    if n_classes is 3 and not isinstance(clf, BaseLibSVM):
                        # 1on1 of LibSVM works differently
                        assert_equal(decision.shape, (n_samples, n_classes))
                        assert_array_equal(np.argmax(decision, axis=1), y_pred)

                    # raises error on malformed input
                    assert_raises(ValueError, clf.decision_function, X.T)
                    # raises error on malformed input for decision_function
                    assert_raises(ValueError, clf.decision_function, X.T)
                except NotImplementedError:
                    pass
            if hasattr(clf, "predict_proba"):
                try:
                    # predict_proba agrees with predict:
                    y_prob = clf.predict_proba(X)
                    assert_equal(y_prob.shape, (n_samples, n_classes))
                    assert_array_equal(np.argmax(y_prob, axis=1), y_pred)
                    # check that probas for all classes sum to one
                    assert_array_almost_equal(
                        np.sum(y_prob, axis=1), np.ones(n_samples))
                    # raises error on malformed input
                    assert_raises(ValueError, clf.predict_proba, X.T)
                    # raises error on malformed input for predict_proba
                    assert_raises(ValueError, clf.predict_proba, X.T)
                except NotImplementedError:
                    pass


def test_classifiers_classes():
    # test if classifiers can cope with non-consecutive classes
    classifiers = all_estimators(type_filter='classifier')
    X, y = make_blobs(random_state=12345)
    X, y = shuffle(X, y, random_state=7)
    X = StandardScaler().fit_transform(X)
    y = 2 * y + 1
    classes = np.unique(y)
    # TODO: make work with next line :)
    #y = y.astype(np.str)
    for name, Clf in classifiers:
        if Clf in dont_test:
            continue
        if Clf in [MultinomialNB, BernoulliNB]:
            # TODO also test these!
            continue

        # catch deprecation warnings
        with warnings.catch_warnings(record=True):
            clf = Clf()
        # fit
        clf.fit(X, y)
        y_pred = clf.predict(X)
        # training set performance
        assert_array_equal(np.unique(y), np.unique(y_pred))
        assert_greater(accuracy_score(y, y_pred), 0.78,
                       "accuracy of %s not greater than 0.78" % str(Clf))
        assert_array_equal(
            clf.classes_, classes,
            "Unexpected classes_ attribute for %r" % clf)


def test_regressors_int():
    # test if regressors can cope with integer labels (by converting them to
    # float)
    regressors = all_estimators(type_filter='regressor')
    boston = load_boston()
    X, y = boston.data, boston.target
    X, y = shuffle(X, y, random_state=0)
    X = StandardScaler().fit_transform(X)
    y = np.random.randint(2, size=X.shape[0])
    for name, Reg in regressors:
        if Reg in dont_test or Reg in (CCA,):
            continue
        # catch deprecation warnings
        with warnings.catch_warnings(record=True):
            # separate estimators to control random seeds
            reg1 = Reg()
            reg2 = Reg()
        set_random_state(reg1)
        set_random_state(reg2)

        if Reg in (_PLS, PLSCanonical, PLSRegression,
                   sklearn.NIPALS.PLSR, sklearn.NIPALS.PLSC):
            y_ = np.vstack([y, 2 * y + np.random.randint(2, size=len(y))])
            y_ = y_.T
        else:
            y_ = y

        # fit
        reg1.fit(X, y_)
        pred1 = reg1.predict(X)
        reg2.fit(X, y_.astype(np.float))
        pred2 = reg2.predict(X)
        assert_array_almost_equal(pred1, pred2, 2, name)


def test_regressors_train():
    regressors = all_estimators(type_filter='regressor')
    boston = load_boston()
    X, y = boston.data, boston.target
    X, y = shuffle(X, y, random_state=0)
    # TODO: test with intercept
    # TODO: test with multiple responses
    X = StandardScaler().fit_transform(X)
    y = StandardScaler().fit_transform(y)
    succeeded = True
    for name, Reg in regressors:
        if Reg in dont_test:
            continue
        # catch deprecation warnings
        with warnings.catch_warnings(record=True):
            reg = Reg()
        if not hasattr(reg, 'alphas') and hasattr(reg, 'alpha'):
            # linear regressors need to set alpha, but not generalized CV ones
            reg.alpha = 0.01

        # raises error on malformed input for fit
        assert_raises(ValueError, reg.fit, X, y[:-1])
        # fit
        try:
            if Reg in (_PLS, PLSCanonical, PLSRegression, CCA,
                       sklearn.NIPALS.PLSR, sklearn.NIPALS.PLSC):
                y_ = np.vstack([y, 2 * y + np.random.randint(2, size=len(y))])
                y_ = y_.T
            else:
                y_ = y
            reg.fit(X, y_)
            reg.predict(X)

            if Reg not in (PLSCanonical, CCA,
                           sklearn.NIPALS.PLSC):  # TODO: find out why
                assert_greater(reg.score(X, y_), 0.5)
        except Exception as e:
            print(reg)
            print e
            print
            succeeded = False

    assert_true(succeeded)
=======
        if name.startswith("_"):
            continue
        for check in _yield_all_checks(name, Estimator):
            yield _named_check(check, name), name, Estimator
>>>>>>> 65a4de58


def test_configure():
    # Smoke test the 'configure' step of setup, this tests all the
    # 'configure' functions in the setup.pys in the scikit
    cwd = os.getcwd()
    setup_path = os.path.abspath(os.path.join(sklearn.__path__[0], '..'))
    setup_filename = os.path.join(setup_path, 'setup.py')
    if not os.path.exists(setup_filename):
        return
    try:
        os.chdir(setup_path)
        old_argv = sys.argv
        sys.argv = ['setup.py', 'config']
        clean_warning_registry()
        with warnings.catch_warnings():
            # The configuration spits out warnings when not finding
            # Blas/Atlas development headers
            warnings.simplefilter('ignore', UserWarning)
            if PY3:
                with open('setup.py') as f:
                    exec(f.read(), dict(__name__='__main__'))
            else:
                execfile('setup.py', dict(__name__='__main__'))
    finally:
        sys.argv = old_argv
        os.chdir(cwd)


def test_class_weight_balanced_linear_classifiers():
    classifiers = all_estimators(type_filter='classifier')

    clean_warning_registry()
    with warnings.catch_warnings(record=True):
        linear_classifiers = [
            (name, clazz)
            for name, clazz in classifiers
            if ('class_weight' in clazz().get_params().keys() and
                issubclass(clazz, LinearClassifierMixin))]

    for name, Classifier in linear_classifiers:
        yield _named_check(check_class_weight_balanced_linear_classifier,
                           name), name, Classifier


@ignore_warnings
def test_import_all_consistency():
    # Smoke test to check that any name in a __all__ list is actually defined
    # in the namespace of the module or package.
    pkgs = pkgutil.walk_packages(path=sklearn.__path__, prefix='sklearn.',
                                 onerror=lambda _: None)
    submods = [modname for _, modname, _ in pkgs]
    for modname in submods + ['sklearn']:
        if ".tests." in modname:
            continue
        package = __import__(modname, fromlist="dummy")
        for name in getattr(package, '__all__', ()):
            if getattr(package, name, None) is None:
                raise AttributeError(
                    "Module '{0}' has no attribute '{1}'".format(
                        modname, name))


def test_root_import_all_completeness():
    EXCEPTIONS = ('utils', 'tests', 'base', 'setup')
    for _, modname, _ in pkgutil.walk_packages(path=sklearn.__path__,
                                               onerror=lambda _: None):
        if '.' in modname or modname.startswith('_') or modname in EXCEPTIONS:
            continue
        assert_in(modname, sklearn.__all__)


def test_all_tests_are_importable():
    # Ensure that for each contentful subpackage, there is a test directory
    # within it that is also a subpackage (i.e. a directory with __init__.py)

    HAS_TESTS_EXCEPTIONS = re.compile(r'''(?x)
                                      \.externals(\.|$)|
                                      \.tests(\.|$)|
                                      \._
                                      ''')
    lookup = dict((name, ispkg)
                  for _, name, ispkg
                  in pkgutil.walk_packages(sklearn.__path__,
                                           prefix='sklearn.'))
    missing_tests = [name for name, ispkg in lookup.items()
                     if ispkg
                     and not HAS_TESTS_EXCEPTIONS.search(name)
                     and name + '.tests' not in lookup]
    assert_equal(missing_tests, [],
                 '{0} do not have `tests` subpackages. Perhaps they require '
                 '__init__.py or an add_subpackage directive in the parent '
                 'setup.py'.format(missing_tests))


def test_non_transformer_estimators_n_iter():
    # Test that all estimators of type which are non-transformer
    # and which have an attribute of max_iter, return the attribute
    # of n_iter atleast 1.
    for est_type in ['regressor', 'classifier', 'cluster']:
        regressors = all_estimators(type_filter=est_type)
        for name, Estimator in regressors:
            # LassoLars stops early for the default alpha=1.0 for
            # the iris dataset.
            if name == 'LassoLars':
                estimator = Estimator(alpha=0.)
            else:
                with ignore_warnings(category=DeprecationWarning):
                    estimator = Estimator()
            if hasattr(estimator, "max_iter"):
                # These models are dependent on external solvers like
                # libsvm and accessing the iter parameter is non-trivial.
                if name in (['Ridge', 'SVR', 'NuSVR', 'NuSVC',
                             'RidgeClassifier', 'SVC', 'RandomizedLasso',
                             'LogisticRegressionCV']):
                    continue

                # Tested in test_transformer_n_iter below
                elif (name in CROSS_DECOMPOSITION or
                      name in ['LinearSVC', 'LogisticRegression']):
                    continue

                else:
                    # Multitask models related to ENet cannot handle
                    # if y is mono-output.
                    yield (_named_check(
                        check_non_transformer_estimators_n_iter, name),
                        name, estimator, 'Multi' in name)


def test_transformer_n_iter():
    transformers = all_estimators(type_filter='transformer')
    for name, Estimator in transformers:
        with ignore_warnings(category=DeprecationWarning):
            estimator = Estimator()
        # Dependent on external solvers and hence accessing the iter
        # param is non-trivial.
        external_solver = ['Isomap', 'KernelPCA', 'LocallyLinearEmbedding',
                           'RandomizedLasso', 'LogisticRegressionCV']

        if hasattr(estimator, "max_iter") and name not in external_solver:
            yield _named_check(
                check_transformer_n_iter, name), name, estimator


def test_get_params_invariance():
    # Test for estimators that support get_params, that
    # get_params(deep=False) is a subset of get_params(deep=True)
    # Related to issue #4465

    estimators = all_estimators(include_meta_estimators=False,
                                include_other=True)
    for name, Estimator in estimators:
        if hasattr(Estimator, 'get_params'):
            # If class is deprecated, ignore deprecated warnings
            if hasattr(Estimator.__init__, "deprecated_original"):
                with ignore_warnings():
                    yield _named_check(
                        check_get_params_invariance, name), name, Estimator
            else:
                yield _named_check(
                    check_get_params_invariance, name), name, Estimator<|MERGE_RESOLUTION|>--- conflicted
+++ resolved
@@ -65,518 +65,10 @@
     for name, Estimator in estimators:
         if issubclass(Estimator, BiclusterMixin):
             continue
-<<<<<<< HEAD
-        # catch deprecation warnings
-        with warnings.catch_warnings(record=True):
-            clf = Clf()
-        # fit
-        try:
-            clf.fit(X, y)
-        except TypeError, e:
-            if not 'sparse' in repr(e):
-                print ("Estimator %s doesn't seem to fail gracefully on "
-                       "sparse data" % name)
-                traceback.print_exc(file=sys.stdout)
-                raise e
-        except Exception, exc:
-            print ("Estimator %s doesn't seem to fail gracefully on "
-                   "sparse data" % name)
-            traceback.print_exc(file=sys.stdout)
-            raise exc
-
-
-def test_transformers():
-    # test if transformers do something sensible on training set
-    # also test all shapes / shape errors
-    transformers = all_estimators(type_filter='transformer')
-    X, y = make_blobs(n_samples=30, centers=[[0, 0, 0], [1, 1, 1]],
-                      random_state=0, n_features=2, cluster_std=0.1)
-    n_samples, n_features = X.shape
-    X = StandardScaler().fit_transform(X)
-    X -= X.min()
-
-    succeeded = True
-
-    for name, Trans in transformers:
-        trans = None
-
-        if Trans in dont_test:
-            continue
-        # these don't actually fit the data:
-        if Trans in [AdditiveChi2Sampler, Binarizer, Normalizer]:
-            continue
-        # catch deprecation warnings
-        with warnings.catch_warnings(record=True):
-            trans = Trans()
-        set_random_state(trans)
-        if hasattr(trans, 'compute_importances'):
-            trans.compute_importances = True
-
-        if Trans is SelectKBest:
-            # SelectKBest has a default of k=10
-            # which is more feature than we have.
-            trans.k = 1
-        elif Trans in [GaussianRandomProjection,
-                       SparseRandomProjection]:
-            # Due to the jl lemma and very few samples, the number
-            # of components of the random matrix projection will be greater
-            # than the number of features.
-            # So we impose a smaller number (avoid "auto" mode)
-            trans.n_components = 1
-
-        # fit
-
-        # Why speacial case here?
-        if Trans in (_PLS, PLSCanonical, PLSRegression, CCA, PLSSVD,
-                     sklearn.NIPALS.PLSR, sklearn.NIPALS.PLSC):
-            random_state = np.random.RandomState(seed=12345)
-            y_ = np.vstack([y, 2 * y + random_state.randint(2, size=len(y))])
-            y_ = y_.T
-        else:
-            y_ = y
-
-        try:
-            trans.fit(X, y_)
-            X_pred = trans.fit_transform(X, y=y_)
-            if isinstance(X_pred, (tuple, list)):
-                for x_pred in X_pred:
-                    assert_equal(x_pred.shape[0], n_samples)
-            else:
-                assert_equal(X_pred.shape[0], n_samples)
-        except Exception as e:
-            print trans
-            print e
-            print
-            succeeded = False
-            continue
-
-        if hasattr(trans, 'transform'):
-            if Trans in (_PLS, PLSCanonical, PLSRegression, CCA, PLSSVD,
-                         sklearn.NIPALS.PLSR, sklearn.NIPALS.PLSC):
-                X_pred2 = trans.transform(X, y_)
-            else:
-                X_pred2 = trans.transform(X)
-            if isinstance(X_pred, tuple) and isinstance(X_pred2, tuple):
-                for x_pred, x_pred2 in zip(X_pred, X_pred2):
-                    assert_array_almost_equal(
-                        x_pred, x_pred2, 2,
-                        "fit_transform not correct in %s" % Trans)
-            else:
-                assert_array_almost_equal(
-                    X_pred, X_pred2, 2,
-                    "fit_transform not correct in %s" % Trans)
-
-            # raises error on malformed input for transform
-            assert_raises(ValueError, trans.transform, X.T)
-    assert_true(succeeded)
-
-
-def test_transformers_sparse_data():
-    # All estimators should either deal with sparse data, or raise an
-    # intelligible error message
-    rng = np.random.RandomState(0)
-    X = rng.rand(40, 10)
-    X[X < .8] = 0
-    X = sparse.csr_matrix(X)
-    y = (4 * rng.rand(40)).astype(np.int)
-    estimators = all_estimators(type_filter='transformer')
-    for name, Trans in estimators:
-        if Trans in dont_test:
-            continue
-        # catch deprecation warnings
-        with warnings.catch_warnings(record=True):
-            if Trans in [Scaler, StandardScaler]:
-                trans = Trans(with_mean=False)
-            elif Trans in [GaussianRandomProjection,
-                           SparseRandomProjection]:
-                # Due to the jl lemma and very few samples, the number
-                # of components of the random matrix projection will be greater
-                # than the number of features.
-                # So we impose a smaller number (avoid "auto" mode)
-                trans = Trans(n_components=np.int(X.shape[1] / 4))
-            else:
-                trans = Trans()
-        # fit
-        try:
-            trans.fit(X, y)
-        except TypeError, e:
-            if not 'sparse' in repr(e):
-                print ("Estimator %s doesn't seem to fail gracefully on "
-                       "sparse data" % name)
-                traceback.print_exc(file=sys.stdout)
-                raise e
-        except Exception, exc:
-            print ("Estimator %s doesn't seem to fail gracefully on "
-                   "sparse data" % name)
-            traceback.print_exc(file=sys.stdout)
-            raise exc
-
-
-def test_estimators_nan_inf():
-    # Test that all estimators check their input for NaN's and infs
-    rnd = np.random.RandomState(0)
-    X_train_finite = rnd.uniform(size=(10, 3))
-    X_train_nan = rnd.uniform(size=(10, 3))
-    X_train_nan[0, 0] = np.nan
-    X_train_inf = rnd.uniform(size=(10, 3))
-    X_train_inf[0, 0] = np.inf
-    y = np.ones(10)
-    y[:5] = 0
-    estimators = all_estimators()
-    estimators = [(name, E) for name, E in estimators
-                  if (issubclass(E, ClassifierMixin) or
-                      issubclass(E, RegressorMixin) or
-                      issubclass(E, TransformerMixin) or
-                      issubclass(E, ClusterMixin))]
-    error_string_fit = "Estimator doesn't check for NaN and inf in fit."
-    error_string_predict = ("Estimator doesn't check for NaN and inf in"
-                            " predict.")
-    error_string_transform = ("Estimator doesn't check for NaN and inf in"
-                              " transform.")
-    for X_train in [X_train_nan, X_train_inf]:
-        for name, Est in estimators:
-            if Est in dont_test:
-                continue
-            if Est in (_PLS, PLSCanonical, PLSRegression, CCA, PLSSVD,
-                       sklearn.NIPALS.PCA, sklearn.NIPALS.SVD,
-                       sklearn.NIPALS.PLSR, sklearn.NIPALS.PLSC):
-                continue
-
-            # catch deprecation warnings
-            with warnings.catch_warnings(record=True):
-                est = Est()
-                if Est in [GaussianRandomProjection,
-                           SparseRandomProjection]:
-                    # Due to the jl lemma and very few samples, the number
-                    # of components of the random matrix projection will be
-                    # greater
-                    # than the number of features.
-                    # So we impose a smaller number (avoid "auto" mode)
-                    est = Est(n_components=1)
-
-                set_random_state(est, 1)
-                # try to fit
-                try:
-                    if issubclass(Est, ClusterMixin):
-                        est.fit(X_train)
-                    else:
-                        est.fit(X_train, y)
-                except ValueError, e:
-                    if not 'inf' in repr(e) and not 'NaN' in repr(e):
-                        print(error_string_fit, Est, e)
-                        traceback.print_exc(file=sys.stdout)
-                        raise e
-                except Exception, exc:
-                        print(error_string_fit, Est, exc)
-                        traceback.print_exc(file=sys.stdout)
-                        raise exc
-                else:
-                    raise AssertionError(error_string_fit, Est)
-                # actually fit
-                if issubclass(Est, ClusterMixin):
-                    # All estimators except clustering algorithm
-                    # support fitting with (optional) y
-                    est.fit(X_train_finite)
-                else:
-                    est.fit(X_train_finite, y)
-
-                # predict
-                if hasattr(est, "predict"):
-                    try:
-                        est.predict(X_train)
-                    except ValueError, e:
-                        if not 'inf' in repr(e) and not 'NaN' in repr(e):
-                            print(error_string_predict, Est, e)
-                            traceback.print_exc(file=sys.stdout)
-                            raise e
-                    except Exception, exc:
-                        print(error_string_predict, Est, exc)
-                        traceback.print_exc(file=sys.stdout)
-                    else:
-                        raise AssertionError(error_string_predict, Est)
-
-                # transform
-                if hasattr(est, "transform"):
-                    try:
-                        est.transform(X_train)
-                    except ValueError, e:
-                        if not 'inf' in repr(e) and not 'NaN' in repr(e):
-                            print(error_string_transform, Est, e)
-                            traceback.print_exc(file=sys.stdout)
-                            raise e
-                    except Exception, exc:
-                        print(error_string_transform, Est, exc)
-                        traceback.print_exc(file=sys.stdout)
-                    else:
-                        raise AssertionError(error_string_transform, Est)
-
-
-def test_classifiers_one_label():
-    # test classifiers trained on a single label always return this label
-    # or raise an sensible error message
-    rnd = np.random.RandomState(0)
-    X_train = rnd.uniform(size=(10, 3))
-    X_test = rnd.uniform(size=(10, 3))
-    y = np.ones(10)
-    classifiers = all_estimators(type_filter='classifier')
-    error_string_fit = "Classifier can't train when only one class is present."
-    error_string_predict = ("Classifier can't predict when only one class is "
-                            "present.")
-    for name, Clf in classifiers:
-        if Clf in dont_test:
-            continue
-        # catch deprecation warnings
-        with warnings.catch_warnings(record=True):
-            clf = Clf()
-            # try to fit
-            try:
-                clf.fit(X_train, y)
-            except ValueError, e:
-                if not 'class' in repr(e):
-                    print(error_string_fit, Clf, e)
-                    traceback.print_exc(file=sys.stdout)
-                    raise e
-                else:
-                    continue
-            except Exception, exc:
-                    print(error_string_fit, Clf, exc)
-                    traceback.print_exc(file=sys.stdout)
-                    raise exc
-            # predict
-            try:
-                assert_array_equal(clf.predict(X_test), y)
-            except Exception, exc:
-                print(error_string_predict, Clf, exc)
-                traceback.print_exc(file=sys.stdout)
-
-
-def test_clustering():
-    # test if clustering algorithms do something sensible
-    # also test all shapes / shape errors
-    clustering = all_estimators(type_filter='cluster')
-    iris = load_iris()
-    X, y = iris.data, iris.target
-    X, y = shuffle(X, y, random_state=7)
-    n_samples, n_features = X.shape
-    X = StandardScaler().fit_transform(X)
-    for name, Alg in clustering:
-        if Alg is WardAgglomeration:
-            # this is clustering on the features
-            # let's not test that here.
-            continue
-        # catch deprecation and neighbors warnings
-        with warnings.catch_warnings(record=True):
-            alg = Alg()
-            if hasattr(alg, "n_clusters"):
-                alg.set_params(n_clusters=3)
-            set_random_state(alg)
-            if Alg is AffinityPropagation:
-                alg.set_params(preference=-100)
-            # fit
-            alg.fit(X)
-
-        assert_equal(alg.labels_.shape, (n_samples,))
-        pred = alg.labels_
-        assert_greater(adjusted_rand_score(pred, y), 0.4)
-        # fit another time with ``fit_predict`` and compare results
-        if Alg is SpectralClustering:
-            # there is no way to make Spectral clustering deterministic :(
-            continue
-        set_random_state(alg)
-        with warnings.catch_warnings(record=True):
-            pred2 = alg.fit_predict(X)
-        assert_array_equal(pred, pred2)
-
-
-def test_classifiers_train():
-    # test if classifiers do something sensible on training set
-    # also test all shapes / shape errors
-    classifiers = all_estimators(type_filter='classifier')
-    X_m, y_m = make_blobs(random_state=0)
-    X_m, y_m = shuffle(X_m, y_m, random_state=7)
-    X_m = StandardScaler().fit_transform(X_m)
-    # generate binary problem from multi-class one
-    y_b = y_m[y_m != 2]
-    X_b = X_m[y_m != 2]
-    for (X, y) in [(X_m, y_m), (X_b, y_b)]:
-        # do it once with binary, once with multiclass
-        classes = np.unique(y)
-        n_classes = len(classes)
-        n_samples, n_features = X.shape
-        for name, Clf in classifiers:
-            if Clf in dont_test:
-                continue
-            if Clf in [MultinomialNB, BernoulliNB]:
-                # TODO also test these!
-                continue
-            # catch deprecation warnings
-            with warnings.catch_warnings(record=True):
-                clf = Clf()
-            # raises error on malformed input for fit
-            assert_raises(ValueError, clf.fit, X, y[:-1])
-
-            # fit
-            clf.fit(X, y)
-            assert_true(hasattr(clf, "classes_"))
-            y_pred = clf.predict(X)
-            assert_equal(y_pred.shape, (n_samples,))
-            # training set performance
-            assert_greater(accuracy_score(y, y_pred), 0.85)
-
-            # raises error on malformed input for predict
-            assert_raises(ValueError, clf.predict, X.T)
-            if hasattr(clf, "decision_function"):
-                try:
-                    # decision_function agrees with predict:
-                    decision = clf.decision_function(X)
-                    if n_classes is 2:
-                        assert_equal(decision.ravel().shape, (n_samples,))
-                        dec_pred = (decision.ravel() > 0).astype(np.int)
-                        assert_array_equal(dec_pred, y_pred)
-                    if n_classes is 3 and not isinstance(clf, BaseLibSVM):
-                        # 1on1 of LibSVM works differently
-                        assert_equal(decision.shape, (n_samples, n_classes))
-                        assert_array_equal(np.argmax(decision, axis=1), y_pred)
-
-                    # raises error on malformed input
-                    assert_raises(ValueError, clf.decision_function, X.T)
-                    # raises error on malformed input for decision_function
-                    assert_raises(ValueError, clf.decision_function, X.T)
-                except NotImplementedError:
-                    pass
-            if hasattr(clf, "predict_proba"):
-                try:
-                    # predict_proba agrees with predict:
-                    y_prob = clf.predict_proba(X)
-                    assert_equal(y_prob.shape, (n_samples, n_classes))
-                    assert_array_equal(np.argmax(y_prob, axis=1), y_pred)
-                    # check that probas for all classes sum to one
-                    assert_array_almost_equal(
-                        np.sum(y_prob, axis=1), np.ones(n_samples))
-                    # raises error on malformed input
-                    assert_raises(ValueError, clf.predict_proba, X.T)
-                    # raises error on malformed input for predict_proba
-                    assert_raises(ValueError, clf.predict_proba, X.T)
-                except NotImplementedError:
-                    pass
-
-
-def test_classifiers_classes():
-    # test if classifiers can cope with non-consecutive classes
-    classifiers = all_estimators(type_filter='classifier')
-    X, y = make_blobs(random_state=12345)
-    X, y = shuffle(X, y, random_state=7)
-    X = StandardScaler().fit_transform(X)
-    y = 2 * y + 1
-    classes = np.unique(y)
-    # TODO: make work with next line :)
-    #y = y.astype(np.str)
-    for name, Clf in classifiers:
-        if Clf in dont_test:
-            continue
-        if Clf in [MultinomialNB, BernoulliNB]:
-            # TODO also test these!
-            continue
-
-        # catch deprecation warnings
-        with warnings.catch_warnings(record=True):
-            clf = Clf()
-        # fit
-        clf.fit(X, y)
-        y_pred = clf.predict(X)
-        # training set performance
-        assert_array_equal(np.unique(y), np.unique(y_pred))
-        assert_greater(accuracy_score(y, y_pred), 0.78,
-                       "accuracy of %s not greater than 0.78" % str(Clf))
-        assert_array_equal(
-            clf.classes_, classes,
-            "Unexpected classes_ attribute for %r" % clf)
-
-
-def test_regressors_int():
-    # test if regressors can cope with integer labels (by converting them to
-    # float)
-    regressors = all_estimators(type_filter='regressor')
-    boston = load_boston()
-    X, y = boston.data, boston.target
-    X, y = shuffle(X, y, random_state=0)
-    X = StandardScaler().fit_transform(X)
-    y = np.random.randint(2, size=X.shape[0])
-    for name, Reg in regressors:
-        if Reg in dont_test or Reg in (CCA,):
-            continue
-        # catch deprecation warnings
-        with warnings.catch_warnings(record=True):
-            # separate estimators to control random seeds
-            reg1 = Reg()
-            reg2 = Reg()
-        set_random_state(reg1)
-        set_random_state(reg2)
-
-        if Reg in (_PLS, PLSCanonical, PLSRegression,
-                   sklearn.NIPALS.PLSR, sklearn.NIPALS.PLSC):
-            y_ = np.vstack([y, 2 * y + np.random.randint(2, size=len(y))])
-            y_ = y_.T
-        else:
-            y_ = y
-
-        # fit
-        reg1.fit(X, y_)
-        pred1 = reg1.predict(X)
-        reg2.fit(X, y_.astype(np.float))
-        pred2 = reg2.predict(X)
-        assert_array_almost_equal(pred1, pred2, 2, name)
-
-
-def test_regressors_train():
-    regressors = all_estimators(type_filter='regressor')
-    boston = load_boston()
-    X, y = boston.data, boston.target
-    X, y = shuffle(X, y, random_state=0)
-    # TODO: test with intercept
-    # TODO: test with multiple responses
-    X = StandardScaler().fit_transform(X)
-    y = StandardScaler().fit_transform(y)
-    succeeded = True
-    for name, Reg in regressors:
-        if Reg in dont_test:
-            continue
-        # catch deprecation warnings
-        with warnings.catch_warnings(record=True):
-            reg = Reg()
-        if not hasattr(reg, 'alphas') and hasattr(reg, 'alpha'):
-            # linear regressors need to set alpha, but not generalized CV ones
-            reg.alpha = 0.01
-
-        # raises error on malformed input for fit
-        assert_raises(ValueError, reg.fit, X, y[:-1])
-        # fit
-        try:
-            if Reg in (_PLS, PLSCanonical, PLSRegression, CCA,
-                       sklearn.NIPALS.PLSR, sklearn.NIPALS.PLSC):
-                y_ = np.vstack([y, 2 * y + np.random.randint(2, size=len(y))])
-                y_ = y_.T
-            else:
-                y_ = y
-            reg.fit(X, y_)
-            reg.predict(X)
-
-            if Reg not in (PLSCanonical, CCA,
-                           sklearn.NIPALS.PLSC):  # TODO: find out why
-                assert_greater(reg.score(X, y_), 0.5)
-        except Exception as e:
-            print(reg)
-            print e
-            print
-            succeeded = False
-
-    assert_true(succeeded)
-=======
         if name.startswith("_"):
             continue
         for check in _yield_all_checks(name, Estimator):
             yield _named_check(check, name), name, Estimator
->>>>>>> 65a4de58
 
 
 def test_configure():
@@ -738,4 +230,6 @@
                         check_get_params_invariance, name), name, Estimator
             else:
                 yield _named_check(
-                    check_get_params_invariance, name), name, Estimator+                    check_get_params_invariance, name), name, Estimator
+
+0