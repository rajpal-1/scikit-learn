--- conflicted
+++ resolved
@@ -496,12 +496,6 @@
     "OneClassSVM",
     "OneVsOneClassifier",
     "OneVsRestClassifier",
-<<<<<<< HEAD
-    "OutputCodeClassifier",
-=======
-    "OrthogonalMatchingPursuit",
-    "OrthogonalMatchingPursuitCV",
->>>>>>> 8b35f450
     "PatchExtractor",
     "PolynomialCountSketch",
     "PolynomialFeatures",
