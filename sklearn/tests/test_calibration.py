# Authors: Alexandre Gramfort <alexandre.gramfort@telecom-paristech.fr>
# License: BSD 3 clause

import pytest
import numpy as np
from numpy.testing import assert_allclose
from scipy import sparse

from sklearn.base import BaseEstimator, clone
from sklearn.dummy import DummyClassifier
from sklearn.model_selection import LeaveOneOut, train_test_split

from sklearn.utils._testing import (
    assert_array_almost_equal,
    assert_almost_equal,
    assert_array_equal,
)
from sklearn.utils.extmath import softmax
from sklearn.exceptions import NotFittedError
from sklearn.datasets import make_classification, make_blobs, load_iris
from sklearn.preprocessing import LabelEncoder
from sklearn.model_selection import GroupKFold, KFold, cross_val_predict
from sklearn.naive_bayes import MultinomialNB
from sklearn.ensemble import (
    RandomForestClassifier,
    VotingClassifier,
)
from sklearn.linear_model import LogisticRegression, LinearRegression
from sklearn.tree import DecisionTreeClassifier
from sklearn.svm import LinearSVC
from sklearn.pipeline import Pipeline, make_pipeline
from sklearn.preprocessing import StandardScaler
from sklearn.isotonic import IsotonicRegression
from sklearn.feature_extraction import DictVectorizer
from sklearn.impute import SimpleImputer
from sklearn.metrics import brier_score_loss
from sklearn.calibration import (
    _CalibratedClassifier,
    _SigmoidCalibration,
    _sigmoid_calibration,
    CalibratedClassifierCV,
    CalibrationDisplay,
    calibration_curve,
)
from sklearn.utils._mocking import CheckingClassifier
from sklearn.utils._testing import _convert_container


N_SAMPLES = 200


def _weighted(estimator):
    return estimator.set_fit_request(sample_weight=True)


@pytest.fixture(scope="module")
def data():
    X, y = make_classification(n_samples=N_SAMPLES, n_features=6, random_state=42)
    return X, y


@pytest.mark.parametrize("method", ["sigmoid", "isotonic"])
@pytest.mark.parametrize("ensemble", [True, False])
def test_calibration(data, method, ensemble):
    # Test calibration objects with isotonic and sigmoid
    n_samples = N_SAMPLES // 2
    X, y = data
    sample_weight = np.random.RandomState(seed=42).uniform(size=y.size)

    X -= X.min()  # MultinomialNB only allows positive X

    # split train and test
    X_train, y_train, sw_train = X[:n_samples], y[:n_samples], sample_weight[:n_samples]
    X_test, y_test = X[n_samples:], y[n_samples:]

    # Naive-Bayes
    clf = MultinomialNB(force_alpha=True).fit(X_train, y_train, sample_weight=sw_train)
    prob_pos_clf = clf.predict_proba(X_test)[:, 1]

    cal_clf = CalibratedClassifierCV(clf, cv=y.size + 1, ensemble=ensemble)
    with pytest.raises(ValueError):
        cal_clf.fit(X, y)

    # Naive Bayes with calibration
    for this_X_train, this_X_test in [
        (X_train, X_test),
        (sparse.csr_matrix(X_train), sparse.csr_matrix(X_test)),
    ]:
        cal_clf = CalibratedClassifierCV(
            _weighted(clf), method=method, cv=5, ensemble=ensemble
        )
        # Note that this fit overwrites the fit on the entire training
        # set
        cal_clf.fit(this_X_train, y_train, sample_weight=sw_train)
        prob_pos_cal_clf = cal_clf.predict_proba(this_X_test)[:, 1]

        # Check that brier score has improved after calibration
        assert brier_score_loss(y_test, prob_pos_clf) > brier_score_loss(
            y_test, prob_pos_cal_clf
        )

        # Check invariance against relabeling [0, 1] -> [1, 2]
        cal_clf.fit(this_X_train, y_train + 1, sample_weight=sw_train)
        prob_pos_cal_clf_relabeled = cal_clf.predict_proba(this_X_test)[:, 1]
        assert_array_almost_equal(prob_pos_cal_clf, prob_pos_cal_clf_relabeled)

        # Check invariance against relabeling [0, 1] -> [-1, 1]
        cal_clf.fit(this_X_train, 2 * y_train - 1, sample_weight=sw_train)
        prob_pos_cal_clf_relabeled = cal_clf.predict_proba(this_X_test)[:, 1]
        assert_array_almost_equal(prob_pos_cal_clf, prob_pos_cal_clf_relabeled)

        # Check invariance against relabeling [0, 1] -> [1, 0]
        cal_clf.fit(this_X_train, (y_train + 1) % 2, sample_weight=sw_train)
        prob_pos_cal_clf_relabeled = cal_clf.predict_proba(this_X_test)[:, 1]
        if method == "sigmoid":
            assert_array_almost_equal(prob_pos_cal_clf, 1 - prob_pos_cal_clf_relabeled)
        else:
            # Isotonic calibration is not invariant against relabeling
            # but should improve in both cases
            assert brier_score_loss(y_test, prob_pos_clf) > brier_score_loss(
                (y_test + 1) % 2, prob_pos_cal_clf_relabeled
            )


def test_calibration_default_estimator(data):
    # Check estimator default is LinearSVC
    X, y = data
    calib_clf = CalibratedClassifierCV(cv=2)
    calib_clf.fit(X, y)

    base_est = calib_clf.calibrated_classifiers_[0].estimator
    assert isinstance(base_est, LinearSVC)


@pytest.mark.parametrize("ensemble", [True, False])
def test_calibration_cv_splitter(data, ensemble):
    # Check when `cv` is a CV splitter
    X, y = data

    splits = 5
    kfold = KFold(n_splits=splits)
    calib_clf = CalibratedClassifierCV(cv=kfold, ensemble=ensemble)
    assert isinstance(calib_clf.cv, KFold)
    assert calib_clf.cv.n_splits == splits

    calib_clf.fit(X, y)
    expected_n_clf = splits if ensemble else 1
    assert len(calib_clf.calibrated_classifiers_) == expected_n_clf


@pytest.mark.parametrize("method", ["sigmoid", "isotonic"])
@pytest.mark.parametrize("ensemble", [True, False])
def test_sample_weight(data, method, ensemble):
    n_samples = N_SAMPLES // 2
    X, y = data

    sample_weight = np.random.RandomState(seed=42).uniform(size=len(y))
    X_train, y_train, sw_train = X[:n_samples], y[:n_samples], sample_weight[:n_samples]
    X_test = X[n_samples:]

    estimator = _weighted(LinearSVC(random_state=42))
    calibrated_clf = CalibratedClassifierCV(estimator, method=method, ensemble=ensemble)
    calibrated_clf.fit(X_train, y_train, sample_weight=sw_train)
    probs_with_sw = calibrated_clf.predict_proba(X_test)

    # As the weights are used for the calibration, they should still yield
    # different predictions
    calibrated_clf.fit(X_train, y_train)
    probs_without_sw = calibrated_clf.predict_proba(X_test)

    diff = np.linalg.norm(probs_with_sw - probs_without_sw)
    assert diff > 0.1


@pytest.mark.parametrize("method", ["sigmoid", "isotonic"])
@pytest.mark.parametrize("ensemble", [True, False])
def test_parallel_execution(data, method, ensemble):
    """Test parallel calibration"""
    X, y = data
    X_train, X_test, y_train, y_test = train_test_split(X, y, random_state=42)

    estimator = make_pipeline(StandardScaler(), LinearSVC(random_state=42))

    cal_clf_parallel = CalibratedClassifierCV(
        estimator, method=method, n_jobs=2, ensemble=ensemble
    )
    cal_clf_parallel.fit(X_train, y_train)
    probs_parallel = cal_clf_parallel.predict_proba(X_test)

    cal_clf_sequential = CalibratedClassifierCV(
        estimator, method=method, n_jobs=1, ensemble=ensemble
    )
    cal_clf_sequential.fit(X_train, y_train)
    probs_sequential = cal_clf_sequential.predict_proba(X_test)

    assert_allclose(probs_parallel, probs_sequential)


@pytest.mark.parametrize("method", ["sigmoid", "isotonic"])
@pytest.mark.parametrize("ensemble", [True, False])
# increase the number of RNG seeds to assess the statistical stability of this
# test:
@pytest.mark.parametrize("seed", range(2))
def test_calibration_multiclass(method, ensemble, seed):
    def multiclass_brier(y_true, proba_pred, n_classes):
        Y_onehot = np.eye(n_classes)[y_true]
        return np.sum((Y_onehot - proba_pred) ** 2) / Y_onehot.shape[0]

    # Test calibration for multiclass with classifier that implements
    # only decision function.
    clf = LinearSVC(random_state=7)
    X, y = make_blobs(
        n_samples=500, n_features=100, random_state=seed, centers=10, cluster_std=15.0
    )

    # Use an unbalanced dataset by collapsing 8 clusters into one class
    # to make the naive calibration based on a softmax more unlikely
    # to work.
    y[y > 2] = 2
    n_classes = np.unique(y).shape[0]
    X_train, y_train = X[::2], y[::2]
    X_test, y_test = X[1::2], y[1::2]

    clf.fit(X_train, y_train)

    cal_clf = CalibratedClassifierCV(clf, method=method, cv=5, ensemble=ensemble)
    cal_clf.fit(X_train, y_train)
    probas = cal_clf.predict_proba(X_test)
    # Check probabilities sum to 1
    assert_allclose(np.sum(probas, axis=1), np.ones(len(X_test)))

    # Check that the dataset is not too trivial, otherwise it's hard
    # to get interesting calibration data during the internal
    # cross-validation loop.
    assert 0.65 < clf.score(X_test, y_test) < 0.95

    # Check that the accuracy of the calibrated model is never degraded
    # too much compared to the original classifier.
    assert cal_clf.score(X_test, y_test) > 0.95 * clf.score(X_test, y_test)

    # Check that Brier loss of calibrated classifier is smaller than
    # loss obtained by naively turning OvR decision function to
    # probabilities via a softmax
    uncalibrated_brier = multiclass_brier(
        y_test, softmax(clf.decision_function(X_test)), n_classes=n_classes
    )
    calibrated_brier = multiclass_brier(y_test, probas, n_classes=n_classes)

    assert calibrated_brier < 1.1 * uncalibrated_brier

    # Test that calibration of a multiclass classifier decreases log-loss
    # for RandomForestClassifier
    clf = RandomForestClassifier(n_estimators=30, random_state=42)
    clf.fit(X_train, y_train)
    clf_probs = clf.predict_proba(X_test)
    uncalibrated_brier = multiclass_brier(y_test, clf_probs, n_classes=n_classes)

    cal_clf = CalibratedClassifierCV(clf, method=method, cv=5, ensemble=ensemble)
    cal_clf.fit(X_train, y_train)
    cal_clf_probs = cal_clf.predict_proba(X_test)
    calibrated_brier = multiclass_brier(y_test, cal_clf_probs, n_classes=n_classes)
    assert calibrated_brier < 1.1 * uncalibrated_brier


def test_calibration_zero_probability():
    # Test an edge case where _CalibratedClassifier avoids numerical errors
    # in the multiclass normalization step if all the calibrators output
    # are zero all at once for a given sample and instead fallback to uniform
    # probabilities.
    class ZeroCalibrator:
        # This function is called from _CalibratedClassifier.predict_proba.
        def predict(self, X):
            return np.zeros(X.shape[0])

    X, y = make_blobs(
        n_samples=50, n_features=10, random_state=7, centers=10, cluster_std=15.0
    )
    clf = DummyClassifier().fit(X, y)
    calibrator = ZeroCalibrator()
    cal_clf = _CalibratedClassifier(
        estimator=clf, calibrators=[calibrator], classes=clf.classes_
    )

    probas = cal_clf.predict_proba(X)

    # Check that all probabilities are uniformly 1. / clf.n_classes_
    assert_allclose(probas, 1.0 / clf.n_classes_)


def test_calibration_prefit():
    """Test calibration for prefitted classifiers"""
    n_samples = 50
    X, y = make_classification(n_samples=3 * n_samples, n_features=6, random_state=42)
    sample_weight = np.random.RandomState(seed=42).uniform(size=y.size)

    X -= X.min()  # MultinomialNB only allows positive X

    # split train and test
    X_train, y_train, sw_train = X[:n_samples], y[:n_samples], sample_weight[:n_samples]
    X_calib, y_calib, sw_calib = (
        X[n_samples : 2 * n_samples],
        y[n_samples : 2 * n_samples],
        sample_weight[n_samples : 2 * n_samples],
    )
    X_test, y_test = X[2 * n_samples :], y[2 * n_samples :]

    # Naive-Bayes
    clf = MultinomialNB(force_alpha=True)
    # Check error if clf not prefit
    unfit_clf = CalibratedClassifierCV(clf, cv="prefit")
    with pytest.raises(NotFittedError):
        unfit_clf.fit(X_calib, y_calib)

    clf.fit(X_train, y_train, sw_train)
    prob_pos_clf = clf.predict_proba(X_test)[:, 1]

    # Naive Bayes with calibration
    for this_X_calib, this_X_test in [
        (X_calib, X_test),
        (sparse.csr_matrix(X_calib), sparse.csr_matrix(X_test)),
    ]:
        for method in ["isotonic", "sigmoid"]:
            cal_clf = CalibratedClassifierCV(clf, method=method, cv="prefit")

            for sw in [sw_calib, None]:
                cal_clf.fit(this_X_calib, y_calib, sample_weight=sw)
                y_prob = cal_clf.predict_proba(this_X_test)
                y_pred = cal_clf.predict(this_X_test)
                prob_pos_cal_clf = y_prob[:, 1]
                assert_array_equal(y_pred, np.array([0, 1])[np.argmax(y_prob, axis=1)])

                assert brier_score_loss(y_test, prob_pos_clf) > brier_score_loss(
                    y_test, prob_pos_cal_clf
                )


@pytest.mark.parametrize("method", ["sigmoid", "isotonic"])
def test_calibration_ensemble_false(data, method):
    # Test that `ensemble=False` is the same as using predictions from
    # `cross_val_predict` to train calibrator.
    X, y = data
    clf = LinearSVC(random_state=7)

    cal_clf = CalibratedClassifierCV(clf, method=method, cv=3, ensemble=False)
    cal_clf.fit(X, y)
    cal_probas = cal_clf.predict_proba(X)

    # Get probas manually
    unbiased_preds = cross_val_predict(clf, X, y, cv=3, method="decision_function")
    if method == "isotonic":
        calibrator = IsotonicRegression(out_of_bounds="clip")
    else:
        calibrator = _SigmoidCalibration()
    calibrator.fit(unbiased_preds, y)
    # Use `clf` fit on all data
    clf.fit(X, y)
    clf_df = clf.decision_function(X)
    manual_probas = calibrator.predict(clf_df)
    assert_allclose(cal_probas[:, 1], manual_probas)


def test_sigmoid_calibration():
    """Test calibration values with Platt sigmoid model"""
    exF = np.array([5, -4, 1.0])
    exY = np.array([1, -1, -1])
    # computed from my python port of the C++ code in LibSVM
    AB_lin_libsvm = np.array([-0.20261354391187855, 0.65236314980010512])
    assert_array_almost_equal(AB_lin_libsvm, _sigmoid_calibration(exF, exY), 3)
    lin_prob = 1.0 / (1.0 + np.exp(AB_lin_libsvm[0] * exF + AB_lin_libsvm[1]))
    sk_prob = _SigmoidCalibration().fit(exF, exY).predict(exF)
    assert_array_almost_equal(lin_prob, sk_prob, 6)

    # check that _SigmoidCalibration().fit only accepts 1d array or 2d column
    # arrays
    with pytest.raises(ValueError):
        _SigmoidCalibration().fit(np.vstack((exF, exF)), exY)


def test_calibration_curve():
    """Check calibration_curve function"""
    y_true = np.array([0, 0, 0, 1, 1, 1])
    y_pred = np.array([0.0, 0.1, 0.2, 0.8, 0.9, 1.0])
    prob_true, prob_pred = calibration_curve(y_true, y_pred, n_bins=2)
    assert len(prob_true) == len(prob_pred)
    assert len(prob_true) == 2
    assert_almost_equal(prob_true, [0, 1])
    assert_almost_equal(prob_pred, [0.1, 0.9])

    # Probabilities outside [0, 1] should not be accepted at all.
    with pytest.raises(ValueError):
        calibration_curve([1], [-0.1])

    # test that quantiles work as expected
    y_true2 = np.array([0, 0, 0, 0, 1, 1])
    y_pred2 = np.array([0.0, 0.1, 0.2, 0.5, 0.9, 1.0])
    prob_true_quantile, prob_pred_quantile = calibration_curve(
        y_true2, y_pred2, n_bins=2, strategy="quantile"
    )

    assert len(prob_true_quantile) == len(prob_pred_quantile)
    assert len(prob_true_quantile) == 2
    assert_almost_equal(prob_true_quantile, [0, 2 / 3])
    assert_almost_equal(prob_pred_quantile, [0.1, 0.8])

    # Check that error is raised when invalid strategy is selected
    with pytest.raises(ValueError):
        calibration_curve(y_true2, y_pred2, strategy="percentile")


@pytest.mark.parametrize("ensemble", [True, False])
def test_calibration_nan_imputer(ensemble):
    """Test that calibration can accept nan"""
    X, y = make_classification(
        n_samples=10, n_features=2, n_informative=2, n_redundant=0, random_state=42
    )
    X[0, 0] = np.nan
    clf = Pipeline(
        [("imputer", SimpleImputer()), ("rf", RandomForestClassifier(n_estimators=1))]
    )
    clf_c = CalibratedClassifierCV(clf, cv=2, method="isotonic", ensemble=ensemble)
    clf_c.fit(X, y)
    clf_c.predict(X)


@pytest.mark.parametrize("ensemble", [True, False])
def test_calibration_prob_sum(ensemble):
    # Test that sum of probabilities is 1. A non-regression test for
    # issue #7796
    num_classes = 2
    X, y = make_classification(n_samples=10, n_features=5, n_classes=num_classes)
    clf = LinearSVC(C=1.0, random_state=7)
    clf_prob = CalibratedClassifierCV(
        clf, method="sigmoid", cv=LeaveOneOut(), ensemble=ensemble
    )
    clf_prob.fit(X, y)

    probs = clf_prob.predict_proba(X)
    assert_array_almost_equal(probs.sum(axis=1), np.ones(probs.shape[0]))


@pytest.mark.parametrize("ensemble", [True, False])
def test_calibration_less_classes(ensemble):
    # Test to check calibration works fine when train set in a test-train
    # split does not contain all classes
    # Since this test uses LOO, at each iteration train set will not contain a
    # class label
    X = np.random.randn(10, 5)
    y = np.arange(10)
    clf = LinearSVC(C=1.0, random_state=7)
    cal_clf = CalibratedClassifierCV(
        clf, method="sigmoid", cv=LeaveOneOut(), ensemble=ensemble
    )
    cal_clf.fit(X, y)

    for i, calibrated_classifier in enumerate(cal_clf.calibrated_classifiers_):
        proba = calibrated_classifier.predict_proba(X)
        if ensemble:
            # Check that the unobserved class has proba=0
            assert_array_equal(proba[:, i], np.zeros(len(y)))
            # Check for all other classes proba>0
            assert np.all(proba[:, :i] > 0)
            assert np.all(proba[:, i + 1 :] > 0)
        else:
            # Check `proba` are all 1/n_classes
            assert np.allclose(proba, 1 / proba.shape[0])


@pytest.mark.parametrize(
    "X",
    [
        np.random.RandomState(42).randn(15, 5, 2),
        np.random.RandomState(42).randn(15, 5, 2, 6),
    ],
)
def test_calibration_accepts_ndarray(X):
    """Test that calibration accepts n-dimensional arrays as input"""
    y = [1, 0, 0, 1, 1, 0, 1, 1, 0, 0, 1, 0, 0, 1, 0]

    class MockTensorClassifier(BaseEstimator):
        """A toy estimator that accepts tensor inputs"""

        def fit(self, X, y):
            self.classes_ = np.unique(y)
            return self

        def decision_function(self, X):
            # toy decision function that just needs to have the right shape:
            return X.reshape(X.shape[0], -1).sum(axis=1)

    calibrated_clf = CalibratedClassifierCV(MockTensorClassifier())
    # we should be able to fit this classifier with no error
    calibrated_clf.fit(X, y)


@pytest.fixture
def dict_data():
    dict_data = [
        {"state": "NY", "age": "adult"},
        {"state": "TX", "age": "adult"},
        {"state": "VT", "age": "child"},
    ]
    text_labels = [1, 0, 1]
    return dict_data, text_labels


@pytest.fixture
def dict_data_pipeline(dict_data):
    X, y = dict_data
    pipeline_prefit = Pipeline(
        [("vectorizer", DictVectorizer()), ("clf", RandomForestClassifier())]
    )
    return pipeline_prefit.fit(X, y)


def test_calibration_dict_pipeline(dict_data, dict_data_pipeline):
    """Test that calibration works in prefit pipeline with transformer

    `X` is not array-like, sparse matrix or dataframe at the start.
    See https://github.com/scikit-learn/scikit-learn/issues/8710

    Also test it can predict without running into validation errors.
    See https://github.com/scikit-learn/scikit-learn/issues/19637
    """
    X, y = dict_data
    clf = dict_data_pipeline
    calib_clf = CalibratedClassifierCV(clf, cv="prefit")
    calib_clf.fit(X, y)
    # Check attributes are obtained from fitted estimator
    assert_array_equal(calib_clf.classes_, clf.classes_)

    # Neither the pipeline nor the calibration meta-estimator
    # expose the n_features_in_ check on this kind of data.
    assert not hasattr(clf, "n_features_in_")
    assert not hasattr(calib_clf, "n_features_in_")

    # Ensure that no error is thrown with predict and predict_proba
    calib_clf.predict(X)
    calib_clf.predict_proba(X)


@pytest.mark.parametrize(
    "clf, cv",
    [
        pytest.param(LinearSVC(C=1), 2),
        pytest.param(LinearSVC(C=1), "prefit"),
    ],
)
def test_calibration_attributes(clf, cv):
    # Check that `n_features_in_` and `classes_` attributes created properly
    X, y = make_classification(n_samples=10, n_features=5, n_classes=2, random_state=7)
    if cv == "prefit":
        clf = clf.fit(X, y)
    calib_clf = CalibratedClassifierCV(clf, cv=cv)
    calib_clf.fit(X, y)

    if cv == "prefit":
        assert_array_equal(calib_clf.classes_, clf.classes_)
        assert calib_clf.n_features_in_ == clf.n_features_in_
    else:
        classes = LabelEncoder().fit(y).classes_
        assert_array_equal(calib_clf.classes_, classes)
        assert calib_clf.n_features_in_ == X.shape[1]


def test_calibration_inconsistent_prefit_n_features_in():
    # Check that `n_features_in_` from prefit base estimator
    # is consistent with training set
    X, y = make_classification(n_samples=10, n_features=5, n_classes=2, random_state=7)
    clf = LinearSVC(C=1).fit(X, y)
    calib_clf = CalibratedClassifierCV(clf, cv="prefit")

    msg = "X has 3 features, but LinearSVC is expecting 5 features as input."
    with pytest.raises(ValueError, match=msg):
        calib_clf.fit(X[:, :3], y)


def test_calibration_votingclassifier():
    # Check that `CalibratedClassifier` works with `VotingClassifier`.
    # The method `predict_proba` from `VotingClassifier` is dynamically
    # defined via a property that only works when voting="soft".
    X, y = make_classification(n_samples=10, n_features=5, n_classes=2, random_state=7)
    vote = VotingClassifier(
        estimators=[("lr" + str(i), LogisticRegression()) for i in range(3)],
        voting="soft",
    )
    vote.fit(X, y)

    calib_clf = CalibratedClassifierCV(estimator=vote, cv="prefit")
    # smoke test: should not raise an error
    calib_clf.fit(X, y)


@pytest.fixture(scope="module")
def iris_data():
    return load_iris(return_X_y=True)


@pytest.fixture(scope="module")
def iris_data_binary(iris_data):
    X, y = iris_data
    return X[y < 2], y[y < 2]


def test_calibration_display_validation(pyplot, iris_data, iris_data_binary):
    X, y = iris_data
    X_binary, y_binary = iris_data_binary

    reg = LinearRegression().fit(X, y)
    msg = "Expected 'estimator' to be a binary classifier. Got LinearRegression"
    with pytest.raises(ValueError, match=msg):
        CalibrationDisplay.from_estimator(reg, X, y)

    clf = LinearSVC().fit(X_binary, y_binary)
    msg = "has none of the following attributes: predict_proba."
    with pytest.raises(AttributeError, match=msg):
        CalibrationDisplay.from_estimator(clf, X, y)

    clf = LogisticRegression()
    with pytest.raises(NotFittedError):
        CalibrationDisplay.from_estimator(clf, X, y)


@pytest.mark.parametrize("constructor_name", ["from_estimator", "from_predictions"])
def test_calibration_display_non_binary(pyplot, iris_data, constructor_name):
    X, y = iris_data
    clf = DecisionTreeClassifier()
    clf.fit(X, y)
    y_prob = clf.predict_proba(X)

    if constructor_name == "from_estimator":
        msg = "to be a binary classifier. Got 3 classes instead."
        with pytest.raises(ValueError, match=msg):
            CalibrationDisplay.from_estimator(clf, X, y)
    else:
        msg = "The target y is not binary. Got multiclass type of target."
        with pytest.raises(ValueError, match=msg):
            CalibrationDisplay.from_predictions(y, y_prob)


@pytest.mark.parametrize("n_bins", [5, 10])
@pytest.mark.parametrize("strategy", ["uniform", "quantile"])
def test_calibration_display_compute(pyplot, iris_data_binary, n_bins, strategy):
    # Ensure `CalibrationDisplay.from_predictions` and `calibration_curve`
    # compute the same results. Also checks attributes of the
    # CalibrationDisplay object.
    X, y = iris_data_binary

    lr = LogisticRegression().fit(X, y)

    viz = CalibrationDisplay.from_estimator(
        lr, X, y, n_bins=n_bins, strategy=strategy, alpha=0.8
    )

    y_prob = lr.predict_proba(X)[:, 1]
    prob_true, prob_pred = calibration_curve(
        y, y_prob, n_bins=n_bins, strategy=strategy
    )

    assert_allclose(viz.prob_true, prob_true)
    assert_allclose(viz.prob_pred, prob_pred)
    assert_allclose(viz.y_prob, y_prob)

    assert viz.estimator_name == "LogisticRegression"

    # cannot fail thanks to pyplot fixture
    import matplotlib as mpl  # noqa

    assert isinstance(viz.line_, mpl.lines.Line2D)
    assert viz.line_.get_alpha() == 0.8
    assert isinstance(viz.ax_, mpl.axes.Axes)
    assert isinstance(viz.figure_, mpl.figure.Figure)

    assert viz.ax_.get_xlabel() == "Mean predicted probability (Positive class: 1)"
    assert viz.ax_.get_ylabel() == "Fraction of positives (Positive class: 1)"

    expected_legend_labels = ["LogisticRegression", "Perfectly calibrated"]
    legend_labels = viz.ax_.get_legend().get_texts()
    assert len(legend_labels) == len(expected_legend_labels)
    for labels in legend_labels:
        assert labels.get_text() in expected_legend_labels


def test_plot_calibration_curve_pipeline(pyplot, iris_data_binary):
    # Ensure pipelines are supported by CalibrationDisplay.from_estimator
    X, y = iris_data_binary
    clf = make_pipeline(StandardScaler(), LogisticRegression())
    clf.fit(X, y)
    viz = CalibrationDisplay.from_estimator(clf, X, y)

    expected_legend_labels = [viz.estimator_name, "Perfectly calibrated"]
    legend_labels = viz.ax_.get_legend().get_texts()
    assert len(legend_labels) == len(expected_legend_labels)
    for labels in legend_labels:
        assert labels.get_text() in expected_legend_labels


@pytest.mark.parametrize(
    "name, expected_label", [(None, "_line1"), ("my_est", "my_est")]
)
def test_calibration_display_default_labels(pyplot, name, expected_label):
    prob_true = np.array([0, 1, 1, 0])
    prob_pred = np.array([0.2, 0.8, 0.8, 0.4])
    y_prob = np.array([])

    viz = CalibrationDisplay(prob_true, prob_pred, y_prob, estimator_name=name)
    viz.plot()

    expected_legend_labels = [] if name is None else [name]
    expected_legend_labels.append("Perfectly calibrated")
    legend_labels = viz.ax_.get_legend().get_texts()
    assert len(legend_labels) == len(expected_legend_labels)
    for labels in legend_labels:
        assert labels.get_text() in expected_legend_labels


def test_calibration_display_label_class_plot(pyplot):
    # Checks that when instantiating `CalibrationDisplay` class then calling
    # `plot`, `self.estimator_name` is the one given in `plot`
    prob_true = np.array([0, 1, 1, 0])
    prob_pred = np.array([0.2, 0.8, 0.8, 0.4])
    y_prob = np.array([])

    name = "name one"
    viz = CalibrationDisplay(prob_true, prob_pred, y_prob, estimator_name=name)
    assert viz.estimator_name == name
    name = "name two"
    viz.plot(name=name)

    expected_legend_labels = [name, "Perfectly calibrated"]
    legend_labels = viz.ax_.get_legend().get_texts()
    assert len(legend_labels) == len(expected_legend_labels)
    for labels in legend_labels:
        assert labels.get_text() in expected_legend_labels


@pytest.mark.parametrize("constructor_name", ["from_estimator", "from_predictions"])
def test_calibration_display_name_multiple_calls(
    constructor_name, pyplot, iris_data_binary
):
    # Check that the `name` used when calling
    # `CalibrationDisplay.from_predictions` or
    # `CalibrationDisplay.from_estimator` is used when multiple
    # `CalibrationDisplay.viz.plot()` calls are made.
    X, y = iris_data_binary
    clf_name = "my hand-crafted name"
    clf = LogisticRegression().fit(X, y)
    y_prob = clf.predict_proba(X)[:, 1]

    constructor = getattr(CalibrationDisplay, constructor_name)
    params = (clf, X, y) if constructor_name == "from_estimator" else (y, y_prob)

    viz = constructor(*params, name=clf_name)
    assert viz.estimator_name == clf_name
    pyplot.close("all")
    viz.plot()

    expected_legend_labels = [clf_name, "Perfectly calibrated"]
    legend_labels = viz.ax_.get_legend().get_texts()
    assert len(legend_labels) == len(expected_legend_labels)
    for labels in legend_labels:
        assert labels.get_text() in expected_legend_labels

    pyplot.close("all")
    clf_name = "another_name"
    viz.plot(name=clf_name)
    assert len(legend_labels) == len(expected_legend_labels)
    for labels in legend_labels:
        assert labels.get_text() in expected_legend_labels


def test_calibration_display_ref_line(pyplot, iris_data_binary):
    # Check that `ref_line` only appears once
    X, y = iris_data_binary
    lr = LogisticRegression().fit(X, y)
    dt = DecisionTreeClassifier().fit(X, y)

    viz = CalibrationDisplay.from_estimator(lr, X, y)
    viz2 = CalibrationDisplay.from_estimator(dt, X, y, ax=viz.ax_)

    labels = viz2.ax_.get_legend_handles_labels()[1]
    assert labels.count("Perfectly calibrated") == 1


@pytest.mark.parametrize("dtype_y_str", [str, object])
def test_calibration_curve_pos_label_error_str(dtype_y_str):
    """Check error message when a `pos_label` is not specified with `str` targets."""
    rng = np.random.RandomState(42)
    y1 = np.array(["spam"] * 3 + ["eggs"] * 2, dtype=dtype_y_str)
    y2 = rng.randint(0, 2, size=y1.size)

    err_msg = (
        "y_true takes value in {'eggs', 'spam'} and pos_label is not "
        "specified: either make y_true take value in {0, 1} or {-1, 1} or "
        "pass pos_label explicitly"
    )
    with pytest.raises(ValueError, match=err_msg):
        calibration_curve(y1, y2)


@pytest.mark.parametrize("dtype_y_str", [str, object])
def test_calibration_curve_pos_label(dtype_y_str):
    """Check the behaviour when passing explicitly `pos_label`."""
    y_true = np.array([0, 0, 0, 1, 1, 1, 1, 1, 1])
    classes = np.array(["spam", "egg"], dtype=dtype_y_str)
    y_true_str = classes[y_true]
    y_pred = np.array([0.1, 0.2, 0.3, 0.4, 0.65, 0.7, 0.8, 0.9, 1.0])

    # default case
    prob_true, _ = calibration_curve(y_true, y_pred, n_bins=4)
    assert_allclose(prob_true, [0, 0.5, 1, 1])
    # if `y_true` contains `str`, then `pos_label` is required
    prob_true, _ = calibration_curve(y_true_str, y_pred, n_bins=4, pos_label="egg")
    assert_allclose(prob_true, [0, 0.5, 1, 1])

    prob_true, _ = calibration_curve(y_true, 1 - y_pred, n_bins=4, pos_label=0)
    assert_allclose(prob_true, [0, 0, 0.5, 1])
    prob_true, _ = calibration_curve(y_true_str, 1 - y_pred, n_bins=4, pos_label="spam")
    assert_allclose(prob_true, [0, 0, 0.5, 1])


@pytest.mark.parametrize("pos_label, expected_pos_label", [(None, 1), (0, 0), (1, 1)])
def test_calibration_display_pos_label(
    pyplot, iris_data_binary, pos_label, expected_pos_label
):
    """Check the behaviour of `pos_label` in the `CalibrationDisplay`."""
    X, y = iris_data_binary

    lr = LogisticRegression().fit(X, y)
    viz = CalibrationDisplay.from_estimator(lr, X, y, pos_label=pos_label)

    y_prob = lr.predict_proba(X)[:, expected_pos_label]
    prob_true, prob_pred = calibration_curve(y, y_prob, pos_label=pos_label)

    assert_allclose(viz.prob_true, prob_true)
    assert_allclose(viz.prob_pred, prob_pred)
    assert_allclose(viz.y_prob, y_prob)

    assert (
        viz.ax_.get_xlabel()
        == f"Mean predicted probability (Positive class: {expected_pos_label})"
    )
    assert (
        viz.ax_.get_ylabel()
        == f"Fraction of positives (Positive class: {expected_pos_label})"
    )

    expected_legend_labels = [lr.__class__.__name__, "Perfectly calibrated"]
    legend_labels = viz.ax_.get_legend().get_texts()
    assert len(legend_labels) == len(expected_legend_labels)
    for labels in legend_labels:
        assert labels.get_text() in expected_legend_labels


@pytest.mark.parametrize("method", ["sigmoid", "isotonic"])
@pytest.mark.parametrize("ensemble", [True, False])
def test_calibrated_classifier_cv_double_sample_weights_equivalence(method, ensemble):
    """Check that passing repeating twice the dataset `X` is equivalent to
    passing a `sample_weight` with a factor 2."""
    X, y = load_iris(return_X_y=True)
    # Scale the data to avoid any convergence issue
    X = StandardScaler().fit_transform(X)
    # Only use 2 classes
    X, y = X[:100], y[:100]
    sample_weight = np.ones_like(y) * 2

    # Interlace the data such that a 2-fold cross-validation will be equivalent
    # to using the original dataset with a sample weights of 2
    X_twice = np.zeros((X.shape[0] * 2, X.shape[1]), dtype=X.dtype)
    X_twice[::2, :] = X
    X_twice[1::2, :] = X
    y_twice = np.zeros(y.shape[0] * 2, dtype=y.dtype)
    y_twice[::2] = y
    y_twice[1::2] = y

    estimator = _weighted(LogisticRegression())
    calibrated_clf_without_weights = CalibratedClassifierCV(
        estimator,
        method=method,
        ensemble=ensemble,
        cv=2,
    )
    calibrated_clf_with_weights = clone(calibrated_clf_without_weights)

    calibrated_clf_with_weights.fit(X, y, sample_weight=sample_weight)
    calibrated_clf_without_weights.fit(X_twice, y_twice)

    # Check that the underlying fitted estimators have the same coefficients
    for est_with_weights, est_without_weights in zip(
        calibrated_clf_with_weights.calibrated_classifiers_,
        calibrated_clf_without_weights.calibrated_classifiers_,
    ):
        assert_allclose(
            est_with_weights.estimator.coef_,
            est_without_weights.estimator.coef_,
        )

    # Check that the predictions are the same
    y_pred_with_weights = calibrated_clf_with_weights.predict_proba(X)
    y_pred_without_weights = calibrated_clf_without_weights.predict_proba(X)

    assert_allclose(y_pred_with_weights, y_pred_without_weights)


@pytest.mark.parametrize("fit_params_type", ["list", "array"])
def test_calibration_with_fit_params(fit_params_type, data):
    """Tests that fit_params are passed to the underlying base estimator.

    Non-regression test for:
    https://github.com/scikit-learn/scikit-learn/issues/12384
    """
    X, y = data
    fit_params = {
        "a": _convert_container(y, fit_params_type),
        "b": _convert_container(y, fit_params_type),
    }

    clf = CheckingClassifier(expected_fit_params=["a", "b"]).set_fit_request(
        a=True, b=True
    )
    pc_clf = CalibratedClassifierCV(clf)

    pc_clf.fit(X, y, **fit_params)


@pytest.mark.parametrize(
    "sample_weight",
    [
        [1.0] * N_SAMPLES,
        np.ones(N_SAMPLES),
    ],
)
def test_calibration_with_sample_weight_base_estimator(sample_weight, data):
    """Tests that sample_weight is passed to the underlying base
    estimator.
    """
    X, y = data
    clf = _weighted(CheckingClassifier(expected_sample_weight=True))
    pc_clf = CalibratedClassifierCV(clf)

    pc_clf.fit(X, y, sample_weight=sample_weight)


<<<<<<< HEAD
def test_calibration_with_fit_params_inconsistent_length(data):
    """fit_params having different length than data should raise the
    correct error message.
    """
    X, y = data
    fit_params = {"a": y[:5]}
    clf = CheckingClassifier(expected_fit_params=fit_params)
    pc_clf = CalibratedClassifierCV(clf)

    msg = (
        r"Found input variables with inconsistent numbers of "
        r"samples: \[" + str(N_SAMPLES) + r", 5\]"
    )
    with pytest.raises(ValueError, match=msg):
        pc_clf.fit(X, y, **fit_params)
=======
def test_calibration_without_sample_weight_base_estimator(data):
    """Check that even if the estimator doesn't support
    sample_weight, fitting with sample_weight still works.

    There should be a warning, since the sample_weight is not passed
    on to the estimator.
    """
    X, y = data
    sample_weight = np.ones_like(y)

    class ClfWithoutSampleWeight(CheckingClassifier):
        def fit(self, X, y, **fit_params):
            assert "sample_weight" not in fit_params
            return super().fit(X, y, **fit_params)

    clf = ClfWithoutSampleWeight()
    pc_clf = CalibratedClassifierCV(clf)

    with pytest.warns(UserWarning):
        pc_clf.fit(X, y, sample_weight=sample_weight)
>>>>>>> 097c3683


@pytest.mark.parametrize("method", ["sigmoid", "isotonic"])
@pytest.mark.parametrize("ensemble", [True, False])
def test_calibrated_classifier_cv_zeros_sample_weights_equivalence(method, ensemble):
    """Check that passing removing some sample from the dataset `X` is
    equivalent to passing a `sample_weight` with a factor 0."""
    X, y = load_iris(return_X_y=True)
    # Scale the data to avoid any convergence issue
    X = StandardScaler().fit_transform(X)
    # Only use 2 classes and select samples such that 2-fold cross-validation
    # split will lead to an equivalence with a `sample_weight` of 0
    X = np.vstack((X[:40], X[50:90]))
    y = np.hstack((y[:40], y[50:90]))
    sample_weight = np.zeros_like(y)
    sample_weight[::2] = 1

    estimator = _weighted(LogisticRegression())
    calibrated_clf_without_weights = CalibratedClassifierCV(
        estimator,
        method=method,
        ensemble=ensemble,
        cv=2,
    )
    calibrated_clf_with_weights = clone(calibrated_clf_without_weights)

    calibrated_clf_with_weights.fit(X, y, sample_weight=sample_weight)
    calibrated_clf_without_weights.fit(X[::2], y[::2])

    # Check that the underlying fitted estimators have the same coefficients
    for est_with_weights, est_without_weights in zip(
        calibrated_clf_with_weights.calibrated_classifiers_,
        calibrated_clf_without_weights.calibrated_classifiers_,
    ):
        assert_allclose(
            est_with_weights.estimator.coef_,
            est_without_weights.estimator.coef_,
        )

    # Check that the predictions are the same
    y_pred_with_weights = calibrated_clf_with_weights.predict_proba(X)
    y_pred_without_weights = calibrated_clf_without_weights.predict_proba(X)

    assert_allclose(y_pred_with_weights, y_pred_without_weights)


# TODO(1.4): Remove
def test_calibrated_classifier_error_base_estimator(data):
    """Check that we raise an error is a user set both `base_estimator` and
    `estimator`."""
    calibrated_classifier = CalibratedClassifierCV(
        base_estimator=LogisticRegression(), estimator=LogisticRegression()
    )
    with pytest.raises(ValueError, match="Both `base_estimator` and `estimator`"):
        calibrated_classifier.fit(*data)


# TODO(1.4): Remove
def test_calibrated_classifier_deprecation_base_estimator(data):
    """Check that we raise a warning regarding the deprecation of
    `base_estimator`."""
    calibrated_classifier = CalibratedClassifierCV(base_estimator=LogisticRegression())
    warn_msg = "`base_estimator` was renamed to `estimator`"
    with pytest.warns(FutureWarning, match=warn_msg):
        calibrated_classifier.fit(*data)


<<<<<<< HEAD
def test_calibration_groupkfold(data):
    # Check that groups are routed to the splitter
    X, y = data
    groups = np.array([0, 1] * (len(y) // 2))  # assumes len(y) is even
    cv = GroupKFold(n_splits=2)
    calib_clf = CalibratedClassifierCV(cv=cv)
    # check that fitting does not raise an error
    calib_clf.fit(X, y, groups=groups)
=======
def test_calibration_with_non_sample_aligned_fit_param(data):
    """Check that CalibratedClassifierCV does not enforce sample alignment
    for fit parameters."""

    class TestClassifier(LogisticRegression):
        def fit(self, X, y, sample_weight=None, fit_param=None):
            assert fit_param is not None
            return super().fit(X, y, sample_weight=sample_weight)

    CalibratedClassifierCV(estimator=TestClassifier()).fit(
        *data, fit_param=np.ones(len(data[1]) + 1)
    )
>>>>>>> 097c3683
<|MERGE_RESOLUTION|>--- conflicted
+++ resolved
@@ -940,46 +940,6 @@
     pc_clf.fit(X, y, sample_weight=sample_weight)
 
 
-<<<<<<< HEAD
-def test_calibration_with_fit_params_inconsistent_length(data):
-    """fit_params having different length than data should raise the
-    correct error message.
-    """
-    X, y = data
-    fit_params = {"a": y[:5]}
-    clf = CheckingClassifier(expected_fit_params=fit_params)
-    pc_clf = CalibratedClassifierCV(clf)
-
-    msg = (
-        r"Found input variables with inconsistent numbers of "
-        r"samples: \[" + str(N_SAMPLES) + r", 5\]"
-    )
-    with pytest.raises(ValueError, match=msg):
-        pc_clf.fit(X, y, **fit_params)
-=======
-def test_calibration_without_sample_weight_base_estimator(data):
-    """Check that even if the estimator doesn't support
-    sample_weight, fitting with sample_weight still works.
-
-    There should be a warning, since the sample_weight is not passed
-    on to the estimator.
-    """
-    X, y = data
-    sample_weight = np.ones_like(y)
-
-    class ClfWithoutSampleWeight(CheckingClassifier):
-        def fit(self, X, y, **fit_params):
-            assert "sample_weight" not in fit_params
-            return super().fit(X, y, **fit_params)
-
-    clf = ClfWithoutSampleWeight()
-    pc_clf = CalibratedClassifierCV(clf)
-
-    with pytest.warns(UserWarning):
-        pc_clf.fit(X, y, sample_weight=sample_weight)
->>>>>>> 097c3683
-
-
 @pytest.mark.parametrize("method", ["sigmoid", "isotonic"])
 @pytest.mark.parametrize("ensemble", [True, False])
 def test_calibrated_classifier_cv_zeros_sample_weights_equivalence(method, ensemble):
@@ -1045,7 +1005,6 @@
         calibrated_classifier.fit(*data)
 
 
-<<<<<<< HEAD
 def test_calibration_groupkfold(data):
     # Check that groups are routed to the splitter
     X, y = data
@@ -1054,7 +1013,8 @@
     calib_clf = CalibratedClassifierCV(cv=cv)
     # check that fitting does not raise an error
     calib_clf.fit(X, y, groups=groups)
-=======
+
+
 def test_calibration_with_non_sample_aligned_fit_param(data):
     """Check that CalibratedClassifierCV does not enforce sample alignment
     for fit parameters."""
@@ -1066,5 +1026,4 @@
 
     CalibratedClassifierCV(estimator=TestClassifier()).fit(
         *data, fit_param=np.ones(len(data[1]) + 1)
-    )
->>>>>>> 097c3683
+    )