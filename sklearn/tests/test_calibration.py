--- conflicted
+++ resolved
@@ -9,12 +9,6 @@
 from sklearn.base import BaseEstimator
 from sklearn.dummy import DummyClassifier
 from sklearn.model_selection import LeaveOneOut, train_test_split
-<<<<<<< HEAD
-from sklearn.utils._testing import (assert_array_almost_equal,
-                                    assert_almost_equal,
-                                    assert_array_equal,
-                                    ignore_warnings)
-=======
 
 from sklearn.utils._testing import (
     assert_array_almost_equal,
@@ -22,25 +16,17 @@
     assert_array_equal,
     ignore_warnings,
 )
->>>>>>> 617ff6ef
 from sklearn.utils.extmath import softmax
 from sklearn.exceptions import NotFittedError
 from sklearn.datasets import make_classification, make_blobs, load_iris
 from sklearn.preprocessing import LabelEncoder
 from sklearn.model_selection import KFold, cross_val_predict
 from sklearn.naive_bayes import MultinomialNB
-<<<<<<< HEAD
-from sklearn.ensemble import (RandomForestClassifier, RandomForestRegressor,
-                              VotingClassifier)
-from sklearn.tree import DecisionTreeClassifier
-from sklearn.linear_model import LogisticRegression, LinearRegression
-=======
 from sklearn.ensemble import (
     RandomForestClassifier,
     RandomForestRegressor,
     VotingClassifier,
 )
->>>>>>> 617ff6ef
 from sklearn.svm import LinearSVC
 from sklearn.pipeline import Pipeline, make_pipeline
 from sklearn.preprocessing import StandardScaler
