# Authors: Alexandre Gramfort <alexandre.gramfort@telecom-paristech.fr>
# License: BSD 3 clause

import pytest
import numpy as np
from numpy.testing import assert_allclose
from scipy import sparse

from sklearn.base import BaseEstimator, clone
from sklearn.dummy import DummyClassifier
from sklearn.model_selection import LeaveOneOut, train_test_split

from sklearn.utils._testing import (
    assert_array_almost_equal,
    assert_almost_equal,
    assert_array_equal,
    ignore_warnings,
)
from sklearn.utils.extmath import softmax
from sklearn.exceptions import NotFittedError
from sklearn.datasets import make_classification, make_blobs, load_iris
from sklearn.preprocessing import LabelEncoder
from sklearn.model_selection import KFold, cross_val_predict
from sklearn.naive_bayes import MultinomialNB
from sklearn.ensemble import (
    RandomForestClassifier,
    RandomForestRegressor,
    VotingClassifier,
)
from sklearn.linear_model import LogisticRegression, LinearRegression
from sklearn.tree import DecisionTreeClassifier
from sklearn.svm import LinearSVC
from sklearn.pipeline import Pipeline, make_pipeline
from sklearn.preprocessing import StandardScaler
from sklearn.isotonic import IsotonicRegression
from sklearn.feature_extraction import DictVectorizer
from sklearn.impute import SimpleImputer
from sklearn.metrics import brier_score_loss
from sklearn.calibration import CalibratedClassifierCV, _CalibratedClassifier
from sklearn.calibration import _sigmoid_calibration, _SigmoidCalibration
<<<<<<< HEAD
from sklearn.calibration import calibration_curve
from sklearn.utils._mocking import CheckingClassifier
from sklearn.utils._testing import _convert_container


N_SAMPLES = 200
=======
from sklearn.calibration import calibration_curve, CalibrationDisplay
>>>>>>> 845b1fac


@pytest.fixture(scope="module")
def data():
<<<<<<< HEAD
    X, y = make_classification(n_samples=N_SAMPLES, n_features=6, random_state=42)
=======
    X, y = make_classification(n_samples=200, n_features=6, random_state=42)
>>>>>>> 845b1fac
    return X, y


@pytest.mark.parametrize("method", ["sigmoid", "isotonic"])
@pytest.mark.parametrize("ensemble", [True, False])
def test_calibration(data, method, ensemble):
    # Test calibration objects with isotonic and sigmoid
    n_samples = N_SAMPLES // 2
    X, y = data
    sample_weight = np.random.RandomState(seed=42).uniform(size=y.size)

    X -= X.min()  # MultinomialNB only allows positive X

    # split train and test
    X_train, y_train, sw_train = X[:n_samples], y[:n_samples], sample_weight[:n_samples]
    X_test, y_test = X[n_samples:], y[n_samples:]

    # Naive-Bayes
    clf = MultinomialNB().fit(X_train, y_train, sample_weight=sw_train)
    prob_pos_clf = clf.predict_proba(X_test)[:, 1]

    cal_clf = CalibratedClassifierCV(clf, cv=y.size + 1, ensemble=ensemble)
    with pytest.raises(ValueError):
        cal_clf.fit(X, y)

    # Naive Bayes with calibration
    for this_X_train, this_X_test in [
        (X_train, X_test),
        (sparse.csr_matrix(X_train), sparse.csr_matrix(X_test)),
    ]:
        cal_clf = CalibratedClassifierCV(clf, method=method, cv=5, ensemble=ensemble)
        # Note that this fit overwrites the fit on the entire training
        # set
        cal_clf.fit(this_X_train, y_train, sample_weight=sw_train)
        prob_pos_cal_clf = cal_clf.predict_proba(this_X_test)[:, 1]

        # Check that brier score has improved after calibration
        assert brier_score_loss(y_test, prob_pos_clf) > brier_score_loss(
            y_test, prob_pos_cal_clf
        )

        # Check invariance against relabeling [0, 1] -> [1, 2]
        cal_clf.fit(this_X_train, y_train + 1, sample_weight=sw_train)
        prob_pos_cal_clf_relabeled = cal_clf.predict_proba(this_X_test)[:, 1]
        assert_array_almost_equal(prob_pos_cal_clf, prob_pos_cal_clf_relabeled)

        # Check invariance against relabeling [0, 1] -> [-1, 1]
        cal_clf.fit(this_X_train, 2 * y_train - 1, sample_weight=sw_train)
        prob_pos_cal_clf_relabeled = cal_clf.predict_proba(this_X_test)[:, 1]
        assert_array_almost_equal(prob_pos_cal_clf, prob_pos_cal_clf_relabeled)

        # Check invariance against relabeling [0, 1] -> [1, 0]
        cal_clf.fit(this_X_train, (y_train + 1) % 2, sample_weight=sw_train)
        prob_pos_cal_clf_relabeled = cal_clf.predict_proba(this_X_test)[:, 1]
        if method == "sigmoid":
            assert_array_almost_equal(prob_pos_cal_clf, 1 - prob_pos_cal_clf_relabeled)
        else:
            # Isotonic calibration is not invariant against relabeling
            # but should improve in both cases
            assert brier_score_loss(y_test, prob_pos_clf) > brier_score_loss(
                (y_test + 1) % 2, prob_pos_cal_clf_relabeled
            )


@pytest.mark.parametrize("ensemble", [True, False])
def test_calibration_bad_method(data, ensemble):
    # Check only "isotonic" and "sigmoid" are accepted as methods
    X, y = data
    clf = LinearSVC()
    clf_invalid_method = CalibratedClassifierCV(clf, method="foo", ensemble=ensemble)
    with pytest.raises(ValueError):
        clf_invalid_method.fit(X, y)


@pytest.mark.parametrize("ensemble", [True, False])
def test_calibration_regressor(data, ensemble):
    # `base-estimator` should provide either decision_function or
    # predict_proba (most regressors, for instance, should fail)
    X, y = data
    clf_base_regressor = CalibratedClassifierCV(
        RandomForestRegressor(), ensemble=ensemble
    )
    with pytest.raises(RuntimeError):
        clf_base_regressor.fit(X, y)


def test_calibration_default_estimator(data):
    # Check base_estimator default is LinearSVC
    X, y = data
    calib_clf = CalibratedClassifierCV(cv=2)
    calib_clf.fit(X, y)

    base_est = calib_clf.calibrated_classifiers_[0].base_estimator
    assert isinstance(base_est, LinearSVC)


@pytest.mark.parametrize("ensemble", [True, False])
def test_calibration_cv_splitter(data, ensemble):
    # Check when `cv` is a CV splitter
    X, y = data

    splits = 5
    kfold = KFold(n_splits=splits)
    calib_clf = CalibratedClassifierCV(cv=kfold, ensemble=ensemble)
    assert isinstance(calib_clf.cv, KFold)
    assert calib_clf.cv.n_splits == splits

    calib_clf.fit(X, y)
    expected_n_clf = splits if ensemble else 1
    assert len(calib_clf.calibrated_classifiers_) == expected_n_clf


@pytest.mark.parametrize("method", ["sigmoid", "isotonic"])
@pytest.mark.parametrize("ensemble", [True, False])
def test_sample_weight(data, method, ensemble):
    n_samples = N_SAMPLES // 2
    X, y = data

    sample_weight = np.random.RandomState(seed=42).uniform(size=len(y))
    X_train, y_train, sw_train = X[:n_samples], y[:n_samples], sample_weight[:n_samples]
    X_test = X[n_samples:]

    base_estimator = LinearSVC(random_state=42)
    calibrated_clf = CalibratedClassifierCV(
        base_estimator, method=method, ensemble=ensemble
    )
    calibrated_clf.fit(X_train, y_train, sample_weight=sw_train)
    probs_with_sw = calibrated_clf.predict_proba(X_test)

    # As the weights are used for the calibration, they should still yield
    # different predictions
    calibrated_clf.fit(X_train, y_train)
    probs_without_sw = calibrated_clf.predict_proba(X_test)

    diff = np.linalg.norm(probs_with_sw - probs_without_sw)
    assert diff > 0.1


@pytest.mark.parametrize("method", ["sigmoid", "isotonic"])
@pytest.mark.parametrize("ensemble", [True, False])
def test_parallel_execution(data, method, ensemble):
    """Test parallel calibration"""
    X, y = data
    X_train, X_test, y_train, y_test = train_test_split(X, y, random_state=42)

    base_estimator = LinearSVC(random_state=42)

    cal_clf_parallel = CalibratedClassifierCV(
        base_estimator, method=method, n_jobs=2, ensemble=ensemble
    )
    cal_clf_parallel.fit(X_train, y_train)
    probs_parallel = cal_clf_parallel.predict_proba(X_test)

    cal_clf_sequential = CalibratedClassifierCV(
        base_estimator, method=method, n_jobs=1, ensemble=ensemble
    )
    cal_clf_sequential.fit(X_train, y_train)
    probs_sequential = cal_clf_sequential.predict_proba(X_test)

    assert_allclose(probs_parallel, probs_sequential)


@pytest.mark.parametrize("method", ["sigmoid", "isotonic"])
@pytest.mark.parametrize("ensemble", [True, False])
# increase the number of RNG seeds to assess the statistical stability of this
# test:
@pytest.mark.parametrize("seed", range(2))
def test_calibration_multiclass(method, ensemble, seed):
    def multiclass_brier(y_true, proba_pred, n_classes):
        Y_onehot = np.eye(n_classes)[y_true]
        return np.sum((Y_onehot - proba_pred) ** 2) / Y_onehot.shape[0]

    # Test calibration for multiclass with classifier that implements
    # only decision function.
    clf = LinearSVC(random_state=7)
    X, y = make_blobs(
        n_samples=500, n_features=100, random_state=seed, centers=10, cluster_std=15.0
    )

    # Use an unbalanced dataset by collapsing 8 clusters into one class
    # to make the naive calibration based on a softmax more unlikely
    # to work.
    y[y > 2] = 2
    n_classes = np.unique(y).shape[0]
    X_train, y_train = X[::2], y[::2]
    X_test, y_test = X[1::2], y[1::2]

    clf.fit(X_train, y_train)

    cal_clf = CalibratedClassifierCV(clf, method=method, cv=5, ensemble=ensemble)
    cal_clf.fit(X_train, y_train)
    probas = cal_clf.predict_proba(X_test)
    # Check probabilities sum to 1
    assert_allclose(np.sum(probas, axis=1), np.ones(len(X_test)))

    # Check that the dataset is not too trivial, otherwise it's hard
    # to get interesting calibration data during the internal
    # cross-validation loop.
    assert 0.65 < clf.score(X_test, y_test) < 0.95

    # Check that the accuracy of the calibrated model is never degraded
    # too much compared to the original classifier.
    assert cal_clf.score(X_test, y_test) > 0.95 * clf.score(X_test, y_test)

    # Check that Brier loss of calibrated classifier is smaller than
    # loss obtained by naively turning OvR decision function to
    # probabilities via a softmax
    uncalibrated_brier = multiclass_brier(
        y_test, softmax(clf.decision_function(X_test)), n_classes=n_classes
    )
    calibrated_brier = multiclass_brier(y_test, probas, n_classes=n_classes)

    assert calibrated_brier < 1.1 * uncalibrated_brier

    # Test that calibration of a multiclass classifier decreases log-loss
    # for RandomForestClassifier
    clf = RandomForestClassifier(n_estimators=30, random_state=42)
    clf.fit(X_train, y_train)
    clf_probs = clf.predict_proba(X_test)
    uncalibrated_brier = multiclass_brier(y_test, clf_probs, n_classes=n_classes)

    cal_clf = CalibratedClassifierCV(clf, method=method, cv=5, ensemble=ensemble)
    cal_clf.fit(X_train, y_train)
    cal_clf_probs = cal_clf.predict_proba(X_test)
    calibrated_brier = multiclass_brier(y_test, cal_clf_probs, n_classes=n_classes)
    assert calibrated_brier < 1.1 * uncalibrated_brier


def test_calibration_zero_probability():
    # Test an edge case where _CalibratedClassifier avoids numerical errors
    # in the multiclass normalization step if all the calibrators output
    # are zero all at once for a given sample and instead fallback to uniform
    # probabilities.
    class ZeroCalibrator:
        # This function is called from _CalibratedClassifier.predict_proba.
        def predict(self, X):
            return np.zeros(X.shape[0])

    X, y = make_blobs(
        n_samples=50, n_features=10, random_state=7, centers=10, cluster_std=15.0
    )
    clf = DummyClassifier().fit(X, y)
    calibrator = ZeroCalibrator()
    cal_clf = _CalibratedClassifier(
        base_estimator=clf, calibrators=[calibrator], classes=clf.classes_
    )

    probas = cal_clf.predict_proba(X)

    # Check that all probabilities are uniformly 1. / clf.n_classes_
    assert_allclose(probas, 1.0 / clf.n_classes_)


def test_calibration_prefit():
    """Test calibration for prefitted classifiers"""
    n_samples = 50
    X, y = make_classification(n_samples=3 * n_samples, n_features=6, random_state=42)
    sample_weight = np.random.RandomState(seed=42).uniform(size=y.size)

    X -= X.min()  # MultinomialNB only allows positive X

    # split train and test
    X_train, y_train, sw_train = X[:n_samples], y[:n_samples], sample_weight[:n_samples]
    X_calib, y_calib, sw_calib = (
        X[n_samples : 2 * n_samples],
        y[n_samples : 2 * n_samples],
        sample_weight[n_samples : 2 * n_samples],
    )
    X_test, y_test = X[2 * n_samples :], y[2 * n_samples :]

    # Naive-Bayes
    clf = MultinomialNB()
    # Check error if clf not prefit
    unfit_clf = CalibratedClassifierCV(clf, cv="prefit")
    with pytest.raises(NotFittedError):
        unfit_clf.fit(X_calib, y_calib)

    clf.fit(X_train, y_train, sw_train)
    prob_pos_clf = clf.predict_proba(X_test)[:, 1]

    # Naive Bayes with calibration
    for this_X_calib, this_X_test in [
        (X_calib, X_test),
        (sparse.csr_matrix(X_calib), sparse.csr_matrix(X_test)),
    ]:
        for method in ["isotonic", "sigmoid"]:
            cal_clf = CalibratedClassifierCV(clf, method=method, cv="prefit")

            for sw in [sw_calib, None]:
                cal_clf.fit(this_X_calib, y_calib, sample_weight=sw)
                y_prob = cal_clf.predict_proba(this_X_test)
                y_pred = cal_clf.predict(this_X_test)
                prob_pos_cal_clf = y_prob[:, 1]
                assert_array_equal(y_pred, np.array([0, 1])[np.argmax(y_prob, axis=1)])

                assert brier_score_loss(y_test, prob_pos_clf) > brier_score_loss(
                    y_test, prob_pos_cal_clf
                )


@pytest.mark.parametrize("method", ["sigmoid", "isotonic"])
def test_calibration_ensemble_false(data, method):
    # Test that `ensemble=False` is the same as using predictions from
    # `cross_val_predict` to train calibrator.
    X, y = data
    clf = LinearSVC(random_state=7)

    cal_clf = CalibratedClassifierCV(clf, method=method, cv=3, ensemble=False)
    cal_clf.fit(X, y)
    cal_probas = cal_clf.predict_proba(X)

    # Get probas manually
    unbiased_preds = cross_val_predict(clf, X, y, cv=3, method="decision_function")
    if method == "isotonic":
        calibrator = IsotonicRegression(out_of_bounds="clip")
    else:
        calibrator = _SigmoidCalibration()
    calibrator.fit(unbiased_preds, y)
    # Use `clf` fit on all data
    clf.fit(X, y)
    clf_df = clf.decision_function(X)
    manual_probas = calibrator.predict(clf_df)
    assert_allclose(cal_probas[:, 1], manual_probas)


def test_sigmoid_calibration():
    """Test calibration values with Platt sigmoid model"""
    exF = np.array([5, -4, 1.0])
    exY = np.array([1, -1, -1])
    # computed from my python port of the C++ code in LibSVM
    AB_lin_libsvm = np.array([-0.20261354391187855, 0.65236314980010512])
    assert_array_almost_equal(AB_lin_libsvm, _sigmoid_calibration(exF, exY), 3)
    lin_prob = 1.0 / (1.0 + np.exp(AB_lin_libsvm[0] * exF + AB_lin_libsvm[1]))
    sk_prob = _SigmoidCalibration().fit(exF, exY).predict(exF)
    assert_array_almost_equal(lin_prob, sk_prob, 6)

    # check that _SigmoidCalibration().fit only accepts 1d array or 2d column
    # arrays
    with pytest.raises(ValueError):
        _SigmoidCalibration().fit(np.vstack((exF, exF)), exY)


def test_calibration_curve():
    """Check calibration_curve function"""
    y_true = np.array([0, 0, 0, 1, 1, 1])
    y_pred = np.array([0.0, 0.1, 0.2, 0.8, 0.9, 1.0])
    prob_true, prob_pred = calibration_curve(y_true, y_pred, n_bins=2)
    prob_true_unnormalized, prob_pred_unnormalized = calibration_curve(
        y_true, y_pred * 2, n_bins=2, normalize=True
    )
    assert len(prob_true) == len(prob_pred)
    assert len(prob_true) == 2
    assert_almost_equal(prob_true, [0, 1])
    assert_almost_equal(prob_pred, [0.1, 0.9])
    assert_almost_equal(prob_true, prob_true_unnormalized)
    assert_almost_equal(prob_pred, prob_pred_unnormalized)

    # probabilities outside [0, 1] should not be accepted when normalize
    # is set to False
    with pytest.raises(ValueError):
        calibration_curve([1.1], [-0.1], normalize=False)

    # test that quantiles work as expected
    y_true2 = np.array([0, 0, 0, 0, 1, 1])
    y_pred2 = np.array([0.0, 0.1, 0.2, 0.5, 0.9, 1.0])
    prob_true_quantile, prob_pred_quantile = calibration_curve(
        y_true2, y_pred2, n_bins=2, strategy="quantile"
    )

    assert len(prob_true_quantile) == len(prob_pred_quantile)
    assert len(prob_true_quantile) == 2
    assert_almost_equal(prob_true_quantile, [0, 2 / 3])
    assert_almost_equal(prob_pred_quantile, [0.1, 0.8])

    # Check that error is raised when invalid strategy is selected
    with pytest.raises(ValueError):
        calibration_curve(y_true2, y_pred2, strategy="percentile")


@pytest.mark.parametrize("ensemble", [True, False])
def test_calibration_nan_imputer(ensemble):
    """Test that calibration can accept nan"""
    X, y = make_classification(
        n_samples=10, n_features=2, n_informative=2, n_redundant=0, random_state=42
    )
    X[0, 0] = np.nan
    clf = Pipeline(
        [("imputer", SimpleImputer()), ("rf", RandomForestClassifier(n_estimators=1))]
    )
    clf_c = CalibratedClassifierCV(clf, cv=2, method="isotonic", ensemble=ensemble)
    clf_c.fit(X, y)
    clf_c.predict(X)


@pytest.mark.parametrize("ensemble", [True, False])
def test_calibration_prob_sum(ensemble):
    # Test that sum of probabilities is 1. A non-regression test for
    # issue #7796
    num_classes = 2
    X, y = make_classification(n_samples=10, n_features=5, n_classes=num_classes)
    clf = LinearSVC(C=1.0, random_state=7)
    clf_prob = CalibratedClassifierCV(
        clf, method="sigmoid", cv=LeaveOneOut(), ensemble=ensemble
    )
    clf_prob.fit(X, y)

    probs = clf_prob.predict_proba(X)
    assert_array_almost_equal(probs.sum(axis=1), np.ones(probs.shape[0]))


@pytest.mark.parametrize("ensemble", [True, False])
def test_calibration_less_classes(ensemble):
    # Test to check calibration works fine when train set in a test-train
    # split does not contain all classes
    # Since this test uses LOO, at each iteration train set will not contain a
    # class label
    X = np.random.randn(10, 5)
    y = np.arange(10)
    clf = LinearSVC(C=1.0, random_state=7)
    cal_clf = CalibratedClassifierCV(
        clf, method="sigmoid", cv=LeaveOneOut(), ensemble=ensemble
    )
    cal_clf.fit(X, y)

    for i, calibrated_classifier in enumerate(cal_clf.calibrated_classifiers_):
        proba = calibrated_classifier.predict_proba(X)
        if ensemble:
            # Check that the unobserved class has proba=0
            assert_array_equal(proba[:, i], np.zeros(len(y)))
            # Check for all other classes proba>0
            assert np.all(proba[:, :i] > 0)
            assert np.all(proba[:, i + 1 :] > 0)
        else:
            # Check `proba` are all 1/n_classes
            assert np.allclose(proba, 1 / proba.shape[0])


@ignore_warnings(category=FutureWarning)
@pytest.mark.parametrize(
    "X",
    [
        np.random.RandomState(42).randn(15, 5, 2),
        np.random.RandomState(42).randn(15, 5, 2, 6),
    ],
)
def test_calibration_accepts_ndarray(X):
    """Test that calibration accepts n-dimensional arrays as input"""
    y = [1, 0, 0, 1, 1, 0, 1, 1, 0, 0, 1, 0, 0, 1, 0]

    class MockTensorClassifier(BaseEstimator):
        """A toy estimator that accepts tensor inputs"""

        def fit(self, X, y):
            self.classes_ = np.unique(y)
            return self

        def decision_function(self, X):
            # toy decision function that just needs to have the right shape:
            return X.reshape(X.shape[0], -1).sum(axis=1)

    calibrated_clf = CalibratedClassifierCV(MockTensorClassifier())
    # we should be able to fit this classifier with no error
    calibrated_clf.fit(X, y)


@pytest.fixture
def dict_data():
    dict_data = [
        {"state": "NY", "age": "adult"},
        {"state": "TX", "age": "adult"},
        {"state": "VT", "age": "child"},
    ]
    text_labels = [1, 0, 1]
    return dict_data, text_labels


@pytest.fixture
def dict_data_pipeline(dict_data):
    X, y = dict_data
    pipeline_prefit = Pipeline(
        [("vectorizer", DictVectorizer()), ("clf", RandomForestClassifier())]
    )
    return pipeline_prefit.fit(X, y)


def test_calibration_dict_pipeline(dict_data, dict_data_pipeline):
    """Test that calibration works in prefit pipeline with transformer

    `X` is not array-like, sparse matrix or dataframe at the start.
    See https://github.com/scikit-learn/scikit-learn/issues/8710

    Also test it can predict without running into validation errors.
    See https://github.com/scikit-learn/scikit-learn/issues/19637
    """
    X, y = dict_data
    clf = dict_data_pipeline
    calib_clf = CalibratedClassifierCV(clf, cv="prefit")
    calib_clf.fit(X, y)
    # Check attributes are obtained from fitted estimator
    assert_array_equal(calib_clf.classes_, clf.classes_)

    # Neither the pipeline nor the calibration meta-estimator
    # expose the n_features_in_ check on this kind of data.
    assert not hasattr(clf, "n_features_in_")
    assert not hasattr(calib_clf, "n_features_in_")

    # Ensure that no error is thrown with predict and predict_proba
    calib_clf.predict(X)
    calib_clf.predict_proba(X)


@pytest.mark.parametrize(
    "clf, cv",
    [
        pytest.param(LinearSVC(C=1), 2),
        pytest.param(LinearSVC(C=1), "prefit"),
    ],
)
def test_calibration_attributes(clf, cv):
    # Check that `n_features_in_` and `classes_` attributes created properly
    X, y = make_classification(n_samples=10, n_features=5, n_classes=2, random_state=7)
    if cv == "prefit":
        clf = clf.fit(X, y)
    calib_clf = CalibratedClassifierCV(clf, cv=cv)
    calib_clf.fit(X, y)

    if cv == "prefit":
        assert_array_equal(calib_clf.classes_, clf.classes_)
        assert calib_clf.n_features_in_ == clf.n_features_in_
    else:
        classes = LabelEncoder().fit(y).classes_
        assert_array_equal(calib_clf.classes_, classes)
        assert calib_clf.n_features_in_ == X.shape[1]


def test_calibration_inconsistent_prefit_n_features_in():
    # Check that `n_features_in_` from prefit base estimator
    # is consistent with training set
    X, y = make_classification(n_samples=10, n_features=5, n_classes=2, random_state=7)
    clf = LinearSVC(C=1).fit(X, y)
    calib_clf = CalibratedClassifierCV(clf, cv="prefit")

    msg = "X has 3 features, but LinearSVC is expecting 5 features as input."
    with pytest.raises(ValueError, match=msg):
        calib_clf.fit(X[:, :3], y)


def test_calibration_votingclassifier():
    # Check that `CalibratedClassifier` works with `VotingClassifier`.
    # The method `predict_proba` from `VotingClassifier` is dynamically
    # defined via a property that only works when voting="soft".
    X, y = make_classification(n_samples=10, n_features=5, n_classes=2, random_state=7)
    vote = VotingClassifier(
        estimators=[("lr" + str(i), LogisticRegression()) for i in range(3)],
        voting="soft",
    )
    vote.fit(X, y)

    calib_clf = CalibratedClassifierCV(base_estimator=vote, cv="prefit")
    # smoke test: should not raise an error
    calib_clf.fit(X, y)


@pytest.fixture(scope="module")
def iris_data():
    return load_iris(return_X_y=True)


@pytest.fixture(scope="module")
def iris_data_binary(iris_data):
    X, y = iris_data
    return X[y < 2], y[y < 2]


def test_calibration_display_validation(pyplot, iris_data, iris_data_binary):
    X, y = iris_data
    X_binary, y_binary = iris_data_binary

    reg = LinearRegression().fit(X, y)
    msg = "'estimator' should be a fitted classifier"
    with pytest.raises(ValueError, match=msg):
        CalibrationDisplay.from_estimator(reg, X, y)

    clf = LinearSVC().fit(X, y)
    msg = "response method predict_proba is not defined in"
    with pytest.raises(ValueError, match=msg):
        CalibrationDisplay.from_estimator(clf, X, y)

    clf = LogisticRegression()
    with pytest.raises(NotFittedError):
        CalibrationDisplay.from_estimator(clf, X, y)


@pytest.mark.parametrize("constructor_name", ["from_estimator", "from_predictions"])
def test_calibration_display_non_binary(pyplot, iris_data, constructor_name):
    X, y = iris_data
    clf = DecisionTreeClassifier()
    clf.fit(X, y)
    y_prob = clf.predict_proba(X)

    if constructor_name == "from_estimator":
        msg = "to be a binary classifier, but got"
        with pytest.raises(ValueError, match=msg):
            CalibrationDisplay.from_estimator(clf, X, y)
    else:
        msg = "y should be a 1d array, got an array of shape"
        with pytest.raises(ValueError, match=msg):
            CalibrationDisplay.from_predictions(y, y_prob)


@pytest.mark.parametrize("n_bins", [5, 10])
@pytest.mark.parametrize("strategy", ["uniform", "quantile"])
def test_calibration_display_compute(pyplot, iris_data_binary, n_bins, strategy):
    # Ensure `CalibrationDisplay.from_predictions` and `calibration_curve`
    # compute the same results. Also checks attributes of the
    # CalibrationDisplay object.
    X, y = iris_data_binary

    lr = LogisticRegression().fit(X, y)

    viz = CalibrationDisplay.from_estimator(
        lr, X, y, n_bins=n_bins, strategy=strategy, alpha=0.8
    )

    y_prob = lr.predict_proba(X)[:, 1]
    prob_true, prob_pred = calibration_curve(
        y, y_prob, n_bins=n_bins, strategy=strategy
    )

    assert_allclose(viz.prob_true, prob_true)
    assert_allclose(viz.prob_pred, prob_pred)
    assert_allclose(viz.y_prob, y_prob)

    assert viz.estimator_name == "LogisticRegression"

    # cannot fail thanks to pyplot fixture
    import matplotlib as mpl  # noqa

    assert isinstance(viz.line_, mpl.lines.Line2D)
    assert viz.line_.get_alpha() == 0.8
    assert isinstance(viz.ax_, mpl.axes.Axes)
    assert isinstance(viz.figure_, mpl.figure.Figure)

    assert viz.ax_.get_xlabel() == "Mean predicted probability (Positive class: 1)"
    assert viz.ax_.get_ylabel() == "Fraction of positives (Positive class: 1)"

    expected_legend_labels = ["LogisticRegression", "Perfectly calibrated"]
    legend_labels = viz.ax_.get_legend().get_texts()
    assert len(legend_labels) == len(expected_legend_labels)
    for labels in legend_labels:
        assert labels.get_text() in expected_legend_labels


def test_plot_calibration_curve_pipeline(pyplot, iris_data_binary):
    # Ensure pipelines are supported by CalibrationDisplay.from_estimator
    X, y = iris_data_binary
    clf = make_pipeline(StandardScaler(), LogisticRegression())
    clf.fit(X, y)
    viz = CalibrationDisplay.from_estimator(clf, X, y)

    expected_legend_labels = [viz.estimator_name, "Perfectly calibrated"]
    legend_labels = viz.ax_.get_legend().get_texts()
    assert len(legend_labels) == len(expected_legend_labels)
    for labels in legend_labels:
        assert labels.get_text() in expected_legend_labels


@pytest.mark.parametrize(
    "name, expected_label", [(None, "_line1"), ("my_est", "my_est")]
)
def test_calibration_display_default_labels(pyplot, name, expected_label):
    prob_true = np.array([0, 1, 1, 0])
    prob_pred = np.array([0.2, 0.8, 0.8, 0.4])
    y_prob = np.array([])

    viz = CalibrationDisplay(prob_true, prob_pred, y_prob, estimator_name=name)
    viz.plot()

    expected_legend_labels = [] if name is None else [name]
    expected_legend_labels.append("Perfectly calibrated")
    legend_labels = viz.ax_.get_legend().get_texts()
    assert len(legend_labels) == len(expected_legend_labels)
    for labels in legend_labels:
        assert labels.get_text() in expected_legend_labels


def test_calibration_display_label_class_plot(pyplot):
    # Checks that when instantiating `CalibrationDisplay` class then calling
    # `plot`, `self.estimator_name` is the one given in `plot`
    prob_true = np.array([0, 1, 1, 0])
    prob_pred = np.array([0.2, 0.8, 0.8, 0.4])
    y_prob = np.array([])

    name = "name one"
    viz = CalibrationDisplay(prob_true, prob_pred, y_prob, estimator_name=name)
    assert viz.estimator_name == name
    name = "name two"
    viz.plot(name=name)

    expected_legend_labels = [name, "Perfectly calibrated"]
    legend_labels = viz.ax_.get_legend().get_texts()
    assert len(legend_labels) == len(expected_legend_labels)
    for labels in legend_labels:
        assert labels.get_text() in expected_legend_labels


@pytest.mark.parametrize("constructor_name", ["from_estimator", "from_predictions"])
def test_calibration_display_name_multiple_calls(
    constructor_name, pyplot, iris_data_binary
):
    # Check that the `name` used when calling
    # `CalibrationDisplay.from_predictions` or
    # `CalibrationDisplay.from_estimator` is used when multiple
    # `CalibrationDisplay.viz.plot()` calls are made.
    X, y = iris_data_binary
    clf_name = "my hand-crafted name"
    clf = LogisticRegression().fit(X, y)
    y_prob = clf.predict_proba(X)[:, 1]

    constructor = getattr(CalibrationDisplay, constructor_name)
    params = (clf, X, y) if constructor_name == "from_estimator" else (y, y_prob)

    viz = constructor(*params, name=clf_name)
    assert viz.estimator_name == clf_name
    pyplot.close("all")
    viz.plot()

    expected_legend_labels = [clf_name, "Perfectly calibrated"]
    legend_labels = viz.ax_.get_legend().get_texts()
    assert len(legend_labels) == len(expected_legend_labels)
    for labels in legend_labels:
        assert labels.get_text() in expected_legend_labels

    pyplot.close("all")
    clf_name = "another_name"
    viz.plot(name=clf_name)
    assert len(legend_labels) == len(expected_legend_labels)
    for labels in legend_labels:
        assert labels.get_text() in expected_legend_labels


def test_calibration_display_ref_line(pyplot, iris_data_binary):
    # Check that `ref_line` only appears once
    X, y = iris_data_binary
    lr = LogisticRegression().fit(X, y)
    dt = DecisionTreeClassifier().fit(X, y)

    viz = CalibrationDisplay.from_estimator(lr, X, y)
    viz2 = CalibrationDisplay.from_estimator(dt, X, y, ax=viz.ax_)

    labels = viz2.ax_.get_legend_handles_labels()[1]
    assert labels.count("Perfectly calibrated") == 1


@pytest.mark.parametrize("dtype_y_str", [str, object])
def test_calibration_curve_pos_label_error_str(dtype_y_str):
    """Check error message when a `pos_label` is not specified with `str` targets."""
    rng = np.random.RandomState(42)
    y1 = np.array(["spam"] * 3 + ["eggs"] * 2, dtype=dtype_y_str)
    y2 = rng.randint(0, 2, size=y1.size)

    err_msg = (
        "y_true takes value in {'eggs', 'spam'} and pos_label is not "
        "specified: either make y_true take value in {0, 1} or {-1, 1} or "
        "pass pos_label explicitly"
    )
    with pytest.raises(ValueError, match=err_msg):
        calibration_curve(y1, y2)


@pytest.mark.parametrize("dtype_y_str", [str, object])
def test_calibration_curve_pos_label(dtype_y_str):
    """Check the behaviour when passing explicitly `pos_label`."""
    y_true = np.array([0, 0, 0, 1, 1, 1, 1, 1, 1])
    classes = np.array(["spam", "egg"], dtype=dtype_y_str)
    y_true_str = classes[y_true]
    y_pred = np.array([0.1, 0.2, 0.3, 0.4, 0.65, 0.7, 0.8, 0.9, 1.0])

    # default case
    prob_true, _ = calibration_curve(y_true, y_pred, n_bins=4)
    assert_allclose(prob_true, [0, 0.5, 1, 1])
    # if `y_true` contains `str`, then `pos_label` is required
    prob_true, _ = calibration_curve(y_true_str, y_pred, n_bins=4, pos_label="egg")
    assert_allclose(prob_true, [0, 0.5, 1, 1])

    prob_true, _ = calibration_curve(y_true, 1 - y_pred, n_bins=4, pos_label=0)
    assert_allclose(prob_true, [0, 0, 0.5, 1])
    prob_true, _ = calibration_curve(y_true_str, 1 - y_pred, n_bins=4, pos_label="spam")
    assert_allclose(prob_true, [0, 0, 0.5, 1])


@pytest.mark.parametrize("pos_label, expected_pos_label", [(None, 1), (0, 0), (1, 1)])
def test_calibration_display_pos_label(
    pyplot, iris_data_binary, pos_label, expected_pos_label
):
    """Check the behaviour of `pos_label` in the `CalibrationDisplay`."""
    X, y = iris_data_binary

    lr = LogisticRegression().fit(X, y)
    viz = CalibrationDisplay.from_estimator(lr, X, y, pos_label=pos_label)

    y_prob = lr.predict_proba(X)[:, expected_pos_label]
    prob_true, prob_pred = calibration_curve(y, y_prob, pos_label=pos_label)

    assert_allclose(viz.prob_true, prob_true)
    assert_allclose(viz.prob_pred, prob_pred)
    assert_allclose(viz.y_prob, y_prob)

    assert (
        viz.ax_.get_xlabel()
        == f"Mean predicted probability (Positive class: {expected_pos_label})"
    )
    assert (
        viz.ax_.get_ylabel()
        == f"Fraction of positives (Positive class: {expected_pos_label})"
    )

    expected_legend_labels = [lr.__class__.__name__, "Perfectly calibrated"]
    legend_labels = viz.ax_.get_legend().get_texts()
    assert len(legend_labels) == len(expected_legend_labels)
    for labels in legend_labels:
        assert labels.get_text() in expected_legend_labels


@pytest.mark.parametrize("method", ["sigmoid", "isotonic"])
@pytest.mark.parametrize("ensemble", [True, False])
def test_calibrated_classifier_cv_double_sample_weights_equivalence(method, ensemble):
    """Check that passing repeating twice the dataset `X` is equivalent to
    passing a `sample_weight` with a factor 2."""
    X, y = load_iris(return_X_y=True)
    # Scale the data to avoid any convergence issue
    X = StandardScaler().fit_transform(X)
    # Only use 2 classes
    X, y = X[:100], y[:100]
    sample_weight = np.ones_like(y) * 2

    # Interlace the data such that a 2-fold cross-validation will be equivalent
    # to using the original dataset with a sample weights of 2
    X_twice = np.zeros((X.shape[0] * 2, X.shape[1]), dtype=X.dtype)
    X_twice[::2, :] = X
    X_twice[1::2, :] = X
    y_twice = np.zeros(y.shape[0] * 2, dtype=y.dtype)
    y_twice[::2] = y
    y_twice[1::2] = y

    base_estimator = LogisticRegression()
    calibrated_clf_without_weights = CalibratedClassifierCV(
        base_estimator,
        method=method,
        ensemble=ensemble,
        cv=2,
    )
    calibrated_clf_with_weights = clone(calibrated_clf_without_weights)

    calibrated_clf_with_weights.fit(X, y, sample_weight=sample_weight)
    calibrated_clf_without_weights.fit(X_twice, y_twice)

    # Check that the underlying fitted estimators have the same coefficients
    for est_with_weights, est_without_weights in zip(
        calibrated_clf_with_weights.calibrated_classifiers_,
        calibrated_clf_without_weights.calibrated_classifiers_,
    ):
<<<<<<< HEAD
        assert clf1 is clf2


@pytest.mark.parametrize("fit_params_type", ["list", "array"])
def test_calibration_with_fit_params(fit_params_type, data):
    """Tests that fit_params are passed to the underlying base estimator.

    Related issue:
    https://github.com/scikit-learn/scikit-learn/issues/12384
    """
    X, y = data
    fit_params = {
        "a": _convert_container(y, fit_params_type),
        "b": _convert_container(y, fit_params_type),
    }

    clf = CheckingClassifier(expected_fit_params=["a", "b"])
    pc_clf = CalibratedClassifierCV(clf)

    pc_clf.fit(X, y, **fit_params)


@pytest.mark.parametrize(
    "sample_weight",
    [
        [1.0] * N_SAMPLES,
        np.ones(N_SAMPLES),
    ],
)
def test_calibration_with_sample_weight_base_estimator(sample_weight, data):
    """Tests that sample_weight is passed to the underlying base
    estimator.
    """
    X, y = data
    clf = CheckingClassifier(expected_sample_weight=True)
    pc_clf = CalibratedClassifierCV(clf)

    pc_clf.fit(X, y, sample_weight=sample_weight)


def test_calibration_without_sample_weight_base_estimator(data):
    """Check that even if the base_estimator doesn't support
    sample_weight, fitting with sample_weight still works.

    There should be a warning, since the sample_weight is not passed
    on to the base_estimator.
    """
    X, y = data
    sample_weight = np.ones_like(y)

    class ClfWithoutSampleWeight(CheckingClassifier):
        def fit(self, X, y, **fit_params):
            assert "sample_weight" not in fit_params
            return super().fit(X, y, **fit_params)

    clf = ClfWithoutSampleWeight()
    pc_clf = CalibratedClassifierCV(clf)

    with pytest.warns(UserWarning):
        pc_clf.fit(X, y, sample_weight=sample_weight)


def test_calibration_with_fit_params_inconsistent_length(data):
    """fit_params having different length than data should raise the
    correct error message.
    """
    X, y = data
    fit_params = {"a": y[:5]}
    clf = CheckingClassifier(expected_fit_params=fit_params)
    pc_clf = CalibratedClassifierCV(clf)

    msg = (
        r"Found input variables with inconsistent numbers of "
        r"samples: \[" + str(N_SAMPLES) + r", 5\]"
    )
    with pytest.raises(ValueError, match=msg):
        pc_clf.fit(X, y, **fit_params)
=======
        assert_allclose(
            est_with_weights.base_estimator.coef_,
            est_without_weights.base_estimator.coef_,
        )

    # Check that the predictions are the same
    y_pred_with_weights = calibrated_clf_with_weights.predict_proba(X)
    y_pred_without_weights = calibrated_clf_without_weights.predict_proba(X)

    assert_allclose(y_pred_with_weights, y_pred_without_weights)


@pytest.mark.parametrize("method", ["sigmoid", "isotonic"])
@pytest.mark.parametrize("ensemble", [True, False])
def test_calibrated_classifier_cv_zeros_sample_weights_equivalence(method, ensemble):
    """Check that passing removing some sample from the dataset `X` is
    equivalent to passing a `sample_weight` with a factor 0."""
    X, y = load_iris(return_X_y=True)
    # Scale the data to avoid any convergence issue
    X = StandardScaler().fit_transform(X)
    # Only use 2 classes and select samples such that 2-fold cross-validation
    # split will lead to an equivalence with a `sample_weight` of 0
    X = np.vstack((X[:40], X[50:90]))
    y = np.hstack((y[:40], y[50:90]))
    sample_weight = np.zeros_like(y)
    sample_weight[::2] = 1

    base_estimator = LogisticRegression()
    calibrated_clf_without_weights = CalibratedClassifierCV(
        base_estimator,
        method=method,
        ensemble=ensemble,
        cv=2,
    )
    calibrated_clf_with_weights = clone(calibrated_clf_without_weights)

    calibrated_clf_with_weights.fit(X, y, sample_weight=sample_weight)
    calibrated_clf_without_weights.fit(X[::2], y[::2])

    # Check that the underlying fitted estimators have the same coefficients
    for est_with_weights, est_without_weights in zip(
        calibrated_clf_with_weights.calibrated_classifiers_,
        calibrated_clf_without_weights.calibrated_classifiers_,
    ):
        assert_allclose(
            est_with_weights.base_estimator.coef_,
            est_without_weights.base_estimator.coef_,
        )

    # Check that the predictions are the same
    y_pred_with_weights = calibrated_clf_with_weights.predict_proba(X)
    y_pred_without_weights = calibrated_clf_without_weights.predict_proba(X)

    assert_allclose(y_pred_with_weights, y_pred_without_weights)
>>>>>>> 845b1fac
<|MERGE_RESOLUTION|>--- conflicted
+++ resolved
@@ -38,25 +38,17 @@
 from sklearn.metrics import brier_score_loss
 from sklearn.calibration import CalibratedClassifierCV, _CalibratedClassifier
 from sklearn.calibration import _sigmoid_calibration, _SigmoidCalibration
-<<<<<<< HEAD
 from sklearn.calibration import calibration_curve
 from sklearn.utils._mocking import CheckingClassifier
 from sklearn.utils._testing import _convert_container
 
 
 N_SAMPLES = 200
-=======
-from sklearn.calibration import calibration_curve, CalibrationDisplay
->>>>>>> 845b1fac
 
 
 @pytest.fixture(scope="module")
 def data():
-<<<<<<< HEAD
     X, y = make_classification(n_samples=N_SAMPLES, n_features=6, random_state=42)
-=======
-    X, y = make_classification(n_samples=200, n_features=6, random_state=42)
->>>>>>> 845b1fac
     return X, y
 
 
@@ -919,7 +911,6 @@
         calibrated_clf_with_weights.calibrated_classifiers_,
         calibrated_clf_without_weights.calibrated_classifiers_,
     ):
-<<<<<<< HEAD
         assert clf1 is clf2
 
 
@@ -997,7 +988,6 @@
     )
     with pytest.raises(ValueError, match=msg):
         pc_clf.fit(X, y, **fit_params)
-=======
         assert_allclose(
             est_with_weights.base_estimator.coef_,
             est_without_weights.base_estimator.coef_,
@@ -1051,5 +1041,4 @@
     y_pred_with_weights = calibrated_clf_with_weights.predict_proba(X)
     y_pred_without_weights = calibrated_clf_without_weights.predict_proba(X)
 
-    assert_allclose(y_pred_with_weights, y_pred_without_weights)
->>>>>>> 845b1fac
+    assert_allclose(y_pred_with_weights, y_pred_without_weights)