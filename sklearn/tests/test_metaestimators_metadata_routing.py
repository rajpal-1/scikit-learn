import copy
import re

import numpy as np
import pytest

from sklearn import config_context
from sklearn.calibration import CalibratedClassifierCV
from sklearn.compose import TransformedTargetRegressor
from sklearn.covariance import GraphicalLassoCV
from sklearn.ensemble import (
    AdaBoostClassifier,
    AdaBoostRegressor,
    BaggingClassifier,
    BaggingRegressor,
    StackingClassifier,
    StackingRegressor,
    VotingClassifier,
    VotingRegressor,
)
from sklearn.exceptions import UnsetMetadataPassedError
from sklearn.experimental import (
    enable_halving_search_cv,  # noqa
    enable_iterative_imputer,  # noqa
)
from sklearn.feature_selection import (
    RFE,
    RFECV,
    SelectFromModel,
    SequentialFeatureSelector,
)
from sklearn.impute import IterativeImputer
from sklearn.linear_model import (
    ElasticNetCV,
    LarsCV,
    LassoCV,
    LassoLarsCV,
    LogisticRegressionCV,
    MultiTaskElasticNetCV,
    MultiTaskLassoCV,
    OrthogonalMatchingPursuitCV,
    RANSACRegressor,
    RidgeClassifierCV,
    RidgeCV,
)
from sklearn.model_selection import (
    GridSearchCV,
    HalvingGridSearchCV,
    HalvingRandomSearchCV,
    RandomizedSearchCV,
)
from sklearn.multiclass import (
    OneVsOneClassifier,
    OneVsRestClassifier,
    OutputCodeClassifier,
)
from sklearn.multioutput import (
    ClassifierChain,
    MultiOutputClassifier,
    MultiOutputRegressor,
    RegressorChain,
)
from sklearn.pipeline import FeatureUnion
from sklearn.semi_supervised import SelfTrainingClassifier
from sklearn.tests.metadata_routing_common import (
    ConsumingClassifier,
    ConsumingRegressor,
    ConsumingScorer,
    ConsumingSplitter,
    _Registry,
    assert_request_is_empty,
    check_recorded_metadata,
)
from sklearn.utils.metadata_routing import MetadataRouter

rng = np.random.RandomState(42)
N, M = 100, 4
X = rng.rand(N, M)
y = rng.randint(0, 3, size=N)
classes = np.unique(y)
y_multi = rng.randint(0, 3, size=(N, 3))
classes_multi = [np.unique(y_multi[:, i]) for i in range(y_multi.shape[1])]
metadata = rng.randint(0, 10, size=N)
sample_weight = rng.rand(N)
groups = np.array([0, 1] * (len(y) // 2))


@pytest.fixture(autouse=True)
def enable_slep006():
    """Enable SLEP006 for all tests."""
    with config_context(enable_metadata_routing=True):
        yield


METAESTIMATORS: list = [
    {
        "metaestimator": MultiOutputRegressor,
        "estimator_name": "estimator",
        "estimator": ConsumingRegressor,
        "X": X,
        "y": y_multi,
        "estimator_routing_methods": ["fit", "partial_fit"],
    },
    {
        "metaestimator": MultiOutputClassifier,
        "estimator_name": "estimator",
        "estimator": ConsumingClassifier,
        "X": X,
        "y": y_multi,
        "estimator_routing_methods": ["fit", "partial_fit"],
        "method_args": {"partial_fit": {"classes": classes_multi}},
    },
    {
        "metaestimator": CalibratedClassifierCV,
        "estimator_name": "estimator",
        "estimator": ConsumingClassifier,
        "X": X,
        "y": y,
        "estimator_routing_methods": ["fit"],
        "preserves_metadata": False,
    },
    {
        "metaestimator": ClassifierChain,
        "estimator_name": "base_estimator",
        "estimator": ConsumingClassifier,
        "X": X,
        "y": y_multi,
        "estimator_routing_methods": ["fit"],
    },
    {
        "metaestimator": RegressorChain,
        "estimator_name": "base_estimator",
        "estimator": ConsumingRegressor,
        "X": X,
        "y": y_multi,
        "estimator_routing_methods": ["fit"],
    },
    {
        "metaestimator": LogisticRegressionCV,
        "X": X,
        "y": y,
        "scorer_name": "scoring",
        "scorer_routing_methods": ["fit", "score"],
        "cv_name": "cv",
        "cv_routing_methods": ["fit"],
    },
    {
        "metaestimator": GridSearchCV,
        "estimator_name": "estimator",
        "estimator": ConsumingClassifier,
        "init_args": {"param_grid": {"alpha": [0.1, 0.2]}},
        "X": X,
        "y": y,
        "estimator_routing_methods": ["fit"],
        "preserves_metadata": "subset",
        "scorer_name": "scoring",
        "scorer_routing_methods": ["fit", "score"],
        "cv_name": "cv",
        "cv_routing_methods": ["fit"],
    },
    {
        "metaestimator": RandomizedSearchCV,
        "estimator_name": "estimator",
        "estimator": ConsumingClassifier,
        "init_args": {"param_distributions": {"alpha": [0.1, 0.2]}},
        "X": X,
        "y": y,
        "estimator_routing_methods": ["fit"],
        "preserves_metadata": "subset",
        "scorer_name": "scoring",
        "scorer_routing_methods": ["fit", "score"],
        "cv_name": "cv",
        "cv_routing_methods": ["fit"],
    },
    {
        "metaestimator": HalvingGridSearchCV,
        "estimator_name": "estimator",
        "estimator": ConsumingClassifier,
        "init_args": {"param_grid": {"alpha": [0.1, 0.2]}},
        "X": X,
        "y": y,
        "estimator_routing_methods": ["fit"],
        "preserves_metadata": "subset",
        "scorer_name": "scoring",
        "scorer_routing_methods": ["fit", "score"],
        "cv_name": "cv",
        "cv_routing_methods": ["fit"],
    },
    {
        "metaestimator": HalvingRandomSearchCV,
        "estimator_name": "estimator",
        "estimator": ConsumingClassifier,
        "init_args": {"param_distributions": {"alpha": [0.1, 0.2]}},
        "X": X,
        "y": y,
        "estimator_routing_methods": ["fit"],
        "preserves_metadata": "subset",
        "scorer_name": "scoring",
        "scorer_routing_methods": ["fit", "score"],
        "cv_name": "cv",
        "cv_routing_methods": ["fit"],
    },
    {
<<<<<<< HEAD
        "metaestimator": ElasticNetCV,
        "X": X,
        "y": y,
        "cv_name": "cv",
        "cv_routing_methods": ["fit"],
    },
    {
        "metaestimator": LassoCV,
        "X": X,
        "y": y,
        "cv_name": "cv",
        "cv_routing_methods": ["fit"],
    },
    {
        "metaestimator": MultiTaskElasticNetCV,
        "X": X,
        "y": y_multi,
        "cv_name": "cv",
        "cv_routing_methods": ["fit"],
    },
    {
        "metaestimator": MultiTaskLassoCV,
        "X": X,
        "y": y_multi,
        "cv_name": "cv",
        "cv_routing_methods": ["fit"],
=======
        "metaestimator": OneVsRestClassifier,
        "estimator_name": "estimator",
        "estimator": ConsumingClassifier,
        "X": X,
        "y": y,
        "estimator_routing_methods": ["fit", "partial_fit"],
        "method_args": {"partial_fit": {"classes": classes}},
    },
    {
        "metaestimator": OneVsOneClassifier,
        "estimator_name": "estimator",
        "estimator": ConsumingClassifier,
        "X": X,
        "y": y,
        "estimator_routing_methods": ["fit", "partial_fit"],
        "preserves_metadata": "subset",
        "method_args": {"partial_fit": {"classes": classes}},
    },
    {
        "metaestimator": OutputCodeClassifier,
        "estimator_name": "estimator",
        "estimator": ConsumingClassifier,
        "init_args": {"random_state": 42},
        "X": X,
        "y": y,
        "estimator_routing_methods": ["fit"],
>>>>>>> 04e39db4
    },
]
"""List containing all metaestimators to be tested and their settings

The keys are as follows:

- metaestimator: The metaestmator to be tested
- estimator_name: The name of the argument for the sub-estimator
- estimator: The sub-estimator
- init_args: The arguments to be passed to the metaestimator's constructor
- X: X-data to fit and predict
- y: y-data to fit
- estimator_routing_methods: list of all methods to check for routing metadata
  to the sub-estimator
- preserves_metadata:
    - True (default): the metaestimator passes the metadata to the
      sub-estimator without modification. We check that the values recorded by
      the sub-estimator are identical to what we've passed to the
      metaestimator.
    - False: no check is performed regarding values, we only check that a
      metadata with the expected names/keys are passed.
    - "subset": we check that the recorded metadata by the sub-estimator is a
      subset of what is passed to the metaestimator.
- scorer_name: The name of the argument for the scorer
- scorer_routing_methods: list of all methods to check for routing metadata
  to the scorer
- cv_name: The name of the argument for the CV splitter
- cv_routing_methods: list of all methods to check for routing metadata
  to the splitter
- method_args: a dict of dicts, defining extra arguments needed to be passed to
  methods, such as passing `classes` to `partial_fit`.
"""

# IDs used by pytest to get meaningful verbose messages when running the tests
METAESTIMATOR_IDS = [str(row["metaestimator"].__name__) for row in METAESTIMATORS]

UNSUPPORTED_ESTIMATORS = [
    AdaBoostClassifier(),
    AdaBoostRegressor(),
    BaggingClassifier(),
    BaggingRegressor(),
    FeatureUnion([]),
    GraphicalLassoCV(),
    IterativeImputer(),
    LarsCV(),
    LassoLarsCV(),
<<<<<<< HEAD
    OneVsOneClassifier(ConsumingClassifier()),
    OneVsRestClassifier(ConsumingClassifier()),
=======
    MultiTaskElasticNetCV(),
    MultiTaskLassoCV(),
>>>>>>> 04e39db4
    OrthogonalMatchingPursuitCV(),
    RANSACRegressor(),
    RFE(ConsumingClassifier()),
    RFECV(ConsumingClassifier()),
    RidgeCV(),
    RidgeClassifierCV(),
    SelectFromModel(ConsumingClassifier()),
    SelfTrainingClassifier(ConsumingClassifier()),
    SequentialFeatureSelector(ConsumingClassifier()),
    StackingClassifier(ConsumingClassifier()),
    StackingRegressor(ConsumingRegressor()),
    TransformedTargetRegressor(),
    VotingClassifier(ConsumingClassifier()),
    VotingRegressor(ConsumingRegressor()),
]


def get_init_args(metaestimator_info):
    """Get the init args for a metaestimator

    This is a helper function to get the init args for a metaestimator from
    the METAESTIMATORS list. It returns an empty dict if no init args are
    required.

    Returns
    -------
    kwargs : dict
        The init args for the metaestimator.

    (estimator, estimator_registry) : (estimator, registry)
        The sub-estimator and the corresponding registry.

    (scorer, scorer_registry) : (scorer, registry)
        The scorer and the corresponding registry.

    (cv, cv_registry) : (CV splitter, registry)
        The CV splitter and the corresponding registry.
    """
    kwargs = metaestimator_info.get("init_args", {})
    estimator, estimator_registry = None, None
    scorer, scorer_registry = None, None
    cv, cv_registry = None, None
    if "estimator" in metaestimator_info:
        estimator_name = metaestimator_info["estimator_name"]
        estimator_registry = _Registry()
        estimator = metaestimator_info["estimator"](estimator_registry)
        kwargs[estimator_name] = estimator
    if "scorer_name" in metaestimator_info:
        scorer_name = metaestimator_info["scorer_name"]
        scorer_registry = _Registry()
        scorer = ConsumingScorer(registry=scorer_registry)
        kwargs[scorer_name] = scorer
    if "cv_name" in metaestimator_info:
        cv_name = metaestimator_info["cv_name"]
        cv_registry = _Registry()
        cv = ConsumingSplitter(registry=cv_registry)
        kwargs[cv_name] = cv

    return (
        kwargs,
        (estimator, estimator_registry),
        (scorer, scorer_registry),
        (cv, cv_registry),
    )


@pytest.mark.parametrize("estimator", UNSUPPORTED_ESTIMATORS)
def test_unsupported_estimators_get_metadata_routing(estimator):
    """Test that get_metadata_routing is not implemented on meta-estimators for
    which we haven't implemented routing yet."""
    with pytest.raises(NotImplementedError):
        estimator.get_metadata_routing()


@pytest.mark.parametrize("estimator", UNSUPPORTED_ESTIMATORS)
def test_unsupported_estimators_fit_with_metadata(estimator):
    """Test that fit raises NotImplementedError when metadata routing is
    enabled and a metadata is passed on meta-estimators for which we haven't
    implemented routing yet."""
    with pytest.raises(NotImplementedError):
        try:
            estimator.fit([[1]], [1], sample_weight=[1])
        except TypeError:
            # not all meta-estimators in the list support sample_weight,
            # and for those we skip this test.
            raise NotImplementedError


def test_registry_copy():
    # test that _Registry is not copied into a new instance.
    a = _Registry()
    b = _Registry()
    assert a is not b
    assert a is copy.copy(a)
    assert a is copy.deepcopy(a)


@pytest.mark.parametrize("metaestimator", METAESTIMATORS, ids=METAESTIMATOR_IDS)
def test_default_request(metaestimator):
    # Check that by default request is empty and the right type
    cls = metaestimator["metaestimator"]
    kwargs, *_ = get_init_args(metaestimator)
    instance = cls(**kwargs)
    if "cv_name" in metaestimator:
        # Our GroupCV splitters request groups by default, which we should
        # ignore in this test.
        exclude = {"splitter": ["split"]}
    else:
        exclude = None
    assert_request_is_empty(instance.get_metadata_routing(), exclude=exclude)
    assert isinstance(instance.get_metadata_routing(), MetadataRouter)


@pytest.mark.parametrize("metaestimator", METAESTIMATORS, ids=METAESTIMATOR_IDS)
def test_error_on_missing_requests_for_sub_estimator(metaestimator):
    # Test that a UnsetMetadataPassedError is raised when the sub-estimator's
    # requests are not set
    if "estimator" not in metaestimator:
        # This test only makes sense for metaestimators which have a
        # sub-estimator, e.g. MyMetaEstimator(estimator=MySubEstimator())
        return

    cls = metaestimator["metaestimator"]
    X = metaestimator["X"]
    y = metaestimator["y"]
    routing_methods = metaestimator["estimator_routing_methods"]

    for method_name in routing_methods:
        for key in ["sample_weight", "metadata"]:
            kwargs, (estimator, _), (scorer, _), *_ = get_init_args(metaestimator)
            if scorer:
                scorer.set_score_request(**{key: True})
            val = {"sample_weight": sample_weight, "metadata": metadata}[key]
            method_kwargs = {key: val}
            msg = (
                f"[{key}] are passed but are not explicitly set as requested or not"
                f" for {estimator.__class__.__name__}.{method_name}"
            )

            instance = cls(**kwargs)
            with pytest.raises(UnsetMetadataPassedError, match=re.escape(msg)):
                method = getattr(instance, method_name)
                method(X, y, **method_kwargs)


@pytest.mark.parametrize("metaestimator", METAESTIMATORS, ids=METAESTIMATOR_IDS)
def test_setting_request_on_sub_estimator_removes_error(metaestimator):
    # When the metadata is explicitly requested on the sub-estimator, there
    # should be no errors.
    if "estimator" not in metaestimator:
        # This test only makes sense for metaestimators which have a
        # sub-estimator, e.g. MyMetaEstimator(estimator=MySubEstimator())
        return

    def set_request(estimator, method_name):
        # e.g. call set_fit_request on estimator
        set_request_for_method = getattr(estimator, f"set_{method_name}_request")
        set_request_for_method(sample_weight=True, metadata=True)

    cls = metaestimator["metaestimator"]
    X = metaestimator["X"]
    y = metaestimator["y"]
    routing_methods = metaestimator["estimator_routing_methods"]
    preserves_metadata = metaestimator.get("preserves_metadata", True)

    for method_name in routing_methods:
        for key in ["sample_weight", "metadata"]:
            val = {"sample_weight": sample_weight, "metadata": metadata}[key]
            method_kwargs = {key: val}

            kwargs, (estimator, registry), (scorer, _), (cv, _) = get_init_args(
                metaestimator
            )
            if scorer:
                set_request(scorer, "score")
            if cv:
                cv.set_split_request(groups=True, metadata=True)
            set_request(estimator, method_name)
            instance = cls(**kwargs)
            method = getattr(instance, method_name)
            extra_method_args = metaestimator.get("method_args", {}).get(
                method_name, {}
            )
            method(X, y, **method_kwargs, **extra_method_args)
            # sanity check that registry is not empty, or else the test passes
            # trivially
            assert registry
            if preserves_metadata is True:
                for estimator in registry:
                    check_recorded_metadata(estimator, method_name, **method_kwargs)
            elif preserves_metadata == "subset":
                for estimator in registry:
                    check_recorded_metadata(
                        estimator,
                        method_name,
                        split_params=method_kwargs.keys(),
                        **method_kwargs,
                    )


@pytest.mark.parametrize("metaestimator", METAESTIMATORS, ids=METAESTIMATOR_IDS)
def test_metadata_is_routed_correctly_to_scorer(metaestimator):
    """Test that any requested metadata is correctly routed to the underlying
    scorers in CV estimators.
    """
    if "scorer_name" not in metaestimator:
        # This test only makes sense for CV estimators
        return

    cls = metaestimator["metaestimator"]
    routing_methods = metaestimator["scorer_routing_methods"]

    for method_name in routing_methods:
        kwargs, (estimator, _), (scorer, registry), (cv, _) = get_init_args(
            metaestimator
        )
        if estimator:
            estimator.set_fit_request(sample_weight=True, metadata=True)
        scorer.set_score_request(sample_weight=True)
        if cv:
            cv.set_split_request(groups=True, metadata=True)
        instance = cls(**kwargs)
        method = getattr(instance, method_name)
        method_kwargs = {"sample_weight": sample_weight}
        if "fit" not in method_name:
            instance.fit(X, y)
        method(X, y, **method_kwargs)

        assert registry
        for _scorer in registry:
            check_recorded_metadata(
                obj=_scorer,
                method="score",
                split_params=("sample_weight",),
                **method_kwargs,
            )


@pytest.mark.parametrize("metaestimator", METAESTIMATORS, ids=METAESTIMATOR_IDS)
def test_metadata_is_routed_correctly_to_splitter(metaestimator):
    """Test that any requested metadata is correctly routed to the underlying
    splitters in CV estimators.
    """
    if "cv_routing_methods" not in metaestimator:
        # This test is only for metaestimators accepting a CV splitter
        return

    cls = metaestimator["metaestimator"]
    routing_methods = metaestimator["cv_routing_methods"]
    X_ = metaestimator["X"]
    y_ = metaestimator["y"]

    for method_name in routing_methods:
        kwargs, (estimator, _), (scorer, _), (cv, registry) = get_init_args(
            metaestimator
        )
        if estimator:
            estimator.set_fit_request(sample_weight=False, metadata=False)
        if scorer:
            scorer.set_score_request(sample_weight=False, metadata=False)
        cv.set_split_request(groups=True, metadata=True)
        instance = cls(**kwargs)
        method_kwargs = {"groups": groups, "metadata": metadata}
        method = getattr(instance, method_name)
        method(X_, y_, **method_kwargs)
        assert registry
        for _splitter in registry:
            check_recorded_metadata(obj=_splitter, method="split", **method_kwargs)<|MERGE_RESOLUTION|>--- conflicted
+++ resolved
@@ -201,34 +201,6 @@
         "cv_routing_methods": ["fit"],
     },
     {
-<<<<<<< HEAD
-        "metaestimator": ElasticNetCV,
-        "X": X,
-        "y": y,
-        "cv_name": "cv",
-        "cv_routing_methods": ["fit"],
-    },
-    {
-        "metaestimator": LassoCV,
-        "X": X,
-        "y": y,
-        "cv_name": "cv",
-        "cv_routing_methods": ["fit"],
-    },
-    {
-        "metaestimator": MultiTaskElasticNetCV,
-        "X": X,
-        "y": y_multi,
-        "cv_name": "cv",
-        "cv_routing_methods": ["fit"],
-    },
-    {
-        "metaestimator": MultiTaskLassoCV,
-        "X": X,
-        "y": y_multi,
-        "cv_name": "cv",
-        "cv_routing_methods": ["fit"],
-=======
         "metaestimator": OneVsRestClassifier,
         "estimator_name": "estimator",
         "estimator": ConsumingClassifier,
@@ -255,7 +227,34 @@
         "X": X,
         "y": y,
         "estimator_routing_methods": ["fit"],
->>>>>>> 04e39db4
+    },
+    {
+        "metaestimator": ElasticNetCV,
+        "X": X,
+        "y": y,
+        "cv_name": "cv",
+        "cv_routing_methods": ["fit"],
+    },
+    {
+        "metaestimator": LassoCV,
+        "X": X,
+        "y": y,
+        "cv_name": "cv",
+        "cv_routing_methods": ["fit"],
+    },
+    {
+        "metaestimator": MultiTaskElasticNetCV,
+        "X": X,
+        "y": y_multi,
+        "cv_name": "cv",
+        "cv_routing_methods": ["fit"],
+    },
+    {
+        "metaestimator": MultiTaskLassoCV,
+        "X": X,
+        "y": y_multi,
+        "cv_name": "cv",
+        "cv_routing_methods": ["fit"],
     },
 ]
 """List containing all metaestimators to be tested and their settings
@@ -302,13 +301,6 @@
     IterativeImputer(),
     LarsCV(),
     LassoLarsCV(),
-<<<<<<< HEAD
-    OneVsOneClassifier(ConsumingClassifier()),
-    OneVsRestClassifier(ConsumingClassifier()),
-=======
-    MultiTaskElasticNetCV(),
-    MultiTaskLassoCV(),
->>>>>>> 04e39db4
     OrthogonalMatchingPursuitCV(),
     RANSACRegressor(),
     RFE(ConsumingClassifier()),
