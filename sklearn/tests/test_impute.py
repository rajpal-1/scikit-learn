from __future__ import division

import pytest

import numpy as np
from scipy import sparse

import io

from sklearn.utils.testing import assert_allclose
from sklearn.utils.testing import assert_allclose_dense_sparse
from sklearn.utils.testing import assert_array_equal
from sklearn.utils.testing import assert_array_almost_equal
from sklearn.utils.testing import assert_false

from sklearn.impute import SimpleImputer, IterativeImputer
from sklearn.dummy import DummyRegressor
from sklearn.linear_model import BayesianRidge, ARDRegression, RidgeCV
from sklearn.pipeline import Pipeline
from sklearn.model_selection import GridSearchCV
from sklearn import tree
from sklearn.random_projection import sparse_random_matrix


def _check_statistics(X, X_true,
                      strategy, statistics, missing_values):
    """Utility function for testing imputation for a given strategy.

    Test with dense and sparse arrays

    Check that:
        - the statistics (mean, median, mode) are correct
        - the missing values are imputed correctly"""

    err_msg = "Parameters: strategy = %s, missing_values = %s, " \
              "sparse = {0}" % (strategy, missing_values)

    assert_ae = assert_array_equal

    if X.dtype.kind == 'f' or X_true.dtype.kind == 'f':
        assert_ae = assert_array_almost_equal

    # Normal matrix
    imputer = SimpleImputer(missing_values, strategy=strategy)
    X_trans = imputer.fit(X).transform(X.copy())
    assert_ae(imputer.statistics_, statistics,
              err_msg=err_msg.format(False))
    assert_ae(X_trans, X_true, err_msg=err_msg.format(False))

    # Sparse matrix
    imputer = SimpleImputer(missing_values, strategy=strategy)
    imputer.fit(sparse.csc_matrix(X))
    X_trans = imputer.transform(sparse.csc_matrix(X.copy()))

    if sparse.issparse(X_trans):
        X_trans = X_trans.toarray()

    assert_ae(imputer.statistics_, statistics,
              err_msg=err_msg.format(True))
    assert_ae(X_trans, X_true, err_msg=err_msg.format(True))


def test_imputation_shape():
    # Verify the shapes of the imputed matrix for different strategies.
    X = np.random.randn(10, 2)
    X[::2] = np.nan

    for strategy in ['mean', 'median', 'most_frequent', "constant"]:
        imputer = SimpleImputer(strategy=strategy)
        X_imputed = imputer.fit_transform(sparse.csr_matrix(X))
        assert X_imputed.shape == (10, 2)
        X_imputed = imputer.fit_transform(X)
        assert X_imputed.shape == (10, 2)

        iterative_imputer = IterativeImputer(initial_strategy=strategy)
        X_imputed = iterative_imputer.fit_transform(X)
        assert X_imputed.shape == (10, 2)


@pytest.mark.parametrize("strategy", ["const", 101, None])
def test_imputation_error_invalid_strategy(strategy):
    X = np.ones((3, 5))
    X[0, 0] = np.nan

    with pytest.raises(ValueError, match=str(strategy)):
        imputer = SimpleImputer(strategy=strategy)
        imputer.fit_transform(X)


@pytest.mark.parametrize("strategy", ["mean", "median", "most_frequent"])
def test_imputation_deletion_warning(strategy):
    X = np.ones((3, 5))
    X[:, 0] = np.nan

    with pytest.warns(UserWarning, match="Deleting"):
        imputer = SimpleImputer(strategy=strategy, verbose=True)
        imputer.fit_transform(X)


def safe_median(arr, *args, **kwargs):
    # np.median([]) raises a TypeError for numpy >= 1.10.1
    length = arr.size if hasattr(arr, 'size') else len(arr)
    return np.nan if length == 0 else np.median(arr, *args, **kwargs)


def safe_mean(arr, *args, **kwargs):
    # np.mean([]) raises a RuntimeWarning for numpy >= 1.10.1
    length = arr.size if hasattr(arr, 'size') else len(arr)
    return np.nan if length == 0 else np.mean(arr, *args, **kwargs)


def test_imputation_mean_median():
    # Test imputation using the mean and median strategies, when
    # missing_values != 0.
    rng = np.random.RandomState(0)

    dim = 10
    dec = 10
    shape = (dim * dim, dim + dec)

    zeros = np.zeros(shape[0])
    values = np.arange(1, shape[0] + 1)
    values[4::2] = - values[4::2]

    tests = [("mean", np.nan, lambda z, v, p: safe_mean(np.hstack((z, v)))),
             ("mean", 0, lambda z, v, p: np.mean(v)),
             ("median", np.nan,
              lambda z, v, p: safe_median(np.hstack((z, v)))),
             ("median", 0, lambda z, v, p: np.median(v))]

    for strategy, test_missing_values, true_value_fun in tests:
        X = np.empty(shape)
        X_true = np.empty(shape)
        true_statistics = np.empty(shape[1])

        # Create a matrix X with columns
        #    - with only zeros,
        #    - with only missing values
        #    - with zeros, missing values and values
        # And a matrix X_true containing all true values
        for j in range(shape[1]):
            nb_zeros = (j - dec + 1 > 0) * (j - dec + 1) * (j - dec + 1)
            nb_missing_values = max(shape[0] + dec * dec
                                    - (j + dec) * (j + dec), 0)
            nb_values = shape[0] - nb_zeros - nb_missing_values

            z = zeros[:nb_zeros]
            p = np.repeat(test_missing_values, nb_missing_values)
            v = values[rng.permutation(len(values))[:nb_values]]

            true_statistics[j] = true_value_fun(z, v, p)

            # Create the columns
            X[:, j] = np.hstack((v, z, p))

            if 0 == test_missing_values:
                X_true[:, j] = np.hstack((v,
                                          np.repeat(
                                              true_statistics[j],
                                              nb_missing_values + nb_zeros)))
            else:
                X_true[:, j] = np.hstack((v,
                                          z,
                                          np.repeat(true_statistics[j],
                                                    nb_missing_values)))

            # Shuffle them the same way
            np.random.RandomState(j).shuffle(X[:, j])
            np.random.RandomState(j).shuffle(X_true[:, j])

        # Mean doesn't support columns containing NaNs, median does
        if strategy == "median":
            cols_to_keep = ~np.isnan(X_true).any(axis=0)
        else:
            cols_to_keep = ~np.isnan(X_true).all(axis=0)

        X_true = X_true[:, cols_to_keep]

        _check_statistics(X, X_true, strategy,
                          true_statistics, test_missing_values)


def test_imputation_median_special_cases():
    # Test median imputation with sparse boundary cases
    X = np.array([
        [0, np.nan, np.nan],  # odd: implicit zero
        [5, np.nan, np.nan],  # odd: explicit nonzero
        [0, 0, np.nan],    # even: average two zeros
        [-5, 0, np.nan],   # even: avg zero and neg
        [0, 5, np.nan],    # even: avg zero and pos
        [4, 5, np.nan],    # even: avg nonzeros
        [-4, -5, np.nan],  # even: avg negatives
        [-1, 2, np.nan],   # even: crossing neg and pos
    ]).transpose()

    X_imputed_median = np.array([
        [0, 0, 0],
        [5, 5, 5],
        [0, 0, 0],
        [-5, 0, -2.5],
        [0, 5, 2.5],
        [4, 5, 4.5],
        [-4, -5, -4.5],
        [-1, 2, .5],
    ]).transpose()
    statistics_median = [0, 5, 0, -2.5, 2.5, 4.5, -4.5, .5]

    _check_statistics(X, X_imputed_median, "median",
                      statistics_median, np.nan)


@pytest.mark.parametrize("strategy", ["mean", "median"])
@pytest.mark.parametrize("dtype", [None, object, str])
def test_imputation_mean_median_error_invalid_type(strategy, dtype):
    X = np.array([["a", "b", 3],
                  [4, "e", 6],
                  ["g", "h", 9]], dtype=dtype)

    with pytest.raises(ValueError, match="non-numeric data"):
        imputer = SimpleImputer(strategy=strategy)
        imputer.fit_transform(X)


@pytest.mark.parametrize("strategy", ["constant", "most_frequent"])
@pytest.mark.parametrize("dtype", [str, np.dtype('U'), np.dtype('S')])
def test_imputation_const_mostf_error_invalid_types(strategy, dtype):
    # Test imputation on non-numeric data using "most_frequent" and "constant"
    # strategy
    X = np.array([
        [np.nan, np.nan, "a", "f"],
        [np.nan, "c", np.nan, "d"],
        [np.nan, "b", "d", np.nan],
        [np.nan, "c", "d", "h"],
    ], dtype=dtype)

    err_msg = "SimpleImputer does not support data"
    with pytest.raises(ValueError, match=err_msg):
        imputer = SimpleImputer(strategy=strategy)
        imputer.fit(X).transform(X)


def test_imputation_most_frequent():
    # Test imputation using the most-frequent strategy.
    X = np.array([
        [-1, -1, 0, 5],
        [-1, 2, -1, 3],
        [-1, 1, 3, -1],
        [-1, 2, 3, 7],
    ])

    X_true = np.array([
        [2, 0, 5],
        [2, 3, 3],
        [1, 3, 3],
        [2, 3, 7],
    ])

    # scipy.stats.mode, used in SimpleImputer, doesn't return the first most
    # frequent as promised in the doc but the lowest most frequent. When this
    # test will fail after an update of scipy, SimpleImputer will need to be
    # updated to be consistent with the new (correct) behaviour
    _check_statistics(X, X_true, "most_frequent", [np.nan, 2, 3, 3], -1)


@pytest.mark.parametrize("marker", [None, np.nan, "NAN", "", 0])
def test_imputation_most_frequent_objects(marker):
    # Test imputation using the most-frequent strategy.
    X = np.array([
        [marker, marker, "a", "f"],
        [marker, "c", marker, "d"],
        [marker, "b", "d", marker],
        [marker, "c", "d", "h"],
    ], dtype=object)

    X_true = np.array([
        ["c", "a", "f"],
        ["c", "d", "d"],
        ["b", "d", "d"],
        ["c", "d", "h"],
    ], dtype=object)

    imputer = SimpleImputer(missing_values=marker,
                            strategy="most_frequent")
    X_trans = imputer.fit(X).transform(X)

    assert_array_equal(X_trans, X_true)


@pytest.mark.parametrize("dtype", [object, "category"])
def test_imputation_most_frequent_pandas(dtype):
    # Test imputation using the most frequent strategy on pandas df
    pd = pytest.importorskip("pandas")

    f = io.StringIO(u"Cat1,Cat2,Cat3,Cat4\n"
                    ",i,x,\n"
                    "a,,y,\n"
                    "a,j,,\n"
                    "b,j,x,")

    df = pd.read_csv(f, dtype=dtype)

    X_true = np.array([
        ["a", "i", "x"],
        ["a", "j", "y"],
        ["a", "j", "x"],
        ["b", "j", "x"]
    ], dtype=object)

    imputer = SimpleImputer(strategy="most_frequent")
    X_trans = imputer.fit_transform(df)

    assert_array_equal(X_trans, X_true)


@pytest.mark.parametrize("X_data, missing_value", [(1, 0), (1., np.nan)])
def test_imputation_constant_error_invalid_type(X_data, missing_value):
    # Verify that exceptions are raised on invalid fill_value type
    X = np.full((3, 5), X_data)
    X[0, 0] = missing_value

    with pytest.raises(ValueError, match="imputing numerical"):
        imputer = SimpleImputer(missing_values=missing_value,
                                strategy="constant",
                                fill_value="x")
        imputer.fit_transform(X)


def test_imputation_constant_integer():
    # Test imputation using the constant strategy on integers
    X = np.array([
        [-1, 2, 3, -1],
        [4, -1, 5, -1],
        [6, 7, -1, -1],
        [8, 9, 0, -1]
    ])

    X_true = np.array([
        [0, 2, 3, 0],
        [4, 0, 5, 0],
        [6, 7, 0, 0],
        [8, 9, 0, 0]
    ])

    imputer = SimpleImputer(missing_values=-1, strategy="constant",
                            fill_value=0)
    X_trans = imputer.fit_transform(X)

    assert_array_equal(X_trans, X_true)


@pytest.mark.parametrize("array_constructor", [sparse.csr_matrix, np.asarray])
def test_imputation_constant_float(array_constructor):
    # Test imputation using the constant strategy on floats
    X = np.array([
        [np.nan, 1.1, 0, np.nan],
        [1.2, np.nan, 1.3, np.nan],
        [0, 0, np.nan, np.nan],
        [1.4, 1.5, 0, np.nan]
    ])

    X_true = np.array([
        [-1, 1.1, 0, -1],
        [1.2, -1, 1.3, -1],
        [0, 0, -1, -1],
        [1.4, 1.5, 0, -1]
    ])

    X = array_constructor(X)

    X_true = array_constructor(X_true)

    imputer = SimpleImputer(strategy="constant", fill_value=-1)
    X_trans = imputer.fit_transform(X)

    assert_allclose_dense_sparse(X_trans, X_true)


@pytest.mark.parametrize("marker", [None, np.nan, "NAN", "", 0])
def test_imputation_constant_object(marker):
    # Test imputation using the constant strategy on objects
    X = np.array([
        [marker, "a", "b", marker],
        ["c", marker, "d", marker],
        ["e", "f", marker, marker],
        ["g", "h", "i", marker]
    ], dtype=object)

    X_true = np.array([
        ["missing", "a", "b", "missing"],
        ["c", "missing", "d", "missing"],
        ["e", "f", "missing", "missing"],
        ["g", "h", "i", "missing"]
    ], dtype=object)

    imputer = SimpleImputer(missing_values=marker, strategy="constant",
                            fill_value="missing")
    X_trans = imputer.fit_transform(X)

    assert_array_equal(X_trans, X_true)


@pytest.mark.parametrize("dtype", [object, "category"])
def test_imputation_constant_pandas(dtype):
    # Test imputation using the constant strategy on pandas df
    pd = pytest.importorskip("pandas")

    f = io.StringIO(u"Cat1,Cat2,Cat3,Cat4\n"
                    ",i,x,\n"
                    "a,,y,\n"
                    "a,j,,\n"
                    "b,j,x,")

    df = pd.read_csv(f, dtype=dtype)

    X_true = np.array([
        ["missing_value", "i", "x", "missing_value"],
        ["a", "missing_value", "y", "missing_value"],
        ["a", "j", "missing_value", "missing_value"],
        ["b", "j", "x", "missing_value"]
    ], dtype=object)

    imputer = SimpleImputer(strategy="constant")
    X_trans = imputer.fit_transform(df)

    assert_array_equal(X_trans, X_true)


def test_imputation_pipeline_grid_search():
    # Test imputation within a pipeline + gridsearch.
    pipeline = Pipeline([('imputer', SimpleImputer(missing_values=0)),
                         ('tree', tree.DecisionTreeRegressor(random_state=0))])

    parameters = {
        'imputer__strategy': ["mean", "median", "most_frequent"]
    }

    X = sparse_random_matrix(100, 100, density=0.10)
    Y = sparse_random_matrix(100, 1, density=0.10).toarray()
    gs = GridSearchCV(pipeline, parameters)
    gs.fit(X, Y)


def test_imputation_copy():
    # Test imputation with copy
    X_orig = sparse_random_matrix(5, 5, density=0.75, random_state=0)

    # copy=True, dense => copy
    X = X_orig.copy().toarray()
    imputer = SimpleImputer(missing_values=0, strategy="mean", copy=True)
    Xt = imputer.fit(X).transform(X)
    Xt[0, 0] = -1
    assert_false(np.all(X == Xt))

    # copy=True, sparse csr => copy
    X = X_orig.copy()
    imputer = SimpleImputer(missing_values=X.data[0], strategy="mean",
                            copy=True)
    Xt = imputer.fit(X).transform(X)
    Xt.data[0] = -1
    assert_false(np.all(X.data == Xt.data))

    # copy=False, dense => no copy
    X = X_orig.copy().toarray()
    imputer = SimpleImputer(missing_values=0, strategy="mean", copy=False)
    Xt = imputer.fit(X).transform(X)
    Xt[0, 0] = -1
    assert_array_almost_equal(X, Xt)

    # copy=False, sparse csc => no copy
    X = X_orig.copy().tocsc()
    imputer = SimpleImputer(missing_values=X.data[0], strategy="mean",
                            copy=False)
    Xt = imputer.fit(X).transform(X)
    Xt.data[0] = -1
    assert_array_almost_equal(X.data, Xt.data)

    # copy=False, sparse csr => copy
    X = X_orig.copy()
    imputer = SimpleImputer(missing_values=X.data[0], strategy="mean",
                            copy=False)
    Xt = imputer.fit(X).transform(X)
    Xt.data[0] = -1
    assert_false(np.all(X.data == Xt.data))

    # Note: If X is sparse and if missing_values=0, then a (dense) copy of X is
    # made, even if copy=False.


@pytest.mark.parametrize(
    "imputation_order",
    ['random', 'roman', 'ascending', 'descending', 'arabic']
)
def test_iterative_imputer_imputation_order(imputation_order):
    rng = np.random.RandomState(0)
    n = 100
    d = 10
    X = sparse_random_matrix(n, d, density=0.10, random_state=rng).toarray()
    X[:, 0] = 1  # this column should not be discarded by IterativeImputer

    n_iter = 2
    imputer = IterativeImputer(missing_values=0,
                               n_iter=n_iter,
                               n_nearest_features=5,
                               min_value=0,
                               max_value=1,
                               verbose=False,
                               imputation_order=imputation_order,
                               random_state=rng)
    imputer.fit_transform(X)
    ordered_idx = [i.feat_idx for i in imputer.imputation_sequence_]

    assert len(ordered_idx) // n_iter == imputer.n_features_with_missing_

    if imputation_order == 'roman':
        assert np.all(ordered_idx[:d-1] == np.arange(1, d))
    elif imputation_order == 'arabic':
        assert np.all(ordered_idx[:d-1] == np.arange(d-1, 0, -1))
    elif imputation_order == 'random':
        ordered_idx_round_1 = ordered_idx[:d-1]
        ordered_idx_round_2 = ordered_idx[d-1:]
        assert ordered_idx_round_1 != ordered_idx_round_2
    elif 'ending' in imputation_order:
        assert len(ordered_idx) == n_iter * (d - 1)


@pytest.mark.parametrize(
    "predictor",
    [DummyRegressor(), BayesianRidge(), ARDRegression(), RidgeCV()]
)
def test_iterative_imputer_predictors(predictor):
    rng = np.random.RandomState(0)

    n = 100
    d = 10
    X = sparse_random_matrix(n, d, density=0.10, random_state=rng).toarray()

    imputer = IterativeImputer(missing_values=0,
                               n_iter=1,
                               predictor=predictor,
                               random_state=rng)
    imputer.fit_transform(X)

    # check that types are correct for predictors
    hashes = []
    for triplet in imputer.imputation_sequence_:
        assert triplet.predictor
        hashes.append(id(triplet.predictor))

    # check that each predictor is unique
    assert len(set(hashes)) == len(hashes)


def test_iterative_imputer_clip():
    rng = np.random.RandomState(0)
    n = 100
    d = 10
    X = sparse_random_matrix(n, d, density=0.10,
                             random_state=rng).toarray()

    imputer = IterativeImputer(missing_values=0,
                               n_iter=1,
                               min_value=0.1,
                               max_value=0.2,
                               random_state=rng)

    Xt = imputer.fit_transform(X)
    assert_allclose(np.min(Xt[X == 0]), 0.1)
    assert_allclose(np.max(Xt[X == 0]), 0.2)
    assert_allclose(Xt[X != 0], X[X != 0])


@pytest.mark.parametrize(
    "strategy",
    ["mean", "median", "most_frequent"]
)
def test_iterative_imputer_missing_at_transform(strategy):
    rng = np.random.RandomState(0)
    n = 100
    d = 10
    X_train = rng.randint(low=0, high=3, size=(n, d))
    X_test = rng.randint(low=0, high=3, size=(n, d))

    X_train[:, 0] = 1  # definitely no missing values in 0th column
    X_test[0, 0] = 0  # definitely missing value in 0th column

    imputer = IterativeImputer(missing_values=0,
                               n_iter=1,
                               initial_strategy=strategy,
                               random_state=rng).fit(X_train)
    initial_imputer = SimpleImputer(missing_values=0,
                                    strategy=strategy).fit(X_train)

    # if there were no missing values at time of fit, then imputer will
    # only use the initial imputer for that feature at transform
    assert np.all(imputer.transform(X_test)[:, 0] ==
                  initial_imputer.transform(X_test)[:, 0])


def test_iterative_imputer_transform_stochasticity():
    rng1 = np.random.RandomState(0)
    rng2 = np.random.RandomState(1)
    n = 100
    d = 10
    X = sparse_random_matrix(n, d, density=0.10,
                             random_state=rng1).toarray()

    # when sample_posterior=True, two transforms shouldn't be equal
    imputer = IterativeImputer(missing_values=0,
                               n_iter=1,
                               sample_posterior=True,
                               random_state=rng1)
    imputer.fit(X)

    X_fitted_1 = imputer.transform(X)
    X_fitted_2 = imputer.transform(X)

    # sufficient to assert that the means are not the same
    assert np.mean(X_fitted_1) != pytest.approx(np.mean(X_fitted_2))

    # when sample_posterior=False, and n_nearest_features=None
    # and imputation_order is not random
    # the two transforms should be identical even if rng are different
    imputer1 = IterativeImputer(missing_values=0,
                                n_iter=1,
                                sample_posterior=False,
                                n_nearest_features=None,
                                imputation_order='ascending',
                                random_state=rng1)

    imputer2 = IterativeImputer(missing_values=0,
                                n_iter=1,
                                sample_posterior=False,
                                n_nearest_features=None,
                                imputation_order='ascending',
                                random_state=rng2)
    imputer1.fit(X)
    imputer2.fit(X)

    X_fitted_1a = imputer1.transform(X)
    X_fitted_1b = imputer1.transform(X)
    X_fitted_2 = imputer2.transform(X)

    assert np.all(X_fitted_1a == X_fitted_1b)
    assert np.all(X_fitted_1a == X_fitted_2)


def test_iterative_imputer_no_missing():
    rng = np.random.RandomState(0)
    X = rng.rand(100, 100)
    X[:, 0] = np.nan
    m1 = IterativeImputer(n_iter=10, random_state=rng)
    m2 = IterativeImputer(n_iter=10, random_state=rng)
    pred1 = m1.fit(X).transform(X)
    pred2 = m2.fit_transform(X)
    # should exclude the first column entirely
    assert_allclose(X[:, 1:], pred1)
    # fit and fit_transform should both be identical
    assert_allclose(pred1, pred2)


def test_iterative_imputer_rank_one():
    rng = np.random.RandomState(0)
    d = 100
    A = rng.rand(d, 1)
    B = rng.rand(1, d)
    X = np.dot(A, B)
    nan_mask = rng.rand(d, d) < 0.5
    X_missing = X.copy()
    X_missing[nan_mask] = np.nan

    imputer = IterativeImputer(n_iter=5,
                               verbose=1,
                               random_state=rng)
    X_filled = imputer.fit_transform(X_missing)
    assert_allclose(X_filled, X, atol=0.01)


@pytest.mark.parametrize(
    "rank",
    [3, 5]
)
def test_iterative_imputer_transform_recovery(rank):
    rng = np.random.RandomState(0)
    n = 100
    d = 100
    A = rng.rand(n, rank)
    B = rng.rand(rank, d)
    X_filled = np.dot(A, B)
    # half is randomly missing
    nan_mask = rng.rand(n, d) < 0.5
    X_missing = X_filled.copy()
    X_missing[nan_mask] = np.nan

    # split up data in half
    n = n // 2
    X_train = X_missing[:n]
    X_test_filled = X_filled[n:]
    X_test = X_missing[n:]

    imputer = IterativeImputer(n_iter=10,
                               verbose=1,
                               random_state=rng).fit(X_train)
    X_test_est = imputer.transform(X_test)
    assert_allclose(X_test_filled, X_test_est, atol=0.1)


def test_iterative_imputer_additive_matrix():
    rng = np.random.RandomState(0)
    n = 100
    d = 10
    A = rng.randn(n, d)
    B = rng.randn(n, d)
    X_filled = np.zeros(A.shape)
    for i in range(d):
        for j in range(d):
            X_filled[:, (i+j) % d] += (A[:, i] + B[:, j]) / 2
    # a quarter is randomly missing
    nan_mask = rng.rand(n, d) < 0.25
    X_missing = X_filled.copy()
    X_missing[nan_mask] = np.nan

    # split up data
    n = n // 2
    X_train = X_missing[:n]
    X_test_filled = X_filled[n:]
    X_test = X_missing[n:]

    imputer = IterativeImputer(n_iter=10,
                               verbose=2,
                               random_state=rng).fit(X_train)
    X_test_est = imputer.transform(X_test)
<<<<<<< HEAD
    assert_allclose(X_test_filled, X_test_est, atol=0.1)
=======
    assert_allclose(X_test_filled, X_test_est, atol=0.01)


@pytest.mark.parametrize("imputer_constructor",
                         [SimpleImputer, ChainedImputer])
@pytest.mark.parametrize(
    "imputer_missing_values, missing_value, err_msg",
    [("NaN", np.nan, "Input contains NaN"),
     ("-1", -1, "types are expected to be both numerical.")])
def test_inconsistent_dtype_X_missing_values(imputer_constructor,
                                             imputer_missing_values,
                                             missing_value,
                                             err_msg):
    # regression test for issue #11390. Comparison between incoherent dtype
    # for X and missing_values was not raising a proper error.
    rng = np.random.RandomState(42)
    X = rng.randn(10, 10)
    X[0, 0] = missing_value

    imputer = imputer_constructor(missing_values=imputer_missing_values)

    with pytest.raises(ValueError, match=err_msg):
        imputer.fit_transform(X)
>>>>>>> 2716c8e4
<|MERGE_RESOLUTION|>--- conflicted
+++ resolved
@@ -729,9 +729,6 @@
                                verbose=2,
                                random_state=rng).fit(X_train)
     X_test_est = imputer.transform(X_test)
-<<<<<<< HEAD
-    assert_allclose(X_test_filled, X_test_est, atol=0.1)
-=======
     assert_allclose(X_test_filled, X_test_est, atol=0.01)
 
 
@@ -754,5 +751,4 @@
     imputer = imputer_constructor(missing_values=imputer_missing_values)
 
     with pytest.raises(ValueError, match=err_msg):
-        imputer.fit_transform(X)
->>>>>>> 2716c8e4
+        imputer.fit_transform(X)