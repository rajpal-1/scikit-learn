--- conflicted
+++ resolved
@@ -1224,7 +1224,6 @@
         t.fit_transform(X, y)
 
     t.fit(X, y, a=0)
-<<<<<<< HEAD
     t.fit_transform(X, y, a=0)
 
 
@@ -1238,7 +1237,4 @@
         union = FeatureUnion([('multi1', None), ('multi2', Mult())]).fit(X)
 
     with pytest.warns(FutureWarning, match=msg):
-        union.fit_transform(X)
-=======
-    t.fit_transform(X, y, a=0)
->>>>>>> 6c3e1798
+        union.fit_transform(X)