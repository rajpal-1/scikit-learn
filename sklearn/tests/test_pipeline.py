"""
Test the pipeline module.
"""
from tempfile import mkdtemp
import shutil
import time
import re
import itertools

import pytest
import numpy as np
from scipy import sparse
import joblib

from sklearn.utils.fixes import parse_version
from sklearn.utils._testing import (
    assert_allclose,
    assert_array_equal,
    assert_array_almost_equal,
    MinimalClassifier,
    MinimalRegressor,
    MinimalTransformer,
)

from sklearn.base import clone, is_classifier, BaseEstimator, TransformerMixin
from sklearn.pipeline import Pipeline, FeatureUnion, make_pipeline, make_union
from sklearn.svm import SVC
from sklearn.neighbors import LocalOutlierFactor
from sklearn.linear_model import LogisticRegression, Lasso
from sklearn.linear_model import LinearRegression
from sklearn.metrics import accuracy_score, r2_score
from sklearn.cluster import KMeans
from sklearn.feature_selection import SelectKBest, f_classif
from sklearn.dummy import DummyRegressor
from sklearn.decomposition import PCA, TruncatedSVD
from sklearn.datasets import load_iris
from sklearn.preprocessing import StandardScaler
from sklearn.impute import SimpleImputer
from sklearn.feature_extraction.text import CountVectorizer
from sklearn.ensemble import HistGradientBoostingClassifier
from sklearn.impute import SimpleImputer

iris = load_iris()

JUNK_FOOD_DOCS = (
    "the pizza pizza beer copyright",
    "the pizza burger beer copyright",
    "the the pizza beer beer copyright",
    "the burger beer beer copyright",
    "the coke burger coke copyright",
    "the coke burger burger",
)


class NoFit:
    """Small class to test parameter dispatching."""

    def __init__(self, a=None, b=None):
        self.a = a
        self.b = b


class NoTrans(NoFit):
    def fit(self, X, y):
        return self

    def get_params(self, deep=False):
        return {"a": self.a, "b": self.b}

    def set_params(self, **params):
        self.a = params["a"]
        return self


class NoInvTransf(NoTrans):
    def transform(self, X):
        return X


class Transf(NoInvTransf):
    def transform(self, X):
        return X

    def inverse_transform(self, X):
        return X


class TransfFitParams(Transf):
    def fit(self, X, y, **fit_params):
        self.fit_params = fit_params
        return self


class Mult(BaseEstimator):
    def __init__(self, mult=1):
        self.mult = mult

    def fit(self, X, y):
        return self

    def transform(self, X):
        return np.asarray(X) * self.mult

    def inverse_transform(self, X):
        return np.asarray(X) / self.mult

    def predict(self, X):
        return (np.asarray(X) * self.mult).sum(axis=1)

    predict_proba = predict_log_proba = decision_function = predict

    def score(self, X, y=None):
        return np.sum(X)


class FitParamT(BaseEstimator):
    """Mock classifier"""

    def __init__(self):
        self.successful = False

    def fit(self, X, y, should_succeed=False):
        self.successful = should_succeed

    def predict(self, X):
        return self.successful

    def fit_predict(self, X, y, should_succeed=False):
        self.fit(X, y, should_succeed=should_succeed)
        return self.predict(X)

    def score(self, X, y=None, sample_weight=None):
        if sample_weight is not None:
            X = X * sample_weight
        return np.sum(X)


class DummyTransf(Transf):
    """Transformer which store the column means"""

    def fit(self, X, y):
        self.means_ = np.mean(X, axis=0)
        # store timestamp to figure out whether the result of 'fit' has been
        # cached or not
        self.timestamp_ = time.time()
        return self


class DummyEstimatorParams(BaseEstimator):
    """Mock classifier that takes params on predict"""

    def fit(self, X, y):
        return self

    def predict(self, X, got_attribute=False):
        self.got_attribute = got_attribute
        return self

    def predict_proba(self, X, got_attribute=False):
        self.got_attribute = got_attribute
        return self

    def predict_log_proba(self, X, got_attribute=False):
        self.got_attribute = got_attribute
        return self


def test_pipeline_init():
    # Test the various init parameters of the pipeline.
    with pytest.raises(TypeError):
        Pipeline()

    # Check that we can't instantiate pipelines with objects without fit
    # method
    msg = (
        "Last step of Pipeline should implement fit "
        "or be the string 'passthrough'"
        ".*NoFit.*"
    )
    with pytest.raises(TypeError, match=msg):
        Pipeline([("clf", NoFit())])

    # Smoke test with only an estimator
    clf = NoTrans()
    pipe = Pipeline([("svc", clf)])
    assert pipe.get_params(deep=True) == dict(
        svc__a=None, svc__b=None, svc=clf, **pipe.get_params(deep=False)
    )

    # Check that params are set
    pipe.set_params(svc__a=0.1)
    assert clf.a == 0.1
    assert clf.b is None
    # Smoke test the repr:
    repr(pipe)

    # Test with two objects
    clf = SVC()
    filter1 = SelectKBest(f_classif)
    pipe = Pipeline([("anova", filter1), ("svc", clf)])

    # Check that estimators are not cloned on pipeline construction
    assert pipe.named_steps["anova"] is filter1
    assert pipe.named_steps["svc"] is clf

    # Check that we can't instantiate with non-transformers on the way
    # Note that NoTrans implements fit, but not transform
    msg = "All intermediate steps should be transformers.*\\bNoTrans\\b.*"
    with pytest.raises(TypeError, match=msg):
        Pipeline([("t", NoTrans()), ("svc", clf)])

    # Check that params are set
    pipe.set_params(svc__C=0.1)
    assert clf.C == 0.1
    # Smoke test the repr:
    repr(pipe)

    # Check that params are not set when naming them wrong
    msg = "Invalid parameter C for estimator SelectKBest"
    with pytest.raises(ValueError, match=msg):
        pipe.set_params(anova__C=0.1)

    # Test clone
    with pytest.warns(None):
        pipe2 = clone(pipe)
    assert not pipe.named_steps["svc"] is pipe2.named_steps["svc"]

    # Check that apart from estimators, the parameters are the same
    params = pipe.get_params(deep=True)
    params2 = pipe2.get_params(deep=True)

    for x in pipe.get_params(deep=False):
        params.pop(x)

    for x in pipe2.get_params(deep=False):
        params2.pop(x)

    # Remove estimators that where copied
    params.pop("svc")
    params.pop("anova")
    params2.pop("svc")
    params2.pop("anova")
    assert params == params2


def test_pipeline_init_tuple():
    # Pipeline accepts steps as tuple
    X = np.array([[1, 2]])
    pipe = Pipeline((("transf", Transf()), ("clf", FitParamT())))
    pipe.fit(X, y=None)
    pipe.score(X)

    pipe.set_params(transf="passthrough")
    pipe.fit(X, y=None)
    pipe.score(X)


def test_pipeline_methods_anova():
    # Test the various methods of the pipeline (anova).
    X = iris.data
    y = iris.target
    # Test with Anova + LogisticRegression
    clf = LogisticRegression()
    filter1 = SelectKBest(f_classif, k=2)
    pipe = Pipeline([("anova", filter1), ("logistic", clf)])
    pipe.fit(X, y)
    pipe.predict(X)
    pipe.predict_proba(X)
    pipe.predict_log_proba(X)
    pipe.score(X, y)


def test_pipeline_fit_params():
    # Test that the pipeline can take fit parameters
    pipe = Pipeline([("transf", Transf()), ("clf", FitParamT())])
    pipe.fit(X=None, y=None, clf__should_succeed=True)
    # classifier should return True
    assert pipe.predict(None)
    # and transformer params should not be changed
    assert pipe.named_steps["transf"].a is None
    assert pipe.named_steps["transf"].b is None
    # invalid parameters should raise an error message

    msg = re.escape("fit() got an unexpected keyword argument 'bad'")
    with pytest.raises(TypeError, match=msg):
        pipe.fit(None, None, clf__bad=True)


def test_pipeline_sample_weight_supported():
    # Pipeline should pass sample_weight
    X = np.array([[1, 2]])
    pipe = Pipeline([("transf", Transf()), ("clf", FitParamT())])
    pipe.fit(X, y=None)
    assert pipe.score(X) == 3
    assert pipe.score(X, y=None) == 3
    assert pipe.score(X, y=None, sample_weight=None) == 3
    assert pipe.score(X, sample_weight=np.array([2, 3])) == 8


def test_pipeline_sample_weight_unsupported():
    # When sample_weight is None it shouldn't be passed
    X = np.array([[1, 2]])
    pipe = Pipeline([("transf", Transf()), ("clf", Mult())])
    pipe.fit(X, y=None)
    assert pipe.score(X) == 3
    assert pipe.score(X, sample_weight=None) == 3

    msg = re.escape("score() got an unexpected keyword argument 'sample_weight'")
    with pytest.raises(TypeError, match=msg):
        pipe.score(X, sample_weight=np.array([2, 3]))


def test_pipeline_raise_set_params_error():
    # Test pipeline raises set params error message for nested models.
    pipe = Pipeline([("cls", LinearRegression())])

    # expected error message
    error_msg = re.escape(
        f"Invalid parameter fake for estimator {pipe}. "
        "Check the list of available parameters "
        "with `estimator.get_params().keys()`."
    )

    with pytest.raises(ValueError, match=error_msg):
        pipe.set_params(fake="nope")

    # nested model check
    with pytest.raises(ValueError, match=error_msg):
        pipe.set_params(fake__estimator="nope")


def test_pipeline_methods_pca_svm():
    # Test the various methods of the pipeline (pca + svm).
    X = iris.data
    y = iris.target
    # Test with PCA + SVC
    clf = SVC(probability=True, random_state=0)
    pca = PCA(svd_solver="full", n_components="mle", whiten=True)
    pipe = Pipeline([("pca", pca), ("svc", clf)])
    pipe.fit(X, y)
    pipe.predict(X)
    pipe.predict_proba(X)
    pipe.predict_log_proba(X)
    pipe.score(X, y)


def test_pipeline_score_samples_pca_lof():
    X = iris.data
    # Test that the score_samples method is implemented on a pipeline.
    # Test that the score_samples method on pipeline yields same results as
    # applying transform and score_samples steps separately.
    pca = PCA(svd_solver="full", n_components="mle", whiten=True)
    lof = LocalOutlierFactor(novelty=True)
    pipe = Pipeline([("pca", pca), ("lof", lof)])
    pipe.fit(X)
    # Check the shapes
    assert pipe.score_samples(X).shape == (X.shape[0],)
    # Check the values
    lof.fit(pca.fit_transform(X))
    assert_allclose(pipe.score_samples(X), lof.score_samples(pca.transform(X)))


def test_score_samples_on_pipeline_without_score_samples():
    X = np.array([[1], [2]])
    y = np.array([1, 2])
    # Test that a pipeline does not have score_samples method when the final
    # step of the pipeline does not have score_samples defined.
    pipe = make_pipeline(LogisticRegression())
    pipe.fit(X, y)
    with pytest.raises(
        AttributeError,
        match="'LogisticRegression' object has no attribute 'score_samples'",
    ):
        pipe.score_samples(X)


def test_pipeline_methods_preprocessing_svm():
    # Test the various methods of the pipeline (preprocessing + svm).
    X = iris.data
    y = iris.target
    n_samples = X.shape[0]
    n_classes = len(np.unique(y))
    scaler = StandardScaler()
    pca = PCA(n_components=2, svd_solver="randomized", whiten=True)
    clf = SVC(probability=True, random_state=0, decision_function_shape="ovr")

    for preprocessing in [scaler, pca]:
        pipe = Pipeline([("preprocess", preprocessing), ("svc", clf)])
        pipe.fit(X, y)

        # check shapes of various prediction functions
        predict = pipe.predict(X)
        assert predict.shape == (n_samples,)

        proba = pipe.predict_proba(X)
        assert proba.shape == (n_samples, n_classes)

        log_proba = pipe.predict_log_proba(X)
        assert log_proba.shape == (n_samples, n_classes)

        decision_function = pipe.decision_function(X)
        assert decision_function.shape == (n_samples, n_classes)

        pipe.score(X, y)


def test_fit_predict_on_pipeline():
    # test that the fit_predict method is implemented on a pipeline
    # test that the fit_predict on pipeline yields same results as applying
    # transform and clustering steps separately
    scaler = StandardScaler()
    km = KMeans(random_state=0)
    # As pipeline doesn't clone estimators on construction,
    # it must have its own estimators
    scaler_for_pipeline = StandardScaler()
    km_for_pipeline = KMeans(random_state=0)

    # first compute the transform and clustering step separately
    scaled = scaler.fit_transform(iris.data)
    separate_pred = km.fit_predict(scaled)

    # use a pipeline to do the transform and clustering in one step
    pipe = Pipeline([("scaler", scaler_for_pipeline), ("Kmeans", km_for_pipeline)])
    pipeline_pred = pipe.fit_predict(iris.data)

    assert_array_almost_equal(pipeline_pred, separate_pred)


def test_fit_predict_on_pipeline_without_fit_predict():
    # tests that a pipeline does not have fit_predict method when final
    # step of pipeline does not have fit_predict defined
    scaler = StandardScaler()
    pca = PCA(svd_solver="full")
    pipe = Pipeline([("scaler", scaler), ("pca", pca)])

    msg = "'PCA' object has no attribute 'fit_predict'"
    with pytest.raises(AttributeError, match=msg):
        getattr(pipe, "fit_predict")


def test_fit_predict_with_intermediate_fit_params():
    # tests that Pipeline passes fit_params to intermediate steps
    # when fit_predict is invoked
    pipe = Pipeline([("transf", TransfFitParams()), ("clf", FitParamT())])
    pipe.fit_predict(
        X=None, y=None, transf__should_get_this=True, clf__should_succeed=True
    )
    assert pipe.named_steps["transf"].fit_params["should_get_this"]
    assert pipe.named_steps["clf"].successful
    assert "should_succeed" not in pipe.named_steps["transf"].fit_params


@pytest.mark.parametrize(
    "method_name", ["predict", "predict_proba", "predict_log_proba"]
)
def test_predict_methods_with_predict_params(method_name):
    # tests that Pipeline passes predict_* to the final estimator
    # when predict_* is invoked
    pipe = Pipeline([("transf", Transf()), ("clf", DummyEstimatorParams())])
    pipe.fit(None, None)
    method = getattr(pipe, method_name)
    method(X=None, got_attribute=True)

    assert pipe.named_steps["clf"].got_attribute


def test_feature_union():
    # basic sanity check for feature union
    X = iris.data
    X -= X.mean(axis=0)
    y = iris.target
    svd = TruncatedSVD(n_components=2, random_state=0)
    select = SelectKBest(k=1)
    fs = FeatureUnion([("svd", svd), ("select", select)])
    fs.fit(X, y)
    X_transformed = fs.transform(X)
    assert X_transformed.shape == (X.shape[0], 3)

    # check if it does the expected thing
    assert_array_almost_equal(X_transformed[:, :-1], svd.fit_transform(X))
    assert_array_equal(X_transformed[:, -1], select.fit_transform(X, y).ravel())

    # test if it also works for sparse input
    # We use a different svd object to control the random_state stream
    fs = FeatureUnion([("svd", svd), ("select", select)])
    X_sp = sparse.csr_matrix(X)
    X_sp_transformed = fs.fit_transform(X_sp, y)
    assert_array_almost_equal(X_transformed, X_sp_transformed.toarray())

    # Test clone
    with pytest.warns(None):
        fs2 = clone(fs)
    assert fs.transformer_list[0][1] is not fs2.transformer_list[0][1]

    # test setting parameters
    fs.set_params(select__k=2)
    assert fs.fit_transform(X, y).shape == (X.shape[0], 4)

    # test it works with transformers missing fit_transform
    fs = FeatureUnion([("mock", Transf()), ("svd", svd), ("select", select)])
    X_transformed = fs.fit_transform(X, y)
    assert X_transformed.shape == (X.shape[0], 8)

    # test error if some elements do not support transform
    msg = "All estimators should implement fit and transform.*\\bNoTrans\\b"
    with pytest.raises(TypeError, match=msg):
        FeatureUnion([("transform", Transf()), ("no_transform", NoTrans())])

    # test that init accepts tuples
    fs = FeatureUnion((("svd", svd), ("select", select)))
    fs.fit(X, y)


def test_make_union():
    pca = PCA(svd_solver="full")
    mock = Transf()
    fu = make_union(pca, mock)
    names, transformers = zip(*fu.transformer_list)
    assert names == ("pca", "transf")
    assert transformers == (pca, mock)


def test_make_union_kwargs():
    pca = PCA(svd_solver="full")
    mock = Transf()
    fu = make_union(pca, mock, n_jobs=3)
    assert fu.transformer_list == make_union(pca, mock).transformer_list
    assert 3 == fu.n_jobs

    # invalid keyword parameters should raise an error message
    msg = re.escape(
        "make_union() got an unexpected keyword argument 'transformer_weights'"
    )
    with pytest.raises(TypeError, match=msg):
        make_union(pca, mock, transformer_weights={"pca": 10, "Transf": 1})


def test_pipeline_transform():
    # Test whether pipeline works with a transformer at the end.
    # Also test pipeline.transform and pipeline.inverse_transform
    X = iris.data
    pca = PCA(n_components=2, svd_solver="full")
    pipeline = Pipeline([("pca", pca)])

    # test transform and fit_transform:
    X_trans = pipeline.fit(X).transform(X)
    X_trans2 = pipeline.fit_transform(X)
    X_trans3 = pca.fit_transform(X)
    assert_array_almost_equal(X_trans, X_trans2)
    assert_array_almost_equal(X_trans, X_trans3)

    X_back = pipeline.inverse_transform(X_trans)
    X_back2 = pca.inverse_transform(X_trans)
    assert_array_almost_equal(X_back, X_back2)


def test_pipeline_fit_transform():
    # Test whether pipeline works with a transformer missing fit_transform
    X = iris.data
    y = iris.target
    transf = Transf()
    pipeline = Pipeline([("mock", transf)])

    # test fit_transform:
    X_trans = pipeline.fit_transform(X, y)
    X_trans2 = transf.fit(X, y).transform(X)
    assert_array_almost_equal(X_trans, X_trans2)


@pytest.mark.parametrize(
    "start, end", [(0, 1), (0, 2), (1, 2), (1, 3), (None, 1), (1, None), (None, None)]
)
def test_pipeline_slice(start, end):
    pipe = Pipeline(
        [("transf1", Transf()), ("transf2", Transf()), ("clf", FitParamT())],
        memory="123",
        verbose=True,
    )
    pipe_slice = pipe[start:end]
    # Test class
    assert isinstance(pipe_slice, Pipeline)
    # Test steps
    assert pipe_slice.steps == pipe.steps[start:end]
    # Test named_steps attribute
    assert (
        list(pipe_slice.named_steps.items())
        == list(pipe.named_steps.items())[start:end]
    )
    # Test the rest of the parameters
    pipe_params = pipe.get_params(deep=False)
    pipe_slice_params = pipe_slice.get_params(deep=False)
    del pipe_params["steps"]
    del pipe_slice_params["steps"]
    assert pipe_params == pipe_slice_params
    # Test exception
    msg = "Pipeline slicing only supports a step of 1"
    with pytest.raises(ValueError, match=msg):
        pipe[start:end:-1]


def test_pipeline_index():
    transf = Transf()
    clf = FitParamT()
    pipe = Pipeline([("transf", transf), ("clf", clf)])
    assert pipe[0] == transf
    assert pipe["transf"] == transf
    assert pipe[-1] == clf
    assert pipe["clf"] == clf

    # should raise an error if slicing out of range
    with pytest.raises(IndexError):
        pipe[3]

    # should raise an error if indexing with wrong element name
    with pytest.raises(KeyError):
        pipe["foobar"]


def test_set_pipeline_steps():
    transf1 = Transf()
    transf2 = Transf()
    pipeline = Pipeline([("mock", transf1)])
    assert pipeline.named_steps["mock"] is transf1

    # Directly setting attr
    pipeline.steps = [("mock2", transf2)]
    assert "mock" not in pipeline.named_steps
    assert pipeline.named_steps["mock2"] is transf2
    assert [("mock2", transf2)] == pipeline.steps

    # Using set_params
    pipeline.set_params(steps=[("mock", transf1)])
    assert [("mock", transf1)] == pipeline.steps

    # Using set_params to replace single step
    pipeline.set_params(mock=transf2)
    assert [("mock", transf2)] == pipeline.steps

    # With invalid data
    pipeline.set_params(steps=[("junk", ())])
    msg = re.escape(
        "Last step of Pipeline should implement fit or be the string 'passthrough'."
    )
    with pytest.raises(TypeError, match=msg):
        pipeline.fit([[1]], [1])

    with pytest.raises(TypeError, match=msg):
        pipeline.fit_transform([[1]], [1])


def test_pipeline_named_steps():
    transf = Transf()
    mult2 = Mult(mult=2)
    pipeline = Pipeline([("mock", transf), ("mult", mult2)])

    # Test access via named_steps bunch object
    assert "mock" in pipeline.named_steps
    assert "mock2" not in pipeline.named_steps
    assert pipeline.named_steps.mock is transf
    assert pipeline.named_steps.mult is mult2

    # Test bunch with conflict attribute of dict
    pipeline = Pipeline([("values", transf), ("mult", mult2)])
    assert pipeline.named_steps.values is not transf
    assert pipeline.named_steps.mult is mult2


@pytest.mark.parametrize("passthrough", [None, "passthrough"])
def test_pipeline_correctly_adjusts_steps(passthrough):
    X = np.array([[1]])
    y = np.array([1])
    mult2 = Mult(mult=2)
    mult3 = Mult(mult=3)
    mult5 = Mult(mult=5)

    pipeline = Pipeline(
        [("m2", mult2), ("bad", passthrough), ("m3", mult3), ("m5", mult5)]
    )

    pipeline.fit(X, y)
    expected_names = ["m2", "bad", "m3", "m5"]
    actual_names = [name for name, _ in pipeline.steps]
    assert expected_names == actual_names


@pytest.mark.parametrize("passthrough", [None, "passthrough"])
def test_set_pipeline_step_passthrough(passthrough):
    X = np.array([[1]])
    y = np.array([1])
    mult2 = Mult(mult=2)
    mult3 = Mult(mult=3)
    mult5 = Mult(mult=5)

    def make():
        return Pipeline([("m2", mult2), ("m3", mult3), ("last", mult5)])

    pipeline = make()

    exp = 2 * 3 * 5
    assert_array_equal([[exp]], pipeline.fit_transform(X, y))
    assert_array_equal([exp], pipeline.fit(X).predict(X))
    assert_array_equal(X, pipeline.inverse_transform([[exp]]))

    pipeline.set_params(m3=passthrough)
    exp = 2 * 5
    assert_array_equal([[exp]], pipeline.fit_transform(X, y))
    assert_array_equal([exp], pipeline.fit(X).predict(X))
    assert_array_equal(X, pipeline.inverse_transform([[exp]]))
    assert pipeline.get_params(deep=True) == {
        "steps": pipeline.steps,
        "m2": mult2,
        "m3": passthrough,
        "last": mult5,
        "memory": None,
        "m2__mult": 2,
        "last__mult": 5,
        "verbose": False,
    }

    pipeline.set_params(m2=passthrough)
    exp = 5
    assert_array_equal([[exp]], pipeline.fit_transform(X, y))
    assert_array_equal([exp], pipeline.fit(X).predict(X))
    assert_array_equal(X, pipeline.inverse_transform([[exp]]))

    # for other methods, ensure no AttributeErrors on None:
    other_methods = [
        "predict_proba",
        "predict_log_proba",
        "decision_function",
        "transform",
        "score",
    ]
    for method in other_methods:
        getattr(pipeline, method)(X)

    pipeline.set_params(m2=mult2)
    exp = 2 * 5
    assert_array_equal([[exp]], pipeline.fit_transform(X, y))
    assert_array_equal([exp], pipeline.fit(X).predict(X))
    assert_array_equal(X, pipeline.inverse_transform([[exp]]))

    pipeline = make()
    pipeline.set_params(last=passthrough)
    # mult2 and mult3 are active
    exp = 6
    assert_array_equal([[exp]], pipeline.fit(X, y).transform(X))
    assert_array_equal([[exp]], pipeline.fit_transform(X, y))
    assert_array_equal(X, pipeline.inverse_transform([[exp]]))

    msg = "'str' object has no attribute 'predict'"
    with pytest.raises(AttributeError, match=msg):
        getattr(pipeline, "predict")

    # Check 'passthrough' step at construction time
    exp = 2 * 5
    pipeline = Pipeline([("m2", mult2), ("m3", passthrough), ("last", mult5)])
    assert_array_equal([[exp]], pipeline.fit_transform(X, y))
    assert_array_equal([exp], pipeline.fit(X).predict(X))
    assert_array_equal(X, pipeline.inverse_transform([[exp]]))


def test_pipeline_ducktyping():
    pipeline = make_pipeline(Mult(5))
    pipeline.predict
    pipeline.transform
    pipeline.inverse_transform

    pipeline = make_pipeline(Transf())
    assert not hasattr(pipeline, "predict")
    pipeline.transform
    pipeline.inverse_transform

    pipeline = make_pipeline("passthrough")
    assert pipeline.steps[0] == ("passthrough", "passthrough")
    assert not hasattr(pipeline, "predict")
    pipeline.transform
    pipeline.inverse_transform

    pipeline = make_pipeline(Transf(), NoInvTransf())
    assert not hasattr(pipeline, "predict")
    pipeline.transform
    assert not hasattr(pipeline, "inverse_transform")

    pipeline = make_pipeline(NoInvTransf(), Transf())
    assert not hasattr(pipeline, "predict")
    pipeline.transform
    assert not hasattr(pipeline, "inverse_transform")


def test_make_pipeline():
    t1 = Transf()
    t2 = Transf()
    pipe = make_pipeline(t1, t2)
    assert isinstance(pipe, Pipeline)
    assert pipe.steps[0][0] == "transf-1"
    assert pipe.steps[1][0] == "transf-2"

    pipe = make_pipeline(t1, t2, FitParamT())
    assert isinstance(pipe, Pipeline)
    assert pipe.steps[0][0] == "transf-1"
    assert pipe.steps[1][0] == "transf-2"
    assert pipe.steps[2][0] == "fitparamt"


def test_feature_union_weights():
    # test feature union with transformer weights
    X = iris.data
    y = iris.target
    pca = PCA(n_components=2, svd_solver="randomized", random_state=0)
    select = SelectKBest(k=1)
    # test using fit followed by transform
    fs = FeatureUnion(
        [("pca", pca), ("select", select)], transformer_weights={"pca": 10}
    )
    fs.fit(X, y)
    X_transformed = fs.transform(X)
    # test using fit_transform
    fs = FeatureUnion(
        [("pca", pca), ("select", select)], transformer_weights={"pca": 10}
    )
    X_fit_transformed = fs.fit_transform(X, y)
    # test it works with transformers missing fit_transform
    fs = FeatureUnion(
        [("mock", Transf()), ("pca", pca), ("select", select)],
        transformer_weights={"mock": 10},
    )
    X_fit_transformed_wo_method = fs.fit_transform(X, y)
    # check against expected result

    # We use a different pca object to control the random_state stream
    assert_array_almost_equal(X_transformed[:, :-1], 10 * pca.fit_transform(X))
    assert_array_equal(X_transformed[:, -1], select.fit_transform(X, y).ravel())
    assert_array_almost_equal(X_fit_transformed[:, :-1], 10 * pca.fit_transform(X))
    assert_array_equal(X_fit_transformed[:, -1], select.fit_transform(X, y).ravel())
    assert X_fit_transformed_wo_method.shape == (X.shape[0], 7)


def test_feature_union_parallel():
    # test that n_jobs work for FeatureUnion
    X = JUNK_FOOD_DOCS

    fs = FeatureUnion(
        [
            ("words", CountVectorizer(analyzer="word")),
            ("chars", CountVectorizer(analyzer="char")),
        ]
    )

    fs_parallel = FeatureUnion(
        [
            ("words", CountVectorizer(analyzer="word")),
            ("chars", CountVectorizer(analyzer="char")),
        ],
        n_jobs=2,
    )

    fs_parallel2 = FeatureUnion(
        [
            ("words", CountVectorizer(analyzer="word")),
            ("chars", CountVectorizer(analyzer="char")),
        ],
        n_jobs=2,
    )

    fs.fit(X)
    X_transformed = fs.transform(X)
    assert X_transformed.shape[0] == len(X)

    fs_parallel.fit(X)
    X_transformed_parallel = fs_parallel.transform(X)
    assert X_transformed.shape == X_transformed_parallel.shape
    assert_array_equal(X_transformed.toarray(), X_transformed_parallel.toarray())

    # fit_transform should behave the same
    X_transformed_parallel2 = fs_parallel2.fit_transform(X)
    assert_array_equal(X_transformed.toarray(), X_transformed_parallel2.toarray())

    # transformers should stay fit after fit_transform
    X_transformed_parallel2 = fs_parallel2.transform(X)
    assert_array_equal(X_transformed.toarray(), X_transformed_parallel2.toarray())


# TODO: Remove in 0.26 when get_feature_names is removed.
@pytest.mark.filterwarnings("ignore::FutureWarning")
@pytest.mark.parametrize("get_names", ["get_feature_names",
                                       "get_feature_names_out"])
def test_feature_union_feature_names(get_names):
    word_vect = CountVectorizer(analyzer="word")
    char_vect = CountVectorizer(analyzer="char_wb", ngram_range=(3, 3))
    ft = FeatureUnion([("chars", char_vect), ("words", word_vect)])
    ft.fit(JUNK_FOOD_DOCS)
    feature_names = getattr(ft, get_names)()
    for feat in feature_names:
        assert "chars__" in feat or "words__" in feat
    assert len(feature_names) == 35

    ft = FeatureUnion([("tr1", Transf())]).fit([[1]])
<<<<<<< HEAD
    assert_raise_message(AttributeError,
                         'Transformer tr1 (type Transf) does not provide '
                         f'{get_names}', getattr(ft, get_names))
=======

    msg = re.escape("Transformer tr1 (type Transf) does not provide get_feature_names")
    with pytest.raises(AttributeError, match=msg):
        ft.get_feature_names()
>>>>>>> c79bed33


def test_classes_property():
    X = iris.data
    y = iris.target

    reg = make_pipeline(SelectKBest(k=1), LinearRegression())
    reg.fit(X, y)
    with pytest.raises(AttributeError):
        getattr(reg, "classes_")

    clf = make_pipeline(SelectKBest(k=1), LogisticRegression(random_state=0))
    with pytest.raises(AttributeError):
        getattr(clf, "classes_")
    clf.fit(X, y)
    assert_array_equal(clf.classes_, np.unique(y))


# TODO: Remove in 0.26 when get_feature_names is removed.
@pytest.mark.filterwarnings("ignore::FutureWarning")
@pytest.mark.parametrize("get_names", ["get_feature_names",
                                       "get_feature_names_out"])
def test_set_feature_union_steps(get_names):
    mult2 = Mult(2)
<<<<<<< HEAD
    mult3 = Mult(3)
    mult5 = Mult(5)

    if get_names == "get_feature_names":
        mult3.get_feature_names = lambda: ['x3']
        mult2.get_feature_names = lambda: ['x2']
        mult5.get_feature_names = lambda: ['x5']
    else:  # get_feature_names_out
        mult3.get_feature_names_out = lambda input_features: ['x3']
        mult2.get_feature_names_out = lambda input_features: ['x2']
        mult5.get_feature_names_out = lambda input_features: ['x5']
=======
    mult2.get_feature_names = lambda: ["x2"]
    mult3 = Mult(3)
    mult3.get_feature_names = lambda: ["x3"]
    mult5 = Mult(5)
    mult5.get_feature_names = lambda: ["x5"]
>>>>>>> c79bed33

    ft = FeatureUnion([("m2", mult2), ("m3", mult3)])
    assert_array_equal([[2, 3]], ft.transform(np.asarray([[1]])))
<<<<<<< HEAD
    assert ['m2__x2', 'm3__x3'] == getattr(ft, get_names)()
=======
    assert ["m2__x2", "m3__x3"] == ft.get_feature_names()
>>>>>>> c79bed33

    # Directly setting attr
    ft.transformer_list = [("m5", mult5)]
    assert_array_equal([[5]], ft.transform(np.asarray([[1]])))
<<<<<<< HEAD
    assert ['m5__x5'] == getattr(ft, get_names)()
=======
    assert ["m5__x5"] == ft.get_feature_names()
>>>>>>> c79bed33

    # Using set_params
    ft.set_params(transformer_list=[("mock", mult3)])
    assert_array_equal([[3]], ft.transform(np.asarray([[1]])))
<<<<<<< HEAD
    assert ['mock__x3'] == getattr(ft, get_names)()
=======
    assert ["mock__x3"] == ft.get_feature_names()
>>>>>>> c79bed33

    # Using set_params to replace single step
    ft.set_params(mock=mult5)
    assert_array_equal([[5]], ft.transform(np.asarray([[1]])))
<<<<<<< HEAD
    assert ['mock__x5'] == getattr(ft, get_names)()
=======
    assert ["mock__x5"] == ft.get_feature_names()
>>>>>>> c79bed33


# TODO: Remove in 0.26 when get_feature_names is removed.
@pytest.mark.filterwarnings("ignore::FutureWarning")
@pytest.mark.parametrize("get_names", ["get_feature_names",
                                       "get_feature_names_out"])
def test_set_feature_union_step_drop(get_names):
    mult2 = Mult(2)
<<<<<<< HEAD
    mult3 = Mult(3)

    if get_names == "get_feature_names":
        mult2.get_feature_names = lambda: ['x2']
        mult3.get_feature_names = lambda: ['x3']
    else:  # get_feature_names_out
        mult2.get_feature_names_out = lambda input_features: ['x2']
        mult3.get_feature_names_out = lambda input_features: ['x3']

=======
    mult2.get_feature_names = lambda: ["x2"]
    mult3 = Mult(3)
    mult3.get_feature_names = lambda: ["x3"]
>>>>>>> c79bed33
    X = np.asarray([[1]])

    ft = FeatureUnion([("m2", mult2), ("m3", mult3)])
    assert_array_equal([[2, 3]], ft.fit(X).transform(X))
    assert_array_equal([[2, 3]], ft.fit_transform(X))
<<<<<<< HEAD
    assert ['m2__x2', 'm3__x3'] == getattr(ft, get_names)()
=======
    assert ["m2__x2", "m3__x3"] == ft.get_feature_names()
>>>>>>> c79bed33

    with pytest.warns(None) as record:
        ft.set_params(m2="drop")
        assert_array_equal([[3]], ft.fit(X).transform(X))
        assert_array_equal([[3]], ft.fit_transform(X))
<<<<<<< HEAD
    assert ['m3__x3'] == getattr(ft, get_names)()
=======
    assert ["m3__x3"] == ft.get_feature_names()
>>>>>>> c79bed33
    assert not record

    with pytest.warns(None) as record:
        ft.set_params(m3="drop")
        assert_array_equal([[]], ft.fit(X).transform(X))
        assert_array_equal([[]], ft.fit_transform(X))
    assert [] == getattr(ft, get_names)()
    assert not record

    with pytest.warns(None) as record:
        # check we can change back
        ft.set_params(m3=mult3)
        assert_array_equal([[3]], ft.fit(X).transform(X))
    assert not record

    with pytest.warns(None) as record:
        # Check 'drop' step at construction time
        ft = FeatureUnion([("m2", "drop"), ("m3", mult3)])
        assert_array_equal([[3]], ft.fit(X).transform(X))
        assert_array_equal([[3]], ft.fit_transform(X))
<<<<<<< HEAD
    assert ['m3__x3'] == getattr(ft, get_names)()
=======
    assert ["m3__x3"] == ft.get_feature_names()
>>>>>>> c79bed33
    assert not record


def test_step_name_validation():
    error_message_1 = r"Estimator names must not contain __: got \['a__q'\]"
    error_message_2 = r"Names provided are not unique: \['a', 'a'\]"
    error_message_3 = r"Estimator names conflict with constructor arguments: \['%s'\]"
    bad_steps1 = [("a__q", Mult(2)), ("b", Mult(3))]
    bad_steps2 = [("a", Mult(2)), ("a", Mult(3))]
    for cls, param in [(Pipeline, "steps"), (FeatureUnion, "transformer_list")]:
        # we validate in construction (despite scikit-learn convention)
        bad_steps3 = [("a", Mult(2)), (param, Mult(3))]
        for bad_steps, message in [
            (bad_steps1, error_message_1),
            (bad_steps2, error_message_2),
            (bad_steps3, error_message_3 % param),
        ]:
            # three ways to make invalid:
            # - construction
            with pytest.raises(ValueError, match=message):
                cls(**{param: bad_steps})

            # - setattr
            est = cls(**{param: [("a", Mult(1))]})
            setattr(est, param, bad_steps)
            with pytest.raises(ValueError, match=message):
                est.fit([[1]], [1])

            with pytest.raises(ValueError, match=message):
                est.fit_transform([[1]], [1])

            # - set_params
            est = cls(**{param: [("a", Mult(1))]})
            est.set_params(**{param: bad_steps})
            with pytest.raises(ValueError, match=message):
                est.fit([[1]], [1])

            with pytest.raises(ValueError, match=message):
                est.fit_transform([[1]], [1])


def test_set_params_nested_pipeline():
    estimator = Pipeline([("a", Pipeline([("b", DummyRegressor())]))])
    estimator.set_params(a__b__alpha=0.001, a__b=Lasso())
    estimator.set_params(a__steps=[("b", LogisticRegression())], a__b__C=5)


def test_pipeline_wrong_memory():
    # Test that an error is raised when memory is not a string or a Memory
    # instance
    X = iris.data
    y = iris.target
    # Define memory as an integer
    memory = 1
    cached_pipe = Pipeline([("transf", DummyTransf()), ("svc", SVC())], memory=memory)

    msg = re.escape(
        "'memory' should be None, a string or have the same interface "
        "as joblib.Memory. Got memory='1' instead."
    )
    with pytest.raises(ValueError, match=msg):
        cached_pipe.fit(X, y)


class DummyMemory:
    def cache(self, func):
        return func


class WrongDummyMemory:
    pass


def test_pipeline_with_cache_attribute():
    X = np.array([[1, 2]])
    pipe = Pipeline([("transf", Transf()), ("clf", Mult())], memory=DummyMemory())
    pipe.fit(X, y=None)
    dummy = WrongDummyMemory()
    pipe = Pipeline([("transf", Transf()), ("clf", Mult())], memory=dummy)
    msg = re.escape(
        "'memory' should be None, a string or have the same interface "
        f"as joblib.Memory. Got memory='{dummy}' instead."
    )
    with pytest.raises(ValueError, match=msg):
        pipe.fit(X)


def test_pipeline_memory():
    X = iris.data
    y = iris.target
    cachedir = mkdtemp()
    try:
        if parse_version(joblib.__version__) < parse_version("0.12"):
            # Deal with change of API in joblib
            memory = joblib.Memory(cachedir=cachedir, verbose=10)
        else:
            memory = joblib.Memory(location=cachedir, verbose=10)
        # Test with Transformer + SVC
        clf = SVC(probability=True, random_state=0)
        transf = DummyTransf()
        pipe = Pipeline([("transf", clone(transf)), ("svc", clf)])
        cached_pipe = Pipeline([("transf", transf), ("svc", clf)], memory=memory)

        # Memoize the transformer at the first fit
        cached_pipe.fit(X, y)
        pipe.fit(X, y)
        # Get the time stamp of the transformer in the cached pipeline
        ts = cached_pipe.named_steps["transf"].timestamp_
        # Check that cached_pipe and pipe yield identical results
        assert_array_equal(pipe.predict(X), cached_pipe.predict(X))
        assert_array_equal(pipe.predict_proba(X), cached_pipe.predict_proba(X))
        assert_array_equal(pipe.predict_log_proba(X), cached_pipe.predict_log_proba(X))
        assert_array_equal(pipe.score(X, y), cached_pipe.score(X, y))
        assert_array_equal(
            pipe.named_steps["transf"].means_, cached_pipe.named_steps["transf"].means_
        )
        assert not hasattr(transf, "means_")
        # Check that we are reading the cache while fitting
        # a second time
        cached_pipe.fit(X, y)
        # Check that cached_pipe and pipe yield identical results
        assert_array_equal(pipe.predict(X), cached_pipe.predict(X))
        assert_array_equal(pipe.predict_proba(X), cached_pipe.predict_proba(X))
        assert_array_equal(pipe.predict_log_proba(X), cached_pipe.predict_log_proba(X))
        assert_array_equal(pipe.score(X, y), cached_pipe.score(X, y))
        assert_array_equal(
            pipe.named_steps["transf"].means_, cached_pipe.named_steps["transf"].means_
        )
        assert ts == cached_pipe.named_steps["transf"].timestamp_
        # Create a new pipeline with cloned estimators
        # Check that even changing the name step does not affect the cache hit
        clf_2 = SVC(probability=True, random_state=0)
        transf_2 = DummyTransf()
        cached_pipe_2 = Pipeline(
            [("transf_2", transf_2), ("svc", clf_2)], memory=memory
        )
        cached_pipe_2.fit(X, y)

        # Check that cached_pipe and pipe yield identical results
        assert_array_equal(pipe.predict(X), cached_pipe_2.predict(X))
        assert_array_equal(pipe.predict_proba(X), cached_pipe_2.predict_proba(X))
        assert_array_equal(
            pipe.predict_log_proba(X), cached_pipe_2.predict_log_proba(X)
        )
        assert_array_equal(pipe.score(X, y), cached_pipe_2.score(X, y))
        assert_array_equal(
            pipe.named_steps["transf"].means_,
            cached_pipe_2.named_steps["transf_2"].means_,
        )
        assert ts == cached_pipe_2.named_steps["transf_2"].timestamp_
    finally:
        shutil.rmtree(cachedir)


def test_make_pipeline_memory():
    cachedir = mkdtemp()
    if parse_version(joblib.__version__) < parse_version("0.12"):
        # Deal with change of API in joblib
        memory = joblib.Memory(cachedir=cachedir, verbose=10)
    else:
        memory = joblib.Memory(location=cachedir, verbose=10)
    pipeline = make_pipeline(DummyTransf(), SVC(), memory=memory)
    assert pipeline.memory is memory
    pipeline = make_pipeline(DummyTransf(), SVC())
    assert pipeline.memory is None
    assert len(pipeline) == 2

    shutil.rmtree(cachedir)


def test_features_names_passthrough():
    pipe = Pipeline(steps=[
        ('imputer', 'passthrough'),
        ('scaler', StandardScaler()),
        ('select', 'passthrough'),
        ('clf', LogisticRegression())])
    iris = load_iris()
    pipe.fit(iris.data, iris.target)
    xs = ['x0', 'x1', 'x2', 'x3']
    assert_array_equal(pipe[:-1].get_feature_names_out(), xs)
    assert_array_equal(pipe[:-1].get_feature_names_out(iris.feature_names),
                       iris.feature_names)


def test_feature_names_count_vectorizer():
    pipe = Pipeline(steps=[
        ('vect', CountVectorizer()),
        ('clf', LogisticRegression())])
    y = ["pizza" in x for x in JUNK_FOOD_DOCS]
    pipe.fit(JUNK_FOOD_DOCS, y)
    assert_array_equal(pipe[:-1].get_feature_names_out(),
                       ['beer', 'burger', 'coke', 'copyright', 'pizza', 'the'])
    assert_array_equal(pipe[:-1].get_feature_names_out("nonsense_is_ignored"),
                       ['beer', 'burger', 'coke', 'copyright', 'pizza', 'the'])


def test_pipeline_param_error():
    clf = make_pipeline(LogisticRegression())
    with pytest.raises(
        ValueError, match="Pipeline.fit does not accept the sample_weight parameter"
    ):
        clf.fit([[0], [0]], [0, 1], sample_weight=[1, 1])


parameter_grid_test_verbose = (
    (est, pattern, method)
    for (est, pattern), method in itertools.product(
        [
            (
                Pipeline([("transf", Transf()), ("clf", FitParamT())]),
                r"\[Pipeline\].*\(step 1 of 2\) Processing transf.* total=.*\n"
                r"\[Pipeline\].*\(step 2 of 2\) Processing clf.* total=.*\n$",
            ),
            (
                Pipeline([("transf", Transf()), ("noop", None), ("clf", FitParamT())]),
                r"\[Pipeline\].*\(step 1 of 3\) Processing transf.* total=.*\n"
                r"\[Pipeline\].*\(step 2 of 3\) Processing noop.* total=.*\n"
                r"\[Pipeline\].*\(step 3 of 3\) Processing clf.* total=.*\n$",
            ),
            (
                Pipeline(
                    [
                        ("transf", Transf()),
                        ("noop", "passthrough"),
                        ("clf", FitParamT()),
                    ]
                ),
                r"\[Pipeline\].*\(step 1 of 3\) Processing transf.* total=.*\n"
                r"\[Pipeline\].*\(step 2 of 3\) Processing noop.* total=.*\n"
                r"\[Pipeline\].*\(step 3 of 3\) Processing clf.* total=.*\n$",
            ),
            (
                Pipeline([("transf", Transf()), ("clf", None)]),
                r"\[Pipeline\].*\(step 1 of 2\) Processing transf.* total=.*\n"
                r"\[Pipeline\].*\(step 2 of 2\) Processing clf.* total=.*\n$",
            ),
            (
                Pipeline([("transf", None), ("mult", Mult())]),
                r"\[Pipeline\].*\(step 1 of 2\) Processing transf.* total=.*\n"
                r"\[Pipeline\].*\(step 2 of 2\) Processing mult.* total=.*\n$",
            ),
            (
                Pipeline([("transf", "passthrough"), ("mult", Mult())]),
                r"\[Pipeline\].*\(step 1 of 2\) Processing transf.* total=.*\n"
                r"\[Pipeline\].*\(step 2 of 2\) Processing mult.* total=.*\n$",
            ),
            (
                FeatureUnion([("mult1", Mult()), ("mult2", Mult())]),
                r"\[FeatureUnion\].*\(step 1 of 2\) Processing mult1.* total=.*\n"
                r"\[FeatureUnion\].*\(step 2 of 2\) Processing mult2.* total=.*\n$",
            ),
            (
                FeatureUnion([("mult1", "drop"), ("mult2", Mult()), ("mult3", "drop")]),
                r"\[FeatureUnion\].*\(step 1 of 1\) Processing mult2.* total=.*\n$",
            ),
        ],
        ["fit", "fit_transform", "fit_predict"],
    )
    if hasattr(est, method)
    and not (
        method == "fit_transform"
        and hasattr(est, "steps")
        and isinstance(est.steps[-1][1], FitParamT)
    )
)


@pytest.mark.parametrize("est, pattern, method", parameter_grid_test_verbose)
def test_verbose(est, method, pattern, capsys):
    func = getattr(est, method)

    X = [[1, 2, 3], [4, 5, 6]]
    y = [[7], [8]]

    est.set_params(verbose=False)
    func(X, y)
    assert not capsys.readouterr().out, "Got output for verbose=False"

    est.set_params(verbose=True)
    func(X, y)
    assert re.match(pattern, capsys.readouterr().out)


def test_n_features_in_pipeline():
    # make sure pipelines delegate n_features_in to the first step

    X = [[1, 2], [3, 4], [5, 6]]
    y = [0, 1, 2]

    ss = StandardScaler()
    gbdt = HistGradientBoostingClassifier()
    pipe = make_pipeline(ss, gbdt)
    assert not hasattr(pipe, "n_features_in_")
    pipe.fit(X, y)
    assert pipe.n_features_in_ == ss.n_features_in_ == 2

    # if the first step has the n_features_in attribute then the pipeline also
    # has it, even though it isn't fitted.
    ss = StandardScaler()
    gbdt = HistGradientBoostingClassifier()
    pipe = make_pipeline(ss, gbdt)
    ss.fit(X, y)
    assert pipe.n_features_in_ == ss.n_features_in_ == 2
    assert not hasattr(gbdt, "n_features_in_")


def test_n_features_in_feature_union():
    # make sure FeatureUnion delegates n_features_in to the first transformer

    X = [[1, 2], [3, 4], [5, 6]]
    y = [0, 1, 2]

    ss = StandardScaler()
    fu = make_union(ss)
    assert not hasattr(fu, "n_features_in_")
    fu.fit(X, y)
    assert fu.n_features_in_ == ss.n_features_in_ == 2

    # if the first step has the n_features_in attribute then the feature_union
    # also has it, even though it isn't fitted.
    ss = StandardScaler()
    fu = make_union(ss)
    ss.fit(X, y)
    assert fu.n_features_in_ == ss.n_features_in_ == 2


def test_feature_union_fit_params():
    # Regression test for issue: #15117
    class Dummy(TransformerMixin, BaseEstimator):
        def fit(self, X, y=None, **fit_params):
            if fit_params != {"a": 0}:
                raise ValueError
            return self

        def transform(self, X, y=None):
            return X

    X, y = iris.data, iris.target
    t = FeatureUnion([("dummy0", Dummy()), ("dummy1", Dummy())])
    with pytest.raises(ValueError):
        t.fit(X, y)

    with pytest.raises(ValueError):
        t.fit_transform(X, y)

    t.fit(X, y, a=0)
    t.fit_transform(X, y, a=0)


def test_pipeline_missing_values_leniency():
    # check that pipeline let the missing values validation to
    # the underlying transformers and predictors.
    X, y = iris.data, iris.target
    mask = np.random.choice([1, 0], X.shape, p=[0.1, 0.9]).astype(bool)
    X[mask] = np.nan
    pipe = make_pipeline(SimpleImputer(), LogisticRegression())
    assert pipe.fit(X, y).score(X, y) > 0.4


def test_feature_union_warns_unknown_transformer_weight():
    # Warn user when transformer_weights containers a key not present in
    # transformer_list
    X = [[1, 2], [3, 4], [5, 6]]
    y = [0, 1, 2]

    transformer_list = [("transf", Transf())]
    # Transformer weights dictionary with incorrect name
    weights = {"transformer": 1}
    expected_msg = (
        'Attempting to weight transformer "transformer", '
        "but it is not present in transformer_list."
    )
    union = FeatureUnion(transformer_list, transformer_weights=weights)
    with pytest.raises(ValueError, match=expected_msg):
        union.fit(X, y)


<<<<<<< HEAD
# TODO: Remove in 0.26 when get_feature_names is removed
def test_feature_union_get_feature_names_deprecated():
    msg = "get_feature_names is deprecated in 0.24"
    mult2 = Mult(2)
    mult2.get_feature_names = lambda: ['x2']

    ft = FeatureUnion([('m2', mult2)])
    with pytest.warns(FutureWarning, match=msg):
        ft.get_feature_names()
=======
@pytest.mark.parametrize("passthrough", [None, "passthrough"])
def test_pipeline_get_tags_none(passthrough):
    # Checks that tags are set correctly when the first transformer is None or
    # 'passthrough'
    # Non-regression test for:
    # https://github.com/scikit-learn/scikit-learn/issues/18815
    pipe = make_pipeline(passthrough, SVC())
    assert not pipe._get_tags()["pairwise"]


# FIXME: Replace this test with a full `check_estimator` once we have API only
# checks.
@pytest.mark.parametrize("Predictor", [MinimalRegressor, MinimalClassifier])
def test_search_cv_using_minimal_compatible_estimator(Predictor):
    # Check that third-party library estimators can be part of a pipeline
    # and tuned by grid-search without inheriting from BaseEstimator.
    rng = np.random.RandomState(0)
    X, y = rng.randn(25, 2), np.array([0] * 5 + [1] * 20)

    model = Pipeline(
        [("transformer", MinimalTransformer()), ("predictor", Predictor())]
    )
    model.fit(X, y)

    y_pred = model.predict(X)
    if is_classifier(model):
        assert_array_equal(y_pred, 1)
        assert model.score(X, y) == pytest.approx(accuracy_score(y, y_pred))
    else:
        assert_allclose(y_pred, y.mean())
        assert model.score(X, y) == pytest.approx(r2_score(y, y_pred))
>>>>>>> c79bed33
<|MERGE_RESOLUTION|>--- conflicted
+++ resolved
@@ -881,7 +881,7 @@
     assert_array_equal(X_transformed.toarray(), X_transformed_parallel2.toarray())
 
 
-# TODO: Remove in 0.26 when get_feature_names is removed.
+# TODO: Remove in 1.2 when get_feature_names is removed.
 @pytest.mark.filterwarnings("ignore::FutureWarning")
 @pytest.mark.parametrize("get_names", ["get_feature_names",
                                        "get_feature_names_out"])
@@ -896,16 +896,10 @@
     assert len(feature_names) == 35
 
     ft = FeatureUnion([("tr1", Transf())]).fit([[1]])
-<<<<<<< HEAD
-    assert_raise_message(AttributeError,
-                         'Transformer tr1 (type Transf) does not provide '
-                         f'{get_names}', getattr(ft, get_names))
-=======
-
-    msg = re.escape("Transformer tr1 (type Transf) does not provide get_feature_names")
+
+    msg = re.escape(f"Transformer tr1 (type Transf) does not provide {get_names}")
     with pytest.raises(AttributeError, match=msg):
-        ft.get_feature_names()
->>>>>>> c79bed33
+        getattr(ft, get_names)
 
 
 def test_classes_property():
@@ -924,13 +918,12 @@
     assert_array_equal(clf.classes_, np.unique(y))
 
 
-# TODO: Remove in 0.26 when get_feature_names is removed.
+# TODO: Remove in 1.2 when get_feature_names is removed.
 @pytest.mark.filterwarnings("ignore::FutureWarning")
 @pytest.mark.parametrize("get_names", ["get_feature_names",
                                        "get_feature_names_out"])
 def test_set_feature_union_steps(get_names):
     mult2 = Mult(2)
-<<<<<<< HEAD
     mult3 = Mult(3)
     mult5 = Mult(5)
 
@@ -942,48 +935,25 @@
         mult3.get_feature_names_out = lambda input_features: ['x3']
         mult2.get_feature_names_out = lambda input_features: ['x2']
         mult5.get_feature_names_out = lambda input_features: ['x5']
-=======
-    mult2.get_feature_names = lambda: ["x2"]
-    mult3 = Mult(3)
-    mult3.get_feature_names = lambda: ["x3"]
-    mult5 = Mult(5)
-    mult5.get_feature_names = lambda: ["x5"]
->>>>>>> c79bed33
 
     ft = FeatureUnion([("m2", mult2), ("m3", mult3)])
     assert_array_equal([[2, 3]], ft.transform(np.asarray([[1]])))
-<<<<<<< HEAD
     assert ['m2__x2', 'm3__x3'] == getattr(ft, get_names)()
-=======
-    assert ["m2__x2", "m3__x3"] == ft.get_feature_names()
->>>>>>> c79bed33
 
     # Directly setting attr
     ft.transformer_list = [("m5", mult5)]
     assert_array_equal([[5]], ft.transform(np.asarray([[1]])))
-<<<<<<< HEAD
     assert ['m5__x5'] == getattr(ft, get_names)()
-=======
-    assert ["m5__x5"] == ft.get_feature_names()
->>>>>>> c79bed33
 
     # Using set_params
     ft.set_params(transformer_list=[("mock", mult3)])
     assert_array_equal([[3]], ft.transform(np.asarray([[1]])))
-<<<<<<< HEAD
     assert ['mock__x3'] == getattr(ft, get_names)()
-=======
-    assert ["mock__x3"] == ft.get_feature_names()
->>>>>>> c79bed33
 
     # Using set_params to replace single step
     ft.set_params(mock=mult5)
     assert_array_equal([[5]], ft.transform(np.asarray([[1]])))
-<<<<<<< HEAD
     assert ['mock__x5'] == getattr(ft, get_names)()
-=======
-    assert ["mock__x5"] == ft.get_feature_names()
->>>>>>> c79bed33
 
 
 # TODO: Remove in 0.26 when get_feature_names is removed.
@@ -992,7 +962,6 @@
                                        "get_feature_names_out"])
 def test_set_feature_union_step_drop(get_names):
     mult2 = Mult(2)
-<<<<<<< HEAD
     mult3 = Mult(3)
 
     if get_names == "get_feature_names":
@@ -1002,31 +971,18 @@
         mult2.get_feature_names_out = lambda input_features: ['x2']
         mult3.get_feature_names_out = lambda input_features: ['x3']
 
-=======
-    mult2.get_feature_names = lambda: ["x2"]
-    mult3 = Mult(3)
-    mult3.get_feature_names = lambda: ["x3"]
->>>>>>> c79bed33
     X = np.asarray([[1]])
 
     ft = FeatureUnion([("m2", mult2), ("m3", mult3)])
     assert_array_equal([[2, 3]], ft.fit(X).transform(X))
     assert_array_equal([[2, 3]], ft.fit_transform(X))
-<<<<<<< HEAD
     assert ['m2__x2', 'm3__x3'] == getattr(ft, get_names)()
-=======
-    assert ["m2__x2", "m3__x3"] == ft.get_feature_names()
->>>>>>> c79bed33
 
     with pytest.warns(None) as record:
         ft.set_params(m2="drop")
         assert_array_equal([[3]], ft.fit(X).transform(X))
         assert_array_equal([[3]], ft.fit_transform(X))
-<<<<<<< HEAD
     assert ['m3__x3'] == getattr(ft, get_names)()
-=======
-    assert ["m3__x3"] == ft.get_feature_names()
->>>>>>> c79bed33
     assert not record
 
     with pytest.warns(None) as record:
@@ -1047,11 +1003,7 @@
         ft = FeatureUnion([("m2", "drop"), ("m3", mult3)])
         assert_array_equal([[3]], ft.fit(X).transform(X))
         assert_array_equal([[3]], ft.fit_transform(X))
-<<<<<<< HEAD
     assert ['m3__x3'] == getattr(ft, get_names)()
-=======
-    assert ["m3__x3"] == ft.get_feature_names()
->>>>>>> c79bed33
     assert not record
 
 
@@ -1429,8 +1381,7 @@
         union.fit(X, y)
 
 
-<<<<<<< HEAD
-# TODO: Remove in 0.26 when get_feature_names is removed
+# TODO: Remove in 1.2 when get_feature_names is removed
 def test_feature_union_get_feature_names_deprecated():
     msg = "get_feature_names is deprecated in 0.24"
     mult2 = Mult(2)
@@ -1439,7 +1390,8 @@
     ft = FeatureUnion([('m2', mult2)])
     with pytest.warns(FutureWarning, match=msg):
         ft.get_feature_names()
-=======
+
+
 @pytest.mark.parametrize("passthrough", [None, "passthrough"])
 def test_pipeline_get_tags_none(passthrough):
     # Checks that tags are set correctly when the first transformer is None or
@@ -1470,5 +1422,4 @@
         assert model.score(X, y) == pytest.approx(accuracy_score(y, y_pred))
     else:
         assert_allclose(y_pred, y.mean())
-        assert model.score(X, y) == pytest.approx(r2_score(y, y_pred))
->>>>>>> c79bed33
+        assert model.score(X, y) == pytest.approx(r2_score(y, y_pred))