--- conflicted
+++ resolved
@@ -222,13 +222,10 @@
     else:
         est.fit(X, y)
 
-<<<<<<< HEAD
-    skipped_attributes = {'n_features_in_', 'feature_names_in_'}
-=======
     skipped_attributes = {'n_features_in_',
+                          'feature_names_in_',
                           'x_scores_',  # For PLS, TODO remove in 0.26
                           'y_scores_'}  # For PLS, TODO remove in 0.26
->>>>>>> 3254e98a
 
     for attr in attributes:
         if attr.name in skipped_attributes:
