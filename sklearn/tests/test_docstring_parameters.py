--- conflicted
+++ resolved
@@ -230,13 +230,8 @@
 
     IGNORED = {'BayesianRidge', 'Birch', 'CCA', 'CategoricalNB', 'ElasticNet',
                'ElasticNetCV', 'GaussianProcessClassifier',
-<<<<<<< HEAD
                'HistGradientBoostingClassifier',
-               'HistGradientBoostingRegressor', 'IsolationForest',
-=======
-               'GradientBoostingRegressor', 'HistGradientBoostingClassifier',
                'HistGradientBoostingRegressor',
->>>>>>> be9492ca
                'KernelCenterer', 'KernelDensity',
                'LarsCV', 'Lasso', 'LassoLarsCV', 'LassoLarsIC',
                'LocalOutlierFactor', 'MDS',
