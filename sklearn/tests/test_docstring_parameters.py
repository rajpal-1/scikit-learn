--- conflicted
+++ resolved
@@ -200,18 +200,6 @@
 
 N_FEATURES_MODULES_TO_IGNORE = {
     'model_selection',
-<<<<<<< HEAD
-    'naive_bayes',
-    'neighbors',
-    'neural_network',
-    'preprocessing',
-    'random_projection',
-    'semi_supervised',
-    'svm',
-    'tree'
-=======
-    'multioutput',
->>>>>>> 536f3ccd
 }
 
 
@@ -224,28 +212,12 @@
     doc = docscrape.ClassDoc(Estimator)
     attributes = doc['Attributes']
 
-<<<<<<< HEAD
-    IGNORED = {'ColumnTransformer', 'CountVectorizer', 'DictVectorizer',
-               'GaussianRandomProjection', 'NoSampleWeightWrapper', 'RFE',
-               'RFECV', 'SelectFromModel', 'SparseCoder',
-               'SparseRandomProjection', 'SpectralBiclustering',
-               'StackingClassifier', 'StackingRegressor', 'TfidfVectorizer',
-               'VotingClassifier', 'VotingRegressor',
-               'SequentialFeatureSelector', 'HalvingGridSearchCV',
-               'HalvingRandomSearchCV'}
-
-    if Estimator.__name__ in IGNORED or Estimator.__name__.startswith('_'):
-        pytest.skip("Estimator cannot be fit easily to test fit attributes")
-
-    if Estimator.__name__ in ("RandomizedSearchCV", "GridSearchCV"):
-=======
     if Estimator.__name__ in (
         "HalvingRandomSearchCV",
         "RandomizedSearchCV",
         "HalvingGridSearchCV",
         "GridSearchCV",
     ):
->>>>>>> 536f3ccd
         est = _construct_searchcv_instance(Estimator)
     elif Estimator.__name__ in (
         "ColumnTransformer",
