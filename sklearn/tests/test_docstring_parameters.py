# Authors: Alexandre Gramfort <alexandre.gramfort@inria.fr>
#          Raghav RV <rvraghav93@gmail.com>
# License: BSD 3 clause

import inspect
import warnings
import importlib

from pkgutil import walk_packages
from inspect import signature

import numpy as np

import sklearn
from sklearn.utils import IS_PYPY
from sklearn.utils._testing import check_docstring_parameters
from sklearn.utils._testing import _get_func_name
from sklearn.utils._testing import ignore_warnings
from sklearn.utils import all_estimators
from sklearn.utils.estimator_checks import _enforce_estimator_tags_y
from sklearn.utils.estimator_checks import _enforce_estimator_tags_x
from sklearn.utils.deprecation import _is_deprecated
from sklearn.externals._pep562 import Pep562
from sklearn.datasets import make_classification

import pytest


# walk_packages() ignores DeprecationWarnings, now we need to ignore
# FutureWarnings
with warnings.catch_warnings():
    warnings.simplefilter('ignore', FutureWarning)
    PUBLIC_MODULES = set([
        pckg[1] for pckg in walk_packages(
            prefix='sklearn.',
            # mypy error: Module has no attribute "__path__"
            path=sklearn.__path__)  # type: ignore  # mypy issue #1422
        if not ("._" in pckg[1] or ".tests." in pckg[1])
    ])

# functions to ignore args / docstring of
_DOCSTRING_IGNORES = [
    'sklearn.utils.deprecation.load_mlcomp',
    'sklearn.pipeline.make_pipeline',
    'sklearn.pipeline.make_union',
    'sklearn.utils.extmath.safe_sparse_dot',
    'sklearn.utils._joblib'
]

# Methods where y param should be ignored if y=None by default
_METHODS_IGNORE_NONE_Y = [
    'fit',
    'score',
    'fit_predict',
    'fit_transform',
    'partial_fit',
    'predict'
]


# numpydoc 0.8.0's docscrape tool raises because of collections.abc under
# Python 3.7
@pytest.mark.filterwarnings('ignore::FutureWarning')
@pytest.mark.filterwarnings('ignore::DeprecationWarning')
@pytest.mark.skipif(IS_PYPY, reason='test segfaults on PyPy')
def test_docstring_parameters():
    # Test module docstring formatting

    # Skip test if numpydoc is not found
    pytest.importorskip('numpydoc',
                        reason="numpydoc is required to test the docstrings")

    # XXX unreached code as of v0.22
    from numpydoc import docscrape

    incorrect = []
    for name in PUBLIC_MODULES:
        if name == 'sklearn.utils.fixes':
            # We cannot always control these docstrings
            continue
        with warnings.catch_warnings(record=True):
            module = importlib.import_module(name)
        classes = inspect.getmembers(module, inspect.isclass)
        # Exclude imported classes
        classes = [cls for cls in classes if cls[1].__module__ == name]
        for cname, cls in classes:
            this_incorrect = []
            if cname in _DOCSTRING_IGNORES or cname.startswith('_'):
                continue
            if inspect.isabstract(cls):
                continue
            with warnings.catch_warnings(record=True) as w:
                cdoc = docscrape.ClassDoc(cls)
            if len(w):
                raise RuntimeError('Error for __init__ of %s in %s:\n%s'
                                   % (cls, name, w[0]))

            cls_init = getattr(cls, '__init__', None)

            if _is_deprecated(cls_init):
                continue
            elif cls_init is not None:
                this_incorrect += check_docstring_parameters(
                    cls.__init__, cdoc)

            for method_name in cdoc.methods:
                method = getattr(cls, method_name)
                if _is_deprecated(method):
                    continue
                param_ignore = None
                # Now skip docstring test for y when y is None
                # by default for API reason
                if method_name in _METHODS_IGNORE_NONE_Y:
                    sig = signature(method)
                    if ('y' in sig.parameters and
                            sig.parameters['y'].default is None):
                        param_ignore = ['y']  # ignore y for fit and score
                result = check_docstring_parameters(
                    method, ignore=param_ignore)
                this_incorrect += result

            incorrect += this_incorrect

        functions = inspect.getmembers(module, inspect.isfunction)
        # Exclude imported functions
        functions = [fn for fn in functions if fn[1].__module__ == name]
        for fname, func in functions:
            # Don't test private methods / functions
            if fname.startswith('_'):
                continue
            if fname == "configuration" and name.endswith("setup"):
                continue
            name_ = _get_func_name(func)
            if (not any(d in name_ for d in _DOCSTRING_IGNORES) and
                    not _is_deprecated(func)):
                incorrect += check_docstring_parameters(func)

    msg = '\n'.join(incorrect)
    if len(incorrect) > 0:
        raise AssertionError("Docstring Error:\n" + msg)


@ignore_warnings(category=FutureWarning)
def test_tabs():
    # Test that there are no tabs in our source files
    for importer, modname, ispkg in walk_packages(sklearn.__path__,
                                                  prefix='sklearn.'):

        if IS_PYPY and ('_svmlight_format_io' in modname or
                        'feature_extraction._hashing_fast' in modname):
            continue

        # because we don't import
        mod = importlib.import_module(modname)

        # TODO: Remove when minimum python version is 3.7
        # unwrap to get module because Pep562 backport wraps the original
        # module
        if isinstance(mod, Pep562):
            mod = mod._module

        try:
            source = inspect.getsource(mod)
        except IOError:  # user probably should have run "make clean"
            continue
        assert '\t' not in source, ('"%s" has tabs, please remove them ',
                                    'or add it to the ignore list'
                                    % modname)


@pytest.mark.parametrize('name, Estimator',
                         all_estimators())
def test_fit_docstring_attributes(name, Estimator):
    pytest.importorskip('numpydoc')
    from numpydoc import docscrape

    doc = docscrape.ClassDoc(Estimator)
    attributes = doc['Attributes']

    IGNORED = {'ClassifierChain', 'ColumnTransformer', 'CountVectorizer',
               'DictVectorizer', 'FeatureUnion', 'GaussianRandomProjection',
               'GridSearchCV', 'MultiOutputClassifier', 'MultiOutputRegressor',
               'NoSampleWeightWrapper', 'OneVsOneClassifier',
               'OneVsRestClassifier', 'OutputCodeClassifier', 'Pipeline',
               'RFE', 'RFECV', 'RandomizedSearchCV', 'RegressorChain',
               'SelectFromModel', 'SparseCoder', 'SparseRandomProjection',
               'SpectralBiclustering', 'StackingClassifier',
               'StackingRegressor', 'TfidfVectorizer', 'VotingClassifier',
               'VotingRegressor'}
    if Estimator.__name__ in IGNORED or Estimator.__name__.startswith('_'):
        pytest.skip("Estimator cannot be fit easily to test fit attributes")

    est = Estimator()

    if Estimator.__name__ == 'SelectKBest':
        est.k = 2

    if Estimator.__name__ == 'DummyClassifier':
        est.strategy = "stratified"

    # TO BE REMOVED for v0.25 (avoid FutureWarning)
    if Estimator.__name__ == 'AffinityPropagation':
        est.random_state = 63

    X, y = make_classification(n_samples=20, n_features=3,
                               n_redundant=0, n_classes=2,
                               random_state=2)

    y = _enforce_estimator_tags_y(est, y)
    X = _enforce_estimator_tags_x(est, X)

    if '1dlabels' in est._get_tags()['X_types']:
        est.fit(y)
    elif '2dlabels' in est._get_tags()['X_types']:
        est.fit(np.c_[y, y])
    else:
        est.fit(X, y)

    skipped_attributes = {'n_features_in_'}

    for attr in attributes:
        if attr.name in skipped_attributes:
            continue
        desc = ' '.join(attr.desc).lower()
        # As certain attributes are present "only" if a certain parameter is
        # provided, this checks if the word "only" is present in the attribute
        # description, and if not the attribute is required to be present.
        if 'only ' not in desc:
            assert hasattr(est, attr.name)

    IGNORED = {'BayesianRidge', 'Birch', 'CCA', 'CategoricalNB', 'ElasticNet',
               'ElasticNetCV',
<<<<<<< HEAD
               'HistGradientBoostingClassifier',
               'HistGradientBoostingRegressor',
               'KernelCenterer', 'KernelDensity',
=======
               'KernelCenterer',
>>>>>>> e781ae8e
               'LarsCV', 'Lasso', 'LassoLarsCV', 'LassoLarsIC',
               'LocalOutlierFactor', 'MiniBatchKMeans',
               'MultiTaskElasticNet', 'MultiTaskElasticNetCV',
               'MultiTaskLasso', 'MultiTaskLassoCV',
               'OrthogonalMatchingPursuit',
               'PLSCanonical', 'PLSSVD',
               'PassiveAggressiveClassifier'}

    if Estimator.__name__ in IGNORED:
        pytest.xfail(
            reason="Estimator has too many undocumented attributes.")

    fit_attr = [k for k in est.__dict__.keys() if k.endswith('_')
                and not k.startswith('_')]
    fit_attr_names = [attr.name for attr in attributes]
    undocumented_attrs = set(fit_attr).difference(fit_attr_names)
    undocumented_attrs = set(undocumented_attrs).difference(skipped_attributes)
    assert not undocumented_attrs,\
        "Undocumented attributes: {}".format(undocumented_attrs)<|MERGE_RESOLUTION|>--- conflicted
+++ resolved
@@ -230,15 +230,8 @@
 
     IGNORED = {'BayesianRidge', 'Birch', 'CCA', 'CategoricalNB', 'ElasticNet',
                'ElasticNetCV',
-<<<<<<< HEAD
-               'HistGradientBoostingClassifier',
-               'HistGradientBoostingRegressor',
-               'KernelCenterer', 'KernelDensity',
-=======
                'KernelCenterer',
->>>>>>> e781ae8e
                'LarsCV', 'Lasso', 'LassoLarsCV', 'LassoLarsIC',
-               'LocalOutlierFactor', 'MiniBatchKMeans',
                'MultiTaskElasticNet', 'MultiTaskElasticNetCV',
                'MultiTaskLasso', 'MultiTaskLassoCV',
                'OrthogonalMatchingPursuit',
