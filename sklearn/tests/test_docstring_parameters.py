# Authors: Alexandre Gramfort <alexandre.gramfort@inria.fr>
#          Raghav RV <rvraghav93@gmail.com>
# License: BSD 3 clause

import inspect
import warnings
import importlib

from pkgutil import walk_packages
from inspect import signature

import numpy as np

import sklearn
from sklearn.utils import IS_PYPY
from sklearn.utils._testing import check_docstring_parameters
from sklearn.utils._testing import _get_func_name
from sklearn.utils._testing import ignore_warnings
from sklearn.utils import all_estimators
from sklearn.utils.estimator_checks import _enforce_estimator_tags_y
from sklearn.utils.estimator_checks import _enforce_estimator_tags_x
from sklearn.utils.estimator_checks import _construct_instance
from sklearn.utils.deprecation import _is_deprecated
from sklearn.externals._pep562 import Pep562
from sklearn.datasets import make_classification
from sklearn.linear_model import LogisticRegression

import pytest


# walk_packages() ignores DeprecationWarnings, now we need to ignore
# FutureWarnings
with warnings.catch_warnings():
    warnings.simplefilter('ignore', FutureWarning)
    PUBLIC_MODULES = set([
        pckg[1] for pckg in walk_packages(
            prefix='sklearn.',
            # mypy error: Module has no attribute "__path__"
            path=sklearn.__path__)  # type: ignore  # mypy issue #1422
        if not ("._" in pckg[1] or ".tests." in pckg[1])
    ])

# functions to ignore args / docstring of
_DOCSTRING_IGNORES = [
    'sklearn.utils.deprecation.load_mlcomp',
    'sklearn.pipeline.make_pipeline',
    'sklearn.pipeline.make_union',
    'sklearn.utils.extmath.safe_sparse_dot',
    'sklearn.utils._joblib'
]

# Methods where y param should be ignored if y=None by default
_METHODS_IGNORE_NONE_Y = [
    'fit',
    'score',
    'fit_predict',
    'fit_transform',
    'partial_fit',
    'predict'
]


# numpydoc 0.8.0's docscrape tool raises because of collections.abc under
# Python 3.7
@pytest.mark.filterwarnings('ignore::FutureWarning')
@pytest.mark.filterwarnings('ignore::DeprecationWarning')
@pytest.mark.skipif(IS_PYPY, reason='test segfaults on PyPy')
def test_docstring_parameters():
    # Test module docstring formatting

    # Skip test if numpydoc is not found
    pytest.importorskip('numpydoc',
                        reason="numpydoc is required to test the docstrings")

    # XXX unreached code as of v0.22
    from numpydoc import docscrape

    incorrect = []
    for name in PUBLIC_MODULES:
        if name == 'sklearn.utils.fixes':
            # We cannot always control these docstrings
            continue
        with warnings.catch_warnings(record=True):
            module = importlib.import_module(name)
        classes = inspect.getmembers(module, inspect.isclass)
        # Exclude non-scikit-learn classes
        classes = [cls for cls in classes
                   if cls[1].__module__.startswith('sklearn')]
        for cname, cls in classes:
            this_incorrect = []
            if cname in _DOCSTRING_IGNORES or cname.startswith('_'):
                continue
            if inspect.isabstract(cls):
                continue
            with warnings.catch_warnings(record=True) as w:
                cdoc = docscrape.ClassDoc(cls)
            if len(w):
                raise RuntimeError('Error for __init__ of %s in %s:\n%s'
                                   % (cls, name, w[0]))

            cls_init = getattr(cls, '__init__', None)

            if _is_deprecated(cls_init):
                continue
            elif cls_init is not None:
                this_incorrect += check_docstring_parameters(
                    cls.__init__, cdoc)

            for method_name in cdoc.methods:
                method = getattr(cls, method_name)
                if _is_deprecated(method):
                    continue
                param_ignore = None
                # Now skip docstring test for y when y is None
                # by default for API reason
                if method_name in _METHODS_IGNORE_NONE_Y:
                    sig = signature(method)
                    if ('y' in sig.parameters and
                            sig.parameters['y'].default is None):
                        param_ignore = ['y']  # ignore y for fit and score
                result = check_docstring_parameters(
                    method, ignore=param_ignore)
                this_incorrect += result

            incorrect += this_incorrect

        functions = inspect.getmembers(module, inspect.isfunction)
        # Exclude imported functions
        functions = [fn for fn in functions if fn[1].__module__ == name]
        for fname, func in functions:
            # Don't test private methods / functions
            if fname.startswith('_'):
                continue
            if fname == "configuration" and name.endswith("setup"):
                continue
            name_ = _get_func_name(func)
            if (not any(d in name_ for d in _DOCSTRING_IGNORES) and
                    not _is_deprecated(func)):
                incorrect += check_docstring_parameters(func)

    msg = '\n'.join(incorrect)
    if len(incorrect) > 0:
        raise AssertionError("Docstring Error:\n" + msg)


@ignore_warnings(category=FutureWarning)
def test_tabs():
    # Test that there are no tabs in our source files
    for importer, modname, ispkg in walk_packages(sklearn.__path__,
                                                  prefix='sklearn.'):

        if IS_PYPY and ('_svmlight_format_io' in modname or
                        'feature_extraction._hashing_fast' in modname):
            continue

        # because we don't import
        mod = importlib.import_module(modname)

        # TODO: Remove when minimum python version is 3.7
        # unwrap to get module because Pep562 backport wraps the original
        # module
        if isinstance(mod, Pep562):
            mod = mod._module

        try:
            source = inspect.getsource(mod)
        except IOError:  # user probably should have run "make clean"
            continue
        assert '\t' not in source, ('"%s" has tabs, please remove them ',
                                    'or add it to the ignore list'
                                    % modname)


def _construct_searchcv_instance(SearchCV):
    return SearchCV(LogisticRegression(), {"C": [0.1, 1]})


N_FEATURES_MODULES_TO_IGNORE = {
    'cluster',
    'compose',
    'covariance',
    'decomposition',
    'discriminant_analysis',
    'dummy',
    'ensemble',
    'feature_selection',
    'gaussian_process',
    'impute',
    'isotonic',
    'kernel_approximation',
    'kernel_ridge',
    'linear_model',
    'manifold',
<<<<<<< HEAD
    'multiclass',
=======
    'model_selection',
>>>>>>> 6bfacede
    'multioutput',
    'naive_bayes',
    'neighbors',
    'neural_network',
    'pipeline',
    'preprocessing',
    'random_projection',
    'semi_supervised',
    'svm',
    'tree'
}


@pytest.mark.parametrize('name, Estimator',
                         all_estimators())
def test_fit_docstring_attributes(name, Estimator):
    pytest.importorskip('numpydoc')
    from numpydoc import docscrape

    doc = docscrape.ClassDoc(Estimator)
    attributes = doc['Attributes']

    IGNORED = {'ClassifierChain', 'ColumnTransformer',
               'CountVectorizer', 'DictVectorizer', 'FeatureUnion',
               'GaussianRandomProjection',
               'MultiOutputClassifier', 'MultiOutputRegressor',
               'NoSampleWeightWrapper', 'Pipeline', 'RFE', 'RFECV',
               'RegressorChain', 'SelectFromModel',
               'SparseCoder', 'SparseRandomProjection',
               'SpectralBiclustering', 'StackingClassifier',
               'StackingRegressor', 'TfidfVectorizer', 'VotingClassifier',
               'VotingRegressor', 'SequentialFeatureSelector'}
    if Estimator.__name__ in IGNORED or Estimator.__name__.startswith('_'):
        pytest.skip("Estimator cannot be fit easily to test fit attributes")

    if Estimator.__name__ in (
        "HalvingRandomSearchCV",
        "RandomizedSearchCV",
        "HalvingGridSearchCV",
        "GridSearchCV",
    ):
        est = _construct_searchcv_instance(Estimator)
    else:
        est = _construct_instance(Estimator)

    if Estimator.__name__ == 'SelectKBest':
        est.k = 2

    if Estimator.__name__ == 'DummyClassifier':
        est.strategy = "stratified"

    if 'PLS' in Estimator.__name__ or 'CCA' in Estimator.__name__:
        est.n_components = 1  # default = 2 is invalid for single target.

    # FIXME: TO BE REMOVED for 1.1 (avoid FutureWarning)
    if Estimator.__name__ == 'NMF':
        est.init = 'nndsvda'

    # FIXME: TO BE REMOVED for 1.2 (avoid FutureWarning)
    if Estimator.__name__ == 'TSNE':
        est.learning_rate = 200.0
        est.init = 'random'

    X, y = make_classification(n_samples=20, n_features=3,
                               n_redundant=0, n_classes=2,
                               random_state=2)

    y = _enforce_estimator_tags_y(est, y)
    X = _enforce_estimator_tags_x(est, X)

    if '1dlabels' in est._get_tags()['X_types']:
        est.fit(y)
    elif '2dlabels' in est._get_tags()['X_types']:
        est.fit(np.c_[y, y])
    else:
        est.fit(X, y)

    skipped_attributes = {'x_scores_',  # For PLS, TODO remove in 1.1
                          'y_scores_'}  # For PLS, TODO remove in 1.1

    module = est.__module__.split(".")[1]
    if module in N_FEATURES_MODULES_TO_IGNORE:
        skipped_attributes.add("n_features_in_")

    for attr in attributes:
        if attr.name in skipped_attributes:
            continue
        desc = ' '.join(attr.desc).lower()
        # As certain attributes are present "only" if a certain parameter is
        # provided, this checks if the word "only" is present in the attribute
        # description, and if not the attribute is required to be present.
        if 'only ' in desc:
            continue
        # ignore deprecation warnings
        with ignore_warnings(category=FutureWarning):
            assert hasattr(est, attr.name)

    fit_attr = [k for k in est.__dict__.keys() if k.endswith('_')
                and not k.startswith('_')]
    fit_attr_names = [attr.name for attr in attributes]
    undocumented_attrs = set(fit_attr).difference(fit_attr_names)
    undocumented_attrs = set(undocumented_attrs).difference(skipped_attributes)
    assert not undocumented_attrs,\
        "Undocumented attributes: {}".format(undocumented_attrs)<|MERGE_RESOLUTION|>--- conflicted
+++ resolved
@@ -191,11 +191,6 @@
     'kernel_ridge',
     'linear_model',
     'manifold',
-<<<<<<< HEAD
-    'multiclass',
-=======
-    'model_selection',
->>>>>>> 6bfacede
     'multioutput',
     'naive_bayes',
     'neighbors',
