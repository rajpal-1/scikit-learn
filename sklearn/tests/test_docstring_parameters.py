# Authors: Alexandre Gramfort <alexandre.gramfort@inria.fr>
#          Raghav RV <rvraghav93@gmail.com>
# License: BSD 3 clause

import inspect
import warnings
import importlib

from pkgutil import walk_packages
from inspect import signature

import numpy as np

import sklearn
from sklearn.utils import IS_PYPY
from sklearn.utils._testing import check_docstring_parameters
from sklearn.utils._testing import _get_func_name
from sklearn.utils._testing import ignore_warnings
from sklearn.utils import all_estimators
from sklearn.utils.estimator_checks import _enforce_estimator_tags_y
from sklearn.utils.estimator_checks import _enforce_estimator_tags_x
from sklearn.utils.deprecation import _is_deprecated
from sklearn.externals._pep562 import Pep562
from sklearn.datasets import make_classification

import pytest


# walk_packages() ignores DeprecationWarnings, now we need to ignore
# FutureWarnings
with warnings.catch_warnings():
    warnings.simplefilter('ignore', FutureWarning)
    PUBLIC_MODULES = set([
        pckg[1] for pckg in walk_packages(
            prefix='sklearn.',
            # mypy error: Module has no attribute "__path__"
            path=sklearn.__path__)  # type: ignore  # mypy issue #1422
        if not ("._" in pckg[1] or ".tests." in pckg[1])
    ])

# functions to ignore args / docstring of
_DOCSTRING_IGNORES = [
    'sklearn.utils.deprecation.load_mlcomp',
    'sklearn.pipeline.make_pipeline',
    'sklearn.pipeline.make_union',
    'sklearn.utils.extmath.safe_sparse_dot',
    'sklearn.utils._joblib'
]

# Methods where y param should be ignored if y=None by default
_METHODS_IGNORE_NONE_Y = [
    'fit',
    'score',
    'fit_predict',
    'fit_transform',
    'partial_fit',
    'predict'
]


# numpydoc 0.8.0's docscrape tool raises because of collections.abc under
# Python 3.7
@pytest.mark.filterwarnings('ignore::FutureWarning')
@pytest.mark.filterwarnings('ignore::DeprecationWarning')
@pytest.mark.skipif(IS_PYPY, reason='test segfaults on PyPy')
def test_docstring_parameters():
    # Test module docstring formatting

    # Skip test if numpydoc is not found
    pytest.importorskip('numpydoc',
                        reason="numpydoc is required to test the docstrings")

    # XXX unreached code as of v0.22
    from numpydoc import docscrape

    incorrect = []
    for name in PUBLIC_MODULES:
        if name == 'sklearn.utils.fixes':
            # We cannot always control these docstrings
            continue
        with warnings.catch_warnings(record=True):
            module = importlib.import_module(name)
        classes = inspect.getmembers(module, inspect.isclass)
        # Exclude imported classes
        classes = [cls for cls in classes if cls[1].__module__ == name]
        for cname, cls in classes:
            this_incorrect = []
            if cname in _DOCSTRING_IGNORES or cname.startswith('_'):
                continue
            if inspect.isabstract(cls):
                continue
            with warnings.catch_warnings(record=True) as w:
                cdoc = docscrape.ClassDoc(cls)
            if len(w):
                raise RuntimeError('Error for __init__ of %s in %s:\n%s'
                                   % (cls, name, w[0]))

            cls_init = getattr(cls, '__init__', None)

            if _is_deprecated(cls_init):
                continue
            elif cls_init is not None:
                this_incorrect += check_docstring_parameters(
                    cls.__init__, cdoc)

            for method_name in cdoc.methods:
                method = getattr(cls, method_name)
                if _is_deprecated(method):
                    continue
                param_ignore = None
                # Now skip docstring test for y when y is None
                # by default for API reason
                if method_name in _METHODS_IGNORE_NONE_Y:
                    sig = signature(method)
                    if ('y' in sig.parameters and
                            sig.parameters['y'].default is None):
                        param_ignore = ['y']  # ignore y for fit and score
                result = check_docstring_parameters(
                    method, ignore=param_ignore)
                this_incorrect += result

            incorrect += this_incorrect

        functions = inspect.getmembers(module, inspect.isfunction)
        # Exclude imported functions
        functions = [fn for fn in functions if fn[1].__module__ == name]
        for fname, func in functions:
            # Don't test private methods / functions
            if fname.startswith('_'):
                continue
            if fname == "configuration" and name.endswith("setup"):
                continue
            name_ = _get_func_name(func)
            if (not any(d in name_ for d in _DOCSTRING_IGNORES) and
                    not _is_deprecated(func)):
                incorrect += check_docstring_parameters(func)

    msg = '\n'.join(incorrect)
    if len(incorrect) > 0:
        raise AssertionError("Docstring Error:\n" + msg)


@ignore_warnings(category=FutureWarning)
def test_tabs():
    # Test that there are no tabs in our source files
    for importer, modname, ispkg in walk_packages(sklearn.__path__,
                                                  prefix='sklearn.'):

        if IS_PYPY and ('_svmlight_format_io' in modname or
                        'feature_extraction._hashing_fast' in modname):
            continue

        # because we don't import
        mod = importlib.import_module(modname)

        # TODO: Remove when minimum python version is 3.7
        # unwrap to get module because Pep562 backport wraps the original
        # module
        if isinstance(mod, Pep562):
            mod = mod._module

        try:
            source = inspect.getsource(mod)
        except IOError:  # user probably should have run "make clean"
            continue
        assert '\t' not in source, ('"%s" has tabs, please remove them ',
                                    'or add it to the ignore list'
                                    % modname)


@pytest.mark.parametrize('name, Estimator',
                         all_estimators())
def test_fit_docstring_attributes(name, Estimator):
    pytest.importorskip('numpydoc')
    from numpydoc import docscrape

    doc = docscrape.ClassDoc(Estimator)
    attributes = doc['Attributes']

    IGNORED = {'ClassifierChain', 'ColumnTransformer', 'CountVectorizer',
               'DictVectorizer', 'FeatureUnion', 'GaussianRandomProjection',
               'GridSearchCV', 'MultiOutputClassifier', 'MultiOutputRegressor',
               'NoSampleWeightWrapper', 'OneVsOneClassifier',
               'OneVsRestClassifier', 'OutputCodeClassifier', 'Pipeline',
               'RFE', 'RFECV', 'RandomizedSearchCV', 'RegressorChain',
               'SelectFromModel', 'SparseCoder', 'SparseRandomProjection',
               'SpectralBiclustering', 'StackingClassifier',
               'StackingRegressor', 'TfidfVectorizer', 'VotingClassifier',
               'VotingRegressor'}
    if Estimator.__name__ in IGNORED or Estimator.__name__.startswith('_'):
        pytest.skip("Estimator cannot be fit easily to test fit attributes")

    est = Estimator()

    if Estimator.__name__ == 'SelectKBest':
        est.k = 2

    if Estimator.__name__ == 'DummyClassifier':
        est.strategy = "stratified"

    # TO BE REMOVED for v0.25 (avoid FutureWarning)
    if Estimator.__name__ == 'AffinityPropagation':
        est.random_state = 63

    X, y = make_classification(n_samples=20, n_features=3,
                               n_redundant=0, n_classes=2,
                               random_state=2)

    y = _enforce_estimator_tags_y(est, y)
    X = _enforce_estimator_tags_x(est, X)

    if '1dlabels' in est._get_tags()['X_types']:
        est.fit(y)
    elif '2dlabels' in est._get_tags()['X_types']:
        est.fit(np.c_[y, y])
    else:
        est.fit(X, y)

    skipped_attributes = {'n_features_in_'}

    for attr in attributes:
        if attr.name in skipped_attributes:
            continue
        desc = ' '.join(attr.desc).lower()
        # As certain attributes are present "only" if a certain parameter is
        # provided, this checks if the word "only" is present in the attribute
        # description, and if not the attribute is required to be present.
        if 'only ' not in desc:
            assert hasattr(est, attr.name)

    IGNORED = {'BayesianRidge', 'Birch', 'CCA', 'CategoricalNB', 'ElasticNet',
<<<<<<< HEAD
               'ElasticNetCV', 'GaussianProcessClassifier',
=======
               'ElasticNetCV',
               'HistGradientBoostingClassifier',
               'HistGradientBoostingRegressor',
>>>>>>> 4a97ad49
               'KernelCenterer', 'KernelDensity',
               'LarsCV', 'Lasso', 'LassoLarsCV', 'LassoLarsIC',
               'LocalOutlierFactor', 'MDS',
               'MiniBatchKMeans',
               'MultiTaskElasticNet', 'MultiTaskElasticNetCV',
               'MultiTaskLasso', 'MultiTaskLassoCV',
               'OrthogonalMatchingPursuit',
               'PLSCanonical', 'PLSSVD',
               'PassiveAggressiveClassifier'}

    if Estimator.__name__ in IGNORED:
        pytest.xfail(
            reason="Estimator has too many undocumented attributes.")

    fit_attr = [k for k in est.__dict__.keys() if k.endswith('_')
                and not k.startswith('_')]
    fit_attr_names = [attr.name for attr in attributes]
    undocumented_attrs = set(fit_attr).difference(fit_attr_names)
    undocumented_attrs = set(undocumented_attrs).difference(skipped_attributes)
    assert not undocumented_attrs,\
        "Undocumented attributes: {}".format(undocumented_attrs)<|MERGE_RESOLUTION|>--- conflicted
+++ resolved
@@ -229,13 +229,7 @@
             assert hasattr(est, attr.name)
 
     IGNORED = {'BayesianRidge', 'Birch', 'CCA', 'CategoricalNB', 'ElasticNet',
-<<<<<<< HEAD
-               'ElasticNetCV', 'GaussianProcessClassifier',
-=======
-               'ElasticNetCV',
-               'HistGradientBoostingClassifier',
-               'HistGradientBoostingRegressor',
->>>>>>> 4a97ad49
+               'ElasticNetCV'
                'KernelCenterer', 'KernelDensity',
                'LarsCV', 'Lasso', 'LassoLarsCV', 'LassoLarsIC',
                'LocalOutlierFactor', 'MDS',
