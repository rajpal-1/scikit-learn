"""
This module implements multioutput regression and classification.

The estimators provided in this module are meta-estimators: they require
a base estimator to be provided in their constructor. The meta-estimator
extends single output estimators to multioutput estimators.
"""

# Author: Tim Head <betatim@gmail.com>
# Author: Hugo Bowne-Anderson <hugobowne@gmail.com>
# Author: Chris Rivera <chris.richard.rivera@gmail.com>
# Author: Michael Williamson
# Author: James Ashton Nichols <james.ashton.nichols@gmail.com>
#
# License: BSD 3 clause

import numpy as np
import scipy.sparse as sp
from joblib import Parallel, delayed

from abc import ABCMeta, abstractmethod
from .base import BaseEstimator, clone, MetaEstimatorMixin
from .base import RegressorMixin, ClassifierMixin, is_classifier
from .model_selection import cross_val_predict
from .utils import check_array, check_X_y, check_random_state
from .utils.metaestimators import if_delegate_has_method
from .utils.validation import (check_is_fitted, has_fit_parameter,
                               _check_fit_params)
from .utils.multiclass import check_classification_targets
from .utils import deprecated

__all__ = ["MultiOutputRegressor", "MultiOutputClassifier",
           "ClassifierChain", "RegressorChain"]


def _fit_estimator(estimator, X, y, sample_weight=None, **fit_params):
    estimator = clone(estimator)
    if sample_weight is not None:
        estimator.fit(X, y, sample_weight=sample_weight, **fit_params)
    else:
        estimator.fit(X, y, **fit_params)
    return estimator


def _partial_fit_estimator(estimator, X, y, classes=None, sample_weight=None,
                           first_time=True):
    if first_time:
        estimator = clone(estimator)

    if sample_weight is not None:
        if classes is not None:
            estimator.partial_fit(X, y, classes=classes,
                                  sample_weight=sample_weight)
        else:
            estimator.partial_fit(X, y, sample_weight=sample_weight)
    else:
        if classes is not None:
            estimator.partial_fit(X, y, classes=classes)
        else:
            estimator.partial_fit(X, y)
    return estimator


class _MultiOutputEstimator(BaseEstimator, MetaEstimatorMixin,
                            metaclass=ABCMeta):
    @abstractmethod
    def __init__(self, estimator, n_jobs=None):
        self.estimator = estimator
        self.n_jobs = n_jobs

    @if_delegate_has_method('estimator')
    def partial_fit(self, X, y, classes=None, sample_weight=None):
        """Incrementally fit the model to data.
        Fit a separate model for each output variable.

        Parameters
        ----------
        X : (sparse) array-like, shape (n_samples, n_features)
            Data.

        y : (sparse) array-like, shape (n_samples, n_outputs)
            Multi-output targets.

        classes : list of numpy arrays, shape (n_outputs)
            Each array is unique classes for one output in str/int
            Can be obtained by via
            ``[np.unique(y[:, i]) for i in range(y.shape[1])]``, where y is the
            target matrix of the entire dataset.
            This argument is required for the first call to partial_fit
            and can be omitted in the subsequent calls.
            Note that y doesn't need to contain all labels in `classes`.

        sample_weight : array-like of shape (n_samples,), default=None
            Sample weights. If None, then samples are equally weighted.
            Only supported if the underlying regressor supports sample
            weights.

        Returns
        -------
        self : object
        """
        X, y = check_X_y(X, y,
                         multi_output=True,
                         accept_sparse=True)

        if y.ndim == 1:
            raise ValueError("y must have at least two dimensions for "
                             "multi-output regression but has only one.")

        if (sample_weight is not None and
                not has_fit_parameter(self.estimator, 'sample_weight')):
            raise ValueError("Underlying estimator does not support"
                             " sample weights.")

        first_time = not hasattr(self, 'estimators_')

        self.estimators_ = Parallel(n_jobs=self.n_jobs)(
            delayed(_partial_fit_estimator)(
                self.estimators_[i] if not first_time else self.estimator,
                X, y[:, i],
                classes[i] if classes is not None else None,
                sample_weight, first_time) for i in range(y.shape[1]))
        return self

    def fit(self, X, y, sample_weight=None, **fit_params):
        """ Fit the model to data.
        Fit a separate model for each output variable.

        Parameters
        ----------
        X : (sparse) array-like, shape (n_samples, n_features)
            Data.

        y : (sparse) array-like, shape (n_samples, n_outputs)
            Multi-output targets. An indicator matrix turns on multilabel
            estimation.

        sample_weight : array-like of shape (n_samples,), default=None
            Sample weights. If None, then samples are equally weighted.
            Only supported if the underlying regressor supports sample
            weights.

        **fit_params : dict of string -> object
            Parameters passed to the ``estimator.fit`` method of each step.

        Returns
        -------
        self : object
        """

        if not hasattr(self.estimator, "fit"):
            raise ValueError("The base estimator should implement"
                             " a fit method")

        X, y = check_X_y(X, y,
                         multi_output=True,
                         accept_sparse=True)

        if is_classifier(self):
            check_classification_targets(y)

        if y.ndim == 1:
            raise ValueError("y must have at least two dimensions for "
                             "multi-output regression but has only one.")

        if (sample_weight is not None and
                not has_fit_parameter(self.estimator, 'sample_weight')):
            raise ValueError("Underlying estimator does not support"
                             " sample weights.")

        fit_params_validated = _check_fit_params(X, fit_params)

        self.estimators_ = Parallel(n_jobs=self.n_jobs)(
            delayed(_fit_estimator)(
                self.estimator, X, y[:, i], sample_weight,
                **fit_params_validated)
            for i in range(y.shape[1]))
        return self

    def predict(self, X):
        """Predict multi-output variable using a model
         trained for each target variable.

        Parameters
        ----------
        X : (sparse) array-like, shape (n_samples, n_features)
            Data.

        Returns
        -------
        y : (sparse) array-like, shape (n_samples, n_outputs)
            Multi-output targets predicted across multiple predictors.
            Note: Separate models are generated for each predictor.
        """
        check_is_fitted(self)
        if not hasattr(self.estimator, "predict"):
            raise ValueError("The base estimator should implement"
                             " a predict method")

        X = check_array(X, accept_sparse=True)

        y = Parallel(n_jobs=self.n_jobs)(
            delayed(e.predict)(X)
            for e in self.estimators_)

        return np.asarray(y).T

    def _more_tags(self):
        return {'multioutput_only': True}


class MultiOutputRegressor(RegressorMixin, _MultiOutputEstimator):
    """Multi target regression

    This strategy consists of fitting one regressor per target. This is a
    simple strategy for extending regressors that do not natively support
    multi-target regression.

    Parameters
    ----------
    estimator : estimator object
        An estimator object implementing :term:`fit` and :term:`predict`.

    n_jobs : int or None, optional (default=None)
        The number of jobs to run in parallel for :meth:`fit`.
        ``None`` means 1 unless in a :obj:`joblib.parallel_backend` context.
        ``-1`` means using all processors. See :term:`Glossary <n_jobs>`
        for more details.

        When individual estimators are fast to train or predict
        using `n_jobs>1` can result in slower performance due
        to the overhead of spawning processes.

    Attributes
    ----------
    estimators_ : list of ``n_output`` estimators
        Estimators used for predictions.
    """

    def __init__(self, estimator, n_jobs=None):
        super().__init__(estimator, n_jobs)

    @if_delegate_has_method('estimator')
    def partial_fit(self, X, y, sample_weight=None):
        """Incrementally fit the model to data.
        Fit a separate model for each output variable.

        Parameters
        ----------
        X : (sparse) array-like, shape (n_samples, n_features)
            Data.

        y : (sparse) array-like, shape (n_samples, n_outputs)
            Multi-output targets.

        sample_weight : array-like of shape (n_samples,), default=None
            Sample weights. If None, then samples are equally weighted.
            Only supported if the underlying regressor supports sample
            weights.

        Returns
        -------
        self : object
        """
        super().partial_fit(
            X, y, sample_weight=sample_weight)

    # XXX Remove this method in 0.23
    def score(self, X, y, sample_weight=None):
        """Returns the coefficient of determination R^2 of the prediction.

        The coefficient R^2 is defined as (1 - u/v), where u is the residual
        sum of squares ((y_true - y_pred) ** 2).sum() and v is the regression
        sum of squares ((y_true - y_true.mean()) ** 2).sum().
        Best possible score is 1.0 and it can be negative (because the
        model can be arbitrarily worse). A constant model that always
        predicts the expected value of y, disregarding the input features,
        would get a R^2 score of 0.0.

        Notes
        -----
        R^2 is calculated by weighting all the targets equally using
        `multioutput='uniform_average'`.

        Parameters
        ----------
        X : array-like, shape (n_samples, n_features)
            Test samples.

        y : array-like, shape (n_samples) or (n_samples, n_outputs)
            True values for X.

        sample_weight : array-like, shape [n_samples], optional
            Sample weights.

        Returns
        -------
        score : float
            R^2 of self.predict(X) wrt. y.
        """
        # XXX remove in 0.19 when r2_score default for multioutput changes
        from .metrics import r2_score
        return r2_score(y, self.predict(X), sample_weight=sample_weight,
                        multioutput='uniform_average')


class MultiOutputClassifier(ClassifierMixin, _MultiOutputEstimator):
    """Multi target classification

    This strategy consists of fitting one classifier per target. This is a
    simple strategy for extending classifiers that do not natively support
    multi-target classification

    Parameters
    ----------
    estimator : estimator object
        An estimator object implementing :term:`fit`, :term:`score` and
        :term:`predict_proba`.

    n_jobs : int or None, optional (default=None)
        The number of jobs to use for the computation.
        It does each target variable in y in parallel.
        ``None`` means 1 unless in a :obj:`joblib.parallel_backend` context.
        ``-1`` means using all processors. See :term:`Glossary <n_jobs>`
        for more details.

    Attributes
    ----------
    estimators_ : list of ``n_output`` estimators
        Estimators used for predictions.

    Examples
    --------
    >>> import numpy as np
    >>> from sklearn.datasets import make_multilabel_classification
    >>> from sklearn.multioutput import MultiOutputClassifier
    >>> from sklearn.neighbors import KNeighborsClassifier

    >>> X, y = make_multilabel_classification(n_classes=3, random_state=0)
    >>> clf = MultiOutputClassifier(KNeighborsClassifier()).fit(X, y)
    >>> clf.predict(X[-2:])
    array([[1, 1, 0], [1, 1, 1]])
    """

    def __init__(self, estimator, n_jobs=None):
        super().__init__(estimator, n_jobs)

<<<<<<< HEAD
    def fit(self, X, Y, sample_weight=None, **fit_params):
=======
    def fit(self, X, Y, sample_weight=None):
>>>>>>> ac227aeb
        """Fit the model to data matrix X and targets Y.

        Parameters
        ----------
        X : {array-like, sparse matrix} of shape (n_samples, n_features)
            The input data.
        Y : array-like of shape (n_samples, n_classes)
            The target values.
        sample_weight : array-like of shape (n_samples,) or None
            Sample weights. If None, then samples are equally weighted.
            Only supported if the underlying classifier supports sample
            weights.
<<<<<<< HEAD
        **fit_params : dict of string -> object
            Parameters passed to the ``estimator.fit`` method of each step.
=======
>>>>>>> ac227aeb

        Returns
        -------
        self : object
        """
<<<<<<< HEAD
        super().fit(X, Y, sample_weight, **fit_params)
=======
        super().fit(X, Y, sample_weight)
>>>>>>> ac227aeb
        self.classes_ = [estimator.classes_ for estimator in self.estimators_]
        return self

    @property
    def predict_proba(self):
        """Probability estimates.
        Returns prediction probabilities for each class of each output.

        This method will raise a ``ValueError`` if any of the
        estimators do not have ``predict_proba``.

        Parameters
        ----------
        X : array-like, shape (n_samples, n_features)
            Data

        Returns
        -------
        p : array of shape (n_samples, n_classes), or a list of n_outputs \
            such arrays if n_outputs > 1.
            The class probabilities of the input samples. The order of the
            classes corresponds to that in the attribute :term:`classes_`.
        """
        check_is_fitted(self)
        if not all([hasattr(estimator, "predict_proba")
                    for estimator in self.estimators_]):
            raise AttributeError("The base estimator should "
                                 "implement predict_proba method")
        return self._predict_proba

    def _predict_proba(self, X):
        results = [estimator.predict_proba(X) for estimator in
                   self.estimators_]
        return results

    def score(self, X, y):
        """Returns the mean accuracy on the given test data and labels.

        Parameters
        ----------
        X : array-like, shape [n_samples, n_features]
            Test samples

        y : array-like, shape [n_samples, n_outputs]
            True values for X

        Returns
        -------
        scores : float
            accuracy_score of self.predict(X) versus y
        """
        check_is_fitted(self)
        n_outputs_ = len(self.estimators_)
        if y.ndim == 1:
            raise ValueError("y must have at least two dimensions for "
                             "multi target classification but has only one")
        if y.shape[1] != n_outputs_:
            raise ValueError("The number of outputs of Y for fit {0} and"
                             " score {1} should be same".
                             format(n_outputs_, y.shape[1]))
        y_pred = self.predict(X)
        return np.mean(np.all(y == y_pred, axis=1))

    def _more_tags(self):
        # FIXME
        return {'_skip_test': True}


class _BaseChain(BaseEstimator, metaclass=ABCMeta):
    def __init__(self, base_estimator, order=None, cv=None, random_state=None):
        self.base_estimator = base_estimator
        self.order = order
        self.cv = cv
        self.random_state = random_state

    @abstractmethod
    def fit(self, X, Y):
        """Fit the model to data matrix X and targets Y.

        Parameters
        ----------
        X : {array-like, sparse matrix}, shape (n_samples, n_features)
            The input data.
        Y : array-like, shape (n_samples, n_classes)
            The target values.

        Returns
        -------
        self : object
        """
        X, Y = check_X_y(X, Y, multi_output=True, accept_sparse=True)

        random_state = check_random_state(self.random_state)
        check_array(X, accept_sparse=True)
        self.order_ = self.order
        if self.order_ is None:
            self.order_ = np.array(range(Y.shape[1]))
        elif isinstance(self.order_, str):
            if self.order_ == 'random':
                self.order_ = random_state.permutation(Y.shape[1])
        elif sorted(self.order_) != list(range(Y.shape[1])):
            raise ValueError("invalid order")

        self.estimators_ = [clone(self.base_estimator)
                            for _ in range(Y.shape[1])]

        if self.cv is None:
            Y_pred_chain = Y[:, self.order_]
            if sp.issparse(X):
                X_aug = sp.hstack((X, Y_pred_chain), format='lil')
                X_aug = X_aug.tocsr()
            else:
                X_aug = np.hstack((X, Y_pred_chain))

        elif sp.issparse(X):
            Y_pred_chain = sp.lil_matrix((X.shape[0], Y.shape[1]))
            X_aug = sp.hstack((X, Y_pred_chain), format='lil')

        else:
            Y_pred_chain = np.zeros((X.shape[0], Y.shape[1]))
            X_aug = np.hstack((X, Y_pred_chain))

        del Y_pred_chain

        for chain_idx, estimator in enumerate(self.estimators_):
            y = Y[:, self.order_[chain_idx]]
            estimator.fit(X_aug[:, :(X.shape[1] + chain_idx)], y)
            if self.cv is not None and chain_idx < len(self.estimators_) - 1:
                col_idx = X.shape[1] + chain_idx
                cv_result = cross_val_predict(
                    self.base_estimator, X_aug[:, :col_idx],
                    y=y, cv=self.cv)
                if sp.issparse(X_aug):
                    X_aug[:, col_idx] = np.expand_dims(cv_result, 1)
                else:
                    X_aug[:, col_idx] = cv_result

        return self

    def predict(self, X):
        """Predict on the data matrix X using the ClassifierChain model.

        Parameters
        ----------
        X : {array-like, sparse matrix}, shape (n_samples, n_features)
            The input data.

        Returns
        -------
        Y_pred : array-like, shape (n_samples, n_classes)
            The predicted values.

        """
        check_is_fitted(self)
        X = check_array(X, accept_sparse=True)
        Y_pred_chain = np.zeros((X.shape[0], len(self.estimators_)))
        for chain_idx, estimator in enumerate(self.estimators_):
            previous_predictions = Y_pred_chain[:, :chain_idx]
            if sp.issparse(X):
                if chain_idx == 0:
                    X_aug = X
                else:
                    X_aug = sp.hstack((X, previous_predictions))
            else:
                X_aug = np.hstack((X, previous_predictions))
            Y_pred_chain[:, chain_idx] = estimator.predict(X_aug)

        inv_order = np.empty_like(self.order_)
        inv_order[self.order_] = np.arange(len(self.order_))
        Y_pred = Y_pred_chain[:, inv_order]

        return Y_pred


class ClassifierChain(MetaEstimatorMixin, ClassifierMixin, _BaseChain):
    """A multi-label model that arranges binary classifiers into a chain.

    Each model makes a prediction in the order specified by the chain using
    all of the available features provided to the model plus the predictions
    of models that are earlier in the chain.

    Read more in the :ref:`User Guide <classifierchain>`.

    .. versionadded:: 0.19

    Parameters
    ----------
    base_estimator : estimator
        The base estimator from which the classifier chain is built.

    order : array-like of shape (n_outputs,) or 'random', optional
        By default the order will be determined by the order of columns in
        the label matrix Y.::

            order = [0, 1, 2, ..., Y.shape[1] - 1]

        The order of the chain can be explicitly set by providing a list of
        integers. For example, for a chain of length 5.::

            order = [1, 3, 2, 4, 0]

        means that the first model in the chain will make predictions for
        column 1 in the Y matrix, the second model will make predictions
        for column 3, etc.

        If order is 'random' a random ordering will be used.

    cv : int, cross-validation generator or an iterable, optional \
    (default=None)
        Determines whether to use cross validated predictions or true
        labels for the results of previous estimators in the chain.
        If cv is None the true labels are used when fitting. Otherwise
        possible inputs for cv are:

        - integer, to specify the number of folds in a (Stratified)KFold,
        - :term:`CV splitter`,
        - An iterable yielding (train, test) splits as arrays of indices.

    random_state : int, RandomState instance or None, optional (default=None)
        If int, random_state is the seed used by the random number generator;
        If RandomState instance, random_state is the random number generator;
        If None, the random number generator is the RandomState instance used
        by `np.random`.

        The random number generator is used to generate random chain orders.

    Attributes
    ----------
    classes_ : list
        A list of arrays of length ``len(estimators_)`` containing the
        class labels for each estimator in the chain.

    estimators_ : list
        A list of clones of base_estimator.

    order_ : list
        The order of labels in the classifier chain.

    See also
    --------
    RegressorChain: Equivalent for regression
    MultioutputClassifier: Classifies each output independently rather than
        chaining.

    References
    ----------
    Jesse Read, Bernhard Pfahringer, Geoff Holmes, Eibe Frank, "Classifier
    Chains for Multi-label Classification", 2009.

    """

    def fit(self, X, Y):
        """Fit the model to data matrix X and targets Y.

        Parameters
        ----------
        X : {array-like, sparse matrix}, shape (n_samples, n_features)
            The input data.
        Y : array-like, shape (n_samples, n_classes)
            The target values.

        Returns
        -------
        self : object
        """
        super().fit(X, Y)
        self.classes_ = [estimator.classes_
                         for chain_idx, estimator
                         in enumerate(self.estimators_)]
        return self

    @if_delegate_has_method('base_estimator')
    def predict_proba(self, X):
        """Predict probability estimates.

        Parameters
        ----------
        X : {array-like, sparse matrix}, shape (n_samples, n_features)

        Returns
        -------
        Y_prob : array-like, shape (n_samples, n_classes)
        """
        X = check_array(X, accept_sparse=True)
        Y_prob_chain = np.zeros((X.shape[0], len(self.estimators_)))
        Y_pred_chain = np.zeros((X.shape[0], len(self.estimators_)))
        for chain_idx, estimator in enumerate(self.estimators_):
            previous_predictions = Y_pred_chain[:, :chain_idx]
            if sp.issparse(X):
                X_aug = sp.hstack((X, previous_predictions))
            else:
                X_aug = np.hstack((X, previous_predictions))
            Y_prob_chain[:, chain_idx] = estimator.predict_proba(X_aug)[:, 1]
            Y_pred_chain[:, chain_idx] = estimator.predict(X_aug)
        inv_order = np.empty_like(self.order_)
        inv_order[self.order_] = np.arange(len(self.order_))
        Y_prob = Y_prob_chain[:, inv_order]

        return Y_prob

    @if_delegate_has_method('base_estimator')
    def decision_function(self, X):
        """Evaluate the decision_function of the models in the chain.

        Parameters
        ----------
        X : array-like, shape (n_samples, n_features)

        Returns
        -------
        Y_decision : array-like, shape (n_samples, n_classes )
            Returns the decision function of the sample for each model
            in the chain.
        """
        Y_decision_chain = np.zeros((X.shape[0], len(self.estimators_)))
        Y_pred_chain = np.zeros((X.shape[0], len(self.estimators_)))
        for chain_idx, estimator in enumerate(self.estimators_):
            previous_predictions = Y_pred_chain[:, :chain_idx]
            if sp.issparse(X):
                X_aug = sp.hstack((X, previous_predictions))
            else:
                X_aug = np.hstack((X, previous_predictions))
            Y_decision_chain[:, chain_idx] = estimator.decision_function(X_aug)
            Y_pred_chain[:, chain_idx] = estimator.predict(X_aug)

        inv_order = np.empty_like(self.order_)
        inv_order[self.order_] = np.arange(len(self.order_))
        Y_decision = Y_decision_chain[:, inv_order]

        return Y_decision

    def _more_tags(self):
        return {'_skip_test': True,
                'multioutput_only': True}


class RegressorChain(MetaEstimatorMixin, RegressorMixin, _BaseChain):
    """A multi-label model that arranges regressions into a chain.

    Each model makes a prediction in the order specified by the chain using
    all of the available features provided to the model plus the predictions
    of models that are earlier in the chain.

    Read more in the :ref:`User Guide <regressorchain>`.

    Parameters
    ----------
    base_estimator : estimator
        The base estimator from which the classifier chain is built.

    order : array-like of shape (n_outputs,) or 'random', optional
        By default the order will be determined by the order of columns in
        the label matrix Y.::

            order = [0, 1, 2, ..., Y.shape[1] - 1]

        The order of the chain can be explicitly set by providing a list of
        integers. For example, for a chain of length 5.::

            order = [1, 3, 2, 4, 0]

        means that the first model in the chain will make predictions for
        column 1 in the Y matrix, the second model will make predictions
        for column 3, etc.

        If order is 'random' a random ordering will be used.

    cv : int, cross-validation generator or an iterable, optional \
    (default=None)
        Determines whether to use cross validated predictions or true
        labels for the results of previous estimators in the chain.
        If cv is None the true labels are used when fitting. Otherwise
        possible inputs for cv are:

        - integer, to specify the number of folds in a (Stratified)KFold,
        - :term:`CV splitter`,
        - An iterable yielding (train, test) splits as arrays of indices.

    random_state : int, RandomState instance or None, optional (default=None)
        If int, random_state is the seed used by the random number generator;
        If RandomState instance, random_state is the random number generator;
        If None, the random number generator is the RandomState instance used
        by `np.random`.

        The random number generator is used to generate random chain orders.

    Attributes
    ----------
    estimators_ : list
        A list of clones of base_estimator.

    order_ : list
        The order of labels in the classifier chain.

    See also
    --------
    ClassifierChain: Equivalent for classification
    MultioutputRegressor: Learns each output independently rather than
        chaining.

    """
    def fit(self, X, Y):
        """Fit the model to data matrix X and targets Y.

        Parameters
        ----------
        X : {array-like, sparse matrix}, shape (n_samples, n_features)
            The input data.
        Y : array-like, shape (n_samples, n_classes)
            The target values.

        Returns
        -------
        self : object
        """
        super().fit(X, Y)
        return self

    def _more_tags(self):
        return {'multioutput_only': True}


# TODO: remove in 0.24
@deprecated("MultiOutputEstimator is deprecated in version "
            "0.22 and will be removed in version 0.24.")
class MultiOutputEstimator(_MultiOutputEstimator):
    pass<|MERGE_RESOLUTION|>--- conflicted
+++ resolved
@@ -24,8 +24,7 @@
 from .model_selection import cross_val_predict
 from .utils import check_array, check_X_y, check_random_state
 from .utils.metaestimators import if_delegate_has_method
-from .utils.validation import (check_is_fitted, has_fit_parameter,
-                               _check_fit_params)
+from .utils.validation import check_is_fitted, has_fit_parameter
 from .utils.multiclass import check_classification_targets
 from .utils import deprecated
 
@@ -33,12 +32,12 @@
            "ClassifierChain", "RegressorChain"]
 
 
-def _fit_estimator(estimator, X, y, sample_weight=None, **fit_params):
+def _fit_estimator(estimator, X, y, sample_weight=None):
     estimator = clone(estimator)
     if sample_weight is not None:
-        estimator.fit(X, y, sample_weight=sample_weight, **fit_params)
+        estimator.fit(X, y, sample_weight=sample_weight)
     else:
-        estimator.fit(X, y, **fit_params)
+        estimator.fit(X, y)
     return estimator
 
 
@@ -122,7 +121,7 @@
                 sample_weight, first_time) for i in range(y.shape[1]))
         return self
 
-    def fit(self, X, y, sample_weight=None, **fit_params):
+    def fit(self, X, y, sample_weight=None):
         """ Fit the model to data.
         Fit a separate model for each output variable.
 
@@ -140,9 +139,6 @@
             Only supported if the underlying regressor supports sample
             weights.
 
-        **fit_params : dict of string -> object
-            Parameters passed to the ``estimator.fit`` method of each step.
-
         Returns
         -------
         self : object
@@ -168,12 +164,9 @@
             raise ValueError("Underlying estimator does not support"
                              " sample weights.")
 
-        fit_params_validated = _check_fit_params(X, fit_params)
-
         self.estimators_ = Parallel(n_jobs=self.n_jobs)(
             delayed(_fit_estimator)(
-                self.estimator, X, y[:, i], sample_weight,
-                **fit_params_validated)
+                self.estimator, X, y[:, i], sample_weight)
             for i in range(y.shape[1]))
         return self
 
@@ -345,11 +338,7 @@
     def __init__(self, estimator, n_jobs=None):
         super().__init__(estimator, n_jobs)
 
-<<<<<<< HEAD
-    def fit(self, X, Y, sample_weight=None, **fit_params):
-=======
     def fit(self, X, Y, sample_weight=None):
->>>>>>> ac227aeb
         """Fit the model to data matrix X and targets Y.
 
         Parameters
@@ -362,21 +351,12 @@
             Sample weights. If None, then samples are equally weighted.
             Only supported if the underlying classifier supports sample
             weights.
-<<<<<<< HEAD
-        **fit_params : dict of string -> object
-            Parameters passed to the ``estimator.fit`` method of each step.
-=======
->>>>>>> ac227aeb
 
         Returns
         -------
         self : object
         """
-<<<<<<< HEAD
-        super().fit(X, Y, sample_weight, **fit_params)
-=======
         super().fit(X, Y, sample_weight)
->>>>>>> ac227aeb
         self.classes_ = [estimator.classes_ for estimator in self.estimators_]
         return self
 
