"""
This module implements multioutput regression and classification.

The estimators provided in this module are meta-estimators: they require
a base estimator to be provided in their constructor. The meta-estimator
extends single output estimators to multioutput estimators.
"""

# Author: Tim Head <betatim@gmail.com>
# Author: Hugo Bowne-Anderson <hugobowne@gmail.com>
# Author: Chris Rivera <chris.richard.rivera@gmail.com>
# Author: Michael Williamson
# Author: James Ashton Nichols <james.ashton.nichols@gmail.com>
#
# License: BSD 3 clause
from numbers import Integral

import numpy as np
import scipy.sparse as sp
from joblib import Parallel

from numpy.random import RandomState
from abc import ABCMeta, abstractmethod
from .base import BaseEstimator, clone, MetaEstimatorMixin
from .base import RegressorMixin, ClassifierMixin, is_classifier
from .model_selection import cross_val_predict
from .utils import check_random_state, _print_elapsed_time
from .utils.metaestimators import available_if
from .utils.multiclass import check_classification_targets
from .utils.validation import (
    check_is_fitted,
    has_fit_parameter,
    _check_fit_params,
)
from .utils.fixes import delayed
from .utils._param_validation import HasMethods, StrOptions

__all__ = [
    "MultiOutputRegressor",
    "MultiOutputClassifier",
    "ClassifierChain",
    "RegressorChain",
]


def _fit_estimator(estimator, X, y, sample_weight=None, **fit_params):
    estimator = clone(estimator)
    if sample_weight is not None:
        estimator.fit(X, y, sample_weight=sample_weight, **fit_params)
    else:
        estimator.fit(X, y, **fit_params)
    return estimator


def _partial_fit_estimator(
    estimator, X, y, classes=None, sample_weight=None, first_time=True
):
    if first_time:
        estimator = clone(estimator)

    if sample_weight is not None:
        if classes is not None:
            estimator.partial_fit(X, y, classes=classes, sample_weight=sample_weight)
        else:
            estimator.partial_fit(X, y, sample_weight=sample_weight)
    else:
        if classes is not None:
            estimator.partial_fit(X, y, classes=classes)
        else:
            estimator.partial_fit(X, y)
    return estimator


def _available_if_estimator_has(attr):
    """Return a function to check if `estimator` or `estimators_` has `attr`.

    Helper for Chain implementations.
    """

    def _check(self):
        return hasattr(self.estimator, attr) or all(
            hasattr(est, attr) for est in self.estimators_
        )

    return available_if(_check)


class _MultiOutputEstimator(MetaEstimatorMixin, BaseEstimator, metaclass=ABCMeta):
<<<<<<< HEAD
    _parameter_constraints = {
=======

    _parameter_constraints: dict = {
>>>>>>> 69066c6e
        "estimator": [HasMethods(["fit", "predict"])],
        "n_jobs": [Integral, None],
    }

    @abstractmethod
    def __init__(self, estimator, *, n_jobs=None):
        self.estimator = estimator
        self.n_jobs = n_jobs

    @_available_if_estimator_has("partial_fit")
    def partial_fit(self, X, y, classes=None, sample_weight=None):
        """Incrementally fit a separate model for each class output.

        Parameters
        ----------
        X : {array-like, sparse matrix} of shape (n_samples, n_features)
            The input data.

        y : {array-like, sparse matrix} of shape (n_samples, n_outputs)
            Multi-output targets.

        classes : list of ndarray of shape (n_outputs,), default=None
            Each array is unique classes for one output in str/int.
            Can be obtained via
            ``[np.unique(y[:, i]) for i in range(y.shape[1])]``, where `y`
            is the target matrix of the entire dataset.
            This argument is required for the first call to partial_fit
            and can be omitted in the subsequent calls.
            Note that `y` doesn't need to contain all labels in `classes`.

        sample_weight : array-like of shape (n_samples,), default=None
            Sample weights. If `None`, then samples are equally weighted.
            Only supported if the underlying regressor supports sample
            weights.

        Returns
        -------
        self : object
            Returns a fitted instance.
        """
        first_time = not hasattr(self, "estimators_")

        if first_time:
            self._validate_params()

        y = self._validate_data(X="no_validation", y=y, multi_output=True)

        if y.ndim == 1:
            raise ValueError(
                "y must have at least two dimensions for "
                "multi-output regression but has only one."
            )

        if sample_weight is not None and not has_fit_parameter(
            self.estimator, "sample_weight"
        ):
            raise ValueError("Underlying estimator does not support sample weights.")

        self.estimators_ = Parallel(n_jobs=self.n_jobs)(
            delayed(_partial_fit_estimator)(
                self.estimators_[i] if not first_time else self.estimator,
                X,
                y[:, i],
                classes[i] if classes is not None else None,
                sample_weight,
                first_time,
            )
            for i in range(y.shape[1])
        )

        if first_time and hasattr(self.estimators_[0], "n_features_in_"):
            self.n_features_in_ = self.estimators_[0].n_features_in_
        if first_time and hasattr(self.estimators_[0], "feature_names_in_"):
            self.feature_names_in_ = self.estimators_[0].feature_names_in_

        return self

    def fit(self, X, y, sample_weight=None, **fit_params):
        """Fit the model to data, separately for each output variable.

        Parameters
        ----------
        X : {array-like, sparse matrix} of shape (n_samples, n_features)
            The input data.

        y : {array-like, sparse matrix} of shape (n_samples, n_outputs)
            Multi-output targets. An indicator matrix turns on multilabel
            estimation.

        sample_weight : array-like of shape (n_samples,), default=None
            Sample weights. If `None`, then samples are equally weighted.
            Only supported if the underlying regressor supports sample
            weights.

        **fit_params : dict of string -> object
            Parameters passed to the ``estimator.fit`` method of each step.

            .. versionadded:: 0.23

        Returns
        -------
        self : object
            Returns a fitted instance.
        """
        self._validate_params()

        if not hasattr(self.estimator, "fit"):
            raise ValueError("The base estimator should implement a fit method")

        y = self._validate_data(X="no_validation", y=y, multi_output=True)

        if is_classifier(self):
            check_classification_targets(y)

        if y.ndim == 1:
            raise ValueError(
                "y must have at least two dimensions for "
                "multi-output regression but has only one."
            )

        if sample_weight is not None and not has_fit_parameter(
            self.estimator, "sample_weight"
        ):
            raise ValueError("Underlying estimator does not support sample weights.")

        fit_params_validated = _check_fit_params(X, fit_params)

        self.estimators_ = Parallel(n_jobs=self.n_jobs)(
            delayed(_fit_estimator)(
                self.estimator, X, y[:, i], sample_weight, **fit_params_validated
            )
            for i in range(y.shape[1])
        )

        if hasattr(self.estimators_[0], "n_features_in_"):
            self.n_features_in_ = self.estimators_[0].n_features_in_
        if hasattr(self.estimators_[0], "feature_names_in_"):
            self.feature_names_in_ = self.estimators_[0].feature_names_in_

        return self

    def predict(self, X):
        """Predict multi-output variable using model for each target variable.

        Parameters
        ----------
        X : {array-like, sparse matrix} of shape (n_samples, n_features)
            The input data.

        Returns
        -------
        y : {array-like, sparse matrix} of shape (n_samples, n_outputs)
            Multi-output targets predicted across multiple predictors.
            Note: Separate models are generated for each predictor.
        """
        check_is_fitted(self)
        if not hasattr(self.estimators_[0], "predict"):
            raise ValueError("The base estimator should implement a predict method")

        y = Parallel(n_jobs=self.n_jobs)(
            delayed(e.predict)(X) for e in self.estimators_
        )

        return np.asarray(y).T

    def _more_tags(self):
        return {"multioutput_only": True}


class MultiOutputRegressor(RegressorMixin, _MultiOutputEstimator):
    """Multi target regression.

    This strategy consists of fitting one regressor per target. This is a
    simple strategy for extending regressors that do not natively support
    multi-target regression.

    .. versionadded:: 0.18

    Parameters
    ----------
    estimator : estimator object
        An estimator object implementing :term:`fit` and :term:`predict`.

    n_jobs : int or None, optional (default=None)
        The number of jobs to run in parallel.
        :meth:`fit`, :meth:`predict` and :meth:`partial_fit` (if supported
        by the passed estimator) will be parallelized for each target.

        When individual estimators are fast to train or predict,
        using ``n_jobs > 1`` can result in slower performance due
        to the parallelism overhead.

        ``None`` means `1` unless in a :obj:`joblib.parallel_backend` context.
        ``-1`` means using all available processes / threads.
        See :term:`Glossary <n_jobs>` for more details.

        .. versionchanged:: 0.20
            `n_jobs` default changed from `1` to `None`.

    Attributes
    ----------
    estimators_ : list of ``n_output`` estimators
        Estimators used for predictions.

    n_features_in_ : int
        Number of features seen during :term:`fit`. Only defined if the
        underlying `estimator` exposes such an attribute when fit.

        .. versionadded:: 0.24

    feature_names_in_ : ndarray of shape (`n_features_in_`,)
        Names of features seen during :term:`fit`. Only defined if the
        underlying estimators expose such an attribute when fit.

        .. versionadded:: 1.0

    See Also
    --------
    RegressorChain : A multi-label model that arranges regressions into a
        chain.
    MultiOutputClassifier : Classifies each output independently rather than
        chaining.

    Examples
    --------
    >>> import numpy as np
    >>> from sklearn.datasets import load_linnerud
    >>> from sklearn.multioutput import MultiOutputRegressor
    >>> from sklearn.linear_model import Ridge
    >>> X, y = load_linnerud(return_X_y=True)
    >>> regr = MultiOutputRegressor(Ridge(random_state=123)).fit(X, y)
    >>> regr.predict(X[[0]])
    array([[176..., 35..., 57...]])
    """

    def __init__(self, estimator, *, n_jobs=None):
        super().__init__(estimator, n_jobs=n_jobs)

    @_available_if_estimator_has("partial_fit")
    def partial_fit(self, X, y, sample_weight=None):
        """Incrementally fit the model to data, for each output variable.

        Parameters
        ----------
        X : {array-like, sparse matrix} of shape (n_samples, n_features)
            The input data.

        y : {array-like, sparse matrix} of shape (n_samples, n_outputs)
            Multi-output targets.

        sample_weight : array-like of shape (n_samples,), default=None
            Sample weights. If `None`, then samples are equally weighted.
            Only supported if the underlying regressor supports sample
            weights.

        Returns
        -------
        self : object
            Returns a fitted instance.
        """
        super().partial_fit(X, y, sample_weight=sample_weight)


class MultiOutputClassifier(ClassifierMixin, _MultiOutputEstimator):
    """Multi target classification.

    This strategy consists of fitting one classifier per target. This is a
    simple strategy for extending classifiers that do not natively support
    multi-target classification.

    Parameters
    ----------
    estimator : estimator object
        An estimator object implementing :term:`fit` and :term:`predict`.
        A :term:`predict_proba` method will be exposed only if `estimator` implements
        it.

    n_jobs : int or None, optional (default=None)
        The number of jobs to run in parallel.
        :meth:`fit`, :meth:`predict` and :meth:`partial_fit` (if supported
        by the passed estimator) will be parallelized for each target.

        When individual estimators are fast to train or predict,
        using ``n_jobs > 1`` can result in slower performance due
        to the parallelism overhead.

        ``None`` means `1` unless in a :obj:`joblib.parallel_backend` context.
        ``-1`` means using all available processes / threads.
        See :term:`Glossary <n_jobs>` for more details.

        .. versionchanged:: 0.20
            `n_jobs` default changed from `1` to `None`.

    Attributes
    ----------
    classes_ : ndarray of shape (n_classes,)
        Class labels.

    estimators_ : list of ``n_output`` estimators
        Estimators used for predictions.

    n_features_in_ : int
        Number of features seen during :term:`fit`. Only defined if the
        underlying `estimator` exposes such an attribute when fit.

        .. versionadded:: 0.24

    feature_names_in_ : ndarray of shape (`n_features_in_`,)
        Names of features seen during :term:`fit`. Only defined if the
        underlying estimators expose such an attribute when fit.

        .. versionadded:: 1.0

    See Also
    --------
    ClassifierChain : A multi-label model that arranges binary classifiers
        into a chain.
    MultiOutputRegressor : Fits one regressor per target variable.

    Examples
    --------
    >>> import numpy as np
    >>> from sklearn.datasets import make_multilabel_classification
    >>> from sklearn.multioutput import MultiOutputClassifier
    >>> from sklearn.linear_model import LogisticRegression
    >>> X, y = make_multilabel_classification(n_classes=3, random_state=0)
    >>> clf = MultiOutputClassifier(LogisticRegression()).fit(X, y)
    >>> clf.predict(X[-2:])
    array([[1, 1, 1],
           [1, 0, 1]])
    """

    def __init__(self, estimator, *, n_jobs=None):
        super().__init__(estimator, n_jobs=n_jobs)

    def fit(self, X, Y, sample_weight=None, **fit_params):
        """Fit the model to data matrix X and targets Y.

        Parameters
        ----------
        X : {array-like, sparse matrix} of shape (n_samples, n_features)
            The input data.

        Y : array-like of shape (n_samples, n_classes)
            The target values.

        sample_weight : array-like of shape (n_samples,), default=None
            Sample weights. If `None`, then samples are equally weighted.
            Only supported if the underlying classifier supports sample
            weights.

        **fit_params : dict of string -> object
            Parameters passed to the ``estimator.fit`` method of each step.

            .. versionadded:: 0.23

        Returns
        -------
        self : object
            Returns a fitted instance.
        """
        super().fit(X, Y, sample_weight, **fit_params)
        self.classes_ = [estimator.classes_ for estimator in self.estimators_]
        return self

    def _check_predict_proba(self):
        if hasattr(self, "estimators_"):
            # raise an AttributeError if `predict_proba` does not exist for
            # each estimator
            [getattr(est, "predict_proba") for est in self.estimators_]
            return True
        # raise an AttributeError if `predict_proba` does not exist for the
        # unfitted estimator
        getattr(self.estimator, "predict_proba")
        return True

    @available_if(_check_predict_proba)
    def predict_proba(self, X):
        """Return prediction probabilities for each class of each output.

        This method will raise a ``ValueError`` if any of the
        estimators do not have ``predict_proba``.

        Parameters
        ----------
        X : array-like of shape (n_samples, n_features)
            The input data.

        Returns
        -------
        p : array of shape (n_samples, n_classes), or a list of n_outputs \
                such arrays if n_outputs > 1.
            The class probabilities of the input samples. The order of the
            classes corresponds to that in the attribute :term:`classes_`.

            .. versionchanged:: 0.19
                This function now returns a list of arrays where the length of
                the list is ``n_outputs``, and each array is (``n_samples``,
                ``n_classes``) for that particular output.
        """
        check_is_fitted(self)
        results = [estimator.predict_proba(X) for estimator in self.estimators_]
        return results

    def score(self, X, y):
        """Return the mean accuracy on the given test data and labels.

        Parameters
        ----------
        X : array-like of shape (n_samples, n_features)
            Test samples.

        y : array-like of shape (n_samples, n_outputs)
            True values for X.

        Returns
        -------
        scores : float
            Mean accuracy of predicted target versus true target.
        """
        check_is_fitted(self)
        n_outputs_ = len(self.estimators_)
        if y.ndim == 1:
            raise ValueError(
                "y must have at least two dimensions for "
                "multi target classification but has only one"
            )
        if y.shape[1] != n_outputs_:
            raise ValueError(
                "The number of outputs of Y for fit {0} and"
                " score {1} should be same".format(n_outputs_, y.shape[1])
            )
        y_pred = self.predict(X)
        return np.mean(np.all(y == y_pred, axis=1))

    def _more_tags(self):
        # FIXME
        return {"_skip_test": True}


def _available_if_base_estimator_has(attr):
    """Return a function to check if `base_estimator` or `estimators_` has `attr`.

    Helper for Chain implementations.
    """

    def _check(self):
        return hasattr(self.base_estimator, attr) or all(
            hasattr(est, attr) for est in self.estimators_
        )

    return available_if(_check)


class _BaseChain(BaseEstimator, metaclass=ABCMeta):
    def __init__(
        self, base_estimator, *, order=None, cv=None, random_state=None, verbose=False
    ):
        self.base_estimator = base_estimator
        self.order = order
        self.cv = cv
        self.random_state = random_state
        self.verbose = verbose

    def _log_message(self, *, estimator_idx, n_estimators, processing_msg):
        if not self.verbose:
            return None
        return f"({estimator_idx} of {n_estimators}) {processing_msg}"

    @abstractmethod
    def fit(self, X, Y, **fit_params):
        """Fit the model to data matrix X and targets Y.

        Parameters
        ----------
        X : {array-like, sparse matrix} of shape (n_samples, n_features)
            The input data.

        Y : array-like of shape (n_samples, n_classes)
            The target values.

        **fit_params : dict of string -> object
            Parameters passed to the `fit` method of each step.

            .. versionadded:: 0.23

        Returns
        -------
        self : object
            Returns a fitted instance.
        """
        X, Y = self._validate_data(X, Y, multi_output=True, accept_sparse=True)

        random_state = check_random_state(self.random_state)
        self.order_ = self.order
        if isinstance(self.order_, tuple):
            self.order_ = np.array(self.order_)

        if self.order_ is None:
            self.order_ = np.array(range(Y.shape[1]))
        elif isinstance(self.order_, str):
            if self.order_ == "random":
                self.order_ = random_state.permutation(Y.shape[1])
        elif sorted(self.order_) != list(range(Y.shape[1])):
            raise ValueError("invalid order")

        self.estimators_ = [clone(self.base_estimator) for _ in range(Y.shape[1])]

        if self.cv is None:
            Y_pred_chain = Y[:, self.order_]
            if sp.issparse(X):
                X_aug = sp.hstack((X, Y_pred_chain), format="lil")
                X_aug = X_aug.tocsr()
            else:
                X_aug = np.hstack((X, Y_pred_chain))

        elif sp.issparse(X):
            Y_pred_chain = sp.lil_matrix((X.shape[0], Y.shape[1]))
            X_aug = sp.hstack((X, Y_pred_chain), format="lil")

        else:
            Y_pred_chain = np.zeros((X.shape[0], Y.shape[1]))
            X_aug = np.hstack((X, Y_pred_chain))

        del Y_pred_chain

        for chain_idx, estimator in enumerate(self.estimators_):
            message = self._log_message(
                estimator_idx=chain_idx + 1,
                n_estimators=len(self.estimators_),
                processing_msg=f"Processing order {self.order_[chain_idx]}",
            )
            y = Y[:, self.order_[chain_idx]]
            with _print_elapsed_time("Chain", message):
                estimator.fit(X_aug[:, : (X.shape[1] + chain_idx)], y, **fit_params)
            if self.cv is not None and chain_idx < len(self.estimators_) - 1:
                col_idx = X.shape[1] + chain_idx
                cv_result = cross_val_predict(
                    self.base_estimator, X_aug[:, :col_idx], y=y, cv=self.cv
                )
                if sp.issparse(X_aug):
                    X_aug[:, col_idx] = np.expand_dims(cv_result, 1)
                else:
                    X_aug[:, col_idx] = cv_result

        return self

    def predict(self, X):
        """Predict on the data matrix X using the ClassifierChain model.

        Parameters
        ----------
        X : {array-like, sparse matrix} of shape (n_samples, n_features)
            The input data.

        Returns
        -------
        Y_pred : array-like of shape (n_samples, n_classes)
            The predicted values.
        """
        check_is_fitted(self)
        X = self._validate_data(X, accept_sparse=True, reset=False)
        Y_pred_chain = np.zeros((X.shape[0], len(self.estimators_)))
        for chain_idx, estimator in enumerate(self.estimators_):
            previous_predictions = Y_pred_chain[:, :chain_idx]
            if sp.issparse(X):
                if chain_idx == 0:
                    X_aug = X
                else:
                    X_aug = sp.hstack((X, previous_predictions))
            else:
                X_aug = np.hstack((X, previous_predictions))
            Y_pred_chain[:, chain_idx] = estimator.predict(X_aug)

        inv_order = np.empty_like(self.order_)
        inv_order[self.order_] = np.arange(len(self.order_))
        Y_pred = Y_pred_chain[:, inv_order]

        return Y_pred


class ClassifierChain(MetaEstimatorMixin, ClassifierMixin, _BaseChain):
    """A multi-label model that arranges binary classifiers into a chain.

    Each model makes a prediction in the order specified by the chain using
    all of the available features provided to the model plus the predictions
    of models that are earlier in the chain.

    Read more in the :ref:`User Guide <classifierchain>`.

    .. versionadded:: 0.19

    Parameters
    ----------
    base_estimator : estimator
        The base estimator from which the classifier chain is built.

    order : array-like of shape (n_outputs,) or 'random', default=None
        If `None`, the order will be determined by the order of columns in
        the label matrix Y.::

            order = [0, 1, 2, ..., Y.shape[1] - 1]

        The order of the chain can be explicitly set by providing a list of
        integers. For example, for a chain of length 5.::

            order = [1, 3, 2, 4, 0]

        means that the first model in the chain will make predictions for
        column 1 in the Y matrix, the second model will make predictions
        for column 3, etc.

        If order is `random` a random ordering will be used.

    cv : int, cross-validation generator or an iterable, default=None
        Determines whether to use cross validated predictions or true
        labels for the results of previous estimators in the chain.
        Possible inputs for cv are:

        - None, to use true labels when fitting,
        - integer, to specify the number of folds in a (Stratified)KFold,
        - :term:`CV splitter`,
        - An iterable yielding (train, test) splits as arrays of indices.

    random_state : int, RandomState instance or None, optional (default=None)
        If ``order='random'``, determines random number generation for the
        chain order.
        In addition, it controls the random seed given at each `base_estimator`
        at each chaining iteration. Thus, it is only used when `base_estimator`
        exposes a `random_state`.
        Pass an int for reproducible output across multiple function calls.
        See :term:`Glossary <random_state>`.

    verbose : bool, default=False
        If True, chain progress is output as each model is completed.

        .. versionadded:: 1.2

    Attributes
    ----------
    classes_ : list
        A list of arrays of length ``len(estimators_)`` containing the
        class labels for each estimator in the chain.

    estimators_ : list
        A list of clones of base_estimator.

    order_ : list
        The order of labels in the classifier chain.

    n_features_in_ : int
        Number of features seen during :term:`fit`. Only defined if the
        underlying `base_estimator` exposes such an attribute when fit.

        .. versionadded:: 0.24

    feature_names_in_ : ndarray of shape (`n_features_in_`,)
        Names of features seen during :term:`fit`. Defined only when `X`
        has feature names that are all strings.

        .. versionadded:: 1.0

    See Also
    --------
    RegressorChain : Equivalent for regression.
    MultioutputClassifier : Classifies each output independently rather than
        chaining.

    References
    ----------
    Jesse Read, Bernhard Pfahringer, Geoff Holmes, Eibe Frank, "Classifier
    Chains for Multi-label Classification", 2009.

    Examples
    --------
    >>> from sklearn.datasets import make_multilabel_classification
    >>> from sklearn.linear_model import LogisticRegression
    >>> from sklearn.model_selection import train_test_split
    >>> from sklearn.multioutput import ClassifierChain
    >>> X, Y = make_multilabel_classification(
    ...    n_samples=12, n_classes=3, random_state=0
    ... )
    >>> X_train, X_test, Y_train, Y_test = train_test_split(
    ...    X, Y, random_state=0
    ... )
    >>> base_lr = LogisticRegression(solver='lbfgs', random_state=0)
    >>> chain = ClassifierChain(base_lr, order='random', random_state=0)
    >>> chain.fit(X_train, Y_train).predict(X_test)
    array([[1., 1., 0.],
           [1., 0., 0.],
           [0., 1., 0.]])
    >>> chain.predict_proba(X_test)
    array([[0.8387..., 0.9431..., 0.4576...],
           [0.8878..., 0.3684..., 0.2640...],
           [0.0321..., 0.9935..., 0.0625...]])
    """

    _parameter_constraints = {
        "base_estimator": "no_validation",
        "order": ["array-like", StrOptions({"random"}), None],
        "cv": ["cv_object", StrOptions({"prefit"}), None],
        "random_state": [Integral, RandomState, None],
        "verbose": ["boolean"],
    }

    def fit(self, X, Y):
        """Fit the model to data matrix X and targets Y.

        Parameters
        ----------
        X : {array-like, sparse matrix} of shape (n_samples, n_features)
            The input data.

        Y : array-like of shape (n_samples, n_classes)
            The target values.

        Returns
        -------
        self : object
            Class instance.
        """

        self._validate_params()

        super().fit(X, Y)
        self.classes_ = [
            estimator.classes_ for chain_idx, estimator in enumerate(self.estimators_)
        ]
        return self

    @_available_if_base_estimator_has("predict_proba")
    def predict_proba(self, X):
        """Predict probability estimates.

        Parameters
        ----------
        X : {array-like, sparse matrix} of shape (n_samples, n_features)
            The input data.

        Returns
        -------
        Y_prob : array-like of shape (n_samples, n_classes)
            The predicted probabilities.
        """
        X = self._validate_data(X, accept_sparse=True, reset=False)
        Y_prob_chain = np.zeros((X.shape[0], len(self.estimators_)))
        Y_pred_chain = np.zeros((X.shape[0], len(self.estimators_)))
        for chain_idx, estimator in enumerate(self.estimators_):
            previous_predictions = Y_pred_chain[:, :chain_idx]
            if sp.issparse(X):
                X_aug = sp.hstack((X, previous_predictions))
            else:
                X_aug = np.hstack((X, previous_predictions))
            Y_prob_chain[:, chain_idx] = estimator.predict_proba(X_aug)[:, 1]
            Y_pred_chain[:, chain_idx] = estimator.predict(X_aug)
        inv_order = np.empty_like(self.order_)
        inv_order[self.order_] = np.arange(len(self.order_))
        Y_prob = Y_prob_chain[:, inv_order]

        return Y_prob

    @_available_if_base_estimator_has("decision_function")
    def decision_function(self, X):
        """Evaluate the decision_function of the models in the chain.

        Parameters
        ----------
        X : array-like of shape (n_samples, n_features)
            The input data.

        Returns
        -------
        Y_decision : array-like of shape (n_samples, n_classes)
            Returns the decision function of the sample for each model
            in the chain.
        """
        X = self._validate_data(X, accept_sparse=True, reset=False)
        Y_decision_chain = np.zeros((X.shape[0], len(self.estimators_)))
        Y_pred_chain = np.zeros((X.shape[0], len(self.estimators_)))
        for chain_idx, estimator in enumerate(self.estimators_):
            previous_predictions = Y_pred_chain[:, :chain_idx]
            if sp.issparse(X):
                X_aug = sp.hstack((X, previous_predictions))
            else:
                X_aug = np.hstack((X, previous_predictions))
            Y_decision_chain[:, chain_idx] = estimator.decision_function(X_aug)
            Y_pred_chain[:, chain_idx] = estimator.predict(X_aug)

        inv_order = np.empty_like(self.order_)
        inv_order[self.order_] = np.arange(len(self.order_))
        Y_decision = Y_decision_chain[:, inv_order]

        return Y_decision

    def _more_tags(self):
        return {"_skip_test": True, "multioutput_only": True}


class RegressorChain(MetaEstimatorMixin, RegressorMixin, _BaseChain):
    """A multi-label model that arranges regressions into a chain.

    Each model makes a prediction in the order specified by the chain using
    all of the available features provided to the model plus the predictions
    of models that are earlier in the chain.

    Read more in the :ref:`User Guide <regressorchain>`.

    .. versionadded:: 0.20

    Parameters
    ----------
    base_estimator : estimator
        The base estimator from which the regressor chain is built.

    order : array-like of shape (n_outputs,) or 'random', default=None
        If `None`, the order will be determined by the order of columns in
        the label matrix Y.::

            order = [0, 1, 2, ..., Y.shape[1] - 1]

        The order of the chain can be explicitly set by providing a list of
        integers. For example, for a chain of length 5.::

            order = [1, 3, 2, 4, 0]

        means that the first model in the chain will make predictions for
        column 1 in the Y matrix, the second model will make predictions
        for column 3, etc.

        If order is 'random' a random ordering will be used.

    cv : int, cross-validation generator or an iterable, default=None
        Determines whether to use cross validated predictions or true
        labels for the results of previous estimators in the chain.
        Possible inputs for cv are:

        - None, to use true labels when fitting,
        - integer, to specify the number of folds in a (Stratified)KFold,
        - :term:`CV splitter`,
        - An iterable yielding (train, test) splits as arrays of indices.

    random_state : int, RandomState instance or None, optional (default=None)
        If ``order='random'``, determines random number generation for the
        chain order.
        In addition, it controls the random seed given at each `base_estimator`
        at each chaining iteration. Thus, it is only used when `base_estimator`
        exposes a `random_state`.
        Pass an int for reproducible output across multiple function calls.
        See :term:`Glossary <random_state>`.

    verbose : bool, default=False
        If True, chain progress is output as each model is completed.

        .. versionadded:: 1.2

    Attributes
    ----------
    estimators_ : list
        A list of clones of base_estimator.

    order_ : list
        The order of labels in the classifier chain.

    n_features_in_ : int
        Number of features seen during :term:`fit`. Only defined if the
        underlying `base_estimator` exposes such an attribute when fit.

        .. versionadded:: 0.24

    feature_names_in_ : ndarray of shape (`n_features_in_`,)
        Names of features seen during :term:`fit`. Defined only when `X`
        has feature names that are all strings.

        .. versionadded:: 1.0

    See Also
    --------
    ClassifierChain : Equivalent for classification.
    MultiOutputRegressor : Learns each output independently rather than
        chaining.

    Examples
    --------
    >>> from sklearn.multioutput import RegressorChain
    >>> from sklearn.linear_model import LogisticRegression
    >>> logreg = LogisticRegression(solver='lbfgs',multi_class='multinomial')
    >>> X, Y = [[1, 0], [0, 1], [1, 1]], [[0, 2], [1, 1], [2, 0]]
    >>> chain = RegressorChain(base_estimator=logreg, order=[0, 1]).fit(X, Y)
    >>> chain.predict(X)
    array([[0., 2.],
           [1., 1.],
           [2., 0.]])
    """

    def fit(self, X, Y, **fit_params):
        """Fit the model to data matrix X and targets Y.

        Parameters
        ----------
        X : {array-like, sparse matrix} of shape (n_samples, n_features)
            The input data.

        Y : array-like of shape (n_samples, n_classes)
            The target values.

        **fit_params : dict of string -> object
            Parameters passed to the `fit` method at each step
            of the regressor chain.

            .. versionadded:: 0.23

        Returns
        -------
        self : object
            Returns a fitted instance.
        """
        super().fit(X, Y, **fit_params)
        return self

    def _more_tags(self):
        return {"multioutput_only": True}<|MERGE_RESOLUTION|>--- conflicted
+++ resolved
@@ -86,12 +86,8 @@
 
 
 class _MultiOutputEstimator(MetaEstimatorMixin, BaseEstimator, metaclass=ABCMeta):
-<<<<<<< HEAD
-    _parameter_constraints = {
-=======
 
     _parameter_constraints: dict = {
->>>>>>> 69066c6e
         "estimator": [HasMethods(["fit", "predict"])],
         "n_jobs": [Integral, None],
     }
