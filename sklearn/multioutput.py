"""
This module implements multioutput regression and classification.

The estimators provided in this module are meta-estimators: they require
a base estimator to be provided in their constructor. The meta-estimator
extends single output estimators to multioutput estimators.
"""

# Author: Tim Head <betatim@gmail.com>
# Author: Hugo Bowne-Anderson <hugobowne@gmail.com>
# Author: Chris Rivera <chris.richard.rivera@gmail.com>
# Author: Michael Williamson
# Author: James Ashton Nichols <james.ashton.nichols@gmail.com>
#
# License: BSD 3 clause

import numpy as np
import scipy.sparse as sp
from abc import ABCMeta, abstractmethod
from .base import BaseEstimator, clone, MetaEstimatorMixin
<<<<<<< HEAD
from .base import RegressorMixin, ClassifierMixin, is_classifier
from .model_selection import cross_val_predict
from .utils import check_array, check_X_y, check_random_state
from .utils.fixes import parallel_helper
from .utils.metaestimators import if_delegate_has_method
=======
from .base import RegressorMixin, ClassifierMixin, _update_tags
from .utils import check_array, check_X_y
from .utils.fixes import parallel_helper
>>>>>>> e053cce6
from .utils.validation import check_is_fitted, has_fit_parameter
from .utils.multiclass import check_classification_targets
from .utils.metaestimators import if_delegate_has_method
from .externals.joblib import Parallel, delayed
from .externals import six

__all__ = ["MultiOutputRegressor", "MultiOutputClassifier", "ClassifierChain"]


def _fit_estimator(estimator, X, y, sample_weight=None):
    estimator = clone(estimator)
    if sample_weight is not None:
        estimator.fit(X, y, sample_weight=sample_weight)
    else:
        estimator.fit(X, y)
    return estimator


def _partial_fit_estimator(estimator, X, y, classes=None, sample_weight=None,
                           first_time=True):
    if first_time:
        estimator = clone(estimator)

    if sample_weight is not None:
        if classes is not None:
            estimator.partial_fit(X, y, classes=classes,
                                  sample_weight=sample_weight)
        else:
            estimator.partial_fit(X, y, sample_weight=sample_weight)
    else:
        if classes is not None:
            estimator.partial_fit(X, y, classes=classes)
        else:
            estimator.partial_fit(X, y)
    return estimator


class MultiOutputEstimator(six.with_metaclass(ABCMeta, BaseEstimator,
                                              MetaEstimatorMixin)):
    @abstractmethod
    def __init__(self, estimator, n_jobs=1):
        self.estimator = estimator
        self.n_jobs = n_jobs

    @if_delegate_has_method('estimator')
    def partial_fit(self, X, y, classes=None, sample_weight=None):
        """Incrementally fit the model to data.
        Fit a separate model for each output variable.

        Parameters
        ----------
        X : (sparse) array-like, shape (n_samples, n_features)
            Data.

        y : (sparse) array-like, shape (n_samples, n_outputs)
            Multi-output targets.

        classes : list of numpy arrays, shape (n_outputs)
            Each array is unique classes for one output in str/int
            Can be obtained by via
            ``[np.unique(y[:, i]) for i in range(y.shape[1])]``, where y is the
            target matrix of the entire dataset.
            This argument is required for the first call to partial_fit
            and can be omitted in the subsequent calls.
            Note that y doesn't need to contain all labels in `classes`.

        sample_weight : array-like, shape = (n_samples) or None
            Sample weights. If None, then samples are equally weighted.
            Only supported if the underlying regressor supports sample
            weights.

        Returns
        -------
        self : object
            Returns self.
        """
        X, y = check_X_y(X, y,
                         multi_output=True,
                         accept_sparse=True)

        if y.ndim == 1:
            raise ValueError("y must have at least two dimensions for "
                             "multi-output regression but has only one.")

        if (sample_weight is not None and
                not has_fit_parameter(self.estimator, 'sample_weight')):
            raise ValueError("Underlying estimator does not support"
                             " sample weights.")

        first_time = not hasattr(self, 'estimators_')

        self.estimators_ = Parallel(n_jobs=self.n_jobs)(
            delayed(_partial_fit_estimator)(
                self.estimators_[i] if not first_time else self.estimator,
                X, y[:, i],
                classes[i] if classes is not None else None,
                sample_weight, first_time) for i in range(y.shape[1]))
        return self

    def fit(self, X, y, sample_weight=None):
        """ Fit the model to data.
        Fit a separate model for each output variable.

        Parameters
        ----------
        X : (sparse) array-like, shape (n_samples, n_features)
            Data.

        y : (sparse) array-like, shape (n_samples, n_outputs)
            Multi-output targets. An indicator matrix turns on multilabel
            estimation.

        sample_weight : array-like, shape = (n_samples) or None
            Sample weights. If None, then samples are equally weighted.
            Only supported if the underlying regressor supports sample
            weights.

        Returns
        -------
        self : object
            Returns self.
        """

        if not hasattr(self.estimator, "fit"):
            raise ValueError("The base estimator should implement a fit method")

        X, y = check_X_y(X, y,
                         multi_output=True,
                         accept_sparse=True)

        if is_classifier(self):
            check_classification_targets(y)

        if y.ndim == 1:
            raise ValueError("y must have at least two dimensions for "
                             "multi-output regression but has only one.")

        if (sample_weight is not None and
                not has_fit_parameter(self.estimator, 'sample_weight')):
            raise ValueError("Underlying estimator does not support"
                             " sample weights.")

        self.estimators_ = Parallel(n_jobs=self.n_jobs)(
            delayed(_fit_estimator)(
                self.estimator, X, y[:, i], sample_weight)
            for i in range(y.shape[1]))
        return self

    def predict(self, X):
        """Predict multi-output variable using a model
         trained for each target variable.

        Parameters
        ----------
        X : (sparse) array-like, shape (n_samples, n_features)
            Data.

        Returns
        -------
        y : (sparse) array-like, shape (n_samples, n_outputs)
            Multi-output targets predicted across multiple predictors.
            Note: Separate models are generated for each predictor.
        """
        check_is_fitted(self, 'estimators_')
        if not hasattr(self.estimator, "predict"):
            raise ValueError("The base estimator should implement a predict method")

        X = check_array(X, accept_sparse=True)

        y = Parallel(n_jobs=self.n_jobs)(
            delayed(parallel_helper)(e, 'predict', X)
            for e in self.estimators_)

        return np.asarray(y).T

    def _get_tags(self):
        return _update_tags(super(MultiOutputEstimator, self),
                            multioutput_only=True)


class MultiOutputRegressor(MultiOutputEstimator, RegressorMixin):
    """Multi target regression

    This strategy consists of fitting one regressor per target. This is a
    simple strategy for extending regressors that do not natively support
    multi-target regression.

    Parameters
    ----------
    estimator : estimator object
        An estimator object implementing `fit` and `predict`.

    n_jobs : int, optional, default=1
        The number of jobs to run in parallel for `fit`. If -1,
        then the number of jobs is set to the number of cores.
        When individual estimators are fast to train or predict
        using `n_jobs>1` can result in slower performance due
        to the overhead of spawning processes.
    """

    def __init__(self, estimator, n_jobs=1):
        super(MultiOutputRegressor, self).__init__(estimator, n_jobs)

    @if_delegate_has_method('estimator')
    def partial_fit(self, X, y, sample_weight=None):
        """Incrementally fit the model to data.
        Fit a separate model for each output variable.

        Parameters
        ----------
        X : (sparse) array-like, shape (n_samples, n_features)
            Data.

        y : (sparse) array-like, shape (n_samples, n_outputs)
            Multi-output targets.

        sample_weight : array-like, shape = (n_samples) or None
            Sample weights. If None, then samples are equally weighted.
            Only supported if the underlying regressor supports sample
            weights.

        Returns
        -------
        self : object
            Returns self.
        """
        super(MultiOutputRegressor, self).partial_fit(
            X, y, sample_weight=sample_weight)

    def score(self, X, y, sample_weight=None):
        """Returns the coefficient of determination R^2 of the prediction.

        The coefficient R^2 is defined as (1 - u/v), where u is the residual
        sum of squares ((y_true - y_pred) ** 2).sum() and v is the regression
        sum of squares ((y_true - y_true.mean()) ** 2).sum().
        Best possible score is 1.0 and it can be negative (because the
        model can be arbitrarily worse). A constant model that always
        predicts the expected value of y, disregarding the input features,
        would get a R^2 score of 0.0.

        Notes
        -----
        R^2 is calculated by weighting all the targets equally using
        `multioutput='uniform_average'`.

        Parameters
        ----------
        X : array-like, shape (n_samples, n_features)
            Test samples.

        y : array-like, shape (n_samples) or (n_samples, n_outputs)
            True values for X.

        sample_weight : array-like, shape [n_samples], optional
            Sample weights.

        Returns
        -------
        score : float
            R^2 of self.predict(X) wrt. y.
        """
        # XXX remove in 0.19 when r2_score default for multioutput changes
        from .metrics import r2_score
        return r2_score(y, self.predict(X), sample_weight=sample_weight,
                        multioutput='uniform_average')


class MultiOutputClassifier(MultiOutputEstimator, ClassifierMixin):
    """Multi target classification

    This strategy consists of fitting one classifier per target. This is a
    simple strategy for extending classifiers that do not natively support
    multi-target classification

    Parameters
    ----------
    estimator : estimator object
        An estimator object implementing `fit`, `score` and `predict_proba`.

    n_jobs : int, optional, default=1
        The number of jobs to use for the computation. If -1 all CPUs are used.
        If 1 is given, no parallel computing code is used at all, which is
        useful for debugging. For n_jobs below -1, (n_cpus + 1 + n_jobs) are
        used. Thus for n_jobs = -2, all CPUs but one are used.
        The number of jobs to use for the computation.
        It does each target variable in y in parallel.

    Attributes
    ----------
    estimators_ : list of ``n_output`` estimators
        Estimators used for predictions.
    """

    def __init__(self, estimator, n_jobs=1):
        super(MultiOutputClassifier, self).__init__(estimator, n_jobs)

    def predict_proba(self, X):
        """Probability estimates.
        Returns prediction probabilities for each class of each output.

        Parameters
        ----------
        X : array-like, shape (n_samples, n_features)
            Data

        Returns
        -------
        p : array of shape = [n_samples, n_classes], or a list of n_outputs \
            such arrays if n_outputs > 1.
            The class probabilities of the input samples. The order of the
            classes corresponds to that in the attribute `classes_`.
        """
        check_is_fitted(self, 'estimators_')
        if not hasattr(self.estimator, "predict_proba"):
            raise ValueError("The base estimator should implement"
                             "predict_proba method")

        results = [estimator.predict_proba(X) for estimator in
                   self.estimators_]
        return results

    def score(self, X, y):
        """"Returns the mean accuracy on the given test data and labels.

        Parameters
        ----------
        X : array-like, shape [n_samples, n_features]
            Test samples

        y : array-like, shape [n_samples, n_outputs]
            True values for X

        Returns
        -------
        scores : float
            accuracy_score of self.predict(X) versus y
        """
        check_is_fitted(self, 'estimators_')
        n_outputs_ = len(self.estimators_)
        if y.ndim == 1:
            raise ValueError("y must have at least two dimensions for "
                             "multi target classification but has only one")
        if y.shape[1] != n_outputs_:
            raise ValueError("The number of outputs of Y for fit {0} and"
                             " score {1} should be same".
                             format(n_outputs_, y.shape[1]))
        y_pred = self.predict(X)
        return np.mean(np.all(y == y_pred, axis=1))

<<<<<<< HEAD

class ClassifierChain(BaseEstimator, ClassifierMixin, MetaEstimatorMixin):
    """A multi-label model that arranges binary classifiers into a chain.

    Each model makes a prediction in the order specified by the chain using
    all of the available features provided to the model plus the predictions
    of models that are earlier in the chain.

    Parameters
    ----------
    base_estimator : estimator
        The base estimator from which the classifier chain is built.

    order : array-like, shape=[n_outputs] or 'random', optional
        By default the order will be determined by the order of columns in
        the label matrix Y.::

            order = [0, 1, 2, ..., Y.shape[1] - 1]

        The order of the chain can be explicitly set by providing a list of
        integers. For example, for a chain of length 5.::

            order = [1, 3, 2, 4, 0]

        means that the first model in the chain will make predictions for
        column 1 in the Y matrix, the second model will make predictions
        for column 3, etc.

        If order is 'random' a random ordering will be used.

    cv : int, cross-validation generator or an iterable, optional (
    default=None)
        Determines whether to use cross validated predictions or true
        labels for the results of previous estimators in the chain.
        If cv is None the true labels are used when fitting. Otherwise
        possible inputs for cv are:
            * integer, to specify the number of folds in a (Stratified)KFold,
            * An object to be used as a cross-validation generator.
            * An iterable yielding train, test splits.

    random_state : int, RandomState instance or None, optional (default=None)
        If int, random_state is the seed used by the random number generator;
        If RandomState instance, random_state is the random number generator;
        If None, the random number generator is the RandomState instance used
        by `np.random`.

        The random number generator is used to generate random chain orders.

    Attributes
    ----------
    classes_ : list
        A list of arrays of length ``len(estimators_)`` containing the
        class labels for each estimator in the chain.

    estimators_ : list
        A list of clones of base_estimator.

    order_ : list
        The order of labels in the classifier chain.

    References
    ----------
    Jesse Read, Bernhard Pfahringer, Geoff Holmes, Eibe Frank, "Classifier
    Chains for Multi-label Classification", 2009.

    """
    def __init__(self, base_estimator, order=None, cv=None, random_state=None):
        self.base_estimator = base_estimator
        self.order = order
        self.cv = cv
        self.random_state = random_state

    def fit(self, X, Y):
        """Fit the model to data matrix X and targets Y.

        Parameters
        ----------
        X : {array-like, sparse matrix}, shape (n_samples, n_features)
            The input data.
        Y : array-like, shape (n_samples, n_classes)
            The target values.

        Returns
        -------
        self : object
            Returns self.
        """
        X, Y = check_X_y(X, Y, multi_output=True, accept_sparse=True)

        random_state = check_random_state(self.random_state)
        check_array(X, accept_sparse=True)
        self.order_ = self.order
        if self.order_ is None:
            self.order_ = np.array(range(Y.shape[1]))
        elif isinstance(self.order_, str):
            if self.order_ == 'random':
                self.order_ = random_state.permutation(Y.shape[1])
        elif sorted(self.order_) != list(range(Y.shape[1])):
                raise ValueError("invalid order")

        self.estimators_ = [clone(self.base_estimator)
                            for _ in range(Y.shape[1])]

        self.classes_ = []

        if self.cv is None:
            Y_pred_chain = Y[:, self.order_]
            if sp.issparse(X):
                X_aug = sp.hstack((X, Y_pred_chain), format='lil')
                X_aug = X_aug.tocsr()
            else:
                X_aug = np.hstack((X, Y_pred_chain))

        elif sp.issparse(X):
            Y_pred_chain = sp.lil_matrix((X.shape[0], Y.shape[1]))
            X_aug = sp.hstack((X, Y_pred_chain), format='lil')

        else:
            Y_pred_chain = np.zeros((X.shape[0], Y.shape[1]))
            X_aug = np.hstack((X, Y_pred_chain))

        del Y_pred_chain

        for chain_idx, estimator in enumerate(self.estimators_):
            y = Y[:, self.order_[chain_idx]]
            estimator.fit(X_aug[:, :(X.shape[1] + chain_idx)], y)
            if self.cv is not None and chain_idx < len(self.estimators_) - 1:
                col_idx = X.shape[1] + chain_idx
                cv_result = cross_val_predict(
                    self.base_estimator, X_aug[:, :col_idx],
                    y=y, cv=self.cv)
                if sp.issparse(X_aug):
                    X_aug[:, col_idx] = np.expand_dims(cv_result, 1)
                else:
                    X_aug[:, col_idx] = cv_result

            self.classes_.append(estimator.classes_)
        return self

    def predict(self, X):
        """Predict on the data matrix X using the ClassifierChain model.

        Parameters
        ----------
        X : {array-like, sparse matrix}, shape (n_samples, n_features)
            The input data.

        Returns
        -------
        Y_pred : array-like, shape (n_samples, n_classes)
            The predicted values.

        """
        X = check_array(X, accept_sparse=True)
        Y_pred_chain = np.zeros((X.shape[0], len(self.estimators_)))
        for chain_idx, estimator in enumerate(self.estimators_):
            previous_predictions = Y_pred_chain[:, :chain_idx]
            if sp.issparse(X):
                if chain_idx == 0:
                    X_aug = X
                else:
                    X_aug = sp.hstack((X, previous_predictions))
            else:
                X_aug = np.hstack((X, previous_predictions))
            Y_pred_chain[:, chain_idx] = estimator.predict(X_aug)

        inv_order = np.empty_like(self.order_)
        inv_order[self.order_] = np.arange(len(self.order_))
        Y_pred = Y_pred_chain[:, inv_order]

        return Y_pred

    @if_delegate_has_method('base_estimator')
    def predict_proba(self, X):
        """Predict probability estimates.

        Parameters
        ----------
        X : {array-like, sparse matrix}, shape (n_samples, n_features)

        Returns
        -------
        Y_prob : array-like, shape (n_samples, n_classes)
        """
        X = check_array(X, accept_sparse=True)
        Y_prob_chain = np.zeros((X.shape[0], len(self.estimators_)))
        Y_pred_chain = np.zeros((X.shape[0], len(self.estimators_)))
        for chain_idx, estimator in enumerate(self.estimators_):
            previous_predictions = Y_pred_chain[:, :chain_idx]
            if sp.issparse(X):
                X_aug = sp.hstack((X, previous_predictions))
            else:
                X_aug = np.hstack((X, previous_predictions))
            Y_prob_chain[:, chain_idx] = estimator.predict_proba(X_aug)[:, 1]
            Y_pred_chain[:, chain_idx] = estimator.predict(X_aug)
        inv_order = np.empty_like(self.order_)
        inv_order[self.order_] = np.arange(len(self.order_))
        Y_prob = Y_prob_chain[:, inv_order]

        return Y_prob

    @if_delegate_has_method('base_estimator')
    def decision_function(self, X):
        """Evaluate the decision_function of the models in the chain.

        Parameters
        ----------
        X : array-like, shape (n_samples, n_features)

        Returns
        -------
        Y_decision : array-like, shape (n_samples, n_classes )
            Returns the decision function of the sample for each model
            in the chain.
        """
        Y_decision_chain = np.zeros((X.shape[0], len(self.estimators_)))
        Y_pred_chain = np.zeros((X.shape[0], len(self.estimators_)))
        for chain_idx, estimator in enumerate(self.estimators_):
            previous_predictions = Y_pred_chain[:, :chain_idx]
            if sp.issparse(X):
                X_aug = sp.hstack((X, previous_predictions))
            else:
                X_aug = np.hstack((X, previous_predictions))
            Y_decision_chain[:, chain_idx] = estimator.decision_function(X_aug)
            Y_pred_chain[:, chain_idx] = estimator.predict(X_aug)

        inv_order = np.empty_like(self.order_)
        inv_order[self.order_] = np.arange(len(self.order_))
        Y_decision = Y_decision_chain[:, inv_order]

        return Y_decision
=======
    def _get_tags(self):
        return _update_tags(super(MultiOutputClassifier, self),
                            _skip_test=True)
>>>>>>> e053cce6
<|MERGE_RESOLUTION|>--- conflicted
+++ resolved
@@ -18,17 +18,11 @@
 import scipy.sparse as sp
 from abc import ABCMeta, abstractmethod
 from .base import BaseEstimator, clone, MetaEstimatorMixin
-<<<<<<< HEAD
-from .base import RegressorMixin, ClassifierMixin, is_classifier
+from .base import RegressorMixin, ClassifierMixin, is_classifier, _update_tags
 from .model_selection import cross_val_predict
 from .utils import check_array, check_X_y, check_random_state
 from .utils.fixes import parallel_helper
 from .utils.metaestimators import if_delegate_has_method
-=======
-from .base import RegressorMixin, ClassifierMixin, _update_tags
-from .utils import check_array, check_X_y
-from .utils.fixes import parallel_helper
->>>>>>> e053cce6
 from .utils.validation import check_is_fitted, has_fit_parameter
 from .utils.multiclass import check_classification_targets
 from .utils.metaestimators import if_delegate_has_method
@@ -378,7 +372,10 @@
         y_pred = self.predict(X)
         return np.mean(np.all(y == y_pred, axis=1))
 
-<<<<<<< HEAD
+    def _get_tags(self):
+        return _update_tags(super(MultiOutputClassifier, self),
+                            _skip_test=True)
+
 
 class ClassifierChain(BaseEstimator, ClassifierMixin, MetaEstimatorMixin):
     """A multi-label model that arranges binary classifiers into a chain.
@@ -610,8 +607,7 @@
         Y_decision = Y_decision_chain[:, inv_order]
 
         return Y_decision
-=======
+
     def _get_tags(self):
-        return _update_tags(super(MultiOutputClassifier, self),
-                            _skip_test=True)
->>>>>>> e053cce6
+        return _update_tags(super(ClassifierChain, self),
+                            _skip_test=True)