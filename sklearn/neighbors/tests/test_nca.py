"""
Testing for Neighborhood Component Analysis module (sklearn.neighbors.nca)
"""

# Authors: William de Vazelhes <wdevazelhes@gmail.com>
#          John Chiotellis <ioannis.chiotellis@in.tum.de>
# License: BSD 3 clause

import pytest
import re
import numpy as np
from numpy.testing import assert_array_equal, assert_array_almost_equal
from scipy.optimize import check_grad
from sklearn import clone
from sklearn.exceptions import ConvergenceWarning
from sklearn.utils import check_random_state
from sklearn.datasets import load_iris, make_classification, make_blobs
from sklearn.neighbors import NeighborhoodComponentsAnalysis
from sklearn.metrics import pairwise_distances
from sklearn.preprocessing import LabelEncoder


rng = check_random_state(0)
# load and shuffle iris dataset
iris = load_iris()
perm = rng.permutation(iris.target.size)
iris_data = iris.data[perm]
iris_target = iris.target[perm]
EPS = np.finfo(float).eps


def test_simple_example():
    """Test on a simple example.

    Puts four points in the input space where the opposite labels points are
    next to each other. After transform the samples from the same class
    should be next to each other.

    """
    X = np.array([[0, 0], [0, 1], [2, 0], [2, 1]])
    y = np.array([1, 0, 1, 0])
    nca = NeighborhoodComponentsAnalysis(
        n_components=2, init="identity", random_state=42
    )
    nca.fit(X, y)
    X_t = nca.transform(X)
    assert_array_equal(pairwise_distances(X_t).argsort()[:, 1], np.array([2, 3, 0, 1]))


def test_toy_example_collapse_points():
    """Test on a toy example of three points that should collapse

    We build a simple example: two points from the same class and a point from
    a different class in the middle of them. On this simple example, the new
    (transformed) points should all collapse into one single point. Indeed, the
    objective is 2/(1 + exp(d/2)), with d the euclidean distance between the
    two samples from the same class. This is maximized for d=0 (because d>=0),
    with an objective equal to 1 (loss=-1.).

    """
    rng = np.random.RandomState(42)
    input_dim = 5
    two_points = rng.randn(2, input_dim)
    X = np.vstack([two_points, two_points.mean(axis=0)[np.newaxis, :]])
    y = [0, 0, 1]

    class LossStorer:
        def __init__(self, X, y):
            self.loss = np.inf  # initialize the loss to very high
            # Initialize a fake NCA and variables needed to compute the loss:
            self.fake_nca = NeighborhoodComponentsAnalysis()
            self.fake_nca.n_iter_ = np.inf
            self.X, y = self.fake_nca._validate_data(X, y, ensure_min_samples=2)
            y = LabelEncoder().fit_transform(y)
            self.same_class_mask = y[:, np.newaxis] == y[np.newaxis, :]

        def callback(self, transformation, n_iter):
            """Stores the last value of the loss function"""
            self.loss, _ = self.fake_nca._loss_grad_lbfgs(
                transformation, self.X, self.same_class_mask, -1.0
            )

    loss_storer = LossStorer(X, y)
    nca = NeighborhoodComponentsAnalysis(random_state=42, callback=loss_storer.callback)
    X_t = nca.fit_transform(X, y)
    print(X_t)
    # test that points are collapsed into one point
    assert_array_almost_equal(X_t - X_t[0], 0.0)
    assert abs(loss_storer.loss + 1) < 1e-10


def test_finite_differences():
    """Test gradient of loss function

    Assert that the gradient is almost equal to its finite differences
    approximation.
    """
    # Initialize the transformation `M`, as well as `X` and `y` and `NCA`
    rng = np.random.RandomState(42)
    X, y = make_classification()
    M = rng.randn(rng.randint(1, X.shape[1] + 1), X.shape[1])
    nca = NeighborhoodComponentsAnalysis()
    nca.n_iter_ = 0
    mask = y[:, np.newaxis] == y[np.newaxis, :]

    def fun(M):
        return nca._loss_grad_lbfgs(M, X, mask)[0]

    def grad(M):
        return nca._loss_grad_lbfgs(M, X, mask)[1]

    # compute relative error
    rel_diff = check_grad(fun, grad, M.ravel()) / np.linalg.norm(grad(M))
    np.testing.assert_almost_equal(rel_diff, 0.0, decimal=5)


def test_params_validation():
    # Test that invalid parameters raise value error
    X = np.arange(12).reshape(4, 3)
    y = [1, 1, 2, 2]
    NCA = NeighborhoodComponentsAnalysis
    rng = np.random.RandomState(42)

    init = rng.rand(5, 3)
    msg = (
        f"The output dimensionality ({init.shape[0]}) "
        "of the given linear transformation `init` cannot be "
        f"greater than its input dimensionality ({init.shape[1]})."
    )
    with pytest.raises(ValueError, match=re.escape(msg)):
        NCA(init=init).fit(X, y)
    n_components = 10
    msg = (
        "The preferred dimensionality of the projected space "
        f"`n_components` ({n_components}) cannot be greater "
        f"than the given data dimensionality ({X.shape[1]})!"
    )
    with pytest.raises(ValueError, match=re.escape(msg)):
        NCA(n_components=n_components).fit(X, y)


def test_transformation_dimensions():
    X = np.arange(12).reshape(4, 3)
    y = [1, 1, 2, 2]

    # Fail if transformation input dimension does not match inputs dimensions
    transformation = np.array([[1, 2], [3, 4]])
    with pytest.raises(ValueError):
        NeighborhoodComponentsAnalysis(init=transformation).fit(X, y)

    # Fail if transformation output dimension is larger than
    # transformation input dimension
    transformation = np.array([[1, 2], [3, 4], [5, 6]])
    # len(transformation) > len(transformation[0])
    with pytest.raises(ValueError):
        NeighborhoodComponentsAnalysis(init=transformation).fit(X, y)

    # Pass otherwise
    transformation = np.arange(9).reshape(3, 3)
    NeighborhoodComponentsAnalysis(init=transformation).fit(X, y)


def test_n_components():
    rng = np.random.RandomState(42)
    X = np.arange(12).reshape(4, 3)
    y = [1, 1, 2, 2]

    init = rng.rand(X.shape[1] - 1, 3)

    # n_components = X.shape[1] != transformation.shape[0]
    n_components = X.shape[1]
    nca = NeighborhoodComponentsAnalysis(init=init, n_components=n_components)
    msg = (
        "The preferred dimensionality of the projected space "
        f"`n_components` ({n_components}) does not match the output "
        "dimensionality of the given linear transformation "
        f"`init` ({init.shape[0]})!"
    )
    with pytest.raises(ValueError, match=re.escape(msg)):
        nca.fit(X, y)

    # n_components > X.shape[1]
    n_components = X.shape[1] + 2
    nca = NeighborhoodComponentsAnalysis(init=init, n_components=n_components)
    msg = (
        "The preferred dimensionality of the projected space "
        f"`n_components` ({n_components}) cannot be greater than "
        f"the given data dimensionality ({X.shape[1]})!"
    )
    with pytest.raises(ValueError, match=re.escape(msg)):
        nca.fit(X, y)

    # n_components < X.shape[1]
    nca = NeighborhoodComponentsAnalysis(n_components=2, init="identity")
    nca.fit(X, y)


def test_init_transformation():
    rng = np.random.RandomState(42)
    X, y = make_blobs(n_samples=30, centers=6, n_features=5, random_state=0)

    # Start learning from scratch
    nca = NeighborhoodComponentsAnalysis(init="identity")
    nca.fit(X, y)

    # Initialize with random
    nca_random = NeighborhoodComponentsAnalysis(init="random")
    nca_random.fit(X, y)

    # Initialize with auto
    nca_auto = NeighborhoodComponentsAnalysis(init="auto")
    nca_auto.fit(X, y)

    # Initialize with PCA
    nca_pca = NeighborhoodComponentsAnalysis(init="pca")
    nca_pca.fit(X, y)

    # Initialize with LDA
    nca_lda = NeighborhoodComponentsAnalysis(init="lda")
    nca_lda.fit(X, y)

    init = rng.rand(X.shape[1], X.shape[1])
    nca = NeighborhoodComponentsAnalysis(init=init)
    nca.fit(X, y)

    # init.shape[1] must match X.shape[1]
    init = rng.rand(X.shape[1], X.shape[1] + 1)
    nca = NeighborhoodComponentsAnalysis(init=init)
    msg = (
        f"The input dimensionality ({init.shape[1]}) of the given "
        "linear transformation `init` must match the "
        f"dimensionality of the given inputs `X` ({X.shape[1]})."
    )
    with pytest.raises(ValueError, match=re.escape(msg)):
        nca.fit(X, y)

    # init.shape[0] must be <= init.shape[1]
    init = rng.rand(X.shape[1] + 1, X.shape[1])
    nca = NeighborhoodComponentsAnalysis(init=init)
    msg = (
        f"The output dimensionality ({init.shape[0]}) of the given "
        "linear transformation `init` cannot be "
        f"greater than its input dimensionality ({init.shape[1]})."
    )
    with pytest.raises(ValueError, match=re.escape(msg)):
        nca.fit(X, y)

    # init.shape[0] must match n_components
    init = rng.rand(X.shape[1], X.shape[1])
    n_components = X.shape[1] - 2
    nca = NeighborhoodComponentsAnalysis(init=init, n_components=n_components)
    msg = (
        "The preferred dimensionality of the "
        f"projected space `n_components` ({n_components}) "
        "does not match the output dimensionality of the given "
        f"linear transformation `init` ({init.shape[0]})!"
    )
    with pytest.raises(ValueError, match=re.escape(msg)):
        nca.fit(X, y)


@pytest.mark.parametrize("n_samples", [3, 5, 7, 11])
@pytest.mark.parametrize("n_features", [3, 5, 7, 11])
@pytest.mark.parametrize("n_classes", [5, 7, 11])
@pytest.mark.parametrize("n_components", [3, 5, 7, 11])
def test_auto_init(n_samples, n_features, n_classes, n_components):
    # Test that auto choose the init as expected with every configuration
    # of order of n_samples, n_features, n_classes and n_components.
    rng = np.random.RandomState(42)
    nca_base = NeighborhoodComponentsAnalysis(
        init="auto", n_components=n_components, max_iter=1, random_state=rng
    )
    if n_classes >= n_samples:
        pass
        # n_classes > n_samples is impossible, and n_classes == n_samples
        # throws an error from lda but is an absurd case
    else:
        X = rng.randn(n_samples, n_features)
        y = np.tile(range(n_classes), n_samples // n_classes + 1)[:n_samples]
        if n_components > n_features:
            # this would return a ValueError, which is already tested in
            # test_params_validation
            pass
        else:
            nca = clone(nca_base)
            nca.fit(X, y)
            if n_components <= min(n_classes - 1, n_features):
                nca_other = clone(nca_base).set_params(init="lda")
            elif n_components < min(n_features, n_samples):
                nca_other = clone(nca_base).set_params(init="pca")
            else:
                nca_other = clone(nca_base).set_params(init="identity")
            nca_other.fit(X, y)
            assert_array_almost_equal(nca.components_, nca_other.components_)


def test_warm_start_validation():
    X, y = make_classification(
        n_samples=30,
        n_features=5,
        n_classes=4,
        n_redundant=0,
        n_informative=5,
        random_state=0,
    )

    nca = NeighborhoodComponentsAnalysis(warm_start=True, max_iter=5)
    nca.fit(X, y)

    X_less_features, y = make_classification(
        n_samples=30,
        n_features=4,
        n_classes=4,
        n_redundant=0,
        n_informative=4,
        random_state=0,
    )
    msg = (
        f"The new inputs dimensionality ({X_less_features.shape[1]}) "
        "does not match the input dimensionality of the previously learned "
        f"transformation ({nca.components_.shape[1]})."
    )
    with pytest.raises(ValueError, match=re.escape(msg)):
        nca.fit(X_less_features, y)


def test_warm_start_effectiveness():
    # A 1-iteration second fit on same data should give almost same result
    # with warm starting, and quite different result without warm starting.

    nca_warm = NeighborhoodComponentsAnalysis(warm_start=True, random_state=0)
    nca_warm.fit(iris_data, iris_target)
    transformation_warm = nca_warm.components_
    nca_warm.max_iter = 1
    nca_warm.fit(iris_data, iris_target)
    transformation_warm_plus_one = nca_warm.components_

    nca_cold = NeighborhoodComponentsAnalysis(warm_start=False, random_state=0)
    nca_cold.fit(iris_data, iris_target)
    transformation_cold = nca_cold.components_
    nca_cold.max_iter = 1
    nca_cold.fit(iris_data, iris_target)
    transformation_cold_plus_one = nca_cold.components_

    diff_warm = np.sum(np.abs(transformation_warm_plus_one - transformation_warm))
    diff_cold = np.sum(np.abs(transformation_cold_plus_one - transformation_cold))
    assert diff_warm < 3.0, (
        "Transformer changed significantly after one "
        "iteration even though it was warm-started."
    )

    assert diff_cold > diff_warm, (
        "Cold-started transformer changed less "
        "significantly than warm-started "
        "transformer after one iteration."
    )


@pytest.mark.parametrize(
    "init_name", ["pca", "lda", "identity", "random", "precomputed"]
)
def test_verbose(init_name, capsys):
    # assert there is proper output when verbose = 1, for every initialization
    # except auto because auto will call one of the others
    rng = np.random.RandomState(42)
    X, y = make_blobs(n_samples=30, centers=6, n_features=5, random_state=0)
    regexp_init = r"... done in \ *\d+\.\d{2}s"
    msgs = {
        "pca": "Finding principal components" + regexp_init,
        "lda": "Finding most discriminative components" + regexp_init,
    }
    if init_name == "precomputed":
        init = rng.randn(X.shape[1], X.shape[1])
    else:
        init = init_name
    nca = NeighborhoodComponentsAnalysis(verbose=1, init=init)
    nca.fit(X, y)
    out, _ = capsys.readouterr()

    # check output
    lines = re.split("\n+", out)
    # if pca or lda init, an additional line is printed, so we test
    # it and remove it to test the rest equally among initializations
    if init_name in ["pca", "lda"]:
        assert re.match(msgs[init_name], lines[0])
        lines = lines[1:]
    assert lines[0] == "[NeighborhoodComponentsAnalysis]"
    header = "{:>10} {:>20} {:>10}".format("Iteration", "Objective Value", "Time(s)")
    assert lines[1] == "[NeighborhoodComponentsAnalysis] {}".format(header)
    assert lines[2] == "[NeighborhoodComponentsAnalysis] {}".format("-" * len(header))
    for line in lines[3:-2]:
        # The following regex will match for instance:
        # '[NeighborhoodComponentsAnalysis]  0    6.988936e+01   0.01'
        assert re.match(
            r"\[NeighborhoodComponentsAnalysis\] *\d+ *\d\.\d{6}e"
            r"[+|-]\d+\ *\d+\.\d{2}",
            line,
        )
    assert re.match(
        r"\[NeighborhoodComponentsAnalysis\] Training took\ *" r"\d+\.\d{2}s\.",
        lines[-2],
    )
    assert lines[-1] == ""


def test_no_verbose(capsys):
    # assert by default there is no output (verbose=0)
    nca = NeighborhoodComponentsAnalysis()
    nca.fit(iris_data, iris_target)
    out, _ = capsys.readouterr()
    # check output
    assert out == ""


def test_singleton_class():
    X = iris_data
    y = iris_target

    # one singleton class
    singleton_class = 1
    (ind_singleton,) = np.where(y == singleton_class)
    y[ind_singleton] = 2
    y[ind_singleton[0]] = singleton_class

    nca = NeighborhoodComponentsAnalysis(max_iter=30)
    nca.fit(X, y)

    # One non-singleton class
    (ind_1,) = np.where(y == 1)
    (ind_2,) = np.where(y == 2)
    y[ind_1] = 0
    y[ind_1[0]] = 1
    y[ind_2] = 0
    y[ind_2[0]] = 2

    nca = NeighborhoodComponentsAnalysis(max_iter=30)
    nca.fit(X, y)

    # Only singleton classes
    (ind_0,) = np.where(y == 0)
    (ind_1,) = np.where(y == 1)
    (ind_2,) = np.where(y == 2)
    X = X[[ind_0[0], ind_1[0], ind_2[0]]]
    y = y[[ind_0[0], ind_1[0], ind_2[0]]]

    nca = NeighborhoodComponentsAnalysis(init="identity", max_iter=30)
    nca.fit(X, y)
    assert_array_equal(X, nca.transform(X))


def test_one_class():
    X = iris_data[iris_target == 0]
    y = iris_target[iris_target == 0]

    nca = NeighborhoodComponentsAnalysis(
        max_iter=30, n_components=X.shape[1], init="identity"
    )
    nca.fit(X, y)
    assert_array_equal(X, nca.transform(X))


def test_callback(capsys):
<<<<<<< HEAD
    X = iris_data
    y = iris_target

    nca = NeighborhoodComponentsAnalysis(callback="my_cb")
    with pytest.raises(TypeError):
        nca.fit(X, y)

=======
>>>>>>> 730a44d5
    max_iter = 10

    def my_cb(transformation, n_iter):
        assert transformation.shape == (iris_data.shape[1] ** 2,)
        rem_iter = max_iter - n_iter
        print("{} iterations remaining...".format(rem_iter))

    # assert that my_cb is called
    nca = NeighborhoodComponentsAnalysis(max_iter=max_iter, callback=my_cb, verbose=1)
    nca.fit(iris_data, iris_target)
    out, _ = capsys.readouterr()

    # check output
    assert "{} iterations remaining...".format(max_iter - 1) in out


def test_expected_transformation_shape():
    """Test that the transformation has the expected shape."""
    X = iris_data
    y = iris_target

    class TransformationStorer:
        def __init__(self, X, y):
            # Initialize a fake NCA and variables needed to call the loss
            # function:
            self.fake_nca = NeighborhoodComponentsAnalysis()
            self.fake_nca.n_iter_ = np.inf
            self.X, y = self.fake_nca._validate_data(X, y, ensure_min_samples=2)
            y = LabelEncoder().fit_transform(y)
            self.same_class_mask = y[:, np.newaxis] == y[np.newaxis, :]

        def callback(self, transformation, n_iter):
            """Stores the last value of the transformation taken as input by
            the optimizer"""
            self.transformation = transformation

    transformation_storer = TransformationStorer(X, y)
    cb = transformation_storer.callback
    nca = NeighborhoodComponentsAnalysis(max_iter=5, callback=cb)
    nca.fit(X, y)
    assert transformation_storer.transformation.size == X.shape[1] ** 2


def test_convergence_warning():
    nca = NeighborhoodComponentsAnalysis(max_iter=2, verbose=1)
    cls_name = nca.__class__.__name__
    msg = "[{}] NCA did not converge".format(cls_name)
    with pytest.warns(ConvergenceWarning, match=re.escape(msg)):
        nca.fit(iris_data, iris_target)


@pytest.mark.parametrize(
    "param, value",
    [
        ("n_components", np.int32(3)),
        ("max_iter", np.int32(100)),
        ("tol", np.float32(0.0001)),
    ],
)
def test_parameters_valid_types(param, value):
    # check that no error is raised when parameters have numpy integer or
    # floating types.
    nca = NeighborhoodComponentsAnalysis(**{param: value})

    X = iris_data
    y = iris_target

    nca.fit(X, y)


def test_nca_feature_names_out():
    """Check `get_feature_names_out` for `NeighborhoodComponentsAnalysis`."""

    X = iris_data
    y = iris_target

    est = NeighborhoodComponentsAnalysis().fit(X, y)
    names_out = est.get_feature_names_out()

    class_name_lower = est.__class__.__name__.lower()
    expected_names_out = np.array(
        [f"{class_name_lower}{i}" for i in range(est.components_.shape[1])],
        dtype=object,
    )
    assert_array_equal(names_out, expected_names_out)<|MERGE_RESOLUTION|>--- conflicted
+++ resolved
@@ -460,16 +460,6 @@
 
 
 def test_callback(capsys):
-<<<<<<< HEAD
-    X = iris_data
-    y = iris_target
-
-    nca = NeighborhoodComponentsAnalysis(callback="my_cb")
-    with pytest.raises(TypeError):
-        nca.fit(X, y)
-
-=======
->>>>>>> 730a44d5
     max_iter = 10
 
     def my_cb(transformation, n_iter):
