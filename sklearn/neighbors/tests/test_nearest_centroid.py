"""
Testing for the nearest centroid module.
"""
import numpy as np
import pytest
<<<<<<< HEAD
from numpy.testing import (assert_array_equal,
                           assert_array_almost_equal)
from scipy import sparse as sp
=======
from numpy.testing import assert_array_equal
>>>>>>> f284ef2d

from sklearn import datasets
from sklearn.utils import check_random_state
from sklearn.neighbors import NearestCentroid
from sklearn.utils.fixes import CSR_CONTAINERS

# toy sample
X = [[-2, -1], [-1, -1], [-1, -2], [1, 1], [1, 2], [2, 1]]
y = [-1, -1, -1, 1, 1, 1]
T = [[-1, -1], [2, 2], [3, 2]]
true_result = [-1, 1, 1]

# also load the iris dataset
# and randomly permute it
iris = datasets.load_iris()
rng = np.random.RandomState(1)
perm = rng.permutation(iris.target.size)
iris.data = iris.data[perm]
iris.target = iris.target[perm]


@pytest.mark.parametrize("csr_container", CSR_CONTAINERS)
def test_classification_toy(csr_container):
    # Check classification on a toy dataset, including sparse versions.
    X_csr = csr_container(X)
    T_csr = csr_container(T)

    clf = NearestCentroid()
    clf.fit(X, y)
    assert_array_equal(clf.predict(T), true_result)

    # Same test, but with a sparse matrix to fit and test.
    clf = NearestCentroid()
    clf.fit(X_csr, y)
    assert_array_equal(clf.predict(T_csr), true_result)

    # Fit with sparse, test with non-sparse
    clf = NearestCentroid()
    clf.fit(X_csr, y)
    assert_array_equal(clf.predict(T), true_result)

    # Fit with non-sparse, test with sparse
    clf = NearestCentroid()
    clf.fit(X, y)
    assert_array_equal(clf.predict(T_csr), true_result)

    # Fit and predict with non-CSR sparse matrices
    clf = NearestCentroid()
    clf.fit(X_csr.tocoo(), y)
    assert_array_equal(clf.predict(T_csr.tolil()), true_result)


@pytest.mark.parametrize("n_classes", [2, 3])
def test_predict_proba(n_classes):
    # Fit and predict probability estimates
    # compare with results from pamr package
    def generate_dataset(n_samples, centers, covariances, random_state=None):
        """Generate a multivariate normal data given some centers and
        covariances"""
        rng = check_random_state(random_state)
        X = np.vstack(
            [
                rng.multivariate_normal(mean, cov, size=n_samples //
                                        len(centers))
                for mean, cov in zip(centers, covariances)
            ]
        )
        y = np.hstack(
            [[clazz] * (n_samples //
                        len(centers)) for clazz in range(len(centers))]
        )
        return X, y

    blob_centers = np.array([[0, 0], [-10, 40], [-30, 30]])[:n_classes]
    blob_stds = np.array([[[10, 10], [10, 100]]] * len(blob_centers))
    X, y = generate_dataset(
        n_samples=90000,
        centers=blob_centers,
        covariances=blob_stds,
        random_state=42
    )
    clf = NearestCentroid().fit(X, y)
    probabilities = clf.predict_proba(X)
    assert probabilities.shape == (X.shape[0], n_classes)
    assert_array_almost_equal(probabilities.sum(axis=1), np.ones(X.shape[0]))
    assert_array_equal(probabilities.argmax(axis=1), y)
    assert (probabilities >= 0) & (probabilities <= 1)


# TODO(1.5): Remove filterwarnings when support for some metrics is removed
@pytest.mark.filterwarnings("ignore:Support for distance metrics:FutureWarning:sklearn")
def test_iris():
    # Check consistency on dataset iris.
    for metric in ("euclidean", "cosine"):
        clf = NearestCentroid(metric=metric).fit(iris.data, iris.target)
        score = np.mean(clf.predict(iris.data) == iris.target)
        assert score > 0.9, "Failed with score = " + str(score)


# TODO(1.5): Remove filterwarnings when support for some metrics is removed
@pytest.mark.filterwarnings("ignore:Support for distance metrics:FutureWarning:sklearn")
def test_iris_shrinkage():
    # Check consistency on dataset iris, when using shrinkage.
    for metric in ("euclidean", "cosine"):
        for shrink_threshold in [None, 0.1, 0.5]:
            clf = NearestCentroid(metric=metric, shrink_threshold=shrink_threshold)
            clf = clf.fit(iris.data, iris.target)
            score = np.mean(clf.predict(iris.data) == iris.target)
            assert score > 0.8, "Failed with score = " + str(score)


def test_pickle():
    import pickle

    # classification
    obj = NearestCentroid()
    obj.fit(iris.data, iris.target)
    score = obj.score(iris.data, iris.target)
    s = pickle.dumps(obj)

    obj2 = pickle.loads(s)
    assert type(obj2) == obj.__class__
    score2 = obj2.score(iris.data, iris.target)
    assert_array_equal(
        score,
        score2,
        "Failed to generate same score after pickling (classification).",
    )


def test_shrinkage_correct():
    # Ensure that the shrinking is correct.
    # The expected result is calculated by R (pamr),
    # which is implemented by the author of the original paper.
    # (One need to modify the code to output the new centroid in pamr.predict)

    X = np.array([[0, 1], [1, 0], [1, 1], [2, 0], [6, 8]])
    y = np.array([1, 1, 2, 2, 2])
    clf = NearestCentroid(shrink_threshold=0.1)
    clf.fit(X, y)
    expected_result = np.array([[0.7787310, 0.8545292], [2.814179, 2.763647]])
    np.testing.assert_array_almost_equal(clf.centroids_, expected_result)


def test_shrinkage_threshold_decoded_y():
    clf = NearestCentroid(shrink_threshold=0.01)
    y_ind = np.asarray(y)
    y_ind[y_ind == -1] = 0
    clf.fit(X, y_ind)
    centroid_encoded = clf.centroids_
    clf.fit(X, y)
    assert_array_equal(centroid_encoded, clf.centroids_)


def test_predict_translated_data():
    # Test that NearestCentroid gives same results on translated data

    rng = np.random.RandomState(0)
    X = rng.rand(50, 50)
    y = rng.randint(0, 3, 50)
    noise = rng.rand(50)
    clf = NearestCentroid(shrink_threshold=0.1)
    clf.fit(X, y)
    y_init = clf.predict(X)
    clf = NearestCentroid(shrink_threshold=0.1)
    X_noise = X + noise
    clf.fit(X_noise, y)
    y_translate = clf.predict(X_noise)
    assert_array_equal(y_init, y_translate)


@pytest.mark.parametrize("csr_container", CSR_CONTAINERS)
def test_manhattan_metric(csr_container):
    # Test the manhattan metric.
    X_csr = csr_container(X)

    clf = NearestCentroid(metric="manhattan")
    clf.fit(X, y)
    dense_centroid = clf.centroids_
    clf.fit(X_csr, y)
    assert_array_equal(clf.centroids_, dense_centroid)
    assert_array_equal(dense_centroid, [[-1, -1], [1, 1]])


# TODO(1.5): remove this test
@pytest.mark.parametrize(
    "metric", sorted(list(NearestCentroid._valid_metrics - {"manhattan", "euclidean"}))
)
def test_deprecated_distance_metric_supports(metric):
    # Check that a warning is raised for all deprecated distance metric supports
    clf = NearestCentroid(metric=metric)
    with pytest.warns(
        FutureWarning,
        match="Support for distance metrics other than euclidean and manhattan",
    ):
        clf.fit(X, y)


def test_features_zero_var():
    # Test that features with 0 variance throw error

    X = np.empty((10, 2))
    X[:, 0] = -0.13725701
    X[:, 1] = -0.9853293
    y = np.zeros((10))
    y[0] = 1

    clf = NearestCentroid(shrink_threshold=0.1)
    with pytest.raises(ValueError):
        clf.fit(X, y)<|MERGE_RESOLUTION|>--- conflicted
+++ resolved
@@ -3,13 +3,7 @@
 """
 import numpy as np
 import pytest
-<<<<<<< HEAD
-from numpy.testing import (assert_array_equal,
-                           assert_array_almost_equal)
-from scipy import sparse as sp
-=======
 from numpy.testing import assert_array_equal
->>>>>>> f284ef2d
 
 from sklearn import datasets
 from sklearn.utils import check_random_state
