--- conflicted
+++ resolved
@@ -10,35 +10,26 @@
 from sklearn.metrics import DistanceMetric
 from sklearn.neighbors._ball_tree import (
     BallTree64 as BallTree,
+)
+from sklearn.neighbors._ball_tree import (
+    NeighborsHeap64 as NeighborsHeapBT,
+)
+from sklearn.neighbors._ball_tree import (
     kernel_norm,
-<<<<<<< HEAD
-    NeighborsHeap64 as NeighborsHeapBT,
+)
+from sklearn.neighbors._ball_tree import (
+    nodeheap_sort as nodeheap_sort_bt,
+)
+from sklearn.neighbors._ball_tree import (
     simultaneous_sort as simultaneous_sort_bt,
-=======
-)
-from sklearn.neighbors._ball_tree import (
-    NeighborsHeap as NeighborsHeapBT,
-)
-from sklearn.neighbors._ball_tree import (
->>>>>>> 04575f5f
-    nodeheap_sort as nodeheap_sort_bt,
-)
-from sklearn.neighbors._ball_tree import (
-    simultaneous_sort as simultaneous_sort_bt,
-)
-from sklearn.neighbors._kd_tree import (
-<<<<<<< HEAD
+)
+from sklearn.neighbors._kd_tree import (
     KDTree64 as KDTree,
+)
+from sklearn.neighbors._kd_tree import (
     NeighborsHeap64 as NeighborsHeapKDT,
-    simultaneous_sort as simultaneous_sort_kdt,
-=======
-    KDTree,
-)
-from sklearn.neighbors._kd_tree import (
-    NeighborsHeap as NeighborsHeapKDT,
-)
-from sklearn.neighbors._kd_tree import (
->>>>>>> 04575f5f
+)
+from sklearn.neighbors._kd_tree import (
     nodeheap_sort as nodeheap_sort_kdt,
 )
 from sklearn.neighbors._kd_tree import (
