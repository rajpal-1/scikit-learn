--- conflicted
+++ resolved
@@ -2120,23 +2120,8 @@
     assert model._fit_method == expected_algo
 
 
-<<<<<<< HEAD
 # TODO: Remove filterwarnings in 1.3 when wminkowski is removed
 @pytest.mark.filterwarnings("ignore:WMinkowskiDistance:FutureWarning:sklearn")
-=======
-# TODO: Remove in 1.3
-def test_neighbors_distance_metric_deprecation():
-    from sklearn.neighbors import DistanceMetric
-    from sklearn.metrics import DistanceMetric as ActualDistanceMetric
-
-    msg = r"This import path will be removed in 1\.3"
-    with pytest.warns(FutureWarning, match=msg):
-        dist_metric = DistanceMetric.get_metric("euclidean")
-
-    assert isinstance(dist_metric, ActualDistanceMetric)
-
-
->>>>>>> a256e262
 @pytest.mark.parametrize(
     "metric", sorted(set(neighbors.VALID_METRICS["brute"]) - set(["precomputed"]))
 )
