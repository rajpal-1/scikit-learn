--- conflicted
+++ resolved
@@ -1482,7 +1482,6 @@
     assert_array_equal(nn1.kneighbors(X)[0], nn2.kneighbors(X)[0])
 
 
-<<<<<<< HEAD
 def test_incompatible_metric_params():
     # test if an error is raised if the given tree does not have compatible
     # metric parameters with the object itself. See #4194
@@ -1494,7 +1493,8 @@
                                                metric='jaccard')
     with pytest.raises(ValueError, match="The metric parameters of the "):
         neigh_minkowski.fit(neigh_jaccard.fit(data))
-=======
+
+
 def test_radius_neighbors_predict_proba():
     for seed in range(5):
         X, y = datasets.make_classification(n_samples=50, n_features=5,
@@ -1510,5 +1510,4 @@
         proba_label = proba.argmax(axis=1)
         proba_label = np.where(proba.sum(axis=1) == 0,
                                outlier_label, proba_label)
-        assert_array_equal(pred, proba_label)
->>>>>>> a7a834bd
+        assert_array_equal(pred, proba_label)