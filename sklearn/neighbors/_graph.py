--- conflicted
+++ resolved
@@ -8,8 +8,7 @@
 from ._ball_tree import BallTree
 from ._base import KNeighborsMixin, NeighborsBase, RadiusNeighborsMixin, VALID_METRICS
 from ._unsupervised import NearestNeighbors
-from ..base import TransformerMixin, ClassNamePrefixFeaturesOutMixin
-<<<<<<< HEAD
+from ..base import TransformerMixin, ClassNamePrefixFeaturesOutMixin, _fit_context
 from ..utils._param_validation import (
     Integral,
     Interval,
@@ -17,10 +16,6 @@
     StrOptions,
     validate_params,
 )
-=======
-from ..base import _fit_context
-from ..utils._param_validation import StrOptions
->>>>>>> c0d4f750
 from ..utils.validation import check_is_fitted
 
 
