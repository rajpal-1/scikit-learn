"""
Kernel Density Estimation
-------------------------
"""
# Author: Jake Vanderplas <jakevdp@cs.washington.edu>
import itertools
from numbers import Integral, Real

import numpy as np
from scipy.special import gammainc

from ..base import BaseEstimator, _fit_context
from ..neighbors._base import VALID_METRICS
from ..utils import check_random_state
from ..utils._param_validation import Interval, StrOptions
from ..utils.extmath import row_norms
<<<<<<< HEAD
from ._ball_tree import BallTree64 as BallTree
from ._kd_tree import KDTree64 as KDTree
=======
from ..utils.validation import _check_sample_weight, check_is_fitted
from ._ball_tree import BallTree
from ._kd_tree import KDTree
>>>>>>> 04575f5f

VALID_KERNELS = [
    "gaussian",
    "tophat",
    "epanechnikov",
    "exponential",
    "linear",
    "cosine",
]

TREE_DICT = {"ball_tree": BallTree, "kd_tree": KDTree}


# TODO: implement a brute force version for testing purposes
# TODO: create a density estimation base class?
class KernelDensity(BaseEstimator):
    """Kernel Density Estimation.

    Read more in the :ref:`User Guide <kernel_density>`.

    Parameters
    ----------
    bandwidth : float or {"scott", "silverman"}, default=1.0
        The bandwidth of the kernel. If bandwidth is a float, it defines the
        bandwidth of the kernel. If bandwidth is a string, one of the estimation
        methods is implemented.

    algorithm : {'kd_tree', 'ball_tree', 'auto'}, default='auto'
        The tree algorithm to use.

    kernel : {'gaussian', 'tophat', 'epanechnikov', 'exponential', 'linear', \
                 'cosine'}, default='gaussian'
        The kernel to use.

    metric : str, default='euclidean'
        Metric to use for distance computation. See the
        documentation of `scipy.spatial.distance
        <https://docs.scipy.org/doc/scipy/reference/spatial.distance.html>`_ and
        the metrics listed in
        :class:`~sklearn.metrics.pairwise.distance_metrics` for valid metric
        values.

        Not all metrics are valid with all algorithms: refer to the
        documentation of :class:`BallTree` and :class:`KDTree`. Note that the
        normalization of the density output is correct only for the Euclidean
        distance metric.

    atol : float, default=0
        The desired absolute tolerance of the result.  A larger tolerance will
        generally lead to faster execution.

    rtol : float, default=0
        The desired relative tolerance of the result.  A larger tolerance will
        generally lead to faster execution.

    breadth_first : bool, default=True
        If true (default), use a breadth-first approach to the problem.
        Otherwise use a depth-first approach.

    leaf_size : int, default=40
        Specify the leaf size of the underlying tree.  See :class:`BallTree`
        or :class:`KDTree` for details.

    metric_params : dict, default=None
        Additional parameters to be passed to the tree for use with the
        metric.  For more information, see the documentation of
        :class:`BallTree` or :class:`KDTree`.

    Attributes
    ----------
    n_features_in_ : int
        Number of features seen during :term:`fit`.

        .. versionadded:: 0.24

    tree_ : ``BinaryTree`` instance
        The tree algorithm for fast generalized N-point problems.

    feature_names_in_ : ndarray of shape (`n_features_in_`,)
        Names of features seen during :term:`fit`. Defined only when `X`
        has feature names that are all strings.

    bandwidth_ : float
        Value of the bandwidth, given directly by the bandwidth parameter or
        estimated using the 'scott' or 'silverman' method.

        .. versionadded:: 1.0

    See Also
    --------
    sklearn.neighbors.KDTree : K-dimensional tree for fast generalized N-point
        problems.
    sklearn.neighbors.BallTree : Ball tree for fast generalized N-point
        problems.

    Examples
    --------
    Compute a gaussian kernel density estimate with a fixed bandwidth.

    >>> from sklearn.neighbors import KernelDensity
    >>> import numpy as np
    >>> rng = np.random.RandomState(42)
    >>> X = rng.random_sample((100, 3))
    >>> kde = KernelDensity(kernel='gaussian', bandwidth=0.5).fit(X)
    >>> log_density = kde.score_samples(X[:3])
    >>> log_density
    array([-1.52955942, -1.51462041, -1.60244657])
    """

    _parameter_constraints: dict = {
        "bandwidth": [
            Interval(Real, 0, None, closed="neither"),
            StrOptions({"scott", "silverman"}),
        ],
        "algorithm": [StrOptions(set(TREE_DICT.keys()) | {"auto"})],
        "kernel": [StrOptions(set(VALID_KERNELS))],
        "metric": [
            StrOptions(
                set(itertools.chain(*[VALID_METRICS[alg] for alg in TREE_DICT.keys()]))
            )
        ],
        "atol": [Interval(Real, 0, None, closed="left")],
        "rtol": [Interval(Real, 0, None, closed="left")],
        "breadth_first": ["boolean"],
        "leaf_size": [Interval(Integral, 1, None, closed="left")],
        "metric_params": [None, dict],
    }

    def __init__(
        self,
        *,
        bandwidth=1.0,
        algorithm="auto",
        kernel="gaussian",
        metric="euclidean",
        atol=0,
        rtol=0,
        breadth_first=True,
        leaf_size=40,
        metric_params=None,
    ):
        self.algorithm = algorithm
        self.bandwidth = bandwidth
        self.kernel = kernel
        self.metric = metric
        self.atol = atol
        self.rtol = rtol
        self.breadth_first = breadth_first
        self.leaf_size = leaf_size
        self.metric_params = metric_params

    def _choose_algorithm(self, algorithm, metric):
        # given the algorithm string + metric string, choose the optimal
        # algorithm to compute the result.
        if algorithm == "auto":
            # use KD Tree if possible
            if metric in KDTree.valid_metrics():
                return "kd_tree"
            elif metric in BallTree.valid_metrics():
                return "ball_tree"
        else:  # kd_tree or ball_tree
            if metric not in TREE_DICT[algorithm].valid_metrics():
                raise ValueError(
                    "invalid metric for {0}: '{1}'".format(TREE_DICT[algorithm], metric)
                )
            return algorithm

    @_fit_context(
        # KernelDensity.metric is not validated yet
        prefer_skip_nested_validation=False
    )
    def fit(self, X, y=None, sample_weight=None):
        """Fit the Kernel Density model on the data.

        Parameters
        ----------
        X : array-like of shape (n_samples, n_features)
            List of n_features-dimensional data points.  Each row
            corresponds to a single data point.

        y : None
            Ignored. This parameter exists only for compatibility with
            :class:`~sklearn.pipeline.Pipeline`.

        sample_weight : array-like of shape (n_samples,), default=None
            List of sample weights attached to the data X.

            .. versionadded:: 0.20

        Returns
        -------
        self : object
            Returns the instance itself.
        """
        algorithm = self._choose_algorithm(self.algorithm, self.metric)

        if isinstance(self.bandwidth, str):
            if self.bandwidth == "scott":
                self.bandwidth_ = X.shape[0] ** (-1 / (X.shape[1] + 4))
            elif self.bandwidth == "silverman":
                self.bandwidth_ = (X.shape[0] * (X.shape[1] + 2) / 4) ** (
                    -1 / (X.shape[1] + 4)
                )
        else:
            self.bandwidth_ = self.bandwidth

        X = self._validate_data(X, order="C", dtype=np.float64)

        if sample_weight is not None:
            sample_weight = _check_sample_weight(
                sample_weight, X, dtype=np.float64, only_non_negative=True
            )

        kwargs = self.metric_params
        if kwargs is None:
            kwargs = {}
        self.tree_ = TREE_DICT[algorithm](
            X,
            metric=self.metric,
            leaf_size=self.leaf_size,
            sample_weight=sample_weight,
            **kwargs,
        )
        return self

    def score_samples(self, X):
        """Compute the log-likelihood of each sample under the model.

        Parameters
        ----------
        X : array-like of shape (n_samples, n_features)
            An array of points to query.  Last dimension should match dimension
            of training data (n_features).

        Returns
        -------
        density : ndarray of shape (n_samples,)
            Log-likelihood of each sample in `X`. These are normalized to be
            probability densities, so values will be low for high-dimensional
            data.
        """
        check_is_fitted(self)
        # The returned density is normalized to the number of points.
        # For it to be a probability, we must scale it.  For this reason
        # we'll also scale atol.
        X = self._validate_data(X, order="C", dtype=np.float64, reset=False)
        if self.tree_.sample_weight is None:
            N = self.tree_.data.shape[0]
        else:
            N = self.tree_.sum_weight
        atol_N = self.atol * N
        log_density = self.tree_.kernel_density(
            X,
            h=self.bandwidth_,
            kernel=self.kernel,
            atol=atol_N,
            rtol=self.rtol,
            breadth_first=self.breadth_first,
            return_log=True,
        )
        log_density -= np.log(N)
        return log_density

    def score(self, X, y=None):
        """Compute the total log-likelihood under the model.

        Parameters
        ----------
        X : array-like of shape (n_samples, n_features)
            List of n_features-dimensional data points.  Each row
            corresponds to a single data point.

        y : None
            Ignored. This parameter exists only for compatibility with
            :class:`~sklearn.pipeline.Pipeline`.

        Returns
        -------
        logprob : float
            Total log-likelihood of the data in X. This is normalized to be a
            probability density, so the value will be low for high-dimensional
            data.
        """
        return np.sum(self.score_samples(X))

    def sample(self, n_samples=1, random_state=None):
        """Generate random samples from the model.

        Currently, this is implemented only for gaussian and tophat kernels.

        Parameters
        ----------
        n_samples : int, default=1
            Number of samples to generate.

        random_state : int, RandomState instance or None, default=None
            Determines random number generation used to generate
            random samples. Pass an int for reproducible results
            across multiple function calls.
            See :term:`Glossary <random_state>`.

        Returns
        -------
        X : array-like of shape (n_samples, n_features)
            List of samples.
        """
        check_is_fitted(self)
        # TODO: implement sampling for other valid kernel shapes
        if self.kernel not in ["gaussian", "tophat"]:
            raise NotImplementedError()

        data = np.asarray(self.tree_.data)

        rng = check_random_state(random_state)
        u = rng.uniform(0, 1, size=n_samples)
        if self.tree_.sample_weight is None:
            i = (u * data.shape[0]).astype(np.int64)
        else:
            cumsum_weight = np.cumsum(np.asarray(self.tree_.sample_weight))
            sum_weight = cumsum_weight[-1]
            i = np.searchsorted(cumsum_weight, u * sum_weight)
        if self.kernel == "gaussian":
            return np.atleast_2d(rng.normal(data[i], self.bandwidth_))

        elif self.kernel == "tophat":
            # we first draw points from a d-dimensional normal distribution,
            # then use an incomplete gamma function to map them to a uniform
            # d-dimensional tophat distribution.
            dim = data.shape[1]
            X = rng.normal(size=(n_samples, dim))
            s_sq = row_norms(X, squared=True)
            correction = (
                gammainc(0.5 * dim, 0.5 * s_sq) ** (1.0 / dim)
                * self.bandwidth_
                / np.sqrt(s_sq)
            )
            return data[i] + X * correction[:, np.newaxis]

    def _more_tags(self):
        return {
            "_xfail_checks": {
                "check_sample_weights_invariance": (
                    "sample_weight must have positive values"
                ),
            }
        }<|MERGE_RESOLUTION|>--- conflicted
+++ resolved
@@ -14,14 +14,9 @@
 from ..utils import check_random_state
 from ..utils._param_validation import Interval, StrOptions
 from ..utils.extmath import row_norms
-<<<<<<< HEAD
+from ..utils.validation import _check_sample_weight, check_is_fitted
 from ._ball_tree import BallTree64 as BallTree
 from ._kd_tree import KDTree64 as KDTree
-=======
-from ..utils.validation import _check_sample_weight, check_is_fitted
-from ._ball_tree import BallTree
-from ._kd_tree import KDTree
->>>>>>> 04575f5f
 
 VALID_KERNELS = [
     "gaussian",
