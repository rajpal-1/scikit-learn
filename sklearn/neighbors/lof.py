--- conflicted
+++ resolved
@@ -2,33 +2,25 @@
 #          Alexandre Gramfort <alexandre.gramfort@telecom-paristech.fr>
 # License: BSD 3 clause
 
-<<<<<<< HEAD
 from .base import NeighborsBase
 from .base import KNeighborsMixin
 from .base import UnsupervisedMixin
 from .base import LocalOutlierMixin
-=======
-import numpy as np
+
 import warnings
-from scipy.stats import scoreatpercentile
 
 from .base import NeighborsBase
 from .base import KNeighborsMixin
 from .base import UnsupervisedMixin
 from ..base import OutlierMixin
->>>>>>> f1a3312c
 
 from ..utils.validation import check_is_fitted
 
 __all__ = ["LocalOutlierFactor"]
 
 
-<<<<<<< HEAD
-class LocalOutlierFactor(NeighborsBase, KNeighborsMixin, UnsupervisedMixin, LocalOutlierMixin):
-=======
 class LocalOutlierFactor(NeighborsBase, KNeighborsMixin, UnsupervisedMixin,
-                         OutlierMixin):
->>>>>>> f1a3312c
+                         OutlierMixin, LocalOutlierMixin):
     """Unsupervised Outlier Detection using Local Outlier Factor (LOF)
 
     The anomaly score of each sample is called Local Outlier Factor.
@@ -201,39 +193,7 @@
 
         super(LocalOutlierFactor, self).fit(X)
 
-<<<<<<< HEAD
         LocalOutlierMixin.fit(self, X, y)
-=======
-        n_samples = self._fit_X.shape[0]
-        if self.n_neighbors > n_samples:
-            warnings.warn("n_neighbors (%s) is greater than the "
-                          "total number of samples (%s). n_neighbors "
-                          "will be set to (n_samples - 1) for estimation."
-                          % (self.n_neighbors, n_samples))
-        self.n_neighbors_ = max(1, min(self.n_neighbors, n_samples - 1))
-
-        self._distances_fit_X_, _neighbors_indices_fit_X_ = (
-            self.kneighbors(None, n_neighbors=self.n_neighbors_))
-
-        self._lrd = self._local_reachability_density(
-            self._distances_fit_X_, _neighbors_indices_fit_X_)
-
-        # Compute lof score over training samples to define offset_:
-        lrd_ratios_array = (self._lrd[_neighbors_indices_fit_X_] /
-                            self._lrd[:, np.newaxis])
-
-        self.negative_outlier_factor_ = -np.mean(lrd_ratios_array, axis=1)
-
-        if self.contamination == "auto":
-            # inliers score around -1 (the higher, the less abnormal).
-            self.offset_ = -1.5
-        elif self.contamination == "legacy":  # to rm in 0.22
-            self.offset_ = scoreatpercentile(
-                self.negative_outlier_factor_, 100. * 0.1)
-        else:
-            self.offset_ = scoreatpercentile(
-                self.negative_outlier_factor_, 100. * self.contamination)
->>>>>>> f1a3312c
 
         return self
 
@@ -261,21 +221,9 @@
         check_is_fitted(self, ["offset_", "negative_outlier_factor_",
                                "n_neighbors_", "_distances_fit_X_"])
 
-<<<<<<< HEAD
-        is_inlier = LocalOutlierMixin._assign_label(self, X)
+        is_inlier = LocalOutlierMixin._score_samples(self, X)
         if X is None:
             return is_inlier
-=======
-        if X is not None:
-            X = check_array(X, accept_sparse='csr')
-            is_inlier = np.ones(X.shape[0], dtype=int)
-            is_inlier[self._decision_function(X) < 0] = -1
-        else:
-            is_inlier = np.ones(self._fit_X.shape[0], dtype=int)
-            is_inlier[self.negative_outlier_factor_ < self.offset_] = -1
-
-        return is_inlier
->>>>>>> f1a3312c
 
     def _decision_function(self, X):
         """Shifted opposite of the Local Outlier Factor of X
@@ -330,46 +278,6 @@
         """
         check_is_fitted(self, ["offset_", "negative_outlier_factor_",
                                "_distances_fit_X_"])
-<<<<<<< HEAD
 
         return LocalOutlierMixin._decision_function(self, X)
-=======
-        X = check_array(X, accept_sparse='csr')
-
-        distances_X, neighbors_indices_X = (
-            self.kneighbors(X, n_neighbors=self.n_neighbors_))
-        X_lrd = self._local_reachability_density(distances_X,
-                                                 neighbors_indices_X)
-
-        lrd_ratios_array = (self._lrd[neighbors_indices_X] /
-                            X_lrd[:, np.newaxis])
-
-        # as bigger is better:
-        return -np.mean(lrd_ratios_array, axis=1)
-
-    def _local_reachability_density(self, distances_X, neighbors_indices):
-        """The local reachability density (LRD)
-
-        The LRD of a sample is the inverse of the average reachability
-        distance of its k-nearest neighbors.
-
-        Parameters
-        ----------
-        distances_X : array, shape (n_query, self.n_neighbors)
-            Distances to the neighbors (in the training samples `self._fit_X`)
-            of each query point to compute the LRD.
-
-        neighbors_indices : array, shape (n_query, self.n_neighbors)
-            Neighbors indices (of each query point) among training samples
-            self._fit_X.
-
-        Returns
-        -------
-        local_reachability_density : array, shape (n_samples,)
-            The local reachability density of each sample.
-        """
-        dist_k = self._distances_fit_X_[neighbors_indices,
-                                        self.n_neighbors_ - 1]
-        reach_dist_array = np.maximum(distances_X, dist_k)
->>>>>>> f1a3312c
-
+
