--- conflicted
+++ resolved
@@ -90,14 +90,7 @@
                                   ) except -1 nogil
 
     # Private array manipulation to manage the ``cells`` array
-<<<<<<< HEAD
     cdef int _resize(self, SIZE_t capacity) except -1 nogil
     cdef int _resize_c(self, SIZE_t capacity=*) except -1 nogil
     cdef int _get_cell(self, DTYPE_t[3] point, SIZE_t cell_id=*) except -1 nogil
-    cdef cnp.ndarray _get_cell_ndarray(self)
-=======
-    cdef int _resize(self, SIZE_t capacity) nogil except -1
-    cdef int _resize_c(self, SIZE_t capacity=*) nogil except -1
-    cdef int _get_cell(self, DTYPE_t[3] point, SIZE_t cell_id=*) nogil except -1
-    cdef Cell[:] _get_cell_ndarray(self)
->>>>>>> 9e61f789
+    cdef Cell[:] _get_cell_ndarray(self)