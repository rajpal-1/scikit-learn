--- conflicted
+++ resolved
@@ -16,21 +16,12 @@
 import warnings
 from ._base import _check_weights, _get_weights
 from ._base import NeighborsBase, KNeighborsMixin, RadiusNeighborsMixin
-<<<<<<< HEAD
 from ..base import ClassifierMixin, MultiLabelMixin
-from ..utils.validation import _deprecate_positional_args
-
-
-class KNeighborsClassifier(KNeighborsMixin,
-                           ClassifierMixin,
-                           MultiLabelMixin,
-                           NeighborsBase):
-=======
-from ..base import ClassifierMixin
-
-
-class KNeighborsClassifier(KNeighborsMixin, ClassifierMixin, NeighborsBase):
->>>>>>> 4797222c
+
+
+class KNeighborsClassifier(
+    KNeighborsMixin, ClassifierMixin, MultiLabelMixin, NeighborsBase
+):
     """Classifier implementing the k-nearest neighbors vote.
 
     Read more in the :ref:`User Guide <classification>`.
@@ -299,14 +290,9 @@
         return probabilities
 
 
-<<<<<<< HEAD
-class RadiusNeighborsClassifier(RadiusNeighborsMixin,
-                                ClassifierMixin,
-                                MultiLabelMixin,
-                                NeighborsBase):
-=======
-class RadiusNeighborsClassifier(RadiusNeighborsMixin, ClassifierMixin, NeighborsBase):
->>>>>>> 4797222c
+class RadiusNeighborsClassifier(
+    RadiusNeighborsMixin, ClassifierMixin, MultiLabelMixin, NeighborsBase
+):
     """Classifier implementing a vote among neighbors within a given radius
 
     Read more in the :ref:`User Guide <classification>`.
