--- conflicted
+++ resolved
@@ -95,13 +95,9 @@
     [1]
     """
 
-<<<<<<< HEAD
     _valid_metrics = set(_VALID_METRICS) - {"mahalanobis", "seuclidean", "wminkowski"}
 
-    _parameter_constraints = {
-=======
     _parameter_constraints: dict = {
->>>>>>> f034f57b
         "metric": [
             StrOptions(
                 _valid_metrics, deprecated=_valid_metrics - {"manhattan", "euclidean"}
