--- conflicted
+++ resolved
@@ -20,7 +20,6 @@
                          include_dirs=[numpy.get_include()],
                          libraries=libraries)
 
-<<<<<<< HEAD
     config.add_extension('nth_element',
                          sources=['nth_element.pyx',
                                   os.path.join('src', 'nth_element.cpp')],
@@ -28,12 +27,8 @@
                          language="c++",
                          libraries=libraries)
 
-    config.add_extension('dist_metrics',
-                         sources=['dist_metrics.pyx'],
-=======
     config.add_extension('_dist_metrics',
                          sources=['_dist_metrics.pyx'],
->>>>>>> c5d1d45a
                          include_dirs=[numpy.get_include(),
                                        os.path.join(numpy.get_include(),
                                                     'numpy')],
