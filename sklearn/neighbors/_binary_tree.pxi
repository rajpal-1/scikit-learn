--- conflicted
+++ resolved
@@ -1074,12 +1074,8 @@
         # determine number of levels in the tree, and from this
         # the number of nodes in the tree.  This results in leaf nodes
         # with numbers of points between leaf_size and 2 * leaf_size
-<<<<<<< HEAD
-        self.n_levels = int(np.log2(fmax(1, (n_samples - 1) / self.leaf_size)) + 1)
-=======
         self.n_levels = int(
             np.log2(fmax(1, (n_samples - 1) / self.leaf_size)) + 1)
->>>>>>> 4876688d
         self.n_nodes = (2 ** self.n_levels) - 1
 
         # allocate arrays for storage
