"""Partial dependence plots for regression and classification models."""

# Authors: Peter Prettenhofer
#          Trevor Stephens
#          Nicolas Hug
# License: BSD 3 clause

from collections.abc import Iterable

import numpy as np
from scipy import sparse
from scipy.stats.mstats import mquantiles

from ._pd_utils import _check_feature_names, _get_feature_index
from ..base import is_classifier, is_regressor
from ..utils.extmath import cartesian
from ..utils import check_array
from ..utils import check_matplotlib_support  # noqa
from ..utils import _safe_indexing
from ..utils import _safe_assign
from ..utils import _determine_key_type
from ..utils import _get_column_indices
from ..utils.validation import _check_sample_weight
from ..utils.validation import check_is_fitted
from ..utils import Bunch
from ..tree import DecisionTreeRegressor
from ..ensemble import RandomForestRegressor
from ..exceptions import NotFittedError
from ..ensemble._gb import BaseGradientBoosting
from ..ensemble._hist_gradient_boosting.gradient_boosting import (
    BaseHistGradientBoosting,
)


__all__ = [
    "partial_dependence",
]


def _grid_from_X(X, percentiles, is_categorical, grid_resolution):
    """Generate a grid of points based on the percentiles of X.

    The grid is a cartesian product between the columns of ``values``. The
    ith column of ``values`` consists in ``grid_resolution`` equally-spaced
    points between the percentiles of the jth column of X.

    If ``grid_resolution`` is bigger than the number of unique values in the
    j-th column of X or if the feature is a categorical feature (by inspecting
    `is_categorical`) , then those unique values will be used instead.

    Parameters
    ----------
    X : array-like of shape (n_samples, n_target_features)
        The data.

    percentiles : tuple of float
        The percentiles which are used to construct the extreme values of
        the grid. Must be in [0, 1].

    is_categorical : list of bool
        For each feature, tells whether it is categorical or not. If a feature
        is categorical, then the values used will be the unique ones
        (i.e. categories) instead of the percentiles.

    grid_resolution : int
        The number of equally spaced points to be placed on the grid for each
        feature.

    Returns
    -------
    grid : ndarray of shape (n_points, n_target_features)
        A value for each feature at each point in the grid. ``n_points`` is
        always ``<= grid_resolution ** X.shape[1]``.

    values : list of 1d ndarrays
        The values with which the grid has been created. The size of each
        array ``values[j]`` is either ``grid_resolution``, or the number of
        unique values in ``X[:, j]``, whichever is smaller.
    """
    if not isinstance(percentiles, Iterable) or len(percentiles) != 2:
        raise ValueError("'percentiles' must be a sequence of 2 elements.")
    if not all(0 <= x <= 1 for x in percentiles):
        raise ValueError("'percentiles' values must be in [0, 1].")
    if percentiles[0] >= percentiles[1]:
        raise ValueError("percentiles[0] must be strictly less than percentiles[1].")

    if grid_resolution <= 1:
        raise ValueError("'grid_resolution' must be strictly greater than 1.")

    values = []
    # TODO: we should handle missing values (i.e. `np.nan`) specifically and store them
    # in a different Bunch attribute.
    for feature, is_cat in enumerate(is_categorical):
        try:
            uniques = np.unique(_safe_indexing(X, feature, axis=1))
        except TypeError as exc:
            # `np.unique` will fail in the presence of `np.nan` and `str` categories
            # due to sorting. Temporary, we reraise an error explaining the problem.
            raise ValueError(
                f"The column #{feature} contains mixed data types. Finding unique "
                "categories fail due to sorting. It usually means that the column "
                "contains `np.nan` values together with `str` categories. Such use "
                "case is not yet supported in scikit-learn."
            ) from exc
        if is_cat or uniques.shape[0] < grid_resolution:
            # Use the unique values either because:
            # - feature has low resolution use unique values
            # - feature is categorical
            axis = uniques
        else:
            # create axis based on percentiles and grid resolution
            emp_percentiles = mquantiles(
                _safe_indexing(X, feature, axis=1), prob=percentiles, axis=0
            )
            if np.allclose(emp_percentiles[0], emp_percentiles[1]):
                raise ValueError(
                    "percentiles are too close to each other, "
                    "unable to build the grid. Please choose percentiles "
                    "that are further apart."
                )
            axis = np.linspace(
                emp_percentiles[0],
                emp_percentiles[1],
                num=grid_resolution,
                endpoint=True,
            )
        values.append(axis)

    return cartesian(values), values


def _partial_dependence_recursion(est, grid, features):
    averaged_predictions = est._compute_partial_dependence_recursion(grid, features)
    if averaged_predictions.ndim == 1:
        # reshape to (1, n_points) for consistency with
        # _partial_dependence_brute
        averaged_predictions = averaged_predictions.reshape(1, -1)

    return averaged_predictions


def _partial_dependence_brute(
    est, grid, features, X, response_method, sample_weight=None
):

    predictions = []
    averaged_predictions = []

    # define the prediction_method (predict, predict_proba, decision_function).
    if is_regressor(est):
        prediction_method = est.predict
    else:
        predict_proba = getattr(est, "predict_proba", None)
        decision_function = getattr(est, "decision_function", None)
        if response_method == "auto":
            # try predict_proba, then decision_function if it doesn't exist
            prediction_method = predict_proba or decision_function
        else:
            prediction_method = (
                predict_proba
                if response_method == "predict_proba"
                else decision_function
            )
        if prediction_method is None:
            if response_method == "auto":
                raise ValueError(
                    "The estimator has no predict_proba and no "
                    "decision_function method."
                )
            elif response_method == "predict_proba":
                raise ValueError("The estimator has no predict_proba method.")
            else:
                raise ValueError("The estimator has no decision_function method.")

    X_eval = X.copy()
    for new_values in grid:
        for i, variable in enumerate(features):
            _safe_assign(X_eval, new_values[i], column_indexer=variable)

        try:
            # Note: predictions is of shape
            # (n_points,) for non-multioutput regressors
            # (n_points, n_tasks) for multioutput regressors
            # (n_points, 1) for the regressors in cross_decomposition (I think)
            # (n_points, 2) for binary classification
            # (n_points, n_classes) for multiclass classification
            pred = prediction_method(X_eval)

            predictions.append(pred)
            # average over samples
            averaged_predictions.append(np.average(pred, axis=0, weights=sample_weight))
        except NotFittedError as e:
            raise ValueError("'estimator' parameter must be a fitted estimator") from e

    n_samples = X.shape[0]

    # reshape to (n_targets, n_instances, n_points) where n_targets is:
    # - 1 for non-multioutput regression and binary classification (shape is
    #   already correct in those cases)
    # - n_tasks for multi-output regression
    # - n_classes for multiclass classification.
    predictions = np.array(predictions).T
    if is_regressor(est) and predictions.ndim == 2:
        # non-multioutput regression, shape is (n_instances, n_points,)
        predictions = predictions.reshape(n_samples, -1)
    elif is_classifier(est) and predictions.shape[0] == 2:
        # Binary classification, shape is (2, n_instances, n_points).
        # we output the effect of **positive** class
        predictions = predictions[1]
        predictions = predictions.reshape(n_samples, -1)

    # reshape averaged_predictions to (n_targets, n_points) where n_targets is:
    # - 1 for non-multioutput regression and binary classification (shape is
    #   already correct in those cases)
    # - n_tasks for multi-output regression
    # - n_classes for multiclass classification.
    averaged_predictions = np.array(averaged_predictions).T
    if is_regressor(est) and averaged_predictions.ndim == 1:
        # non-multioutput regression, shape is (n_points,)
        averaged_predictions = averaged_predictions.reshape(1, -1)
    elif is_classifier(est) and averaged_predictions.shape[0] == 2:
        # Binary classification, shape is (2, n_points).
        # we output the effect of **positive** class
        averaged_predictions = averaged_predictions[1]
        averaged_predictions = averaged_predictions.reshape(1, -1)

    return averaged_predictions, predictions


def partial_dependence(
    estimator,
    X,
    features,
    *,
    sample_weight=None,
    categorical_features=None,
    feature_names=None,
    response_method="auto",
    percentiles=(0.05, 0.95),
    grid_resolution=100,
    method="auto",
    kind="average",
):
    """Partial dependence of ``features``.

    Partial dependence of a feature (or a set of features) corresponds to
    the average response of an estimator for each possible value of the
    feature.

    Read more in the :ref:`User Guide <partial_dependence>`.

    .. warning::

        For :class:`~sklearn.ensemble.GradientBoostingClassifier` and
        :class:`~sklearn.ensemble.GradientBoostingRegressor`, the
        `'recursion'` method (used by default) will not account for the `init`
        predictor of the boosting process. In practice, this will produce
        the same values as `'brute'` up to a constant offset in the target
        response, provided that `init` is a constant estimator (which is the
        default). However, if `init` is not a constant estimator, the
        partial dependence values are incorrect for `'recursion'` because the
        offset will be sample-dependent. It is preferable to use the `'brute'`
        method. Note that this only applies to
        :class:`~sklearn.ensemble.GradientBoostingClassifier` and
        :class:`~sklearn.ensemble.GradientBoostingRegressor`, not to
        :class:`~sklearn.ensemble.HistGradientBoostingClassifier` and
        :class:`~sklearn.ensemble.HistGradientBoostingRegressor`.

    Parameters
    ----------
    estimator : BaseEstimator
        A fitted estimator object implementing :term:`predict`,
        :term:`predict_proba`, or :term:`decision_function`.
        Multioutput-multiclass classifiers are not supported.

    X : {array-like or dataframe} of shape (n_samples, n_features)
        ``X`` is used to generate a grid of values for the target
        ``features`` (where the partial dependence will be evaluated), and
        also to generate values for the complement features when the
        `method` is 'brute'.

    features : array-like of {int, str}
        The feature (e.g. `[0]`) or pair of interacting features
        (e.g. `[(0, 1)]`) for which the partial dependency should be computed.

    sample_weight : array-like of shape (n_samples,), default=None
        Sample weights for doing weighted means when averaging the model output.
        If `None`, then samples are equally weighted. If `sample_weight` is not
        `None`, then `method` will be set to `'brute'`.
        Note that `sample_weight` does not change the individual predictions.

        .. versionadded:: 1.3

    categorical_features : array-like of shape (n_features,) or shape \
            (n_categorical_features,), dtype={bool, int, str}, default=None
        Indicates the categorical features.

        - `None`: no feature will be considered categorical;
        - boolean array-like: boolean mask of shape `(n_features,)`
            indicating which features are categorical. Thus, this array has
            the same shape has `X.shape[1]`;
        - integer or string array-like: integer indices or strings
            indicating categorical features.

        .. versionadded:: 1.2

    feature_names : array-like of shape (n_features,), dtype=str, default=None
        Name of each feature; `feature_names[i]` holds the name of the feature
        with index `i`.
        By default, the name of the feature corresponds to their numerical
        index for NumPy array and their column name for pandas dataframe.

        .. versionadded:: 1.2

    response_method : {'auto', 'predict_proba', 'decision_function'}, \
            default='auto'
        Specifies whether to use :term:`predict_proba` or
        :term:`decision_function` as the target response. For regressors
        this parameter is ignored and the response is always the output of
        :term:`predict`. By default, :term:`predict_proba` is tried first
        and we revert to :term:`decision_function` if it doesn't exist. If
        ``method`` is 'recursion', the response is always the output of
        :term:`decision_function`.

    percentiles : tuple of float, default=(0.05, 0.95)
        The lower and upper percentile used to create the extreme values
        for the grid. Must be in [0, 1].

    grid_resolution : int, default=100
        The number of equally spaced points on the grid, for each target
        feature.

    method : {'auto', 'recursion', 'brute'}, default='auto'
        The method used to calculate the averaged predictions:

        - `'recursion'` is only supported for some tree-based estimators
          (namely
          :class:`~sklearn.ensemble.GradientBoostingClassifier`,
          :class:`~sklearn.ensemble.GradientBoostingRegressor`,
          :class:`~sklearn.ensemble.HistGradientBoostingClassifier`,
          :class:`~sklearn.ensemble.HistGradientBoostingRegressor`,
          :class:`~sklearn.tree.DecisionTreeRegressor`,
          :class:`~sklearn.ensemble.RandomForestRegressor`,
          ) when `kind='average'`.
          This is more efficient in terms of speed.
          With this method, the target response of a
          classifier is always the decision function, not the predicted
          probabilities. Since the `'recursion'` method implicitly computes
          the average of the Individual Conditional Expectation (ICE) by
          design, it is not compatible with ICE and thus `kind` must be
          `'average'`.

        - `'brute'` is supported for any estimator, but is more
          computationally intensive.

        - `'auto'`: the `'recursion'` is used for estimators that support it,
          and `'brute'` is used otherwise. If `sample_weight` is not `None`,
          then `'brute'` is used regardless of the estimator.

        Please see :ref:`this note <pdp_method_differences>` for
        differences between the `'brute'` and `'recursion'` method.

    kind : {'average', 'individual', 'both'}, default='average'
        Whether to return the partial dependence averaged across all the
        samples in the dataset or one value per sample or both.
        See Returns below.

        Note that the fast `method='recursion'` option is only available for
        `kind='average'` and `sample_weights=None`. Computing individual
        dependencies and doing weighted averages requires using the slower
        `method='brute'` option.

        .. versionadded:: 0.24

    Returns
    -------
    predictions : :class:`~sklearn.utils.Bunch`
        Dictionary-like object, with the following attributes.

        individual : ndarray of shape (n_outputs, n_instances, \
                len(values[0]), len(values[1]), ...)
            The predictions for all the points in the grid for all
            samples in X. This is also known as Individual
            Conditional Expectation (ICE).
            Only available when `kind='individual'` or `kind='both'`.

        average : ndarray of shape (n_outputs, len(values[0]), \
                len(values[1]), ...)
            The predictions for all the points in the grid, averaged
            over all samples in X (or over the training data if
            `method` is 'recursion').
            Only available when `kind='average'` or `kind='both'`.

        values : seq of 1d ndarrays
            The values with which the grid has been created.

            .. deprecated:: 1.3
                The key `values` has been deprecated in 1.3 and will be removed
                in 1.5 in favor of `grid_values`. See `grid_values` for details
                about the `values` attribute.

        grid_values : seq of 1d ndarrays
            The values with which the grid has been created. The generated
<<<<<<< HEAD
            grid is a cartesian product of the arrays in `values`.
            `len(values) == len(features)`. The size of each array
            `values[j]` is either `grid_resolution`, or the number of
            unique values in `X[:, j]`, whichever is smaller.

        `n_outputs` corresponds to the number of classes in a multi-class
        setting, or to the number of tasks for multi-output regression.
        For classical regression and binary classification `n_outputs==1`.
        `n_values_feature_j` corresponds to the size `values[j]`.
=======
            grid is a cartesian product of the arrays in ``grid_values`` where
            ``len(grid_values) == len(features)``. The size of each array
            ``grid_values[j]`` is either ``grid_resolution``, or the number of
            unique values in ``X[:, j]``, whichever is smaller.

            .. versionadded:: 1.3

        ``n_outputs`` corresponds to the number of classes in a multi-class
        setting, or to the number of tasks for multi-output regression.
        For classical regression and binary classification ``n_outputs==1``.
        ``n_values_feature_j`` corresponds to the size ``grid_values[j]``.
>>>>>>> e3e880f9

    See Also
    --------
    PartialDependenceDisplay.from_estimator : Plot Partial Dependence.
    PartialDependenceDisplay : Partial Dependence visualization.

    Examples
    --------
    >>> X = [[0, 0, 2], [1, 0, 0]]
    >>> y = [0, 1]
    >>> from sklearn.ensemble import GradientBoostingClassifier
    >>> gb = GradientBoostingClassifier(random_state=0).fit(X, y)
    >>> partial_dependence(gb, features=[0], X=X, percentiles=(0, 1),
    ...                    grid_resolution=2) # doctest: +SKIP
    (array([[-4.52...,  4.52...]]), [array([ 0.,  1.])])
    """
    check_is_fitted(estimator)

    if not (is_classifier(estimator) or is_regressor(estimator)):
        raise ValueError("'estimator' must be a fitted regressor or classifier.")

    if is_classifier(estimator) and isinstance(estimator.classes_[0], np.ndarray):
        raise ValueError("Multiclass-multioutput estimators are not supported")

    # Use check_array only on lists and other non-array-likes / sparse. Do not
    # convert DataFrame into a NumPy array.
    if not (hasattr(X, "__array__") or sparse.issparse(X)):
        X = check_array(X, force_all_finite="allow-nan", dtype=object)

    accepted_responses = ("auto", "predict_proba", "decision_function")
    if response_method not in accepted_responses:
        raise ValueError(
            "response_method {} is invalid. Accepted response_method names "
            "are {}.".format(response_method, ", ".join(accepted_responses))
        )

    if is_regressor(estimator) and response_method != "auto":
        raise ValueError(
            "The response_method parameter is ignored for regressors and "
            "must be 'auto'."
        )

    accepted_methods = ("brute", "recursion", "auto")
    if method not in accepted_methods:
        raise ValueError(
            "method {} is invalid. Accepted method names are {}.".format(
                method, ", ".join(accepted_methods)
            )
        )

    if kind != "average":
        if method == "recursion":
            raise ValueError(
                "The 'recursion' method only applies when 'kind' is set to 'average'"
            )
        method = "brute"

    if method == "recursion" and sample_weight is not None:
        raise ValueError(
            "The 'recursion' method can only be applied when sample_weight is None."
        )

    if method == "auto":
        if sample_weight is not None:
            method = "brute"
        elif isinstance(estimator, BaseGradientBoosting) and estimator.init is None:
            method = "recursion"
        elif isinstance(
            estimator,
            (BaseHistGradientBoosting, DecisionTreeRegressor, RandomForestRegressor),
        ):
            method = "recursion"
        else:
            method = "brute"

    if method == "recursion":
        if not isinstance(
            estimator,
            (
                BaseGradientBoosting,
                BaseHistGradientBoosting,
                DecisionTreeRegressor,
                RandomForestRegressor,
            ),
        ):
            supported_classes_recursion = (
                "GradientBoostingClassifier",
                "GradientBoostingRegressor",
                "HistGradientBoostingClassifier",
                "HistGradientBoostingRegressor",
                "HistGradientBoostingRegressor",
                "DecisionTreeRegressor",
                "RandomForestRegressor",
            )
            raise ValueError(
                "Only the following estimators support the 'recursion' "
                "method: {}. Try using method='brute'.".format(
                    ", ".join(supported_classes_recursion)
                )
            )
        if response_method == "auto":
            response_method = "decision_function"

        if response_method != "decision_function":
            raise ValueError(
                "With the 'recursion' method, the response_method must be "
                "'decision_function'. Got {}.".format(response_method)
            )

    if sample_weight is not None:
        sample_weight = _check_sample_weight(sample_weight, X)

    if _determine_key_type(features, accept_slice=False) == "int":
        # _get_column_indices() supports negative indexing. Here, we limit
        # the indexing to be positive. The upper bound will be checked
        # by _get_column_indices()
        if np.any(np.less(features, 0)):
            raise ValueError("all features must be in [0, {}]".format(X.shape[1] - 1))

    features_indices = np.asarray(
        _get_column_indices(X, features), dtype=np.int32, order="C"
    ).ravel()

    feature_names = _check_feature_names(X, feature_names)

    n_features = X.shape[1]
    if categorical_features is None:
        is_categorical = [False] * len(features_indices)
    else:
        categorical_features = np.array(categorical_features, copy=False)
        if categorical_features.dtype.kind == "b":
            # categorical features provided as a list of boolean
            if categorical_features.size != n_features:
                raise ValueError(
                    "When `categorical_features` is a boolean array-like, "
                    "the array should be of shape (n_features,). Got "
                    f"{categorical_features.size} elements while `X` contains "
                    f"{n_features} features."
                )
            is_categorical = [categorical_features[idx] for idx in features_indices]
        elif categorical_features.dtype.kind in ("i", "O", "U"):
            # categorical features provided as a list of indices or feature names
            categorical_features_idx = [
                _get_feature_index(cat, feature_names=feature_names)
                for cat in categorical_features
            ]
            is_categorical = [
                idx in categorical_features_idx for idx in features_indices
            ]
        else:
            raise ValueError(
                "Expected `categorical_features` to be an array-like of boolean,"
                f" integer, or string. Got {categorical_features.dtype} instead."
            )

    grid, values = _grid_from_X(
        _safe_indexing(X, features_indices, axis=1),
        percentiles,
        is_categorical,
        grid_resolution,
    )

    if method == "brute":
        averaged_predictions, predictions = _partial_dependence_brute(
            estimator, grid, features_indices, X, response_method, sample_weight
        )

        # reshape predictions to
        # (n_outputs, n_instances, n_values_feature_0, n_values_feature_1, ...)
        predictions = predictions.reshape(
            -1, X.shape[0], *[val.shape[0] for val in values]
        )
    else:
        averaged_predictions = _partial_dependence_recursion(
            estimator, grid, features_indices
        )

    # reshape averaged_predictions to
    # (n_outputs, n_values_feature_0, n_values_feature_1, ...)
    averaged_predictions = averaged_predictions.reshape(
        -1, *[val.shape[0] for val in values]
    )
    pdp_results = Bunch()

    msg = (
        "Key: 'values', is deprecated in 1.3 and will be removed in 1.5. "
        "Please use 'grid_values' instead."
    )
    pdp_results._set_deprecated(
        values, new_key="grid_values", deprecated_key="values", warning_message=msg
    )

    if kind == "average":
        pdp_results["average"] = averaged_predictions
    elif kind == "individual":
        pdp_results["individual"] = predictions
    else:  # kind='both'
        pdp_results["average"] = averaged_predictions
        pdp_results["individual"] = predictions

    return pdp_results<|MERGE_RESOLUTION|>--- conflicted
+++ resolved
@@ -401,29 +401,17 @@
 
         grid_values : seq of 1d ndarrays
             The values with which the grid has been created. The generated
-<<<<<<< HEAD
-            grid is a cartesian product of the arrays in `values`.
-            `len(values) == len(features)`. The size of each array
-            `values[j]` is either `grid_resolution`, or the number of
+            grid is a cartesian product of the arrays in `grid_values` where
+            `len(grid_values) == len(features)`. The size of each array
+            `grid_values[j]` is either `grid_resolution`, or the number of
             unique values in `X[:, j]`, whichever is smaller.
+
+            .. versionadded:: 1.3
 
         `n_outputs` corresponds to the number of classes in a multi-class
         setting, or to the number of tasks for multi-output regression.
         For classical regression and binary classification `n_outputs==1`.
-        `n_values_feature_j` corresponds to the size `values[j]`.
-=======
-            grid is a cartesian product of the arrays in ``grid_values`` where
-            ``len(grid_values) == len(features)``. The size of each array
-            ``grid_values[j]`` is either ``grid_resolution``, or the number of
-            unique values in ``X[:, j]``, whichever is smaller.
-
-            .. versionadded:: 1.3
-
-        ``n_outputs`` corresponds to the number of classes in a multi-class
-        setting, or to the number of tasks for multi-output regression.
-        For classical regression and binary classification ``n_outputs==1``.
-        ``n_values_feature_j`` corresponds to the size ``grid_values[j]``.
->>>>>>> e3e880f9
+        `n_values_feature_j` corresponds to the size `grid_values[j]`.
 
     See Also
     --------
