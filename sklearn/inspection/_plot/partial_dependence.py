import numbers
import warnings
from itertools import chain
from math import ceil

import numpy as np
from scipy import sparse
from scipy.stats.mstats import mquantiles
from joblib import Parallel

from .. import partial_dependence
from ...base import is_regressor
from ...utils import Bunch
from ...utils import check_array
from ...utils import check_matplotlib_support  # noqa
from ...utils import check_random_state
from ...utils import _safe_indexing
from ...utils.fixes import delayed
from ...utils._encode import _unique
from ...utils._plot import plot_heatmap


def _get_feature_index(fx, feature_names=None):
    """Get feature index.

    Parameters
    ----------
    fx : int or str
        Feature index or feature name.

    feature_names : list of str, default=None
        All feature names from which to search the indices.

    Returns
    -------
    idx : int
        Feature index.
    """
    if isinstance(fx, str):
        if feature_names is None:
            raise ValueError(
                "When the feature is a string, `feature_names` should be a "
                "list of feature names."
            )
        try:
            fx = feature_names.index(fx)
        except ValueError as e:
            raise ValueError(f"Feature {fx} not in feature_names") from e
    return int(fx)


<<<<<<< HEAD
@deprecated(
    "Function `plot_partial_dependence` is deprecated in 1.0 and will be "
    "removed in 1.2. Use PartialDependenceDisplay.from_estimator instead."
)
def plot_partial_dependence(
    estimator,
    X,
    features,
    *,
    categorical_features=None,
    feature_names=None,
    target=None,
    response_method="auto",
    n_cols=3,
    grid_resolution=100,
    percentiles=(0.05, 0.95),
    method="auto",
    n_jobs=None,
    verbose=0,
    line_kw=None,
    ice_lines_kw=None,
    pd_line_kw=None,
    contour_kw=None,
    ax=None,
    kind="average",
    subsample=1000,
    random_state=None,
    centered=False,
):
    """Partial dependence and individual conditional expectation plots.

    .. deprecated:: 1.0
       `plot_partial_dependence` is deprecated in 1.0 and will be removed in
       1.2. Please use the class method:
       :func:`~sklearn.metrics.PartialDependenceDisplay.from_estimator`.

    Partial dependence plots (PD), individual conditional expectation (ICE)
    plots or an overlay of both of them can be plotted by setting the ``kind``
    parameter.

    The ICE and PD plots can be centered with the parameter `centered`.

    The ``len(features)`` plots are arranged in a grid with ``n_cols``
    columns. Two-way partial dependence plots are plotted as contour plots. The
    deciles of the feature values will be shown with tick marks on the x-axes
    for one-way plots, and on both axes for two-way plots.

    Read more in the :ref:`User Guide <partial_dependence>`.

    .. note::

        :func:`plot_partial_dependence` does not support using the same axes
        with multiple calls. To plot the partial dependence for multiple
        estimators, please pass the axes created by the first call to the
        second call::

          >>> from sklearn.inspection import plot_partial_dependence
          >>> from sklearn.datasets import make_friedman1
          >>> from sklearn.linear_model import LinearRegression
          >>> from sklearn.ensemble import RandomForestRegressor
          >>> X, y = make_friedman1()
          >>> est1 = LinearRegression().fit(X, y)
          >>> est2 = RandomForestRegressor().fit(X, y)
          >>> disp1 = plot_partial_dependence(est1, X,
          ...                                 [1, 2])  # doctest: +SKIP
          >>> disp2 = plot_partial_dependence(est2, X, [1, 2],
          ...                                 ax=disp1.axes_)  # doctest: +SKIP

    .. warning::

        For :class:`~sklearn.ensemble.GradientBoostingClassifier` and
        :class:`~sklearn.ensemble.GradientBoostingRegressor`, the
        `'recursion'` method (used by default) will not account for the `init`
        predictor of the boosting process. In practice, this will produce
        the same values as `'brute'` up to a constant offset in the target
        response, provided that `init` is a constant estimator (which is the
        default). However, if `init` is not a constant estimator, the
        partial dependence values are incorrect for `'recursion'` because the
        offset will be sample-dependent. It is preferable to use the `'brute'`
        method. Note that this only applies to
        :class:`~sklearn.ensemble.GradientBoostingClassifier` and
        :class:`~sklearn.ensemble.GradientBoostingRegressor`, not to
        :class:`~sklearn.ensemble.HistGradientBoostingClassifier` and
        :class:`~sklearn.ensemble.HistGradientBoostingRegressor`.

    Parameters
    ----------
    estimator : BaseEstimator
        A fitted estimator object implementing :term:`predict`,
        :term:`predict_proba`, or :term:`decision_function`.
        Multioutput-multiclass classifiers are not supported.

    X : {array-like, dataframe} of shape (n_samples, n_features)
        ``X`` is used to generate a grid of values for the target
        ``features`` (where the partial dependence will be evaluated), and
        also to generate values for the complement features when the
        `method` is `'brute'`.

    features : list of {int, str, pair of int, pair of str}
        The target features for which to create the PDPs.
        If `features[i]` is an integer or a string, a one-way PDP is created;
        if `features[i]` is a tuple, a two-way PDP is created (only supported
        with `kind='average'`). Each tuple must be of size 2.
        if any entry is a string, then it must be in ``feature_names``.

    categorical_features : array-like of shape (n_features,) or shape \
            (n_categorical_features,), dtype={bool, int, str}, default=None
        Indicates the categorical features.

        - `None`: no feature will be considered categorical;
        - boolean array-like: boolean mask of shape `(n_features,)` indicating
          which features are categorical. Thus, this array has the same shape
          has `X.shape[1]`;
        - integer or string array-like: integer indices or strings indicating
          categorical features.

        .. versionadded:: 1.2

    feature_names : array-like of shape (n_features,), dtype=str, default=None
        Name of each feature; `feature_names[i]` holds the name of the feature
        with index `i`.
        By default, the name of the feature corresponds to their numerical
        index for NumPy array and their column name for pandas dataframe.

    target : int, default=None
        - In a multiclass setting, specifies the class for which the PDPs
          should be computed. Note that for binary classification, the
          positive class (index 1) is always used.
        - In a multioutput setting, specifies the task for which the PDPs
          should be computed.

        Ignored in binary classification or classical regression settings.

    response_method : {'auto', 'predict_proba', 'decision_function'}, \
            default='auto'
        Specifies whether to use :term:`predict_proba` or
        :term:`decision_function` as the target response. For regressors
        this parameter is ignored and the response is always the output of
        :term:`predict`. By default, :term:`predict_proba` is tried first
        and we revert to :term:`decision_function` if it doesn't exist. If
        ``method`` is `'recursion'`, the response is always the output of
        :term:`decision_function`.

    n_cols : int, default=3
        The maximum number of columns in the grid plot. Only active when `ax`
        is a single axis or `None`.

    grid_resolution : int, default=100
        The number of equally spaced points on the axes of the plots, for each
        target feature.

    percentiles : tuple of float, default=(0.05, 0.95)
        The lower and upper percentile used to create the extreme values
        for the PDP axes. Must be in [0, 1].

    method : str, default='auto'
        The method used to calculate the averaged predictions:

        - `'recursion'` is only supported for some tree-based estimators
          (namely
          :class:`~sklearn.ensemble.GradientBoostingClassifier`,
          :class:`~sklearn.ensemble.GradientBoostingRegressor`,
          :class:`~sklearn.ensemble.HistGradientBoostingClassifier`,
          :class:`~sklearn.ensemble.HistGradientBoostingRegressor`,
          :class:`~sklearn.tree.DecisionTreeRegressor`,
          :class:`~sklearn.ensemble.RandomForestRegressor`
          but is more efficient in terms of speed.
          With this method, the target response of a
          classifier is always the decision function, not the predicted
          probabilities. Since the `'recursion'` method implicitly computes
          the average of the ICEs by design, it is not compatible with ICE and
          thus `kind` must be `'average'`.

        - `'brute'` is supported for any estimator, but is more
          computationally intensive.

        - `'auto'`: the `'recursion'` is used for estimators that support it,
          and `'brute'` is used otherwise.

        Please see :ref:`this note <pdp_method_differences>` for
        differences between the `'brute'` and `'recursion'` method.

    n_jobs : int, default=None
        The number of CPUs to use to compute the partial dependences.
        Computation is parallelized over features specified by the `features`
        parameter.

        ``None`` means 1 unless in a :obj:`joblib.parallel_backend` context.
        ``-1`` means using all processors. See :term:`Glossary <n_jobs>`
        for more details.

    verbose : int, default=0
        Verbose output during PD computations.

    line_kw : dict, default=None
        Dict with keywords passed to the ``matplotlib.pyplot.plot`` call.
        For one-way partial dependence plots. It can be used to define common
        properties for both `ice_lines_kw` and `pdp_line_kw`.

    ice_lines_kw : dict, default=None
        Dictionary with keywords passed to the `matplotlib.pyplot.plot` call.
        For ICE lines in the one-way partial dependence plots.
        The key value pairs defined in `ice_lines_kw` takes priority over
        `line_kw`.

        .. versionadded:: 1.0

    pd_line_kw : dict, default=None
        Dictionary with keywords passed to the `matplotlib.pyplot.plot` call.
        For partial dependence in one-way partial dependence plots.
        The key value pairs defined in `pd_line_kw` takes priority over
        `line_kw`.

        .. versionadded:: 1.0

    contour_kw : dict, default=None
        Dict with keywords passed to the ``matplotlib.pyplot.contourf`` call.
        For two-way partial dependence plots.

    ax : Matplotlib axes or array-like of Matplotlib axes, default=None
        - If a single axis is passed in, it is treated as a bounding axes
          and a grid of partial dependence plots will be drawn within
          these bounds. The `n_cols` parameter controls the number of
          columns in the grid.
        - If an array-like of axes are passed in, the partial dependence
          plots will be drawn directly into these axes.
        - If `None`, a figure and a bounding axes is created and treated
          as the single axes case.

        .. versionadded:: 0.22

    kind : {'average', 'individual', 'both'} or list of such str, \
            default='average'
        Whether to plot the partial dependence averaged across all the samples
        in the dataset or one line per sample or both.

        - ``kind='average'`` results in the traditional PD plot;
        - ``kind='individual'`` results in the ICE plot;
        - ``kind='both'`` results in plotting both the ICE and PD on the same
          plot.

        A list of such strings can be provided to specify `kind` on a per-plot
        basis. The length of the list should be the same as the number of
        interaction requested in `features`.

        .. note::
           ICE ('individual' or 'both') is not a valid option for 2-ways
           interactions plot. As a result, an error will be raised.
           2-ways interaction plots should always be configured to
           use the 'average' kind instead.

        .. note::
           The fast ``method='recursion'`` option is only available for
           ``kind='average'``. Plotting individual dependencies requires using
           the slower ``method='brute'`` option.

        .. versionadded:: 0.24
           Add `kind` parameter with `'average'`, `'individual'`, and `'both'`
           options.

        .. versionadded:: 1.1
           Add the possibility to pass a list of string specifying `kind`
           for each plot.

    subsample : float, int or None, default=1000
        Sampling for ICE curves when `kind` is 'individual' or 'both'.
        If `float`, should be between 0.0 and 1.0 and represent the proportion
        of the dataset to be used to plot ICE curves. If `int`, represents the
        absolute number samples to use.

        Note that the full dataset is still used to calculate averaged partial
        dependence when `kind='both'`.

        .. versionadded:: 0.24

    random_state : int, RandomState instance or None, default=None
        Controls the randomness of the selected samples when subsamples is not
        `None` and `kind` is either `'both'` or `'individual'`.
        See :term:`Glossary <random_state>` for details.

        .. versionadded:: 0.24

    centered : bool, default=False
        If `True`, the ICE and PD lines will start at the origin of the y-axis.
        By default, no centering is done.

        .. versionadded:: 1.1

    Returns
    -------
    display : :class:`~sklearn.inspection.PartialDependenceDisplay`
        Partial Dependence Plot.

    See Also
    --------
    partial_dependence : Compute Partial Dependence values.
    PartialDependenceDisplay : Partial Dependence visualization.
    PartialDependenceDisplay.from_estimator : Plot Partial Dependence.

    Examples
    --------
    >>> import matplotlib.pyplot as plt
    >>> from sklearn.datasets import make_friedman1
    >>> from sklearn.ensemble import GradientBoostingRegressor
    >>> from sklearn.inspection import plot_partial_dependence
    >>> X, y = make_friedman1()
    >>> clf = GradientBoostingRegressor(n_estimators=10).fit(X, y)
    >>> plot_partial_dependence(clf, X, [0, (0, 1)])  # doctest: +SKIP
    <...>
    >>> plt.show()  # doctest: +SKIP
    """
    check_matplotlib_support("plot_partial_dependence")  # noqa
    return _plot_partial_dependence(
        estimator,
        X,
        features,
        categorical_features=categorical_features,
        feature_names=feature_names,
        target=target,
        response_method=response_method,
        n_cols=n_cols,
        grid_resolution=grid_resolution,
        percentiles=percentiles,
        method=method,
        n_jobs=n_jobs,
        verbose=verbose,
        line_kw=line_kw,
        ice_lines_kw=ice_lines_kw,
        pd_line_kw=pd_line_kw,
        contour_kw=contour_kw,
        ax=ax,
        kind=kind,
        subsample=subsample,
        random_state=random_state,
        centered=centered,
    )


# TODO: Move into PartialDependenceDisplay.from_estimator in 1.2
def _plot_partial_dependence(
    estimator,
    X,
    features,
    *,
    categorical_features=None,
    feature_names=None,
    target=None,
    response_method="auto",
    n_cols=3,
    grid_resolution=100,
    percentiles=(0.05, 0.95),
    method="auto",
    n_jobs=None,
    verbose=0,
    line_kw=None,
    ice_lines_kw=None,
    pd_line_kw=None,
    contour_kw=None,
    ax=None,
    kind="average",
    subsample=1000,
    random_state=None,
    centered=False,
):
    """See PartialDependenceDisplay.from_estimator for details"""
    import matplotlib.pyplot as plt  # noqa

    # set target_idx for multi-class estimators
    if hasattr(estimator, "classes_") and np.size(estimator.classes_) > 2:
        if target is None:
            raise ValueError("target must be specified for multi-class")
        target_idx = np.searchsorted(estimator.classes_, target)
        if (
            not (0 <= target_idx < len(estimator.classes_))
            or estimator.classes_[target_idx] != target
        ):
            raise ValueError("target not in est.classes_, got {}".format(target))
    else:
        # regression and binary classification
        target_idx = 0

    # Use check_array only on lists and other non-array-likes / sparse. Do not
    # convert DataFrame into a NumPy array.
    if not (hasattr(X, "__array__") or sparse.issparse(X)):
        X = check_array(X, force_all_finite="allow-nan", dtype=object)
    n_features = X.shape[1]

    # convert feature_names to list
    if feature_names is None:
        if hasattr(X, "loc"):
            # get the column names for a pandas dataframe
            feature_names = X.columns.tolist()
        else:
            # define a list of numbered indices for a numpy array
            feature_names = [str(i) for i in range(n_features)]
    elif hasattr(feature_names, "tolist"):
        # convert numpy array or pandas index to a list
        feature_names = feature_names.tolist()
    if len(set(feature_names)) != len(feature_names):
        raise ValueError("feature_names should not contain duplicates.")

    # expand kind to always be a list of str
    kind_ = [kind] * len(features) if isinstance(kind, str) else kind
    if len(kind_) != len(features):
        raise ValueError(
            "When `kind` is provided as a list of strings, it should contain "
            f"as many elements as `features`. `kind` contains {len(kind_)} "
            f"element(s) and `features` contains {len(features)} element(s)."
        )

    # convert features into a seq of int tuples
    tmp_features, ice_for_two_way_pd = [], []
    for kind_plot, fxs in zip(kind_, features):
        if isinstance(fxs, (numbers.Integral, str)):
            fxs = (fxs,)
        try:
            fxs = tuple(
                _get_feature_index(fx, feature_names=feature_names) for fx in fxs
            )
        except TypeError as e:
            raise ValueError(
                "Each entry in features must be either an int, "
                "a string, or an iterable of size at most 2."
            ) from e
        if not 1 <= np.size(fxs) <= 2:
            raise ValueError(
                "Each entry in features must be either an int, "
                "a string, or an iterable of size at most 2."
            )
        # store the information if 2-way PD was requested with ICE to later
        # raise a ValueError with an exhaustive list of problematic
        # settings.
        ice_for_two_way_pd.append(kind_plot != "average" and np.size(fxs) > 1)

        tmp_features.append(fxs)

    if any(ice_for_two_way_pd):
        # raise an error and be specific regarding the parameter values
        # when 1- and 2-way PD were requested
        kind_ = [
            "average" if forcing_average else kind_plot
            for forcing_average, kind_plot in zip(ice_for_two_way_pd, kind_)
        ]
        raise ValueError(
            "ICE plot cannot be rendered for 2-way feature interactions. "
            "2-way feature interactions mandates PD plots using the "
            "'average' kind: "
            f"features={features!r} should be configured to use "
            f"kind={kind_!r} explicitly."
        )
    features = tmp_features

    if categorical_features is None:
        is_categorical = [
            (False,) if len(fxs) == 1 else (False, False) for fxs in features
        ]
    else:
        # we need to create a boolean indicator of which feature are categorical from
        # the categorical_features list.
        categorical_features = np.array(categorical_features, copy=False)
        if categorical_features.dtype.kind == "b":
            # categorical features provided as a list of boolean
            if categorical_features.size != n_features:
                raise ValueError(
                    "When `categorical_features` is a boolean array-like, "
                    "the array should be of shape (n_features,). Got "
                    f"{categorical_features.size} elements while `X` contains "
                    f"{n_features} features."
                )
            is_categorical = [
                tuple(categorical_features[fx] for fx in fxs) for fxs in features
            ]
        elif categorical_features.dtype.kind in ("i", "O", "U"):
            # categorical features provided as a list of indices or feature names
            categorical_features_idx = [
                _get_feature_index(cat, feature_names=feature_names)
                for cat in categorical_features
            ]
            is_categorical = [
                tuple([idx in categorical_features_idx for idx in fxs])
                for fxs in features
            ]
        else:
            raise ValueError(
                "Expected `categorical_features` to be an array-like of boolean,"
                f" integer, or string. Got {categorical_features.dtype} instead."
            )

        for cats in is_categorical:
            if np.size(cats) == 2 and (cats[0] != cats[1]):
                raise ValueError(
                    "Two-way partial dependence plots are not supported for pairs of "
                    "continuous and categorical features."
                )

        # collect the indices of the categorical features targeted by the partial
        # dependence computation
        categorical_features_targeted = set(
            [
                fx
                for fxs, cats in zip(features, is_categorical)
                for fx in fxs
                if any(cats)
            ]
        )
        if categorical_features_targeted:
            min_n_cats = min(
                [
                    len(_unique(_safe_indexing(X, idx, axis=1)))
                    for idx in categorical_features_targeted
                ]
            )
            if grid_resolution < min_n_cats:
                raise ValueError(
                    "The resolution of the computed grid is less than the "
                    "minimum number of categories in the targeted categorical "
                    "features. Expect the `grid_resolution` to be greater than "
                    f"{min_n_cats}. Got {grid_resolution} instead."
                )

        for is_cat, kind_plot in zip(is_categorical, kind_):
            if any(is_cat) and kind_plot != "average":
                raise ValueError(
                    "It is not possible to display individual effects for categorical"
                    " features."
                )

    # Early exit if the axes does not have the correct number of axes
    if ax is not None and not isinstance(ax, plt.Axes):
        axes = np.asarray(ax, dtype=object)
        if axes.size != len(features):
            raise ValueError(
                "Expected ax to have {} axes, got {}".format(len(features), axes.size)
            )

    for i in chain.from_iterable(features):
        if i >= len(feature_names):
            raise ValueError(
                "All entries of features must be less than "
                "len(feature_names) = {0}, got {1}.".format(len(feature_names), i)
            )

    if isinstance(subsample, numbers.Integral):
        if subsample <= 0:
            raise ValueError(
                f"When an integer, subsample={subsample} should be positive."
            )
    elif isinstance(subsample, numbers.Real):
        if subsample <= 0 or subsample >= 1:
            raise ValueError(
                f"When a floating-point, subsample={subsample} should be in "
                "the (0, 1) range."
            )

    # compute predictions and/or averaged predictions
    pd_results = Parallel(n_jobs=n_jobs, verbose=verbose)(
        delayed(partial_dependence)(
            estimator,
            X,
            fxs,
            is_categorical=is_cat,
            response_method=response_method,
            method=method,
            grid_resolution=grid_resolution,
            percentiles=percentiles,
            kind=kind_plot,
        )
        for kind_plot, fxs, is_cat in zip(kind_, features, is_categorical)
    )

    # For multioutput regression, we can only check the validity of target
    # now that we have the predictions.
    # Also note: as multiclass-multioutput classifiers are not supported,
    # multiclass and multioutput scenario are mutually exclusive. So there is
    # no risk of overwriting target_idx here.
    pd_result = pd_results[0]  # checking the first result is enough
    n_tasks = (
        pd_result.average.shape[0]
        if kind_[0] == "average"
        else pd_result.individual.shape[0]
    )
    if is_regressor(estimator) and n_tasks > 1:
        if target is None:
            raise ValueError("target must be specified for multi-output regressors")
        if not 0 <= target <= n_tasks:
            raise ValueError("target must be in [0, n_tasks], got {}.".format(target))
        target_idx = target

    deciles = {}
    for fxs, cats in zip(features, is_categorical):
        for fx, cat in zip(fxs, cats):
            if not cat and fx not in deciles:
                X_col = _safe_indexing(X, fx, axis=1)
                deciles[fx] = mquantiles(X_col, prob=np.arange(0.1, 1.0, 0.1))

    display = PartialDependenceDisplay(
        pd_results=pd_results,
        features=features,
        feature_names=feature_names,
        target_idx=target_idx,
        deciles=deciles,
        kind=kind,
        subsample=subsample,
        random_state=random_state,
        is_categorical=is_categorical,
    )
    return display.plot(
        ax=ax,
        n_cols=n_cols,
        line_kw=line_kw,
        ice_lines_kw=ice_lines_kw,
        pd_line_kw=pd_line_kw,
        contour_kw=contour_kw,
        centered=centered,
    )


=======
>>>>>>> a35e8cb4
class PartialDependenceDisplay:
    """Partial Dependence Plot (PDP).

    This can also display individual partial dependencies which are often
    referred to as: Individual Condition Expectation (ICE).

    It is recommended to use
    :func:`~sklearn.inspection.PartialDependenceDisplay.from_estimator` to create a
    :class:`~sklearn.inspection.PartialDependenceDisplay`. All parameters are
    stored as attributes.

    Read more in
    :ref:`sphx_glr_auto_examples_miscellaneous_plot_partial_dependence_visualization_api.py`
    and the :ref:`User Guide <partial_dependence>`.

        .. versionadded:: 0.22

    Parameters
    ----------
    pd_results : list of Bunch
        Results of :func:`~sklearn.inspection.partial_dependence` for
        ``features``.

    features : list of (int,) or list of (int, int)
        Indices of features for a given plot. A tuple of one integer will plot
        a partial dependence curve of one feature. A tuple of two integers will
        plot a two-way partial dependence curve as a contour plot.

    feature_names : list of str
        Feature names corresponding to the indices in ``features``.

    target_idx : int

        - In a multiclass setting, specifies the class for which the PDPs
          should be computed. Note that for binary classification, the
          positive class (index 1) is always used.
        - In a multioutput setting, specifies the task for which the PDPs
          should be computed.

        Ignored in binary classification or classical regression settings.

    deciles : dict
        Deciles for feature indices in ``features``.

    pdp_lim : dict or None
        Global min and max average predictions, such that all plots will have
        the same scale and y limits. `pdp_lim[1]` is the global min and max for
        single partial dependence curves. `pdp_lim[2]` is the global min and
        max for two-way partial dependence curves. If `None`, the limit will be
        inferred from the global minimum and maximum of all predictions.

        .. deprecated:: 1.1
           Pass the parameter `pdp_lim` to
           :meth:`~sklearn.inspection.PartialDependenceDisplay.plot` instead.
           It will be removed in 1.3.

    kind : {'average', 'individual', 'both'} or list of such str, \
            default='average'
        Whether to plot the partial dependence averaged across all the samples
        in the dataset or one line per sample or both.

        - ``kind='average'`` results in the traditional PD plot;
        - ``kind='individual'`` results in the ICE plot;
        - ``kind='both'`` results in plotting both the ICE and PD on the same
          plot.

        A list of such strings can be provided to specify `kind` on a per-plot
        basis. The length of the list should be the same as the number of
        interaction requested in `features`.

        .. note::
           ICE ('individual' or 'both') is not a valid option for 2-ways
           interactions plot. As a result, an error will be raised.
           2-ways interaction plots should always be configured to
           use the 'average' kind instead.

        .. note::
           The fast ``method='recursion'`` option is only available for
           ``kind='average'``. Plotting individual dependencies requires using
           the slower ``method='brute'`` option.

        .. versionadded:: 0.24
           Add `kind` parameter with `'average'`, `'individual'`, and `'both'`
           options.

        .. versionadded:: 1.1
           Add the possibility to pass a list of string specifying `kind`
           for each plot.

    subsample : float, int or None, default=1000
        Sampling for ICE curves when `kind` is 'individual' or 'both'.
        If float, should be between 0.0 and 1.0 and represent the proportion
        of the dataset to be used to plot ICE curves. If int, represents the
        maximum absolute number of samples to use.

        Note that the full dataset is still used to calculate partial
        dependence when `kind='both'`.

        .. versionadded:: 0.24

    random_state : int, RandomState instance or None, default=None
        Controls the randomness of the selected samples when subsamples is not
        `None`. See :term:`Glossary <random_state>` for details.

        .. versionadded:: 0.24

    is_categorical : list of (bool,) or list of (bool, bool)
        Whether each target feature in `features` is categorical or not.
        The list should be same size as `features`. If `None`, all features
        are assumed to be continuous.

        .. versionadded:: 1.2

    Attributes
    ----------
    bounding_ax_ : matplotlib Axes or None
        If `ax` is an axes or None, the `bounding_ax_` is the axes where the
        grid of partial dependence plots are drawn. If `ax` is a list of axes
        or a numpy array of axes, `bounding_ax_` is None.

    axes_ : ndarray of matplotlib Axes
        If `ax` is an axes or None, `axes_[i, j]` is the axes on the i-th row
        and j-th column. If `ax` is a list of axes, `axes_[i]` is the i-th item
        in `ax`. Elements that are None correspond to a nonexisting axes in
        that position.

    lines_ : ndarray of matplotlib Artists
        If `ax` is an axes or None, `lines_[i, j]` is the partial dependence
        curve on the i-th row and j-th column. If `ax` is a list of axes,
        `lines_[i]` is the partial dependence curve corresponding to the i-th
        item in `ax`. Elements that are None correspond to a nonexisting axes
        or an axes that does not include a line plot.

    deciles_vlines_ : ndarray of matplotlib LineCollection
        If `ax` is an axes or None, `vlines_[i, j]` is the line collection
        representing the x axis deciles of the i-th row and j-th column. If
        `ax` is a list of axes, `vlines_[i]` corresponds to the i-th item in
        `ax`. Elements that are None correspond to a nonexisting axes or an
        axes that does not include a PDP plot.

        .. versionadded:: 0.23

    deciles_hlines_ : ndarray of matplotlib LineCollection
        If `ax` is an axes or None, `vlines_[i, j]` is the line collection
        representing the y axis deciles of the i-th row and j-th column. If
        `ax` is a list of axes, `vlines_[i]` corresponds to the i-th item in
        `ax`. Elements that are None correspond to a nonexisting axes or an
        axes that does not include a 2-way plot.

        .. versionadded:: 0.23

    contours_ : ndarray of matplotlib Artists
        If `ax` is an axes or None, `contours_[i, j]` is the partial dependence
        plot on the i-th row and j-th column. If `ax` is a list of axes,
        `contours_[i]` is the partial dependence plot corresponding to the i-th
        item in `ax`. Elements that are None correspond to a nonexisting axes
        or an axes that does not include a contour plot.

    bars_ : ndarray of matplotlib Artists
        If `ax` is an axes or None, `bars_[i, j]` is the partial dependence bar
        plot on the i-th row and j-th column (for a categorical feature).
        If `ax` is a list of axes, `bars_[i]` is the partial dependence bar
        plot corresponding to the i-th item in `ax`. Elements that are None
        correspond to a nonexisting axes or an axes that does not include a
        bar plot.

        .. versionadded:: 1.2

    heatmaps_ : ndarray of matplotlib Artists
        If `ax` is an axes or None, `heatmaps_[i, j]` is the partial dependence
        heatmap on the i-th row and j-th column (for a pair of categorical
        features) . If `ax` is a list of axes, `heatmaps_[i]` is the partial
        dependence heatmap corresponding to the i-th item in `ax`. Elements
        that are None correspond to a nonexisting axes or an axes that does not
        include a heatmap.

        .. versionadded:: 1.2

    figure_ : matplotlib Figure
        Figure containing partial dependence plots.

    See Also
    --------
    partial_dependence : Compute Partial Dependence values.
    PartialDependenceDisplay.from_estimator : Plot Partial Dependence.

    Examples
    --------
    >>> import numpy as np
    >>> import matplotlib.pyplot as plt
    >>> from sklearn.datasets import make_friedman1
    >>> from sklearn.ensemble import GradientBoostingRegressor
    >>> from sklearn.inspection import PartialDependenceDisplay
    >>> from sklearn.inspection import partial_dependence
    >>> X, y = make_friedman1()
    >>> clf = GradientBoostingRegressor(n_estimators=10).fit(X, y)
    >>> features, feature_names = [(0,)], [f"Features #{i}" for i in range(X.shape[1])]
    >>> deciles = {0: np.linspace(0, 1, num=5)}
    >>> pd_results = partial_dependence(
    ...     clf, X, features=0, kind="average", grid_resolution=5)
    >>> display = PartialDependenceDisplay(
    ...     [pd_results], features=features, feature_names=feature_names,
    ...     target_idx=0, deciles=deciles
    ... )
    >>> display.plot(pdp_lim={1: (-1.38, 0.66)})
    <...>
    >>> plt.show()
    """

    def __init__(
        self,
        pd_results,
        *,
        features,
        feature_names,
        target_idx,
        deciles,
        pdp_lim="deprecated",
        kind="average",
        subsample=1000,
        random_state=None,
        is_categorical=None,
    ):
        self.pd_results = pd_results
        self.features = features
        self.feature_names = feature_names
        self.target_idx = target_idx
        self.pdp_lim = pdp_lim
        self.deciles = deciles
        self.kind = kind
        self.subsample = subsample
        self.random_state = random_state
        self.is_categorical = is_categorical

    @classmethod
    def from_estimator(
        cls,
        estimator,
        X,
        features,
        *,
        categorical_features=None,
        feature_names=None,
        target=None,
        response_method="auto",
        n_cols=3,
        grid_resolution=100,
        percentiles=(0.05, 0.95),
        method="auto",
        n_jobs=None,
        verbose=0,
        line_kw=None,
        ice_lines_kw=None,
        pd_line_kw=None,
        contour_kw=None,
        ax=None,
        kind="average",
        centered=False,
        subsample=1000,
        random_state=None,
    ):
        """Partial dependence (PD) and individual conditional expectation (ICE) plots.

        Partial dependence plots, individual conditional expectation plots or an
        overlay of both of them can be plotted by setting the ``kind``
        parameter. The ``len(features)`` plots are arranged in a grid with
        ``n_cols`` columns. Two-way partial dependence plots are plotted as
        contour plots. The deciles of the feature values will be shown with tick
        marks on the x-axes for one-way plots, and on both axes for two-way
        plots.

        Read more in the :ref:`User Guide <partial_dependence>`.

        .. note::

            :func:`PartialDependenceDisplay.from_estimator` does not support using the
            same axes with multiple calls. To plot the partial dependence for
            multiple estimators, please pass the axes created by the first call to the
            second call::

               >>> from sklearn.inspection import PartialDependenceDisplay
               >>> from sklearn.datasets import make_friedman1
               >>> from sklearn.linear_model import LinearRegression
               >>> from sklearn.ensemble import RandomForestRegressor
               >>> X, y = make_friedman1()
               >>> est1 = LinearRegression().fit(X, y)
               >>> est2 = RandomForestRegressor().fit(X, y)
               >>> disp1 = PartialDependenceDisplay.from_estimator(est1, X,
               ...                                                 [1, 2])
               >>> disp2 = PartialDependenceDisplay.from_estimator(est2, X, [1, 2],
               ...                                                 ax=disp1.axes_)

        .. warning::

            For :class:`~sklearn.ensemble.GradientBoostingClassifier` and
            :class:`~sklearn.ensemble.GradientBoostingRegressor`, the
            `'recursion'` method (used by default) will not account for the `init`
            predictor of the boosting process. In practice, this will produce
            the same values as `'brute'` up to a constant offset in the target
            response, provided that `init` is a constant estimator (which is the
            default). However, if `init` is not a constant estimator, the
            partial dependence values are incorrect for `'recursion'` because the
            offset will be sample-dependent. It is preferable to use the `'brute'`
            method. Note that this only applies to
            :class:`~sklearn.ensemble.GradientBoostingClassifier` and
            :class:`~sklearn.ensemble.GradientBoostingRegressor`, not to
            :class:`~sklearn.ensemble.HistGradientBoostingClassifier` and
            :class:`~sklearn.ensemble.HistGradientBoostingRegressor`.

        .. versionadded:: 1.0

        Parameters
        ----------
        estimator : BaseEstimator
            A fitted estimator object implementing :term:`predict`,
            :term:`predict_proba`, or :term:`decision_function`.
            Multioutput-multiclass classifiers are not supported.

        X : {array-like, dataframe} of shape (n_samples, n_features)
            ``X`` is used to generate a grid of values for the target
            ``features`` (where the partial dependence will be evaluated), and
            also to generate values for the complement features when the
            `method` is `'brute'`.

        features : list of {int, str, pair of int, pair of str}
            The target features for which to create the PDPs.
            If `features[i]` is an integer or a string, a one-way PDP is created;
            if `features[i]` is a tuple, a two-way PDP is created (only supported
            with `kind='average'`). Each tuple must be of size 2.
            if any entry is a string, then it must be in ``feature_names``.

        categorical_features : array-like of shape (n_features,) or shape \
                (n_categorical_features,), dtype={bool, int, str}, default=None
            Indicates the categorical features.

            - `None`: no feature will be considered categorical;
            - boolean array-like: boolean mask of shape `(n_features,)`
              indicating which features are categorical. Thus, this array has
              the same shape has `X.shape[1]`;
            - integer or string array-like: integer indices or strings
              indicating categorical features.

            .. versionadded:: 1.2

        feature_names : array-like of shape (n_features,), dtype=str, default=None
            Name of each feature; `feature_names[i]` holds the name of the feature
            with index `i`.
            By default, the name of the feature corresponds to their numerical
            index for NumPy array and their column name for pandas dataframe.

        target : int, default=None
            - In a multiclass setting, specifies the class for which the PDPs
              should be computed. Note that for binary classification, the
              positive class (index 1) is always used.
            - In a multioutput setting, specifies the task for which the PDPs
              should be computed.

            Ignored in binary classification or classical regression settings.

        response_method : {'auto', 'predict_proba', 'decision_function'}, \
                default='auto'
            Specifies whether to use :term:`predict_proba` or
            :term:`decision_function` as the target response. For regressors
            this parameter is ignored and the response is always the output of
            :term:`predict`. By default, :term:`predict_proba` is tried first
            and we revert to :term:`decision_function` if it doesn't exist. If
            ``method`` is `'recursion'`, the response is always the output of
            :term:`decision_function`.

        n_cols : int, default=3
            The maximum number of columns in the grid plot. Only active when `ax`
            is a single axis or `None`.

        grid_resolution : int, default=100
            The number of equally spaced points on the axes of the plots, for each
            target feature.

        percentiles : tuple of float, default=(0.05, 0.95)
            The lower and upper percentile used to create the extreme values
            for the PDP axes. Must be in [0, 1].

        method : str, default='auto'
            The method used to calculate the averaged predictions:

            - `'recursion'` is only supported for some tree-based estimators
              (namely
              :class:`~sklearn.ensemble.GradientBoostingClassifier`,
              :class:`~sklearn.ensemble.GradientBoostingRegressor`,
              :class:`~sklearn.ensemble.HistGradientBoostingClassifier`,
              :class:`~sklearn.ensemble.HistGradientBoostingRegressor`,
              :class:`~sklearn.tree.DecisionTreeRegressor`,
              :class:`~sklearn.ensemble.RandomForestRegressor`
              but is more efficient in terms of speed.
              With this method, the target response of a
              classifier is always the decision function, not the predicted
              probabilities. Since the `'recursion'` method implicitly computes
              the average of the ICEs by design, it is not compatible with ICE and
              thus `kind` must be `'average'`.

            - `'brute'` is supported for any estimator, but is more
              computationally intensive.

            - `'auto'`: the `'recursion'` is used for estimators that support it,
              and `'brute'` is used otherwise.

            Please see :ref:`this note <pdp_method_differences>` for
            differences between the `'brute'` and `'recursion'` method.

        n_jobs : int, default=None
            The number of CPUs to use to compute the partial dependences.
            Computation is parallelized over features specified by the `features`
            parameter.

            ``None`` means 1 unless in a :obj:`joblib.parallel_backend` context.
            ``-1`` means using all processors. See :term:`Glossary <n_jobs>`
            for more details.

        verbose : int, default=0
            Verbose output during PD computations.

        line_kw : dict, default=None
            Dict with keywords passed to the ``matplotlib.pyplot.plot`` call.
            For one-way partial dependence plots. It can be used to define common
            properties for both `ice_lines_kw` and `pdp_line_kw`.

        ice_lines_kw : dict, default=None
            Dictionary with keywords passed to the `matplotlib.pyplot.plot` call.
            For ICE lines in the one-way partial dependence plots.
            The key value pairs defined in `ice_lines_kw` takes priority over
            `line_kw`.

        pd_line_kw : dict, default=None
            Dictionary with keywords passed to the `matplotlib.pyplot.plot` call.
            For partial dependence in one-way partial dependence plots.
            The key value pairs defined in `pd_line_kw` takes priority over
            `line_kw`.

        contour_kw : dict, default=None
            Dict with keywords passed to the ``matplotlib.pyplot.contourf`` call.
            For two-way partial dependence plots.

        ax : Matplotlib axes or array-like of Matplotlib axes, default=None
            - If a single axis is passed in, it is treated as a bounding axes
              and a grid of partial dependence plots will be drawn within
              these bounds. The `n_cols` parameter controls the number of
              columns in the grid.
            - If an array-like of axes are passed in, the partial dependence
              plots will be drawn directly into these axes.
            - If `None`, a figure and a bounding axes is created and treated
              as the single axes case.

        kind : {'average', 'individual', 'both'}, default='average'
            Whether to plot the partial dependence averaged across all the samples
            in the dataset or one line per sample or both.

            - ``kind='average'`` results in the traditional PD plot;
            - ``kind='individual'`` results in the ICE plot.

           Note that the fast ``method='recursion'`` option is only available for
           ``kind='average'``. Plotting individual dependencies requires using the
           slower ``method='brute'`` option.

        centered : bool, default=False
            If `True`, the ICE and PD lines will start at the origin of the
            y-axis. By default, no centering is done.

            .. versionadded:: 1.1

        subsample : float, int or None, default=1000
            Sampling for ICE curves when `kind` is 'individual' or 'both'.
            If `float`, should be between 0.0 and 1.0 and represent the proportion
            of the dataset to be used to plot ICE curves. If `int`, represents the
            absolute number samples to use.

            Note that the full dataset is still used to calculate averaged partial
            dependence when `kind='both'`.

        random_state : int, RandomState instance or None, default=None
            Controls the randomness of the selected samples when subsamples is not
            `None` and `kind` is either `'both'` or `'individual'`.
            See :term:`Glossary <random_state>` for details.

        Returns
        -------
        display : :class:`~sklearn.inspection.PartialDependenceDisplay`

        See Also
        --------
        partial_dependence : Compute Partial Dependence values.

        Examples
        --------
        >>> import matplotlib.pyplot as plt
        >>> from sklearn.datasets import make_friedman1
        >>> from sklearn.ensemble import GradientBoostingRegressor
        >>> from sklearn.inspection import PartialDependenceDisplay
        >>> X, y = make_friedman1()
        >>> clf = GradientBoostingRegressor(n_estimators=10).fit(X, y)
        >>> PartialDependenceDisplay.from_estimator(clf, X, [0, (0, 1)])
        <...>
        >>> plt.show()
        """
        check_matplotlib_support(f"{cls.__name__}.from_estimator")  # noqa
<<<<<<< HEAD
        return _plot_partial_dependence(
            estimator,
            X,
            features,
            categorical_features=categorical_features,
=======
        import matplotlib.pyplot as plt  # noqa

        # set target_idx for multi-class estimators
        if hasattr(estimator, "classes_") and np.size(estimator.classes_) > 2:
            if target is None:
                raise ValueError("target must be specified for multi-class")
            target_idx = np.searchsorted(estimator.classes_, target)
            if (
                not (0 <= target_idx < len(estimator.classes_))
                or estimator.classes_[target_idx] != target
            ):
                raise ValueError("target not in est.classes_, got {}".format(target))
        else:
            # regression and binary classification
            target_idx = 0

        # Use check_array only on lists and other non-array-likes / sparse. Do not
        # convert DataFrame into a NumPy array.
        if not (hasattr(X, "__array__") or sparse.issparse(X)):
            X = check_array(X, force_all_finite="allow-nan", dtype=object)
        n_features = X.shape[1]

        # convert feature_names to list
        if feature_names is None:
            if hasattr(X, "loc"):
                # get the column names for a pandas dataframe
                feature_names = X.columns.tolist()
            else:
                # define a list of numbered indices for a numpy array
                feature_names = [str(i) for i in range(n_features)]
        elif hasattr(feature_names, "tolist"):
            # convert numpy array or pandas index to a list
            feature_names = feature_names.tolist()
        if len(set(feature_names)) != len(feature_names):
            raise ValueError("feature_names should not contain duplicates.")

        # expand kind to always be a list of str
        kind_ = [kind] * len(features) if isinstance(kind, str) else kind
        if len(kind_) != len(features):
            raise ValueError(
                "When `kind` is provided as a list of strings, it should contain "
                f"as many elements as `features`. `kind` contains {len(kind_)} "
                f"element(s) and `features` contains {len(features)} element(s)."
            )

        def convert_feature(fx):
            if isinstance(fx, str):
                try:
                    fx = feature_names.index(fx)
                except ValueError as e:
                    raise ValueError("Feature %s not in feature_names" % fx) from e
            return int(fx)

        # convert features into a seq of int tuples
        tmp_features, ice_for_two_way_pd = [], []
        for kind_plot, fxs in zip(kind_, features):
            if isinstance(fxs, (numbers.Integral, str)):
                fxs = (fxs,)
            try:
                fxs = tuple(convert_feature(fx) for fx in fxs)
            except TypeError as e:
                raise ValueError(
                    "Each entry in features must be either an int, "
                    "a string, or an iterable of size at most 2."
                ) from e
            if not 1 <= np.size(fxs) <= 2:
                raise ValueError(
                    "Each entry in features must be either an int, "
                    "a string, or an iterable of size at most 2."
                )
            # store the information if 2-way PD was requested with ICE to later
            # raise a ValueError with an exhaustive list of problematic
            # settings.
            ice_for_two_way_pd.append(kind_plot != "average" and np.size(fxs) > 1)

            tmp_features.append(fxs)

        if any(ice_for_two_way_pd):
            # raise an error an be specific regarding the parameter values
            # when 1- and 2-way PD were requested
            kind_ = [
                "average" if forcing_average else kind_plot
                for forcing_average, kind_plot in zip(ice_for_two_way_pd, kind_)
            ]
            raise ValueError(
                "ICE plot cannot be rendered for 2-way feature interactions. "
                "2-way feature interactions mandates PD plots using the "
                "'average' kind: "
                f"features={features!r} should be configured to use "
                f"kind={kind_!r} explicitly."
            )
        features = tmp_features

        # Early exit if the axes does not have the correct number of axes
        if ax is not None and not isinstance(ax, plt.Axes):
            axes = np.asarray(ax, dtype=object)
            if axes.size != len(features):
                raise ValueError(
                    "Expected ax to have {} axes, got {}".format(
                        len(features), axes.size
                    )
                )

        for i in chain.from_iterable(features):
            if i >= len(feature_names):
                raise ValueError(
                    "All entries of features must be less than "
                    "len(feature_names) = {0}, got {1}.".format(len(feature_names), i)
                )

        if isinstance(subsample, numbers.Integral):
            if subsample <= 0:
                raise ValueError(
                    f"When an integer, subsample={subsample} should be positive."
                )
        elif isinstance(subsample, numbers.Real):
            if subsample <= 0 or subsample >= 1:
                raise ValueError(
                    f"When a floating-point, subsample={subsample} should be in "
                    "the (0, 1) range."
                )

        # compute predictions and/or averaged predictions
        pd_results = Parallel(n_jobs=n_jobs, verbose=verbose)(
            delayed(partial_dependence)(
                estimator,
                X,
                fxs,
                response_method=response_method,
                method=method,
                grid_resolution=grid_resolution,
                percentiles=percentiles,
                kind=kind_plot,
            )
            for kind_plot, fxs in zip(kind_, features)
        )

        # For multioutput regression, we can only check the validity of target
        # now that we have the predictions.
        # Also note: as multiclass-multioutput classifiers are not supported,
        # multiclass and multioutput scenario are mutually exclusive. So there is
        # no risk of overwriting target_idx here.
        pd_result = pd_results[0]  # checking the first result is enough
        n_tasks = (
            pd_result.average.shape[0]
            if kind_[0] == "average"
            else pd_result.individual.shape[0]
        )
        if is_regressor(estimator) and n_tasks > 1:
            if target is None:
                raise ValueError("target must be specified for multi-output regressors")
            if not 0 <= target <= n_tasks:
                raise ValueError(
                    "target must be in [0, n_tasks], got {}.".format(target)
                )
            target_idx = target

        deciles = {}
        for fx in chain.from_iterable(features):
            if fx not in deciles:
                X_col = _safe_indexing(X, fx, axis=1)
                deciles[fx] = mquantiles(X_col, prob=np.arange(0.1, 1.0, 0.1))

        display = PartialDependenceDisplay(
            pd_results=pd_results,
            features=features,
>>>>>>> a35e8cb4
            feature_names=feature_names,
            target_idx=target_idx,
            deciles=deciles,
            kind=kind,
            subsample=subsample,
            random_state=random_state,
        )
        return display.plot(
            ax=ax,
            n_cols=n_cols,
            line_kw=line_kw,
            ice_lines_kw=ice_lines_kw,
            pd_line_kw=pd_line_kw,
            contour_kw=contour_kw,
            centered=centered,
        )

    def _get_sample_count(self, n_samples):
        """Compute the number of samples as an integer."""
        if isinstance(self.subsample, numbers.Integral):
            if self.subsample < n_samples:
                return self.subsample
            return n_samples
        elif isinstance(self.subsample, numbers.Real):
            return ceil(n_samples * self.subsample)
        return n_samples

    def _plot_ice_lines(
        self,
        preds,
        feature_values,
        n_ice_to_plot,
        ax,
        pd_plot_idx,
        n_total_lines_by_plot,
        individual_line_kw,
    ):
        """Plot the ICE lines.

        Parameters
        ----------
        preds : ndarray of shape \
                (n_instances, n_grid_points)
            The predictions computed for all points of `feature_values` for a
            given feature for all samples in `X`.
        feature_values : ndarray of shape (n_grid_points,)
            The feature values for which the predictions have been computed.
        n_ice_to_plot : int
            The number of ICE lines to plot.
        ax : Matplotlib axes
            The axis on which to plot the ICE lines.
        pd_plot_idx : int
            The sequential index of the plot. It will be unraveled to find the
            matching 2D position in the grid layout.
        n_total_lines_by_plot : int
            The total number of lines expected to be plot on the axis.
        individual_line_kw : dict
            Dict with keywords passed when plotting the ICE lines.
        """
        rng = check_random_state(self.random_state)
        # subsample ice
        ice_lines_idx = rng.choice(
            preds.shape[0],
            n_ice_to_plot,
            replace=False,
        )
        ice_lines_subsampled = preds[ice_lines_idx, :]
        # plot the subsampled ice
        for ice_idx, ice in enumerate(ice_lines_subsampled):
            line_idx = np.unravel_index(
                pd_plot_idx * n_total_lines_by_plot + ice_idx, self.lines_.shape
            )
            self.lines_[line_idx] = ax.plot(
                feature_values, ice.ravel(), **individual_line_kw
            )[0]

    def _plot_average_dependence(
        self,
        avg_preds,
        feature_values,
        ax,
        pd_line_idx,
        line_kw,
        categorical,
        bar_kw,
    ):
        """Plot the average partial dependence.

        Parameters
        ----------
        avg_preds : ndarray of shape (n_grid_points,)
            The average predictions for all points of `feature_values` for a
            given feature for all samples in `X`.
        feature_values : ndarray of shape (n_grid_points,)
            The feature values for which the predictions have been computed.
        ax : Matplotlib axes
            The axis on which to plot the average PD.
        pd_line_idx : int
            The sequential index of the plot. It will be unraveled to find the
            matching 2D position in the grid layout.
        line_kw : dict
            Dict with keywords passed when plotting the PD plot.
        categorical : bool
            Whether feature is categorical.
        bar_kw: dict
            Dict with keywords passed when plotting the PD bars (categorical).
        """
        if categorical:
            bar_idx = np.unravel_index(pd_line_idx, self.bars_.shape)
            self.bars_[bar_idx] = ax.bar(feature_values, avg_preds, **bar_kw)[0]
            ax.tick_params(axis="x", rotation=90)
        else:
            line_idx = np.unravel_index(pd_line_idx, self.lines_.shape)
            self.lines_[line_idx] = ax.plot(
                feature_values,
                avg_preds,
                **line_kw,
            )[0]

    def _plot_one_way_partial_dependence(
        self,
        kind,
        preds,
        avg_preds,
        feature_values,
        feature_idx,
        n_ice_lines,
        ax,
        n_cols,
        pd_plot_idx,
        n_lines,
        ice_lines_kw,
        pd_line_kw,
        categorical,
        bar_kw,
        pdp_lim,
    ):
        """Plot 1-way partial dependence: ICE and PDP.

        Parameters
        ----------
        kind : str
            The kind of partial plot to draw.
        preds : ndarray of shape \
                (n_instances, n_grid_points) or None
            The predictions computed for all points of `feature_values` for a
            given feature for all samples in `X`.
        avg_preds : ndarray of shape (n_grid_points,)
            The average predictions for all points of `feature_values` for a
            given feature for all samples in `X`.
        feature_values : ndarray of shape (n_grid_points,)
            The feature values for which the predictions have been computed.
        feature_idx : int
            The index corresponding to the target feature.
        n_ice_lines : int
            The number of ICE lines to plot.
        ax : Matplotlib axes
            The axis on which to plot the ICE and PDP lines.
        n_cols : int or None
            The number of column in the axis.
        pd_plot_idx : int
            The sequential index of the plot. It will be unraveled to find the
            matching 2D position in the grid layout.
        n_lines : int
            The total number of lines expected to be plot on the axis.
        ice_lines_kw : dict
            Dict with keywords passed when plotting the ICE lines.
        pd_line_kw : dict
            Dict with keywords passed when plotting the PD plot.
        categorical : bool
            Whether feature is categorical.
        bar_kw: dict
            Dict with keywords passed when plotting the PD bars (categorical).
        pdp_lim : dict
            Global min and max average predictions, such that all plots will
            have the same scale and y limits. `pdp_lim[1]` is the global min
            and max for single partial dependence curves.
        """
        from matplotlib import transforms  # noqa

        if kind in ("individual", "both"):
            self._plot_ice_lines(
                preds[self.target_idx],
                feature_values,
                n_ice_lines,
                ax,
                pd_plot_idx,
                n_lines,
                ice_lines_kw,
            )

        if kind in ("average", "both"):
            # the average is stored as the last line
            if kind == "average":
                pd_line_idx = pd_plot_idx
            else:
                pd_line_idx = pd_plot_idx * n_lines + n_ice_lines
            self._plot_average_dependence(
                avg_preds[self.target_idx].ravel(),
                feature_values,
                ax,
                pd_line_idx,
                pd_line_kw,
                categorical,
                bar_kw,
            )

        trans = transforms.blended_transform_factory(ax.transData, ax.transAxes)
        # create the decile line for the vertical axis
        vlines_idx = np.unravel_index(pd_plot_idx, self.deciles_vlines_.shape)
        if self.deciles.get(feature_idx[0], None) is not None:
            self.deciles_vlines_[vlines_idx] = ax.vlines(
                self.deciles[feature_idx[0]],
                0,
                0.05,
                transform=trans,
                color="k",
            )
        # reset ylim which was overwritten by vlines
        ax.set_ylim(pdp_lim[1])

        # Set xlabel if it is not already set
        if not ax.get_xlabel():
            ax.set_xlabel(self.feature_names[feature_idx[0]])

        if n_cols is None or pd_plot_idx % n_cols == 0:
            if not ax.get_ylabel():
                ax.set_ylabel("Partial dependence")
        else:
            ax.set_yticklabels([])

        if pd_line_kw.get("label", None) and kind != "individual" and not categorical:
            ax.legend()

    def _plot_two_way_partial_dependence(
        self,
        avg_preds,
        feature_values,
        feature_idx,
        ax,
        pd_plot_idx,
        Z_level,
        contour_kw,
        categorical,
        heatmap_kw,
    ):
        """Plot 2-way partial dependence.

        Parameters
        ----------
        avg_preds : ndarray of shape \
                (n_instances, n_grid_points, n_grid_points)
            The average predictions for all points of `feature_values[0]` and
            `feature_values[1]` for some given features for all samples in `X`.
        feature_values : seq of 1d array
            A sequence of array of the feature values for which the predictions
            have been computed.
        feature_idx : tuple of int
            The indices of the target features
        ax : Matplotlib axes
            The axis on which to plot the ICE and PDP lines.
        pd_plot_idx : int
            The sequential index of the plot. It will be unraveled to find the
            matching 2D position in the grid layout.
        Z_level : ndarray of shape (8, 8)
            The Z-level used to encode the average predictions.
        contour_kw : dict
            Dict with keywords passed when plotting the contours.
        categorical : bool
            Whether features are categorical.
        heatmap_kw: dict
            Dict with keywords passed when plotting the PD heatmap
            (categorical).
        """
        if categorical:
            heatmap_idx = np.unravel_index(pd_plot_idx, self.heatmaps_.shape)
            _, _, im, _ = plot_heatmap(
                avg_preds[self.target_idx],
                ylabel=self.feature_names[feature_idx[0]],
                xlabel=self.feature_names[feature_idx[1]],
                yticklabels=feature_values[0],
                xticklabels=feature_values[1],
                xticks_rotation="vertical",
                ax=ax,
                values_format=".2f",
                **heatmap_kw,
            )
            self.heatmaps_[heatmap_idx] = im
        else:
            from matplotlib import transforms  # noqa

            XX, YY = np.meshgrid(feature_values[0], feature_values[1])
            Z = avg_preds[self.target_idx].T
            CS = ax.contour(XX, YY, Z, levels=Z_level, linewidths=0.5, colors="k")
            contour_idx = np.unravel_index(pd_plot_idx, self.contours_.shape)
            self.contours_[contour_idx] = ax.contourf(
                XX,
                YY,
                Z,
                levels=Z_level,
                vmax=Z_level[-1],
                vmin=Z_level[0],
                **contour_kw,
            )
            ax.clabel(CS, fmt="%2.2f", colors="k", fontsize=10, inline=True)

            trans = transforms.blended_transform_factory(ax.transData, ax.transAxes)
            # create the decile line for the vertical axis
            xlim, ylim = ax.get_xlim(), ax.get_ylim()
            vlines_idx = np.unravel_index(pd_plot_idx, self.deciles_vlines_.shape)
            self.deciles_vlines_[vlines_idx] = ax.vlines(
                self.deciles[feature_idx[0]],
                0,
                0.05,
                transform=trans,
                color="k",
            )
            # create the decile line for the horizontal axis
            hlines_idx = np.unravel_index(pd_plot_idx, self.deciles_hlines_.shape)
            self.deciles_hlines_[hlines_idx] = ax.hlines(
                self.deciles[feature_idx[1]],
                0,
                0.05,
                transform=trans,
                color="k",
            )
            # reset xlim and ylim since they are overwritten by hlines and
            # vlines
            ax.set_xlim(xlim)
            ax.set_ylim(ylim)

            # set xlabel if it is not already set
            if not ax.get_xlabel():
                ax.set_xlabel(self.feature_names[feature_idx[0]])
            ax.set_ylabel(self.feature_names[feature_idx[1]])

    def plot(
        self,
        *,
        ax=None,
        n_cols=3,
        line_kw=None,
        ice_lines_kw=None,
        pd_line_kw=None,
        contour_kw=None,
        bar_kw=None,
        heatmap_kw=None,
        pdp_lim=None,
        centered=False,
    ):
        """Plot partial dependence plots.

        Parameters
        ----------
        ax : Matplotlib axes or array-like of Matplotlib axes, default=None
            - If a single axis is passed in, it is treated as a bounding axes
                and a grid of partial dependence plots will be drawn within
                these bounds. The `n_cols` parameter controls the number of
                columns in the grid.
            - If an array-like of axes are passed in, the partial dependence
                plots will be drawn directly into these axes.
            - If `None`, a figure and a bounding axes is created and treated
                as the single axes case.

        n_cols : int, default=3
            The maximum number of columns in the grid plot. Only active when
            `ax` is a single axes or `None`.

        line_kw : dict, default=None
            Dict with keywords passed to the `matplotlib.pyplot.plot` call.
            For one-way partial dependence plots.

        ice_lines_kw : dict, default=None
            Dictionary with keywords passed to the `matplotlib.pyplot.plot` call.
            For ICE lines in the one-way partial dependence plots.
            The key value pairs defined in `ice_lines_kw` takes priority over
            `line_kw`.

            .. versionadded:: 1.0

        pd_line_kw : dict, default=None
            Dictionary with keywords passed to the `matplotlib.pyplot.plot` call.
            For partial dependence in one-way partial dependence plots.
            The key value pairs defined in `pd_line_kw` takes priority over
            `line_kw`.

            .. versionadded:: 1.0

        contour_kw : dict, default=None
            Dict with keywords passed to the `matplotlib.pyplot.contourf`
            call for two-way partial dependence plots.

        bar_kw : dict, default=None
            Dict with keywords passed to the `matplotlib.pyplot.bar`
            call for one-way categorical partial dependence plots.

            .. versionadded:: 1.2

        heatmap_kw : dict, default=None
            Dict with keywords passed to the `matplotlib.pyplot.imshow`
            call for two-way categorical partial dependence plots.

            .. versionadded:: 1.2

        pdp_lim : dict, default=None
            Global min and max average predictions, such that all plots will have the
            same scale and y limits. `pdp_lim[1]` is the global min and max for single
            partial dependence curves. `pdp_lim[2]` is the global min and max for
            two-way partial dependence curves. If `None` (default), the limit will be
            inferred from the global minimum and maximum of all predictions.

            .. versionadded:: 1.1

        centered : bool, default=False
            If `True`, the ICE and PD lines will start at the origin of the
            y-axis. By default, no centering is done.

            .. versionadded:: 1.1

        Returns
        -------
        display : :class:`~sklearn.inspection.PartialDependenceDisplay`
            Returns a :class:`~sklearn.inspection.PartialDependenceDisplay`
            object that contains the partial dependence plots.
        """

        check_matplotlib_support("plot_partial_dependence")
        import matplotlib.pyplot as plt  # noqa
        from matplotlib.gridspec import GridSpecFromSubplotSpec  # noqa

        if isinstance(self.kind, str):
            kind = [self.kind] * len(self.features)
        else:
            kind = self.kind

        if len(kind) != len(self.features):
            raise ValueError(
                "When `kind` is provided as a list of strings, it should "
                "contain as many elements as `features`. `kind` contains "
                f"{len(kind)} element(s) and `features` contains "
                f"{len(self.features)} element(s)."
            )

        valid_kinds = {"average", "individual", "both"}
        if any([k not in valid_kinds for k in kind]):
            raise ValueError(
                f"Values provided to `kind` must be one of: {valid_kinds!r} or a list"
                f" of such values. Currently, kind={self.kind!r}"
            )

        # FIXME: remove in 1.3
        if self.pdp_lim != "deprecated":
            warnings.warn(
                "The `pdp_lim` parameter is deprecated in version 1.1 and will be "
                "removed in version 1.3. Provide `pdp_lim` to the `plot` method."
                "instead.",
                FutureWarning,
            )
            if pdp_lim is not None and self.pdp_lim != pdp_lim:
                warnings.warn(
                    "`pdp_lim` has been passed in both the constructor and the `plot` "
                    "method. For backward compatibility, the parameter from the "
                    "constructor will be used.",
                    UserWarning,
                )
            pdp_lim = self.pdp_lim

        # Center results before plotting
        if not centered:
            pd_results_ = self.pd_results
        else:
            pd_results_ = []
            for kind_plot, pd_result in zip(kind, self.pd_results):
                current_results = {"values": pd_result["values"]}

                if kind_plot in ("individual", "both"):
                    preds = pd_result.individual
                    preds = preds - preds[self.target_idx, :, 0, None]
                    current_results["individual"] = preds

                if kind_plot in ("average", "both"):
                    avg_preds = pd_result.average
                    avg_preds = avg_preds - avg_preds[self.target_idx, 0, None]
                    current_results["average"] = avg_preds

                pd_results_.append(Bunch(**current_results))

        if pdp_lim is None:
            # get global min and max average predictions of PD grouped by plot type
            pdp_lim = {}
            for kind_plot, pdp in zip(kind, pd_results_):
                values = pdp["values"]
                preds = pdp.average if kind_plot == "average" else pdp.individual
                min_pd = preds[self.target_idx].min()
                max_pd = preds[self.target_idx].max()
                n_fx = len(values)
                old_min_pd, old_max_pd = pdp_lim.get(n_fx, (min_pd, max_pd))
                min_pd = min(min_pd, old_min_pd)
                max_pd = max(max_pd, old_max_pd)
                pdp_lim[n_fx] = (min_pd, max_pd)

        if line_kw is None:
            line_kw = {}
        if ice_lines_kw is None:
            ice_lines_kw = {}
        if pd_line_kw is None:
            pd_line_kw = {}
        if bar_kw is None:
            bar_kw = {}
        if heatmap_kw is None:
            heatmap_kw = {}

        if ax is None:
            _, ax = plt.subplots()

        if contour_kw is None:
            contour_kw = {}
        default_contour_kws = {"alpha": 0.75}
        contour_kw = {**default_contour_kws, **contour_kw}

        n_features = len(self.features)
        is_average_plot = [kind_plot == "average" for kind_plot in kind]
        if all(is_average_plot):
            # only average plots are requested
            n_ice_lines = 0
            n_lines = 1
        else:
            # we need to determine the number of ICE samples computed
            ice_plot_idx = is_average_plot.index(False)
            n_ice_lines = self._get_sample_count(
                len(pd_results_[ice_plot_idx].individual[0])
            )
            if any([kind_plot == "both" for kind_plot in kind]):
                n_lines = n_ice_lines + 1  # account for the average line
            else:
                n_lines = n_ice_lines

        if isinstance(ax, plt.Axes):
            # If ax was set off, it has most likely been set to off
            # by a previous call to plot.
            if not ax.axison:
                raise ValueError(
                    "The ax was already used in another plot "
                    "function, please set ax=display.axes_ "
                    "instead"
                )

            ax.set_axis_off()
            self.bounding_ax_ = ax
            self.figure_ = ax.figure

            n_cols = min(n_cols, n_features)
            n_rows = int(np.ceil(n_features / float(n_cols)))

            self.axes_ = np.empty((n_rows, n_cols), dtype=object)
            if all(is_average_plot):
                self.lines_ = np.empty((n_rows, n_cols), dtype=object)
            else:
                self.lines_ = np.empty((n_rows, n_cols, n_lines), dtype=object)
            self.contours_ = np.empty((n_rows, n_cols), dtype=object)
            self.bars_ = np.empty((n_rows, n_cols), dtype=object)
            self.heatmaps_ = np.empty((n_rows, n_cols), dtype=object)

            axes_ravel = self.axes_.ravel()

            gs = GridSpecFromSubplotSpec(
                n_rows, n_cols, subplot_spec=ax.get_subplotspec()
            )
            for i, spec in zip(range(n_features), gs):
                axes_ravel[i] = self.figure_.add_subplot(spec)

        else:  # array-like
            ax = np.asarray(ax, dtype=object)
            if ax.size != n_features:
                raise ValueError(
                    "Expected ax to have {} axes, got {}".format(n_features, ax.size)
                )

            if ax.ndim == 2:
                n_cols = ax.shape[1]
            else:
                n_cols = None

            self.bounding_ax_ = None
            self.figure_ = ax.ravel()[0].figure
            self.axes_ = ax
            if all(is_average_plot):
                self.lines_ = np.empty_like(ax, dtype=object)
            else:
                self.lines_ = np.empty(ax.shape + (n_lines,), dtype=object)
            self.contours_ = np.empty_like(ax, dtype=object)
            self.bars_ = np.empty_like(ax, dtype=object)
            self.heatmaps_ = np.empty_like(ax, dtype=object)

        # create contour levels for two-way plots
        if 2 in pdp_lim:
            Z_level = np.linspace(*pdp_lim[2], num=8)

        self.deciles_vlines_ = np.empty_like(self.axes_, dtype=object)
        self.deciles_hlines_ = np.empty_like(self.axes_, dtype=object)

        for pd_plot_idx, (axi, feature_idx, cat, pd_result, kind_plot) in enumerate(
            zip(
                self.axes_.ravel(),
                self.features,
                self.is_categorical,
                pd_results_,
                kind,
            )
        ):
            avg_preds = None
            preds = None
            feature_values = pd_result["values"]
            if kind_plot == "individual":
                preds = pd_result.individual
            elif kind_plot == "average":
                avg_preds = pd_result.average
            else:  # kind_plot == 'both'
                avg_preds = pd_result.average
                preds = pd_result.individual

            if len(feature_values) == 1:
                # define the line-style for the current plot
                default_line_kws = {
                    "color": "C0",
                    "label": "average" if kind_plot == "both" else None,
                }
                if kind_plot == "individual":
                    default_ice_lines_kws = {"alpha": 0.3, "linewidth": 0.5}
                    default_pd_lines_kws = {}
                elif kind_plot == "both":
                    # by default, we need to distinguish the average line from
                    # the individual lines via color and line style
                    default_ice_lines_kws = {
                        "alpha": 0.3,
                        "linewidth": 0.5,
                        "color": "tab:blue",
                    }
                    default_pd_lines_kws = {
                        "color": "tab:orange",
                        "linestyle": "--",
                    }
                else:
                    default_ice_lines_kws = {}
                    default_pd_lines_kws = {}

                ice_lines_kw = {
                    **default_line_kws,
                    **default_ice_lines_kws,
                    **line_kw,
                    **ice_lines_kw,
                }
                del ice_lines_kw["label"]

                pd_line_kw = {
                    **default_line_kws,
                    **default_pd_lines_kws,
                    **line_kw,
                    **pd_line_kw,
                }

                default_bar_kws = {"color": "C0"}
                bar_kw = {**default_bar_kws, **bar_kw}

                default_heatmap_kw = {}
                heatmap_kw = {**default_heatmap_kw, **heatmap_kw}

                self._plot_one_way_partial_dependence(
                    kind_plot,
                    preds,
                    avg_preds,
                    feature_values[0],
                    feature_idx,
                    n_ice_lines,
                    axi,
                    n_cols,
                    pd_plot_idx,
                    n_lines,
                    ice_lines_kw,
                    pd_line_kw,
                    cat[0],
                    bar_kw,
                    pdp_lim,
                )
            else:
                self._plot_two_way_partial_dependence(
                    avg_preds,
                    feature_values,
                    feature_idx,
                    axi,
                    pd_plot_idx,
                    Z_level,
                    contour_kw,
                    cat[0] and cat[1],
                    heatmap_kw,
                )

        return self<|MERGE_RESOLUTION|>--- conflicted
+++ resolved
@@ -49,626 +49,6 @@
     return int(fx)
 
 
-<<<<<<< HEAD
-@deprecated(
-    "Function `plot_partial_dependence` is deprecated in 1.0 and will be "
-    "removed in 1.2. Use PartialDependenceDisplay.from_estimator instead."
-)
-def plot_partial_dependence(
-    estimator,
-    X,
-    features,
-    *,
-    categorical_features=None,
-    feature_names=None,
-    target=None,
-    response_method="auto",
-    n_cols=3,
-    grid_resolution=100,
-    percentiles=(0.05, 0.95),
-    method="auto",
-    n_jobs=None,
-    verbose=0,
-    line_kw=None,
-    ice_lines_kw=None,
-    pd_line_kw=None,
-    contour_kw=None,
-    ax=None,
-    kind="average",
-    subsample=1000,
-    random_state=None,
-    centered=False,
-):
-    """Partial dependence and individual conditional expectation plots.
-
-    .. deprecated:: 1.0
-       `plot_partial_dependence` is deprecated in 1.0 and will be removed in
-       1.2. Please use the class method:
-       :func:`~sklearn.metrics.PartialDependenceDisplay.from_estimator`.
-
-    Partial dependence plots (PD), individual conditional expectation (ICE)
-    plots or an overlay of both of them can be plotted by setting the ``kind``
-    parameter.
-
-    The ICE and PD plots can be centered with the parameter `centered`.
-
-    The ``len(features)`` plots are arranged in a grid with ``n_cols``
-    columns. Two-way partial dependence plots are plotted as contour plots. The
-    deciles of the feature values will be shown with tick marks on the x-axes
-    for one-way plots, and on both axes for two-way plots.
-
-    Read more in the :ref:`User Guide <partial_dependence>`.
-
-    .. note::
-
-        :func:`plot_partial_dependence` does not support using the same axes
-        with multiple calls. To plot the partial dependence for multiple
-        estimators, please pass the axes created by the first call to the
-        second call::
-
-          >>> from sklearn.inspection import plot_partial_dependence
-          >>> from sklearn.datasets import make_friedman1
-          >>> from sklearn.linear_model import LinearRegression
-          >>> from sklearn.ensemble import RandomForestRegressor
-          >>> X, y = make_friedman1()
-          >>> est1 = LinearRegression().fit(X, y)
-          >>> est2 = RandomForestRegressor().fit(X, y)
-          >>> disp1 = plot_partial_dependence(est1, X,
-          ...                                 [1, 2])  # doctest: +SKIP
-          >>> disp2 = plot_partial_dependence(est2, X, [1, 2],
-          ...                                 ax=disp1.axes_)  # doctest: +SKIP
-
-    .. warning::
-
-        For :class:`~sklearn.ensemble.GradientBoostingClassifier` and
-        :class:`~sklearn.ensemble.GradientBoostingRegressor`, the
-        `'recursion'` method (used by default) will not account for the `init`
-        predictor of the boosting process. In practice, this will produce
-        the same values as `'brute'` up to a constant offset in the target
-        response, provided that `init` is a constant estimator (which is the
-        default). However, if `init` is not a constant estimator, the
-        partial dependence values are incorrect for `'recursion'` because the
-        offset will be sample-dependent. It is preferable to use the `'brute'`
-        method. Note that this only applies to
-        :class:`~sklearn.ensemble.GradientBoostingClassifier` and
-        :class:`~sklearn.ensemble.GradientBoostingRegressor`, not to
-        :class:`~sklearn.ensemble.HistGradientBoostingClassifier` and
-        :class:`~sklearn.ensemble.HistGradientBoostingRegressor`.
-
-    Parameters
-    ----------
-    estimator : BaseEstimator
-        A fitted estimator object implementing :term:`predict`,
-        :term:`predict_proba`, or :term:`decision_function`.
-        Multioutput-multiclass classifiers are not supported.
-
-    X : {array-like, dataframe} of shape (n_samples, n_features)
-        ``X`` is used to generate a grid of values for the target
-        ``features`` (where the partial dependence will be evaluated), and
-        also to generate values for the complement features when the
-        `method` is `'brute'`.
-
-    features : list of {int, str, pair of int, pair of str}
-        The target features for which to create the PDPs.
-        If `features[i]` is an integer or a string, a one-way PDP is created;
-        if `features[i]` is a tuple, a two-way PDP is created (only supported
-        with `kind='average'`). Each tuple must be of size 2.
-        if any entry is a string, then it must be in ``feature_names``.
-
-    categorical_features : array-like of shape (n_features,) or shape \
-            (n_categorical_features,), dtype={bool, int, str}, default=None
-        Indicates the categorical features.
-
-        - `None`: no feature will be considered categorical;
-        - boolean array-like: boolean mask of shape `(n_features,)` indicating
-          which features are categorical. Thus, this array has the same shape
-          has `X.shape[1]`;
-        - integer or string array-like: integer indices or strings indicating
-          categorical features.
-
-        .. versionadded:: 1.2
-
-    feature_names : array-like of shape (n_features,), dtype=str, default=None
-        Name of each feature; `feature_names[i]` holds the name of the feature
-        with index `i`.
-        By default, the name of the feature corresponds to their numerical
-        index for NumPy array and their column name for pandas dataframe.
-
-    target : int, default=None
-        - In a multiclass setting, specifies the class for which the PDPs
-          should be computed. Note that for binary classification, the
-          positive class (index 1) is always used.
-        - In a multioutput setting, specifies the task for which the PDPs
-          should be computed.
-
-        Ignored in binary classification or classical regression settings.
-
-    response_method : {'auto', 'predict_proba', 'decision_function'}, \
-            default='auto'
-        Specifies whether to use :term:`predict_proba` or
-        :term:`decision_function` as the target response. For regressors
-        this parameter is ignored and the response is always the output of
-        :term:`predict`. By default, :term:`predict_proba` is tried first
-        and we revert to :term:`decision_function` if it doesn't exist. If
-        ``method`` is `'recursion'`, the response is always the output of
-        :term:`decision_function`.
-
-    n_cols : int, default=3
-        The maximum number of columns in the grid plot. Only active when `ax`
-        is a single axis or `None`.
-
-    grid_resolution : int, default=100
-        The number of equally spaced points on the axes of the plots, for each
-        target feature.
-
-    percentiles : tuple of float, default=(0.05, 0.95)
-        The lower and upper percentile used to create the extreme values
-        for the PDP axes. Must be in [0, 1].
-
-    method : str, default='auto'
-        The method used to calculate the averaged predictions:
-
-        - `'recursion'` is only supported for some tree-based estimators
-          (namely
-          :class:`~sklearn.ensemble.GradientBoostingClassifier`,
-          :class:`~sklearn.ensemble.GradientBoostingRegressor`,
-          :class:`~sklearn.ensemble.HistGradientBoostingClassifier`,
-          :class:`~sklearn.ensemble.HistGradientBoostingRegressor`,
-          :class:`~sklearn.tree.DecisionTreeRegressor`,
-          :class:`~sklearn.ensemble.RandomForestRegressor`
-          but is more efficient in terms of speed.
-          With this method, the target response of a
-          classifier is always the decision function, not the predicted
-          probabilities. Since the `'recursion'` method implicitly computes
-          the average of the ICEs by design, it is not compatible with ICE and
-          thus `kind` must be `'average'`.
-
-        - `'brute'` is supported for any estimator, but is more
-          computationally intensive.
-
-        - `'auto'`: the `'recursion'` is used for estimators that support it,
-          and `'brute'` is used otherwise.
-
-        Please see :ref:`this note <pdp_method_differences>` for
-        differences between the `'brute'` and `'recursion'` method.
-
-    n_jobs : int, default=None
-        The number of CPUs to use to compute the partial dependences.
-        Computation is parallelized over features specified by the `features`
-        parameter.
-
-        ``None`` means 1 unless in a :obj:`joblib.parallel_backend` context.
-        ``-1`` means using all processors. See :term:`Glossary <n_jobs>`
-        for more details.
-
-    verbose : int, default=0
-        Verbose output during PD computations.
-
-    line_kw : dict, default=None
-        Dict with keywords passed to the ``matplotlib.pyplot.plot`` call.
-        For one-way partial dependence plots. It can be used to define common
-        properties for both `ice_lines_kw` and `pdp_line_kw`.
-
-    ice_lines_kw : dict, default=None
-        Dictionary with keywords passed to the `matplotlib.pyplot.plot` call.
-        For ICE lines in the one-way partial dependence plots.
-        The key value pairs defined in `ice_lines_kw` takes priority over
-        `line_kw`.
-
-        .. versionadded:: 1.0
-
-    pd_line_kw : dict, default=None
-        Dictionary with keywords passed to the `matplotlib.pyplot.plot` call.
-        For partial dependence in one-way partial dependence plots.
-        The key value pairs defined in `pd_line_kw` takes priority over
-        `line_kw`.
-
-        .. versionadded:: 1.0
-
-    contour_kw : dict, default=None
-        Dict with keywords passed to the ``matplotlib.pyplot.contourf`` call.
-        For two-way partial dependence plots.
-
-    ax : Matplotlib axes or array-like of Matplotlib axes, default=None
-        - If a single axis is passed in, it is treated as a bounding axes
-          and a grid of partial dependence plots will be drawn within
-          these bounds. The `n_cols` parameter controls the number of
-          columns in the grid.
-        - If an array-like of axes are passed in, the partial dependence
-          plots will be drawn directly into these axes.
-        - If `None`, a figure and a bounding axes is created and treated
-          as the single axes case.
-
-        .. versionadded:: 0.22
-
-    kind : {'average', 'individual', 'both'} or list of such str, \
-            default='average'
-        Whether to plot the partial dependence averaged across all the samples
-        in the dataset or one line per sample or both.
-
-        - ``kind='average'`` results in the traditional PD plot;
-        - ``kind='individual'`` results in the ICE plot;
-        - ``kind='both'`` results in plotting both the ICE and PD on the same
-          plot.
-
-        A list of such strings can be provided to specify `kind` on a per-plot
-        basis. The length of the list should be the same as the number of
-        interaction requested in `features`.
-
-        .. note::
-           ICE ('individual' or 'both') is not a valid option for 2-ways
-           interactions plot. As a result, an error will be raised.
-           2-ways interaction plots should always be configured to
-           use the 'average' kind instead.
-
-        .. note::
-           The fast ``method='recursion'`` option is only available for
-           ``kind='average'``. Plotting individual dependencies requires using
-           the slower ``method='brute'`` option.
-
-        .. versionadded:: 0.24
-           Add `kind` parameter with `'average'`, `'individual'`, and `'both'`
-           options.
-
-        .. versionadded:: 1.1
-           Add the possibility to pass a list of string specifying `kind`
-           for each plot.
-
-    subsample : float, int or None, default=1000
-        Sampling for ICE curves when `kind` is 'individual' or 'both'.
-        If `float`, should be between 0.0 and 1.0 and represent the proportion
-        of the dataset to be used to plot ICE curves. If `int`, represents the
-        absolute number samples to use.
-
-        Note that the full dataset is still used to calculate averaged partial
-        dependence when `kind='both'`.
-
-        .. versionadded:: 0.24
-
-    random_state : int, RandomState instance or None, default=None
-        Controls the randomness of the selected samples when subsamples is not
-        `None` and `kind` is either `'both'` or `'individual'`.
-        See :term:`Glossary <random_state>` for details.
-
-        .. versionadded:: 0.24
-
-    centered : bool, default=False
-        If `True`, the ICE and PD lines will start at the origin of the y-axis.
-        By default, no centering is done.
-
-        .. versionadded:: 1.1
-
-    Returns
-    -------
-    display : :class:`~sklearn.inspection.PartialDependenceDisplay`
-        Partial Dependence Plot.
-
-    See Also
-    --------
-    partial_dependence : Compute Partial Dependence values.
-    PartialDependenceDisplay : Partial Dependence visualization.
-    PartialDependenceDisplay.from_estimator : Plot Partial Dependence.
-
-    Examples
-    --------
-    >>> import matplotlib.pyplot as plt
-    >>> from sklearn.datasets import make_friedman1
-    >>> from sklearn.ensemble import GradientBoostingRegressor
-    >>> from sklearn.inspection import plot_partial_dependence
-    >>> X, y = make_friedman1()
-    >>> clf = GradientBoostingRegressor(n_estimators=10).fit(X, y)
-    >>> plot_partial_dependence(clf, X, [0, (0, 1)])  # doctest: +SKIP
-    <...>
-    >>> plt.show()  # doctest: +SKIP
-    """
-    check_matplotlib_support("plot_partial_dependence")  # noqa
-    return _plot_partial_dependence(
-        estimator,
-        X,
-        features,
-        categorical_features=categorical_features,
-        feature_names=feature_names,
-        target=target,
-        response_method=response_method,
-        n_cols=n_cols,
-        grid_resolution=grid_resolution,
-        percentiles=percentiles,
-        method=method,
-        n_jobs=n_jobs,
-        verbose=verbose,
-        line_kw=line_kw,
-        ice_lines_kw=ice_lines_kw,
-        pd_line_kw=pd_line_kw,
-        contour_kw=contour_kw,
-        ax=ax,
-        kind=kind,
-        subsample=subsample,
-        random_state=random_state,
-        centered=centered,
-    )
-
-
-# TODO: Move into PartialDependenceDisplay.from_estimator in 1.2
-def _plot_partial_dependence(
-    estimator,
-    X,
-    features,
-    *,
-    categorical_features=None,
-    feature_names=None,
-    target=None,
-    response_method="auto",
-    n_cols=3,
-    grid_resolution=100,
-    percentiles=(0.05, 0.95),
-    method="auto",
-    n_jobs=None,
-    verbose=0,
-    line_kw=None,
-    ice_lines_kw=None,
-    pd_line_kw=None,
-    contour_kw=None,
-    ax=None,
-    kind="average",
-    subsample=1000,
-    random_state=None,
-    centered=False,
-):
-    """See PartialDependenceDisplay.from_estimator for details"""
-    import matplotlib.pyplot as plt  # noqa
-
-    # set target_idx for multi-class estimators
-    if hasattr(estimator, "classes_") and np.size(estimator.classes_) > 2:
-        if target is None:
-            raise ValueError("target must be specified for multi-class")
-        target_idx = np.searchsorted(estimator.classes_, target)
-        if (
-            not (0 <= target_idx < len(estimator.classes_))
-            or estimator.classes_[target_idx] != target
-        ):
-            raise ValueError("target not in est.classes_, got {}".format(target))
-    else:
-        # regression and binary classification
-        target_idx = 0
-
-    # Use check_array only on lists and other non-array-likes / sparse. Do not
-    # convert DataFrame into a NumPy array.
-    if not (hasattr(X, "__array__") or sparse.issparse(X)):
-        X = check_array(X, force_all_finite="allow-nan", dtype=object)
-    n_features = X.shape[1]
-
-    # convert feature_names to list
-    if feature_names is None:
-        if hasattr(X, "loc"):
-            # get the column names for a pandas dataframe
-            feature_names = X.columns.tolist()
-        else:
-            # define a list of numbered indices for a numpy array
-            feature_names = [str(i) for i in range(n_features)]
-    elif hasattr(feature_names, "tolist"):
-        # convert numpy array or pandas index to a list
-        feature_names = feature_names.tolist()
-    if len(set(feature_names)) != len(feature_names):
-        raise ValueError("feature_names should not contain duplicates.")
-
-    # expand kind to always be a list of str
-    kind_ = [kind] * len(features) if isinstance(kind, str) else kind
-    if len(kind_) != len(features):
-        raise ValueError(
-            "When `kind` is provided as a list of strings, it should contain "
-            f"as many elements as `features`. `kind` contains {len(kind_)} "
-            f"element(s) and `features` contains {len(features)} element(s)."
-        )
-
-    # convert features into a seq of int tuples
-    tmp_features, ice_for_two_way_pd = [], []
-    for kind_plot, fxs in zip(kind_, features):
-        if isinstance(fxs, (numbers.Integral, str)):
-            fxs = (fxs,)
-        try:
-            fxs = tuple(
-                _get_feature_index(fx, feature_names=feature_names) for fx in fxs
-            )
-        except TypeError as e:
-            raise ValueError(
-                "Each entry in features must be either an int, "
-                "a string, or an iterable of size at most 2."
-            ) from e
-        if not 1 <= np.size(fxs) <= 2:
-            raise ValueError(
-                "Each entry in features must be either an int, "
-                "a string, or an iterable of size at most 2."
-            )
-        # store the information if 2-way PD was requested with ICE to later
-        # raise a ValueError with an exhaustive list of problematic
-        # settings.
-        ice_for_two_way_pd.append(kind_plot != "average" and np.size(fxs) > 1)
-
-        tmp_features.append(fxs)
-
-    if any(ice_for_two_way_pd):
-        # raise an error and be specific regarding the parameter values
-        # when 1- and 2-way PD were requested
-        kind_ = [
-            "average" if forcing_average else kind_plot
-            for forcing_average, kind_plot in zip(ice_for_two_way_pd, kind_)
-        ]
-        raise ValueError(
-            "ICE plot cannot be rendered for 2-way feature interactions. "
-            "2-way feature interactions mandates PD plots using the "
-            "'average' kind: "
-            f"features={features!r} should be configured to use "
-            f"kind={kind_!r} explicitly."
-        )
-    features = tmp_features
-
-    if categorical_features is None:
-        is_categorical = [
-            (False,) if len(fxs) == 1 else (False, False) for fxs in features
-        ]
-    else:
-        # we need to create a boolean indicator of which feature are categorical from
-        # the categorical_features list.
-        categorical_features = np.array(categorical_features, copy=False)
-        if categorical_features.dtype.kind == "b":
-            # categorical features provided as a list of boolean
-            if categorical_features.size != n_features:
-                raise ValueError(
-                    "When `categorical_features` is a boolean array-like, "
-                    "the array should be of shape (n_features,). Got "
-                    f"{categorical_features.size} elements while `X` contains "
-                    f"{n_features} features."
-                )
-            is_categorical = [
-                tuple(categorical_features[fx] for fx in fxs) for fxs in features
-            ]
-        elif categorical_features.dtype.kind in ("i", "O", "U"):
-            # categorical features provided as a list of indices or feature names
-            categorical_features_idx = [
-                _get_feature_index(cat, feature_names=feature_names)
-                for cat in categorical_features
-            ]
-            is_categorical = [
-                tuple([idx in categorical_features_idx for idx in fxs])
-                for fxs in features
-            ]
-        else:
-            raise ValueError(
-                "Expected `categorical_features` to be an array-like of boolean,"
-                f" integer, or string. Got {categorical_features.dtype} instead."
-            )
-
-        for cats in is_categorical:
-            if np.size(cats) == 2 and (cats[0] != cats[1]):
-                raise ValueError(
-                    "Two-way partial dependence plots are not supported for pairs of "
-                    "continuous and categorical features."
-                )
-
-        # collect the indices of the categorical features targeted by the partial
-        # dependence computation
-        categorical_features_targeted = set(
-            [
-                fx
-                for fxs, cats in zip(features, is_categorical)
-                for fx in fxs
-                if any(cats)
-            ]
-        )
-        if categorical_features_targeted:
-            min_n_cats = min(
-                [
-                    len(_unique(_safe_indexing(X, idx, axis=1)))
-                    for idx in categorical_features_targeted
-                ]
-            )
-            if grid_resolution < min_n_cats:
-                raise ValueError(
-                    "The resolution of the computed grid is less than the "
-                    "minimum number of categories in the targeted categorical "
-                    "features. Expect the `grid_resolution` to be greater than "
-                    f"{min_n_cats}. Got {grid_resolution} instead."
-                )
-
-        for is_cat, kind_plot in zip(is_categorical, kind_):
-            if any(is_cat) and kind_plot != "average":
-                raise ValueError(
-                    "It is not possible to display individual effects for categorical"
-                    " features."
-                )
-
-    # Early exit if the axes does not have the correct number of axes
-    if ax is not None and not isinstance(ax, plt.Axes):
-        axes = np.asarray(ax, dtype=object)
-        if axes.size != len(features):
-            raise ValueError(
-                "Expected ax to have {} axes, got {}".format(len(features), axes.size)
-            )
-
-    for i in chain.from_iterable(features):
-        if i >= len(feature_names):
-            raise ValueError(
-                "All entries of features must be less than "
-                "len(feature_names) = {0}, got {1}.".format(len(feature_names), i)
-            )
-
-    if isinstance(subsample, numbers.Integral):
-        if subsample <= 0:
-            raise ValueError(
-                f"When an integer, subsample={subsample} should be positive."
-            )
-    elif isinstance(subsample, numbers.Real):
-        if subsample <= 0 or subsample >= 1:
-            raise ValueError(
-                f"When a floating-point, subsample={subsample} should be in "
-                "the (0, 1) range."
-            )
-
-    # compute predictions and/or averaged predictions
-    pd_results = Parallel(n_jobs=n_jobs, verbose=verbose)(
-        delayed(partial_dependence)(
-            estimator,
-            X,
-            fxs,
-            is_categorical=is_cat,
-            response_method=response_method,
-            method=method,
-            grid_resolution=grid_resolution,
-            percentiles=percentiles,
-            kind=kind_plot,
-        )
-        for kind_plot, fxs, is_cat in zip(kind_, features, is_categorical)
-    )
-
-    # For multioutput regression, we can only check the validity of target
-    # now that we have the predictions.
-    # Also note: as multiclass-multioutput classifiers are not supported,
-    # multiclass and multioutput scenario are mutually exclusive. So there is
-    # no risk of overwriting target_idx here.
-    pd_result = pd_results[0]  # checking the first result is enough
-    n_tasks = (
-        pd_result.average.shape[0]
-        if kind_[0] == "average"
-        else pd_result.individual.shape[0]
-    )
-    if is_regressor(estimator) and n_tasks > 1:
-        if target is None:
-            raise ValueError("target must be specified for multi-output regressors")
-        if not 0 <= target <= n_tasks:
-            raise ValueError("target must be in [0, n_tasks], got {}.".format(target))
-        target_idx = target
-
-    deciles = {}
-    for fxs, cats in zip(features, is_categorical):
-        for fx, cat in zip(fxs, cats):
-            if not cat and fx not in deciles:
-                X_col = _safe_indexing(X, fx, axis=1)
-                deciles[fx] = mquantiles(X_col, prob=np.arange(0.1, 1.0, 0.1))
-
-    display = PartialDependenceDisplay(
-        pd_results=pd_results,
-        features=features,
-        feature_names=feature_names,
-        target_idx=target_idx,
-        deciles=deciles,
-        kind=kind,
-        subsample=subsample,
-        random_state=random_state,
-        is_categorical=is_categorical,
-    )
-    return display.plot(
-        ax=ax,
-        n_cols=n_cols,
-        line_kw=line_kw,
-        ice_lines_kw=ice_lines_kw,
-        pd_line_kw=pd_line_kw,
-        contour_kw=contour_kw,
-        centered=centered,
-    )
-
-
-=======
->>>>>>> a35e8cb4
 class PartialDependenceDisplay:
     """Partial Dependence Plot (PDP).
 
@@ -1172,13 +552,6 @@
         >>> plt.show()
         """
         check_matplotlib_support(f"{cls.__name__}.from_estimator")  # noqa
-<<<<<<< HEAD
-        return _plot_partial_dependence(
-            estimator,
-            X,
-            features,
-            categorical_features=categorical_features,
-=======
         import matplotlib.pyplot as plt  # noqa
 
         # set target_idx for multi-class estimators
@@ -1224,21 +597,15 @@
                 f"element(s) and `features` contains {len(features)} element(s)."
             )
 
-        def convert_feature(fx):
-            if isinstance(fx, str):
-                try:
-                    fx = feature_names.index(fx)
-                except ValueError as e:
-                    raise ValueError("Feature %s not in feature_names" % fx) from e
-            return int(fx)
-
         # convert features into a seq of int tuples
         tmp_features, ice_for_two_way_pd = [], []
         for kind_plot, fxs in zip(kind_, features):
             if isinstance(fxs, (numbers.Integral, str)):
                 fxs = (fxs,)
             try:
-                fxs = tuple(convert_feature(fx) for fx in fxs)
+                fxs = tuple(
+                    _get_feature_index(fx, feature_names=feature_names) for fx in fxs
+                )
             except TypeError as e:
                 raise ValueError(
                     "Each entry in features must be either an int, "
@@ -1257,7 +624,7 @@
             tmp_features.append(fxs)
 
         if any(ice_for_two_way_pd):
-            # raise an error an be specific regarding the parameter values
+            # raise an error and be specific regarding the parameter values
             # when 1- and 2-way PD were requested
             kind_ = [
                 "average" if forcing_average else kind_plot
@@ -1272,6 +639,81 @@
             )
         features = tmp_features
 
+        if categorical_features is None:
+            is_categorical = [
+                (False,) if len(fxs) == 1 else (False, False) for fxs in features
+            ]
+        else:
+            # we need to create a boolean indicator of which feature are
+            # categorical from the categorical_features list.
+            categorical_features = np.array(categorical_features, copy=False)
+            if categorical_features.dtype.kind == "b":
+                # categorical features provided as a list of boolean
+                if categorical_features.size != n_features:
+                    raise ValueError(
+                        "When `categorical_features` is a boolean array-like, "
+                        "the array should be of shape (n_features,). Got "
+                        f"{categorical_features.size} elements while `X` contains "
+                        f"{n_features} features."
+                    )
+                is_categorical = [
+                    tuple(categorical_features[fx] for fx in fxs) for fxs in features
+                ]
+            elif categorical_features.dtype.kind in ("i", "O", "U"):
+                # categorical features provided as a list of indices or feature names
+                categorical_features_idx = [
+                    _get_feature_index(cat, feature_names=feature_names)
+                    for cat in categorical_features
+                ]
+                is_categorical = [
+                    tuple([idx in categorical_features_idx for idx in fxs])
+                    for fxs in features
+                ]
+            else:
+                raise ValueError(
+                    "Expected `categorical_features` to be an array-like of boolean,"
+                    f" integer, or string. Got {categorical_features.dtype} instead."
+                )
+
+            for cats in is_categorical:
+                if np.size(cats) == 2 and (cats[0] != cats[1]):
+                    raise ValueError(
+                        "Two-way partial dependence plots are not supported for pairs"
+                        " of continuous and categorical features."
+                    )
+
+            # collect the indices of the categorical features targeted by the partial
+            # dependence computation
+            categorical_features_targeted = set(
+                [
+                    fx
+                    for fxs, cats in zip(features, is_categorical)
+                    for fx in fxs
+                    if any(cats)
+                ]
+            )
+            if categorical_features_targeted:
+                min_n_cats = min(
+                    [
+                        len(_unique(_safe_indexing(X, idx, axis=1)))
+                        for idx in categorical_features_targeted
+                    ]
+                )
+                if grid_resolution < min_n_cats:
+                    raise ValueError(
+                        "The resolution of the computed grid is less than the "
+                        "minimum number of categories in the targeted categorical "
+                        "features. Expect the `grid_resolution` to be greater than "
+                        f"{min_n_cats}. Got {grid_resolution} instead."
+                    )
+
+            for is_cat, kind_plot in zip(is_categorical, kind_):
+                if any(is_cat) and kind_plot != "average":
+                    raise ValueError(
+                        "It is not possible to display individual effects for"
+                        " categorical features."
+                    )
+
         # Early exit if the axes does not have the correct number of axes
         if ax is not None and not isinstance(ax, plt.Axes):
             axes = np.asarray(ax, dtype=object)
@@ -1307,13 +749,14 @@
                 estimator,
                 X,
                 fxs,
+                is_categorical=is_cat,
                 response_method=response_method,
                 method=method,
                 grid_resolution=grid_resolution,
                 percentiles=percentiles,
                 kind=kind_plot,
             )
-            for kind_plot, fxs in zip(kind_, features)
+            for kind_plot, fxs, is_cat in zip(kind_, features, is_categorical)
         )
 
         # For multioutput regression, we can only check the validity of target
@@ -1337,21 +780,22 @@
             target_idx = target
 
         deciles = {}
-        for fx in chain.from_iterable(features):
-            if fx not in deciles:
-                X_col = _safe_indexing(X, fx, axis=1)
-                deciles[fx] = mquantiles(X_col, prob=np.arange(0.1, 1.0, 0.1))
+        for fxs, cats in zip(features, is_categorical):
+            for fx, cat in zip(fxs, cats):
+                if not cat and fx not in deciles:
+                    X_col = _safe_indexing(X, fx, axis=1)
+                    deciles[fx] = mquantiles(X_col, prob=np.arange(0.1, 1.0, 0.1))
 
         display = PartialDependenceDisplay(
             pd_results=pd_results,
             features=features,
->>>>>>> a35e8cb4
             feature_names=feature_names,
             target_idx=target_idx,
             deciles=deciles,
             kind=kind,
             subsample=subsample,
             random_state=random_state,
+            is_categorical=is_categorical,
         )
         return display.plot(
             ax=ax,
