--- conflicted
+++ resolved
@@ -59,6 +59,7 @@
     X,
     features,
     *,
+    categorical_features=None,
     feature_names=None,
     target=None,
     response_method="auto",
@@ -76,11 +77,7 @@
     kind="average",
     subsample=1000,
     random_state=None,
-<<<<<<< HEAD
-    categorical_features=None,
-=======
     centered=False,
->>>>>>> d71bfe1d
 ):
     """Partial dependence (PD) and individual conditional expectation (ICE)
     plots.
@@ -159,6 +156,19 @@
         with `kind='average'`). Each tuple must be of size 2.
         if any entry is a string, then it must be in ``feature_names``.
 
+    categorical_features : array-like of shape (n_features,) or shape \
+            (n_categorical_features,), dtype={bool, int, str}, default=None
+        Indicates the categorical features.
+
+        - `None`: no feature will be considered categorical;
+        - boolean array-like: boolean mask of shape `(n_features,)` indicating
+          which features are categorical. Thus, this array has the same shape
+          has `X.shape[1]`;
+        - integer or string array-like: integer indices or strings indicating
+          categorical features.
+
+        .. versionadded:: 1.1
+
     feature_names : array-like of shape (n_features,), dtype=str, default=None
         Name of each feature; `feature_names[i]` holds the name of the feature
         with index `i`.
@@ -323,22 +333,9 @@
 
         .. versionadded:: 0.24
 
-<<<<<<< HEAD
-    categorical_features : array-like of shape (n_features,) or shape \
-            (n_categorical_features,), dtype={bool, int, str}, default=None
-        Indicates the categorical features.
-
-        - `None`: no feature will be considered categorical;
-        - boolean array-like: boolean mask of shape `(n_features,)` indicating
-          which features are categorical. Thus, this array has the same shape
-          has `X.shape[1]`;
-        - integer or string array-like: integer indices or strings indicating
-          categorical features.
-=======
     centered : bool, default=False
         If `True`, the ICE and PD lines will start at the origin of the y-axis.
         By default, no centering is done.
->>>>>>> d71bfe1d
 
         .. versionadded:: 1.1
 
@@ -369,6 +366,7 @@
         estimator,
         X,
         features,
+        categorical_features=categorical_features,
         feature_names=feature_names,
         target=target,
         response_method=response_method,
@@ -386,11 +384,7 @@
         kind=kind,
         subsample=subsample,
         random_state=random_state,
-<<<<<<< HEAD
-        categorical_features=categorical_features,
-=======
         centered=centered,
->>>>>>> d71bfe1d
     )
 
 
@@ -400,6 +394,7 @@
     X,
     features,
     *,
+    categorical_features=None,
     feature_names=None,
     target=None,
     response_method="auto",
@@ -417,11 +412,7 @@
     kind="average",
     subsample=1000,
     random_state=None,
-<<<<<<< HEAD
-    categorical_features=None,
-=======
     centered=False,
->>>>>>> d71bfe1d
 ):
     """See PartialDependenceDisplay.from_estimator for details"""
     import matplotlib.pyplot as plt  # noqa
@@ -460,8 +451,6 @@
     if len(set(feature_names)) != len(feature_names):
         raise ValueError("feature_names should not contain duplicates.")
 
-<<<<<<< HEAD
-=======
     # expand kind to always be a list of str
     kind_ = [kind] * len(features) if isinstance(kind, str) else kind
     if len(kind_) != len(features):
@@ -471,15 +460,6 @@
             f"element(s) and `features` contains {len(features)} element(s)."
         )
 
-    def convert_feature(fx):
-        if isinstance(fx, str):
-            try:
-                fx = feature_names.index(fx)
-            except ValueError as e:
-                raise ValueError("Feature %s not in feature_names" % fx) from e
-        return int(fx)
-
->>>>>>> d71bfe1d
     # convert features into a seq of int tuples
     tmp_features, ice_for_two_way_pd = [], []
     for kind_plot, fxs in zip(kind_, features):
@@ -507,7 +487,7 @@
         tmp_features.append(fxs)
 
     if any(ice_for_two_way_pd):
-        # raise an error an be specific regarding the parameter values
+        # raise an error and be specific regarding the parameter values
         # when 1- and 2-way PD were requested
         kind_ = [
             "average" if forcing_average else kind_plot
@@ -586,11 +566,12 @@
                     f"{min_n_cats}. Got {grid_resolution} instead."
                 )
 
-        if kind != "average" and any(any(cat) for cat in is_categorical):
-            raise ValueError(
-                "It is not possible to display individual effects for categorical"
-                " features."
-            )
+        # # TODO: adapt the code such that we use kind_ that is a list of choices
+        # if kind != "average" and any(any(cat) for cat in is_categorical):
+        #     raise ValueError(
+        #         "It is not possible to display individual effects for categorical"
+        #         " features."
+        #     )
 
     # Early exit if the axes does not have the correct number of axes
     if ax is not None and not isinstance(ax, plt.Axes):
@@ -625,13 +606,14 @@
             estimator,
             X,
             fxs,
+            is_categorical=is_cat,
             response_method=response_method,
             method=method,
             grid_resolution=grid_resolution,
             percentiles=percentiles,
             kind=kind_plot,
         )
-        for kind_plot, fxs in zip(kind_, features)
+        for kind_plot, fxs, is_cat in zip(kind_, features, is_categorical)
     )
 
     # For multioutput regression, we can only check the validity of target
@@ -990,6 +972,19 @@
             with `kind='average'`). Each tuple must be of size 2.
             if any entry is a string, then it must be in ``feature_names``.
 
+        categorical_features : array-like of shape (n_features,) or shape \
+                (n_categorical_features,), dtype={bool, int, str}, default=None
+            Indicates the categorical features.
+
+            - `None`: no feature will be considered categorical;
+            - boolean array-like: boolean mask of shape `(n_features,)` indicating
+            which features are categorical. Thus, this array has the same shape
+            has `X.shape[1]`;
+            - integer or string array-like: integer indices or strings indicating
+            categorical features.
+
+            .. versionadded:: 1.1
+
         feature_names : array-like of shape (n_features,), dtype=str, default=None
             Name of each feature; `feature_names[i]` holds the name of the feature
             with index `i`.
@@ -1127,19 +1122,6 @@
             Controls the randomness of the selected samples when subsamples is not
             `None` and `kind` is either `'both'` or `'individual'`.
             See :term:`Glossary <random_state>` for details.
-
-    categorical_features : array-like of shape (n_features,) or shape \
-            (n_categorical_features,), dtype={bool, int, str}, default=None
-        Indicates the categorical features.
-
-        - `None`: no feature will be considered categorical;
-        - boolean array-like: boolean mask of shape `(n_features,)` indicating
-          which features are categorical. Thus, this array has the same shape
-          has `X.shape[1]`;
-        - integer or string array-like: integer indices or strings indicating
-          categorical features.
-
-        .. versionadded:: 1.1
 
         Returns
         -------
@@ -1166,6 +1148,7 @@
             estimator,
             X,
             features,
+            categorical_features=categorical_features,
             feature_names=feature_names,
             target=target,
             response_method=response_method,
@@ -1183,11 +1166,7 @@
             kind=kind,
             subsample=subsample,
             random_state=random_state,
-<<<<<<< HEAD
-            categorical_features=categorical_features,
-=======
             centered=centered,
->>>>>>> d71bfe1d
         )
 
     def _get_sample_count(self, n_samples):
@@ -1275,15 +1254,10 @@
             matching 2D position in the grid layout.
         line_kw : dict
             Dict with keywords passed when plotting the PD plot.
-<<<<<<< HEAD
         categorical : bool
             Whether feature is categorical.
         bar_kw: dict
             Dict with keywords passed when plotting the PD bars (categorical).
-=======
-        centered : bool
-            Whether or not to center the average PD to start at the origin.
->>>>>>> d71bfe1d
         """
         if categorical:
             bar_idx = np.unravel_index(pd_line_idx, self.bars_.shape)
@@ -1311,12 +1285,9 @@
         n_lines,
         ice_lines_kw,
         pd_line_kw,
-<<<<<<< HEAD
         categorical,
         bar_kw,
-=======
         pdp_lim,
->>>>>>> d71bfe1d
     ):
         """Plot 1-way partial dependence: ICE and PDP.
 
@@ -1350,17 +1321,14 @@
             Dict with keywords passed when plotting the ICE lines.
         pd_line_kw : dict
             Dict with keywords passed when plotting the PD plot.
-<<<<<<< HEAD
         categorical : bool
             Whether feature is categorical.
         bar_kw: dict
             Dict with keywords passed when plotting the PD bars (categorical).
-=======
         pdp_lim : dict
             Global min and max average predictions, such that all plots will
             have the same scale and y limits. `pdp_lim[1]` is the global min
             and max for single partial dependence curves.
->>>>>>> d71bfe1d
         """
         from matplotlib import transforms  # noqa
 
@@ -1469,6 +1437,7 @@
                 xticks_rotation="vertical",
                 ax=ax,
                 values_format=".2f",
+                **heatmap_kw,
             )
             self.heatmaps_[heatmap_idx] = im
         else:
@@ -1487,7 +1456,6 @@
                 vmin=Z_level[0],
                 **contour_kw,
             )
-            print(self.contours_[contour_idx])
             ax.clabel(CS, fmt="%2.2f", colors="k", fontsize=10, inline=True)
 
             trans = transforms.blended_transform_factory(ax.transData, ax.transAxes)
@@ -1529,13 +1497,10 @@
         ice_lines_kw=None,
         pd_line_kw=None,
         contour_kw=None,
-<<<<<<< HEAD
         bar_kw=None,
         heatmap_kw=None,
-=======
         pdp_lim=None,
         centered=False,
->>>>>>> d71bfe1d
     ):
         """Plot partial dependence plots.
 
@@ -1579,15 +1544,18 @@
             Dict with keywords passed to the `matplotlib.pyplot.contourf`
             call for two-way partial dependence plots.
 
-<<<<<<< HEAD
         bar_kw : dict, default=None
             Dict with keywords passed to the `matplotlib.pyplot.bar`
             call for one-way categorical partial dependence plots.
 
+            .. versionadded:: 1.1
+
         heatmap_kw : dict, default=None
             Dict with keywords passed to the `matplotlib.pyplot.imshow`
             call for two-way categorical partial dependence plots.
-=======
+
+            .. versionadded:: 1.1
+
         pdp_lim : dict, default=None
             Global min and max average predictions, such that all plots will have the
             same scale and y limits. `pdp_lim[1]` is the global min and max for single
@@ -1602,7 +1570,6 @@
             y-axis. By default, no centering is done.
 
             .. versionadded:: 1.1
->>>>>>> d71bfe1d
 
         Returns
         -------
@@ -1690,15 +1657,12 @@
             ice_lines_kw = {}
         if pd_line_kw is None:
             pd_line_kw = {}
-<<<<<<< HEAD
         if contour_kw is None:
             contour_kw = {}
         if bar_kw is None:
             bar_kw = {}
         if heatmap_kw is None:
             heatmap_kw = {}
-=======
->>>>>>> d71bfe1d
 
         if ax is None:
             _, ax = plt.subplots()
@@ -1708,34 +1672,6 @@
         default_contour_kws = {"alpha": 0.75}
         contour_kw = {**default_contour_kws, **contour_kw}
 
-<<<<<<< HEAD
-        default_line_kws = {
-            "color": "C0",
-            "label": "average" if self.kind == "both" else None,
-        }
-        if self.kind in ("individual", "both"):
-            default_ice_lines_kws = {"alpha": 0.3, "linewidth": 0.5}
-        else:
-            default_ice_lines_kws = {}
-
-        ice_lines_kw = {
-            **default_line_kws,
-            **line_kw,
-            **default_ice_lines_kws,
-            **ice_lines_kw,
-        }
-        del ice_lines_kw["label"]
-
-        pd_line_kw = {**default_line_kws, **line_kw, **pd_line_kw}
-
-        default_bar_kws = {"color": "C0"}
-        bar_kw = {**default_bar_kws, **bar_kw}
-
-        default_heatmap_kw = {}
-        heatmap_kw = {**default_heatmap_kw, **heatmap_kw}
-
-=======
->>>>>>> d71bfe1d
         n_features = len(self.features)
         is_average_plot = [kind_plot == "average" for kind_plot in kind]
         if all(is_average_plot):
@@ -1817,13 +1753,14 @@
         self.deciles_vlines_ = np.empty_like(self.axes_, dtype=object)
         self.deciles_hlines_ = np.empty_like(self.axes_, dtype=object)
 
-<<<<<<< HEAD
-        for pd_plot_idx, (axi, feature_idx, cat, pd_result) in enumerate(
-            zip(self.axes_.ravel(), self.features, self.is_categorical, self.pd_results)
-=======
-        for pd_plot_idx, (axi, feature_idx, pd_result, kind_plot) in enumerate(
-            zip(self.axes_.ravel(), self.features, pd_results_, kind)
->>>>>>> d71bfe1d
+        for pd_plot_idx, (axi, feature_idx, cat, pd_result, kind_plot) in enumerate(
+            zip(
+                self.axes_.ravel(),
+                self.features,
+                self.is_categorical,
+                pd_results_,
+                kind,
+            )
         ):
             avg_preds = None
             preds = None
@@ -1876,6 +1813,12 @@
                     **pd_line_kw,
                 }
 
+                default_bar_kws = {"color": "C0"}
+                bar_kw = {**default_bar_kws, **bar_kw}
+
+                default_heatmap_kw = {}
+                heatmap_kw = {**default_heatmap_kw, **heatmap_kw}
+
                 self._plot_one_way_partial_dependence(
                     kind_plot,
                     preds,
@@ -1889,12 +1832,9 @@
                     n_lines,
                     ice_lines_kw,
                     pd_line_kw,
-<<<<<<< HEAD
                     cat[0],
                     bar_kw,
-=======
                     pdp_lim,
->>>>>>> d71bfe1d
                 )
             else:
                 self._plot_two_way_partial_dependence(
