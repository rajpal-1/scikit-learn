import numpy as np
from scipy.stats.mstats import mquantiles

import pytest
from numpy.testing import assert_allclose
import warnings

from sklearn.datasets import load_diabetes
from sklearn.datasets import load_iris
from sklearn.datasets import make_classification, make_regression
from sklearn.ensemble import GradientBoostingRegressor
from sklearn.ensemble import GradientBoostingClassifier
from sklearn.linear_model import LinearRegression
from sklearn.utils._testing import _convert_container
from sklearn.compose import make_column_transformer
from sklearn.preprocessing import OneHotEncoder
from sklearn.pipeline import make_pipeline

from sklearn.inspection import plot_partial_dependence as plot_partial_dependence_func
from sklearn.inspection import PartialDependenceDisplay
from sklearn.inspection._plot.partial_dependence import _get_feature_index


# TODO: Remove when https://github.com/numpy/numpy/issues/14397 is resolved
pytestmark = pytest.mark.filterwarnings(
    "ignore:In future, it will be an error for 'np.bool_':DeprecationWarning:"
    "matplotlib.*",
    # TODO: Remove in 1.2 and convert test to only use
    # PartialDependenceDisplay.from_estimator
    "ignore:Function plot_partial_dependence is deprecated",
)


# TODO: Remove in 1.2 and convert test to only use
# PartialDependenceDisplay.from_estimator
@pytest.fixture(
    params=[PartialDependenceDisplay.from_estimator, plot_partial_dependence_func],
    ids=["from_estimator", "function"],
)
def plot_partial_dependence(request):
    return request.param


@pytest.fixture(scope="module")
def diabetes():
    return load_diabetes()


@pytest.fixture(scope="module")
def clf_diabetes(diabetes):
    clf = GradientBoostingRegressor(n_estimators=10, random_state=1)
    clf.fit(diabetes.data, diabetes.target)
    return clf


def test_plot_partial_dependence_deprecation(pyplot, clf_diabetes, diabetes):
    """Check that plot_partial_dependence is deprecated"""
    with pytest.warns(FutureWarning):
        plot_partial_dependence_func(clf_diabetes, diabetes.data, [0])


@pytest.mark.filterwarnings("ignore:A Bunch will be returned")
@pytest.mark.parametrize("grid_resolution", [10, 20])
def test_plot_partial_dependence(
    plot_partial_dependence, grid_resolution, pyplot, clf_diabetes, diabetes
):
    # Test partial dependence plot function.
    # Use columns 0 & 2 as 1 is not quantitative (sex)
    feature_names = diabetes.feature_names
    disp = plot_partial_dependence(
        clf_diabetes,
        diabetes.data,
        [0, 2, (0, 2)],
        grid_resolution=grid_resolution,
        feature_names=feature_names,
        contour_kw={"cmap": "jet"},
    )
    fig = pyplot.gcf()
    axs = fig.get_axes()
    assert disp.figure_ is fig
    assert len(axs) == 4

    assert disp.bounding_ax_ is not None
    assert disp.axes_.shape == (1, 3)
    assert disp.lines_.shape == (1, 3)
    assert disp.contours_.shape == (1, 3)
    assert disp.deciles_vlines_.shape == (1, 3)
    assert disp.deciles_hlines_.shape == (1, 3)

    assert disp.lines_[0, 2] is None
    assert disp.contours_[0, 0] is None
    assert disp.contours_[0, 1] is None

    # deciles lines: always show on xaxis, only show on yaxis if 2-way PDP
    for i in range(3):
        assert disp.deciles_vlines_[0, i] is not None
    assert disp.deciles_hlines_[0, 0] is None
    assert disp.deciles_hlines_[0, 1] is None
    assert disp.deciles_hlines_[0, 2] is not None

    assert disp.features == [(0,), (2,), (0, 2)]
    assert np.all(disp.feature_names == feature_names)
    assert len(disp.deciles) == 2
    for i in [0, 2]:
        assert_allclose(
            disp.deciles[i],
            mquantiles(diabetes.data[:, i], prob=np.arange(0.1, 1.0, 0.1)),
        )

    single_feature_positions = [(0, (0, 0)), (2, (0, 1))]
    expected_ylabels = ["Partial dependence", ""]

    for i, (feat_col, pos) in enumerate(single_feature_positions):
        ax = disp.axes_[pos]
        assert ax.get_ylabel() == expected_ylabels[i]
        assert ax.get_xlabel() == diabetes.feature_names[feat_col]

        line = disp.lines_[pos]

        avg_preds = disp.pd_results[i]
        assert avg_preds.average.shape == (1, grid_resolution)
        target_idx = disp.target_idx

        line_data = line.get_data()
        assert_allclose(line_data[0], avg_preds["values"][0])
        assert_allclose(line_data[1], avg_preds.average[target_idx].ravel())

    # two feature position
    ax = disp.axes_[0, 2]
    coutour = disp.contours_[0, 2]
    assert coutour.get_cmap().name == "jet"
    assert ax.get_xlabel() == diabetes.feature_names[0]
    assert ax.get_ylabel() == diabetes.feature_names[2]


@pytest.mark.filterwarnings("ignore:A Bunch will be returned")
@pytest.mark.parametrize(
    "kind, centered, subsample, shape",
    [
        ("average", False, None, (1, 3)),
        ("individual", False, None, (1, 3, 442)),
        ("both", False, None, (1, 3, 443)),
        ("individual", False, 50, (1, 3, 50)),
        ("both", False, 50, (1, 3, 51)),
        ("individual", False, 0.5, (1, 3, 221)),
        ("both", False, 0.5, (1, 3, 222)),
        ("average", True, None, (1, 3)),
        ("individual", True, None, (1, 3, 442)),
        ("both", True, None, (1, 3, 443)),
        ("individual", True, 50, (1, 3, 50)),
        ("both", True, 50, (1, 3, 51)),
    ],
)
def test_plot_partial_dependence_kind(
    plot_partial_dependence,
    pyplot,
    kind,
    centered,
    subsample,
    shape,
    clf_diabetes,
    diabetes,
):
    disp = plot_partial_dependence(
        clf_diabetes,
        diabetes.data,
        [0, 1, 2],
        kind=kind,
        centered=centered,
        subsample=subsample,
    )

    assert disp.axes_.shape == (1, 3)
    assert disp.lines_.shape == shape
    assert disp.contours_.shape == (1, 3)

    assert disp.contours_[0, 0] is None
    assert disp.contours_[0, 1] is None
    assert disp.contours_[0, 2] is None

    if centered:
        assert all([ln._y[0] == 0.0 for ln in disp.lines_.ravel() if ln is not None])
    else:
        assert all([ln._y[0] != 0.0 for ln in disp.lines_.ravel() if ln is not None])


@pytest.mark.filterwarnings("ignore:A Bunch will be returned")
@pytest.mark.parametrize(
    "input_type, feature_names_type",
    [
        ("dataframe", None),
        ("dataframe", "list"),
        ("list", "list"),
        ("array", "list"),
        ("dataframe", "array"),
        ("list", "array"),
        ("array", "array"),
        ("dataframe", "series"),
        ("list", "series"),
        ("array", "series"),
        ("dataframe", "index"),
        ("list", "index"),
        ("array", "index"),
    ],
)
def test_plot_partial_dependence_str_features(
    plot_partial_dependence,
    pyplot,
    clf_diabetes,
    diabetes,
    input_type,
    feature_names_type,
):
    if input_type == "dataframe":
        pd = pytest.importorskip("pandas")
        X = pd.DataFrame(diabetes.data, columns=diabetes.feature_names)
    elif input_type == "list":
        X = diabetes.data.tolist()
    else:
        X = diabetes.data

    if feature_names_type is None:
        feature_names = None
    else:
        feature_names = _convert_container(diabetes.feature_names, feature_names_type)

    grid_resolution = 25
    # check with str features and array feature names and single column
    disp = plot_partial_dependence(
        clf_diabetes,
        X,
        [("age", "bmi"), "bmi"],
        grid_resolution=grid_resolution,
        feature_names=feature_names,
        n_cols=1,
        line_kw={"alpha": 0.8},
    )
    fig = pyplot.gcf()
    axs = fig.get_axes()
    assert len(axs) == 3

    assert disp.figure_ is fig
    assert disp.axes_.shape == (2, 1)
    assert disp.lines_.shape == (2, 1)
    assert disp.contours_.shape == (2, 1)
    assert disp.deciles_vlines_.shape == (2, 1)
    assert disp.deciles_hlines_.shape == (2, 1)

    assert disp.lines_[0, 0] is None
    assert disp.deciles_vlines_[0, 0] is not None
    assert disp.deciles_hlines_[0, 0] is not None
    assert disp.contours_[1, 0] is None
    assert disp.deciles_hlines_[1, 0] is None
    assert disp.deciles_vlines_[1, 0] is not None

    # line
    ax = disp.axes_[1, 0]
    assert ax.get_xlabel() == "bmi"
    assert ax.get_ylabel() == "Partial dependence"

    line = disp.lines_[1, 0]
    avg_preds = disp.pd_results[1]
    target_idx = disp.target_idx
    assert line.get_alpha() == 0.8

    line_data = line.get_data()
    assert_allclose(line_data[0], avg_preds["values"][0])
    assert_allclose(line_data[1], avg_preds.average[target_idx].ravel())

    # contour
    ax = disp.axes_[0, 0]
    assert ax.get_xlabel() == "age"
    assert ax.get_ylabel() == "bmi"


@pytest.mark.filterwarnings("ignore:A Bunch will be returned")
def test_plot_partial_dependence_custom_axes(
    plot_partial_dependence, pyplot, clf_diabetes, diabetes
):
    grid_resolution = 25
    fig, (ax1, ax2) = pyplot.subplots(1, 2)
    disp = plot_partial_dependence(
        clf_diabetes,
        diabetes.data,
        ["age", ("age", "bmi")],
        grid_resolution=grid_resolution,
        feature_names=diabetes.feature_names,
        ax=[ax1, ax2],
    )
    assert fig is disp.figure_
    assert disp.bounding_ax_ is None
    assert disp.axes_.shape == (2,)
    assert disp.axes_[0] is ax1
    assert disp.axes_[1] is ax2

    ax = disp.axes_[0]
    assert ax.get_xlabel() == "age"
    assert ax.get_ylabel() == "Partial dependence"

    line = disp.lines_[0]
    avg_preds = disp.pd_results[0]
    target_idx = disp.target_idx

    line_data = line.get_data()
    assert_allclose(line_data[0], avg_preds["values"][0])
    assert_allclose(line_data[1], avg_preds.average[target_idx].ravel())

    # contour
    ax = disp.axes_[1]
    assert ax.get_xlabel() == "age"
    assert ax.get_ylabel() == "bmi"


@pytest.mark.filterwarnings("ignore:A Bunch will be returned")
@pytest.mark.parametrize(
    "kind, lines", [("average", 1), ("individual", 442), ("both", 443)]
)
def test_plot_partial_dependence_passing_numpy_axes(
    plot_partial_dependence, pyplot, clf_diabetes, diabetes, kind, lines
):
    grid_resolution = 25
    feature_names = diabetes.feature_names
    disp1 = plot_partial_dependence(
        clf_diabetes,
        diabetes.data,
        ["age", "bmi"],
        kind=kind,
        grid_resolution=grid_resolution,
        feature_names=feature_names,
    )
    assert disp1.axes_.shape == (1, 2)
    assert disp1.axes_[0, 0].get_ylabel() == "Partial dependence"
    assert disp1.axes_[0, 1].get_ylabel() == ""
    assert len(disp1.axes_[0, 0].get_lines()) == lines
    assert len(disp1.axes_[0, 1].get_lines()) == lines

    lr = LinearRegression()
    lr.fit(diabetes.data, diabetes.target)

    disp2 = plot_partial_dependence(
        lr,
        diabetes.data,
        ["age", "bmi"],
        kind=kind,
        grid_resolution=grid_resolution,
        feature_names=feature_names,
        ax=disp1.axes_,
    )

    assert np.all(disp1.axes_ == disp2.axes_)
    assert len(disp2.axes_[0, 0].get_lines()) == 2 * lines
    assert len(disp2.axes_[0, 1].get_lines()) == 2 * lines


@pytest.mark.filterwarnings("ignore:A Bunch will be returned")
@pytest.mark.parametrize("nrows, ncols", [(2, 2), (3, 1)])
def test_plot_partial_dependence_incorrent_num_axes(
    plot_partial_dependence, pyplot, clf_diabetes, diabetes, nrows, ncols
):
    grid_resolution = 5
    fig, axes = pyplot.subplots(nrows, ncols)
    axes_formats = [list(axes.ravel()), tuple(axes.ravel()), axes]

    msg = "Expected ax to have 2 axes, got {}".format(nrows * ncols)

    disp = plot_partial_dependence(
        clf_diabetes,
        diabetes.data,
        ["age", "bmi"],
        grid_resolution=grid_resolution,
        feature_names=diabetes.feature_names,
    )

    for ax_format in axes_formats:
        with pytest.raises(ValueError, match=msg):
            plot_partial_dependence(
                clf_diabetes,
                diabetes.data,
                ["age", "bmi"],
                grid_resolution=grid_resolution,
                feature_names=diabetes.feature_names,
                ax=ax_format,
            )

        # with axes object
        with pytest.raises(ValueError, match=msg):
            disp.plot(ax=ax_format)


@pytest.mark.filterwarnings("ignore:A Bunch will be returned")
def test_plot_partial_dependence_with_same_axes(
    plot_partial_dependence, pyplot, clf_diabetes, diabetes
):
    # The first call to plot_partial_dependence will create two new axes to
    # place in the space of the passed in axes, which results in a total of
    # three axes in the figure.
    # Currently the API does not allow for the second call to
    # plot_partial_dependence to use the same axes again, because it will
    # create two new axes in the space resulting in five axes. To get the
    # expected behavior one needs to pass the generated axes into the second
    # call:
    # disp1 = plot_partial_dependence(...)
    # disp2 = plot_partial_dependence(..., ax=disp1.axes_)

    grid_resolution = 25
    fig, ax = pyplot.subplots()
    plot_partial_dependence(
        clf_diabetes,
        diabetes.data,
        ["age", "bmi"],
        grid_resolution=grid_resolution,
        feature_names=diabetes.feature_names,
        ax=ax,
    )

    msg = (
        "The ax was already used in another plot function, please set "
        "ax=display.axes_ instead"
    )

    with pytest.raises(ValueError, match=msg):
        plot_partial_dependence(
            clf_diabetes,
            diabetes.data,
            ["age", "bmi"],
            grid_resolution=grid_resolution,
            feature_names=diabetes.feature_names,
            ax=ax,
        )


@pytest.mark.filterwarnings("ignore:A Bunch will be returned")
def test_plot_partial_dependence_feature_name_reuse(
    plot_partial_dependence, pyplot, clf_diabetes, diabetes
):
    # second call to plot does not change the feature names from the first
    # call

    feature_names = diabetes.feature_names
    disp = plot_partial_dependence(
        clf_diabetes,
        diabetes.data,
        [0, 1],
        grid_resolution=10,
        feature_names=feature_names,
    )

    plot_partial_dependence(
        clf_diabetes, diabetes.data, [0, 1], grid_resolution=10, ax=disp.axes_
    )

    for i, ax in enumerate(disp.axes_.ravel()):
        assert ax.get_xlabel() == feature_names[i]


@pytest.mark.filterwarnings("ignore:A Bunch will be returned")
def test_plot_partial_dependence_multiclass(plot_partial_dependence, pyplot):
    grid_resolution = 25
    clf_int = GradientBoostingClassifier(n_estimators=10, random_state=1)
    iris = load_iris()

    # Test partial dependence plot function on multi-class input.
    clf_int.fit(iris.data, iris.target)
    disp_target_0 = plot_partial_dependence(
        clf_int, iris.data, [0, 1], target=0, grid_resolution=grid_resolution
    )
    assert disp_target_0.figure_ is pyplot.gcf()
    assert disp_target_0.axes_.shape == (1, 2)
    assert disp_target_0.lines_.shape == (1, 2)
    assert disp_target_0.contours_.shape == (1, 2)
    assert disp_target_0.deciles_vlines_.shape == (1, 2)
    assert disp_target_0.deciles_hlines_.shape == (1, 2)
    assert all(c is None for c in disp_target_0.contours_.flat)
    assert disp_target_0.target_idx == 0

    # now with symbol labels
    target = iris.target_names[iris.target]
    clf_symbol = GradientBoostingClassifier(n_estimators=10, random_state=1)
    clf_symbol.fit(iris.data, target)
    disp_symbol = plot_partial_dependence(
        clf_symbol, iris.data, [0, 1], target="setosa", grid_resolution=grid_resolution
    )
    assert disp_symbol.figure_ is pyplot.gcf()
    assert disp_symbol.axes_.shape == (1, 2)
    assert disp_symbol.lines_.shape == (1, 2)
    assert disp_symbol.contours_.shape == (1, 2)
    assert disp_symbol.deciles_vlines_.shape == (1, 2)
    assert disp_symbol.deciles_hlines_.shape == (1, 2)
    assert all(c is None for c in disp_symbol.contours_.flat)
    assert disp_symbol.target_idx == 0

    for int_result, symbol_result in zip(
        disp_target_0.pd_results, disp_symbol.pd_results
    ):
        assert_allclose(int_result.average, symbol_result.average)
        assert_allclose(int_result["values"], symbol_result["values"])

    # check that the pd plots are different for another target
    disp_target_1 = plot_partial_dependence(
        clf_int, iris.data, [0, 1], target=1, grid_resolution=grid_resolution
    )
    target_0_data_y = disp_target_0.lines_[0, 0].get_data()[1]
    target_1_data_y = disp_target_1.lines_[0, 0].get_data()[1]
    assert any(target_0_data_y != target_1_data_y)


multioutput_regression_data = make_regression(n_samples=50, n_targets=2, random_state=0)


@pytest.mark.filterwarnings("ignore:A Bunch will be returned")
@pytest.mark.parametrize("target", [0, 1])
def test_plot_partial_dependence_multioutput(plot_partial_dependence, pyplot, target):
    # Test partial dependence plot function on multi-output input.
    X, y = multioutput_regression_data
    clf = LinearRegression().fit(X, y)

    grid_resolution = 25
    disp = plot_partial_dependence(
        clf, X, [0, 1], target=target, grid_resolution=grid_resolution
    )
    fig = pyplot.gcf()
    axs = fig.get_axes()
    assert len(axs) == 3
    assert disp.target_idx == target
    assert disp.bounding_ax_ is not None

    positions = [(0, 0), (0, 1)]
    expected_label = ["Partial dependence", ""]

    for i, pos in enumerate(positions):
        ax = disp.axes_[pos]
        assert ax.get_ylabel() == expected_label[i]
        assert ax.get_xlabel() == "{}".format(i)


@pytest.mark.filterwarnings("ignore:A Bunch will be returned")
def test_plot_partial_dependence_dataframe(
    plot_partial_dependence, pyplot, clf_diabetes, diabetes
):
    pd = pytest.importorskip("pandas")
    df = pd.DataFrame(diabetes.data, columns=diabetes.feature_names)

    grid_resolution = 25

    plot_partial_dependence(
        clf_diabetes,
        df,
        ["bp", "s1"],
        grid_resolution=grid_resolution,
        feature_names=df.columns.tolist(),
    )


dummy_classification_data = make_classification(random_state=0)


@pytest.mark.filterwarnings("ignore:A Bunch will be returned")
@pytest.mark.parametrize(
    "data, params, err_msg",
    [
        (
            multioutput_regression_data,
            {"target": None, "features": [0]},
            "target must be specified for multi-output",
        ),
        (
            multioutput_regression_data,
            {"target": -1, "features": [0]},
            r"target must be in \[0, n_tasks\]",
        ),
        (
            multioutput_regression_data,
            {"target": 100, "features": [0]},
            r"target must be in \[0, n_tasks\]",
        ),
        (
            dummy_classification_data,
            {"features": ["foobar"], "feature_names": None},
            "Feature foobar not in feature_names",
        ),
        (
            dummy_classification_data,
            {"features": ["foobar"], "feature_names": ["abcd", "def"]},
            "Feature foobar not in feature_names",
        ),
        (
            dummy_classification_data,
            {"features": [(1, 2, 3)]},
            "Each entry in features must be either an int, ",
        ),
        (
            dummy_classification_data,
            {"features": [1, {}]},
            "Each entry in features must be either an int, ",
        ),
        (
            dummy_classification_data,
            {"features": [tuple()]},
            "Each entry in features must be either an int, ",
        ),
        (
            dummy_classification_data,
            {"features": [123], "feature_names": ["blahblah"]},
            "All entries of features must be less than ",
        ),
        (
            dummy_classification_data,
            {"features": [0, 1, 2], "feature_names": ["a", "b", "a"]},
            "feature_names should not contain duplicates",
        ),
        (
            dummy_classification_data,
            {"features": [1, 2], "kind": ["both"]},
            "When `kind` is provided as a list of strings, it should contain",
        ),
        (
            dummy_classification_data,
            {"features": [1], "subsample": -1},
            "When an integer, subsample=-1 should be positive.",
        ),
        (
            dummy_classification_data,
            {"features": [1], "subsample": 1.2},
            r"When a floating-point, subsample=1.2 should be in the \(0, 1\) range",
        ),
        (
            dummy_classification_data,
<<<<<<< HEAD
            {"features": [1, 2], "categorical_features": [1.0, 2.0]},
            "Expected `categorical_features` to be an array-like of boolean,",
        ),
        (
            dummy_classification_data,
            {"features": [(1, 2)], "categorical_features": [2]},
            "Two-way partial dependence plots are not supported for pairs",
        ),
        (
            dummy_classification_data,
            {"features": [1], "categorical_features": [1], "kind": "individual"},
            "It is not possible to display individual effects",
=======
            {"features": [1], "kind": "foo"},
            "Values provided to `kind` must be one of",
        ),
        (
            dummy_classification_data,
            {"features": [0, 1], "kind": ["foo", "individual"]},
            "Values provided to `kind` must be one of",
>>>>>>> d71bfe1d
        ),
    ],
)
def test_plot_partial_dependence_error(
    plot_partial_dependence, pyplot, data, params, err_msg
):
    X, y = data
    estimator = LinearRegression().fit(X, y)

    with pytest.raises(ValueError, match=err_msg):
        plot_partial_dependence(estimator, X, **params)


@pytest.mark.filterwarnings("ignore:A Bunch will be returned")
@pytest.mark.parametrize(
    "params, err_msg",
    [
        ({"target": 4, "features": [0]}, "target not in est.classes_, got 4"),
        ({"target": None, "features": [0]}, "target must be specified for multi-class"),
        (
            {"target": 1, "features": [4.5]},
            "Each entry in features must be either an int,",
        ),
    ],
)
def test_plot_partial_dependence_multiclass_error(
    plot_partial_dependence, pyplot, params, err_msg
):
    iris = load_iris()
    clf = GradientBoostingClassifier(n_estimators=10, random_state=1)
    clf.fit(iris.data, iris.target)

    with pytest.raises(ValueError, match=err_msg):
        plot_partial_dependence(clf, iris.data, **params)


def test_plot_partial_dependence_does_not_override_ylabel(
    plot_partial_dependence, pyplot, clf_diabetes, diabetes
):
    # Non-regression test to be sure to not override the ylabel if it has been
    # See https://github.com/scikit-learn/scikit-learn/issues/15772
    _, axes = pyplot.subplots(1, 2)
    axes[0].set_ylabel("Hello world")
    plot_partial_dependence(clf_diabetes, diabetes.data, [0, 1], ax=axes)

    assert axes[0].get_ylabel() == "Hello world"
    assert axes[1].get_ylabel() == "Partial dependence"


@pytest.mark.parametrize(
    "categorical_features, array_type",
    [
        (["col_A", "col_C"], "dataframe"),
        ([0, 2], "array"),
        ([True, False, True], "array"),
    ],
)
def test_plot_partial_dependence_with_categorical(
    pyplot, categorical_features, array_type
):
    X = [["A", 1, "A"], ["B", 0, "C"], ["C", 2, "B"]]
    column_name = ["col_A", "col_B", "col_C"]
    X = _convert_container(X, array_type, columns_name=column_name)
    y = np.array([1.2, 0.5, 0.45]).T

    preprocessor = make_column_transformer((OneHotEncoder(), categorical_features))
    model = make_pipeline(preprocessor, LinearRegression())
    model.fit(X, y)

    disp = plot_partial_dependence_func(
        model,
        X,
        features=["col_C"],
        feature_names=column_name,
        categorical_features=categorical_features,
    )

    assert disp.figure_ is pyplot.gcf()
    assert disp.bars_.shape == (1, 1)
    assert disp.bars_[0][0] is not None
    assert disp.lines_.shape == (1, 1)
    assert disp.lines_[0][0] is None
    assert disp.contours_.shape == (1, 1)
    assert disp.contours_[0][0] is None
    assert disp.deciles_vlines_.shape == (1, 1)
    assert disp.deciles_vlines_[0][0] is None
    assert disp.deciles_hlines_.shape == (1, 1)
    assert disp.deciles_hlines_[0][0] is None


@pytest.mark.parametrize(
    "kind, expected_shape",
    [("average", (1, 2)), ("individual", (1, 2, 50)), ("both", (1, 2, 51))],
)
def test_plot_partial_dependence_subsampling(
    plot_partial_dependence, pyplot, clf_diabetes, diabetes, kind, expected_shape
):
    # check that the subsampling is properly working
    # non-regression test for:
    # https://github.com/scikit-learn/scikit-learn/pull/18359
    matplotlib = pytest.importorskip("matplotlib")
    grid_resolution = 25
    feature_names = diabetes.feature_names

    disp1 = plot_partial_dependence(
        clf_diabetes,
        diabetes.data,
        ["age", "bmi"],
        kind=kind,
        grid_resolution=grid_resolution,
        feature_names=feature_names,
        subsample=50,
        random_state=0,
    )

    assert disp1.lines_.shape == expected_shape
    assert all(
        [isinstance(line, matplotlib.lines.Line2D) for line in disp1.lines_.ravel()]
    )


@pytest.mark.parametrize(
    "kind, line_kw, label",
    [
        ("individual", {}, None),
        ("individual", {"label": "xxx"}, None),
        ("average", {}, None),
        ("average", {"label": "xxx"}, "xxx"),
        ("both", {}, "average"),
        ("both", {"label": "xxx"}, "xxx"),
    ],
)
def test_partial_dependence_overwrite_labels(
    plot_partial_dependence,
    pyplot,
    clf_diabetes,
    diabetes,
    kind,
    line_kw,
    label,
):
    """Test that make sure that we can overwrite the label of the PDP plot"""
    disp = plot_partial_dependence(
        clf_diabetes,
        diabetes.data,
        [0, 2],
        grid_resolution=25,
        feature_names=diabetes.feature_names,
        kind=kind,
        line_kw=line_kw,
    )

    for ax in disp.axes_.ravel():
        if label is None:
            assert ax.get_legend() is None
        else:
            legend_text = ax.get_legend().get_texts()
            assert len(legend_text) == 1
            assert legend_text[0].get_text() == label


<<<<<<< HEAD
def test_get_feature_index():
    """Check that the behaviour of `_get_feature_index`."""
    # test when features is already an integer index
    feature = 1
    for feature_names in (None, ["a", "b", "c"]):
        assert _get_feature_index(feature, feature_names) == feature

    # test when features is a string and no feature_names are provided
    feature = "a"
    feature_names = None
    err_msg = "When the feature is a string, `feature_names` should be a list"
    with pytest.raises(ValueError, match=err_msg):
        _get_feature_index(feature, feature_names)

    # test when features_names is provided
    feature = "b"
    feature_names = ["a", "b", "c"]
    assert _get_feature_index(feature, feature_names) == 1

    feature = "x"
    err_msg = "Feature x not in feature_names"
    with pytest.raises(ValueError, match=err_msg):
        _get_feature_index(feature, feature_names)


@pytest.mark.parametrize(
    "categorical_features, array_type",
    [
        (["col_A", "col_C"], "dataframe"),
        ([0, 2], "array"),
        ([True, False, True], "array"),
    ],
)
def test_grid_resolution_with_categorical(pyplot, categorical_features, array_type):
    """Check that we raise a ValueError when the grid_resolution is too small
    respect to the number of categories in the categorical features targeted.
    """
    X = [["A", 1, "A"], ["B", 0, "C"], ["C", 2, "B"]]
    column_name = ["col_A", "col_B", "col_C"]
    X = _convert_container(X, array_type, columns_name=column_name)
    y = np.array([1.2, 0.5, 0.45]).T

    preprocessor = make_column_transformer((OneHotEncoder(), categorical_features))
    model = make_pipeline(preprocessor, LinearRegression())
    model.fit(X, y)

    err_msg = (
        "resolution of the computed grid is less than the minimum number of categories"
    )
    with pytest.raises(ValueError, match=err_msg):
        plot_partial_dependence_func(
            model,
            X,
            features=["col_C"],
            feature_names=column_name,
            categorical_features=categorical_features,
            grid_resolution=2,
=======
# TODO(1.3): remove
def test_partial_dependence_display_deprecation(
    plot_partial_dependence, pyplot, clf_diabetes, diabetes
):
    """Check that we raise the proper warning in the display."""
    disp = plot_partial_dependence(
        clf_diabetes,
        diabetes.data,
        [0, 2],
        grid_resolution=25,
        feature_names=diabetes.feature_names,
    )

    deprecation_msg = "The `pdp_lim` parameter is deprecated"
    overwritting_msg = (
        "`pdp_lim` has been passed in both the constructor and the `plot` method"
    )

    disp.pdp_lim = None
    # case when constructor and method parameters are the same
    with pytest.warns(FutureWarning, match=deprecation_msg):
        disp.plot(pdp_lim=None)
    # case when constructor and method parameters are different
    with warnings.catch_warnings(record=True) as record:
        warnings.simplefilter("always", FutureWarning)
        disp.plot(pdp_lim=(0, 1))
    assert len(record) == 2
    for warning in record:
        assert warning.message.args[0].startswith((deprecation_msg, overwritting_msg))


@pytest.mark.parametrize("kind", ["individual", "average", "both"])
@pytest.mark.parametrize("centered", [True, False])
def test_partial_dependence_plot_limits_one_way(
    plot_partial_dependence, pyplot, clf_diabetes, diabetes, kind, centered
):
    """Check that the PD limit on the plots are properly set on one-way plots."""
    disp = plot_partial_dependence(
        clf_diabetes,
        diabetes.data,
        features=(0, 1),
        kind=kind,
        grid_resolution=25,
        feature_names=diabetes.feature_names,
    )

    range_pd = np.array([-1, 1])
    for pd in disp.pd_results:
        if "average" in pd:
            pd["average"][...] = range_pd[1]
            pd["average"][0, 0] = range_pd[0]
        if "individual" in pd:
            pd["individual"][...] = range_pd[1]
            pd["individual"][0, 0, 0] = range_pd[0]

    disp.plot(centered=centered)
    # check that we anchor to zero x-axis when centering
    y_lim = range_pd - range_pd[0] if centered else range_pd
    for ax in disp.axes_.ravel():
        assert_allclose(ax.get_ylim(), y_lim)


@pytest.mark.parametrize("centered", [True, False])
def test_partial_dependence_plot_limits_two_way(
    plot_partial_dependence, pyplot, clf_diabetes, diabetes, centered
):
    """Check that the PD limit on the plots are properly set on two-way plots."""
    disp = plot_partial_dependence(
        clf_diabetes,
        diabetes.data,
        features=[(0, 1)],
        kind="average",
        grid_resolution=25,
        feature_names=diabetes.feature_names,
    )

    range_pd = np.array([-1, 1])
    for pd in disp.pd_results:
        pd["average"][...] = range_pd[1]
        pd["average"][0, 0] = range_pd[0]

    disp.plot(centered=centered)
    coutour = disp.contours_[0, 0]
    levels = range_pd - range_pd[0] if centered else range_pd
    expect_levels = np.linspace(*levels, num=8)
    assert_allclose(coutour.levels, expect_levels)


def test_partial_dependence_kind_list(
    plot_partial_dependence,
    pyplot,
    clf_diabetes,
    diabetes,
):
    """Check that we can provide a list of strings to kind parameter."""
    matplotlib = pytest.importorskip("matplotlib")

    disp = plot_partial_dependence(
        clf_diabetes,
        diabetes.data,
        features=[0, 2, (1, 2)],
        grid_resolution=20,
        kind=["both", "both", "average"],
    )

    for idx in [0, 1]:
        assert all(
            [
                isinstance(line, matplotlib.lines.Line2D)
                for line in disp.lines_[0, idx].ravel()
            ]
        )
        assert disp.contours_[0, idx] is None

    assert disp.contours_[0, 2] is not None
    assert all([line is None for line in disp.lines_[0, 2].ravel()])


@pytest.mark.parametrize(
    "features, kind",
    [
        ([0, 2, (1, 2)], "individual"),
        ([0, 2, (1, 2)], "both"),
        ([(0, 1), (0, 2), (1, 2)], "individual"),
        ([(0, 1), (0, 2), (1, 2)], "both"),
        ([0, 2, (1, 2)], ["individual", "individual", "individual"]),
        ([0, 2, (1, 2)], ["both", "both", "both"]),
    ],
)
def test_partial_dependence_kind_error(
    plot_partial_dependence,
    pyplot,
    clf_diabetes,
    diabetes,
    features,
    kind,
):
    """Check that we raise an informative error when 2-way PD is requested
    together with 1-way PD/ICE"""
    warn_msg = (
        "ICE plot cannot be rendered for 2-way feature interactions. 2-way "
        "feature interactions mandates PD plots using the 'average' kind"
    )
    with pytest.raises(ValueError, match=warn_msg):
        plot_partial_dependence(
            clf_diabetes,
            diabetes.data,
            features=features,
            grid_resolution=20,
            kind=kind,
>>>>>>> d71bfe1d
        )


@pytest.mark.filterwarnings("ignore:A Bunch will be returned")
@pytest.mark.parametrize(
    "line_kw, pd_line_kw, ice_lines_kw, expected_colors",
    [
        ({"color": "r"}, {"color": "g"}, {"color": "b"}, ("g", "b")),
        (None, {"color": "g"}, {"color": "b"}, ("g", "b")),
        ({"color": "r"}, None, {"color": "b"}, ("r", "b")),
        ({"color": "r"}, {"color": "g"}, None, ("g", "r")),
        ({"color": "r"}, None, None, ("r", "r")),
        ({"color": "r"}, {"linestyle": "--"}, {"linestyle": "-."}, ("r", "r")),
    ],
)
def test_plot_partial_dependence_lines_kw(
    plot_partial_dependence,
    pyplot,
    clf_diabetes,
    diabetes,
    line_kw,
    pd_line_kw,
    ice_lines_kw,
    expected_colors,
):
    """Check that passing `pd_line_kw` and `ice_lines_kw` will act on the
    specific lines in the plot.
    """

    disp = plot_partial_dependence(
        clf_diabetes,
        diabetes.data,
        [0, 2],
        grid_resolution=20,
        feature_names=diabetes.feature_names,
        n_cols=2,
        kind="both",
        line_kw=line_kw,
        pd_line_kw=pd_line_kw,
        ice_lines_kw=ice_lines_kw,
    )

    line = disp.lines_[0, 0, -1]
    assert line.get_color() == expected_colors[0]
    if pd_line_kw is not None and "linestyle" in pd_line_kw:
        assert line.get_linestyle() == pd_line_kw["linestyle"]
    else:
        assert line.get_linestyle() == "--"

    line = disp.lines_[0, 0, 0]
    assert line.get_color() == expected_colors[1]
    if ice_lines_kw is not None and "linestyle" in ice_lines_kw:
        assert line.get_linestyle() == ice_lines_kw["linestyle"]
    else:
        assert line.get_linestyle() == "-"


def test_partial_dependence_display_wrong_len_kind(
    pyplot,
    clf_diabetes,
    diabetes,
):
    """Check that we raise an error when `kind` is a list with a wrong length.

    This case can only be triggered using the `PartialDependenceDisplay.from_estimator`
    method.
    """
    disp = PartialDependenceDisplay.from_estimator(
        clf_diabetes,
        diabetes.data,
        features=[0, 2],
        grid_resolution=20,
        kind="average",  # len(kind) != len(features)
    )

    # alter `kind` to be a list with a length different from length of `features`
    disp.kind = ["average"]
    err_msg = (
        r"When `kind` is provided as a list of strings, it should contain as many"
        r" elements as `features`. `kind` contains 1 element\(s\) and `features`"
        r" contains 2 element\(s\)."
    )
    with pytest.raises(ValueError, match=err_msg):
        disp.plot()


@pytest.mark.parametrize(
    "kind",
    ["individual", "both", "average", ["average", "both"], ["individual", "both"]],
)
def test_partial_dependence_display_kind_centered_interaction(
    plot_partial_dependence,
    pyplot,
    kind,
    clf_diabetes,
    diabetes,
):
    """Check that we properly center ICE and PD when passing kind as a string and as a
    list."""
    disp = plot_partial_dependence(
        clf_diabetes,
        diabetes.data,
        [0, 1],
        kind=kind,
        centered=True,
        subsample=5,
    )

    assert all([ln._y[0] == 0.0 for ln in disp.lines_.ravel() if ln is not None])<|MERGE_RESOLUTION|>--- conflicted
+++ resolved
@@ -625,7 +625,6 @@
         ),
         (
             dummy_classification_data,
-<<<<<<< HEAD
             {"features": [1, 2], "categorical_features": [1.0, 2.0]},
             "Expected `categorical_features` to be an array-like of boolean,",
         ),
@@ -638,7 +637,9 @@
             dummy_classification_data,
             {"features": [1], "categorical_features": [1], "kind": "individual"},
             "It is not possible to display individual effects",
-=======
+        ),
+        (
+            dummy_classification_data,
             {"features": [1], "kind": "foo"},
             "Values provided to `kind` must be one of",
         ),
@@ -646,7 +647,6 @@
             dummy_classification_data,
             {"features": [0, 1], "kind": ["foo", "individual"]},
             "Values provided to `kind` must be one of",
->>>>>>> d71bfe1d
         ),
     ],
 )
@@ -808,7 +808,6 @@
             assert legend_text[0].get_text() == label
 
 
-<<<<<<< HEAD
 def test_get_feature_index():
     """Check that the behaviour of `_get_feature_index`."""
     # test when features is already an integer index
@@ -866,7 +865,9 @@
             feature_names=column_name,
             categorical_features=categorical_features,
             grid_resolution=2,
-=======
+        )
+
+
 # TODO(1.3): remove
 def test_partial_dependence_display_deprecation(
     plot_partial_dependence, pyplot, clf_diabetes, diabetes
@@ -1017,7 +1018,6 @@
             features=features,
             grid_resolution=20,
             kind=kind,
->>>>>>> d71bfe1d
         )
 
 
