import numpy as np
from scipy.stats.mstats import mquantiles

import pytest
from numpy.testing import assert_allclose

from sklearn.datasets import load_diabetes
from sklearn.datasets import load_iris
from sklearn.datasets import make_classification, make_regression
from sklearn.ensemble import GradientBoostingRegressor
from sklearn.ensemble import GradientBoostingClassifier
from sklearn.linear_model import LinearRegression
from sklearn.utils._testing import _convert_container

from sklearn.inspection import plot_partial_dependence as plot_partial_dependence_func
from sklearn.inspection import PartialDependenceDisplay


# TODO: Remove when https://github.com/numpy/numpy/issues/14397 is resolved
pytestmark = pytest.mark.filterwarnings(
    "ignore:In future, it will be an error for 'np.bool_':DeprecationWarning:"
    "matplotlib.*",
    # TODO: Remove in 1.2 and convert test to only use
    # PartialDependenceDisplay.from_estimator
    "ignore:Function plot_partial_dependence is deprecated",
)


# TODO: Remove in 1.2 and convert test to only use
# PartialDependenceDisplay.from_estimator
@pytest.fixture(
    params=[PartialDependenceDisplay.from_estimator, plot_partial_dependence_func],
    ids=["from_estimator", "function"],
)
def plot_partial_dependence(request):
    return request.param


@pytest.fixture(scope="module")
def diabetes():
    return load_diabetes()


@pytest.fixture(scope="module")
def clf_diabetes(diabetes):
    clf = GradientBoostingRegressor(n_estimators=10, random_state=1)
    clf.fit(diabetes.data, diabetes.target)
    return clf


def test_plot_partial_dependence_deprecation(pyplot, clf_diabetes, diabetes):
    """Check that plot_partial_dependence is deprecated"""
    with pytest.warns(FutureWarning):
        plot_partial_dependence_func(clf_diabetes, diabetes.data, [0])


@pytest.mark.filterwarnings("ignore:A Bunch will be returned")
@pytest.mark.parametrize("grid_resolution", [10, 20])
def test_plot_partial_dependence(
    plot_partial_dependence, grid_resolution, pyplot, clf_diabetes, diabetes
):
    # Test partial dependence plot function.
    # Use columns 0 & 2 as 1 is not quantitative (sex)
    feature_names = diabetes.feature_names
    disp = plot_partial_dependence(
        clf_diabetes,
        diabetes.data,
        [0, 2, (0, 2)],
        grid_resolution=grid_resolution,
        feature_names=feature_names,
        contour_kw={"cmap": "jet"},
    )
    fig = pyplot.gcf()
    axs = fig.get_axes()
    assert disp.figure_ is fig
    assert len(axs) == 4

    assert disp.bounding_ax_ is not None
    assert disp.axes_.shape == (1, 3)
    assert disp.lines_.shape == (1, 3)
    assert disp.contours_.shape == (1, 3)
    assert disp.deciles_vlines_.shape == (1, 3)
    assert disp.deciles_hlines_.shape == (1, 3)

    assert disp.lines_[0, 2] is None
    assert disp.contours_[0, 0] is None
    assert disp.contours_[0, 1] is None

    # deciles lines: always show on xaxis, only show on yaxis if 2-way PDP
    for i in range(3):
        assert disp.deciles_vlines_[0, i] is not None
    assert disp.deciles_hlines_[0, 0] is None
    assert disp.deciles_hlines_[0, 1] is None
    assert disp.deciles_hlines_[0, 2] is not None

    assert disp.features == [(0,), (2,), (0, 2)]
    assert np.all(disp.feature_names == feature_names)
    assert len(disp.deciles) == 2
    for i in [0, 2]:
        assert_allclose(
            disp.deciles[i],
            mquantiles(diabetes.data[:, i], prob=np.arange(0.1, 1.0, 0.1)),
        )

    single_feature_positions = [(0, (0, 0)), (2, (0, 1))]
    expected_ylabels = ["Partial dependence", ""]

    for i, (feat_col, pos) in enumerate(single_feature_positions):
        ax = disp.axes_[pos]
        assert ax.get_ylabel() == expected_ylabels[i]
        assert ax.get_xlabel() == diabetes.feature_names[feat_col]
        assert_allclose(ax.get_ylim(), disp.pdp_lim[1])

        line = disp.lines_[pos]

        avg_preds = disp.pd_results[i]
        assert avg_preds.average.shape == (1, grid_resolution)
        target_idx = disp.target_idx

        line_data = line.get_data()
        assert_allclose(line_data[0], avg_preds["values"][0])
        assert_allclose(line_data[1], avg_preds.average[target_idx].ravel())

    # two feature position
    ax = disp.axes_[0, 2]
    coutour = disp.contours_[0, 2]
    expected_levels = np.linspace(*disp.pdp_lim[2], num=8)
    assert_allclose(coutour.levels, expected_levels)
    assert coutour.get_cmap().name == "jet"
    assert ax.get_xlabel() == diabetes.feature_names[0]
    assert ax.get_ylabel() == diabetes.feature_names[2]


@pytest.mark.filterwarnings("ignore:A Bunch will be returned")
@pytest.mark.parametrize(
    "kind, subsample, shape",
    [
        ("average", None, (1, 3)),
        ("individual", None, (1, 3, 442)),
        ("both", None, (1, 3, 443)),
        ("individual", 50, (1, 3, 50)),
        ("both", 50, (1, 3, 51)),
        ("individual", 0.5, (1, 3, 221)),
        ("both", 0.5, (1, 3, 222)),
    ],
)
def test_plot_partial_dependence_kind(
    plot_partial_dependence, pyplot, kind, subsample, shape, clf_diabetes, diabetes
):
    disp = plot_partial_dependence(
        clf_diabetes, diabetes.data, [0, 1, 2], kind=kind, subsample=subsample
    )

    assert disp.axes_.shape == (1, 3)
    assert disp.lines_.shape == shape
    assert disp.contours_.shape == (1, 3)

    assert disp.contours_[0, 0] is None
    assert disp.contours_[0, 1] is None
    assert disp.contours_[0, 2] is None


@pytest.mark.filterwarnings("ignore:A Bunch will be returned")
@pytest.mark.parametrize(
    "input_type, feature_names_type",
    [
        ("dataframe", None),
        ("dataframe", "list"),
        ("list", "list"),
        ("array", "list"),
        ("dataframe", "array"),
        ("list", "array"),
        ("array", "array"),
        ("dataframe", "series"),
        ("list", "series"),
        ("array", "series"),
        ("dataframe", "index"),
        ("list", "index"),
        ("array", "index"),
    ],
)
def test_plot_partial_dependence_str_features(
    plot_partial_dependence,
    pyplot,
    clf_diabetes,
    diabetes,
    input_type,
    feature_names_type,
):
    if input_type == "dataframe":
        pd = pytest.importorskip("pandas")
        X = pd.DataFrame(diabetes.data, columns=diabetes.feature_names)
    elif input_type == "list":
        X = diabetes.data.tolist()
    else:
        X = diabetes.data

    if feature_names_type is None:
        feature_names = None
    else:
        feature_names = _convert_container(diabetes.feature_names, feature_names_type)

    grid_resolution = 25
    # check with str features and array feature names and single column
    disp = plot_partial_dependence(
        clf_diabetes,
        X,
        [("age", "bmi"), "bmi"],
        grid_resolution=grid_resolution,
        feature_names=feature_names,
        n_cols=1,
        line_kw={"alpha": 0.8},
    )
    fig = pyplot.gcf()
    axs = fig.get_axes()
    assert len(axs) == 3

    assert disp.figure_ is fig
    assert disp.axes_.shape == (2, 1)
    assert disp.lines_.shape == (2, 1)
    assert disp.contours_.shape == (2, 1)
    assert disp.deciles_vlines_.shape == (2, 1)
    assert disp.deciles_hlines_.shape == (2, 1)

    assert disp.lines_[0, 0] is None
    assert disp.deciles_vlines_[0, 0] is not None
    assert disp.deciles_hlines_[0, 0] is not None
    assert disp.contours_[1, 0] is None
    assert disp.deciles_hlines_[1, 0] is None
    assert disp.deciles_vlines_[1, 0] is not None

    # line
    ax = disp.axes_[1, 0]
    assert ax.get_xlabel() == "bmi"
    assert ax.get_ylabel() == "Partial dependence"

    line = disp.lines_[1, 0]
    avg_preds = disp.pd_results[1]
    target_idx = disp.target_idx
    assert line.get_alpha() == 0.8

    line_data = line.get_data()
    assert_allclose(line_data[0], avg_preds["values"][0])
    assert_allclose(line_data[1], avg_preds.average[target_idx].ravel())

    # contour
    ax = disp.axes_[0, 0]
    coutour = disp.contours_[0, 0]
    expect_levels = np.linspace(*disp.pdp_lim[2], num=8)
    assert_allclose(coutour.levels, expect_levels)
    assert ax.get_xlabel() == "age"
    assert ax.get_ylabel() == "bmi"


@pytest.mark.filterwarnings("ignore:A Bunch will be returned")
def test_plot_partial_dependence_custom_axes(
    plot_partial_dependence, pyplot, clf_diabetes, diabetes
):
    grid_resolution = 25
    fig, (ax1, ax2) = pyplot.subplots(1, 2)
    disp = plot_partial_dependence(
        clf_diabetes,
        diabetes.data,
        ["age", ("age", "bmi")],
        grid_resolution=grid_resolution,
        feature_names=diabetes.feature_names,
        ax=[ax1, ax2],
    )
    assert fig is disp.figure_
    assert disp.bounding_ax_ is None
    assert disp.axes_.shape == (2,)
    assert disp.axes_[0] is ax1
    assert disp.axes_[1] is ax2

    ax = disp.axes_[0]
    assert ax.get_xlabel() == "age"
    assert ax.get_ylabel() == "Partial dependence"

    line = disp.lines_[0]
    avg_preds = disp.pd_results[0]
    target_idx = disp.target_idx

    line_data = line.get_data()
    assert_allclose(line_data[0], avg_preds["values"][0])
    assert_allclose(line_data[1], avg_preds.average[target_idx].ravel())

    # contour
    ax = disp.axes_[1]
    coutour = disp.contours_[1]
    expect_levels = np.linspace(*disp.pdp_lim[2], num=8)
    assert_allclose(coutour.levels, expect_levels)
    assert ax.get_xlabel() == "age"
    assert ax.get_ylabel() == "bmi"


@pytest.mark.filterwarnings("ignore:A Bunch will be returned")
@pytest.mark.parametrize(
    "kind, lines", [("average", 1), ("individual", 442), ("both", 443)]
)
def test_plot_partial_dependence_passing_numpy_axes(
    plot_partial_dependence, pyplot, clf_diabetes, diabetes, kind, lines
):
    grid_resolution = 25
    feature_names = diabetes.feature_names
    disp1 = plot_partial_dependence(
        clf_diabetes,
        diabetes.data,
        ["age", "bmi"],
        kind=kind,
        grid_resolution=grid_resolution,
        feature_names=feature_names,
    )
    assert disp1.axes_.shape == (1, 2)
    assert disp1.axes_[0, 0].get_ylabel() == "Partial dependence"
    assert disp1.axes_[0, 1].get_ylabel() == ""
    assert len(disp1.axes_[0, 0].get_lines()) == lines
    assert len(disp1.axes_[0, 1].get_lines()) == lines

    lr = LinearRegression()
    lr.fit(diabetes.data, diabetes.target)

    disp2 = plot_partial_dependence(
        lr,
        diabetes.data,
        ["age", "bmi"],
        kind=kind,
        grid_resolution=grid_resolution,
        feature_names=feature_names,
        ax=disp1.axes_,
    )

    assert np.all(disp1.axes_ == disp2.axes_)
    assert len(disp2.axes_[0, 0].get_lines()) == 2 * lines
    assert len(disp2.axes_[0, 1].get_lines()) == 2 * lines


@pytest.mark.filterwarnings("ignore:A Bunch will be returned")
@pytest.mark.parametrize("nrows, ncols", [(2, 2), (3, 1)])
def test_plot_partial_dependence_incorrent_num_axes(
    plot_partial_dependence, pyplot, clf_diabetes, diabetes, nrows, ncols
):
    grid_resolution = 5
    fig, axes = pyplot.subplots(nrows, ncols)
    axes_formats = [list(axes.ravel()), tuple(axes.ravel()), axes]

    msg = "Expected ax to have 2 axes, got {}".format(nrows * ncols)

    disp = plot_partial_dependence(
        clf_diabetes,
        diabetes.data,
        ["age", "bmi"],
        grid_resolution=grid_resolution,
        feature_names=diabetes.feature_names,
    )

    for ax_format in axes_formats:
        with pytest.raises(ValueError, match=msg):
            plot_partial_dependence(
                clf_diabetes,
                diabetes.data,
                ["age", "bmi"],
                grid_resolution=grid_resolution,
                feature_names=diabetes.feature_names,
                ax=ax_format,
            )

        # with axes object
        with pytest.raises(ValueError, match=msg):
            disp.plot(ax=ax_format)


@pytest.mark.filterwarnings("ignore:A Bunch will be returned")
def test_plot_partial_dependence_with_same_axes(
    plot_partial_dependence, pyplot, clf_diabetes, diabetes
):
    # The first call to plot_partial_dependence will create two new axes to
    # place in the space of the passed in axes, which results in a total of
    # three axes in the figure.
    # Currently the API does not allow for the second call to
    # plot_partial_dependence to use the same axes again, because it will
    # create two new axes in the space resulting in five axes. To get the
    # expected behavior one needs to pass the generated axes into the second
    # call:
    # disp1 = plot_partial_dependence(...)
    # disp2 = plot_partial_dependence(..., ax=disp1.axes_)

    grid_resolution = 25
    fig, ax = pyplot.subplots()
    plot_partial_dependence(
        clf_diabetes,
        diabetes.data,
        ["age", "bmi"],
        grid_resolution=grid_resolution,
        feature_names=diabetes.feature_names,
        ax=ax,
    )

    msg = (
        "The ax was already used in another plot function, please set "
        "ax=display.axes_ instead"
    )

    with pytest.raises(ValueError, match=msg):
        plot_partial_dependence(
            clf_diabetes,
            diabetes.data,
            ["age", "bmi"],
            grid_resolution=grid_resolution,
            feature_names=diabetes.feature_names,
            ax=ax,
        )


@pytest.mark.filterwarnings("ignore:A Bunch will be returned")
def test_plot_partial_dependence_feature_name_reuse(
    plot_partial_dependence, pyplot, clf_diabetes, diabetes
):
    # second call to plot does not change the feature names from the first
    # call

    feature_names = diabetes.feature_names
    disp = plot_partial_dependence(
        clf_diabetes,
        diabetes.data,
        [0, 1],
        grid_resolution=10,
        feature_names=feature_names,
    )

    plot_partial_dependence(
        clf_diabetes, diabetes.data, [0, 1], grid_resolution=10, ax=disp.axes_
    )

    for i, ax in enumerate(disp.axes_.ravel()):
        assert ax.get_xlabel() == feature_names[i]


@pytest.mark.filterwarnings("ignore:A Bunch will be returned")
def test_plot_partial_dependence_multiclass(plot_partial_dependence, pyplot):
    grid_resolution = 25
    clf_int = GradientBoostingClassifier(n_estimators=10, random_state=1)
    iris = load_iris()

    # Test partial dependence plot function on multi-class input.
    clf_int.fit(iris.data, iris.target)
    disp_target_0 = plot_partial_dependence(
        clf_int, iris.data, [0, 1], target=0, grid_resolution=grid_resolution
    )
    assert disp_target_0.figure_ is pyplot.gcf()
    assert disp_target_0.axes_.shape == (1, 2)
    assert disp_target_0.lines_.shape == (1, 2)
    assert disp_target_0.contours_.shape == (1, 2)
    assert disp_target_0.deciles_vlines_.shape == (1, 2)
    assert disp_target_0.deciles_hlines_.shape == (1, 2)
    assert all(c is None for c in disp_target_0.contours_.flat)
    assert disp_target_0.target_idx == 0

    # now with symbol labels
    target = iris.target_names[iris.target]
    clf_symbol = GradientBoostingClassifier(n_estimators=10, random_state=1)
    clf_symbol.fit(iris.data, target)
    disp_symbol = plot_partial_dependence(
        clf_symbol, iris.data, [0, 1], target="setosa", grid_resolution=grid_resolution
    )
    assert disp_symbol.figure_ is pyplot.gcf()
    assert disp_symbol.axes_.shape == (1, 2)
    assert disp_symbol.lines_.shape == (1, 2)
    assert disp_symbol.contours_.shape == (1, 2)
    assert disp_symbol.deciles_vlines_.shape == (1, 2)
    assert disp_symbol.deciles_hlines_.shape == (1, 2)
    assert all(c is None for c in disp_symbol.contours_.flat)
    assert disp_symbol.target_idx == 0

    for int_result, symbol_result in zip(
        disp_target_0.pd_results, disp_symbol.pd_results
    ):
        assert_allclose(int_result.average, symbol_result.average)
        assert_allclose(int_result["values"], symbol_result["values"])

    # check that the pd plots are different for another target
    disp_target_1 = plot_partial_dependence(
        clf_int, iris.data, [0, 1], target=1, grid_resolution=grid_resolution
    )
    target_0_data_y = disp_target_0.lines_[0, 0].get_data()[1]
    target_1_data_y = disp_target_1.lines_[0, 0].get_data()[1]
    assert any(target_0_data_y != target_1_data_y)


multioutput_regression_data = make_regression(n_samples=50, n_targets=2, random_state=0)


@pytest.mark.filterwarnings("ignore:A Bunch will be returned")
@pytest.mark.parametrize("target", [0, 1])
def test_plot_partial_dependence_multioutput(plot_partial_dependence, pyplot, target):
    # Test partial dependence plot function on multi-output input.
    X, y = multioutput_regression_data
    clf = LinearRegression().fit(X, y)

    grid_resolution = 25
    disp = plot_partial_dependence(
        clf, X, [0, 1], target=target, grid_resolution=grid_resolution
    )
    fig = pyplot.gcf()
    axs = fig.get_axes()
    assert len(axs) == 3
    assert disp.target_idx == target
    assert disp.bounding_ax_ is not None

    positions = [(0, 0), (0, 1)]
    expected_label = ["Partial dependence", ""]

    for i, pos in enumerate(positions):
        ax = disp.axes_[pos]
        assert ax.get_ylabel() == expected_label[i]
        assert ax.get_xlabel() == "{}".format(i)


@pytest.mark.filterwarnings("ignore:A Bunch will be returned")
def test_plot_partial_dependence_dataframe(
    plot_partial_dependence, pyplot, clf_diabetes, diabetes
):
    pd = pytest.importorskip("pandas")
    df = pd.DataFrame(diabetes.data, columns=diabetes.feature_names)

    grid_resolution = 25

    plot_partial_dependence(
        clf_diabetes,
        df,
        ["bp", "s1"],
        grid_resolution=grid_resolution,
        feature_names=df.columns.tolist(),
    )


dummy_classification_data = make_classification(random_state=0)


@pytest.mark.filterwarnings("ignore:A Bunch will be returned")
@pytest.mark.parametrize(
    "data, params, err_msg",
    [
        (
            multioutput_regression_data,
            {"target": None, "features": [0]},
            "target must be specified for multi-output",
        ),
        (
            multioutput_regression_data,
            {"target": -1, "features": [0]},
            r"target must be in \[0, n_tasks\]",
        ),
        (
            multioutput_regression_data,
            {"target": 100, "features": [0]},
            r"target must be in \[0, n_tasks\]",
        ),
        (
            dummy_classification_data,
            {"features": ["foobar"], "feature_names": None},
            "Feature foobar not in feature_names",
        ),
        (
            dummy_classification_data,
            {"features": ["foobar"], "feature_names": ["abcd", "def"]},
            "Feature foobar not in feature_names",
        ),
        (
            dummy_classification_data,
            {"features": [(1, 2, 3)]},
            "Each entry in features must be either an int, ",
        ),
        (
            dummy_classification_data,
            {"features": [1, {}]},
            "Each entry in features must be either an int, ",
        ),
        (
            dummy_classification_data,
            {"features": [tuple()]},
            "Each entry in features must be either an int, ",
        ),
        (
            dummy_classification_data,
            {"features": [123], "feature_names": ["blahblah"]},
            "All entries of features must be less than ",
        ),
        (
            dummy_classification_data,
            {"features": [0, 1, 2], "feature_names": ["a", "b", "a"]},
            "feature_names should not contain duplicates",
        ),
        (
            dummy_classification_data,
            {"features": [1, 2], "kind": ["both"]},
            "When `kind` is provided as a list of strings, it should contain",
        ),
        (
            dummy_classification_data,
            {"features": [1], "subsample": -1},
            "When an integer, subsample=-1 should be positive.",
        ),
        (
            dummy_classification_data,
            {"features": [1], "subsample": 1.2},
            r"When a floating-point, subsample=1.2 should be in the \(0, 1\) range",
        ),
    ],
)
def test_plot_partial_dependence_error(
    plot_partial_dependence, pyplot, data, params, err_msg
):
    X, y = data
    estimator = LinearRegression().fit(X, y)

    with pytest.raises(ValueError, match=err_msg):
        plot_partial_dependence(estimator, X, **params)


@pytest.mark.filterwarnings("ignore:A Bunch will be returned")
@pytest.mark.parametrize(
    "params, err_msg",
    [
        ({"target": 4, "features": [0]}, "target not in est.classes_, got 4"),
        ({"target": None, "features": [0]}, "target must be specified for multi-class"),
        (
            {"target": 1, "features": [4.5]},
            "Each entry in features must be either an int,",
        ),
    ],
)
def test_plot_partial_dependence_multiclass_error(
    plot_partial_dependence, pyplot, params, err_msg
):
    iris = load_iris()
    clf = GradientBoostingClassifier(n_estimators=10, random_state=1)
    clf.fit(iris.data, iris.target)

    with pytest.raises(ValueError, match=err_msg):
        plot_partial_dependence(clf, iris.data, **params)


def test_plot_partial_dependence_does_not_override_ylabel(
    plot_partial_dependence, pyplot, clf_diabetes, diabetes
):
    # Non-regression test to be sure to not override the ylabel if it has been
    # See https://github.com/scikit-learn/scikit-learn/issues/15772
    _, axes = pyplot.subplots(1, 2)
    axes[0].set_ylabel("Hello world")
    plot_partial_dependence(clf_diabetes, diabetes.data, [0, 1], ax=axes)

    assert axes[0].get_ylabel() == "Hello world"
    assert axes[1].get_ylabel() == "Partial dependence"


@pytest.mark.parametrize(
    "kind, expected_shape",
    [("average", (1, 2)), ("individual", (1, 2, 50)), ("both", (1, 2, 51))],
)
def test_plot_partial_dependence_subsampling(
    plot_partial_dependence, pyplot, clf_diabetes, diabetes, kind, expected_shape
):
    # check that the subsampling is properly working
    # non-regression test for:
    # https://github.com/scikit-learn/scikit-learn/pull/18359
    matplotlib = pytest.importorskip("matplotlib")
    grid_resolution = 25
    feature_names = diabetes.feature_names

    disp1 = plot_partial_dependence(
        clf_diabetes,
        diabetes.data,
        ["age", "bmi"],
        kind=kind,
        grid_resolution=grid_resolution,
        feature_names=feature_names,
        subsample=50,
        random_state=0,
    )

    assert disp1.lines_.shape == expected_shape
    assert all(
        [isinstance(line, matplotlib.lines.Line2D) for line in disp1.lines_.ravel()]
    )


@pytest.mark.parametrize(
    "kind, line_kw, label",
    [
        ("individual", {}, None),
        ("individual", {"label": "xxx"}, None),
        ("average", {}, None),
        ("average", {"label": "xxx"}, "xxx"),
        ("both", {}, "average"),
        ("both", {"label": "xxx"}, "xxx"),
    ],
)
def test_partial_dependence_overwrite_labels(
    plot_partial_dependence,
    pyplot,
    clf_diabetes,
    diabetes,
    kind,
    line_kw,
    label,
):
    """Test that make sure that we can overwrite the label of the PDP plot"""
    disp = plot_partial_dependence(
        clf_diabetes,
        diabetes.data,
        [0, 2],
        grid_resolution=25,
        feature_names=diabetes.feature_names,
        kind=kind,
        line_kw=line_kw,
    )

    for ax in disp.axes_.ravel():
        if label is None:
            assert ax.get_legend() is None
        else:
            legend_text = ax.get_legend().get_texts()
            assert len(legend_text) == 1
            assert legend_text[0].get_text() == label


<<<<<<< HEAD
def test_partial_dependence_kind_list(
    pyplot,
    clf_diabetes,
    diabetes,
):
    """Check that we can provide a list of strings to kind parameter."""
    matplotlib = pytest.importorskip("matplotlib")

    disp = plot_partial_dependence(
        clf_diabetes,
        diabetes.data,
        features=[0, 2, (1, 2)],
        grid_resolution=20,
        kind=["both", "both", "average"],
    )

    for idx in [0, 1]:
        assert all(
            [
                isinstance(line, matplotlib.lines.Line2D)
                for line in disp.lines_[0, idx].ravel()
            ]
        )
        assert disp.contours_[0, idx] is None

    assert disp.contours_[0, 2] is not None
    assert all([line is None for line in disp.lines_[0, 2].ravel()])


@pytest.mark.parametrize(
    "features, kind",
    [
        ([0, 2, (1, 2)], "individual"),
        ([0, 2, (1, 2)], "both"),
        ([(0, 1), (0, 2), (1, 2)], "individual"),
        ([(0, 1), (0, 2), (1, 2)], "both"),
        ([0, 2, (1, 2)], ["individual", "individual", "individual"]),
        ([0, 2, (1, 2)], ["both", "both", "both"]),
    ],
)
def test_partial_dependence_kind_warning(
    pyplot,
    clf_diabetes,
    diabetes,
    features,
    kind,
):
    """Check that we can provide kind="both" but that a warning will be raised
    due to the 2-way PD."""
    matplotlib = pytest.importorskip("matplotlib")

    warn_msg = (
        "You requested an ICE plot with 2-way feature interactions. "
        "This is impossible to render."
    )
    with pytest.warns(UserWarning, match=warn_msg):
        disp = plot_partial_dependence(
            clf_diabetes,
            diabetes.data,
            features=features,
            grid_resolution=20,
            kind=kind,
        )

    indices_one_way = [
        i for i in range(len(features)) if not isinstance(features[i], tuple)
    ]
    indices_two_way = [
        i for i in range(len(features)) if isinstance(features[i], tuple)
    ]

    # check the data for the one-way PD
    for idx in indices_one_way:
        assert all(
            [
                isinstance(line, matplotlib.lines.Line2D)
                for line in disp.lines_[0, idx].ravel()
            ]
        )
        assert disp.contours_[0, idx] is None

    # check the data for the two-way PD
    for idx in indices_two_way:
        assert disp.contours_[0, idx] is not None
        if disp.lines_.ndim == 3:
            assert all([line is None for line in disp.lines_[0, idx].ravel()])
        else:
            assert all([line is None for line in disp.lines_.ravel()])
=======
@pytest.mark.filterwarnings("ignore:A Bunch will be returned")
@pytest.mark.parametrize(
    "line_kw, pd_line_kw, ice_lines_kw, expected_colors",
    [
        ({"color": "r"}, {"color": "g"}, {"color": "b"}, ("g", "b")),
        (None, {"color": "g"}, {"color": "b"}, ("g", "b")),
        ({"color": "r"}, None, {"color": "b"}, ("r", "b")),
        ({"color": "r"}, {"color": "g"}, None, ("g", "r")),
        ({"color": "r"}, None, None, ("r", "r")),
        ({"color": "r"}, {"linestyle": "--"}, {"linestyle": "-."}, ("r", "r")),
    ],
)
def test_plot_partial_dependence_lines_kw(
    plot_partial_dependence,
    pyplot,
    clf_diabetes,
    diabetes,
    line_kw,
    pd_line_kw,
    ice_lines_kw,
    expected_colors,
):
    """Check that passing `pd_line_kw` and `ice_lines_kw` will act on the
    specific lines in the plot.
    """

    disp = plot_partial_dependence(
        clf_diabetes,
        diabetes.data,
        [0, 2],
        grid_resolution=20,
        feature_names=diabetes.feature_names,
        n_cols=2,
        kind="both",
        line_kw=line_kw,
        pd_line_kw=pd_line_kw,
        ice_lines_kw=ice_lines_kw,
    )

    line = disp.lines_[0, 0, -1]
    assert line.get_color() == expected_colors[0]
    if pd_line_kw is not None and "linestyle" in pd_line_kw:
        assert line.get_linestyle() == pd_line_kw["linestyle"]
    else:
        assert line.get_linestyle() == "-"

    line = disp.lines_[0, 0, 0]
    assert line.get_color() == expected_colors[1]
    if ice_lines_kw is not None and "linestyle" in ice_lines_kw:
        assert line.get_linestyle() == ice_lines_kw["linestyle"]
    else:
        assert line.get_linestyle() == "-"
>>>>>>> b07b2273
<|MERGE_RESOLUTION|>--- conflicted
+++ resolved
@@ -724,7 +724,6 @@
             assert legend_text[0].get_text() == label
 
 
-<<<<<<< HEAD
 def test_partial_dependence_kind_list(
     pyplot,
     clf_diabetes,
@@ -813,7 +812,8 @@
             assert all([line is None for line in disp.lines_[0, idx].ravel()])
         else:
             assert all([line is None for line in disp.lines_.ravel()])
-=======
+
+
 @pytest.mark.filterwarnings("ignore:A Bunch will be returned")
 @pytest.mark.parametrize(
     "line_kw, pd_line_kw, ice_lines_kw, expected_colors",
@@ -865,5 +865,4 @@
     if ice_lines_kw is not None and "linestyle" in ice_lines_kw:
         assert line.get_linestyle() == ice_lines_kw["linestyle"]
     else:
-        assert line.get_linestyle() == "-"
->>>>>>> b07b2273
+        assert line.get_linestyle() == "-"