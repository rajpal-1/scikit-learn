--- conflicted
+++ resolved
@@ -1,11 +1,4 @@
 """The :mod:`sklearn.inspection` module includes tools for model inspection."""
-<<<<<<< HEAD
-from ._partial_dependence import partial_dependence
-from ._partial_dependence import plot_partial_dependence
-from ._partial_dependence import PartialDependenceDisplay
-from ._permutation_importance import permutation_importance
-from ._plot.decision_boundary import plot_decision_boundary
-=======
 
 # TODO: remove me in 0.24 (as well as the noqa markers) and
 # import the partial_dependence func directly from the
@@ -22,8 +15,8 @@
 from ._partial_dependence import plot_partial_dependence  # noqa
 from ._partial_dependence import PartialDependenceDisplay  # noqa
 from ._permutation_importance import permutation_importance  # noqa
+from ._plot.decision_boundary import plot_decision_boundary  # noqa
 
->>>>>>> 07ceb6e2
 
 __all__ = [
     'partial_dependence',
