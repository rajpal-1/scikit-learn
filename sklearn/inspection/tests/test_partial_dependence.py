"""
Testing for the partial dependence module.
"""
import warnings

import numpy as np
import pytest

import sklearn
from sklearn.inspection import partial_dependence
from sklearn.inspection._partial_dependence import (
    _grid_from_X,
    _partial_dependence_brute,
    _partial_dependence_recursion,
)
from sklearn.ensemble import GradientBoostingClassifier
from sklearn.ensemble import GradientBoostingRegressor
from sklearn.ensemble import RandomForestRegressor
from sklearn.ensemble import HistGradientBoostingClassifier
from sklearn.ensemble import HistGradientBoostingRegressor
from sklearn.linear_model import LinearRegression
from sklearn.linear_model import LogisticRegression
from sklearn.linear_model import MultiTaskLasso
from sklearn.tree import DecisionTreeRegressor
from sklearn.datasets import load_iris
from sklearn.datasets import make_classification, make_regression
from sklearn.cluster import KMeans
from sklearn.compose import make_column_transformer
from sklearn.metrics import r2_score
from sklearn.preprocessing import PolynomialFeatures
from sklearn.preprocessing import StandardScaler
from sklearn.preprocessing import RobustScaler
from sklearn.preprocessing import scale
from sklearn.pipeline import make_pipeline
from sklearn.dummy import DummyClassifier
from sklearn.base import BaseEstimator, ClassifierMixin, clone
from sklearn.base import is_regressor
from sklearn.exceptions import NotFittedError
from sklearn.utils._testing import assert_allclose
from sklearn.utils._testing import assert_array_equal
from sklearn.utils import _IS_32BIT
from sklearn.utils.validation import check_random_state
from sklearn.tree.tests.test_tree import assert_is_subtree


# toy sample
X = [[-2, -1], [-1, -1], [-1, -2], [1, 1], [1, 2], [2, 1]]
y = [-1, -1, -1, 1, 1, 1]


# (X, y), n_targets  <-- as expected in the output of partial_dep()
binary_classification_data = (make_classification(n_samples=50, random_state=0), 1)
multiclass_classification_data = (
    make_classification(
        n_samples=50, n_classes=3, n_clusters_per_class=1, random_state=0
    ),
    3,
)
regression_data = (make_regression(n_samples=50, random_state=0), 1)
multioutput_regression_data = (
    make_regression(n_samples=50, n_targets=2, random_state=0),
    2,
)

# iris
iris = load_iris()


@pytest.mark.parametrize(
    "Estimator, method, data",
    [
        (GradientBoostingClassifier, "auto", binary_classification_data),
        (GradientBoostingClassifier, "auto", multiclass_classification_data),
        (GradientBoostingClassifier, "brute", binary_classification_data),
        (GradientBoostingClassifier, "brute", multiclass_classification_data),
        (GradientBoostingRegressor, "auto", regression_data),
        (GradientBoostingRegressor, "brute", regression_data),
        (DecisionTreeRegressor, "brute", regression_data),
        (LinearRegression, "brute", regression_data),
        (LinearRegression, "brute", multioutput_regression_data),
        (LogisticRegression, "brute", binary_classification_data),
        (LogisticRegression, "brute", multiclass_classification_data),
        (MultiTaskLasso, "brute", multioutput_regression_data),
    ],
)
@pytest.mark.parametrize("grid_resolution", (5, 10))
@pytest.mark.parametrize("features", ([1], [1, 2]))
@pytest.mark.parametrize("kind", ("average", "individual", "both"))
def test_output_shape(Estimator, method, data, grid_resolution, features, kind):
    # Check that partial_dependence has consistent output shape for different
    # kinds of estimators:
    # - classifiers with binary and multiclass settings
    # - regressors
    # - multi-task regressors

    est = Estimator()

    # n_target corresponds to the number of classes (1 for binary classif) or
    # the number of tasks / outputs in multi task settings. It's equal to 1 for
    # classical regression_data.
    (X, y), n_targets = data
    n_instances = X.shape[0]

    est.fit(X, y)
    result = partial_dependence(
        est,
        X=X,
        features=features,
        method=method,
        kind=kind,
        grid_resolution=grid_resolution,
    )
    pdp, axes = result, result["grid_values"]

    expected_pdp_shape = (n_targets, *[grid_resolution for _ in range(len(features))])
    expected_ice_shape = (
        n_targets,
        n_instances,
        *[grid_resolution for _ in range(len(features))],
    )
    if kind == "average":
        assert pdp.average.shape == expected_pdp_shape
    elif kind == "individual":
        assert pdp.individual.shape == expected_ice_shape
    else:  # 'both'
        assert pdp.average.shape == expected_pdp_shape
        assert pdp.individual.shape == expected_ice_shape

    expected_axes_shape = (len(features), grid_resolution)
    assert axes is not None
    assert np.asarray(axes).shape == expected_axes_shape


def test_grid_from_X():
    # tests for _grid_from_X: sanity check for output, and for shapes.

    # Make sure that the grid is a cartesian product of the input (it will use
    # the unique values instead of the percentiles)
    percentiles = (0.05, 0.95)
    grid_resolution = 100
    is_categorical = [False, False]
    X = np.asarray([[1, 2], [3, 4]])
    grid, axes = _grid_from_X(X, percentiles, is_categorical, grid_resolution)
    assert_array_equal(grid, [[1, 2], [1, 4], [3, 2], [3, 4]])
    assert_array_equal(axes, X.T)

    # test shapes of returned objects depending on the number of unique values
    # for a feature.
    rng = np.random.RandomState(0)
    grid_resolution = 15

    # n_unique_values > grid_resolution
    X = rng.normal(size=(20, 2))
    grid, axes = _grid_from_X(
        X, percentiles, is_categorical, grid_resolution=grid_resolution
    )
    assert grid.shape == (grid_resolution * grid_resolution, X.shape[1])
    assert np.asarray(axes).shape == (2, grid_resolution)

    # n_unique_values < grid_resolution, will use actual values
    n_unique_values = 12
    X[n_unique_values - 1 :, 0] = 12345
    rng.shuffle(X)  # just to make sure the order is irrelevant
    grid, axes = _grid_from_X(
        X, percentiles, is_categorical, grid_resolution=grid_resolution
    )
    assert grid.shape == (n_unique_values * grid_resolution, X.shape[1])
    # axes is a list of arrays of different shapes
    assert axes[0].shape == (n_unique_values,)
    assert axes[1].shape == (grid_resolution,)


@pytest.mark.parametrize(
    "grid_resolution",
    [
        2,  # since n_categories > 2, we should not use quantiles resampling
        100,
    ],
)
def test_grid_from_X_with_categorical(grid_resolution):
    """Check that `_grid_from_X` always sample from categories and does not
    depend from the percentiles.
    """
    pd = pytest.importorskip("pandas")
    percentiles = (0.05, 0.95)
    is_categorical = [True]
    X = pd.DataFrame({"cat_feature": ["A", "B", "C", "A", "B", "D", "E"]})
    grid, axes = _grid_from_X(
        X, percentiles, is_categorical, grid_resolution=grid_resolution
    )
    assert grid.shape == (5, X.shape[1])
    assert axes[0].shape == (5,)


@pytest.mark.parametrize("grid_resolution", [3, 100])
def test_grid_from_X_heterogeneous_type(grid_resolution):
    """Check that `_grid_from_X` always sample from categories and does not
    depend from the percentiles.
    """
    pd = pytest.importorskip("pandas")
    percentiles = (0.05, 0.95)
    is_categorical = [True, False]
    X = pd.DataFrame(
        {
            "cat": ["A", "B", "C", "A", "B", "D", "E", "A", "B", "D"],
            "num": [1, 1, 1, 2, 5, 6, 6, 6, 6, 8],
        }
    )
    nunique = X.nunique()

    grid, axes = _grid_from_X(
        X, percentiles, is_categorical, grid_resolution=grid_resolution
    )
    if grid_resolution == 3:
        assert grid.shape == (15, 2)
        assert axes[0].shape[0] == nunique["num"]
        assert axes[1].shape[0] == grid_resolution
    else:
        assert grid.shape == (25, 2)
        assert axes[0].shape[0] == nunique["cat"]
        assert axes[1].shape[0] == nunique["cat"]


@pytest.mark.parametrize(
    "grid_resolution, percentiles, err_msg",
    [
        (2, (0, 0.0001), "percentiles are too close"),
        (100, (1, 2, 3, 4), "'percentiles' must be a sequence of 2 elements"),
        (100, 12345, "'percentiles' must be a sequence of 2 elements"),
        (100, (-1, 0.95), r"'percentiles' values must be in \[0, 1\]"),
        (100, (0.05, 2), r"'percentiles' values must be in \[0, 1\]"),
        (100, (0.9, 0.1), r"percentiles\[0\] must be strictly less than"),
        (1, (0.05, 0.95), "'grid_resolution' must be strictly greater than 1"),
    ],
)
def test_grid_from_X_error(grid_resolution, percentiles, err_msg):
    X = np.asarray([[1, 2], [3, 4]])
    is_categorical = [False]
    with pytest.raises(ValueError, match=err_msg):
        _grid_from_X(X, percentiles, is_categorical, grid_resolution)


@pytest.mark.parametrize("target_feature", range(5))
@pytest.mark.parametrize(
    "est, method",
    [
        (LinearRegression(), "brute"),
        (GradientBoostingRegressor(random_state=0), "brute"),
        (GradientBoostingRegressor(random_state=0), "recursion"),
        (HistGradientBoostingRegressor(random_state=0), "brute"),
        (HistGradientBoostingRegressor(random_state=0), "recursion"),
    ],
)
def test_partial_dependence_helpers(est, method, target_feature):
    # Check that what is returned by _partial_dependence_brute or
    # _partial_dependence_recursion is equivalent to manually setting a target
    # feature to a given value, and computing the average prediction over all
    # samples.
    # This also checks that the brute and recursion methods give the same
    # output.
    # Note that even on the trainset, the brute and the recursion methods
    # aren't always strictly equivalent, in particular when the slow method
    # generates unrealistic samples that have low mass in the joint
    # distribution of the input features, and when some of the features are
    # dependent. Hence the high tolerance on the checks.

    X, y = make_regression(random_state=0, n_features=5, n_informative=5)
    # The 'init' estimator for GBDT (here the average prediction) isn't taken
    # into account with the recursion method, for technical reasons. We set
    # the mean to 0 to that this 'bug' doesn't have any effect.
    y = y - y.mean()
    est.fit(X, y)

    # target feature will be set to .5 and then to 123
    features = np.array([target_feature], dtype=np.int32)
    grid = np.array([[0.5], [123]])

    if method == "brute":
        pdp, predictions = _partial_dependence_brute(
            est, grid, features, X, response_method="auto"
        )
    else:
        pdp = _partial_dependence_recursion(est, grid, features)

    mean_predictions = []
    for val in (0.5, 123):
        X_ = X.copy()
        X_[:, target_feature] = val
        mean_predictions.append(est.predict(X_).mean())

    pdp = pdp[0]  # (shape is (1, 2) so make it (2,))

    # allow for greater margin for error with recursion method
    rtol = 1e-1 if method == "recursion" else 1e-3
    assert np.allclose(pdp, mean_predictions, rtol=rtol)


@pytest.mark.parametrize("seed", range(1))
def test_recursion_decision_tree_vs_forest_and_gbdt(seed):
    # Make sure that the recursion method gives the same results on a
    # DecisionTreeRegressor and a GradientBoostingRegressor or a
    # RandomForestRegressor with 1 tree and equivalent parameters.

    rng = np.random.RandomState(seed)

    # Purely random dataset to avoid correlated features
    n_samples = 1000
    n_features = 5
    X = rng.randn(n_samples, n_features)
    y = rng.randn(n_samples) * 10

    # The 'init' estimator for GBDT (here the average prediction) isn't taken
    # into account with the recursion method, for technical reasons. We set
    # the mean to 0 to that this 'bug' doesn't have any effect.
    y = y - y.mean()

    # set max_depth not too high to avoid splits with same gain but different
    # features
    max_depth = 5

    tree_seed = 0
    forest = RandomForestRegressor(
        n_estimators=1,
        max_features=None,
        bootstrap=False,
        max_depth=max_depth,
        random_state=tree_seed,
    )
    # The forest will use ensemble.base._set_random_states to set the
    # random_state of the tree sub-estimator. We simulate this here to have
    # equivalent estimators.
    equiv_random_state = check_random_state(tree_seed).randint(np.iinfo(np.int32).max)
    gbdt = GradientBoostingRegressor(
        n_estimators=1,
        learning_rate=1,
        criterion="squared_error",
        max_depth=max_depth,
        random_state=equiv_random_state,
    )
    tree = DecisionTreeRegressor(max_depth=max_depth, random_state=equiv_random_state)

    forest.fit(X, y)
    gbdt.fit(X, y)
    tree.fit(X, y)

    # sanity check: if the trees aren't the same, the PD values won't be equal
    try:
        assert_is_subtree(tree.tree_, gbdt[0, 0].tree_)
        assert_is_subtree(tree.tree_, forest[0].tree_)
    except AssertionError:
        # For some reason the trees aren't exactly equal on 32bits, so the PDs
        # cannot be equal either. See
        # https://github.com/scikit-learn/scikit-learn/issues/8853
        assert _IS_32BIT, "this should only fail on 32 bit platforms"
        return

    grid = rng.randn(50).reshape(-1, 1)
    for f in range(n_features):
        features = np.array([f], dtype=np.int32)

        pdp_forest = _partial_dependence_recursion(forest, grid, features)
        pdp_gbdt = _partial_dependence_recursion(gbdt, grid, features)
        pdp_tree = _partial_dependence_recursion(tree, grid, features)

        np.testing.assert_allclose(pdp_gbdt, pdp_tree)
        np.testing.assert_allclose(pdp_forest, pdp_tree)


@pytest.mark.parametrize(
    "est",
    (
        GradientBoostingClassifier(random_state=0),
        HistGradientBoostingClassifier(random_state=0),
    ),
)
@pytest.mark.parametrize("target_feature", (0, 1, 2, 3, 4, 5))
def test_recursion_decision_function(est, target_feature):
    # Make sure the recursion method (implicitly uses decision_function) has
    # the same result as using brute method with
    # response_method=decision_function

    X, y = make_classification(n_classes=2, n_clusters_per_class=1, random_state=1)
    assert np.mean(y) == 0.5  # make sure the init estimator predicts 0 anyway

    est.fit(X, y)

    preds_1 = partial_dependence(
        est,
        X,
        [target_feature],
        response_method="decision_function",
        method="recursion",
        kind="average",
    )
    preds_2 = partial_dependence(
        est,
        X,
        [target_feature],
        response_method="decision_function",
        method="brute",
        kind="average",
    )

    assert_allclose(preds_1["average"], preds_2["average"], atol=1e-7)


@pytest.mark.parametrize(
    "est",
    (
        LinearRegression(),
        GradientBoostingRegressor(random_state=0),
        HistGradientBoostingRegressor(
            random_state=0, min_samples_leaf=1, max_leaf_nodes=None, max_iter=1
        ),
        DecisionTreeRegressor(random_state=0),
    ),
)
@pytest.mark.parametrize("power", (1, 2))
def test_partial_dependence_easy_target(est, power):
    # If the target y only depends on one feature in an obvious way (linear or
    # quadratic) then the partial dependence for that feature should reflect
    # it.
    # We here fit a linear regression_data model (with polynomial features if
    # needed) and compute r_squared to check that the partial dependence
    # correctly reflects the target.

    rng = np.random.RandomState(0)
    n_samples = 200
    target_variable = 2
    X = rng.normal(size=(n_samples, 5))
    y = X[:, target_variable] ** power

    est.fit(X, y)

    pdp = partial_dependence(
        est, features=[target_variable], X=X, grid_resolution=1000, kind="average"
    )

    new_X = pdp["grid_values"][0].reshape(-1, 1)
    new_y = pdp["average"][0]
    # add polynomial features if needed
    new_X = PolynomialFeatures(degree=power).fit_transform(new_X)

    lr = LinearRegression().fit(new_X, new_y)
    r2 = r2_score(new_y, lr.predict(new_X))

    assert r2 > 0.99


@pytest.mark.parametrize(
    "Estimator",
    (
        sklearn.tree.DecisionTreeClassifier,
        sklearn.tree.ExtraTreeClassifier,
        sklearn.ensemble.ExtraTreesClassifier,
        sklearn.neighbors.KNeighborsClassifier,
        sklearn.neighbors.RadiusNeighborsClassifier,
        sklearn.ensemble.RandomForestClassifier,
    ),
)
def test_multiclass_multioutput(Estimator):
    # Make sure error is raised for multiclass-multioutput classifiers

    # make multiclass-multioutput dataset
    X, y = make_classification(n_classes=3, n_clusters_per_class=1, random_state=0)
    y = np.array([y, y]).T

    est = Estimator()
    est.fit(X, y)

    with pytest.raises(
        ValueError, match="Multiclass-multioutput estimators are not supported"
    ):
        partial_dependence(est, X, [0])


class NoPredictProbaNoDecisionFunction(ClassifierMixin, BaseEstimator):
    def fit(self, X, y):
        # simulate that we have some classes
        self.classes_ = [0, 1]
        return self


@pytest.mark.filterwarnings("ignore:A Bunch will be returned")
@pytest.mark.parametrize(
    "estimator, params, err_msg",
    [
        (
            KMeans(random_state=0, n_init="auto"),
            {"features": [0]},
            "'estimator' must be a fitted regressor or classifier",
        ),
        (
            LinearRegression(),
            {"features": [0], "response_method": "predict_proba"},
            "The response_method parameter is ignored for regressors",
        ),
        (
            GradientBoostingClassifier(random_state=0),
            {
                "features": [0],
                "response_method": "predict_proba",
                "method": "recursion",
            },
            "'recursion' method, the response_method must be 'decision_function'",
        ),
        (
            GradientBoostingClassifier(random_state=0),
            {"features": [0], "response_method": "predict_proba", "method": "auto"},
            "'recursion' method, the response_method must be 'decision_function'",
        ),
        (
            GradientBoostingClassifier(random_state=0),
            {"features": [0], "response_method": "blahblah"},
            "response_method blahblah is invalid. Accepted response_method",
        ),
        (
            NoPredictProbaNoDecisionFunction(),
            {"features": [0], "response_method": "auto"},
            "The estimator has no predict_proba and no decision_function method",
        ),
        (
            NoPredictProbaNoDecisionFunction(),
            {"features": [0], "response_method": "predict_proba"},
            "The estimator has no predict_proba method.",
        ),
        (
            NoPredictProbaNoDecisionFunction(),
            {"features": [0], "response_method": "decision_function"},
            "The estimator has no decision_function method.",
        ),
        (
            LinearRegression(),
            {"features": [0], "method": "blahblah"},
            "blahblah is invalid. Accepted method names are brute, recursion, auto",
        ),
        (
            LinearRegression(),
            {"features": [0], "method": "recursion", "kind": "individual"},
            "The 'recursion' method only applies when 'kind' is set to 'average'",
        ),
        (
            LinearRegression(),
            {"features": [0], "method": "recursion", "kind": "both"},
            "The 'recursion' method only applies when 'kind' is set to 'average'",
        ),
        (
            LinearRegression(),
            {"features": [0], "method": "recursion"},
            "Only the following estimators support the 'recursion' method:",
        ),
    ],
)
def test_partial_dependence_error(estimator, params, err_msg):
    X, y = make_classification(random_state=0)
    estimator.fit(X, y)

    with pytest.raises(ValueError, match=err_msg):
        partial_dependence(estimator, X, **params)


@pytest.mark.parametrize(
    "with_dataframe, err_msg",
    [
        (True, "Only array-like or scalar are supported"),
        (False, "Only array-like or scalar are supported"),
    ],
)
def test_partial_dependence_slice_error(with_dataframe, err_msg):
    X, y = make_classification(random_state=0)
    if with_dataframe:
        pd = pytest.importorskip("pandas")
        X = pd.DataFrame(X)
    estimator = LogisticRegression().fit(X, y)

    with pytest.raises(TypeError, match=err_msg):
        partial_dependence(estimator, X, features=slice(0, 2, 1))


@pytest.mark.parametrize(
    "estimator", [LinearRegression(), GradientBoostingClassifier(random_state=0)]
)
@pytest.mark.parametrize("features", [-1, 10000])
def test_partial_dependence_unknown_feature_indices(estimator, features):
    X, y = make_classification(random_state=0)
    estimator.fit(X, y)

    err_msg = "all features must be in"
    with pytest.raises(ValueError, match=err_msg):
        partial_dependence(estimator, X, [features])


@pytest.mark.parametrize(
    "estimator", [LinearRegression(), GradientBoostingClassifier(random_state=0)]
)
def test_partial_dependence_unknown_feature_string(estimator):
    pd = pytest.importorskip("pandas")
    X, y = make_classification(random_state=0)
    df = pd.DataFrame(X)
    estimator.fit(df, y)

    features = ["random"]
    err_msg = "A given column is not a column of the dataframe"
    with pytest.raises(ValueError, match=err_msg):
        partial_dependence(estimator, df, features)


@pytest.mark.parametrize(
    "estimator", [LinearRegression(), GradientBoostingClassifier(random_state=0)]
)
def test_partial_dependence_X_list(estimator):
    # check that array-like objects are accepted
    X, y = make_classification(random_state=0)
    estimator.fit(X, y)
    partial_dependence(estimator, list(X), [0], kind="average")


def test_warning_recursion_non_constant_init():
    # make sure that passing a non-constant init parameter to a GBDT and using
    # recursion method yields a warning.

    gbc = GradientBoostingClassifier(init=DummyClassifier(), random_state=0)
    gbc.fit(X, y)

    with pytest.warns(
        UserWarning, match="Using recursion method with a non-constant init predictor"
    ):
        partial_dependence(gbc, X, [0], method="recursion", kind="average")

    with pytest.warns(
        UserWarning, match="Using recursion method with a non-constant init predictor"
    ):
        partial_dependence(gbc, X, [0], method="recursion", kind="average")


def test_partial_dependence_sample_weight_of_fitted_estimator():
    # Test near perfect correlation between partial dependence and diagonal
    # when sample weights emphasize y = x predictions
    # non-regression test for #13193
    # TODO: extend to HistGradientBoosting once sample_weight is supported
    N = 1000
    rng = np.random.RandomState(123456)
    mask = rng.randint(2, size=N, dtype=bool)

    x = rng.rand(N)
    # set y = x on mask and y = -x outside
    y = x.copy()
    y[~mask] = -y[~mask]
    X = np.c_[mask, x]
    # sample weights to emphasize data points where y = x
    sample_weight = np.ones(N)
    sample_weight[mask] = 1000.0

    clf = GradientBoostingRegressor(n_estimators=10, random_state=1)
    clf.fit(X, y, sample_weight=sample_weight)

    pdp = partial_dependence(clf, X, features=[1], kind="average")

    assert np.corrcoef(pdp["average"], pdp["grid_values"])[0, 1] > 0.99


def test_hist_gbdt_sw_not_supported():
    # TODO: remove/fix when PDP supports HGBT with sample weights
    clf = HistGradientBoostingRegressor(random_state=1)
    clf.fit(X, y, sample_weight=np.ones(len(X)))

    with pytest.raises(
        NotImplementedError, match="does not support partial dependence"
    ):
        partial_dependence(clf, X, features=[1])


def test_partial_dependence_pipeline():
    # check that the partial dependence support pipeline
    iris = load_iris()

    scaler = StandardScaler()
    clf = DummyClassifier(random_state=42)
    pipe = make_pipeline(scaler, clf)

    clf.fit(scaler.fit_transform(iris.data), iris.target)
    pipe.fit(iris.data, iris.target)

    features = 0
    pdp_pipe = partial_dependence(
        pipe, iris.data, features=[features], grid_resolution=10, kind="average"
    )
    pdp_clf = partial_dependence(
        clf,
        scaler.transform(iris.data),
        features=[features],
        grid_resolution=10,
        kind="average",
    )
    assert_allclose(pdp_pipe["average"], pdp_clf["average"])
    assert_allclose(
        pdp_pipe["grid_values"][0],
        pdp_clf["grid_values"][0] * scaler.scale_[features] + scaler.mean_[features],
    )


@pytest.mark.parametrize(
    "estimator",
    [
        LogisticRegression(max_iter=1000, random_state=0),
        GradientBoostingClassifier(random_state=0, n_estimators=5),
    ],
    ids=["estimator-brute", "estimator-recursion"],
)
@pytest.mark.parametrize(
    "preprocessor",
    [
        None,
        make_column_transformer(
            (StandardScaler(), [iris.feature_names[i] for i in (0, 2)]),
            (RobustScaler(), [iris.feature_names[i] for i in (1, 3)]),
        ),
        make_column_transformer(
            (StandardScaler(), [iris.feature_names[i] for i in (0, 2)]),
            remainder="passthrough",
        ),
    ],
    ids=["None", "column-transformer", "column-transformer-passthrough"],
)
@pytest.mark.parametrize(
    "features",
    [[0, 2], [iris.feature_names[i] for i in (0, 2)]],
    ids=["features-integer", "features-string"],
)
def test_partial_dependence_dataframe(estimator, preprocessor, features):
    # check that the partial dependence support dataframe and pipeline
    # including a column transformer
    pd = pytest.importorskip("pandas")
    df = pd.DataFrame(scale(iris.data), columns=iris.feature_names)

    pipe = make_pipeline(preprocessor, estimator)
    pipe.fit(df, iris.target)
    pdp_pipe = partial_dependence(
        pipe, df, features=features, grid_resolution=10, kind="average"
    )

    # the column transformer will reorder the column when transforming
    # we mixed the index to be sure that we are computing the partial
    # dependence of the right columns
    if preprocessor is not None:
        X_proc = clone(preprocessor).fit_transform(df)
        features_clf = [0, 1]
    else:
        X_proc = df
        features_clf = [0, 2]

    clf = clone(estimator).fit(X_proc, iris.target)
    pdp_clf = partial_dependence(
        clf,
        X_proc,
        features=features_clf,
        method="brute",
        grid_resolution=10,
        kind="average",
    )

    assert_allclose(pdp_pipe["average"], pdp_clf["average"])
    if preprocessor is not None:
        scaler = preprocessor.named_transformers_["standardscaler"]
        assert_allclose(
            pdp_pipe["grid_values"][1],
            pdp_clf["grid_values"][1] * scaler.scale_[1] + scaler.mean_[1],
        )
    else:
        assert_allclose(pdp_pipe["grid_values"][1], pdp_clf["grid_values"][1])


@pytest.mark.parametrize(
    "features, expected_pd_shape",
    [
        (0, (3, 10)),
        (iris.feature_names[0], (3, 10)),
        ([0, 2], (3, 10, 10)),
        ([iris.feature_names[i] for i in (0, 2)], (3, 10, 10)),
        ([True, False, True, False], (3, 10, 10)),
    ],
    ids=["scalar-int", "scalar-str", "list-int", "list-str", "mask"],
)
def test_partial_dependence_feature_type(features, expected_pd_shape):
    # check all possible features type supported in PDP
    pd = pytest.importorskip("pandas")
    df = pd.DataFrame(iris.data, columns=iris.feature_names)

    preprocessor = make_column_transformer(
        (StandardScaler(), [iris.feature_names[i] for i in (0, 2)]),
        (RobustScaler(), [iris.feature_names[i] for i in (1, 3)]),
    )
    pipe = make_pipeline(
        preprocessor, LogisticRegression(max_iter=1000, random_state=0)
    )
    pipe.fit(df, iris.target)
    pdp_pipe = partial_dependence(
        pipe, df, features=features, grid_resolution=10, kind="average"
    )
    assert pdp_pipe["average"].shape == expected_pd_shape
    assert len(pdp_pipe["grid_values"]) == len(pdp_pipe["average"].shape) - 1


@pytest.mark.parametrize(
    "estimator",
    [
        LinearRegression(),
        LogisticRegression(),
        GradientBoostingRegressor(),
        GradientBoostingClassifier(),
    ],
)
def test_partial_dependence_unfitted(estimator):
    X = iris.data
    preprocessor = make_column_transformer(
        (StandardScaler(), [0, 2]), (RobustScaler(), [1, 3])
    )
    pipe = make_pipeline(preprocessor, estimator)
    with pytest.raises(NotFittedError, match="is not fitted yet"):
        partial_dependence(pipe, X, features=[0, 2], grid_resolution=10)
    with pytest.raises(NotFittedError, match="is not fitted yet"):
        partial_dependence(estimator, X, features=[0, 2], grid_resolution=10)


@pytest.mark.parametrize(
    "Estimator, data",
    [
        (LinearRegression, multioutput_regression_data),
        (LogisticRegression, binary_classification_data),
    ],
)
def test_kind_average_and_average_of_individual(Estimator, data):
    est = Estimator()
    (X, y), n_targets = data
    est.fit(X, y)

    pdp_avg = partial_dependence(est, X=X, features=[1, 2], kind="average")
    pdp_ind = partial_dependence(est, X=X, features=[1, 2], kind="individual")
    avg_ind = np.mean(pdp_ind["individual"], axis=1)
    assert_allclose(avg_ind, pdp_avg["average"])


<<<<<<< HEAD
@pytest.mark.parametrize(
    "Estimator, data",
    [
        (LinearRegression, multioutput_regression_data),
        (LogisticRegression, binary_classification_data),
    ],
)
def test_partial_dependence_kind_individual_ignores_sample_weight(Estimator, data):
    """Check that `sample_weight` does not have any effect on reported ICE."""
    est = Estimator()
    (X, y), n_targets = data
    sample_weight = [1] + [0] * (len(X) - 1)
    est.fit(X, y)

    pdp_nsw = partial_dependence(est, X=X, features=[1, 2], kind="individual")
    pdp_sw = partial_dependence(
        est, X=X, features=[1, 2], kind="individual", sample_weight=sample_weight
    )
    assert_allclose(pdp_nsw["individual"], pdp_sw["individual"])
    assert_allclose(pdp_nsw["values"], pdp_sw["values"])


@pytest.mark.parametrize(
    "estimator",
    [
        LinearRegression(),
        LogisticRegression(),
        RandomForestRegressor(),
        GradientBoostingClassifier(),
    ],
)
@pytest.mark.parametrize("non_null_weight_idx", [0, 1, -1])
def test_partial_dependence_non_null_weight_idx(estimator, non_null_weight_idx):
    """Check that if we pass a `sample_weight` of zeros with only one index with
    sample weight equals one, then the average `partial_dependence` with this
    `sample_weight` is equal to the individual `partial_dependence` of the
    corresponding index.
    """
    X, y = iris.data, iris.target
    preprocessor = make_column_transformer(
        (StandardScaler(), [0, 2]), (RobustScaler(), [1, 3])
    )
    pipe = make_pipeline(preprocessor, estimator).fit(X, y)

    sample_weight = np.zeros_like(y)
    sample_weight[non_null_weight_idx] = 1
    pdp_sw = partial_dependence(
        pipe,
        X,
        [2, 3],
        kind="average",
        sample_weight=sample_weight,
        grid_resolution=10,
    )
    pdp_ind = partial_dependence(pipe, X, [2, 3], kind="individual", grid_resolution=10)
    output_dim = 1 if is_regressor(pipe) else len(np.unique(y))
    for i in range(output_dim):
        assert_allclose(
            pdp_ind["individual"][i][non_null_weight_idx],
            pdp_sw["average"][i],
        )


@pytest.mark.parametrize(
    "Estimator, data",
    [
        (LinearRegression, multioutput_regression_data),
        (LogisticRegression, binary_classification_data),
    ],
)
def test_partial_dependence_equivalence_equal_sample_weight(Estimator, data):
    """Check that `sample_weight=None` is equivalent to having equal weights."""

    est = Estimator()
    (X, y), n_targets = data
    est.fit(X, y)

    sample_weight, params = None, {"X": X, "features": [1, 2], "kind": "average"}
    pdp_sw_none = partial_dependence(est, **params, sample_weight=sample_weight)
    sample_weight = np.ones(len(y))
    pdp_sw_unit = partial_dependence(est, **params, sample_weight=sample_weight)
    assert_allclose(pdp_sw_none["average"], pdp_sw_unit["average"])
    sample_weight = 2 * np.ones(len(y))
    pdp_sw_doubling = partial_dependence(est, **params, sample_weight=sample_weight)
    assert_allclose(pdp_sw_none["average"], pdp_sw_doubling["average"])


def test_partial_dependence_sample_weight_size_error():
    """Check that we raise an error when the size of `sample_weight` is not
    consistent with `X` and `y`.
    """
    est = LogisticRegression()
    (X, y), n_targets = binary_classification_data
    sample_weight = np.ones_like(y)
    est.fit(X, y)

    with pytest.raises(ValueError, match="sample_weight.shape =="):

        partial_dependence(
            est, X, features=[0], sample_weight=sample_weight[1:], grid_resolution=10
        )


def test_partial_dependence_sample_weight_with_recursion():
    """Check that we raise an error when `sample_weight` is provided with
    `"recursion"` method.
    """
    est = RandomForestRegressor()
    (X, y), n_targets = regression_data
    sample_weight = np.ones_like(y)
    est.fit(X, y, sample_weight=sample_weight)

    with pytest.raises(ValueError, match="'recursion' method can only be applied when"):

        partial_dependence(
            est, X, features=[0], method="recursion", sample_weight=sample_weight
        )
=======
# TODO(1.5): Remove when bunch values is deprecated in 1.5
def test_partial_dependence_bunch_values_deprecated():
    """Test that deprecation warning is raised when values is accessed."""

    est = LogisticRegression()
    (X, y), _ = binary_classification_data
    est.fit(X, y)

    pdp_avg = partial_dependence(est, X=X, features=[1, 2], kind="average")

    msg = (
        "Key: 'values', is deprecated in 1.3 and will be "
        "removed in 1.5. Please use 'grid_values' instead"
    )

    with warnings.catch_warnings():
        # Does not raise warnings with "grid_values"
        warnings.simplefilter("error", FutureWarning)
        grid_values = pdp_avg["grid_values"]

    with pytest.warns(FutureWarning, match=msg):
        # Warns for "values"
        values = pdp_avg["values"]

    # "values" and "grid_values" are the same object
    assert values is grid_values


def test_mixed_type_categorical():
    """Check that we raise a proper error when a column has mixed types and
    the sorting of `np.unique` will fail."""
    X = np.array(["A", "B", "C", np.nan], dtype=object).reshape(-1, 1)
    y = np.array([0, 1, 0, 1])

    from sklearn.preprocessing import OrdinalEncoder

    clf = make_pipeline(
        OrdinalEncoder(encoded_missing_value=-1),
        LogisticRegression(),
    ).fit(X, y)
    with pytest.raises(ValueError, match="The column #0 contains mixed data types"):
        partial_dependence(clf, X, features=[0])
>>>>>>> e3e880f9
<|MERGE_RESOLUTION|>--- conflicted
+++ resolved
@@ -840,7 +840,6 @@
     assert_allclose(avg_ind, pdp_avg["average"])
 
 
-<<<<<<< HEAD
 @pytest.mark.parametrize(
     "Estimator, data",
     [
@@ -958,7 +957,8 @@
         partial_dependence(
             est, X, features=[0], method="recursion", sample_weight=sample_weight
         )
-=======
+
+
 # TODO(1.5): Remove when bunch values is deprecated in 1.5
 def test_partial_dependence_bunch_values_deprecated():
     """Test that deprecation warning is raised when values is accessed."""
@@ -1000,5 +1000,4 @@
         LogisticRegression(),
     ).fit(X, y)
     with pytest.raises(ValueError, match="The column #0 contains mixed data types"):
-        partial_dependence(clf, X, features=[0])
->>>>>>> e3e880f9
+        partial_dependence(clf, X, features=[0])