"""
Testing for the partial dependence module.
"""

import numpy as np
import pytest

import sklearn
from sklearn.inspection import partial_dependence
from sklearn.inspection._partial_dependence import (
    _grid_from_X,
    _partial_dependence_brute,
    _partial_dependence_recursion
)
from sklearn.ensemble import GradientBoostingClassifier
from sklearn.ensemble import GradientBoostingRegressor
from sklearn.experimental import enable_hist_gradient_boosting  # noqa
from sklearn.ensemble import HistGradientBoostingClassifier
from sklearn.ensemble import HistGradientBoostingRegressor
from sklearn.linear_model import LinearRegression
from sklearn.linear_model import LogisticRegression
from sklearn.linear_model import MultiTaskLasso
from sklearn.tree import DecisionTreeRegressor
from sklearn.datasets import load_iris
from sklearn.datasets import make_classification, make_regression
from sklearn.cluster import KMeans
from sklearn.compose import make_column_transformer
from sklearn.metrics import r2_score
from sklearn.preprocessing import PolynomialFeatures
from sklearn.preprocessing import StandardScaler
from sklearn.preprocessing import RobustScaler
from sklearn.pipeline import make_pipeline
from sklearn.dummy import DummyClassifier
from sklearn.base import BaseEstimator, ClassifierMixin, clone
from sklearn.exceptions import NotFittedError
from sklearn.utils._testing import assert_allclose
from sklearn.utils._testing import assert_array_equal
from sklearn.utils._testing import ignore_warnings


# toy sample
X = [[-2, -1], [-1, -1], [-1, -2], [1, 1], [1, 2], [2, 1]]
y = [-1, -1, -1, 1, 1, 1]


# (X, y), n_targets  <-- as expected in the output of partial_dep()
binary_classification_data = (make_classification(n_samples=50,
                                                  random_state=0), 1)
multiclass_classification_data = (make_classification(n_samples=50,
                                                      n_classes=3,
                                                      n_clusters_per_class=1,
                                                      random_state=0), 3)
regression_data = (make_regression(n_samples=50, random_state=0), 1)
multioutput_regression_data = (make_regression(n_samples=50, n_targets=2,
                                               random_state=0), 2)

# iris
iris = load_iris()


@pytest.mark.parametrize('Estimator, method, data', [
    (GradientBoostingClassifier, 'recursion', binary_classification_data),
    (GradientBoostingClassifier, 'recursion', multiclass_classification_data),
    (GradientBoostingClassifier, 'brute', binary_classification_data),
    (GradientBoostingClassifier, 'brute', multiclass_classification_data),
    (GradientBoostingRegressor, 'recursion', regression_data),
    (GradientBoostingRegressor, 'brute', regression_data),
    (DecisionTreeRegressor, 'brute', regression_data),
    (LinearRegression, 'brute', regression_data),
    (LinearRegression, 'brute', multioutput_regression_data),
    (LogisticRegression, 'brute', binary_classification_data),
    (LogisticRegression, 'brute', multiclass_classification_data),
    (MultiTaskLasso, 'brute', multioutput_regression_data),
    ])
@pytest.mark.parametrize('grid_resolution', (5, 10))
@pytest.mark.parametrize('features', ([1], [1, 2]))
def test_output_shape(Estimator, method, data, grid_resolution,
                      features):
    # Check that partial_dependence has consistent output shape for different
    # kinds of estimators:
    # - classifiers with binary and multiclass settings
    # - regressors
    # - multi-task regressors

    est = Estimator()

    # n_target corresponds to the number of classes (1 for binary classif) or
    # the number of tasks / outputs in multi task settings. It's equal to 1 for
    # classical regression_data.
    (X, y), n_targets = data

    est.fit(X, y)
    pdp, axes = partial_dependence(est, X=X, features=features,
                                   method=method,
                                   grid_resolution=grid_resolution)

    expected_pdp_shape = (n_targets, *[grid_resolution
                                       for _ in range(len(features))])
    expected_axes_shape = (len(features), grid_resolution)

    assert pdp.shape == expected_pdp_shape
    assert axes is not None
    assert np.asarray(axes).shape == expected_axes_shape


def test_grid_from_X():
    # tests for _grid_from_X: sanity check for output, and for shapes.

    # Make sure that the grid is a cartesian product of the input (it will use
    # the unique values instead of the percentiles)
    percentiles = (.05, .95)
    grid_resolution = 100
    X = np.asarray([[1, 2],
                    [3, 4]])
    grid, axes = _grid_from_X(X, percentiles, grid_resolution)
    assert_array_equal(grid, [[1, 2],
                              [1, 4],
                              [3, 2],
                              [3, 4]])
    assert_array_equal(axes, X.T)

    # test shapes of returned objects depending on the number of unique values
    # for a feature.
    rng = np.random.RandomState(0)
    grid_resolution = 15

    # n_unique_values > grid_resolution
    X = rng.normal(size=(20, 2))
    grid, axes = _grid_from_X(X, percentiles, grid_resolution=grid_resolution)
    assert grid.shape == (grid_resolution * grid_resolution, X.shape[1])
    assert np.asarray(axes).shape == (2, grid_resolution)

    # n_unique_values < grid_resolution, will use actual values
    n_unique_values = 12
    X[n_unique_values - 1:, 0] = 12345
    rng.shuffle(X)  # just to make sure the order is irrelevant
    grid, axes = _grid_from_X(X, percentiles, grid_resolution=grid_resolution)
    assert grid.shape == (n_unique_values * grid_resolution, X.shape[1])
    # axes is a list of arrays of different shapes
    assert axes[0].shape == (n_unique_values,)
    assert axes[1].shape == (grid_resolution,)


@pytest.mark.parametrize(
    "grid_resolution, percentiles, err_msg",
    [(2, (0, 0.0001), "percentiles are too close"),
     (100, (1, 2, 3, 4), "'percentiles' must be a sequence of 2 elements"),
     (100, 12345, "'percentiles' must be a sequence of 2 elements"),
     (100, (-1, .95), r"'percentiles' values must be in \[0, 1\]"),
     (100, (.05, 2), r"'percentiles' values must be in \[0, 1\]"),
     (100, (.9, .1), r"percentiles\[0\] must be strictly less than"),
     (1, (0.05, 0.95), "'grid_resolution' must be strictly greater than 1")]
)
def test_grid_from_X_error(grid_resolution, percentiles, err_msg):
    X = np.asarray([[1, 2], [3, 4]])
    with pytest.raises(ValueError, match=err_msg):
        _grid_from_X(
            X, grid_resolution=grid_resolution, percentiles=percentiles
        )


@pytest.mark.parametrize('target_feature', range(5))
@pytest.mark.parametrize('est, method', [
    (LinearRegression(), 'brute'),
    (GradientBoostingRegressor(random_state=0), 'brute'),
    (GradientBoostingRegressor(random_state=0), 'recursion'),
    (HistGradientBoostingRegressor(random_state=0), 'brute'),
    (HistGradientBoostingRegressor(random_state=0), 'recursion')]
)
def test_partial_dependence_helpers(est, method, target_feature):
    # Check that what is returned by _partial_dependence_brute or
    # _partial_dependence_recursion is equivalent to manually setting a target
    # feature to a given value, and computing the average prediction over all
    # samples.
    # This also checks that the brute and recursion methods give the same
    # output.

    X, y = make_regression(random_state=0, n_features=5, n_informative=5)
    # The 'init' estimator for GBDT (here the average prediction) isn't taken
    # into account with the recursion method, for technical reasons. We set
    # the mean to 0 to that this 'bug' doesn't have any effect.
    y = y - y.mean()
    est.fit(X, y)

    # target feature will be set to .5 and then to 123
    features = np.array([target_feature], dtype=np.int32)
    grid = np.array([[.5],
                     [123]])

    if method == 'brute':
        pdp = _partial_dependence_brute(est, grid, features, X,
                                        response_method='auto')
    else:
        pdp = _partial_dependence_recursion(est, grid, features)

    mean_predictions = []
    for val in (.5, 123):
        X_ = X.copy()
        X_[:, target_feature] = val
        mean_predictions.append(est.predict(X_).mean())

    pdp = pdp[0]  # (shape is (1, 2) so make it (2,))

    # allow for greater margin for error with recursion method
    rtol = 1e-1 if method == 'recursion' else 1e-3
    assert np.allclose(pdp, mean_predictions, rtol=rtol)


@pytest.mark.parametrize('est', (
    GradientBoostingClassifier(random_state=0),
    HistGradientBoostingClassifier(random_state=0),
))
@pytest.mark.parametrize('target_feature', (0, 1, 2, 3, 4, 5))
def test_recursion_decision_function(est, target_feature):
    # Make sure the recursion method (implicitly uses decision_function) has
    # the same result as using brute method with
    # response_method=decision_function

    X, y = make_classification(n_classes=2, n_clusters_per_class=1,
                               random_state=1)
    assert np.mean(y) == .5  # make sure the init estimator predicts 0 anyway

    est.fit(X, y)

    preds_1, _ = partial_dependence(est, X, [target_feature],
                                    response_method='decision_function',
                                    method='recursion')
    preds_2, _ = partial_dependence(est, X, [target_feature],
                                    response_method='decision_function',
                                    method='brute')

    assert_allclose(preds_1, preds_2, atol=1e-7)


@pytest.mark.parametrize('est', (
    LinearRegression(),
    GradientBoostingRegressor(random_state=0),
    HistGradientBoostingRegressor(random_state=0, min_samples_leaf=1,
                                  max_leaf_nodes=None, max_iter=1))
)
@pytest.mark.parametrize('power', (1, 2))
def test_partial_dependence_easy_target(est, power):
    # If the target y only depends on one feature in an obvious way (linear or
    # quadratic) then the partial dependence for that feature should reflect
    # it.
    # We here fit a linear regression_data model (with polynomial features if
    # needed) and compute r_squared to check that the partial dependence
    # correctly reflects the target.

    rng = np.random.RandomState(0)
    n_samples = 200
    target_variable = 2
    X = rng.normal(size=(n_samples, 5))
    y = X[:, target_variable]**power

    est.fit(X, y)

    averaged_predictions, values = partial_dependence(
        est, features=[target_variable], X=X, grid_resolution=1000)

    new_X = values[0].reshape(-1, 1)
    new_y = averaged_predictions[0]
    # add polynomial features if needed
    new_X = PolynomialFeatures(degree=power).fit_transform(new_X)

    lr = LinearRegression().fit(new_X, new_y)
    r2 = r2_score(new_y, lr.predict(new_X))

    assert r2 > .99


@pytest.mark.parametrize('Estimator',
                         (sklearn.tree.DecisionTreeClassifier,
                          sklearn.tree.ExtraTreeClassifier,
                          sklearn.ensemble.ExtraTreesClassifier,
                          sklearn.neighbors.KNeighborsClassifier,
                          sklearn.neighbors.RadiusNeighborsClassifier,
                          sklearn.ensemble.RandomForestClassifier))
def test_multiclass_multioutput(Estimator):
    # Make sure error is raised for multiclass-multioutput classifiers

    # make multiclass-multioutput dataset
    X, y = make_classification(n_classes=3, n_clusters_per_class=1,
                               random_state=0)
    y = np.array([y, y]).T

    est = Estimator()
    est.fit(X, y)

    with pytest.raises(
            ValueError,
            match="Multiclass-multioutput estimators are not supported"):
        partial_dependence(est, X, [0])


class NoPredictProbaNoDecisionFunction(ClassifierMixin, BaseEstimator):
    def fit(self, X, y):
        # simulate that we have some classes
        self.classes_ = [0, 1]
        return self


@pytest.mark.parametrize(
    "estimator, params, err_msg",
    [(KMeans(),
      {'features': [0]},
      "'estimator' must be a fitted regressor or classifier"),
     (LinearRegression(),
      {'features': [0], 'response_method': 'predict_proba'},
      'The response_method parameter is ignored for regressors'),
     (GradientBoostingClassifier(random_state=0),
      {'features': [0], 'response_method': 'predict_proba',
       'method': 'recursion'},
      "'recursion' method, the response_method must be 'decision_function'"),
     (GradientBoostingClassifier(random_state=0),
      {'features': [0], 'response_method': 'predict_proba', 'method': 'auto'},
      "'recursion' method, the response_method must be 'decision_function'"),
     (GradientBoostingClassifier(random_state=0),
      {'features': [0], 'response_method': 'blahblah'},
      'response_method blahblah is invalid. Accepted response_method'),
     (NoPredictProbaNoDecisionFunction(),
      {'features': [0], 'response_method': 'auto'},
      'The estimator has no predict_proba and no decision_function method'),
     (NoPredictProbaNoDecisionFunction(),
      {'features': [0], 'response_method': 'predict_proba'},
      'The estimator has no predict_proba method.'),
     (NoPredictProbaNoDecisionFunction(),
      {'features': [0], 'response_method': 'decision_function'},
      'The estimator has no decision_function method.'),
     (LinearRegression(),
      {'features': [0], 'method': 'blahblah'},
      'blahblah is invalid. Accepted method names are brute, recursion, auto'),
     (LinearRegression(),
      {'features': [0], 'method': 'recursion'},
      "Only the following estimators support the 'recursion' method:")]
)
def test_partial_dependence_error(estimator, params, err_msg):
    X, y = make_classification(random_state=0)
    estimator.fit(X, y)

    with pytest.raises(ValueError, match=err_msg):
        partial_dependence(estimator, X, **params)


@pytest.mark.parametrize(
    "with_dataframe, err_msg",
    [(True, "Only array-like or scalar are supported"),
     (False, "Only array-like or scalar are supported")]
)
def test_partial_dependence_slice_error(with_dataframe, err_msg):
    X, y = make_classification(random_state=0)
    if with_dataframe:
        pd = pytest.importorskip('pandas')
        X = pd.DataFrame(X)
    estimator = LogisticRegression().fit(X, y)

    with pytest.raises(TypeError, match=err_msg):
        partial_dependence(estimator, X, features=slice(0, 2, 1))


@pytest.mark.parametrize(
    'estimator',
    [LinearRegression(), GradientBoostingClassifier(random_state=0)]
)
@pytest.mark.parametrize('features', [-1, 10000])
def test_partial_dependence_unknown_feature_indices(estimator, features):
    X, y = make_classification(random_state=0)
    estimator.fit(X, y)

    err_msg = 'all features must be in'
    with pytest.raises(ValueError, match=err_msg):
        partial_dependence(estimator, X, [features])


@pytest.mark.parametrize(
    'estimator',
    [LinearRegression(), GradientBoostingClassifier(random_state=0)]
)
def test_partial_dependence_unknown_feature_string(estimator):
    pd = pytest.importorskip("pandas")
    X, y = make_classification(random_state=0)
    df = pd.DataFrame(X)
    estimator.fit(df, y)

    features = ['random']
    err_msg = 'A given column is not a column of the dataframe'
    with pytest.raises(ValueError, match=err_msg):
        partial_dependence(estimator, df, features)


@pytest.mark.parametrize(
    'estimator',
    [LinearRegression(), GradientBoostingClassifier(random_state=0)]
)
def test_partial_dependence_X_list(estimator):
    # check that array-like objects are accepted
    X, y = make_classification(random_state=0)
    estimator.fit(X, y)
    partial_dependence(estimator, list(X), [0])


# TODO: Remove in 0.24 when DummyClassifier's `strategy` default updates
@ignore_warnings(category=FutureWarning)
def test_warning_recursion_non_constant_init():
    # make sure that passing a non-constant init parameter to a GBDT and using
    # recursion method yields a warning.

    gbc = GradientBoostingClassifier(init=DummyClassifier(), random_state=0)
    gbc.fit(X, y)

    with pytest.warns(
            UserWarning,
            match='Using recursion method with a non-constant init predictor'):
        partial_dependence(gbc, X, [0], method='recursion')

    with pytest.warns(
            UserWarning,
            match='Using recursion method with a non-constant init predictor'):
        partial_dependence(gbc, X, [0], method='recursion')


def test_partial_dependence_sample_weight():
    # Test near perfect correlation between partial dependence and diagonal
    # when sample weights emphasize y = x predictions
    # non-regression test for #13193
    # TODO: extend to HistGradientBoosting once sample_weight is supported
    N = 1000
    rng = np.random.RandomState(123456)
    mask = rng.randint(2, size=N, dtype=bool)

    x = rng.rand(N)
    # set y = x on mask and y = -x outside
    y = x.copy()
    y[~mask] = -y[~mask]
    X = np.c_[mask, x]
    # sample weights to emphasize data points where y = x
    sample_weight = np.ones(N)
    sample_weight[mask] = 1000.

    clf = GradientBoostingRegressor(n_estimators=10, random_state=1)
    clf.fit(X, y, sample_weight=sample_weight)

    pdp, values = partial_dependence(clf, X, features=[1])

    assert np.corrcoef(pdp, values)[0, 1] > 0.99


<<<<<<< HEAD
def test_hist_gbdt_sw_not_supported():
    # TODO: remove/fix when PDP supports HGBT with sample weights
    clf = HistGradientBoostingRegressor(random_state=1)
    clf.fit(X, y, sample_weight=np.ones(len(X)))

    with pytest.raises(NotImplementedError,
                       match="does not support partial dependence"):
        partial_dependence(clf, X, features=[1])


=======
# TODO: Remove in 0.24 when DummyClassifier's `strategy` default updates
@ignore_warnings(category=FutureWarning)
>>>>>>> 57b30296
def test_partial_dependence_pipeline():
    # check that the partial dependence support pipeline
    iris = load_iris()

    scaler = StandardScaler()
    clf = DummyClassifier(random_state=42)
    pipe = make_pipeline(scaler, clf)

    clf.fit(scaler.fit_transform(iris.data), iris.target)
    pipe.fit(iris.data, iris.target)

    features = 0
    pdp_pipe, values_pipe = partial_dependence(
        pipe, iris.data, features=[features], grid_resolution=10
    )
    pdp_clf, values_clf = partial_dependence(
        clf, scaler.transform(iris.data), features=[features],
        grid_resolution=10
    )
    assert_allclose(pdp_pipe, pdp_clf)
    assert_allclose(
        values_pipe[0],
        values_clf[0] * scaler.scale_[features] + scaler.mean_[features]
    )


@pytest.mark.parametrize(
    "estimator",
    [LogisticRegression(max_iter=1000, random_state=0),
     GradientBoostingClassifier(random_state=0, n_estimators=5)],
    ids=['estimator-brute', 'estimator-recursion']
)
@pytest.mark.parametrize(
    "preprocessor",
    [None,
     make_column_transformer(
         (StandardScaler(), [iris.feature_names[i] for i in (0, 2)]),
         (RobustScaler(), [iris.feature_names[i] for i in (1, 3)])),
     make_column_transformer(
         (StandardScaler(), [iris.feature_names[i] for i in (0, 2)]),
         remainder='passthrough')],
    ids=['None', 'column-transformer', 'column-transformer-passthrough']
)
@pytest.mark.parametrize(
    "features",
    [[0, 2], [iris.feature_names[i] for i in (0, 2)]],
    ids=['features-integer', 'features-string']
)
def test_partial_dependence_dataframe(estimator, preprocessor, features):
    # check that the partial dependence support dataframe and pipeline
    # including a column transformer
    pd = pytest.importorskip("pandas")
    df = pd.DataFrame(iris.data, columns=iris.feature_names)

    pipe = make_pipeline(preprocessor, estimator)
    pipe.fit(df, iris.target)
    pdp_pipe, values_pipe = partial_dependence(
        pipe, df, features=features, grid_resolution=10
    )

    # the column transformer will reorder the column when transforming
    # we mixed the index to be sure that we are computing the partial
    # dependence of the right columns
    if preprocessor is not None:
        X_proc = clone(preprocessor).fit_transform(df)
        features_clf = [0, 1]
    else:
        X_proc = df
        features_clf = [0, 2]

    clf = clone(estimator).fit(X_proc, iris.target)
    pdp_clf, values_clf = partial_dependence(
        clf, X_proc, features=features_clf, method='brute', grid_resolution=10
    )

    assert_allclose(pdp_pipe, pdp_clf)
    if preprocessor is not None:
        scaler = preprocessor.named_transformers_['standardscaler']
        assert_allclose(
            values_pipe[1],
            values_clf[1] * scaler.scale_[1] + scaler.mean_[1]
        )
    else:
        assert_allclose(values_pipe[1], values_clf[1])


@pytest.mark.parametrize(
    "features, expected_pd_shape",
    [(0, (3, 10)),
     (iris.feature_names[0], (3, 10)),
     ([0, 2], (3, 10, 10)),
     ([iris.feature_names[i] for i in (0, 2)], (3, 10, 10)),
     ([True, False, True, False], (3, 10, 10))],
    ids=['scalar-int', 'scalar-str', 'list-int', 'list-str', 'mask']
)
def test_partial_dependence_feature_type(features, expected_pd_shape):
    # check all possible features type supported in PDP
    pd = pytest.importorskip("pandas")
    df = pd.DataFrame(iris.data, columns=iris.feature_names)

    preprocessor = make_column_transformer(
        (StandardScaler(), [iris.feature_names[i] for i in (0, 2)]),
        (RobustScaler(), [iris.feature_names[i] for i in (1, 3)])
    )
    pipe = make_pipeline(
        preprocessor, LogisticRegression(max_iter=1000, random_state=0)
    )
    pipe.fit(df, iris.target)
    pdp_pipe, values_pipe = partial_dependence(
        pipe, df, features=features, grid_resolution=10
    )
    assert pdp_pipe.shape == expected_pd_shape
    assert len(values_pipe) == len(pdp_pipe.shape) - 1


@pytest.mark.parametrize(
    "estimator", [LinearRegression(), LogisticRegression(),
                  GradientBoostingRegressor(), GradientBoostingClassifier()]
)
def test_partial_dependence_unfitted(estimator):
    X = iris.data
    preprocessor = make_column_transformer(
        (StandardScaler(), [0, 2]), (RobustScaler(), [1, 3])
    )
    pipe = make_pipeline(preprocessor, estimator)
    with pytest.raises(NotFittedError, match="is not fitted yet"):
        partial_dependence(pipe, X, features=[0, 2], grid_resolution=10)
    with pytest.raises(NotFittedError, match="is not fitted yet"):
        partial_dependence(estimator, X, features=[0, 2], grid_resolution=10)<|MERGE_RESOLUTION|>--- conflicted
+++ resolved
@@ -445,7 +445,6 @@
     assert np.corrcoef(pdp, values)[0, 1] > 0.99
 
 
-<<<<<<< HEAD
 def test_hist_gbdt_sw_not_supported():
     # TODO: remove/fix when PDP supports HGBT with sample weights
     clf = HistGradientBoostingRegressor(random_state=1)
@@ -456,10 +455,8 @@
         partial_dependence(clf, X, features=[1])
 
 
-=======
 # TODO: Remove in 0.24 when DummyClassifier's `strategy` default updates
 @ignore_warnings(category=FutureWarning)
->>>>>>> 57b30296
 def test_partial_dependence_pipeline():
     # check that the partial dependence support pipeline
     iris = load_iris()
