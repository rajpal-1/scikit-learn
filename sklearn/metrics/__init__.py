<<<<<<< HEAD
"""Score functions, performance metrics, pairwise metrics and distance computations."""
=======
"""
The :mod:`sklearn.metrics` module includes score functions, performance metrics
and pairwise metrics and distance computations.
"""
>>>>>>> acd2d90e

from . import cluster
from ._classification import (
    accuracy_score,
    balanced_accuracy_score,
    brier_score_loss,
    class_likelihood_ratios,
    classification_report,
    cohen_kappa_score,
    confusion_matrix,
    d2_log_loss_score,
    f1_score,
    fbeta_score,
    hamming_loss,
    hinge_loss,
    jaccard_score,
    log_loss,
    matthews_corrcoef,
    multilabel_confusion_matrix,
    precision_recall_fscore_support,
    precision_score,
    recall_score,
    zero_one_loss,
)
from ._dist_metrics import DistanceMetric
from ._plot.confusion_matrix import ConfusionMatrixDisplay
from ._plot.det_curve import DetCurveDisplay
from ._plot.precision_recall_curve import PrecisionRecallDisplay
from ._plot.regression import PredictionErrorDisplay
from ._plot.roc_curve import RocCurveDisplay
from ._ranking import (
    auc,
    average_precision_score,
    coverage_error,
    dcg_score,
    det_curve,
    label_ranking_average_precision_score,
    label_ranking_loss,
    ndcg_score,
    precision_recall_curve,
    roc_auc_score,
    roc_curve,
    top_k_accuracy_score,
)
from ._regression import (
    d2_absolute_error_score,
    d2_pinball_score,
    d2_tweedie_score,
    explained_variance_score,
    max_error,
    mean_absolute_error,
    mean_absolute_percentage_error,
    mean_gamma_deviance,
    mean_pinball_loss,
    mean_poisson_deviance,
    mean_squared_error,
    mean_squared_log_error,
    mean_tweedie_deviance,
    median_absolute_error,
    r2_score,
    root_mean_squared_error,
    root_mean_squared_log_error,
)
from ._scorer import check_scoring, get_scorer, get_scorer_names, make_scorer
from .cluster import (
    adjusted_mutual_info_score,
    adjusted_rand_score,
    calinski_harabasz_score,
    completeness_score,
    consensus_score,
    davies_bouldin_score,
    fowlkes_mallows_score,
    homogeneity_completeness_v_measure,
    homogeneity_score,
    mutual_info_score,
    normalized_mutual_info_score,
    pair_confusion_matrix,
    rand_score,
    silhouette_samples,
    silhouette_score,
    v_measure_score,
)
from .pairwise import (
    euclidean_distances,
    nan_euclidean_distances,
    pairwise_distances,
    pairwise_distances_argmin,
    pairwise_distances_argmin_min,
    pairwise_distances_chunked,
    pairwise_kernels,
)

__all__ = [
    "accuracy_score",
    "adjusted_mutual_info_score",
    "adjusted_rand_score",
    "auc",
    "average_precision_score",
    "balanced_accuracy_score",
    "calinski_harabasz_score",
    "check_scoring",
    "class_likelihood_ratios",
    "classification_report",
    "cluster",
    "cohen_kappa_score",
    "completeness_score",
    "ConfusionMatrixDisplay",
    "confusion_matrix",
    "consensus_score",
    "coverage_error",
    "d2_tweedie_score",
    "d2_absolute_error_score",
    "d2_log_loss_score",
    "d2_pinball_score",
    "dcg_score",
    "davies_bouldin_score",
    "DetCurveDisplay",
    "det_curve",
    "DistanceMetric",
    "euclidean_distances",
    "explained_variance_score",
    "f1_score",
    "fbeta_score",
    "fowlkes_mallows_score",
    "get_scorer",
    "hamming_loss",
    "hinge_loss",
    "homogeneity_completeness_v_measure",
    "homogeneity_score",
    "jaccard_score",
    "label_ranking_average_precision_score",
    "label_ranking_loss",
    "log_loss",
    "make_scorer",
    "nan_euclidean_distances",
    "matthews_corrcoef",
    "max_error",
    "mean_absolute_error",
    "mean_squared_error",
    "mean_squared_log_error",
    "mean_pinball_loss",
    "mean_poisson_deviance",
    "mean_gamma_deviance",
    "mean_tweedie_deviance",
    "median_absolute_error",
    "mean_absolute_percentage_error",
    "multilabel_confusion_matrix",
    "mutual_info_score",
    "ndcg_score",
    "normalized_mutual_info_score",
    "pair_confusion_matrix",
    "pairwise_distances",
    "pairwise_distances_argmin",
    "pairwise_distances_argmin_min",
    "pairwise_distances_chunked",
    "pairwise_kernels",
    "PrecisionRecallDisplay",
    "precision_recall_curve",
    "precision_recall_fscore_support",
    "precision_score",
    "PredictionErrorDisplay",
    "r2_score",
    "rand_score",
    "recall_score",
    "RocCurveDisplay",
    "roc_auc_score",
    "roc_curve",
    "root_mean_squared_log_error",
    "root_mean_squared_error",
    "get_scorer_names",
    "silhouette_samples",
    "silhouette_score",
    "top_k_accuracy_score",
    "v_measure_score",
    "zero_one_loss",
    "brier_score_loss",
]<|MERGE_RESOLUTION|>--- conflicted
+++ resolved
@@ -1,11 +1,4 @@
-<<<<<<< HEAD
 """Score functions, performance metrics, pairwise metrics and distance computations."""
-=======
-"""
-The :mod:`sklearn.metrics` module includes score functions, performance metrics
-and pairwise metrics and distance computations.
-"""
->>>>>>> acd2d90e
 
 from . import cluster
 from ._classification import (
