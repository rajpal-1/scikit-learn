--- conflicted
+++ resolved
@@ -1459,11 +1459,6 @@
 
     Returns
     -------
-<<<<<<< HEAD
-    report : string
-        Text summary of the precision, recall, F1 score for each class,
-        including averages across classes.
-=======
     report : string / dict
         Text summary of the precision, recall, F1 score for each class.
         Dictionary returned if output_dict is True. Dictionary has the
@@ -1476,7 +1471,6 @@
              'label 2': { ... },
               ...
             }
->>>>>>> 47d3b3c3
 
         The reported averages include micro average (averaging the
         total true positives, false negatives and false positives), macro
@@ -1571,7 +1565,6 @@
 
     report += u'\n'
 
-<<<<<<< HEAD
     if y_type.startswith('multilabel'):
         average_options = ('micro', 'macro', 'weighted', 'samples')
     else:
@@ -1593,12 +1586,6 @@
                                  avg_f1,
                                  np.sum(s),
                                  width=width, digits=digits)
-=======
-    # append averages
-    report += row_fmt.format(last_line_heading,
-                             *avg_total,
-                             width=width, digits=digits)
->>>>>>> 47d3b3c3
 
     return report
 
