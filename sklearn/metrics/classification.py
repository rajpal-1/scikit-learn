--- conflicted
+++ resolved
@@ -1403,30 +1403,8 @@
     """
     if beta <= 0:
         raise ValueError("beta should be >0 in the F-beta score")
-<<<<<<< HEAD
     labels = _check_set_wise_labels(y_true, y_pred, average, labels,
                                     pos_label)
-=======
-
-    y_type, y_true, y_pred = _check_targets(y_true, y_pred)
-    check_consistent_length(y_true, y_pred, sample_weight)
-    present_labels = unique_labels(y_true, y_pred)
-
-    if average == 'binary':
-        if y_type == 'binary':
-            if pos_label not in present_labels and len(present_labels) >= 2:
-                raise ValueError("pos_label=%r is not a valid label: %r" %
-                                 (pos_label, present_labels))
-            labels = [pos_label]
-        else:
-            raise ValueError("Target is %s but average='binary'. Please "
-                             "choose another average setting." % y_type)
-    elif pos_label not in (None, 1):
-        warnings.warn("Note that pos_label (set to %r) is ignored when "
-                      "average != 'binary' (got %r). You may use "
-                      "labels=[pos_label] to specify a single positive class."
-                      % (pos_label, average), UserWarning)
->>>>>>> cdfca8cb
 
     # Calculate tp_sum, pred_sum, true_sum ###
     samplewise = average == 'samples'
