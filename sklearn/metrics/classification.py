"""Metrics to assess performance on classification task given class prediction

Functions named as ``*_score`` return a scalar value to maximize: the higher
the better

Function named as ``*_error`` or ``*_loss`` return a scalar value to minimize:
the lower the better
"""

# Authors: Alexandre Gramfort <alexandre.gramfort@inria.fr>
#          Mathieu Blondel <mathieu@mblondel.org>
#          Olivier Grisel <olivier.grisel@ensta.org>
#          Arnaud Joly <a.joly@ulg.ac.be>
#          Jochen Wersdorfer <jochen@wersdoerfer.de>
#          Lars Buitinck
#          Joel Nothman <joel.nothman@gmail.com>
#          Noel Dawe <noel@dawe.me>
#          Jatin Shah <jatindshah@gmail.com>
#          Saurabh Jha <saurabh.jhaa@gmail.com>
#          Bernardo Stein <bernardovstein@gmail.com>
#          Shangwu Yao <shangwuyao@gmail.com>
# License: BSD 3 clause


import warnings
import numpy as np

from scipy.sparse import coo_matrix
from scipy.sparse import csr_matrix

from ..preprocessing import LabelBinarizer
from ..preprocessing import LabelEncoder
from ..utils import assert_all_finite
from ..utils import check_array
from ..utils import check_consistent_length
from ..utils import column_or_1d
from ..utils.multiclass import unique_labels
from ..utils.multiclass import type_of_target
from ..utils.validation import _num_samples
from ..utils.sparsefuncs import count_nonzero
from ..exceptions import UndefinedMetricWarning


def _check_targets(y_true, y_pred):
    """Check that y_true and y_pred belong to the same classification task

    This converts multiclass or binary types to a common shape, and raises a
    ValueError for a mix of multilabel and multiclass targets, a mix of
    multilabel formats, for the presence of continuous-valued or multioutput
    targets, or for targets of different lengths.

    Column vectors are squeezed to 1d, while multilabel formats are returned
    as CSR sparse label indicators.

    Parameters
    ----------
    y_true : array-like

    y_pred : array-like

    Returns
    -------
    type_true : one of {'multilabel-indicator', 'multiclass', 'binary'}
        The type of the true target data, as output by
        ``utils.multiclass.type_of_target``

    y_true : array or indicator matrix

    y_pred : array or indicator matrix
    """
    check_consistent_length(y_true, y_pred)
    type_true = type_of_target(y_true)
    type_pred = type_of_target(y_pred)

    y_type = {type_true, type_pred}
    if y_type == {"binary", "multiclass"}:
        y_type = {"multiclass"}

    if len(y_type) > 1:
        raise ValueError("Classification metrics can't handle a mix of {0} "
                         "and {1} targets".format(type_true, type_pred))

    # We can't have more than one value on y_type => The set is no more needed
    y_type = y_type.pop()

    # No metrics support "multiclass-multioutput" format
    if (y_type not in ["binary", "multiclass", "multilabel-indicator"]):
        raise ValueError("{0} is not supported".format(y_type))

    if y_type in ["binary", "multiclass"]:
        y_true = column_or_1d(y_true)
        y_pred = column_or_1d(y_pred)
        if y_type == "binary":
            unique_values = np.union1d(y_true, y_pred)
            if len(unique_values) > 2:
                y_type = "multiclass"

    if y_type.startswith('multilabel'):
        y_true = csr_matrix(y_true)
        y_pred = csr_matrix(y_pred)
        y_type = 'multilabel-indicator'

    return y_type, y_true, y_pred


def _weighted_sum(sample_score, sample_weight, normalize=False):
    if normalize:
        return np.average(sample_score, weights=sample_weight)
    elif sample_weight is not None:
        return np.dot(sample_score, sample_weight)
    else:
        return sample_score.sum()


def accuracy_score(y_true, y_pred, normalize=True, sample_weight=None):
    """Accuracy classification score.

    In multilabel classification, this function computes subset accuracy:
    the set of labels predicted for a sample must *exactly* match the
    corresponding set of labels in y_true.

    Read more in the :ref:`User Guide <accuracy_score>`.

    Parameters
    ----------
    y_true : 1d array-like, or label indicator array / sparse matrix
        Ground truth (correct) labels.

    y_pred : 1d array-like, or label indicator array / sparse matrix
        Predicted labels, as returned by a classifier.

    normalize : bool, optional (default=True)
        If ``False``, return the number of correctly classified samples.
        Otherwise, return the fraction of correctly classified samples.

    sample_weight : array-like of shape = [n_samples], optional
        Sample weights.

    Returns
    -------
    score : float
        If ``normalize == True``, return the fraction of correctly
        classified samples (float), else returns the number of correctly
        classified samples (int).

        The best performance is 1 with ``normalize == True`` and the number
        of samples with ``normalize == False``.

    See also
    --------
    jaccard_score, hamming_loss, zero_one_loss

    Notes
    -----
    In binary and multiclass classification, this function is equal
    to the ``jaccard_score`` function.

    Examples
    --------
    >>> from sklearn.metrics import accuracy_score
    >>> y_pred = [0, 2, 1, 3]
    >>> y_true = [0, 1, 2, 3]
    >>> accuracy_score(y_true, y_pred)
    0.5
    >>> accuracy_score(y_true, y_pred, normalize=False)
    2

    In the multilabel case with binary label indicators:

    >>> import numpy as np
    >>> accuracy_score(np.array([[0, 1], [1, 1]]), np.ones((2, 2)))
    0.5
    """

    # Compute accuracy for each possible representation
    y_type, y_true, y_pred = _check_targets(y_true, y_pred)
    check_consistent_length(y_true, y_pred, sample_weight)
    if y_type.startswith('multilabel'):
        differing_labels = count_nonzero(y_true - y_pred, axis=1)
        score = differing_labels == 0
    else:
        score = y_true == y_pred

    return _weighted_sum(score, sample_weight, normalize)


def confusion_matrix(y_true, y_pred, labels=None, sample_weight=None):
    """Compute confusion matrix to evaluate the accuracy of a classification

    By definition a confusion matrix :math:`C` is such that :math:`C_{i, j}`
    is equal to the number of observations known to be in group :math:`i` but
    predicted to be in group :math:`j`.

    Thus in binary classification, the count of true negatives is
    :math:`C_{0,0}`, false negatives is :math:`C_{1,0}`, true positives is
    :math:`C_{1,1}` and false positives is :math:`C_{0,1}`.

    Read more in the :ref:`User Guide <confusion_matrix>`.

    Parameters
    ----------
    y_true : array, shape = [n_samples]
        Ground truth (correct) target values.

    y_pred : array, shape = [n_samples]
        Estimated targets as returned by a classifier.

    labels : array, shape = [n_classes], optional
        List of labels to index the matrix. This may be used to reorder
        or select a subset of labels.
        If none is given, those that appear at least once
        in ``y_true`` or ``y_pred`` are used in sorted order.

    sample_weight : array-like of shape = [n_samples], optional
        Sample weights.

    Returns
    -------
    C : array, shape = [n_classes, n_classes]
        Confusion matrix

    References
    ----------
    .. [1] `Wikipedia entry for the Confusion matrix
           <https://en.wikipedia.org/wiki/Confusion_matrix>`_
           (Wikipedia and other references may use a different
           convention for axes)

    Examples
    --------
    >>> from sklearn.metrics import confusion_matrix
    >>> y_true = [2, 0, 2, 2, 0, 1]
    >>> y_pred = [0, 0, 2, 2, 0, 2]
    >>> confusion_matrix(y_true, y_pred)
    array([[2, 0, 0],
           [0, 0, 1],
           [1, 0, 2]])

    >>> y_true = ["cat", "ant", "cat", "cat", "ant", "bird"]
    >>> y_pred = ["ant", "ant", "cat", "cat", "ant", "cat"]
    >>> confusion_matrix(y_true, y_pred, labels=["ant", "bird", "cat"])
    array([[2, 0, 0],
           [0, 0, 1],
           [1, 0, 2]])

    In the binary case, we can extract true positives, etc as follows:

    >>> tn, fp, fn, tp = confusion_matrix([0, 1, 0, 1], [1, 1, 1, 0]).ravel()
    >>> (tn, fp, fn, tp)
    (0, 2, 1, 1)

    """
    y_type, y_true, y_pred = _check_targets(y_true, y_pred)
    if y_type not in ("binary", "multiclass"):
        raise ValueError("%s is not supported" % y_type)

    if labels is None:
        labels = unique_labels(y_true, y_pred)
    else:
        labels = np.asarray(labels)
        if np.all([l not in y_true for l in labels]):
            raise ValueError("At least one label specified must be in y_true")

    if sample_weight is None:
        sample_weight = np.ones(y_true.shape[0], dtype=np.int64)
    else:
        sample_weight = np.asarray(sample_weight)

    check_consistent_length(y_true, y_pred, sample_weight)

    n_labels = labels.size
    label_to_ind = {y: x for x, y in enumerate(labels)}
    # convert yt, yp into index
    y_pred = np.array([label_to_ind.get(x, n_labels + 1) for x in y_pred])
    y_true = np.array([label_to_ind.get(x, n_labels + 1) for x in y_true])

    # intersect y_pred, y_true with labels, eliminate items not in labels
    ind = np.logical_and(y_pred < n_labels, y_true < n_labels)
    y_pred = y_pred[ind]
    y_true = y_true[ind]
    # also eliminate weights of eliminated items
    sample_weight = sample_weight[ind]

    # Choose the accumulator dtype to always have high precision
    if sample_weight.dtype.kind in {'i', 'u', 'b'}:
        dtype = np.int64
    else:
        dtype = np.float64

    CM = coo_matrix((sample_weight, (y_true, y_pred)),
                    shape=(n_labels, n_labels), dtype=dtype,
                    ).toarray()

    return CM


def multilabel_confusion_matrix(y_true, y_pred, sample_weight=None,
                                labels=None, samplewise=False):
    """Compute a confusion matrix for each class or sample

    .. versionadded:: 0.21

    Compute class-wise (default) or sample-wise (samplewise=True) multilabel
    confusion matrix to evaluate the accuracy of a classification, and output
    confusion matrices for each class or sample.

    In multilabel confusion matrix :math:`MCM`, the count of true negatives
    is :math:`MCM_{:,0,0}`, false negatives is :math:`MCM_{:,1,0}`,
    true positives is :math:`MCM_{:,1,1}` and false positives is
    :math:`MCM_{:,0,1}`.

    Multiclass data will be treated as if binarized under a one-vs-rest
    transformation. Returned confusion matrices will be in the order of
    sorted unique labels in the union of (y_true, y_pred).

    Read more in the :ref:`User Guide <multilabel_confusion_matrix>`.

    Parameters
    ----------
    y_true : 1d array-like, or label indicator array / sparse matrix
        of shape (n_samples, n_outputs) or (n_samples,)
        Ground truth (correct) target values.

    y_pred : 1d array-like, or label indicator array / sparse matrix
        of shape (n_samples, n_outputs) or (n_samples,)
        Estimated targets as returned by a classifier

    sample_weight : array-like of shape = (n_samples,), optional
        Sample weights

    labels : array-like
        A list of classes or column indices to select some (or to force
        inclusion of classes absent from the data)

    samplewise : bool, default=False
        In the multilabel case, this calculates a confusion matrix per sample

    Returns
    -------
    multi_confusion : array, shape (n_outputs, 2, 2)
        A 2x2 confusion matrix corresponding to each output in the input.
        When calculating class-wise multi_confusion (default), then
        n_outputs = n_labels; when calculating sample-wise multi_confusion
        (samplewise=True), n_outputs = n_samples. If ``labels`` is defined,
        the results will be returned in the order specified in ``labels``,
        otherwise the results will be returned in sorted order by default.

    See also
    --------
    confusion_matrix

    Notes
    -----
    The multilabel_confusion_matrix calculates class-wise or sample-wise
    multilabel confusion matrices, and in multiclass tasks, labels are
    binarized under a one-vs-rest way; while confusion_matrix calculates
    one confusion matrix for confusion between every two classes.

    Examples
    --------

    Multilabel-indicator case:

    >>> import numpy as np
    >>> from sklearn.metrics import multilabel_confusion_matrix
    >>> y_true = np.array([[1, 0, 1],
    ...                    [0, 1, 0]])
    >>> y_pred = np.array([[1, 0, 0],
    ...                    [0, 1, 1]])
    >>> multilabel_confusion_matrix(y_true, y_pred)
    array([[[1, 0],
            [0, 1]],
    <BLANKLINE>
           [[1, 0],
            [0, 1]],
    <BLANKLINE>
           [[0, 1],
            [1, 0]]])

    Multiclass case:

    >>> y_true = ["cat", "ant", "cat", "cat", "ant", "bird"]
    >>> y_pred = ["ant", "ant", "cat", "cat", "ant", "cat"]
    >>> multilabel_confusion_matrix(y_true, y_pred,
    ...                             labels=["ant", "bird", "cat"])
    array([[[3, 1],
            [0, 2]],
    <BLANKLINE>
           [[5, 0],
            [1, 0]],
    <BLANKLINE>
           [[2, 1],
            [1, 2]]])

    """
    y_type, y_true, y_pred = _check_targets(y_true, y_pred)
    if sample_weight is not None:
        sample_weight = column_or_1d(sample_weight)
    check_consistent_length(y_true, y_pred, sample_weight)

    if y_type not in ("binary", "multiclass", "multilabel-indicator"):
        raise ValueError("%s is not supported" % y_type)

    present_labels = unique_labels(y_true, y_pred)
    if labels is None:
        labels = present_labels
        n_labels = None
    else:
        n_labels = len(labels)
        labels = np.hstack([labels, np.setdiff1d(present_labels, labels,
                                                 assume_unique=True)])

    if y_true.ndim == 1:
        if samplewise:
            raise ValueError("Samplewise metrics are not available outside of "
                             "multilabel classification.")

        le = LabelEncoder()
        le.fit(labels)
        y_true = le.transform(y_true)
        y_pred = le.transform(y_pred)
        sorted_labels = le.classes_

        # labels are now from 0 to len(labels) - 1 -> use bincount
        tp = y_true == y_pred
        tp_bins = y_true[tp]
        if sample_weight is not None:
            tp_bins_weights = np.asarray(sample_weight)[tp]
        else:
            tp_bins_weights = None

        if len(tp_bins):
            tp_sum = np.bincount(tp_bins, weights=tp_bins_weights,
                                 minlength=len(labels))
        else:
            # Pathological case
            true_sum = pred_sum = tp_sum = np.zeros(len(labels))
        if len(y_pred):
            pred_sum = np.bincount(y_pred, weights=sample_weight,
                                   minlength=len(labels))
        if len(y_true):
            true_sum = np.bincount(y_true, weights=sample_weight,
                                   minlength=len(labels))

        # Retain only selected labels
        indices = np.searchsorted(sorted_labels, labels[:n_labels])
        tp_sum = tp_sum[indices]
        true_sum = true_sum[indices]
        pred_sum = pred_sum[indices]

    else:
        sum_axis = 1 if samplewise else 0

        # All labels are index integers for multilabel.
        # Select labels:
        if not np.array_equal(labels, present_labels):
            if np.max(labels) > np.max(present_labels):
                raise ValueError('All labels must be in [0, n labels) for '
                                 'multilabel targets. '
                                 'Got %d > %d' %
                                 (np.max(labels), np.max(present_labels)))
            if np.min(labels) < 0:
                raise ValueError('All labels must be in [0, n labels) for '
                                 'multilabel targets. '
                                 'Got %d < 0' % np.min(labels))

        if n_labels is not None:
            y_true = y_true[:, labels[:n_labels]]
            y_pred = y_pred[:, labels[:n_labels]]

        # calculate weighted counts
        true_and_pred = y_true.multiply(y_pred)
        tp_sum = count_nonzero(true_and_pred, axis=sum_axis,
                               sample_weight=sample_weight)
        pred_sum = count_nonzero(y_pred, axis=sum_axis,
                                 sample_weight=sample_weight)
        true_sum = count_nonzero(y_true, axis=sum_axis,
                                 sample_weight=sample_weight)

    fp = pred_sum - tp_sum
    fn = true_sum - tp_sum
    tp = tp_sum

    if sample_weight is not None and samplewise:
        sample_weight = np.array(sample_weight)
        tp = np.array(tp)
        fp = np.array(fp)
        fn = np.array(fn)
        tn = sample_weight * y_true.shape[1] - tp - fp - fn
    elif sample_weight is not None:
        tn = sum(sample_weight) - tp - fp - fn
    elif samplewise:
        tn = y_true.shape[1] - tp - fp - fn
    else:
        tn = y_true.shape[0] - tp - fp - fn

    return np.array([tn, fp, fn, tp]).T.reshape(-1, 2, 2)


def cohen_kappa_score(y1, y2, labels=None, weights=None, sample_weight=None):
    r"""Cohen's kappa: a statistic that measures inter-annotator agreement.

    This function computes Cohen's kappa [1]_, a score that expresses the level
    of agreement between two annotators on a classification problem. It is
    defined as

    .. math::
        \kappa = (p_o - p_e) / (1 - p_e)

    where :math:`p_o` is the empirical probability of agreement on the label
    assigned to any sample (the observed agreement ratio), and :math:`p_e` is
    the expected agreement when both annotators assign labels randomly.
    :math:`p_e` is estimated using a per-annotator empirical prior over the
    class labels [2]_.

    Read more in the :ref:`User Guide <cohen_kappa>`.

    Parameters
    ----------
    y1 : array, shape = [n_samples]
        Labels assigned by the first annotator.

    y2 : array, shape = [n_samples]
        Labels assigned by the second annotator. The kappa statistic is
        symmetric, so swapping ``y1`` and ``y2`` doesn't change the value.

    labels : array, shape = [n_classes], optional
        List of labels to index the matrix. This may be used to select a
        subset of labels. If None, all labels that appear at least once in
        ``y1`` or ``y2`` are used.

    weights : str, optional
        List of weighting type to calculate the score. None means no weighted;
        "linear" means linear weighted; "quadratic" means quadratic weighted.

    sample_weight : array-like of shape = [n_samples], optional
        Sample weights.

    Returns
    -------
    kappa : float
        The kappa statistic, which is a number between -1 and 1. The maximum
        value means complete agreement; zero or lower means chance agreement.

    References
    ----------
    .. [1] J. Cohen (1960). "A coefficient of agreement for nominal scales".
           Educational and Psychological Measurement 20(1):37-46.
           doi:10.1177/001316446002000104.
    .. [2] `R. Artstein and M. Poesio (2008). "Inter-coder agreement for
           computational linguistics". Computational Linguistics 34(4):555-596.
           <https://www.mitpressjournals.org/doi/pdf/10.1162/coli.07-034-R2>`_
    .. [3] `Wikipedia entry for the Cohen's kappa.
            <https://en.wikipedia.org/wiki/Cohen%27s_kappa>`_
    """
    confusion = confusion_matrix(y1, y2, labels=labels,
                                 sample_weight=sample_weight)
    n_classes = confusion.shape[0]
    sum0 = np.sum(confusion, axis=0)
    sum1 = np.sum(confusion, axis=1)
    expected = np.outer(sum0, sum1) / np.sum(sum0)

    if weights is None:
        w_mat = np.ones([n_classes, n_classes], dtype=np.int)
        w_mat.flat[:: n_classes + 1] = 0
    elif weights == "linear" or weights == "quadratic":
        w_mat = np.zeros([n_classes, n_classes], dtype=np.int)
        w_mat += np.arange(n_classes)
        if weights == "linear":
            w_mat = np.abs(w_mat - w_mat.T)
        else:
            w_mat = (w_mat - w_mat.T) ** 2
    else:
        raise ValueError("Unknown kappa weighting type.")

    k = np.sum(w_mat * confusion) / np.sum(w_mat * expected)
    return 1 - k


def jaccard_similarity_score(y_true, y_pred, normalize=True,
                             sample_weight=None):
    """Jaccard similarity coefficient score

    .. deprecated:: 0.21
        This is deprecated to be removed in 0.23, since its handling of
        binary and multiclass inputs was broken. `jaccard_score` has an API
        that is consistent with precision_score, f_score, etc.

    Read more in the :ref:`User Guide <jaccard_similarity_score>`.

    Parameters
    ----------
    y_true : 1d array-like, or label indicator array / sparse matrix
        Ground truth (correct) labels.

    y_pred : 1d array-like, or label indicator array / sparse matrix
        Predicted labels, as returned by a classifier.

    normalize : bool, optional (default=True)
        If ``False``, return the sum of the Jaccard similarity coefficient
        over the sample set. Otherwise, return the average of Jaccard
        similarity coefficient.

    sample_weight : array-like of shape = [n_samples], optional
        Sample weights.

    Returns
    -------
    score : float
        If ``normalize == True``, return the average Jaccard similarity
        coefficient, else it returns the sum of the Jaccard similarity
        coefficient over the sample set.

        The best performance is 1 with ``normalize == True`` and the number
        of samples with ``normalize == False``.

    See also
    --------
    accuracy_score, hamming_loss, zero_one_loss

    Notes
    -----
    In binary and multiclass classification, this function is equivalent
    to the ``accuracy_score``. It differs in the multilabel classification
    problem.

    References
    ----------
    .. [1] `Wikipedia entry for the Jaccard index
           <https://en.wikipedia.org/wiki/Jaccard_index>`_
    """
    warnings.warn('jaccard_similarity_score has been deprecated and replaced '
                  'with jaccard_score. It will be removed in version 0.23. '
                  'This implementation has surprising behavior for binary '
                  'and multiclass classification tasks.', DeprecationWarning)

    # Compute accuracy for each possible representation
    y_type, y_true, y_pred = _check_targets(y_true, y_pred)
    check_consistent_length(y_true, y_pred, sample_weight)
    if y_type.startswith('multilabel'):
        with np.errstate(divide='ignore', invalid='ignore'):
            # oddly, we may get an "invalid" rather than a "divide" error here
            pred_or_true = count_nonzero(y_true + y_pred, axis=1)
            pred_and_true = count_nonzero(y_true.multiply(y_pred), axis=1)
            score = pred_and_true / pred_or_true
            score[pred_or_true == 0.0] = 1.0
    else:
        score = y_true == y_pred

    return _weighted_sum(score, sample_weight, normalize)


def jaccard_score(y_true, y_pred, labels=None, pos_label=1,
                  average='binary', sample_weight=None):
    """Jaccard similarity coefficient score

    The Jaccard index [1], or Jaccard similarity coefficient, defined as
    the size of the intersection divided by the size of the union of two label
    sets, is used to compare set of predicted labels for a sample to the
    corresponding set of labels in ``y_true``.

    Read more in the :ref:`User Guide <jaccard_score>`.

    Parameters
    ----------
    y_true : 1d array-like, or label indicator array / sparse matrix
        Ground truth (correct) labels.

    y_pred : 1d array-like, or label indicator array / sparse matrix
        Predicted labels, as returned by a classifier.

    labels : list, optional
        The set of labels to include when ``average != 'binary'``, and their
        order if ``average is None``. Labels present in the data can be
        excluded, for example to calculate a multiclass average ignoring a
        majority negative class, while labels not present in the data will
        result in 0 components in a macro average. For multilabel targets,
        labels are column indices. By default, all labels in ``y_true`` and
        ``y_pred`` are used in sorted order.

    pos_label : str or int, 1 by default
        The class to report if ``average='binary'`` and the data is binary.
        If the data are multiclass or multilabel, this will be ignored;
        setting ``labels=[pos_label]`` and ``average != 'binary'`` will report
        scores for that label only.

    average : string, [None, 'binary' (default), 'micro', 'macro', 'samples', \
                       'weighted']
        If ``None``, the scores for each class are returned. Otherwise, this
        determines the type of averaging performed on the data:

        ``'binary'``:
            Only report results for the class specified by ``pos_label``.
            This is applicable only if targets (``y_{true,pred}``) are binary.
        ``'micro'``:
            Calculate metrics globally by counting the total true positives,
            false negatives and false positives.
        ``'macro'``:
            Calculate metrics for each label, and find their unweighted
            mean.  This does not take label imbalance into account.
        ``'weighted'``:
            Calculate metrics for each label, and find their average, weighted
            by support (the number of true instances for each label). This
            alters 'macro' to account for label imbalance.
        ``'samples'``:
            Calculate metrics for each instance, and find their average (only
            meaningful for multilabel classification).

    sample_weight : array-like of shape = [n_samples], optional
        Sample weights.

    Returns
    -------
    score : float (if average is not None) or array of floats, shape =\
            [n_unique_labels]

    See also
    --------
    accuracy_score, f_score, multilabel_confusion_matrix

    Notes
    -----
    :func:`jaccard_score` may be a poor metric if there are no
    positives for some samples or classes. Jaccard is undefined if there are
    no true or predicted labels, and our implementation will return a score
    of 0 with a warning.

    References
    ----------
    .. [1] `Wikipedia entry for the Jaccard index
           <https://en.wikipedia.org/wiki/Jaccard_index>`_

    Examples
    --------
    >>> import numpy as np
    >>> from sklearn.metrics import jaccard_score
    >>> y_true = np.array([[0, 1, 1],
    ...                    [1, 1, 0]])
    >>> y_pred = np.array([[1, 1, 1],
    ...                    [1, 0, 0]])

    In the binary case:

    >>> jaccard_score(y_true[0], y_pred[0])  # doctest: +ELLIPSIS
    0.6666...

    In the multilabel case:

    >>> jaccard_score(y_true, y_pred, average='samples')
    0.5833...
    >>> jaccard_score(y_true, y_pred, average='macro')
    0.6666...
    >>> jaccard_score(y_true, y_pred, average=None)
    array([0.5, 0.5, 1. ])

    In the multiclass case:

    >>> y_pred = [0, 2, 1, 2]
    >>> y_true = [0, 1, 2, 2]
    >>> jaccard_score(y_true, y_pred, average=None)
    ... # doctest: +NORMALIZE_WHITESPACE +ELLIPSIS
    array([1. , 0. , 0.33...])
    """
    labels = _check_set_wise_labels(y_true, y_pred, average, labels,
                                    pos_label)
    samplewise = average == 'samples'
    MCM = multilabel_confusion_matrix(y_true, y_pred,
                                      sample_weight=sample_weight,
                                      labels=labels, samplewise=samplewise)
    numerator = MCM[:, 1, 1]
    denominator = MCM[:, 1, 1] + MCM[:, 0, 1] + MCM[:, 1, 0]

    if average == 'micro':
        numerator = np.array([numerator.sum()])
        denominator = np.array([denominator.sum()])

    jaccard = _prf_divide(numerator, denominator, 'jaccard',
                          'true or predicted', average, ('jaccard',))
    if average is None:
        return jaccard
    if average == 'weighted':
        weights = MCM[:, 1, 0] + MCM[:, 1, 1]
        if not np.any(weights):
            # numerator is 0, and warning should have already been issued
            weights = None
    elif average == 'samples' and sample_weight is not None:
        weights = sample_weight
    else:
        weights = None
    return np.average(jaccard, weights=weights)


def matthews_corrcoef(y_true, y_pred, sample_weight=None):
    """Compute the Matthews correlation coefficient (MCC)

    The Matthews correlation coefficient is used in machine learning as a
    measure of the quality of binary and multiclass classifications. It takes
    into account true and false positives and negatives and is generally
    regarded as a balanced measure which can be used even if the classes are of
    very different sizes. The MCC is in essence a correlation coefficient value
    between -1 and +1. A coefficient of +1 represents a perfect prediction, 0
    an average random prediction and -1 an inverse prediction.  The statistic
    is also known as the phi coefficient. [source: Wikipedia]

    Binary and multiclass labels are supported.  Only in the binary case does
    this relate to information about true and false positives and negatives.
    See references below.

    Read more in the :ref:`User Guide <matthews_corrcoef>`.

    Parameters
    ----------
    y_true : array, shape = [n_samples]
        Ground truth (correct) target values.

    y_pred : array, shape = [n_samples]
        Estimated targets as returned by a classifier.

    sample_weight : array-like of shape = [n_samples], default None
        Sample weights.

    Returns
    -------
    mcc : float
        The Matthews correlation coefficient (+1 represents a perfect
        prediction, 0 an average random prediction and -1 and inverse
        prediction).

    References
    ----------
    .. [1] `Baldi, Brunak, Chauvin, Andersen and Nielsen, (2000). Assessing the
       accuracy of prediction algorithms for classification: an overview
       <https://doi.org/10.1093/bioinformatics/16.5.412>`_

    .. [2] `Wikipedia entry for the Matthews Correlation Coefficient
       <https://en.wikipedia.org/wiki/Matthews_correlation_coefficient>`_

    .. [3] `Gorodkin, (2004). Comparing two K-category assignments by a
        K-category correlation coefficient
        <https://www.sciencedirect.com/science/article/pii/S1476927104000799>`_

    .. [4] `Jurman, Riccadonna, Furlanello, (2012). A Comparison of MCC and CEN
        Error Measures in MultiClass Prediction
        <https://journals.plos.org/plosone/article?id=10.1371/journal.pone.0041882>`_

    Examples
    --------
    >>> from sklearn.metrics import matthews_corrcoef
    >>> y_true = [+1, +1, +1, -1]
    >>> y_pred = [+1, -1, +1, +1]
    >>> matthews_corrcoef(y_true, y_pred)  # doctest: +ELLIPSIS
    -0.33...
    """
    y_type, y_true, y_pred = _check_targets(y_true, y_pred)
    check_consistent_length(y_true, y_pred, sample_weight)
    if y_type not in {"binary", "multiclass"}:
        raise ValueError("%s is not supported" % y_type)

    lb = LabelEncoder()
    lb.fit(np.hstack([y_true, y_pred]))
    y_true = lb.transform(y_true)
    y_pred = lb.transform(y_pred)

    C = confusion_matrix(y_true, y_pred, sample_weight=sample_weight)
    t_sum = C.sum(axis=1, dtype=np.float64)
    p_sum = C.sum(axis=0, dtype=np.float64)
    n_correct = np.trace(C, dtype=np.float64)
    n_samples = p_sum.sum()
    cov_ytyp = n_correct * n_samples - np.dot(t_sum, p_sum)
    cov_ypyp = n_samples ** 2 - np.dot(p_sum, p_sum)
    cov_ytyt = n_samples ** 2 - np.dot(t_sum, t_sum)
    mcc = cov_ytyp / np.sqrt(cov_ytyt * cov_ypyp)

    if np.isnan(mcc):
        return 0.
    else:
        return mcc


def zero_one_loss(y_true, y_pred, normalize=True, sample_weight=None):
    """Zero-one classification loss.

    If normalize is ``True``, return the fraction of misclassifications
    (float), else it returns the number of misclassifications (int). The best
    performance is 0.

    Read more in the :ref:`User Guide <zero_one_loss>`.

    Parameters
    ----------
    y_true : 1d array-like, or label indicator array / sparse matrix
        Ground truth (correct) labels.

    y_pred : 1d array-like, or label indicator array / sparse matrix
        Predicted labels, as returned by a classifier.

    normalize : bool, optional (default=True)
        If ``False``, return the number of misclassifications.
        Otherwise, return the fraction of misclassifications.

    sample_weight : array-like of shape = [n_samples], optional
        Sample weights.

    Returns
    -------
    loss : float or int,
        If ``normalize == True``, return the fraction of misclassifications
        (float), else it returns the number of misclassifications (int).

    Notes
    -----
    In multilabel classification, the zero_one_loss function corresponds to
    the subset zero-one loss: for each sample, the entire set of labels must be
    correctly predicted, otherwise the loss for that sample is equal to one.

    See also
    --------
    accuracy_score, hamming_loss, jaccard_score

    Examples
    --------
    >>> from sklearn.metrics import zero_one_loss
    >>> y_pred = [1, 2, 3, 4]
    >>> y_true = [2, 2, 3, 4]
    >>> zero_one_loss(y_true, y_pred)
    0.25
    >>> zero_one_loss(y_true, y_pred, normalize=False)
    1

    In the multilabel case with binary label indicators:

    >>> import numpy as np
    >>> zero_one_loss(np.array([[0, 1], [1, 1]]), np.ones((2, 2)))
    0.5
    """
    score = accuracy_score(y_true, y_pred,
                           normalize=normalize,
                           sample_weight=sample_weight)

    if normalize:
        return 1 - score
    else:
        if sample_weight is not None:
            n_samples = np.sum(sample_weight)
        else:
            n_samples = _num_samples(y_true)
        return n_samples - score


def f1_score(y_true, y_pred, labels=None, pos_label=1, average='binary',
             sample_weight=None):
    """Compute the F1 score, also known as balanced F-score or F-measure

    The F1 score can be interpreted as a weighted average of the precision and
    recall, where an F1 score reaches its best value at 1 and worst score at 0.
    The relative contribution of precision and recall to the F1 score are
    equal. The formula for the F1 score is::

        F1 = 2 * (precision * recall) / (precision + recall)

    In the multi-class and multi-label case, this is the average of
    the F1 score of each class with weighting depending on the ``average``
    parameter.

    Read more in the :ref:`User Guide <precision_recall_f_measure_metrics>`.

    Parameters
    ----------
    y_true : 1d array-like, or label indicator array / sparse matrix
        Ground truth (correct) target values.

    y_pred : 1d array-like, or label indicator array / sparse matrix
        Estimated targets as returned by a classifier.

    labels : list, optional
        The set of labels to include when ``average != 'binary'``, and their
        order if ``average is None``. Labels present in the data can be
        excluded, for example to calculate a multiclass average ignoring a
        majority negative class, while labels not present in the data will
        result in 0 components in a macro average. For multilabel targets,
        labels are column indices. By default, all labels in ``y_true`` and
        ``y_pred`` are used in sorted order.

        .. versionchanged:: 0.17
           parameter *labels* improved for multiclass problem.

    pos_label : str or int, 1 by default
        The class to report if ``average='binary'`` and the data is binary.
        If the data are multiclass or multilabel, this will be ignored;
        setting ``labels=[pos_label]`` and ``average != 'binary'`` will report
        scores for that label only.

    average : string, [None, 'binary' (default), 'micro', 'macro', 'samples', \
                       'weighted']
        This parameter is required for multiclass/multilabel targets.
        If ``None``, the scores for each class are returned. Otherwise, this
        determines the type of averaging performed on the data:

        ``'binary'``:
            Only report results for the class specified by ``pos_label``.
            This is applicable only if targets (``y_{true,pred}``) are binary.
        ``'micro'``:
            Calculate metrics globally by counting the total true positives,
            false negatives and false positives.
        ``'macro'``:
            Calculate metrics for each label, and find their unweighted
            mean.  This does not take label imbalance into account.
        ``'weighted'``:
            Calculate metrics for each label, and find their average weighted
            by support (the number of true instances for each label). This
            alters 'macro' to account for label imbalance; it can result in an
            F-score that is not between precision and recall.
        ``'samples'``:
            Calculate metrics for each instance, and find their average (only
            meaningful for multilabel classification where this differs from
            :func:`accuracy_score`).

    sample_weight : array-like of shape = [n_samples], optional
        Sample weights.

    Returns
    -------
    f1_score : float or array of float, shape = [n_unique_labels]
        F1 score of the positive class in binary classification or weighted
        average of the F1 scores of each class for the multiclass task.

    See also
    --------
    fbeta_score, precision_recall_fscore_support, jaccard_score,
    multilabel_confusion_matrix

    References
    ----------
    .. [1] `Wikipedia entry for the F1-score
           <https://en.wikipedia.org/wiki/F1_score>`_

    Examples
    --------
    >>> from sklearn.metrics import f1_score
    >>> y_true = [0, 1, 2, 0, 1, 2]
    >>> y_pred = [0, 2, 1, 0, 0, 1]
    >>> f1_score(y_true, y_pred, average='macro')  # doctest: +ELLIPSIS
    0.26...
    >>> f1_score(y_true, y_pred, average='micro')  # doctest: +ELLIPSIS
    0.33...
    >>> f1_score(y_true, y_pred, average='weighted')  # doctest: +ELLIPSIS
    0.26...
    >>> f1_score(y_true, y_pred, average=None)
    array([0.8, 0. , 0. ])

    Notes
    -----
    When ``true positive + false positive == 0`` or
    ``true positive + false negative == 0``, f-score returns 0 and raises
    ``UndefinedMetricWarning``.
    """
    return fbeta_score(y_true, y_pred, 1, labels=labels,
                       pos_label=pos_label, average=average,
                       sample_weight=sample_weight)


def fbeta_score(y_true, y_pred, beta, labels=None, pos_label=1,
                average='binary', sample_weight=None):
    """Compute the F-beta score

    The F-beta score is the weighted harmonic mean of precision and recall,
    reaching its optimal value at 1 and its worst value at 0.

    The `beta` parameter determines the weight of precision in the combined
    score. ``beta < 1`` lends more weight to precision, while ``beta > 1``
    favors recall (``beta -> 0`` considers only precision, ``beta -> inf``
    only recall).

    Read more in the :ref:`User Guide <precision_recall_f_measure_metrics>`.

    Parameters
    ----------
    y_true : 1d array-like, or label indicator array / sparse matrix
        Ground truth (correct) target values.

    y_pred : 1d array-like, or label indicator array / sparse matrix
        Estimated targets as returned by a classifier.

    beta : float
        Weight of precision in harmonic mean.

    labels : list, optional
        The set of labels to include when ``average != 'binary'``, and their
        order if ``average is None``. Labels present in the data can be
        excluded, for example to calculate a multiclass average ignoring a
        majority negative class, while labels not present in the data will
        result in 0 components in a macro average. For multilabel targets,
        labels are column indices. By default, all labels in ``y_true`` and
        ``y_pred`` are used in sorted order.

        .. versionchanged:: 0.17
           parameter *labels* improved for multiclass problem.

    pos_label : str or int, 1 by default
        The class to report if ``average='binary'`` and the data is binary.
        If the data are multiclass or multilabel, this will be ignored;
        setting ``labels=[pos_label]`` and ``average != 'binary'`` will report
        scores for that label only.

    average : string, [None, 'binary' (default), 'micro', 'macro', 'samples', \
                       'weighted']
        This parameter is required for multiclass/multilabel targets.
        If ``None``, the scores for each class are returned. Otherwise, this
        determines the type of averaging performed on the data:

        ``'binary'``:
            Only report results for the class specified by ``pos_label``.
            This is applicable only if targets (``y_{true,pred}``) are binary.
        ``'micro'``:
            Calculate metrics globally by counting the total true positives,
            false negatives and false positives.
        ``'macro'``:
            Calculate metrics for each label, and find their unweighted
            mean.  This does not take label imbalance into account.
        ``'weighted'``:
            Calculate metrics for each label, and find their average weighted
            by support (the number of true instances for each label). This
            alters 'macro' to account for label imbalance; it can result in an
            F-score that is not between precision and recall.
        ``'samples'``:
            Calculate metrics for each instance, and find their average (only
            meaningful for multilabel classification where this differs from
            :func:`accuracy_score`).

    sample_weight : array-like of shape = [n_samples], optional
        Sample weights.

    Returns
    -------
    fbeta_score : float (if average is not None) or array of float, shape =\
        [n_unique_labels]
        F-beta score of the positive class in binary classification or weighted
        average of the F-beta score of each class for the multiclass task.

    See also
    --------
    precision_recall_fscore_support, multilabel_confusion_matrix

    References
    ----------
    .. [1] R. Baeza-Yates and B. Ribeiro-Neto (2011).
           Modern Information Retrieval. Addison Wesley, pp. 327-328.

    .. [2] `Wikipedia entry for the F1-score
           <https://en.wikipedia.org/wiki/F1_score>`_

    Examples
    --------
    >>> from sklearn.metrics import fbeta_score
    >>> y_true = [0, 1, 2, 0, 1, 2]
    >>> y_pred = [0, 2, 1, 0, 0, 1]
    >>> fbeta_score(y_true, y_pred, average='macro', beta=0.5)
    ... # doctest: +ELLIPSIS
    0.23...
    >>> fbeta_score(y_true, y_pred, average='micro', beta=0.5)
    ... # doctest: +ELLIPSIS
    0.33...
    >>> fbeta_score(y_true, y_pred, average='weighted', beta=0.5)
    ... # doctest: +ELLIPSIS
    0.23...
    >>> fbeta_score(y_true, y_pred, average=None, beta=0.5)
    ... # doctest: +ELLIPSIS
    array([0.71..., 0.        , 0.        ])

    Notes
    -----
    When ``true positive + false positive == 0`` or
    ``true positive + false negative == 0``, f-score returns 0 and raises
    ``UndefinedMetricWarning``.
    """
    _, _, f, _ = precision_recall_fscore_support(y_true, y_pred,
                                                 beta=beta,
                                                 labels=labels,
                                                 pos_label=pos_label,
                                                 average=average,
                                                 warn_for=('f-score',),
                                                 sample_weight=sample_weight)
    return f


def _prf_divide(numerator, denominator, metric, modifier, average, warn_for):
    """Performs division and handles divide-by-zero.

    On zero-division, sets the corresponding result elements to zero
    and raises a warning.

    The metric, modifier and average arguments are used only for determining
    an appropriate warning.
    """
    mask = denominator == 0.0
    denominator = denominator.copy()
    denominator[mask] = 1  # avoid infs/nans
    result = numerator / denominator
    if not np.any(mask):
        return result

    # build appropriate warning
    # E.g. "Precision and F-score are ill-defined and being set to 0.0 in
    # labels with no predicted samples"
    axis0 = 'sample'
    axis1 = 'label'
    if average == 'samples':
        axis0, axis1 = axis1, axis0

    if metric in warn_for and 'f-score' in warn_for:
        msg_start = '{0} and F-score are'.format(metric.title())
    elif metric in warn_for:
        msg_start = '{0} is'.format(metric.title())
    elif 'f-score' in warn_for:
        msg_start = 'F-score is'
    else:
        return result

    msg = ('{0} ill-defined and being set to 0.0 {{0}} '
           'no {1} {2}s.'.format(msg_start, modifier, axis0))
    if len(mask) == 1:
        msg = msg.format('due to')
    else:
        msg = msg.format('in {0}s with'.format(axis1))
    warnings.warn(msg, UndefinedMetricWarning, stacklevel=2)
    return result


def _check_set_wise_labels(y_true, y_pred, average, labels, pos_label):
    """Validation associated with set-wise metrics

    Returns identified labels
    """
    average_options = (None, 'micro', 'macro', 'weighted', 'samples')
    if average not in average_options and average != 'binary':
        raise ValueError('average has to be one of ' +
                         str(average_options))

    y_type, y_true, y_pred = _check_targets(y_true, y_pred)
    present_labels = unique_labels(y_true, y_pred)
    if average == 'binary':
        if y_type == 'binary':
            if pos_label not in present_labels:
                if len(present_labels) >= 2:
                    raise ValueError("pos_label=%r is not a valid label: "
                                     "%r" % (pos_label, present_labels))
            labels = [pos_label]
        else:
            average_options = list(average_options)
            if y_type == 'multiclass':
                average_options.remove('samples')
            raise ValueError("Target is %s but average='binary'. Please "
                             "choose another average setting, one of %r."
                             % (y_type, average_options))
    elif pos_label not in (None, 1):
        warnings.warn("Note that pos_label (set to %r) is ignored when "
                      "average != 'binary' (got %r). You may use "
                      "labels=[pos_label] to specify a single positive class."
                      % (pos_label, average), UserWarning)
    return labels


def precision_recall_fscore_support(y_true, y_pred, beta=1.0, labels=None,
                                    pos_label=1, average=None,
                                    warn_for=('precision', 'recall',
                                              'f-score'),
                                    sample_weight=None):
    """Compute precision, recall, F-measure and support for each class

    The precision is the ratio ``tp / (tp + fp)`` where ``tp`` is the number of
    true positives and ``fp`` the number of false positives. The precision is
    intuitively the ability of the classifier not to label as positive a sample
    that is negative.

    The recall is the ratio ``tp / (tp + fn)`` where ``tp`` is the number of
    true positives and ``fn`` the number of false negatives. The recall is
    intuitively the ability of the classifier to find all the positive samples.

    The F-beta score can be interpreted as a weighted harmonic mean of
    the precision and recall, where an F-beta score reaches its best
    value at 1 and worst score at 0.

    The F-beta score weights recall more than precision by a factor of
    ``beta``. ``beta == 1.0`` means recall and precision are equally important.

    The support is the number of occurrences of each class in ``y_true``.

    If ``pos_label is None`` and in binary classification, this function
    returns the average precision, recall and F-measure if ``average``
    is one of ``'micro'``, ``'macro'``, ``'weighted'`` or ``'samples'``.

    Read more in the :ref:`User Guide <precision_recall_f_measure_metrics>`.

    Parameters
    ----------
    y_true : 1d array-like, or label indicator array / sparse matrix
        Ground truth (correct) target values.

    y_pred : 1d array-like, or label indicator array / sparse matrix
        Estimated targets as returned by a classifier.

    beta : float, 1.0 by default
        The strength of recall versus precision in the F-score.

    labels : list, optional
        The set of labels to include when ``average != 'binary'``, and their
        order if ``average is None``. Labels present in the data can be
        excluded, for example to calculate a multiclass average ignoring a
        majority negative class, while labels not present in the data will
        result in 0 components in a macro average. For multilabel targets,
        labels are column indices. By default, all labels in ``y_true`` and
        ``y_pred`` are used in sorted order.

    pos_label : str or int, 1 by default
        The class to report if ``average='binary'`` and the data is binary.
        If the data are multiclass or multilabel, this will be ignored;
        setting ``labels=[pos_label]`` and ``average != 'binary'`` will report
        scores for that label only.

    average : string, [None (default), 'binary', 'micro', 'macro', 'samples', \
                       'weighted']
        If ``None``, the scores for each class are returned. Otherwise, this
        determines the type of averaging performed on the data:

        ``'binary'``:
            Only report results for the class specified by ``pos_label``.
            This is applicable only if targets (``y_{true,pred}``) are binary.
        ``'micro'``:
            Calculate metrics globally by counting the total true positives,
            false negatives and false positives.
        ``'macro'``:
            Calculate metrics for each label, and find their unweighted
            mean.  This does not take label imbalance into account.
        ``'weighted'``:
            Calculate metrics for each label, and find their average weighted
            by support (the number of true instances for each label). This
            alters 'macro' to account for label imbalance; it can result in an
            F-score that is not between precision and recall.
        ``'samples'``:
            Calculate metrics for each instance, and find their average (only
            meaningful for multilabel classification where this differs from
            :func:`accuracy_score`).

    warn_for : tuple or set, for internal use
        This determines which warnings will be made in the case that this
        function is being used to return only one of its metrics.

    sample_weight : array-like of shape = [n_samples], optional
        Sample weights.

    Returns
    -------
    precision : float (if average is not None) or array of float, shape =\
        [n_unique_labels]

    recall : float (if average is not None) or array of float, , shape =\
        [n_unique_labels]

    fbeta_score : float (if average is not None) or array of float, shape =\
        [n_unique_labels]

    support : int (if average is not None) or array of int, shape =\
        [n_unique_labels]
        The number of occurrences of each label in ``y_true``.

    References
    ----------
    .. [1] `Wikipedia entry for the Precision and recall
           <https://en.wikipedia.org/wiki/Precision_and_recall>`_

    .. [2] `Wikipedia entry for the F1-score
           <https://en.wikipedia.org/wiki/F1_score>`_

    .. [3] `Discriminative Methods for Multi-labeled Classification Advances
           in Knowledge Discovery and Data Mining (2004), pp. 22-30 by Shantanu
           Godbole, Sunita Sarawagi
           <http://www.godbole.net/shantanu/pubs/multilabelsvm-pakdd04.pdf>`_

    Examples
    --------
    >>> import numpy as np
    >>> from sklearn.metrics import precision_recall_fscore_support
    >>> y_true = np.array(['cat', 'dog', 'pig', 'cat', 'dog', 'pig'])
    >>> y_pred = np.array(['cat', 'pig', 'dog', 'cat', 'cat', 'dog'])
    >>> precision_recall_fscore_support(y_true, y_pred, average='macro')
    ... # doctest: +ELLIPSIS
    (0.22..., 0.33..., 0.26..., None)
    >>> precision_recall_fscore_support(y_true, y_pred, average='micro')
    ... # doctest: +ELLIPSIS
    (0.33..., 0.33..., 0.33..., None)
    >>> precision_recall_fscore_support(y_true, y_pred, average='weighted')
    ... # doctest: +ELLIPSIS
    (0.22..., 0.33..., 0.26..., None)

    It is possible to compute per-label precisions, recalls, F1-scores and
    supports instead of averaging:

    >>> precision_recall_fscore_support(y_true, y_pred, average=None,
    ... labels=['pig', 'dog', 'cat'])
    ... # doctest: +ELLIPSIS,+NORMALIZE_WHITESPACE
    (array([0.        , 0.        , 0.66...]),
     array([0., 0., 1.]), array([0. , 0. , 0.8]),
     array([2, 2, 2]))

    Notes
    -----
    When ``true positive + false positive == 0``, precision is undefined;
    When ``true positive + false negative == 0``, recall is undefined.
    In such cases, the metric will be set to 0, as will f-score, and
    ``UndefinedMetricWarning`` will be raised.
    """
    if beta <= 0:
        raise ValueError("beta should be >0 in the F-beta score")
    labels = _check_set_wise_labels(y_true, y_pred, average, labels,
                                    pos_label)

    # Calculate tp_sum, pred_sum, true_sum ###
    samplewise = average == 'samples'
    MCM = multilabel_confusion_matrix(y_true, y_pred,
                                      sample_weight=sample_weight,
                                      labels=labels, samplewise=samplewise)
    tp_sum = MCM[:, 1, 1]
    pred_sum = tp_sum + MCM[:, 0, 1]
    true_sum = tp_sum + MCM[:, 1, 0]

    if average == 'micro':
        tp_sum = np.array([tp_sum.sum()])
        pred_sum = np.array([pred_sum.sum()])
        true_sum = np.array([true_sum.sum()])

    # Finally, we have all our sufficient statistics. Divide! #
    beta2 = beta ** 2

    # Divide, and on zero-division, set scores to 0 and warn:

    precision = _prf_divide(tp_sum, pred_sum,
                            'precision', 'predicted', average, warn_for)
    recall = _prf_divide(tp_sum, true_sum,
                         'recall', 'true', average, warn_for)
    # Don't need to warn for F: either P or R warned, or tp == 0 where pos
    # and true are nonzero, in which case, F is well-defined and zero
    denom = beta2 * precision + recall
    denom[denom == 0.] = 1  # avoid division by 0
    f_score = (1 + beta2) * precision * recall / denom

    # Average the results
    if average == 'weighted':
        weights = true_sum
        if weights.sum() == 0:
            return 0, 0, 0, None
    elif average == 'samples':
        weights = sample_weight
    else:
        weights = None

    if average is not None:
        assert average != 'binary' or len(precision) == 1
        precision = np.average(precision, weights=weights)
        recall = np.average(recall, weights=weights)
        f_score = np.average(f_score, weights=weights)
        true_sum = None  # return no support

    return precision, recall, f_score, true_sum


def precision_score(y_true, y_pred, labels=None, pos_label=1,
                    average='binary', sample_weight=None):
    """Compute the precision

    The precision is the ratio ``tp / (tp + fp)`` where ``tp`` is the number of
    true positives and ``fp`` the number of false positives. The precision is
    intuitively the ability of the classifier not to label as positive a sample
    that is negative.

    The best value is 1 and the worst value is 0.

    Read more in the :ref:`User Guide <precision_recall_f_measure_metrics>`.

    Parameters
    ----------
    y_true : 1d array-like, or label indicator array / sparse matrix
        Ground truth (correct) target values.

    y_pred : 1d array-like, or label indicator array / sparse matrix
        Estimated targets as returned by a classifier.

    labels : list, optional
        The set of labels to include when ``average != 'binary'``, and their
        order if ``average is None``. Labels present in the data can be
        excluded, for example to calculate a multiclass average ignoring a
        majority negative class, while labels not present in the data will
        result in 0 components in a macro average. For multilabel targets,
        labels are column indices. By default, all labels in ``y_true`` and
        ``y_pred`` are used in sorted order.

        .. versionchanged:: 0.17
           parameter *labels* improved for multiclass problem.

    pos_label : str or int, 1 by default
        The class to report if ``average='binary'`` and the data is binary.
        If the data are multiclass or multilabel, this will be ignored;
        setting ``labels=[pos_label]`` and ``average != 'binary'`` will report
        scores for that label only.

    average : string, [None, 'binary' (default), 'micro', 'macro', 'samples', \
                       'weighted']
        This parameter is required for multiclass/multilabel targets.
        If ``None``, the scores for each class are returned. Otherwise, this
        determines the type of averaging performed on the data:

        ``'binary'``:
            Only report results for the class specified by ``pos_label``.
            This is applicable only if targets (``y_{true,pred}``) are binary.
        ``'micro'``:
            Calculate metrics globally by counting the total true positives,
            false negatives and false positives.
        ``'macro'``:
            Calculate metrics for each label, and find their unweighted
            mean.  This does not take label imbalance into account.
        ``'weighted'``:
            Calculate metrics for each label, and find their average weighted
            by support (the number of true instances for each label). This
            alters 'macro' to account for label imbalance; it can result in an
            F-score that is not between precision and recall.
        ``'samples'``:
            Calculate metrics for each instance, and find their average (only
            meaningful for multilabel classification where this differs from
            :func:`accuracy_score`).

    sample_weight : array-like of shape = [n_samples], optional
        Sample weights.

    Returns
    -------
    precision : float (if average is not None) or array of float, shape =\
        [n_unique_labels]
        Precision of the positive class in binary classification or weighted
        average of the precision of each class for the multiclass task.

    See also
    --------
    precision_recall_fscore_support, multilabel_confusion_matrix

    Examples
    --------
    >>> from sklearn.metrics import precision_score
    >>> y_true = [0, 1, 2, 0, 1, 2]
    >>> y_pred = [0, 2, 1, 0, 0, 1]
    >>> precision_score(y_true, y_pred, average='macro')  # doctest: +ELLIPSIS
    0.22...
    >>> precision_score(y_true, y_pred, average='micro')  # doctest: +ELLIPSIS
    0.33...
    >>> precision_score(y_true, y_pred, average='weighted')
    ... # doctest: +ELLIPSIS
    0.22...
    >>> precision_score(y_true, y_pred, average=None)  # doctest: +ELLIPSIS
    array([0.66..., 0.        , 0.        ])

    Notes
    -----
    When ``true positive + false positive == 0``, precision returns 0 and
    raises ``UndefinedMetricWarning``.
    """
    p, _, _, _ = precision_recall_fscore_support(y_true, y_pred,
                                                 labels=labels,
                                                 pos_label=pos_label,
                                                 average=average,
                                                 warn_for=('precision',),
                                                 sample_weight=sample_weight)
    return p


def recall_score(y_true, y_pred, labels=None, pos_label=1, average='binary',
                 sample_weight=None):
    """Compute the recall

    The recall is the ratio ``tp / (tp + fn)`` where ``tp`` is the number of
    true positives and ``fn`` the number of false negatives. The recall is
    intuitively the ability of the classifier to find all the positive samples.

    The best value is 1 and the worst value is 0.

    Read more in the :ref:`User Guide <precision_recall_f_measure_metrics>`.

    Parameters
    ----------
    y_true : 1d array-like, or label indicator array / sparse matrix
        Ground truth (correct) target values.

    y_pred : 1d array-like, or label indicator array / sparse matrix
        Estimated targets as returned by a classifier.

    labels : list, optional
        The set of labels to include when ``average != 'binary'``, and their
        order if ``average is None``. Labels present in the data can be
        excluded, for example to calculate a multiclass average ignoring a
        majority negative class, while labels not present in the data will
        result in 0 components in a macro average. For multilabel targets,
        labels are column indices. By default, all labels in ``y_true`` and
        ``y_pred`` are used in sorted order.

        .. versionchanged:: 0.17
           parameter *labels* improved for multiclass problem.

    pos_label : str or int, 1 by default
        The class to report if ``average='binary'`` and the data is binary.
        If the data are multiclass or multilabel, this will be ignored;
        setting ``labels=[pos_label]`` and ``average != 'binary'`` will report
        scores for that label only.

    average : string, [None, 'binary' (default), 'micro', 'macro', 'samples', \
                       'weighted']
        This parameter is required for multiclass/multilabel targets.
        If ``None``, the scores for each class are returned. Otherwise, this
        determines the type of averaging performed on the data:

        ``'binary'``:
            Only report results for the class specified by ``pos_label``.
            This is applicable only if targets (``y_{true,pred}``) are binary.
        ``'micro'``:
            Calculate metrics globally by counting the total true positives,
            false negatives and false positives.
        ``'macro'``:
            Calculate metrics for each label, and find their unweighted
            mean.  This does not take label imbalance into account.
        ``'weighted'``:
            Calculate metrics for each label, and find their average weighted
            by support (the number of true instances for each label). This
            alters 'macro' to account for label imbalance; it can result in an
            F-score that is not between precision and recall.
        ``'samples'``:
            Calculate metrics for each instance, and find their average (only
            meaningful for multilabel classification where this differs from
            :func:`accuracy_score`).

    sample_weight : array-like of shape = [n_samples], optional
        Sample weights.

    Returns
    -------
    recall : float (if average is not None) or array of float, shape =\
        [n_unique_labels]
        Recall of the positive class in binary classification or weighted
        average of the recall of each class for the multiclass task.

    See also
    --------
    precision_recall_fscore_support, balanced_accuracy_score,
    multilabel_confusion_matrix

    Examples
    --------
    >>> from sklearn.metrics import recall_score
    >>> y_true = [0, 1, 2, 0, 1, 2]
    >>> y_pred = [0, 2, 1, 0, 0, 1]
    >>> recall_score(y_true, y_pred, average='macro')  # doctest: +ELLIPSIS
    0.33...
    >>> recall_score(y_true, y_pred, average='micro')  # doctest: +ELLIPSIS
    0.33...
    >>> recall_score(y_true, y_pred, average='weighted')  # doctest: +ELLIPSIS
    0.33...
    >>> recall_score(y_true, y_pred, average=None)
    array([1., 0., 0.])

    Notes
    -----
    When ``true positive + false negative == 0``, recall returns 0 and raises
    ``UndefinedMetricWarning``.
    """
    _, r, _, _ = precision_recall_fscore_support(y_true, y_pred,
                                                 labels=labels,
                                                 pos_label=pos_label,
                                                 average=average,
                                                 warn_for=('recall',),
                                                 sample_weight=sample_weight)
    return r


def balanced_accuracy_score(y_true, y_pred, sample_weight=None,
                            adjusted=False):
    """Compute the balanced accuracy

    The balanced accuracy in binary and multiclass classification problems to
    deal with imbalanced datasets. It is defined as the average of recall
    obtained on each class.

    The best value is 1 and the worst value is 0 when ``adjusted=False``.

    Read more in the :ref:`User Guide <balanced_accuracy_score>`.

    Parameters
    ----------
    y_true : 1d array-like
        Ground truth (correct) target values.

    y_pred : 1d array-like
        Estimated targets as returned by a classifier.

    sample_weight : array-like of shape = [n_samples], optional
        Sample weights.

    adjusted : bool, default=False
        When true, the result is adjusted for chance, so that random
        performance would score 0, and perfect performance scores 1.

    Returns
    -------
    balanced_accuracy : float

    See also
    --------
    recall_score, roc_auc_score

    Notes
    -----
    Some literature promotes alternative definitions of balanced accuracy. Our
    definition is equivalent to :func:`accuracy_score` with class-balanced
    sample weights, and shares desirable properties with the binary case.
    See the :ref:`User Guide <balanced_accuracy_score>`.

    References
    ----------
    .. [1] Brodersen, K.H.; Ong, C.S.; Stephan, K.E.; Buhmann, J.M. (2010).
           The balanced accuracy and its posterior distribution.
           Proceedings of the 20th International Conference on Pattern
           Recognition, 3121-24.
    .. [2] John. D. Kelleher, Brian Mac Namee, Aoife D'Arcy, (2015).
           `Fundamentals of Machine Learning for Predictive Data Analytics:
           Algorithms, Worked Examples, and Case Studies
           <https://mitpress.mit.edu/books/fundamentals-machine-learning-predictive-data-analytics>`_.

    Examples
    --------
    >>> from sklearn.metrics import balanced_accuracy_score
    >>> y_true = [0, 1, 0, 0, 1, 0]
    >>> y_pred = [0, 1, 0, 0, 0, 1]
    >>> balanced_accuracy_score(y_true, y_pred)
    0.625

    """
    C = confusion_matrix(y_true, y_pred, sample_weight=sample_weight)
    with np.errstate(divide='ignore', invalid='ignore'):
        per_class = np.diag(C) / C.sum(axis=1)
    if np.any(np.isnan(per_class)):
        warnings.warn('y_pred contains classes not in y_true')
        per_class = per_class[~np.isnan(per_class)]
    score = np.mean(per_class)
    if adjusted:
        n_classes = len(per_class)
        chance = 1 / n_classes
        score -= chance
        score /= 1 - chance
    return score


def classification_report(y_true, y_pred, labels=None, target_names=None,
                          sample_weight=None, digits=2, output_dict=False):
    """Build a text report showing the main classification metrics

    Read more in the :ref:`User Guide <classification_report>`.

    Parameters
    ----------
    y_true : 1d array-like, or label indicator array / sparse matrix
        Ground truth (correct) target values.

    y_pred : 1d array-like, or label indicator array / sparse matrix
        Estimated targets as returned by a classifier.

    labels : array, shape = [n_labels]
        Optional list of label indices to include in the report.

    target_names : list of strings
        Optional display names matching the labels (same order).

    sample_weight : array-like of shape = [n_samples], optional
        Sample weights.

    digits : int
        Number of digits for formatting output floating point values.
        When ``output_dict`` is ``True``, this will be ignored and the
        returned values will not be rounded.

    output_dict : bool (default = False)
        If True, return output as dict

    Returns
    -------
    report : string / dict
        Text summary of the precision, recall, F1 score for each class.
        Dictionary returned if output_dict is True. Dictionary has the
        following structure::

            {'label 1': {'precision':0.5,
                         'recall':1.0,
                         'f1-score':0.67,
                         'support':1},
             'label 2': { ... },
              ...
            }

        The reported averages include macro average (averaging the unweighted
        mean per label), weighted average (averaging the support-weighted mean
        per label), sample average (only for multilabel classification) and
        micro average (averaging the total true positives, false negatives and
        false positives) it is only shown for multi-label or multi-class
        with a subset of classes because it is accuracy otherwise.
        See also:func:`precision_recall_fscore_support` for more details
        on averages.

        Note that in binary classification, recall of the positive class
        is also known as "sensitivity"; recall of the negative class is
        "specificity".

    See also
    --------
    precision_recall_fscore_support, confusion_matrix,
    multilabel_confusion_matrix

    Examples
    --------
    >>> from sklearn.metrics import classification_report
    >>> y_true = [0, 1, 2, 2, 2]
    >>> y_pred = [0, 0, 2, 2, 1]
    >>> target_names = ['class 0', 'class 1', 'class 2']
    >>> print(classification_report(y_true, y_pred, target_names=target_names))
                  precision    recall  f1-score   support
    <BLANKLINE>
         class 0       0.50      1.00      0.67         1
         class 1       0.00      0.00      0.00         1
         class 2       1.00      0.67      0.80         3
    <BLANKLINE>
        accuracy                           0.60         5
       macro avg       0.50      0.56      0.49         5
    weighted avg       0.70      0.60      0.61         5
    <BLANKLINE>
    >>> y_pred = [1, 1, 0]
    >>> y_true = [1, 1, 1]
    >>> print(classification_report(y_true, y_pred, labels=[1, 2, 3]))
                  precision    recall  f1-score   support
    <BLANKLINE>
               1       1.00      0.67      0.80         3
               2       0.00      0.00      0.00         0
               3       0.00      0.00      0.00         0
    <BLANKLINE>
       micro avg       1.00      0.67      0.80         3
       macro avg       0.33      0.22      0.27         3
    weighted avg       1.00      0.67      0.80         3
    <BLANKLINE>
    """

    y_type, y_true, y_pred = _check_targets(y_true, y_pred)

    labels_given = True
    if labels is None:
        labels = unique_labels(y_true, y_pred)
        labels_given = False
    else:
        labels = np.asarray(labels)

    # labelled micro average
    micro_is_accuracy = ((y_type == 'multiclass' or y_type == 'binary') and
                         (not labels_given or
                          (set(labels) == set(unique_labels(y_true, y_pred)))))

    if target_names is not None and len(labels) != len(target_names):
        if labels_given:
            warnings.warn(
                "labels size, {0}, does not match size of target_names, {1}"
                .format(len(labels), len(target_names))
            )
        else:
            raise ValueError(
                "Number of classes, {0}, does not match size of "
                "target_names, {1}. Try specifying the labels "
                "parameter".format(len(labels), len(target_names))
            )
    if target_names is None:
        target_names = ['%s' % l for l in labels]

    headers = ["precision", "recall", "f1-score", "support"]
    # compute per-class results without averaging
    p, r, f1, s = precision_recall_fscore_support(y_true, y_pred,
                                                  labels=labels,
                                                  average=None,
                                                  sample_weight=sample_weight)
    rows = zip(target_names, p, r, f1, s)

    if y_type.startswith('multilabel'):
        average_options = ('micro', 'macro', 'weighted', 'samples')
    else:
        average_options = ('micro', 'macro', 'weighted')

    if output_dict:
        report_dict = {label[0]: label[1:] for label in rows}
        for label, scores in report_dict.items():
            report_dict[label] = dict(zip(headers,
                                          [i.item() for i in scores]))
    else:
        longest_last_line_heading = 'weighted avg'
        name_width = max(len(cn) for cn in target_names)
        width = max(name_width, len(longest_last_line_heading), digits)
        head_fmt = '{:>{width}s} ' + ' {:>9}' * len(headers)
        report = head_fmt.format('', *headers, width=width)
        report += '\n\n'
        row_fmt = '{:>{width}s} ' + ' {:>9.{digits}f}' * 3 + ' {:>9}\n'
        for row in rows:
            report += row_fmt.format(*row, width=width, digits=digits)
        report += '\n'

    # compute all applicable averages
    for average in average_options:
        if average.startswith('micro') and micro_is_accuracy:
            line_heading = 'accuracy'
        else:
            line_heading = average + ' avg'

        # compute averages with specified averaging method
        avg_p, avg_r, avg_f1, _ = precision_recall_fscore_support(
            y_true, y_pred, labels=labels,
            average=average, sample_weight=sample_weight)
        avg = [avg_p, avg_r, avg_f1, np.sum(s)]

        if output_dict:
            report_dict[line_heading] = dict(
                zip(headers, [i.item() for i in avg]))
        else:
            if line_heading == 'accuracy':
                row_fmt_accuracy = '{:>{width}s} ' + \
                        ' {:>9.{digits}}' * 2 + ' {:>9.{digits}f}' + \
                        ' {:>9}\n'
                report += row_fmt_accuracy.format(line_heading, '', '',
                                                  *avg[2:], width=width,
                                                  digits=digits)
            else:
                report += row_fmt.format(line_heading, *avg,
                                         width=width, digits=digits)

    if output_dict:
        if 'accuracy' in report_dict.keys():
            report_dict['accuracy'] = report_dict['accuracy']['precision']
        return report_dict
    else:
        return report


def hamming_loss(y_true, y_pred, labels=None, sample_weight=None):
    """Compute the average Hamming loss.

    The Hamming loss is the fraction of labels that are incorrectly predicted.

    Read more in the :ref:`User Guide <hamming_loss>`.

    Parameters
    ----------
    y_true : 1d array-like, or label indicator array / sparse matrix
        Ground truth (correct) labels.

    y_pred : 1d array-like, or label indicator array / sparse matrix
        Predicted labels, as returned by a classifier.

    labels : array, shape = [n_labels], optional (default='deprecated')
        Integer array of labels. If not provided, labels will be inferred
        from y_true and y_pred.

        .. versionadded:: 0.18
        .. deprecated:: 0.21
           This parameter ``labels`` is deprecated in version 0.21 and will
           be removed in version 0.23. Hamming loss uses ``y_true.shape[1]``
           for the number of labels when y_true is binary label indicators,
           so it is unnecessary for the user to specify.

    sample_weight : array-like of shape = [n_samples], optional
        Sample weights.

        .. versionadded:: 0.18

    Returns
    -------
    loss : float or int,
        Return the average Hamming loss between element of ``y_true`` and
        ``y_pred``.

    See Also
    --------
    accuracy_score, jaccard_score, zero_one_loss

    Notes
    -----
    In multiclass classification, the Hamming loss corresponds to the Hamming
    distance between ``y_true`` and ``y_pred`` which is equivalent to the
    subset ``zero_one_loss`` function, when zero-one loss is normalized.

    In multilabel classification, the Hamming loss is different from the
    subset zero-one loss. The zero-one loss considers the entire set of labels
    for a given sample incorrect if it does not entirely match the true set of
<<<<<<< HEAD
    labels. Hamming loss is more forgiving in that it penalizes only the
    individual labels.
=======
    labels. Hamming loss is more forgiving in that it penalizes the individual
    labels.
>>>>>>> 9d5dd3e9

    The Hamming loss is upperbounded by the subset zero-one loss, when zero-one
    loss is normalized. It is always between 0 and 1, lower being better.

    References
    ----------
    .. [1] Grigorios Tsoumakas, Ioannis Katakis. Multi-Label Classification:
           An Overview. International Journal of Data Warehousing & Mining,
           3(3), 1-13, July-September 2007.

    .. [2] `Wikipedia entry on the Hamming distance
           <https://en.wikipedia.org/wiki/Hamming_distance>`_

    Examples
    --------
    >>> from sklearn.metrics import hamming_loss
    >>> y_pred = [1, 2, 3, 4]
    >>> y_true = [2, 2, 3, 4]
    >>> hamming_loss(y_true, y_pred)
    0.25

    In the multilabel case with binary label indicators:

    >>> import numpy as np
    >>> hamming_loss(np.array([[0, 1], [1, 1]]), np.zeros((2, 2)))
    0.75
    """

    y_type, y_true, y_pred = _check_targets(y_true, y_pred)
    check_consistent_length(y_true, y_pred, sample_weight)

    if labels is not None:
        warnings.warn("The labels parameter is unused. It was"
                      " deprecated in version 0.21 and"
                      " will be removed in version 0.23",
                      DeprecationWarning)

    if sample_weight is None:
        weight_average = 1.
    else:
        weight_average = np.mean(sample_weight)

    if y_type.startswith('multilabel'):
        n_differences = count_nonzero(y_true - y_pred,
                                      sample_weight=sample_weight)
        return (n_differences /
                (y_true.shape[0] * y_true.shape[1] * weight_average))

    elif y_type in ["binary", "multiclass"]:
        return _weighted_sum(y_true != y_pred, sample_weight, normalize=True)
    else:
        raise ValueError("{0} is not supported".format(y_type))


def log_loss(y_true, y_pred, eps=1e-15, normalize=True, sample_weight=None,
             labels=None):
    """Log loss, aka logistic loss or cross-entropy loss.

    This is the loss function used in (multinomial) logistic regression
    and extensions of it such as neural networks, defined as the negative
    log-likelihood of the true labels given a probabilistic classifier's
    predictions. The log loss is only defined for two or more labels.
    For a single sample with true label yt in {0,1} and
    estimated probability yp that yt = 1, the log loss is

        -log P(yt|yp) = -(yt log(yp) + (1 - yt) log(1 - yp))

    Read more in the :ref:`User Guide <log_loss>`.

    Parameters
    ----------
    y_true : array-like or label indicator matrix
        Ground truth (correct) labels for n_samples samples.

    y_pred : array-like of float, shape = (n_samples, n_classes) or (n_samples,)
        Predicted probabilities, as returned by a classifier's
        predict_proba method. If ``y_pred.shape = (n_samples,)``
        the probabilities provided are assumed to be that of the
        positive class. The labels in ``y_pred`` are assumed to be
        ordered alphabetically, as done by
        :class:`preprocessing.LabelBinarizer`.

    eps : float
        Log loss is undefined for p=0 or p=1, so probabilities are
        clipped to max(eps, min(1 - eps, p)).

    normalize : bool, optional (default=True)
        If true, return the mean loss per sample.
        Otherwise, return the sum of the per-sample losses.

    sample_weight : array-like of shape = [n_samples], optional
        Sample weights.

    labels : array-like, optional (default=None)
        If not provided, labels will be inferred from y_true. If ``labels``
        is ``None`` and ``y_pred`` has shape (n_samples,) the labels are
        assumed to be binary and are inferred from ``y_true``.
        .. versionadded:: 0.18

    Returns
    -------
    loss : float

    Examples
    --------
    >>> from sklearn.metrics import log_loss
    >>> log_loss(["spam", "ham", "ham", "spam"],  # doctest: +ELLIPSIS
    ...          [[.1, .9], [.9, .1], [.8, .2], [.35, .65]])
    0.21616...

    References
    ----------
    C.M. Bishop (2006). Pattern Recognition and Machine Learning. Springer,
    p. 209.

    Notes
    -----
    The logarithm used is the natural logarithm (base-e).
    """
    y_pred = check_array(y_pred, ensure_2d=False)
    check_consistent_length(y_pred, y_true, sample_weight)

    lb = LabelBinarizer()

    if labels is not None:
        lb.fit(labels)
    else:
        lb.fit(y_true)

    if len(lb.classes_) == 1:
        if labels is None:
            raise ValueError('y_true contains only one label ({0}). Please '
                             'provide the true labels explicitly through the '
                             'labels argument.'.format(lb.classes_[0]))
        else:
            raise ValueError('The labels array needs to contain at least two '
                             'labels for log_loss, '
                             'got {0}.'.format(lb.classes_))

    transformed_labels = lb.transform(y_true)

    if transformed_labels.shape[1] == 1:
        transformed_labels = np.append(1 - transformed_labels,
                                       transformed_labels, axis=1)

    # Clipping
    y_pred = np.clip(y_pred, eps, 1 - eps)

    # If y_pred is of single dimension, assume y_true to be binary
    # and then check.
    if y_pred.ndim == 1:
        y_pred = y_pred[:, np.newaxis]
    if y_pred.shape[1] == 1:
        y_pred = np.append(1 - y_pred, y_pred, axis=1)

    # Check if dimensions are consistent.
    transformed_labels = check_array(transformed_labels)
    if len(lb.classes_) != y_pred.shape[1]:
        if labels is None:
            raise ValueError("y_true and y_pred contain different number of "
                             "classes {0}, {1}. Please provide the true "
                             "labels explicitly through the labels argument. "
                             "Classes found in "
                             "y_true: {2}".format(transformed_labels.shape[1],
                                                  y_pred.shape[1],
                                                  lb.classes_))
        else:
            raise ValueError('The number of classes in labels is different '
                             'from that in y_pred. Classes found in '
                             'labels: {0}'.format(lb.classes_))

    # Renormalize
    y_pred /= y_pred.sum(axis=1)[:, np.newaxis]
    loss = -(transformed_labels * np.log(y_pred)).sum(axis=1)

    return _weighted_sum(loss, sample_weight, normalize)


def hinge_loss(y_true, pred_decision, labels=None, sample_weight=None):
    """Average hinge loss (non-regularized)

    In binary class case, assuming labels in y_true are encoded with +1 and -1,
    when a prediction mistake is made, ``margin = y_true * pred_decision`` is
    always negative (since the signs disagree), implying ``1 - margin`` is
    always greater than 1.  The cumulated hinge loss is therefore an upper
    bound of the number of mistakes made by the classifier.

    In multiclass case, the function expects that either all the labels are
    included in y_true or an optional labels argument is provided which
    contains all the labels. The multilabel margin is calculated according
    to Crammer-Singer's method. As in the binary case, the cumulated hinge loss
    is an upper bound of the number of mistakes made by the classifier.

    Read more in the :ref:`User Guide <hinge_loss>`.

    Parameters
    ----------
    y_true : array, shape = [n_samples]
        True target, consisting of integers of two values. The positive label
        must be greater than the negative label.

    pred_decision : array, shape = [n_samples] or [n_samples, n_classes]
        Predicted decisions, as output by decision_function (floats).

    labels : array, optional, default None
        Contains all the labels for the problem. Used in multiclass hinge loss.

    sample_weight : array-like of shape = [n_samples], optional
        Sample weights.

    Returns
    -------
    loss : float

    References
    ----------
    .. [1] `Wikipedia entry on the Hinge loss
           <https://en.wikipedia.org/wiki/Hinge_loss>`_

    .. [2] Koby Crammer, Yoram Singer. On the Algorithmic
           Implementation of Multiclass Kernel-based Vector
           Machines. Journal of Machine Learning Research 2,
           (2001), 265-292

    .. [3] `L1 AND L2 Regularization for Multiclass Hinge Loss Models
           by Robert C. Moore, John DeNero.
           <http://www.ttic.edu/sigml/symposium2011/papers/
           Moore+DeNero_Regularization.pdf>`_

    Examples
    --------
    >>> from sklearn import svm
    >>> from sklearn.metrics import hinge_loss
    >>> X = [[0], [1]]
    >>> y = [-1, 1]
    >>> est = svm.LinearSVC(random_state=0)
    >>> est.fit(X, y)  # doctest: +NORMALIZE_WHITESPACE
    LinearSVC(C=1.0, class_weight=None, dual=True, fit_intercept=True,
         intercept_scaling=1, loss='squared_hinge', max_iter=1000,
         multi_class='ovr', penalty='l2', random_state=0, tol=0.0001,
         verbose=0)
    >>> pred_decision = est.decision_function([[-2], [3], [0.5]])
    >>> pred_decision  # doctest: +ELLIPSIS
    array([-2.18...,  2.36...,  0.09...])
    >>> hinge_loss([-1, 1, 1], pred_decision)  # doctest: +ELLIPSIS
    0.30...

    In the multiclass case:

    >>> import numpy as np
    >>> X = np.array([[0], [1], [2], [3]])
    >>> Y = np.array([0, 1, 2, 3])
    >>> labels = np.array([0, 1, 2, 3])
    >>> est = svm.LinearSVC()
    >>> est.fit(X, Y)  # doctest: +NORMALIZE_WHITESPACE
    LinearSVC(C=1.0, class_weight=None, dual=True, fit_intercept=True,
         intercept_scaling=1, loss='squared_hinge', max_iter=1000,
         multi_class='ovr', penalty='l2', random_state=None, tol=0.0001,
         verbose=0)
    >>> pred_decision = est.decision_function([[-1], [2], [3]])
    >>> y_true = [0, 2, 3]
    >>> hinge_loss(y_true, pred_decision, labels)  #doctest: +ELLIPSIS
    0.56...
    """
    check_consistent_length(y_true, pred_decision, sample_weight)
    pred_decision = check_array(pred_decision, ensure_2d=False)
    y_true = column_or_1d(y_true)
    y_true_unique = np.unique(y_true)
    if y_true_unique.size > 2:
        if (labels is None and pred_decision.ndim > 1 and
                (np.size(y_true_unique) != pred_decision.shape[1])):
            raise ValueError("Please include all labels in y_true "
                             "or pass labels as third argument")
        if labels is None:
            labels = y_true_unique
        le = LabelEncoder()
        le.fit(labels)
        y_true = le.transform(y_true)
        mask = np.ones_like(pred_decision, dtype=bool)
        mask[np.arange(y_true.shape[0]), y_true] = False
        margin = pred_decision[~mask]
        margin -= np.max(pred_decision[mask].reshape(y_true.shape[0], -1),
                         axis=1)

    else:
        # Handles binary class case
        # this code assumes that positive and negative labels
        # are encoded as +1 and -1 respectively
        pred_decision = column_or_1d(pred_decision)
        pred_decision = np.ravel(pred_decision)

        lbin = LabelBinarizer(neg_label=-1)
        y_true = lbin.fit_transform(y_true)[:, 0]

        try:
            margin = y_true * pred_decision
        except TypeError:
            raise TypeError("pred_decision should be an array of floats.")

    losses = 1 - margin
    # The hinge_loss doesn't penalize good enough predictions.
    np.clip(losses, 0, None, out=losses)
    return np.average(losses, weights=sample_weight)


def brier_score_loss(y_true, y_prob, sample_weight=None, pos_label=None):
    """Compute the Brier score.
    The smaller the Brier score, the better, hence the naming with "loss".
    Across all items in a set N predictions, the Brier score measures the
    mean squared difference between (1) the predicted probability assigned
    to the possible outcomes for item i, and (2) the actual outcome.
    Therefore, the lower the Brier score is for a set of predictions, the
    better the predictions are calibrated. Note that the Brier score always
    takes on a value between zero and one, since this is the largest
    possible difference between a predicted probability (which must be
    between zero and one) and the actual outcome (which can take on values
    of only 0 and 1). The Brier loss is composed of refinement loss and
    calibration loss.
    The Brier score is appropriate for binary and categorical outcomes that
    can be structured as true or false, but is inappropriate for ordinal
    variables which can take on three or more values (this is because the
    Brier score assumes that all possible outcomes are equivalently
    "distant" from one another). Which label is considered to be the positive
    label is controlled via the parameter pos_label, which defaults to 1.
    Read more in the :ref:`User Guide <calibration>`.

    Parameters
    ----------
    y_true : array, shape (n_samples,)
        True targets.

    y_prob : array, shape (n_samples,)
        Probabilities of the positive class.

    sample_weight : array-like of shape = [n_samples], optional
        Sample weights.

    pos_label : int or str, default=None
        Label of the positive class.
        Defaults to the greater label unless y_true is all 0 or all -1
        in which case pos_label defaults to 1.

    Returns
    -------
    score : float
        Brier score

    Examples
    --------
    >>> import numpy as np
    >>> from sklearn.metrics import brier_score_loss
    >>> y_true = np.array([0, 1, 1, 0])
    >>> y_true_categorical = np.array(["spam", "ham", "ham", "spam"])
    >>> y_prob = np.array([0.1, 0.9, 0.8, 0.3])
    >>> brier_score_loss(y_true, y_prob)  # doctest: +ELLIPSIS
    0.037...
    >>> brier_score_loss(y_true, 1-y_prob, pos_label=0)  # doctest: +ELLIPSIS
    0.037...
    >>> brier_score_loss(y_true_categorical, y_prob, \
                         pos_label="ham")  # doctest: +ELLIPSIS
    0.037...
    >>> brier_score_loss(y_true, np.array(y_prob) > 0.5)
    0.0

    References
    ----------
    .. [1] `Wikipedia entry for the Brier score.
            <https://en.wikipedia.org/wiki/Brier_score>`_
    """
    y_true = column_or_1d(y_true)
    y_prob = column_or_1d(y_prob)
    assert_all_finite(y_true)
    assert_all_finite(y_prob)
    check_consistent_length(y_true, y_prob, sample_weight)

    labels = np.unique(y_true)
    if len(labels) > 2:
        raise ValueError("Only binary classification is supported. "
                         "Labels in y_true: %s." % labels)
    if y_prob.max() > 1:
        raise ValueError("y_prob contains values greater than 1.")
    if y_prob.min() < 0:
        raise ValueError("y_prob contains values less than 0.")

    # if pos_label=None, when y_true is in {-1, 1} or {0, 1},
    # pos_labe is set to 1 (consistent with precision_recall_curve/roc_curve),
    # otherwise pos_label is set to the greater label
    # (different from precision_recall_curve/roc_curve,
    # the purpose is to keep backward compatibility).
    if pos_label is None:
        if (np.array_equal(labels, [0]) or
                np.array_equal(labels, [-1])):
            pos_label = 1
        else:
            pos_label = y_true.max()
    y_true = np.array(y_true == pos_label, int)
    return np.average((y_true - y_prob) ** 2, weights=sample_weight)<|MERGE_RESOLUTION|>--- conflicted
+++ resolved
@@ -1994,13 +1994,8 @@
     In multilabel classification, the Hamming loss is different from the
     subset zero-one loss. The zero-one loss considers the entire set of labels
     for a given sample incorrect if it does not entirely match the true set of
-<<<<<<< HEAD
     labels. Hamming loss is more forgiving in that it penalizes only the
     individual labels.
-=======
-    labels. Hamming loss is more forgiving in that it penalizes the individual
-    labels.
->>>>>>> 9d5dd3e9
 
     The Hamming loss is upperbounded by the subset zero-one loss, when zero-one
     loss is normalized. It is always between 0 and 1, lower being better.
