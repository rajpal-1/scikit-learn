{{py:

implementation_specific_values = [
    # Values are the following ones:
    #
    #       name_suffix, INPUT_DTYPE_t, INPUT_DTYPE
    #
    # We also use the float64 dtype and C-type names as defined in
    # `sklearn.utils._typedefs` to maintain consistency.
    #
    ('64', 'DTYPE_t', 'DTYPE'),
    ('32', 'cnp.float32_t', 'np.float32')
]

}}

cimport numpy as cnp

from libc.stdlib cimport free, malloc
from libc.float cimport DBL_MAX
from cython cimport final
from cython.parallel cimport parallel, prange

from ...utils._heap cimport heap_push
from ...utils._sorting cimport simultaneous_sort
from ...utils._typedefs cimport ITYPE_t, DTYPE_t

import numpy as np
import warnings

from numbers import Integral
from scipy.sparse import issparse
from ...utils import check_array, check_scalar, _in_unstable_openblas_configuration
from ...utils.fixes import threadpool_limits
from ...utils._typedefs import ITYPE, DTYPE


cnp.import_array()

{{for name_suffix, INPUT_DTYPE_t, INPUT_DTYPE in implementation_specific_values}}

from ._base cimport (
    BaseDistanceReducer{{name_suffix}},
    _sqeuclidean_row_norms{{name_suffix}},
)

from ._datasets_pair cimport (
    DatasetsPair{{name_suffix}},
    DenseDenseDatasetsPair{{name_suffix}},
)

from ._gemm_term_computer cimport GEMMTermComputer{{name_suffix}}


cdef class ArgKmin{{name_suffix}}(BaseDistanceReducer{{name_suffix}}):
    """{{name_suffix}}bit implementation of the pairwise-distance reduction BaseDistanceReducer{{name_suffix}}."""

    @classmethod
    def compute(
        cls,
        X,
        Y,
        ITYPE_t k,
        str metric="euclidean",
        chunk_size=None,
        dict metric_kwargs=None,
        str strategy=None,
        bint return_distance=False,
    ):
        """Compute the argkmin reduction.

        This classmethod is responsible for introspecting the arguments
        values to dispatch to the most appropriate implementation of
        :class:`ArgKmin{{name_suffix}}`.

        This allows decoupling the API entirely from the implementation details
        whilst maintaining RAII: all temporarily allocated datastructures necessary
        for the concrete implementation are therefore freed when this classmethod
        returns.

        No instance should directly be created outside of this class method.
        """
        if (
            metric in ("euclidean", "sqeuclidean")
            and not issparse(X)
            and not issparse(Y)
        ):
            # Specialized implementation with improved arithmetic intensity
            # and vector instructions (SIMD) by processing several vectors
            # at time to leverage a call to the BLAS GEMM routine as explained
            # in more details in the docstring.
            use_squared_distances = metric == "sqeuclidean"
            pda = EuclideanArgKmin{{name_suffix}}(
                X=X, Y=Y, k=k,
                use_squared_distances=use_squared_distances,
                chunk_size=chunk_size,
                strategy=strategy,
                metric_kwargs=metric_kwargs,
            )
        else:
<<<<<<< HEAD
            # Fall back on a generic implementation that handles all distance
            # metrics by computing it between 2 vectors at a time.

            # The extra `Y_norm_squared` argument for the back-end is only
            # supported for the FastEuclidean variant.
            if metric_kwargs is not None:
                metric_kwargs.pop("Y_norm_squared", None)

            pda = PairwiseDistancesArgKmin{{name_suffix}}(
=======
             # Fall back on a generic implementation that handles most scipy
             # metrics by computing the distances between 2 vectors at a time.
            pda = ArgKmin{{name_suffix}}(
>>>>>>> bac08e52
                datasets_pair=DatasetsPair{{name_suffix}}.get_for(X, Y, metric, metric_kwargs),
                k=k,
                chunk_size=chunk_size,
                strategy=strategy,
            )

        # Limit the number of threads in second level of nested parallelism for BLAS
        # to avoid threads over-subscription (in GEMM for instance).
        with threadpool_limits(limits=1, user_api="blas"):
            if pda.execute_in_parallel_on_Y:
                pda._parallel_on_Y()
            else:
                pda._parallel_on_X()

        return pda._finalize_results(return_distance)

    def __init__(
        self,
        DatasetsPair{{name_suffix}} datasets_pair,
        chunk_size=None,
        strategy=None,
        ITYPE_t k=1,
    ):
        super().__init__(
            datasets_pair=datasets_pair,
            chunk_size=chunk_size,
            strategy=strategy,
        )
        self.k = check_scalar(k, "k", Integral, min_val=1)

        # Allocating pointers to datastructures but not the datastructures themselves.
        # There are as many pointers as effective threads.
        #
        # For the sake of explicitness:
        #   - when parallelizing on X, the pointers of those heaps are referencing
        #   (with proper offsets) addresses of the two main heaps (see below)
        #   - when parallelizing on Y, the pointers of those heaps are referencing
        #   small heaps which are thread-wise-allocated and whose content will be
        #   merged with the main heaps'.
        self.heaps_r_distances_chunks = <DTYPE_t **> malloc(
            sizeof(DTYPE_t *) * self.chunks_n_threads
        )
        self.heaps_indices_chunks = <ITYPE_t **> malloc(
            sizeof(ITYPE_t *) * self.chunks_n_threads
        )

        # Main heaps which will be returned as results by `ArgKmin{{name_suffix}}.compute`.
        self.argkmin_indices = np.full((self.n_samples_X, self.k), 0, dtype=ITYPE)
        self.argkmin_distances = np.full((self.n_samples_X, self.k), DBL_MAX, dtype=DTYPE)

    def __dealloc__(self):
        if self.heaps_indices_chunks is not NULL:
            free(self.heaps_indices_chunks)

        if self.heaps_r_distances_chunks is not NULL:
            free(self.heaps_r_distances_chunks)

    cdef void _compute_and_reduce_distances_on_chunks(
        self,
        ITYPE_t X_start,
        ITYPE_t X_end,
        ITYPE_t Y_start,
        ITYPE_t Y_end,
        ITYPE_t thread_num,
    ) nogil:
        cdef:
            ITYPE_t i, j
            ITYPE_t n_samples_X = X_end - X_start
            ITYPE_t n_samples_Y = Y_end - Y_start
            DTYPE_t *heaps_r_distances = self.heaps_r_distances_chunks[thread_num]
            ITYPE_t *heaps_indices = self.heaps_indices_chunks[thread_num]

        # Pushing the distances and their associated indices on a heap
        # which by construction will keep track of the argkmin.
        for i in range(n_samples_X):
            for j in range(n_samples_Y):
                heap_push(
                    heaps_r_distances + i * self.k,
                    heaps_indices + i * self.k,
                    self.k,
                    self.datasets_pair.surrogate_dist(X_start + i, Y_start + j),
                    Y_start + j,
                )

    cdef void _parallel_on_X_init_chunk(
        self,
        ITYPE_t thread_num,
        ITYPE_t X_start,
        ITYPE_t X_end,
    ) nogil:
        # As this strategy is embarrassingly parallel, we can set each
        # thread's heaps pointer to the proper position on the main heaps.
        self.heaps_r_distances_chunks[thread_num] = &self.argkmin_distances[X_start, 0]
        self.heaps_indices_chunks[thread_num] = &self.argkmin_indices[X_start, 0]

    @final
    cdef void _parallel_on_X_prange_iter_finalize(
        self,
        ITYPE_t thread_num,
        ITYPE_t X_start,
        ITYPE_t X_end,
    ) nogil:
        cdef:
            ITYPE_t idx, jdx

        # Sorting the main heaps portion associated to `X[X_start:X_end]`
        # in ascending order w.r.t the distances.
        for idx in range(X_end - X_start):
            simultaneous_sort(
                self.heaps_r_distances_chunks[thread_num] + idx * self.k,
                self.heaps_indices_chunks[thread_num] + idx * self.k,
                self.k
            )

    cdef void _parallel_on_Y_init(
        self,
    ) nogil:
        cdef:
            # Maximum number of scalar elements (the last chunks can be smaller)
            ITYPE_t heaps_size = self.X_n_samples_chunk * self.k
            ITYPE_t thread_num

        # The allocation is done in parallel for data locality purposes: this way
        # the heaps used in each threads are allocated in pages which are closer
        # to the CPU core used by the thread.
        # See comments about First Touch Placement Policy:
        # https://www.openmp.org/wp-content/uploads/openmp-webinar-vanderPas-20210318.pdf #noqa
        for thread_num in prange(self.chunks_n_threads, schedule='static', nogil=True,
                                 num_threads=self.chunks_n_threads):
            # As chunks of X are shared across threads, so must their
            # heaps. To solve this, each thread has its own heaps
            # which are then synchronised back in the main ones.
            self.heaps_r_distances_chunks[thread_num] = <DTYPE_t *> malloc(
                heaps_size * sizeof(DTYPE_t)
            )
            self.heaps_indices_chunks[thread_num] = <ITYPE_t *> malloc(
                heaps_size * sizeof(ITYPE_t)
            )

    cdef void _parallel_on_Y_parallel_init(
        self,
        ITYPE_t thread_num,
        ITYPE_t X_start,
        ITYPE_t X_end,
    ) nogil:
        # Initialising heaps (memset can't be used here)
        for idx in range(self.X_n_samples_chunk * self.k):
            self.heaps_r_distances_chunks[thread_num][idx] = DBL_MAX
            self.heaps_indices_chunks[thread_num][idx] = -1

    @final
    cdef void _parallel_on_Y_synchronize(
        self,
        ITYPE_t X_start,
        ITYPE_t X_end,
    ) nogil:
        cdef:
            ITYPE_t idx, jdx, thread_num
        with nogil, parallel(num_threads=self.effective_n_threads):
            # Synchronising the thread heaps with the main heaps.
            # This is done in parallel sample-wise (no need for locks).
            #
            # This might break each thread's data locality as each heap which
            # was allocated in a thread is being now being used in several threads.
            #
            # Still, this parallel pattern has shown to be efficient in practice.
            for idx in prange(X_end - X_start, schedule="static"):
                for thread_num in range(self.chunks_n_threads):
                    for jdx in range(self.k):
                        heap_push(
                            &self.argkmin_distances[X_start + idx, 0],
                            &self.argkmin_indices[X_start + idx, 0],
                            self.k,
                            self.heaps_r_distances_chunks[thread_num][idx * self.k + jdx],
                            self.heaps_indices_chunks[thread_num][idx * self.k + jdx],
                        )

    cdef void _parallel_on_Y_finalize(
        self,
    ) nogil:
        cdef:
            ITYPE_t idx, thread_num

        with nogil, parallel(num_threads=self.chunks_n_threads):
            # Deallocating temporary datastructures
            for thread_num in prange(self.chunks_n_threads, schedule='static'):
                free(self.heaps_r_distances_chunks[thread_num])
                free(self.heaps_indices_chunks[thread_num])

            # Sorting the main in ascending order w.r.t the distances.
            # This is done in parallel sample-wise (no need for locks).
            for idx in prange(self.n_samples_X, schedule='static'):
                simultaneous_sort(
                    &self.argkmin_distances[idx, 0],
                    &self.argkmin_indices[idx, 0],
                    self.k,
                )
        return

    cdef void compute_exact_distances(self) nogil:
        cdef:
            ITYPE_t i, j
            ITYPE_t[:, ::1] Y_indices = self.argkmin_indices
            DTYPE_t[:, ::1] distances = self.argkmin_distances
        for i in prange(self.n_samples_X, schedule='static', nogil=True,
                        num_threads=self.effective_n_threads):
            for j in range(self.k):
                distances[i, j] = self.datasets_pair.distance_metric._rdist_to_dist(
                    # Guard against eventual -0., causing nan production.
                    max(distances[i, j], 0.)
                )

    def _finalize_results(self, bint return_distance=False):
        if return_distance:
            # We need to recompute distances because we relied on
            # surrogate distances for the reduction.
            self.compute_exact_distances()

            # Values are returned identically to the way `KNeighborsMixin.kneighbors`
            # returns values. This is counter-intuitive but this allows not using
            # complex adaptations where `ArgKmin{{name_suffix}}.compute` is called.
            return np.asarray(self.argkmin_distances), np.asarray(self.argkmin_indices)

        return np.asarray(self.argkmin_indices)


cdef class EuclideanArgKmin{{name_suffix}}(ArgKmin{{name_suffix}}):
    """EuclideanDistance-specialized implementation for ArgKmin{{name_suffix}}."""

    @classmethod
    def is_usable_for(cls, X, Y, metric) -> bool:
        return (ArgKmin{{name_suffix}}.is_usable_for(X, Y, metric) and
                not _in_unstable_openblas_configuration())

    def __init__(
        self,
        X,
        Y,
        ITYPE_t k,
        bint use_squared_distances=False,
        chunk_size=None,
        strategy=None,
        metric_kwargs=None,
    ):
        if (
            metric_kwargs is not None and
            len(metric_kwargs) > 0 and
            "Y_norm_squared" not in metric_kwargs
        ):
            warnings.warn(
                f"Some metric_kwargs have been passed ({metric_kwargs}) but aren't "
                f"usable for this case (EuclideanArgKmin64) and will be ignored.",
                UserWarning,
                stacklevel=3,
            )

        super().__init__(
            # The datasets pair here is used for exact distances computations
            datasets_pair=DatasetsPair{{name_suffix}}.get_for(X, Y, metric="euclidean"),
            chunk_size=chunk_size,
            strategy=strategy,
            k=k,
        )
        # X and Y are checked by the DatasetsPair{{name_suffix}} implemented
        # as a DenseDenseDatasetsPair{{name_suffix}}
        cdef:
            DenseDenseDatasetsPair{{name_suffix}} datasets_pair = (
            <DenseDenseDatasetsPair{{name_suffix}}> self.datasets_pair
        )
            ITYPE_t dist_middle_terms_chunks_size = self.Y_n_samples_chunk * self.X_n_samples_chunk

        self.gemm_term_computer = GEMMTermComputer{{name_suffix}}(
            datasets_pair.X,
            datasets_pair.Y,
            self.effective_n_threads,
            self.chunks_n_threads,
            dist_middle_terms_chunks_size,
            n_features=datasets_pair.X.shape[1],
            chunk_size=self.chunk_size,
        )

        if metric_kwargs is not None and "Y_norm_squared" in metric_kwargs:
            self.Y_norm_squared = check_array(
                metric_kwargs.pop("Y_norm_squared"),
                ensure_2d=False,
                input_name="Y_norm_squared",
                dtype=np.float64
            )
        else:
            self.Y_norm_squared = _sqeuclidean_row_norms{{name_suffix}}(datasets_pair.Y, self.effective_n_threads)

        # Do not recompute norms if datasets are identical.
        self.X_norm_squared = (
            self.Y_norm_squared if X is Y else
            _sqeuclidean_row_norms{{name_suffix}}(datasets_pair.X, self.effective_n_threads)
        )
        self.use_squared_distances = use_squared_distances

    @final
    cdef void compute_exact_distances(self) nogil:
        if not self.use_squared_distances:
            ArgKmin{{name_suffix}}.compute_exact_distances(self)

    @final
    cdef void _parallel_on_X_parallel_init(
        self,
        ITYPE_t thread_num,
    ) nogil:
        ArgKmin{{name_suffix}}._parallel_on_X_parallel_init(self, thread_num)
        self.gemm_term_computer._parallel_on_X_parallel_init(thread_num)


    @final
    cdef void _parallel_on_X_init_chunk(
        self,
        ITYPE_t thread_num,
        ITYPE_t X_start,
        ITYPE_t X_end,
    ) nogil:
        ArgKmin{{name_suffix}}._parallel_on_X_init_chunk(self, thread_num, X_start, X_end)
        self.gemm_term_computer._parallel_on_X_init_chunk(thread_num, X_start, X_end)


    @final
    cdef void _parallel_on_X_pre_compute_and_reduce_distances_on_chunks(
        self,
        ITYPE_t X_start,
        ITYPE_t X_end,
        ITYPE_t Y_start,
        ITYPE_t Y_end,
        ITYPE_t thread_num,
    ) nogil:
        ArgKmin{{name_suffix}}._parallel_on_X_pre_compute_and_reduce_distances_on_chunks(
            self,
            X_start, X_end,
            Y_start, Y_end,
            thread_num,
        )
        self.gemm_term_computer._parallel_on_X_pre_compute_and_reduce_distances_on_chunks(
            X_start, X_end, Y_start, Y_end, thread_num,
        )


    @final
    cdef void _parallel_on_Y_init(
        self,
    ) nogil:
        cdef ITYPE_t thread_num
        ArgKmin{{name_suffix}}._parallel_on_Y_init(self)
        self.gemm_term_computer._parallel_on_Y_init()


    @final
    cdef void _parallel_on_Y_parallel_init(
        self,
        ITYPE_t thread_num,
        ITYPE_t X_start,
        ITYPE_t X_end,
    ) nogil:
        ArgKmin{{name_suffix}}._parallel_on_Y_parallel_init(self, thread_num, X_start, X_end)
        self.gemm_term_computer._parallel_on_Y_parallel_init(thread_num, X_start, X_end)


    @final
    cdef void _parallel_on_Y_pre_compute_and_reduce_distances_on_chunks(
        self,
        ITYPE_t X_start,
        ITYPE_t X_end,
        ITYPE_t Y_start,
        ITYPE_t Y_end,
        ITYPE_t thread_num,
    ) nogil:
        ArgKmin{{name_suffix}}._parallel_on_Y_pre_compute_and_reduce_distances_on_chunks(
            self,
            X_start, X_end,
            Y_start, Y_end,
            thread_num,
        )
        self.gemm_term_computer._parallel_on_Y_pre_compute_and_reduce_distances_on_chunks(
            X_start, X_end, Y_start, Y_end, thread_num
        )


    @final
    cdef void _compute_and_reduce_distances_on_chunks(
        self,
        ITYPE_t X_start,
        ITYPE_t X_end,
        ITYPE_t Y_start,
        ITYPE_t Y_end,
        ITYPE_t thread_num,
    ) nogil:
        cdef:
            ITYPE_t i, j
            DTYPE_t squared_dist_i_j
            ITYPE_t n_X = X_end - X_start
            ITYPE_t n_Y = Y_end - Y_start
            DTYPE_t * dist_middle_terms = self.gemm_term_computer._compute_distances_on_chunks(
                X_start, X_end, Y_start, Y_end, thread_num
            )
            DTYPE_t * heaps_r_distances = self.heaps_r_distances_chunks[thread_num]
            ITYPE_t * heaps_indices = self.heaps_indices_chunks[thread_num]


        # Pushing the distance and their associated indices on heaps
        # which keep tracks of the argkmin.
        for i in range(n_X):
            for j in range(n_Y):
                heap_push(
                    heaps_r_distances + i * self.k,
                    heaps_indices + i * self.k,
                    self.k,
                    # Using the squared euclidean distance as the rank-preserving distance:
                    #
                    #             ||X_c_i||² - 2 X_c_i.Y_c_j^T + ||Y_c_j||²
                    #
                    (
                        self.X_norm_squared[i + X_start] +
                        dist_middle_terms[i * n_Y + j] +
                        self.Y_norm_squared[j + Y_start]
                    ),
                    j + Y_start,
                )

{{endfor}}<|MERGE_RESOLUTION|>--- conflicted
+++ resolved
@@ -98,21 +98,15 @@
                 metric_kwargs=metric_kwargs,
             )
         else:
-<<<<<<< HEAD
             # Fall back on a generic implementation that handles all distance
             # metrics by computing it between 2 vectors at a time.
 
             # The extra `Y_norm_squared` argument for the back-end is only
-            # supported for the FastEuclidean variant.
+            # supported for the Eucliean variant.
             if metric_kwargs is not None:
                 metric_kwargs.pop("Y_norm_squared", None)
 
-            pda = PairwiseDistancesArgKmin{{name_suffix}}(
-=======
-             # Fall back on a generic implementation that handles most scipy
-             # metrics by computing the distances between 2 vectors at a time.
             pda = ArgKmin{{name_suffix}}(
->>>>>>> bac08e52
                 datasets_pair=DatasetsPair{{name_suffix}}.get_for(X, Y, metric, metric_kwargs),
                 k=k,
                 chunk_size=chunk_size,
