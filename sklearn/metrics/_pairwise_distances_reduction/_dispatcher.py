--- conflicted
+++ resolved
@@ -6,12 +6,6 @@
 from scipy.sparse import issparse
 from .._dist_metrics import BOOL_METRICS, METRIC_MAPPING
 
-<<<<<<< HEAD
-from ._base import _sqeuclidean_row_norms64
-from ._argkmin import PairwiseDistancesArgKmin64
-from ._argkminlabels import PairwiseDistancesArgKminLabels64
-from ._radius_neighborhood import PairwiseDistancesRadiusNeighborhood64
-=======
 from ._base import (
     _sqeuclidean_row_norms64,
     _sqeuclidean_row_norms32,
@@ -20,11 +14,11 @@
     PairwiseDistancesArgKmin64,
     PairwiseDistancesArgKmin32,
 )
+from ._argkminlabels import PairwiseDistancesArgKminLabels64
 from ._radius_neighborhood import (
     PairwiseDistancesRadiusNeighborhood64,
     PairwiseDistancesRadiusNeighborhood32,
 )
->>>>>>> 82f48920
 
 from ... import get_config
 
