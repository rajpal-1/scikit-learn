from abc import abstractmethod

import numpy as np

from typing import List

from scipy.sparse import isspmatrix_csr

from .._dist_metrics import BOOL_METRICS, METRIC_MAPPING

from ._base import (
    _sqeuclidean_row_norms64,
    _sqeuclidean_row_norms32,
)
from ._argkmin import (
    ArgKmin64,
    ArgKmin32,
)
<<<<<<< HEAD
from ._pairwise_distances import (
    PairwiseDistances64,
    PairwiseDistances32,
)
from ._radius_neighborhood import (
=======
from ._radius_neighbors import (
>>>>>>> 53234c5b
    RadiusNeighbors64,
    RadiusNeighbors32,
)

from ... import get_config


def sqeuclidean_row_norms(X, num_threads):
    """Compute the squared euclidean norm of the rows of X in parallel.

    Parameters
    ----------
    X : ndarray of shape (n_samples, n_features)
        Input data. Must be c-contiguous.

    num_threads : int
        The number of OpenMP threads to use.

    Returns
    -------
    sqeuclidean_row_norms : ndarray of shape (n_samples,)
        Arrays containing the squared euclidean norm of each row of X.
    """
    if X.dtype == np.float64:
        return _sqeuclidean_row_norms64(X, num_threads)
    if X.dtype == np.float32:
        return _sqeuclidean_row_norms32(X, num_threads)

    raise ValueError(
        "Only float64 or float32 datasets are supported at this time, "
        f"got: X.dtype={X.dtype}."
    )


class BaseDistancesReductionDispatcher:
    """Abstract base dispatcher for pairwise distance computation & reduction.

    Each dispatcher extending the base :class:`BaseDistancesReductionDispatcher`
    dispatcher must implement the :meth:`compute` classmethod.
    """

    @classmethod
    def valid_metrics(cls) -> List[str]:
        excluded = {
            # PyFunc cannot be supported because it necessitates interacting with
            # the CPython interpreter to call user defined functions.
            "pyfunc",
            "mahalanobis",  # is numerically unstable
            # In order to support discrete distance metrics, we need to have a
            # stable simultaneous sort which preserves the order of the indices
            # because there generally is a lot of occurrences for a given values
            # of distances in this case.
            # TODO: implement a stable simultaneous_sort.
            "hamming",
            *BOOL_METRICS,
        }
        return sorted(set(METRIC_MAPPING.keys()) - excluded)

    @classmethod
    def is_usable_for(cls, X, Y, metric) -> bool:
        """Return True if the dispatcher can be used for the
        given parameters.

        Parameters
        ----------
        X : {ndarray, sparse matrix} of shape (n_samples_X, n_features)
            Input data.

        Y : {ndarray, sparse matrix} of shape (n_samples_Y, n_features)
            Input data.

        metric : str, default='euclidean'
            The distance metric to use.
            For a list of available metrics, see the documentation of
            :class:`~sklearn.metrics.DistanceMetric`.

        Returns
        -------
        True if the dispatcher can be used, else False.
        """

        def is_numpy_c_ordered(X):
            return hasattr(X, "flags") and X.flags.c_contiguous

        def is_valid_sparse_matrix(X):
            return (
                isspmatrix_csr(X)
                and
                # TODO: support CSR matrices without non-zeros elements
                X.nnz > 0
                and
                # TODO: support CSR matrices with int64 indices and indptr
                # See: https://github.com/scikit-learn/scikit-learn/issues/23653
                X.indices.dtype == X.indptr.dtype == np.int32
            )

        is_usable = (
            get_config().get("enable_cython_pairwise_dist", True)
            and (is_numpy_c_ordered(X) or is_valid_sparse_matrix(X))
            and (is_numpy_c_ordered(Y) or is_valid_sparse_matrix(Y))
            and X.dtype == Y.dtype
            and X.dtype in (np.float32, np.float64)
            and metric in cls.valid_metrics()
        )

        # The other joblib-based back-end might be more efficient on fused sparse-dense
        # datasets' pairs on metric="(sq)euclidean" for some configurations because it
        # uses the Squared Euclidean matrix decomposition, i.e.:
        #
        #       ||X_c_i - Y_c_j||² = ||X_c_i||² - 2 X_c_i.Y_c_j^T + ||Y_c_j||²
        #
        # calling efficient sparse-dense routines for matrix and vectors multiplication
        # implemented in SciPy we do not use yet here.
        # See: https://github.com/scikit-learn/scikit-learn/pull/23585#issuecomment-1247996669  # noqa
        # TODO: implement specialisation for (sq)euclidean on fused sparse-dense
        # using sparse-dense routines for matrix-vector multiplications.
        fused_sparse_dense_euclidean_case_guard = not (
            (is_valid_sparse_matrix(X) or is_valid_sparse_matrix(Y))
            and isinstance(metric, str)
            and "euclidean" in metric
        )

        return is_usable and fused_sparse_dense_euclidean_case_guard

    @classmethod
    @abstractmethod
    def compute(
        cls,
        X,
        Y,
        **kwargs,
    ):
        """Compute the reduction.

        Parameters
        ----------
        X : ndarray or CSR matrix of shape (n_samples_X, n_features)
            Input data.

        Y : ndarray or CSR matrix of shape (n_samples_Y, n_features)
            Input data.

        **kwargs : additional parameters for the reduction

        Notes
        -----
        This method is an abstract class method: it has to be implemented
        for all subclasses.
        """


<<<<<<< HEAD
class PairwiseDistances(BaseDistanceReductionDispatcher):
    """Compute the pairwise distances matrix for two sets of vectors.

    The distance function `dist` depends on the values of the `metric`
    and `metric_kwargs` parameters.

    This class only computes the pairwise distances matrix without
    applying any reduction on it. It shares most of the underlying
    code infrastructure with reducing variants to leverage
    cache-aware chunking and multi-thread parallelism.

    This class is not meant to be instantiated, one should only use
    its :meth:`compute` classmethod which handles allocation and
    deallocation consistently.
    """

    @classmethod
    def is_usable_for(cls, X, Y, metric) -> bool:
        Y = X if Y is None else Y
        return super().is_usable_for(X, Y, metric)

    @classmethod
    def compute(
        cls,
        X,
        Y,
        metric="euclidean",
        chunk_size=None,
        metric_kwargs=None,
        strategy=None,
    ):
        """Return pairwise distances matrix for the given arguments.

        Parameters
        ----------
        X : ndarray or CSR matrix of shape (n_samples_X, n_features)
            Input data.

        Y : ndarray or CSR matrix of shape (n_samples_Y, n_features)
            Input data.

        metric : str, default='euclidean'
            The distance metric to use.
            For a list of available metrics, see the documentation of
            :class:`~sklearn.metrics.DistanceMetric`.

        chunk_size : int, default=None,
            The number of vectors per chunk. If None (default) looks-up in
            scikit-learn configuration for `pairwise_dist_chunk_size`,
            and use 256 if it is not set.

        metric_kwargs : dict, default=None
            Keyword arguments to pass to specified metric function.

        strategy : str, {'auto', 'parallel_on_X', 'parallel_on_Y'}, default=None
            The chunking strategy defining which dataset parallelization are made on.

            For both strategies the computations happens with two nested loops,
            respectively on chunks of X and chunks of Y.
            Strategies differs on which loop (outer or inner) is made to run
            in parallel with the Cython `prange` construct:

              - 'parallel_on_X' dispatches chunks of X uniformly on threads.
                Each thread then iterates on all the chunks of Y. This strategy is
                embarrassingly parallel and comes with no datastructures
                synchronisation.

              - 'parallel_on_Y' dispatches chunks of Y uniformly on threads.
                Each thread processes all the chunks of X in turn. This strategy is
                a sequence of embarrassingly parallel subtasks (the inner loop on Y
                chunks) with intermediate datastructures synchronisation at each
                iteration of the sequential outer loop on X chunks.

              - 'auto' relies on a simple heuristic to choose between
                'parallel_on_X' and 'parallel_on_Y': when `X.shape[0]` is large enough,
                'parallel_on_X' is usually the most efficient strategy.
                When `X.shape[0]` is small but `Y.shape[0]` is large, 'parallel_on_Y'
                brings more opportunity for parallelism and is therefore more efficient.

              - None (default) looks-up in scikit-learn configuration for
                `pairwise_dist_parallel_strategy`, and use 'auto' if it is not set.

        Returns
        -------
        pairwise_distances_matrix : ndarray of shape (n_samples_X, n_samples_Y)
            The pairwise distances matrix.

        Notes
        -----
        This public classmethod is responsible for introspecting the arguments
        values to dispatch to the private dtype-specialized implementation of
        :class:`PairwiseDistances`.

        All temporarily allocated datastructures necessary for the concrete
        implementation are therefore freed when this classmethod returns.

        This allows entirely decoupling the API entirely from the
        implementation details whilst maintaining RAII.
        """
        Y = X if Y is None else Y
        if X.dtype == Y.dtype == np.float64:
            return PairwiseDistances64.compute(
                X=X,
                Y=Y,
                metric=metric,
                chunk_size=chunk_size,
                metric_kwargs=metric_kwargs,
                strategy=strategy,
            )

        if X.dtype == Y.dtype == np.float32:
            return PairwiseDistances32.compute(
                X=X,
                Y=Y,
                metric=metric,
                chunk_size=chunk_size,
                metric_kwargs=metric_kwargs,
                strategy=strategy,
            )

        raise ValueError(
            "Only float64 or float32 datasets pairs are supported, but "
            f"got: X.dtype={X.dtype} and Y.dtype={Y.dtype}."
        )


class ArgKmin(BaseDistanceReductionDispatcher):
=======
class ArgKmin(BaseDistancesReductionDispatcher):
>>>>>>> 53234c5b
    """Compute the argkmin of row vectors of X on the ones of Y.

    For each row vector of X, computes the indices of k first the rows
    vectors of Y with the smallest distances.

    ArgKmin is typically used to perform
    bruteforce k-nearest neighbors queries.

    This class is not meant to be instanciated, one should only use
    its :meth:`compute` classmethod which handles allocation and
    deallocation consistently.
    """

    @classmethod
    def compute(
        cls,
        X,
        Y,
        k,
        metric="euclidean",
        chunk_size=None,
        metric_kwargs=None,
        strategy=None,
        return_distance=False,
    ):
        """Compute the argkmin reduction.

        Parameters
        ----------
        X : ndarray or CSR matrix of shape (n_samples_X, n_features)
            Input data.

        Y : ndarray or CSR matrix of shape (n_samples_Y, n_features)
            Input data.

        k : int
            The k for the argkmin reduction.

        metric : str, default='euclidean'
            The distance metric to use for argkmin.
            For a list of available metrics, see the documentation of
            :class:`~sklearn.metrics.DistanceMetric`.

        chunk_size : int, default=None,
            The number of vectors per chunk. If None (default) looks-up in
            scikit-learn configuration for `pairwise_dist_chunk_size`,
            and use 256 if it is not set.

        metric_kwargs : dict, default=None
            Keyword arguments to pass to specified metric function.

        strategy : str, {'auto', 'parallel_on_X', 'parallel_on_Y'}, default=None
            The chunking strategy defining which dataset parallelization are made on.

            For both strategies the computations happens with two nested loops,
            respectively on chunks of X and chunks of Y.
            Strategies differs on which loop (outer or inner) is made to run
            in parallel with the Cython `prange` construct:

              - 'parallel_on_X' dispatches chunks of X uniformly on threads.
                Each thread then iterates on all the chunks of Y. This strategy is
                embarrassingly parallel and comes with no datastructures
                synchronisation.

              - 'parallel_on_Y' dispatches chunks of Y uniformly on threads.
                Each thread processes all the chunks of X in turn. This strategy is
                a sequence of embarrassingly parallel subtasks (the inner loop on Y
                chunks) with intermediate datastructures synchronisation at each
                iteration of the sequential outer loop on X chunks.

              - 'auto' relies on a simple heuristic to choose between
                'parallel_on_X' and 'parallel_on_Y': when `X.shape[0]` is large enough,
                'parallel_on_X' is usually the most efficient strategy.
                When `X.shape[0]` is small but `Y.shape[0]` is large, 'parallel_on_Y'
<<<<<<< HEAD
                brings more opportunity for parallelism and is therefore more efficient.
=======
                brings more opportunity for parallelism and is therefore more efficient
>>>>>>> 53234c5b

              - None (default) looks-up in scikit-learn configuration for
                `pairwise_dist_parallel_strategy`, and use 'auto' if it is not set.

        return_distance : boolean, default=False
            Return distances between each X vector and its
            argkmin if set to True.

        Returns
        -------
        If return_distance=False:
          - argkmin_indices : ndarray of shape (n_samples_X, k)
            Indices of the argkmin for each vector in X.

        If return_distance=True:
          - argkmin_distances : ndarray of shape (n_samples_X, k)
            Distances to the argkmin for each vector in X.
          - argkmin_indices : ndarray of shape (n_samples_X, k)
            Indices of the argkmin for each vector in X.

        Notes
        -----
        This classmethod inspects the arguments values to dispatch to the
        dtype-specialized implementation of :class:`ArgKmin`.

        This allows decoupling the API entirely from the implementation details
        whilst maintaining RAII: all temporarily allocated datastructures necessary
        for the concrete implementation are therefore freed when this classmethod
        returns.
        """
        if X.dtype == Y.dtype == np.float64:
            return ArgKmin64.compute(
                X=X,
                Y=Y,
                k=k,
                metric=metric,
                chunk_size=chunk_size,
                metric_kwargs=metric_kwargs,
                strategy=strategy,
                return_distance=return_distance,
            )

        if X.dtype == Y.dtype == np.float32:
            return ArgKmin32.compute(
                X=X,
                Y=Y,
                k=k,
                metric=metric,
                chunk_size=chunk_size,
                metric_kwargs=metric_kwargs,
                strategy=strategy,
                return_distance=return_distance,
            )

        raise ValueError(
            "Only float64 or float32 datasets pairs are supported at this time, "
            f"got: X.dtype={X.dtype} and Y.dtype={Y.dtype}."
        )


class RadiusNeighbors(BaseDistancesReductionDispatcher):
    """Compute radius-based neighbors for two sets of vectors.

    For each row-vector X[i] of the queries X, find all the indices j of
    row-vectors in Y such that:

                        dist(X[i], Y[j]) <= radius

    The distance function `dist` depends on the values of the `metric`
    and `metric_kwargs` parameters.

    This class is not meant to be instanciated, one should only use
    its :meth:`compute` classmethod which handles allocation and
    deallocation consistently.
    """

    @classmethod
    def compute(
        cls,
        X,
        Y,
        radius,
        metric="euclidean",
        chunk_size=None,
        metric_kwargs=None,
        strategy=None,
        return_distance=False,
        sort_results=False,
    ):
        """Return the results of the reduction for the given arguments.

        Parameters
        ----------
        X : ndarray or CSR matrix of shape (n_samples_X, n_features)
            Input data.

        Y : ndarray or CSR matrix of shape (n_samples_Y, n_features)
            Input data.

        radius : float
            The radius defining the neighborhood.

        metric : str, default='euclidean'
            The distance metric to use.
            For a list of available metrics, see the documentation of
            :class:`~sklearn.metrics.DistanceMetric`.

        chunk_size : int, default=None,
            The number of vectors per chunk. If None (default) looks-up in
            scikit-learn configuration for `pairwise_dist_chunk_size`,
            and use 256 if it is not set.

        metric_kwargs : dict, default=None
            Keyword arguments to pass to specified metric function.

        strategy : str, {'auto', 'parallel_on_X', 'parallel_on_Y'}, default=None
            The chunking strategy defining which dataset parallelization are made on.

            For both strategies the computations happens with two nested loops,
            respectively on chunks of X and chunks of Y.
            Strategies differs on which loop (outer or inner) is made to run
            in parallel with the Cython `prange` construct:

              - 'parallel_on_X' dispatches chunks of X uniformly on threads.
                Each thread then iterates on all the chunks of Y. This strategy is
                embarrassingly parallel and comes with no datastructures
                synchronisation.

              - 'parallel_on_Y' dispatches chunks of Y uniformly on threads.
                Each thread processes all the chunks of X in turn. This strategy is
                a sequence of embarrassingly parallel subtasks (the inner loop on Y
                chunks) with intermediate datastructures synchronisation at each
                iteration of the sequential outer loop on X chunks.

              - 'auto' relies on a simple heuristic to choose between
                'parallel_on_X' and 'parallel_on_Y': when `X.shape[0]` is large enough,
                'parallel_on_X' is usually the most efficient strategy.
                When `X.shape[0]` is small but `Y.shape[0]` is large, 'parallel_on_Y'
                brings more opportunity for parallelism and is therefore more efficient.

              - None (default) looks-up in scikit-learn configuration for
                `pairwise_dist_parallel_strategy`, and use 'auto' if it is not set.

        return_distance : boolean, default=False
            Return distances between each X vector and its neighbors if set to True.

        sort_results : boolean, default=False
            Sort results with respect to distances between each X vector and its
            neighbors if set to True.

        Returns
        -------
        If return_distance=False:
          - neighbors_indices : ndarray of n_samples_X ndarray
            Indices of the neighbors for each vector in X.

        If return_distance=True:
          - neighbors_indices : ndarray of n_samples_X ndarray
            Indices of the neighbors for each vector in X.
          - neighbors_distances : ndarray of n_samples_X ndarray
            Distances to the neighbors for each vector in X.

        Notes
        -----
        This classmethod inspects the arguments values to dispatch to the
        dtype-specialized implementation of :class:`RadiusNeighbors`.

        This allows decoupling the API entirely from the implementation details
        whilst maintaining RAII: all temporarily allocated datastructures necessary
        for the concrete implementation are therefore freed when this classmethod
        returns.
        """
        if X.dtype == Y.dtype == np.float64:
            return RadiusNeighbors64.compute(
                X=X,
                Y=Y,
                radius=radius,
                metric=metric,
                chunk_size=chunk_size,
                metric_kwargs=metric_kwargs,
                strategy=strategy,
                sort_results=sort_results,
                return_distance=return_distance,
            )

        if X.dtype == Y.dtype == np.float32:
            return RadiusNeighbors32.compute(
                X=X,
                Y=Y,
                radius=radius,
                metric=metric,
                chunk_size=chunk_size,
                metric_kwargs=metric_kwargs,
                strategy=strategy,
                sort_results=sort_results,
                return_distance=return_distance,
            )

        raise ValueError(
            "Only float64 or float32 datasets pairs are supported at this time, "
            f"got: X.dtype={X.dtype} and Y.dtype={Y.dtype}."
        )<|MERGE_RESOLUTION|>--- conflicted
+++ resolved
@@ -16,15 +16,13 @@
     ArgKmin64,
     ArgKmin32,
 )
-<<<<<<< HEAD
+
 from ._pairwise_distances import (
     PairwiseDistances64,
     PairwiseDistances32,
 )
-from ._radius_neighborhood import (
-=======
+
 from ._radius_neighbors import (
->>>>>>> 53234c5b
     RadiusNeighbors64,
     RadiusNeighbors32,
 )
@@ -176,8 +174,7 @@
         """
 
 
-<<<<<<< HEAD
-class PairwiseDistances(BaseDistanceReductionDispatcher):
+class PairwiseDistances(BaseDistancesReductionDispatcher):
     """Compute the pairwise distances matrix for two sets of vectors.
 
     The distance function `dist` depends on the values of the `metric`
@@ -303,10 +300,7 @@
         )
 
 
-class ArgKmin(BaseDistanceReductionDispatcher):
-=======
 class ArgKmin(BaseDistancesReductionDispatcher):
->>>>>>> 53234c5b
     """Compute the argkmin of row vectors of X on the ones of Y.
 
     For each row vector of X, computes the indices of k first the rows
@@ -381,11 +375,7 @@
                 'parallel_on_X' and 'parallel_on_Y': when `X.shape[0]` is large enough,
                 'parallel_on_X' is usually the most efficient strategy.
                 When `X.shape[0]` is small but `Y.shape[0]` is large, 'parallel_on_Y'
-<<<<<<< HEAD
                 brings more opportunity for parallelism and is therefore more efficient.
-=======
-                brings more opportunity for parallelism and is therefore more efficient
->>>>>>> 53234c5b
 
               - None (default) looks-up in scikit-learn configuration for
                 `pairwise_dist_parallel_strategy`, and use 'auto' if it is not set.
