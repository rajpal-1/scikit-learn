"""Metrics to assess performance on regression task.

Functions named as ``*_score`` return a scalar value to maximize: the higher
the better.

Function named as ``*_error`` or ``*_loss`` return a scalar value to minimize:
the lower the better.
"""

# Authors: Alexandre Gramfort <alexandre.gramfort@inria.fr>
#          Mathieu Blondel <mathieu@mblondel.org>
#          Olivier Grisel <olivier.grisel@ensta.org>
#          Arnaud Joly <a.joly@ulg.ac.be>
#          Jochen Wersdorfer <jochen@wersdoerfer.de>
#          Lars Buitinck
#          Joel Nothman <joel.nothman@gmail.com>
#          Karan Desai <karandesai281196@gmail.com>
#          Noel Dawe <noel@dawe.me>
#          Manoj Kumar <manojkumarsivaraj334@gmail.com>
#          Michael Eickenberg <michael.eickenberg@gmail.com>
#          Konstantin Shmelkov <konstantin.shmelkov@polytechnique.edu>
#          Christian Lorentzen <lorentzen.ch@googlemail.com>
#          Ashutosh Hathidara <ashutoshhathidara98@gmail.com>
# License: BSD 3 clause

import numpy as np
import warnings

from .._loss.glm_distribution import TweedieDistribution
from ..utils.validation import (check_array, check_consistent_length,
                                _num_samples)
from ..utils.validation import column_or_1d
from ..utils.validation import _deprecate_positional_args
from ..utils.validation import _check_sample_weight
from ..utils.stats import _weighted_percentile
from ..exceptions import UndefinedMetricWarning


__ALL__ = [
    "max_error",
    "mean_absolute_error",
    "mean_squared_error",
    "mean_squared_log_error",
    "median_absolute_error",
    "mean_absolute_percentage_error",
    "r2_score",
    "explained_variance_score",
    "mean_tweedie_deviance",
    "mean_poisson_deviance",
    "mean_gamma_deviance",
]


def _check_reg_targets(y_true, y_pred, multioutput, dtype="numeric"):
    """Check that y_true and y_pred belong to the same regression task.

    Parameters
    ----------
    y_true : array-like

    y_pred : array-like

    multioutput : array-like or string in ['raw_values', uniform_average',
        'variance_weighted'] or None
        None is accepted due to backward compatibility of r2_score().

    Returns
    -------
    type_true : one of {'continuous', continuous-multioutput'}
        The type of the true target data, as output by
        'utils.multiclass.type_of_target'.

    y_true : array-like of shape (n_samples, n_outputs)
        Ground truth (correct) target values.

    y_pred : array-like of shape (n_samples, n_outputs)
        Estimated target values.

    multioutput : array-like of shape (n_outputs) or string in ['raw_values',
        uniform_average', 'variance_weighted'] or None
        Custom output weights if ``multioutput`` is array-like or
        just the corresponding argument if ``multioutput`` is a
        correct keyword.

<<<<<<< HEAD
    dtype : str or list, default="numeric"
        the dtype argument passed to check_array.
=======
    dtype: str or list, default="numeric"
        the dtype argument passed to check_array
>>>>>>> ffb4feaf
    """
    check_consistent_length(y_true, y_pred)
    y_true = check_array(y_true, ensure_2d=False, dtype=dtype)
    y_pred = check_array(y_pred, ensure_2d=False, dtype=dtype)

    if y_true.ndim == 1:
        y_true = y_true.reshape((-1, 1))

    if y_pred.ndim == 1:
        y_pred = y_pred.reshape((-1, 1))

    if y_true.shape[1] != y_pred.shape[1]:
        raise ValueError("y_true and y_pred have different number of output "
                         "({0}!={1})".format(y_true.shape[1], y_pred.shape[1]))

    n_outputs = y_true.shape[1]
    allowed_multioutput_str = ('raw_values', 'uniform_average',
                               'variance_weighted')
    if isinstance(multioutput, str):
        if multioutput not in allowed_multioutput_str:
            raise ValueError("Allowed 'multioutput' string values are {}. "
                             "You provided multioutput={!r}".format(
                                 allowed_multioutput_str,
                                 multioutput))
    elif multioutput is not None:
        multioutput = check_array(multioutput, ensure_2d=False)
        if n_outputs == 1:
            raise ValueError("Custom weights are useful only in "
                             "multi-output cases.")
        elif n_outputs != len(multioutput):
            raise ValueError(("There must be equally many custom weights "
                              "(%d) as outputs (%d).") %
                             (len(multioutput), n_outputs))
    y_type = 'continuous' if n_outputs == 1 else 'continuous-multioutput'

    return y_type, y_true, y_pred, multioutput


@_deprecate_positional_args
def mean_absolute_error(y_true, y_pred, *,
                        sample_weight=None,
                        multioutput='uniform_average'):
    """Mean absolute error regression loss.

    Read more in the :ref:`User Guide <mean_absolute_error>`.

    Parameters
    ----------
    y_true : array-like of shape (n_samples,) or (n_samples, n_outputs)
        Ground truth (correct) target values.

    y_pred : array-like of shape (n_samples,) or (n_samples, n_outputs)
        Estimated target values.

    sample_weight : array-like of shape (n_samples,), default=None
        Sample weights.

    multioutput : {'raw_values', 'uniform_average'}  or array-like of shape \
            (n_outputs,), default='uniform_average'
        Defines aggregating of multiple output values.
        Array-like value defines weights used to average errors.

        'raw_values' :
            Returns a full set of errors in case of multioutput input.

        'uniform_average' :
            Errors of all outputs are averaged with uniform weight.


    Returns
    -------
    loss : float or ndarray of floats
        If multioutput is 'raw_values', then mean absolute error is returned
        for each output separately.
        If multioutput is 'uniform_average' or an ndarray of weights, then the
        weighted average of all output errors is returned.

        MAE output is non-negative floating point. The best value is 0.0.

    Examples
    --------
    >>> from sklearn.metrics import mean_absolute_error
    >>> y_true = [3, -0.5, 2, 7]
    >>> y_pred = [2.5, 0.0, 2, 8]
    >>> mean_absolute_error(y_true, y_pred)
    0.5
    >>> y_true = [[0.5, 1], [-1, 1], [7, -6]]
    >>> y_pred = [[0, 2], [-1, 2], [8, -5]]
    >>> mean_absolute_error(y_true, y_pred)
    0.75
    >>> mean_absolute_error(y_true, y_pred, multioutput='raw_values')
    array([0.5, 1. ])
    >>> mean_absolute_error(y_true, y_pred, multioutput=[0.3, 0.7])
    0.85...
    """
    y_type, y_true, y_pred, multioutput = _check_reg_targets(
        y_true, y_pred, multioutput)
    check_consistent_length(y_true, y_pred, sample_weight)
    output_errors = np.average(np.abs(y_pred - y_true),
                               weights=sample_weight, axis=0)
    if isinstance(multioutput, str):
        if multioutput == 'raw_values':
            return output_errors
        elif multioutput == 'uniform_average':
            # pass None as weights to np.average: uniform mean
            multioutput = None

    return np.average(output_errors, weights=multioutput)


def mean_absolute_percentage_error(y_true, y_pred,
                                   sample_weight=None,
                                   multioutput='uniform_average'):
    """Mean absolute percentage error regression loss.

    Note here that we do not represent the output as a percentage in range
    [0, 100]. Instead, we represent it in range [0, 1/eps]. Read more in the
    :ref:`User Guide <mean_absolute_percentage_error>`.

    .. versionadded:: 0.24

    Parameters
    ----------
    y_true : array-like of shape (n_samples,) or (n_samples, n_outputs)
        Ground truth (correct) target values.

    y_pred : array-like of shape (n_samples,) or (n_samples, n_outputs)
        Estimated target values.

    sample_weight : array-like of shape (n_samples,), default=None
        Sample weights.

    multioutput : {'raw_values', 'uniform_average'} or array-like
        Defines aggregating of multiple output values.
        Array-like value defines weights used to average errors.
        If input is list then the shape must be (n_outputs,).

        'raw_values' :
            Returns a full set of errors in case of multioutput input.

        'uniform_average' :
            Errors of all outputs are averaged with uniform weight.

    Returns
    -------
    loss : float or ndarray of floats in the range [0, 1/eps]
        If multioutput is 'raw_values', then mean absolute percentage error
        is returned for each output separately.
        If multioutput is 'uniform_average' or an ndarray of weights, then the
        weighted average of all output errors is returned.

        MAPE output is non-negative floating point. The best value is 0.0.
        But note the fact that bad predictions can lead to arbitarily large
        MAPE values, especially if some y_true values are very close to zero.
        Note that we return a large value instead of `inf` when y_true is zero.

    Examples
    --------
    >>> from sklearn.metrics import mean_absolute_percentage_error
    >>> y_true = [3, -0.5, 2, 7]
    >>> y_pred = [2.5, 0.0, 2, 8]
    >>> mean_absolute_percentage_error(y_true, y_pred)
    0.3273...
    >>> y_true = [[0.5, 1], [-1, 1], [7, -6]]
    >>> y_pred = [[0, 2], [-1, 2], [8, -5]]
    >>> mean_absolute_percentage_error(y_true, y_pred)
    0.5515...
    >>> mean_absolute_percentage_error(y_true, y_pred, multioutput=[0.3, 0.7])
    0.6198...
    """
    y_type, y_true, y_pred, multioutput = _check_reg_targets(
        y_true, y_pred, multioutput)
    check_consistent_length(y_true, y_pred, sample_weight)
    epsilon = np.finfo(np.float64).eps
    mape = np.abs(y_pred - y_true) / np.maximum(np.abs(y_true), epsilon)
    output_errors = np.average(mape,
                               weights=sample_weight, axis=0)
    if isinstance(multioutput, str):
        if multioutput == 'raw_values':
            return output_errors
        elif multioutput == 'uniform_average':
            # pass None as weights to np.average: uniform mean
            multioutput = None

    return np.average(output_errors, weights=multioutput)


@_deprecate_positional_args
def mean_squared_error(y_true, y_pred, *,
                       sample_weight=None,
                       multioutput='uniform_average', squared=True):
    """Mean squared error regression loss.

    Read more in the :ref:`User Guide <mean_squared_error>`.

    Parameters
    ----------
    y_true : array-like of shape (n_samples,) or (n_samples, n_outputs)
        Ground truth (correct) target values.

    y_pred : array-like of shape (n_samples,) or (n_samples, n_outputs)
        Estimated target values.

    sample_weight : array-like of shape (n_samples,), default=None
        Sample weights.

    multioutput : {'raw_values', 'uniform_average'} or array-like of shape \
            (n_outputs,), default='uniform_average'
        Defines aggregating of multiple output values.
        Array-like value defines weights used to average errors.

        'raw_values' :
            Returns a full set of errors in case of multioutput input.

        'uniform_average' :
            Errors of all outputs are averaged with uniform weight.

    squared : bool, default=True
        If True returns MSE value, if False returns RMSE value.

    Returns
    -------
    loss : float or ndarray of floats
        A non-negative floating point value (the best value is 0.0), or an
        array of floating point values, one for each individual target.

    Examples
    --------
    >>> from sklearn.metrics import mean_squared_error
    >>> y_true = [3, -0.5, 2, 7]
    >>> y_pred = [2.5, 0.0, 2, 8]
    >>> mean_squared_error(y_true, y_pred)
    0.375
    >>> y_true = [3, -0.5, 2, 7]
    >>> y_pred = [2.5, 0.0, 2, 8]
    >>> mean_squared_error(y_true, y_pred, squared=False)
    0.612...
    >>> y_true = [[0.5, 1],[-1, 1],[7, -6]]
    >>> y_pred = [[0, 2],[-1, 2],[8, -5]]
    >>> mean_squared_error(y_true, y_pred)
    0.708...
    >>> mean_squared_error(y_true, y_pred, squared=False)
    0.822...
    >>> mean_squared_error(y_true, y_pred, multioutput='raw_values')
    array([0.41666667, 1.        ])
    >>> mean_squared_error(y_true, y_pred, multioutput=[0.3, 0.7])
    0.825...
    """
    y_type, y_true, y_pred, multioutput = _check_reg_targets(
        y_true, y_pred, multioutput)
    check_consistent_length(y_true, y_pred, sample_weight)
    output_errors = np.average((y_true - y_pred) ** 2, axis=0,
                               weights=sample_weight)

    if not squared:
        output_errors = np.sqrt(output_errors)

    if isinstance(multioutput, str):
        if multioutput == 'raw_values':
            return output_errors
        elif multioutput == 'uniform_average':
            # pass None as weights to np.average: uniform mean
            multioutput = None

    return np.average(output_errors, weights=multioutput)


@_deprecate_positional_args
def mean_squared_log_error(y_true, y_pred, *,
                           sample_weight=None,
                           multioutput='uniform_average'):
    """Mean squared logarithmic error regression loss.

    Read more in the :ref:`User Guide <mean_squared_log_error>`.

    Parameters
    ----------
    y_true : array-like of shape (n_samples,) or (n_samples, n_outputs)
        Ground truth (correct) target values.

    y_pred : array-like of shape (n_samples,) or (n_samples, n_outputs)
        Estimated target values.

    sample_weight : array-like of shape (n_samples,), default=None
        Sample weights.

    multioutput : {'raw_values', 'uniform_average'} or array-like of shape \
            (n_outputs,), default='uniform_average'

        Defines aggregating of multiple output values.
        Array-like value defines weights used to average errors.

        'raw_values' :
            Returns a full set of errors when the input is of multioutput
            format.

        'uniform_average' :
            Errors of all outputs are averaged with uniform weight.

    Returns
    -------
    loss : float or ndarray of floats
        A non-negative floating point value (the best value is 0.0), or an
        array of floating point values, one for each individual target.

    Examples
    --------
    >>> from sklearn.metrics import mean_squared_log_error
    >>> y_true = [3, 5, 2.5, 7]
    >>> y_pred = [2.5, 5, 4, 8]
    >>> mean_squared_log_error(y_true, y_pred)
    0.039...
    >>> y_true = [[0.5, 1], [1, 2], [7, 6]]
    >>> y_pred = [[0.5, 2], [1, 2.5], [8, 8]]
    >>> mean_squared_log_error(y_true, y_pred)
    0.044...
    >>> mean_squared_log_error(y_true, y_pred, multioutput='raw_values')
    array([0.00462428, 0.08377444])
    >>> mean_squared_log_error(y_true, y_pred, multioutput=[0.3, 0.7])
    0.060...
    """
    y_type, y_true, y_pred, multioutput = _check_reg_targets(
        y_true, y_pred, multioutput)
    check_consistent_length(y_true, y_pred, sample_weight)

    if (y_true < 0).any() or (y_pred < 0).any():
        raise ValueError("Mean Squared Logarithmic Error cannot be used when "
                         "targets contain negative values.")

    return mean_squared_error(np.log1p(y_true), np.log1p(y_pred),
                              sample_weight=sample_weight,
                              multioutput=multioutput)


@_deprecate_positional_args
def median_absolute_error(y_true, y_pred, *, multioutput='uniform_average',
                          sample_weight=None):
    """Median absolute error regression loss.

    Median absolute error output is non-negative floating point. The best value
    is 0.0. Read more in the :ref:`User Guide <median_absolute_error>`.

    Parameters
    ----------
    y_true : array-like of shape = (n_samples) or (n_samples, n_outputs)
        Ground truth (correct) target values.

    y_pred : array-like of shape = (n_samples) or (n_samples, n_outputs)
        Estimated target values.

    multioutput : {'raw_values', 'uniform_average'} or array-like of shape \
            (n_outputs,), default='uniform_average'
        Defines aggregating of multiple output values. Array-like value defines
        weights used to average errors.

        'raw_values' :
            Returns a full set of errors in case of multioutput input.

        'uniform_average' :
            Errors of all outputs are averaged with uniform weight.

    sample_weight : array-like of shape (n_samples,), default=None
        Sample weights.

        .. versionadded:: 0.24

    Returns
    -------
    loss : float or ndarray of floats
        If multioutput is 'raw_values', then mean absolute error is returned
        for each output separately.
        If multioutput is 'uniform_average' or an ndarray of weights, then the
        weighted average of all output errors is returned.

    Examples
    --------
    >>> from sklearn.metrics import median_absolute_error
    >>> y_true = [3, -0.5, 2, 7]
    >>> y_pred = [2.5, 0.0, 2, 8]
    >>> median_absolute_error(y_true, y_pred)
    0.5
    >>> y_true = [[0.5, 1], [-1, 1], [7, -6]]
    >>> y_pred = [[0, 2], [-1, 2], [8, -5]]
    >>> median_absolute_error(y_true, y_pred)
    0.75
    >>> median_absolute_error(y_true, y_pred, multioutput='raw_values')
    array([0.5, 1. ])
    >>> median_absolute_error(y_true, y_pred, multioutput=[0.3, 0.7])
    0.85
    """
    y_type, y_true, y_pred, multioutput = _check_reg_targets(
        y_true, y_pred, multioutput)
    if sample_weight is None:
        output_errors = np.median(np.abs(y_pred - y_true), axis=0)
    else:
        sample_weight = _check_sample_weight(sample_weight, y_pred)
        output_errors = _weighted_percentile(np.abs(y_pred - y_true),
                                             sample_weight=sample_weight)
    if isinstance(multioutput, str):
        if multioutput == 'raw_values':
            return output_errors
        elif multioutput == 'uniform_average':
            # pass None as weights to np.average: uniform mean
            multioutput = None

    return np.average(output_errors, weights=multioutput)


@_deprecate_positional_args
def explained_variance_score(y_true, y_pred, *,
                             sample_weight=None,
                             multioutput='uniform_average'):
    """Explained variance regression score function.

    Best possible score is 1.0, lower values are worse.

    Read more in the :ref:`User Guide <explained_variance_score>`.

    Parameters
    ----------
    y_true : array-like of shape (n_samples,) or (n_samples, n_outputs)
        Ground truth (correct) target values.

    y_pred : array-like of shape (n_samples,) or (n_samples, n_outputs)
        Estimated target values.

    sample_weight : array-like of shape (n_samples,), default=None
        Sample weights.

    multioutput : {'raw_values', 'uniform_average', 'variance_weighted'} or \
            array-like of shape (n_outputs,), default='uniform_average'
        Defines aggregating of multiple output scores.
        Array-like value defines weights used to average scores.

        'raw_values' :
            Returns a full set of scores in case of multioutput input.

        'uniform_average' :
            Scores of all outputs are averaged with uniform weight.

        'variance_weighted' :
            Scores of all outputs are averaged, weighted by the variances
            of each individual output.

    Returns
    -------
    score : float or ndarray of floats
        The explained variance or ndarray if 'multioutput' is 'raw_values'.

    Notes
    -----
    This is not a symmetric function.

    Examples
    --------
    >>> from sklearn.metrics import explained_variance_score
    >>> y_true = [3, -0.5, 2, 7]
    >>> y_pred = [2.5, 0.0, 2, 8]
    >>> explained_variance_score(y_true, y_pred)
    0.957...
    >>> y_true = [[0.5, 1], [-1, 1], [7, -6]]
    >>> y_pred = [[0, 2], [-1, 2], [8, -5]]
    >>> explained_variance_score(y_true, y_pred, multioutput='uniform_average')
    0.983...
    """
    y_type, y_true, y_pred, multioutput = _check_reg_targets(
        y_true, y_pred, multioutput)
    check_consistent_length(y_true, y_pred, sample_weight)

    y_diff_avg = np.average(y_true - y_pred, weights=sample_weight, axis=0)
    numerator = np.average((y_true - y_pred - y_diff_avg) ** 2,
                           weights=sample_weight, axis=0)

    y_true_avg = np.average(y_true, weights=sample_weight, axis=0)
    denominator = np.average((y_true - y_true_avg) ** 2,
                             weights=sample_weight, axis=0)

    nonzero_numerator = numerator != 0
    nonzero_denominator = denominator != 0
    valid_score = nonzero_numerator & nonzero_denominator
    output_scores = np.ones(y_true.shape[1])

    output_scores[valid_score] = 1 - (numerator[valid_score] /
                                      denominator[valid_score])
    output_scores[nonzero_numerator & ~nonzero_denominator] = 0.
    if isinstance(multioutput, str):
        if multioutput == 'raw_values':
            # return scores individually
            return output_scores
        elif multioutput == 'uniform_average':
            # passing to np.average() None as weights results is uniform mean
            avg_weights = None
        elif multioutput == 'variance_weighted':
            avg_weights = denominator
    else:
        avg_weights = multioutput

    return np.average(output_scores, weights=avg_weights)


@_deprecate_positional_args
def r2_score(y_true, y_pred, *, sample_weight=None,
             multioutput="uniform_average"):
    """R^2 (coefficient of determination) regression score function.

    Best possible score is 1.0 and it can be negative (because the
    model can be arbitrarily worse). A constant model that always
    predicts the expected value of y, disregarding the input features,
    would get a R^2 score of 0.0.

    Read more in the :ref:`User Guide <r2_score>`.

    Parameters
    ----------
    y_true : array-like of shape (n_samples,) or (n_samples, n_outputs)
        Ground truth (correct) target values.

    y_pred : array-like of shape (n_samples,) or (n_samples, n_outputs)
        Estimated target values.

    sample_weight : array-like of shape (n_samples,), default=None
        Sample weights.

    multioutput : {'raw_values', 'uniform_average', 'variance_weighted'}, \
            array-like of shape (n_outputs,) or None, default='uniform_average'

        Defines aggregating of multiple output scores.
        Array-like value defines weights used to average scores.
        Default is "uniform_average".

        'raw_values' :
            Returns a full set of scores in case of multioutput input.

        'uniform_average' :
            Scores of all outputs are averaged with uniform weight.

        'variance_weighted' :
            Scores of all outputs are averaged, weighted by the variances
            of each individual output.

        .. versionchanged:: 0.19
            Default value of multioutput is 'uniform_average'.

    Returns
    -------
    z : float or ndarray of floats
        The R^2 score or ndarray of scores if 'multioutput' is
        'raw_values'.

    Notes
    -----
    This is not a symmetric function.

    Unlike most other scores, R^2 score may be negative (it need not actually
    be the square of a quantity R).

    This metric is not well-defined for single samples and will return a NaN
    value if n_samples is less than two.

    References
    ----------
    .. [1] `Wikipedia entry on the Coefficient of determination
            <https://en.wikipedia.org/wiki/Coefficient_of_determination>`_

    Examples
    --------
    >>> from sklearn.metrics import r2_score
    >>> y_true = [3, -0.5, 2, 7]
    >>> y_pred = [2.5, 0.0, 2, 8]
    >>> r2_score(y_true, y_pred)
    0.948...
    >>> y_true = [[0.5, 1], [-1, 1], [7, -6]]
    >>> y_pred = [[0, 2], [-1, 2], [8, -5]]
    >>> r2_score(y_true, y_pred,
    ...          multioutput='variance_weighted')
    0.938...
    >>> y_true = [1, 2, 3]
    >>> y_pred = [1, 2, 3]
    >>> r2_score(y_true, y_pred)
    1.0
    >>> y_true = [1, 2, 3]
    >>> y_pred = [2, 2, 2]
    >>> r2_score(y_true, y_pred)
    0.0
    >>> y_true = [1, 2, 3]
    >>> y_pred = [3, 2, 1]
    >>> r2_score(y_true, y_pred)
    -3.0
    """
    y_type, y_true, y_pred, multioutput = _check_reg_targets(
        y_true, y_pred, multioutput)
    check_consistent_length(y_true, y_pred, sample_weight)

    if _num_samples(y_pred) < 2:
        msg = "R^2 score is not well-defined with less than two samples."
        warnings.warn(msg, UndefinedMetricWarning)
        return float('nan')

    if sample_weight is not None:
        sample_weight = column_or_1d(sample_weight)
        weight = sample_weight[:, np.newaxis]
    else:
        weight = 1.

    numerator = (weight * (y_true - y_pred) ** 2).sum(axis=0,
                                                      dtype=np.float64)
    denominator = (weight * (y_true - np.average(
        y_true, axis=0, weights=sample_weight)) ** 2).sum(axis=0,
                                                          dtype=np.float64)
    nonzero_denominator = denominator != 0
    nonzero_numerator = numerator != 0
    valid_score = nonzero_denominator & nonzero_numerator
    output_scores = np.ones([y_true.shape[1]])
    output_scores[valid_score] = 1 - (numerator[valid_score] /
                                      denominator[valid_score])
    # arbitrary set to zero to avoid -inf scores, having a constant
    # y_true is not interesting for scoring a regression anyway
    output_scores[nonzero_numerator & ~nonzero_denominator] = 0.
    if isinstance(multioutput, str):
        if multioutput == 'raw_values':
            # return scores individually
            return output_scores
        elif multioutput == 'uniform_average':
            # passing None as weights results is uniform mean
            avg_weights = None
        elif multioutput == 'variance_weighted':
            avg_weights = denominator
            # avoid fail on constant y or one-element arrays
            if not np.any(nonzero_denominator):
                if not np.any(nonzero_numerator):
                    return 1.0
                else:
                    return 0.0
    else:
        avg_weights = multioutput

    return np.average(output_scores, weights=avg_weights)


def max_error(y_true, y_pred):
    """
    max_error metric calculates the maximum residual error.

    Read more in the :ref:`User Guide <max_error>`.

    Parameters
    ----------
    y_true : array-like of shape (n_samples,)
        Ground truth (correct) target values.

    y_pred : array-like of shape (n_samples,)
        Estimated target values.

    Returns
    -------
    max_error : float
        A positive floating point value (the best value is 0.0).

    Examples
    --------
    >>> from sklearn.metrics import max_error
    >>> y_true = [3, 2, 7, 1]
    >>> y_pred = [4, 2, 7, 1]
    >>> max_error(y_true, y_pred)
    1
    """
    y_type, y_true, y_pred, _ = _check_reg_targets(y_true, y_pred, None)
    if y_type == 'continuous-multioutput':
        raise ValueError("Multioutput not supported in max_error")
    return np.max(np.abs(y_true - y_pred))


@_deprecate_positional_args
def mean_tweedie_deviance(y_true, y_pred, *, sample_weight=None, power=0):
    """Mean Tweedie deviance regression loss.

    Read more in the :ref:`User Guide <mean_tweedie_deviance>`.

    Parameters
    ----------
    y_true : array-like of shape (n_samples,)
        Ground truth (correct) target values.

    y_pred : array-like of shape (n_samples,)
        Estimated target values.

    sample_weight : array-like of shape (n_samples,), default=None
        Sample weights.

    power : float, default=0
        Tweedie power parameter. Either power <= 0 or power >= 1.

        The higher `p` the less weight is given to extreme
        deviations between true and predicted targets.

        - power < 0: Extreme stable distribution. Requires: y_pred > 0.
        - power = 0 : Normal distribution, output corresponds to
          mean_squared_error. y_true and y_pred can be any real numbers.
        - power = 1 : Poisson distribution. Requires: y_true >= 0 and
          y_pred > 0.
        - 1 < p < 2 : Compound Poisson distribution. Requires: y_true >= 0
          and y_pred > 0.
        - power = 2 : Gamma distribution. Requires: y_true > 0 and y_pred > 0.
        - power = 3 : Inverse Gaussian distribution. Requires: y_true > 0
          and y_pred > 0.
        - otherwise : Positive stable distribution. Requires: y_true > 0
          and y_pred > 0.

    Returns
    -------
    loss : float
        A non-negative floating point value (the best value is 0.0).

    Examples
    --------
    >>> from sklearn.metrics import mean_tweedie_deviance
    >>> y_true = [2, 0, 1, 4]
    >>> y_pred = [0.5, 0.5, 2., 2.]
    >>> mean_tweedie_deviance(y_true, y_pred, power=1)
    1.4260...
    """
    y_type, y_true, y_pred, _ = _check_reg_targets(
        y_true, y_pred, None, dtype=[np.float64, np.float32])
    if y_type == 'continuous-multioutput':
        raise ValueError("Multioutput not supported in mean_tweedie_deviance")
    check_consistent_length(y_true, y_pred, sample_weight)

    if sample_weight is not None:
        sample_weight = column_or_1d(sample_weight)
        sample_weight = sample_weight[:, np.newaxis]

    dist = TweedieDistribution(power=power)
    dev = dist.unit_deviance(y_true, y_pred, check_input=True)

    return np.average(dev, weights=sample_weight)


@_deprecate_positional_args
def mean_poisson_deviance(y_true, y_pred, *, sample_weight=None):
    """Mean Poisson deviance regression loss.

    Poisson deviance is equivalent to the Tweedie deviance with
    the power parameter `power=1`.

    Read more in the :ref:`User Guide <mean_tweedie_deviance>`.

    Parameters
    ----------
    y_true : array-like of shape (n_samples,)
        Ground truth (correct) target values. Requires y_true >= 0.

    y_pred : array-like of shape (n_samples,)
        Estimated target values. Requires y_pred > 0.

    sample_weight : array-like of shape (n_samples,), default=None
        Sample weights.

    Returns
    -------
    loss : float
        A non-negative floating point value (the best value is 0.0).

    Examples
    --------
    >>> from sklearn.metrics import mean_poisson_deviance
    >>> y_true = [2, 0, 1, 4]
    >>> y_pred = [0.5, 0.5, 2., 2.]
    >>> mean_poisson_deviance(y_true, y_pred)
    1.4260...
    """
    return mean_tweedie_deviance(
        y_true, y_pred, sample_weight=sample_weight, power=1
    )


@_deprecate_positional_args
def mean_gamma_deviance(y_true, y_pred, *, sample_weight=None):
    """Mean Gamma deviance regression loss.

    Gamma deviance is equivalent to the Tweedie deviance with
    the power parameter `power=2`. It is invariant to scaling of
    the target variable, and measures relative errors.

    Read more in the :ref:`User Guide <mean_tweedie_deviance>`.

    Parameters
    ----------
    y_true : array-like of shape (n_samples,)
        Ground truth (correct) target values. Requires y_true > 0.

    y_pred : array-like of shape (n_samples,)
        Estimated target values. Requires y_pred > 0.

    sample_weight : array-like of shape (n_samples,), default=None
        Sample weights.

    Returns
    -------
    loss : float
        A non-negative floating point value (the best value is 0.0).

    Examples
    --------
    >>> from sklearn.metrics import mean_gamma_deviance
    >>> y_true = [2, 0.5, 1, 4]
    >>> y_pred = [0.5, 0.5, 2., 2.]
    >>> mean_gamma_deviance(y_true, y_pred)
    1.0568...
    """
    return mean_tweedie_deviance(
        y_true, y_pred, sample_weight=sample_weight, power=2
    )<|MERGE_RESOLUTION|>--- conflicted
+++ resolved
@@ -82,13 +82,8 @@
         just the corresponding argument if ``multioutput`` is a
         correct keyword.
 
-<<<<<<< HEAD
     dtype : str or list, default="numeric"
         the dtype argument passed to check_array.
-=======
-    dtype: str or list, default="numeric"
-        the dtype argument passed to check_array
->>>>>>> ffb4feaf
     """
     check_consistent_length(y_true, y_pred)
     y_true = check_array(y_true, ensure_2d=False, dtype=dtype)
