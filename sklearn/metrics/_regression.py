--- conflicted
+++ resolved
@@ -774,13 +774,7 @@
     check_consistent_length(y_true, y_pred, sample_weight)
 
     if _num_samples(y_pred) < 2:
-<<<<<<< HEAD
         raise ValueError("R^2 score is not well-defined with less than two samples.")
-=======
-        msg = "R^2 score is not well-defined with less than two samples."
-        warnings.warn(msg, UndefinedMetricWarning)
-        return float("nan")
->>>>>>> 03245ee3
 
     if sample_weight is not None:
         sample_weight = column_or_1d(sample_weight)
@@ -987,10 +981,7 @@
     >>> mean_gamma_deviance(y_true, y_pred)
     1.0568...
     """
-<<<<<<< HEAD
-    return mean_tweedie_deviance(
-        y_true, y_pred, sample_weight=sample_weight, power=2
-    )
+    return mean_tweedie_deviance(y_true, y_pred, sample_weight=sample_weight, power=2)
 
 
 def d2_tweedie_score(y_true, y_pred, sample_weight=None, power=0):
@@ -1069,7 +1060,8 @@
     1.0
     """
     y_type, y_true, y_pred, _ = _check_reg_targets(
-        y_true, y_pred, None, dtype=[np.float64, np.float32])
+        y_true, y_pred, None, dtype=[np.float64, np.float32]
+    )
     if y_type == "continuous-multioutput":
         raise ValueError("Multioutput not supported in d2_tweedie_score")
     check_consistent_length(y_true, y_pred, sample_weight)
@@ -1090,7 +1082,4 @@
     dev = dist.unit_deviance(y_true, y_avg, check_input=True)
     denominator = np.average(dev, weights=sample_weight)
 
-    return 1 - numerator / denominator
-=======
-    return mean_tweedie_deviance(y_true, y_pred, sample_weight=sample_weight, power=2)
->>>>>>> 03245ee3
+    return 1 - numerator / denominator