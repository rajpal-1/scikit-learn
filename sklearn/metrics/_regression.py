"""Metrics to assess performance on regression task.

Functions named as ``*_score`` return a scalar value to maximize: the higher
the better.

Function named as ``*_error`` or ``*_loss`` return a scalar value to minimize:
the lower the better.
"""

# Authors: Alexandre Gramfort <alexandre.gramfort@inria.fr>
#          Mathieu Blondel <mathieu@mblondel.org>
#          Olivier Grisel <olivier.grisel@ensta.org>
#          Arnaud Joly <a.joly@ulg.ac.be>
#          Jochen Wersdorfer <jochen@wersdoerfer.de>
#          Lars Buitinck
#          Joel Nothman <joel.nothman@gmail.com>
#          Karan Desai <karandesai281196@gmail.com>
#          Noel Dawe <noel@dawe.me>
#          Manoj Kumar <manojkumarsivaraj334@gmail.com>
#          Michael Eickenberg <michael.eickenberg@gmail.com>
#          Konstantin Shmelkov <konstantin.shmelkov@polytechnique.edu>
#          Christian Lorentzen <lorentzen.ch@gmail.com>
#          Ashutosh Hathidara <ashutoshhathidara98@gmail.com>
#          Uttam kumar <bajiraouttamsinha@gmail.com>
#          Sylvain Marie <sylvain.marie@se.com>
#          Ohad Michel <ohadmich@gmail.com>
#          Alejandro Martin Gil <almagil98@gmail.com>
# License: BSD 3 clause

import warnings
from numbers import Real

import numpy as np
from scipy.special import xlogy

from ..exceptions import UndefinedMetricWarning
<<<<<<< HEAD
from ..utils._array_api import (
    _average,
    _is_numpy_namespace,
    device,
    get_namespace,
    max_precision_float_dtype,
)
from ..utils._param_validation import Interval, StrOptions, validate_params
=======
from ..utils._param_validation import Hidden, Interval, StrOptions, validate_params
>>>>>>> 24b782f8
from ..utils.stats import _weighted_percentile
from ..utils.validation import (
    _check_sample_weight,
    _num_samples,
    check_array,
    check_consistent_length,
    column_or_1d,
)

__ALL__ = [
    "max_error",
    "mean_absolute_error",
    "mean_squared_error",
    "mean_squared_log_error",
    "median_absolute_error",
    "mean_absolute_percentage_error",
    "mean_pinball_loss",
    "r2_score",
    "root_mean_squared_log_error",
    "root_mean_squared_error",
    "explained_variance_score",
    "mean_tweedie_deviance",
    "mean_poisson_deviance",
    "mean_gamma_deviance",
    "d2_tweedie_score",
    "d2_pinball_score",
    "d2_absolute_error_score",
]


def _check_reg_targets(y_true, y_pred, multioutput, dtype="numeric"):
    """Check that y_true and y_pred belong to the same regression task.

    Parameters
    ----------
    y_true : array-like

    y_pred : array-like

    multioutput : array-like or string in ['raw_values', uniform_average',
        'variance_weighted'] or None
        None is accepted due to backward compatibility of r2_score().

    dtype : str or list, default="numeric"
        the dtype argument passed to check_array.

    Returns
    -------
    type_true : one of {'continuous', continuous-multioutput'}
        The type of the true target data, as output by
        'utils.multiclass.type_of_target'.

    y_true : array-like of shape (n_samples, n_outputs)
        Ground truth (correct) target values.

    y_pred : array-like of shape (n_samples, n_outputs)
        Estimated target values.

    multioutput : array-like of shape (n_outputs) or string in ['raw_values',
        uniform_average', 'variance_weighted'] or None
        Custom output weights if ``multioutput`` is array-like or
        just the corresponding argument if ``multioutput`` is a
        correct keyword.
    """
    check_consistent_length(y_true, y_pred)
    y_true = check_array(y_true, ensure_2d=False, dtype=dtype)
    y_pred = check_array(y_pred, ensure_2d=False, dtype=dtype)

    if y_true.ndim == 1:
        y_true = y_true.reshape((-1, 1))

    if y_pred.ndim == 1:
        y_pred = y_pred.reshape((-1, 1))

    if y_true.shape[1] != y_pred.shape[1]:
        raise ValueError(
            "y_true and y_pred have different number of output ({0}!={1})".format(
                y_true.shape[1], y_pred.shape[1]
            )
        )

    n_outputs = y_true.shape[1]
    allowed_multioutput_str = ("raw_values", "uniform_average", "variance_weighted")
    if isinstance(multioutput, str):
        if multioutput not in allowed_multioutput_str:
            raise ValueError(
                "Allowed 'multioutput' string values are {}. "
                "You provided multioutput={!r}".format(
                    allowed_multioutput_str, multioutput
                )
            )
    elif multioutput is not None:
        multioutput = check_array(multioutput, ensure_2d=False)
        if n_outputs == 1:
            raise ValueError("Custom weights are useful only in multi-output cases.")
        elif n_outputs != len(multioutput):
            raise ValueError(
                "There must be equally many custom weights (%d) as outputs (%d)."
                % (len(multioutput), n_outputs)
            )
    y_type = "continuous" if n_outputs == 1 else "continuous-multioutput"

    return y_type, y_true, y_pred, multioutput


@validate_params(
    {
        "y_true": ["array-like"],
        "y_pred": ["array-like"],
        "sample_weight": ["array-like", None],
        "multioutput": [StrOptions({"raw_values", "uniform_average"}), "array-like"],
    },
    prefer_skip_nested_validation=True,
)
def mean_absolute_error(
    y_true, y_pred, *, sample_weight=None, multioutput="uniform_average"
):
    """Mean absolute error regression loss.

    Read more in the :ref:`User Guide <mean_absolute_error>`.

    Parameters
    ----------
    y_true : array-like of shape (n_samples,) or (n_samples, n_outputs)
        Ground truth (correct) target values.

    y_pred : array-like of shape (n_samples,) or (n_samples, n_outputs)
        Estimated target values.

    sample_weight : array-like of shape (n_samples,), default=None
        Sample weights.

    multioutput : {'raw_values', 'uniform_average'}  or array-like of shape \
            (n_outputs,), default='uniform_average'
        Defines aggregating of multiple output values.
        Array-like value defines weights used to average errors.

        'raw_values' :
            Returns a full set of errors in case of multioutput input.

        'uniform_average' :
            Errors of all outputs are averaged with uniform weight.

    Returns
    -------
    loss : float or ndarray of floats
        If multioutput is 'raw_values', then mean absolute error is returned
        for each output separately.
        If multioutput is 'uniform_average' or an ndarray of weights, then the
        weighted average of all output errors is returned.

        MAE output is non-negative floating point. The best value is 0.0.

    Examples
    --------
    >>> from sklearn.metrics import mean_absolute_error
    >>> y_true = [3, -0.5, 2, 7]
    >>> y_pred = [2.5, 0.0, 2, 8]
    >>> mean_absolute_error(y_true, y_pred)
    0.5
    >>> y_true = [[0.5, 1], [-1, 1], [7, -6]]
    >>> y_pred = [[0, 2], [-1, 2], [8, -5]]
    >>> mean_absolute_error(y_true, y_pred)
    0.75
    >>> mean_absolute_error(y_true, y_pred, multioutput='raw_values')
    array([0.5, 1. ])
    >>> mean_absolute_error(y_true, y_pred, multioutput=[0.3, 0.7])
    0.85...
    """
    y_type, y_true, y_pred, multioutput = _check_reg_targets(
        y_true, y_pred, multioutput
    )
    check_consistent_length(y_true, y_pred, sample_weight)
    output_errors = np.average(np.abs(y_pred - y_true), weights=sample_weight, axis=0)
    if isinstance(multioutput, str):
        if multioutput == "raw_values":
            return output_errors
        elif multioutput == "uniform_average":
            # pass None as weights to np.average: uniform mean
            multioutput = None

    return np.average(output_errors, weights=multioutput)


@validate_params(
    {
        "y_true": ["array-like"],
        "y_pred": ["array-like"],
        "sample_weight": ["array-like", None],
        "alpha": [Interval(Real, 0, 1, closed="both")],
        "multioutput": [StrOptions({"raw_values", "uniform_average"}), "array-like"],
    },
    prefer_skip_nested_validation=True,
)
def mean_pinball_loss(
    y_true, y_pred, *, sample_weight=None, alpha=0.5, multioutput="uniform_average"
):
    """Pinball loss for quantile regression.

    Read more in the :ref:`User Guide <pinball_loss>`.

    Parameters
    ----------
    y_true : array-like of shape (n_samples,) or (n_samples, n_outputs)
        Ground truth (correct) target values.

    y_pred : array-like of shape (n_samples,) or (n_samples, n_outputs)
        Estimated target values.

    sample_weight : array-like of shape (n_samples,), default=None
        Sample weights.

    alpha : float, slope of the pinball loss, default=0.5,
        This loss is equivalent to :ref:`mean_absolute_error` when `alpha=0.5`,
        `alpha=0.95` is minimized by estimators of the 95th percentile.

    multioutput : {'raw_values', 'uniform_average'}  or array-like of shape \
            (n_outputs,), default='uniform_average'
        Defines aggregating of multiple output values.
        Array-like value defines weights used to average errors.

        'raw_values' :
            Returns a full set of errors in case of multioutput input.

        'uniform_average' :
            Errors of all outputs are averaged with uniform weight.

    Returns
    -------
    loss : float or ndarray of floats
        If multioutput is 'raw_values', then mean absolute error is returned
        for each output separately.
        If multioutput is 'uniform_average' or an ndarray of weights, then the
        weighted average of all output errors is returned.

        The pinball loss output is a non-negative floating point. The best
        value is 0.0.

    Examples
    --------
    >>> from sklearn.metrics import mean_pinball_loss
    >>> y_true = [1, 2, 3]
    >>> mean_pinball_loss(y_true, [0, 2, 3], alpha=0.1)
    0.03...
    >>> mean_pinball_loss(y_true, [1, 2, 4], alpha=0.1)
    0.3...
    >>> mean_pinball_loss(y_true, [0, 2, 3], alpha=0.9)
    0.3...
    >>> mean_pinball_loss(y_true, [1, 2, 4], alpha=0.9)
    0.03...
    >>> mean_pinball_loss(y_true, y_true, alpha=0.1)
    0.0
    >>> mean_pinball_loss(y_true, y_true, alpha=0.9)
    0.0
    """
    y_type, y_true, y_pred, multioutput = _check_reg_targets(
        y_true, y_pred, multioutput
    )
    check_consistent_length(y_true, y_pred, sample_weight)
    diff = y_true - y_pred
    sign = (diff >= 0).astype(diff.dtype)
    loss = alpha * sign * diff - (1 - alpha) * (1 - sign) * diff
    output_errors = np.average(loss, weights=sample_weight, axis=0)

    if isinstance(multioutput, str) and multioutput == "raw_values":
        return output_errors

    if isinstance(multioutput, str) and multioutput == "uniform_average":
        # pass None as weights to np.average: uniform mean
        multioutput = None

    return np.average(output_errors, weights=multioutput)


@validate_params(
    {
        "y_true": ["array-like"],
        "y_pred": ["array-like"],
        "sample_weight": ["array-like", None],
        "multioutput": [StrOptions({"raw_values", "uniform_average"}), "array-like"],
    },
    prefer_skip_nested_validation=True,
)
def mean_absolute_percentage_error(
    y_true, y_pred, *, sample_weight=None, multioutput="uniform_average"
):
    """Mean absolute percentage error (MAPE) regression loss.

    Note here that the output is not a percentage in the range [0, 100]
    and a value of 100 does not mean 100% but 1e2. Furthermore, the output
    can be arbitrarily high when `y_true` is small (which is specific to the
    metric) or when `abs(y_true - y_pred)` is large (which is common for most
    regression metrics). Read more in the
    :ref:`User Guide <mean_absolute_percentage_error>`.

    .. versionadded:: 0.24

    Parameters
    ----------
    y_true : array-like of shape (n_samples,) or (n_samples, n_outputs)
        Ground truth (correct) target values.

    y_pred : array-like of shape (n_samples,) or (n_samples, n_outputs)
        Estimated target values.

    sample_weight : array-like of shape (n_samples,), default=None
        Sample weights.

    multioutput : {'raw_values', 'uniform_average'} or array-like
        Defines aggregating of multiple output values.
        Array-like value defines weights used to average errors.
        If input is list then the shape must be (n_outputs,).

        'raw_values' :
            Returns a full set of errors in case of multioutput input.

        'uniform_average' :
            Errors of all outputs are averaged with uniform weight.

    Returns
    -------
    loss : float or ndarray of floats
        If multioutput is 'raw_values', then mean absolute percentage error
        is returned for each output separately.
        If multioutput is 'uniform_average' or an ndarray of weights, then the
        weighted average of all output errors is returned.

        MAPE output is non-negative floating point. The best value is 0.0.
        But note that bad predictions can lead to arbitrarily large
        MAPE values, especially if some `y_true` values are very close to zero.
        Note that we return a large value instead of `inf` when `y_true` is zero.

    Examples
    --------
    >>> from sklearn.metrics import mean_absolute_percentage_error
    >>> y_true = [3, -0.5, 2, 7]
    >>> y_pred = [2.5, 0.0, 2, 8]
    >>> mean_absolute_percentage_error(y_true, y_pred)
    0.3273...
    >>> y_true = [[0.5, 1], [-1, 1], [7, -6]]
    >>> y_pred = [[0, 2], [-1, 2], [8, -5]]
    >>> mean_absolute_percentage_error(y_true, y_pred)
    0.5515...
    >>> mean_absolute_percentage_error(y_true, y_pred, multioutput=[0.3, 0.7])
    0.6198...
    >>> # the value when some element of the y_true is zero is arbitrarily high because
    >>> # of the division by epsilon
    >>> y_true = [1., 0., 2.4, 7.]
    >>> y_pred = [1.2, 0.1, 2.4, 8.]
    >>> mean_absolute_percentage_error(y_true, y_pred)
    112589990684262.48
    """
    y_type, y_true, y_pred, multioutput = _check_reg_targets(
        y_true, y_pred, multioutput
    )
    check_consistent_length(y_true, y_pred, sample_weight)
    epsilon = np.finfo(np.float64).eps
    mape = np.abs(y_pred - y_true) / np.maximum(np.abs(y_true), epsilon)
    output_errors = np.average(mape, weights=sample_weight, axis=0)
    if isinstance(multioutput, str):
        if multioutput == "raw_values":
            return output_errors
        elif multioutput == "uniform_average":
            # pass None as weights to np.average: uniform mean
            multioutput = None

    return np.average(output_errors, weights=multioutput)


@validate_params(
    {
        "y_true": ["array-like"],
        "y_pred": ["array-like"],
        "sample_weight": ["array-like", None],
        "multioutput": [StrOptions({"raw_values", "uniform_average"}), "array-like"],
        "squared": [Hidden(StrOptions({"deprecated"})), "boolean"],
    },
    prefer_skip_nested_validation=True,
)
def mean_squared_error(
    y_true,
    y_pred,
    *,
    sample_weight=None,
    multioutput="uniform_average",
    squared="deprecated",
):
    """Mean squared error regression loss.

    Read more in the :ref:`User Guide <mean_squared_error>`.

    Parameters
    ----------
    y_true : array-like of shape (n_samples,) or (n_samples, n_outputs)
        Ground truth (correct) target values.

    y_pred : array-like of shape (n_samples,) or (n_samples, n_outputs)
        Estimated target values.

    sample_weight : array-like of shape (n_samples,), default=None
        Sample weights.

    multioutput : {'raw_values', 'uniform_average'} or array-like of shape \
            (n_outputs,), default='uniform_average'
        Defines aggregating of multiple output values.
        Array-like value defines weights used to average errors.

        'raw_values' :
            Returns a full set of errors in case of multioutput input.

        'uniform_average' :
            Errors of all outputs are averaged with uniform weight.

    squared : bool, default=True
        If True returns MSE value, if False returns RMSE value.

        .. deprecated:: 1.4
           `squared` is deprecated in 1.4 and will be removed in 1.6.
           Use :func:`~sklearn.metrics.root_mean_squared_error`
           instead to calculate the root mean squared error.

    Returns
    -------
    loss : float or ndarray of floats
        A non-negative floating point value (the best value is 0.0), or an
        array of floating point values, one for each individual target.

    Examples
    --------
    >>> from sklearn.metrics import mean_squared_error
    >>> y_true = [3, -0.5, 2, 7]
    >>> y_pred = [2.5, 0.0, 2, 8]
    >>> mean_squared_error(y_true, y_pred)
    0.375
    >>> y_true = [[0.5, 1],[-1, 1],[7, -6]]
    >>> y_pred = [[0, 2],[-1, 2],[8, -5]]
    >>> mean_squared_error(y_true, y_pred)
    0.708...
    >>> mean_squared_error(y_true, y_pred, multioutput='raw_values')
    array([0.41666667, 1.        ])
    >>> mean_squared_error(y_true, y_pred, multioutput=[0.3, 0.7])
    0.825...
    """
    # TODO(1.6): remove
    if squared != "deprecated":
        warnings.warn(
            (
                "'squared' is deprecated in version 1.4 and "
                "will be removed in 1.6. To calculate the "
                "root mean squared error, use the function"
                "'root_mean_squared_error'."
            ),
            FutureWarning,
        )
        if not squared:
            return root_mean_squared_error(
                y_true, y_pred, sample_weight=sample_weight, multioutput=multioutput
            )

    y_type, y_true, y_pred, multioutput = _check_reg_targets(
        y_true, y_pred, multioutput
    )
    check_consistent_length(y_true, y_pred, sample_weight)
    output_errors = np.average((y_true - y_pred) ** 2, axis=0, weights=sample_weight)

    if isinstance(multioutput, str):
        if multioutput == "raw_values":
            return output_errors
        elif multioutput == "uniform_average":
            # pass None as weights to np.average: uniform mean
            multioutput = None

    return np.average(output_errors, weights=multioutput)


@validate_params(
    {
        "y_true": ["array-like"],
        "y_pred": ["array-like"],
        "sample_weight": ["array-like", None],
        "multioutput": [StrOptions({"raw_values", "uniform_average"}), "array-like"],
    },
    prefer_skip_nested_validation=True,
)
def root_mean_squared_error(
    y_true, y_pred, *, sample_weight=None, multioutput="uniform_average"
):
    """Root mean squared error regression loss.

    Read more in the :ref:`User Guide <mean_squared_error>`.

    .. versionadded:: 1.4

    Parameters
    ----------
    y_true : array-like of shape (n_samples,) or (n_samples, n_outputs)
        Ground truth (correct) target values.

    y_pred : array-like of shape (n_samples,) or (n_samples, n_outputs)
        Estimated target values.

    sample_weight : array-like of shape (n_samples,), default=None
        Sample weights.

    multioutput : {'raw_values', 'uniform_average'} or array-like of shape \
            (n_outputs,), default='uniform_average'
        Defines aggregating of multiple output values.
        Array-like value defines weights used to average errors.

        'raw_values' :
            Returns a full set of errors in case of multioutput input.

        'uniform_average' :
            Errors of all outputs are averaged with uniform weight.

    Returns
    -------
    loss : float or ndarray of floats
        A non-negative floating point value (the best value is 0.0), or an
        array of floating point values, one for each individual target.

    Examples
    --------
    >>> from sklearn.metrics import root_mean_squared_error
    >>> y_true = [3, -0.5, 2, 7]
    >>> y_pred = [2.5, 0.0, 2, 8]
    >>> root_mean_squared_error(y_true, y_pred)
    0.612...
    >>> y_true = [[0.5, 1],[-1, 1],[7, -6]]
    >>> y_pred = [[0, 2],[-1, 2],[8, -5]]
    >>> root_mean_squared_error(y_true, y_pred)
    0.822...
    """
    output_errors = np.sqrt(
        mean_squared_error(
            y_true, y_pred, sample_weight=sample_weight, multioutput="raw_values"
        )
    )

    if isinstance(multioutput, str):
        if multioutput == "raw_values":
            return output_errors
        elif multioutput == "uniform_average":
            # pass None as weights to np.average: uniform mean
            multioutput = None

    return np.average(output_errors, weights=multioutput)


@validate_params(
    {
        "y_true": ["array-like"],
        "y_pred": ["array-like"],
        "sample_weight": ["array-like", None],
        "multioutput": [StrOptions({"raw_values", "uniform_average"}), "array-like"],
        "squared": [Hidden(StrOptions({"deprecated"})), "boolean"],
    },
    prefer_skip_nested_validation=True,
)
def mean_squared_log_error(
    y_true,
    y_pred,
    *,
    sample_weight=None,
    multioutput="uniform_average",
    squared="deprecated",
):
    """Mean squared logarithmic error regression loss.

    Read more in the :ref:`User Guide <mean_squared_log_error>`.

    Parameters
    ----------
    y_true : array-like of shape (n_samples,) or (n_samples, n_outputs)
        Ground truth (correct) target values.

    y_pred : array-like of shape (n_samples,) or (n_samples, n_outputs)
        Estimated target values.

    sample_weight : array-like of shape (n_samples,), default=None
        Sample weights.

    multioutput : {'raw_values', 'uniform_average'} or array-like of shape \
            (n_outputs,), default='uniform_average'

        Defines aggregating of multiple output values.
        Array-like value defines weights used to average errors.

        'raw_values' :
            Returns a full set of errors when the input is of multioutput
            format.

        'uniform_average' :
            Errors of all outputs are averaged with uniform weight.

    squared : bool, default=True
        If True returns MSLE (mean squared log error) value.
        If False returns RMSLE (root mean squared log error) value.

        .. deprecated:: 1.4
           `squared` is deprecated in 1.4 and will be removed in 1.6.
           Use :func:`~sklearn.metrics.root_mean_squared_log_error`
           instead to calculate the root mean squared logarithmic error.

    Returns
    -------
    loss : float or ndarray of floats
        A non-negative floating point value (the best value is 0.0), or an
        array of floating point values, one for each individual target.

    Examples
    --------
    >>> from sklearn.metrics import mean_squared_log_error
    >>> y_true = [3, 5, 2.5, 7]
    >>> y_pred = [2.5, 5, 4, 8]
    >>> mean_squared_log_error(y_true, y_pred)
    0.039...
    >>> y_true = [[0.5, 1], [1, 2], [7, 6]]
    >>> y_pred = [[0.5, 2], [1, 2.5], [8, 8]]
    >>> mean_squared_log_error(y_true, y_pred)
    0.044...
    >>> mean_squared_log_error(y_true, y_pred, multioutput='raw_values')
    array([0.00462428, 0.08377444])
    >>> mean_squared_log_error(y_true, y_pred, multioutput=[0.3, 0.7])
    0.060...
    """
    # TODO(1.6): remove
    if squared != "deprecated":
        warnings.warn(
            (
                "'squared' is deprecated in version 1.4 and "
                "will be removed in 1.6. To calculate the "
                "root mean squared logarithmic error, use the function"
                "'root_mean_squared_log_error'."
            ),
            FutureWarning,
        )
        if not squared:
            return root_mean_squared_log_error(
                y_true, y_pred, sample_weight=sample_weight, multioutput=multioutput
            )

    y_type, y_true, y_pred, multioutput = _check_reg_targets(
        y_true, y_pred, multioutput
    )
    check_consistent_length(y_true, y_pred, sample_weight)

    if (y_true < 0).any() or (y_pred < 0).any():
        raise ValueError(
            "Mean Squared Logarithmic Error cannot be used when "
            "targets contain negative values."
        )

    return mean_squared_error(
        np.log1p(y_true),
        np.log1p(y_pred),
        sample_weight=sample_weight,
        multioutput=multioutput,
    )


@validate_params(
    {
        "y_true": ["array-like"],
        "y_pred": ["array-like"],
        "sample_weight": ["array-like", None],
        "multioutput": [StrOptions({"raw_values", "uniform_average"}), "array-like"],
    },
    prefer_skip_nested_validation=True,
)
def root_mean_squared_log_error(
    y_true, y_pred, *, sample_weight=None, multioutput="uniform_average"
):
    """Root mean squared logarithmic error regression loss.

    Read more in the :ref:`User Guide <mean_squared_log_error>`.

    .. versionadded:: 1.4

    Parameters
    ----------
    y_true : array-like of shape (n_samples,) or (n_samples, n_outputs)
        Ground truth (correct) target values.

    y_pred : array-like of shape (n_samples,) or (n_samples, n_outputs)
        Estimated target values.

    sample_weight : array-like of shape (n_samples,), default=None
        Sample weights.

    multioutput : {'raw_values', 'uniform_average'} or array-like of shape \
            (n_outputs,), default='uniform_average'

        Defines aggregating of multiple output values.
        Array-like value defines weights used to average errors.

        'raw_values' :
            Returns a full set of errors when the input is of multioutput
            format.

        'uniform_average' :
            Errors of all outputs are averaged with uniform weight.

    Returns
    -------
    loss : float or ndarray of floats
        A non-negative floating point value (the best value is 0.0), or an
        array of floating point values, one for each individual target.

    Examples
    --------
    >>> from sklearn.metrics import root_mean_squared_log_error
    >>> y_true = [3, 5, 2.5, 7]
    >>> y_pred = [2.5, 5, 4, 8]
    >>> root_mean_squared_log_error(y_true, y_pred)
    0.199...
    """
    _, y_true, y_pred, multioutput = _check_reg_targets(y_true, y_pred, multioutput)
    check_consistent_length(y_true, y_pred, sample_weight)

    if (y_true < 0).any() or (y_pred < 0).any():
        raise ValueError(
            "Root Mean Squared Logarithmic Error cannot be used when "
            "targets contain negative values."
        )

    return root_mean_squared_error(
        np.log1p(y_true),
        np.log1p(y_pred),
        sample_weight=sample_weight,
        multioutput=multioutput,
    )


@validate_params(
    {
        "y_true": ["array-like"],
        "y_pred": ["array-like"],
        "multioutput": [StrOptions({"raw_values", "uniform_average"}), "array-like"],
        "sample_weight": ["array-like", None],
    },
    prefer_skip_nested_validation=True,
)
def median_absolute_error(
    y_true, y_pred, *, multioutput="uniform_average", sample_weight=None
):
    """Median absolute error regression loss.

    Median absolute error output is non-negative floating point. The best value
    is 0.0. Read more in the :ref:`User Guide <median_absolute_error>`.

    Parameters
    ----------
    y_true : array-like of shape (n_samples,) or (n_samples, n_outputs)
        Ground truth (correct) target values.

    y_pred : array-like of shape (n_samples,) or (n_samples, n_outputs)
        Estimated target values.

    multioutput : {'raw_values', 'uniform_average'} or array-like of shape \
            (n_outputs,), default='uniform_average'
        Defines aggregating of multiple output values. Array-like value defines
        weights used to average errors.

        'raw_values' :
            Returns a full set of errors in case of multioutput input.

        'uniform_average' :
            Errors of all outputs are averaged with uniform weight.

    sample_weight : array-like of shape (n_samples,), default=None
        Sample weights.

        .. versionadded:: 0.24

    Returns
    -------
    loss : float or ndarray of floats
        If multioutput is 'raw_values', then mean absolute error is returned
        for each output separately.
        If multioutput is 'uniform_average' or an ndarray of weights, then the
        weighted average of all output errors is returned.

    Examples
    --------
    >>> from sklearn.metrics import median_absolute_error
    >>> y_true = [3, -0.5, 2, 7]
    >>> y_pred = [2.5, 0.0, 2, 8]
    >>> median_absolute_error(y_true, y_pred)
    0.5
    >>> y_true = [[0.5, 1], [-1, 1], [7, -6]]
    >>> y_pred = [[0, 2], [-1, 2], [8, -5]]
    >>> median_absolute_error(y_true, y_pred)
    0.75
    >>> median_absolute_error(y_true, y_pred, multioutput='raw_values')
    array([0.5, 1. ])
    >>> median_absolute_error(y_true, y_pred, multioutput=[0.3, 0.7])
    0.85
    """
    y_type, y_true, y_pred, multioutput = _check_reg_targets(
        y_true, y_pred, multioutput
    )
    if sample_weight is None:
        output_errors = np.median(np.abs(y_pred - y_true), axis=0)
    else:
        sample_weight = _check_sample_weight(sample_weight, y_pred)
        output_errors = _weighted_percentile(
            np.abs(y_pred - y_true), sample_weight=sample_weight
        )
    if isinstance(multioutput, str):
        if multioutput == "raw_values":
            return output_errors
        elif multioutput == "uniform_average":
            # pass None as weights to np.average: uniform mean
            multioutput = None

    return np.average(output_errors, weights=multioutput)


def _assemble_r2_explained_variance(
    numerator, denominator, n_outputs, multioutput, force_finite, xp=None
):
    """Common part used by explained variance score and :math:`R^2` score."""
    if xp is None:
        xp, _ = get_namespace(numerator, denominator)

    device_ = device(numerator)
    dtype = numerator.dtype

    nonzero_denominator = denominator != 0

    if not force_finite:
        # Standard formula, that may lead to NaN or -Inf
        output_scores = 1 - (numerator / denominator)
    else:
        nonzero_numerator = numerator != 0
        # Default = Zero Numerator = perfect predictions. Set to 1.0
        # (note: even if denominator is zero, thus avoiding NaN scores)
        output_scores = xp.ones([n_outputs], device=device_, dtype=dtype)
        # Non-zero Numerator and Non-zero Denominator: use the formula
        valid_score = nonzero_denominator & nonzero_numerator

        output_scores[valid_score] = xp.ones(1, device=device_, dtype=dtype) - (
            numerator[valid_score] / denominator[valid_score]
        )

        # Non-zero Numerator and Zero Denominator:
        # arbitrary set to 0.0 to avoid -inf scores
        output_scores[nonzero_numerator & ~nonzero_denominator] = 0.0

    if isinstance(multioutput, str):
        if multioutput == "raw_values":
            # return scores individually
            return output_scores
        elif multioutput == "uniform_average":
            # Passing None as weights to np.average results is uniform mean
            avg_weights = None
        elif multioutput == "variance_weighted":
            avg_weights = denominator
            if not xp.any(nonzero_denominator):
                # All weights are zero, np.average would raise a ZeroDiv error.
                # This only happens when all y are constant (or 1-element long)
                # Since weights are all equal, fall back to uniform weights.
                avg_weights = None
    else:
        avg_weights = multioutput

    return _average(output_scores, weights=avg_weights)


@validate_params(
    {
        "y_true": ["array-like"],
        "y_pred": ["array-like"],
        "sample_weight": ["array-like", None],
        "multioutput": [
            StrOptions({"raw_values", "uniform_average", "variance_weighted"}),
            "array-like",
        ],
        "force_finite": ["boolean"],
    },
    prefer_skip_nested_validation=True,
)
def explained_variance_score(
    y_true,
    y_pred,
    *,
    sample_weight=None,
    multioutput="uniform_average",
    force_finite=True,
):
    """Explained variance regression score function.

    Best possible score is 1.0, lower values are worse.

    In the particular case when ``y_true`` is constant, the explained variance
    score is not finite: it is either ``NaN`` (perfect predictions) or
    ``-Inf`` (imperfect predictions). To prevent such non-finite numbers to
    pollute higher-level experiments such as a grid search cross-validation,
    by default these cases are replaced with 1.0 (perfect predictions) or 0.0
    (imperfect predictions) respectively. If ``force_finite``
    is set to ``False``, this score falls back on the original :math:`R^2`
    definition.

    .. note::
       The Explained Variance score is similar to the
       :func:`R^2 score <r2_score>`, with the notable difference that it
       does not account for systematic offsets in the prediction. Most often
       the :func:`R^2 score <r2_score>` should be preferred.

    Read more in the :ref:`User Guide <explained_variance_score>`.

    Parameters
    ----------
    y_true : array-like of shape (n_samples,) or (n_samples, n_outputs)
        Ground truth (correct) target values.

    y_pred : array-like of shape (n_samples,) or (n_samples, n_outputs)
        Estimated target values.

    sample_weight : array-like of shape (n_samples,), default=None
        Sample weights.

    multioutput : {'raw_values', 'uniform_average', 'variance_weighted'} or \
            array-like of shape (n_outputs,), default='uniform_average'
        Defines aggregating of multiple output scores.
        Array-like value defines weights used to average scores.

        'raw_values' :
            Returns a full set of scores in case of multioutput input.

        'uniform_average' :
            Scores of all outputs are averaged with uniform weight.

        'variance_weighted' :
            Scores of all outputs are averaged, weighted by the variances
            of each individual output.

    force_finite : bool, default=True
        Flag indicating if ``NaN`` and ``-Inf`` scores resulting from constant
        data should be replaced with real numbers (``1.0`` if prediction is
        perfect, ``0.0`` otherwise). Default is ``True``, a convenient setting
        for hyperparameters' search procedures (e.g. grid search
        cross-validation).

        .. versionadded:: 1.1

    Returns
    -------
    score : float or ndarray of floats
        The explained variance or ndarray if 'multioutput' is 'raw_values'.

    See Also
    --------
    r2_score :
        Similar metric, but accounting for systematic offsets in
        prediction.

    Notes
    -----
    This is not a symmetric function.

    Examples
    --------
    >>> from sklearn.metrics import explained_variance_score
    >>> y_true = [3, -0.5, 2, 7]
    >>> y_pred = [2.5, 0.0, 2, 8]
    >>> explained_variance_score(y_true, y_pred)
    0.957...
    >>> y_true = [[0.5, 1], [-1, 1], [7, -6]]
    >>> y_pred = [[0, 2], [-1, 2], [8, -5]]
    >>> explained_variance_score(y_true, y_pred, multioutput='uniform_average')
    0.983...
    >>> y_true = [-2, -2, -2]
    >>> y_pred = [-2, -2, -2]
    >>> explained_variance_score(y_true, y_pred)
    1.0
    >>> explained_variance_score(y_true, y_pred, force_finite=False)
    nan
    >>> y_true = [-2, -2, -2]
    >>> y_pred = [-2, -2, -2 + 1e-8]
    >>> explained_variance_score(y_true, y_pred)
    0.0
    >>> explained_variance_score(y_true, y_pred, force_finite=False)
    -inf
    """
    y_type, y_true, y_pred, multioutput = _check_reg_targets(
        y_true, y_pred, multioutput
    )
    check_consistent_length(y_true, y_pred, sample_weight)

    y_diff_avg = np.average(y_true - y_pred, weights=sample_weight, axis=0)
    numerator = np.average(
        (y_true - y_pred - y_diff_avg) ** 2, weights=sample_weight, axis=0
    )

    y_true_avg = np.average(y_true, weights=sample_weight, axis=0)
    denominator = np.average((y_true - y_true_avg) ** 2, weights=sample_weight, axis=0)

    return _assemble_r2_explained_variance(
        numerator=numerator,
        denominator=denominator,
        n_outputs=y_true.shape[1],
        multioutput=multioutput,
        force_finite=force_finite,
    )


@validate_params(
    {
        "y_true": ["array-like"],
        "y_pred": ["array-like"],
        "sample_weight": ["array-like", None],
        "multioutput": [
            StrOptions({"raw_values", "uniform_average", "variance_weighted"}),
            "array-like",
            None,
        ],
        "force_finite": ["boolean"],
    },
    prefer_skip_nested_validation=True,
)
def r2_score(
    y_true,
    y_pred,
    *,
    sample_weight=None,
    multioutput="uniform_average",
    force_finite=True,
):
    """:math:`R^2` (coefficient of determination) regression score function.

    Best possible score is 1.0 and it can be negative (because the
    model can be arbitrarily worse). In the general case when the true y is
    non-constant, a constant model that always predicts the average y
    disregarding the input features would get a :math:`R^2` score of 0.0.

    In the particular case when ``y_true`` is constant, the :math:`R^2` score
    is not finite: it is either ``NaN`` (perfect predictions) or ``-Inf``
    (imperfect predictions). To prevent such non-finite numbers to pollute
    higher-level experiments such as a grid search cross-validation, by default
    these cases are replaced with 1.0 (perfect predictions) or 0.0 (imperfect
    predictions) respectively. You can set ``force_finite`` to ``False`` to
    prevent this fix from happening.

    Note: when the prediction residuals have zero mean, the :math:`R^2` score
    is identical to the
    :func:`Explained Variance score <explained_variance_score>`.

    Read more in the :ref:`User Guide <r2_score>`.

    Parameters
    ----------
    y_true : array-like of shape (n_samples,) or (n_samples, n_outputs)
        Ground truth (correct) target values.

    y_pred : array-like of shape (n_samples,) or (n_samples, n_outputs)
        Estimated target values.

    sample_weight : array-like of shape (n_samples,), default=None
        Sample weights.

    multioutput : {'raw_values', 'uniform_average', 'variance_weighted'}, \
            array-like of shape (n_outputs,) or None, default='uniform_average'

        Defines aggregating of multiple output scores.
        Array-like value defines weights used to average scores.
        Default is "uniform_average".

        'raw_values' :
            Returns a full set of scores in case of multioutput input.

        'uniform_average' :
            Scores of all outputs are averaged with uniform weight.

        'variance_weighted' :
            Scores of all outputs are averaged, weighted by the variances
            of each individual output.

        .. versionchanged:: 0.19
            Default value of multioutput is 'uniform_average'.

    force_finite : bool, default=True
        Flag indicating if ``NaN`` and ``-Inf`` scores resulting from constant
        data should be replaced with real numbers (``1.0`` if prediction is
        perfect, ``0.0`` otherwise). Default is ``True``, a convenient setting
        for hyperparameters' search procedures (e.g. grid search
        cross-validation).

        .. versionadded:: 1.1

    Returns
    -------
    z : float or ndarray of floats
        The :math:`R^2` score or ndarray of scores if 'multioutput' is
        'raw_values'.

    Notes
    -----
    This is not a symmetric function.

    Unlike most other scores, :math:`R^2` score may be negative (it need not
    actually be the square of a quantity R).

    This metric is not well-defined for single samples and will return a NaN
    value if n_samples is less than two.

    References
    ----------
    .. [1] `Wikipedia entry on the Coefficient of determination
            <https://en.wikipedia.org/wiki/Coefficient_of_determination>`_

    Examples
    --------
    >>> from sklearn.metrics import r2_score
    >>> y_true = [3, -0.5, 2, 7]
    >>> y_pred = [2.5, 0.0, 2, 8]
    >>> r2_score(y_true, y_pred)
    0.948...
    >>> y_true = [[0.5, 1], [-1, 1], [7, -6]]
    >>> y_pred = [[0, 2], [-1, 2], [8, -5]]
    >>> r2_score(y_true, y_pred,
    ...          multioutput='variance_weighted')
    0.938...
    >>> y_true = [1, 2, 3]
    >>> y_pred = [1, 2, 3]
    >>> r2_score(y_true, y_pred)
    1.0
    >>> y_true = [1, 2, 3]
    >>> y_pred = [2, 2, 2]
    >>> r2_score(y_true, y_pred)
    0.0
    >>> y_true = [1, 2, 3]
    >>> y_pred = [3, 2, 1]
    >>> r2_score(y_true, y_pred)
    -3.0
    >>> y_true = [-2, -2, -2]
    >>> y_pred = [-2, -2, -2]
    >>> r2_score(y_true, y_pred)
    1.0
    >>> r2_score(y_true, y_pred, force_finite=False)
    nan
    >>> y_true = [-2, -2, -2]
    >>> y_pred = [-2, -2, -2 + 1e-8]
    >>> r2_score(y_true, y_pred)
    0.0
    >>> r2_score(y_true, y_pred, force_finite=False)
    -inf
    """
    xp, _ = get_namespace(y_true, y_pred)
    y_type, y_true, y_pred, multioutput = _check_reg_targets(
        y_true, y_pred, multioutput
    )
    check_consistent_length(y_true, y_pred, sample_weight)

    if _num_samples(y_pred) < 2:
        msg = "R^2 score is not well-defined with less than two samples."
        warnings.warn(msg, UndefinedMetricWarning)
        return float("nan")

    if sample_weight is not None:
        sample_weight = column_or_1d(sample_weight)
        weight = sample_weight[:, np.newaxis]
    else:
        weight = 1.0

    weighted = weight * (y_true - y_pred) ** 2
    weighted_difference = weight * (
        y_true - _average(y_true, axis=0, weights=sample_weight, xp=xp)
    )
    if _is_numpy_namespace(xp):
        # weighted_difference has to be typecast to xp.array in case of NumPy array
        weighted_difference = xp.asarray(weighted_difference)

    max_precision_dtype = max_precision_float_dtype(xp, device(weighted))
    weighted = xp.astype(weighted, max_precision_dtype)
    weighted_difference = xp.astype(weighted_difference, max_precision_dtype)

    numerator = xp.sum(weighted, axis=0, dtype=max_precision_dtype)
    denominator = xp.sum(weighted_difference**2, axis=0, dtype=max_precision_dtype)

    return _assemble_r2_explained_variance(
        numerator=numerator,
        denominator=denominator,
        n_outputs=y_true.shape[1],
        multioutput=multioutput,
        force_finite=force_finite,
        xp=xp,
    )


@validate_params(
    {
        "y_true": ["array-like"],
        "y_pred": ["array-like"],
    },
    prefer_skip_nested_validation=True,
)
def max_error(y_true, y_pred):
    """
    The max_error metric calculates the maximum residual error.

    Read more in the :ref:`User Guide <max_error>`.

    Parameters
    ----------
    y_true : array-like of shape (n_samples,)
        Ground truth (correct) target values.

    y_pred : array-like of shape (n_samples,)
        Estimated target values.

    Returns
    -------
    max_error : float
        A positive floating point value (the best value is 0.0).

    Examples
    --------
    >>> from sklearn.metrics import max_error
    >>> y_true = [3, 2, 7, 1]
    >>> y_pred = [4, 2, 7, 1]
    >>> max_error(y_true, y_pred)
    1
    """
    y_type, y_true, y_pred, _ = _check_reg_targets(y_true, y_pred, None)
    if y_type == "continuous-multioutput":
        raise ValueError("Multioutput not supported in max_error")
    return np.max(np.abs(y_true - y_pred))


def _mean_tweedie_deviance(y_true, y_pred, sample_weight, power):
    """Mean Tweedie deviance regression loss."""
    p = power
    if p < 0:
        # 'Extreme stable', y any real number, y_pred > 0
        dev = 2 * (
            np.power(np.maximum(y_true, 0), 2 - p) / ((1 - p) * (2 - p))
            - y_true * np.power(y_pred, 1 - p) / (1 - p)
            + np.power(y_pred, 2 - p) / (2 - p)
        )
    elif p == 0:
        # Normal distribution, y and y_pred any real number
        dev = (y_true - y_pred) ** 2
    elif p == 1:
        # Poisson distribution
        dev = 2 * (xlogy(y_true, y_true / y_pred) - y_true + y_pred)
    elif p == 2:
        # Gamma distribution
        dev = 2 * (np.log(y_pred / y_true) + y_true / y_pred - 1)
    else:
        dev = 2 * (
            np.power(y_true, 2 - p) / ((1 - p) * (2 - p))
            - y_true * np.power(y_pred, 1 - p) / (1 - p)
            + np.power(y_pred, 2 - p) / (2 - p)
        )

    return np.average(dev, weights=sample_weight)


@validate_params(
    {
        "y_true": ["array-like"],
        "y_pred": ["array-like"],
        "sample_weight": ["array-like", None],
        "power": [
            Interval(Real, None, 0, closed="right"),
            Interval(Real, 1, None, closed="left"),
        ],
    },
    prefer_skip_nested_validation=True,
)
def mean_tweedie_deviance(y_true, y_pred, *, sample_weight=None, power=0):
    """Mean Tweedie deviance regression loss.

    Read more in the :ref:`User Guide <mean_tweedie_deviance>`.

    Parameters
    ----------
    y_true : array-like of shape (n_samples,)
        Ground truth (correct) target values.

    y_pred : array-like of shape (n_samples,)
        Estimated target values.

    sample_weight : array-like of shape (n_samples,), default=None
        Sample weights.

    power : float, default=0
        Tweedie power parameter. Either power <= 0 or power >= 1.

        The higher `p` the less weight is given to extreme
        deviations between true and predicted targets.

        - power < 0: Extreme stable distribution. Requires: y_pred > 0.
        - power = 0 : Normal distribution, output corresponds to
          mean_squared_error. y_true and y_pred can be any real numbers.
        - power = 1 : Poisson distribution. Requires: y_true >= 0 and
          y_pred > 0.
        - 1 < p < 2 : Compound Poisson distribution. Requires: y_true >= 0
          and y_pred > 0.
        - power = 2 : Gamma distribution. Requires: y_true > 0 and y_pred > 0.
        - power = 3 : Inverse Gaussian distribution. Requires: y_true > 0
          and y_pred > 0.
        - otherwise : Positive stable distribution. Requires: y_true > 0
          and y_pred > 0.

    Returns
    -------
    loss : float
        A non-negative floating point value (the best value is 0.0).

    Examples
    --------
    >>> from sklearn.metrics import mean_tweedie_deviance
    >>> y_true = [2, 0, 1, 4]
    >>> y_pred = [0.5, 0.5, 2., 2.]
    >>> mean_tweedie_deviance(y_true, y_pred, power=1)
    1.4260...
    """
    y_type, y_true, y_pred, _ = _check_reg_targets(
        y_true, y_pred, None, dtype=[np.float64, np.float32]
    )
    if y_type == "continuous-multioutput":
        raise ValueError("Multioutput not supported in mean_tweedie_deviance")
    check_consistent_length(y_true, y_pred, sample_weight)

    if sample_weight is not None:
        sample_weight = column_or_1d(sample_weight)
        sample_weight = sample_weight[:, np.newaxis]

    message = f"Mean Tweedie deviance error with power={power} can only be used on "
    if power < 0:
        # 'Extreme stable', y any real number, y_pred > 0
        if (y_pred <= 0).any():
            raise ValueError(message + "strictly positive y_pred.")
    elif power == 0:
        # Normal, y and y_pred can be any real number
        pass
    elif 1 <= power < 2:
        # Poisson and compound Poisson distribution, y >= 0, y_pred > 0
        if (y_true < 0).any() or (y_pred <= 0).any():
            raise ValueError(message + "non-negative y and strictly positive y_pred.")
    elif power >= 2:
        # Gamma and Extreme stable distribution, y and y_pred > 0
        if (y_true <= 0).any() or (y_pred <= 0).any():
            raise ValueError(message + "strictly positive y and y_pred.")
    else:  # pragma: nocover
        # Unreachable statement
        raise ValueError

    return _mean_tweedie_deviance(
        y_true, y_pred, sample_weight=sample_weight, power=power
    )


@validate_params(
    {
        "y_true": ["array-like"],
        "y_pred": ["array-like"],
        "sample_weight": ["array-like", None],
    },
    prefer_skip_nested_validation=True,
)
def mean_poisson_deviance(y_true, y_pred, *, sample_weight=None):
    """Mean Poisson deviance regression loss.

    Poisson deviance is equivalent to the Tweedie deviance with
    the power parameter `power=1`.

    Read more in the :ref:`User Guide <mean_tweedie_deviance>`.

    Parameters
    ----------
    y_true : array-like of shape (n_samples,)
        Ground truth (correct) target values. Requires y_true >= 0.

    y_pred : array-like of shape (n_samples,)
        Estimated target values. Requires y_pred > 0.

    sample_weight : array-like of shape (n_samples,), default=None
        Sample weights.

    Returns
    -------
    loss : float
        A non-negative floating point value (the best value is 0.0).

    Examples
    --------
    >>> from sklearn.metrics import mean_poisson_deviance
    >>> y_true = [2, 0, 1, 4]
    >>> y_pred = [0.5, 0.5, 2., 2.]
    >>> mean_poisson_deviance(y_true, y_pred)
    1.4260...
    """
    return mean_tweedie_deviance(y_true, y_pred, sample_weight=sample_weight, power=1)


@validate_params(
    {
        "y_true": ["array-like"],
        "y_pred": ["array-like"],
        "sample_weight": ["array-like", None],
    },
    prefer_skip_nested_validation=True,
)
def mean_gamma_deviance(y_true, y_pred, *, sample_weight=None):
    """Mean Gamma deviance regression loss.

    Gamma deviance is equivalent to the Tweedie deviance with
    the power parameter `power=2`. It is invariant to scaling of
    the target variable, and measures relative errors.

    Read more in the :ref:`User Guide <mean_tweedie_deviance>`.

    Parameters
    ----------
    y_true : array-like of shape (n_samples,)
        Ground truth (correct) target values. Requires y_true > 0.

    y_pred : array-like of shape (n_samples,)
        Estimated target values. Requires y_pred > 0.

    sample_weight : array-like of shape (n_samples,), default=None
        Sample weights.

    Returns
    -------
    loss : float
        A non-negative floating point value (the best value is 0.0).

    Examples
    --------
    >>> from sklearn.metrics import mean_gamma_deviance
    >>> y_true = [2, 0.5, 1, 4]
    >>> y_pred = [0.5, 0.5, 2., 2.]
    >>> mean_gamma_deviance(y_true, y_pred)
    1.0568...
    """
    return mean_tweedie_deviance(y_true, y_pred, sample_weight=sample_weight, power=2)


@validate_params(
    {
        "y_true": ["array-like"],
        "y_pred": ["array-like"],
        "sample_weight": ["array-like", None],
        "power": [
            Interval(Real, None, 0, closed="right"),
            Interval(Real, 1, None, closed="left"),
        ],
    },
    prefer_skip_nested_validation=True,
)
def d2_tweedie_score(y_true, y_pred, *, sample_weight=None, power=0):
    """D^2 regression score function, fraction of Tweedie deviance explained.

    Best possible score is 1.0 and it can be negative (because the model can be
    arbitrarily worse). A model that always uses the empirical mean of `y_true` as
    constant prediction, disregarding the input features, gets a D^2 score of 0.0.

    Read more in the :ref:`User Guide <d2_score>`.

    .. versionadded:: 1.0

    Parameters
    ----------
    y_true : array-like of shape (n_samples,)
        Ground truth (correct) target values.

    y_pred : array-like of shape (n_samples,)
        Estimated target values.

    sample_weight : array-like of shape (n_samples,), default=None
        Sample weights.

    power : float, default=0
        Tweedie power parameter. Either power <= 0 or power >= 1.

        The higher `p` the less weight is given to extreme
        deviations between true and predicted targets.

        - power < 0: Extreme stable distribution. Requires: y_pred > 0.
        - power = 0 : Normal distribution, output corresponds to r2_score.
          y_true and y_pred can be any real numbers.
        - power = 1 : Poisson distribution. Requires: y_true >= 0 and
          y_pred > 0.
        - 1 < p < 2 : Compound Poisson distribution. Requires: y_true >= 0
          and y_pred > 0.
        - power = 2 : Gamma distribution. Requires: y_true > 0 and y_pred > 0.
        - power = 3 : Inverse Gaussian distribution. Requires: y_true > 0
          and y_pred > 0.
        - otherwise : Positive stable distribution. Requires: y_true > 0
          and y_pred > 0.

    Returns
    -------
    z : float or ndarray of floats
        The D^2 score.

    Notes
    -----
    This is not a symmetric function.

    Like R^2, D^2 score may be negative (it need not actually be the square of
    a quantity D).

    This metric is not well-defined for single samples and will return a NaN
    value if n_samples is less than two.

    References
    ----------
    .. [1] Eq. (3.11) of Hastie, Trevor J., Robert Tibshirani and Martin J.
           Wainwright. "Statistical Learning with Sparsity: The Lasso and
           Generalizations." (2015). https://hastie.su.domains/StatLearnSparsity/

    Examples
    --------
    >>> from sklearn.metrics import d2_tweedie_score
    >>> y_true = [0.5, 1, 2.5, 7]
    >>> y_pred = [1, 1, 5, 3.5]
    >>> d2_tweedie_score(y_true, y_pred)
    0.285...
    >>> d2_tweedie_score(y_true, y_pred, power=1)
    0.487...
    >>> d2_tweedie_score(y_true, y_pred, power=2)
    0.630...
    >>> d2_tweedie_score(y_true, y_true, power=2)
    1.0
    """
    y_type, y_true, y_pred, _ = _check_reg_targets(
        y_true, y_pred, None, dtype=[np.float64, np.float32]
    )
    if y_type == "continuous-multioutput":
        raise ValueError("Multioutput not supported in d2_tweedie_score")

    if _num_samples(y_pred) < 2:
        msg = "D^2 score is not well-defined with less than two samples."
        warnings.warn(msg, UndefinedMetricWarning)
        return float("nan")

    y_true, y_pred = np.squeeze(y_true), np.squeeze(y_pred)
    numerator = mean_tweedie_deviance(
        y_true, y_pred, sample_weight=sample_weight, power=power
    )

    y_avg = np.average(y_true, weights=sample_weight)
    denominator = _mean_tweedie_deviance(
        y_true, y_avg, sample_weight=sample_weight, power=power
    )

    return 1 - numerator / denominator


@validate_params(
    {
        "y_true": ["array-like"],
        "y_pred": ["array-like"],
        "sample_weight": ["array-like", None],
        "alpha": [Interval(Real, 0, 1, closed="both")],
        "multioutput": [
            StrOptions({"raw_values", "uniform_average"}),
            "array-like",
        ],
    },
    prefer_skip_nested_validation=True,
)
def d2_pinball_score(
    y_true, y_pred, *, sample_weight=None, alpha=0.5, multioutput="uniform_average"
):
    """
    :math:`D^2` regression score function, fraction of pinball loss explained.

    Best possible score is 1.0 and it can be negative (because the model can be
    arbitrarily worse). A model that always uses the empirical alpha-quantile of
    `y_true` as constant prediction, disregarding the input features,
    gets a :math:`D^2` score of 0.0.

    Read more in the :ref:`User Guide <d2_score>`.

    .. versionadded:: 1.1

    Parameters
    ----------
    y_true : array-like of shape (n_samples,) or (n_samples, n_outputs)
        Ground truth (correct) target values.

    y_pred : array-like of shape (n_samples,) or (n_samples, n_outputs)
        Estimated target values.

    sample_weight : array-like of shape (n_samples,), default=None
        Sample weights.

    alpha : float, default=0.5
        Slope of the pinball deviance. It determines the quantile level alpha
        for which the pinball deviance and also D2 are optimal.
        The default `alpha=0.5` is equivalent to `d2_absolute_error_score`.

    multioutput : {'raw_values', 'uniform_average'} or array-like of shape \
            (n_outputs,), default='uniform_average'
        Defines aggregating of multiple output values.
        Array-like value defines weights used to average scores.

        'raw_values' :
            Returns a full set of errors in case of multioutput input.

        'uniform_average' :
            Scores of all outputs are averaged with uniform weight.

    Returns
    -------
    score : float or ndarray of floats
        The :math:`D^2` score with a pinball deviance
        or ndarray of scores if `multioutput='raw_values'`.

    Notes
    -----
    Like :math:`R^2`, :math:`D^2` score may be negative
    (it need not actually be the square of a quantity D).

    This metric is not well-defined for a single point and will return a NaN
    value if n_samples is less than two.

     References
    ----------
    .. [1] Eq. (7) of `Koenker, Roger; Machado, José A. F. (1999).
           "Goodness of Fit and Related Inference Processes for Quantile Regression"
           <http://dx.doi.org/10.1080/01621459.1999.10473882>`_
    .. [2] Eq. (3.11) of Hastie, Trevor J., Robert Tibshirani and Martin J.
           Wainwright. "Statistical Learning with Sparsity: The Lasso and
           Generalizations." (2015). https://hastie.su.domains/StatLearnSparsity/

    Examples
    --------
    >>> from sklearn.metrics import d2_pinball_score
    >>> y_true = [1, 2, 3]
    >>> y_pred = [1, 3, 3]
    >>> d2_pinball_score(y_true, y_pred)
    0.5
    >>> d2_pinball_score(y_true, y_pred, alpha=0.9)
    0.772...
    >>> d2_pinball_score(y_true, y_pred, alpha=0.1)
    -1.045...
    >>> d2_pinball_score(y_true, y_true, alpha=0.1)
    1.0
    """
    y_type, y_true, y_pred, multioutput = _check_reg_targets(
        y_true, y_pred, multioutput
    )
    check_consistent_length(y_true, y_pred, sample_weight)

    if _num_samples(y_pred) < 2:
        msg = "D^2 score is not well-defined with less than two samples."
        warnings.warn(msg, UndefinedMetricWarning)
        return float("nan")

    numerator = mean_pinball_loss(
        y_true,
        y_pred,
        sample_weight=sample_weight,
        alpha=alpha,
        multioutput="raw_values",
    )

    if sample_weight is None:
        y_quantile = np.tile(
            np.percentile(y_true, q=alpha * 100, axis=0), (len(y_true), 1)
        )
    else:
        sample_weight = _check_sample_weight(sample_weight, y_true)
        y_quantile = np.tile(
            _weighted_percentile(
                y_true, sample_weight=sample_weight, percentile=alpha * 100
            ),
            (len(y_true), 1),
        )

    denominator = mean_pinball_loss(
        y_true,
        y_quantile,
        sample_weight=sample_weight,
        alpha=alpha,
        multioutput="raw_values",
    )

    nonzero_numerator = numerator != 0
    nonzero_denominator = denominator != 0
    valid_score = nonzero_numerator & nonzero_denominator
    output_scores = np.ones(y_true.shape[1])

    output_scores[valid_score] = 1 - (numerator[valid_score] / denominator[valid_score])
    output_scores[nonzero_numerator & ~nonzero_denominator] = 0.0

    if isinstance(multioutput, str):
        if multioutput == "raw_values":
            # return scores individually
            return output_scores
        else:  # multioutput == "uniform_average"
            # passing None as weights to np.average results in uniform mean
            avg_weights = None
    else:
        avg_weights = multioutput

    return np.average(output_scores, weights=avg_weights)


@validate_params(
    {
        "y_true": ["array-like"],
        "y_pred": ["array-like"],
        "sample_weight": ["array-like", None],
        "multioutput": [
            StrOptions({"raw_values", "uniform_average"}),
            "array-like",
        ],
    },
    prefer_skip_nested_validation=True,
)
def d2_absolute_error_score(
    y_true, y_pred, *, sample_weight=None, multioutput="uniform_average"
):
    """
    :math:`D^2` regression score function, fraction of absolute error explained.

    Best possible score is 1.0 and it can be negative (because the model can be
    arbitrarily worse). A model that always uses the empirical median of `y_true`
    as constant prediction, disregarding the input features,
    gets a :math:`D^2` score of 0.0.

    Read more in the :ref:`User Guide <d2_score>`.

    .. versionadded:: 1.1

    Parameters
    ----------
    y_true : array-like of shape (n_samples,) or (n_samples, n_outputs)
        Ground truth (correct) target values.

    y_pred : array-like of shape (n_samples,) or (n_samples, n_outputs)
        Estimated target values.

    sample_weight : array-like of shape (n_samples,), default=None
        Sample weights.

    multioutput : {'raw_values', 'uniform_average'} or array-like of shape \
            (n_outputs,), default='uniform_average'
        Defines aggregating of multiple output values.
        Array-like value defines weights used to average scores.

        'raw_values' :
            Returns a full set of errors in case of multioutput input.

        'uniform_average' :
            Scores of all outputs are averaged with uniform weight.

    Returns
    -------
    score : float or ndarray of floats
        The :math:`D^2` score with an absolute error deviance
        or ndarray of scores if 'multioutput' is 'raw_values'.

    Notes
    -----
    Like :math:`R^2`, :math:`D^2` score may be negative
    (it need not actually be the square of a quantity D).

    This metric is not well-defined for single samples and will return a NaN
    value if n_samples is less than two.

     References
    ----------
    .. [1] Eq. (3.11) of Hastie, Trevor J., Robert Tibshirani and Martin J.
           Wainwright. "Statistical Learning with Sparsity: The Lasso and
           Generalizations." (2015). https://hastie.su.domains/StatLearnSparsity/

    Examples
    --------
    >>> from sklearn.metrics import d2_absolute_error_score
    >>> y_true = [3, -0.5, 2, 7]
    >>> y_pred = [2.5, 0.0, 2, 8]
    >>> d2_absolute_error_score(y_true, y_pred)
    0.764...
    >>> y_true = [[0.5, 1], [-1, 1], [7, -6]]
    >>> y_pred = [[0, 2], [-1, 2], [8, -5]]
    >>> d2_absolute_error_score(y_true, y_pred, multioutput='uniform_average')
    0.691...
    >>> d2_absolute_error_score(y_true, y_pred, multioutput='raw_values')
    array([0.8125    , 0.57142857])
    >>> y_true = [1, 2, 3]
    >>> y_pred = [1, 2, 3]
    >>> d2_absolute_error_score(y_true, y_pred)
    1.0
    >>> y_true = [1, 2, 3]
    >>> y_pred = [2, 2, 2]
    >>> d2_absolute_error_score(y_true, y_pred)
    0.0
    >>> y_true = [1, 2, 3]
    >>> y_pred = [3, 2, 1]
    >>> d2_absolute_error_score(y_true, y_pred)
    -1.0
    """
    return d2_pinball_score(
        y_true, y_pred, sample_weight=sample_weight, alpha=0.5, multioutput=multioutput
    )<|MERGE_RESOLUTION|>--- conflicted
+++ resolved
@@ -34,7 +34,6 @@
 from scipy.special import xlogy
 
 from ..exceptions import UndefinedMetricWarning
-<<<<<<< HEAD
 from ..utils._array_api import (
     _average,
     _is_numpy_namespace,
@@ -42,10 +41,7 @@
     get_namespace,
     max_precision_float_dtype,
 )
-from ..utils._param_validation import Interval, StrOptions, validate_params
-=======
 from ..utils._param_validation import Hidden, Interval, StrOptions, validate_params
->>>>>>> 24b782f8
 from ..utils.stats import _weighted_percentile
 from ..utils.validation import (
     _check_sample_weight,
