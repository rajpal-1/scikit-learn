--- conflicted
+++ resolved
@@ -70,20 +70,6 @@
 from ..utils._param_validation import validate_params
 
 
-<<<<<<< HEAD
-def _cached_call(cache, estimator, *args, **kwargs):
-    """Call estimator with method and args and kwargs."""
-    if cache is None:
-        return _get_response_values(estimator, *args, **kwargs)
-
-    response_method = kwargs["response_method"]
-    try:
-        return cache[response_method]
-    except KeyError:
-        result = _get_response_values(estimator, *args, **kwargs)
-        cache[response_method] = result
-        return result
-=======
 def _cached_call(cache, estimator, response_method, *args, **kwargs):
     """Call estimator with method and args and kwargs."""
     if cache is not None and response_method in cache:
@@ -97,7 +83,6 @@
         cache[response_method] = result
 
     return result
->>>>>>> 092689a8
 
 
 class _MultimetricScorer:
@@ -185,19 +170,10 @@
     def _get_pos_label(self):
         score_func_params = signature(self._score_func).parameters
         if "pos_label" in self._kwargs:
-<<<<<<< HEAD
-            pos_label = self._kwargs["pos_label"]
-        elif "pos_label" in score_func_params:
-            pos_label = score_func_params["pos_label"].default
-        else:
-            pos_label = None
-        return pos_label
-=======
             return self._kwargs["pos_label"]
         if "pos_label" in score_func_params:
             return score_func_params["pos_label"].default
         return None
->>>>>>> 092689a8
 
     def __repr__(self):
         kwargs_string = "".join(
@@ -275,7 +251,7 @@
             Score function applied to prediction of estimator on X.
         """
 
-        y_pred, _ = method_caller(estimator, X, response_method="predict")
+        y_pred = method_caller(estimator, "predict", X)
         if sample_weight is not None:
             return self._sign * self._score_func(
                 y_true, y_pred, sample_weight=sample_weight, **self._kwargs
@@ -313,13 +289,7 @@
         score : float
             Score function applied to prediction of estimator on X.
         """
-<<<<<<< HEAD
-        y_pred, _ = method_caller(
-            clf, X, response_method="predict_proba", pos_label=self._get_pos_label()
-        )
-=======
         y_pred = method_caller(clf, "predict_proba", X, pos_label=self._get_pos_label())
->>>>>>> 092689a8
         if sample_weight is not None:
             return self._sign * self._score_func(
                 y, y_pred, sample_weight=sample_weight, **self._kwargs
@@ -368,30 +338,18 @@
             raise ValueError("{0} format is not supported".format(y_type))
 
         if is_regressor(clf):
-            y_pred, _ = method_caller(clf, X, response_method="predict")
+            y_pred = method_caller(clf, "predict", X)
         else:
             pos_label = self._get_pos_label()
             try:
-<<<<<<< HEAD
-                y_pred, _ = method_caller(
-                    clf, X, response_method="decision_function", pos_label=pos_label
-                )
-=======
                 y_pred = method_caller(clf, "decision_function", X, pos_label=pos_label)
->>>>>>> 092689a8
 
                 if isinstance(y_pred, list):
                     # For multi-output multi-class estimator
                     y_pred = np.vstack([p for p in y_pred]).T
 
             except (NotImplementedError, AttributeError):
-<<<<<<< HEAD
-                y_pred, _ = method_caller(
-                    clf, X, response_method="predict_proba", pos_label=pos_label
-                )
-=======
                 y_pred = method_caller(clf, "predict_proba", X, pos_label=pos_label)
->>>>>>> 092689a8
                 if isinstance(y_pred, list):
                     y_pred = np.vstack([p[:, -1] for p in y_pred]).T
 
