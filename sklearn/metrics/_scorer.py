--- conflicted
+++ resolved
@@ -46,12 +46,9 @@
     brier_score_loss,
     jaccard_score,
     mean_absolute_percentage_error,
-<<<<<<< HEAD
+    matthews_corrcoef,
     specificity_score,
     npv_score,
-=======
-    matthews_corrcoef,
->>>>>>> ddbf5b37
 )
 
 from .cluster import adjusted_rand_score
