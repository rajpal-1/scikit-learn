--- conflicted
+++ resolved
@@ -27,18 +27,11 @@
 from . import (r2_score, median_absolute_error, max_error, mean_absolute_error,
                mean_squared_error, mean_squared_log_error,
                mean_poisson_deviance, mean_gamma_deviance, accuracy_score,
-<<<<<<< HEAD
-               f1_score, roc_auc_score, average_precision_score,
-               precision_score, recall_score, log_loss,
-               balanced_accuracy_score, explained_variance_score,
-               brier_score_loss, calibration_error,
-               jaccard_score, mean_absolute_percentage_error)
-=======
                top_k_accuracy_score, f1_score, roc_auc_score,
                average_precision_score, precision_score, recall_score,
                log_loss, balanced_accuracy_score, explained_variance_score,
-               brier_score_loss, jaccard_score, mean_absolute_percentage_error)
->>>>>>> b5d63e34
+               brier_score_loss, calibration_error,
+               jaccard_score, mean_absolute_percentage_error)
 
 from .cluster import adjusted_rand_score
 from .cluster import rand_score
