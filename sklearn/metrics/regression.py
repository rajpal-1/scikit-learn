--- conflicted
+++ resolved
@@ -201,21 +201,11 @@
     >>> y_pred = [2.5, 0.0, 2, 8]
     >>> median_absolute_error(y_true, y_pred)
     0.5
-<<<<<<< HEAD
-    >>> y_true = [[0.5, 1], [-1, 1], [7, -6]]
-    >>> y_pred = [[0, 2], [-1, 2], [8, -5]]
-    >>> median_absolute_error(y_true, y_pred)
-    1.0
-
-    """
-    y_type, y_true, y_pred = _check_reg_targets(y_true, y_pred)
-=======
 
     """
     y_type, y_true, y_pred = _check_reg_targets(y_true, y_pred)
     if y_type == 'continuous-multioutput':
         raise ValueError("Multioutput not supported in median_absolute_error")
->>>>>>> acc1ac27
     return np.median(np.abs(y_pred - y_true))
 
 
