import pytest
import numpy as np
from numpy.testing import assert_allclose

from sklearn.base import BaseEstimator, ClassifierMixin
from sklearn.metrics import plot_precision_recall_curve
from sklearn.metrics import PrecisionRecallDisplay
from sklearn.metrics import average_precision_score
from sklearn.metrics import precision_recall_curve
from sklearn.datasets import make_classification
from sklearn.datasets import load_breast_cancer
from sklearn.tree import DecisionTreeClassifier, DecisionTreeRegressor
from sklearn.linear_model import LogisticRegression
from sklearn.model_selection import train_test_split
from sklearn.exceptions import NotFittedError
from sklearn.pipeline import make_pipeline
from sklearn.preprocessing import StandardScaler
from sklearn.utils import shuffle
from sklearn.compose import make_column_transformer

# TODO: Remove when https://github.com/numpy/numpy/issues/14397 is resolved
pytestmark = pytest.mark.filterwarnings(
    "ignore:In future, it will be an error for 'np.bool_':DeprecationWarning:"
    "matplotlib.*")


def test_errors(pyplot):
    X, y_multiclass = make_classification(n_classes=3, n_samples=50,
                                          n_informative=3,
                                          random_state=0)
    y_binary = y_multiclass == 0

    # Unfitted classifer
    binary_clf = DecisionTreeClassifier()
    with pytest.raises(NotFittedError):
        plot_precision_recall_curve(binary_clf, X, y_binary)
    binary_clf.fit(X, y_binary)

    multi_clf = DecisionTreeClassifier().fit(X, y_multiclass)

    # Fitted multiclass classifier with binary data
    msg = "DecisionTreeClassifier should be a binary classifier"
    with pytest.raises(ValueError, match=msg):
        plot_precision_recall_curve(multi_clf, X, y_binary)

    reg = DecisionTreeRegressor().fit(X, y_multiclass)
    msg = "DecisionTreeRegressor should be a binary classifier"
    with pytest.raises(ValueError, match=msg):
        plot_precision_recall_curve(reg, X, y_binary)


@pytest.mark.parametrize(
    "response_method, msg",
    [("predict_proba", "response method predict_proba is not defined in "
                       "MyClassifier"),
     ("decision_function", "response method decision_function is not defined "
                           "in MyClassifier"),
     ("auto", "response method decision_function or predict_proba is not "
              "defined in MyClassifier"),
     ("bad_method", "response_method must be 'predict_proba', "
                    "'decision_function' or 'auto'")])
def test_error_bad_response(pyplot, response_method, msg):
    X, y = make_classification(n_classes=2, n_samples=50, random_state=0)

    class MyClassifier(BaseEstimator, ClassifierMixin):
        def fit(self, X, y):
            self.fitted_ = True
            self.classes_ = [0, 1]
            return self

    clf = MyClassifier().fit(X, y)

    with pytest.raises(ValueError, match=msg):
        plot_precision_recall_curve(clf, X, y, response_method=response_method)


@pytest.mark.parametrize("response_method",
                         ["predict_proba", "decision_function"])
@pytest.mark.parametrize("with_sample_weight", [True, False])
def test_plot_precision_recall(pyplot, response_method, with_sample_weight):
    X, y = make_classification(n_classes=2, n_samples=50, random_state=0)

    lr = LogisticRegression().fit(X, y)

    if with_sample_weight:
        rng = np.random.RandomState(42)
        sample_weight = rng.randint(0, 4, size=X.shape[0])
    else:
        sample_weight = None

    disp = plot_precision_recall_curve(lr, X, y, alpha=0.8,
                                       response_method=response_method,
                                       sample_weight=sample_weight)

    y_score = getattr(lr, response_method)(X)
    if response_method == 'predict_proba':
        y_score = y_score[:, 1]

    prec, recall, _ = precision_recall_curve(y, y_score,
                                             sample_weight=sample_weight)
    avg_prec = average_precision_score(y, y_score, sample_weight=sample_weight)

    assert_allclose(disp.precision, prec)
    assert_allclose(disp.recall, recall)
    assert disp.average_precision == pytest.approx(avg_prec)

    assert disp.estimator_name == "LogisticRegression"

    # cannot fail thanks to pyplot fixture
    import matplotlib as mpl  # noqa
    assert isinstance(disp.line_, mpl.lines.Line2D)
    assert disp.line_.get_alpha() == 0.8
    assert isinstance(disp.ax_, mpl.axes.Axes)
    assert isinstance(disp.figure_, mpl.figure.Figure)

    expected_label = "LogisticRegression (AP = {:0.2f})".format(avg_prec)
    assert disp.line_.get_label() == expected_label
    assert disp.ax_.get_xlabel() == "Recall (Positive label: 1)"
    assert disp.ax_.get_ylabel() == "Precision (Positive label: 1)"

    # draw again with another label
    disp.plot(name="MySpecialEstimator")
    expected_label = "MySpecialEstimator (AP = {:0.2f})".format(avg_prec)
    assert disp.line_.get_label() == expected_label


@pytest.mark.parametrize(
    "clf", [make_pipeline(StandardScaler(), LogisticRegression()),
            make_pipeline(make_column_transformer((StandardScaler(), [0, 1])),
                          LogisticRegression())])
def test_precision_recall_curve_pipeline(pyplot, clf):
    X, y = make_classification(n_classes=2, n_samples=50, random_state=0)
    with pytest.raises(NotFittedError):
        plot_precision_recall_curve(clf, X, y)
    clf.fit(X, y)
    disp = plot_precision_recall_curve(clf, X, y)
    assert disp.estimator_name == clf.__class__.__name__


def test_precision_recall_curve_string_labels(pyplot):
    # regression test #15738
    cancer = load_breast_cancer()
    X = cancer.data
    y = cancer.target_names[cancer.target]

    lr = make_pipeline(StandardScaler(), LogisticRegression())
    lr.fit(X, y)
    for klass in cancer.target_names:
        assert klass in lr.classes_
    disp = plot_precision_recall_curve(lr, X, y)

    y_pred = lr.predict_proba(X)[:, 1]
    avg_prec = average_precision_score(y, y_pred,
                                       pos_label=lr.classes_[1])

    assert disp.average_precision == pytest.approx(avg_prec)
    assert disp.estimator_name == lr.__class__.__name__


def test_plot_precision_recall_curve_estimator_name_multiple_calls(pyplot):
    # non-regression test checking that the `name` used when calling
    # `plot_roc_curve` is used as well when calling `disp.plot()`
    X, y = make_classification(n_classes=2, n_samples=50, random_state=0)
    clf_name = "my hand-crafted name"
    clf = LogisticRegression().fit(X, y)
    disp = plot_precision_recall_curve(clf, X, y, name=clf_name)
    assert disp.estimator_name == clf_name
    pyplot.close("all")
    disp.plot()
    assert clf_name in disp.line_.get_label()
    pyplot.close("all")
    clf_name = "another_name"
    disp.plot(name=clf_name)
    assert clf_name in disp.line_.get_label()


@pytest.mark.parametrize(
    "average_precision, estimator_name, expected_label",
    [
        (0.9, None, "AP = 0.90"),
        (None, "my_est", "my_est"),
        (0.8, "my_est2", "my_est2 (AP = 0.80)"),
    ]
)
def test_default_labels(pyplot, average_precision, estimator_name,
                        expected_label):
    prec = np.array([1, 0.5, 0])
    recall = np.array([0, 0.5, 1])
    disp = PrecisionRecallDisplay(prec, recall,
                                  average_precision=average_precision,
                                  estimator_name=estimator_name)
    disp.plot()
    assert disp.line_.get_label() == expected_label


@pytest.mark.parametrize(
    "response_method", ["predict_proba", "decision_function"]
)
def test_plot_precision_recall_pos_label(pyplot, response_method):
    # check that we can provide the positive label and display the proper
    # statistics
    X, y = load_breast_cancer(return_X_y=True)
<<<<<<< HEAD
    # create an highly imbalanced
=======
    # create an highly imbalanced version of the breast cancer dataset
>>>>>>> e5b99ea8
    idx_positive = np.flatnonzero(y == 1)
    idx_negative = np.flatnonzero(y == 0)
    idx_selected = np.hstack([idx_negative, idx_positive[:25]])
    X, y = X[idx_selected], y[idx_selected]
    X, y = shuffle(X, y, random_state=42)
    # only use 2 features to make the problem even harder
    X = X[:, :2]
    y = np.array(
        ["cancer" if c == 1 else "not cancer" for c in y], dtype=object
    )
    X_train, X_test, y_train, y_test = train_test_split(
        X, y, stratify=y, random_state=0,
    )

    classifier = LogisticRegression()
    classifier.fit(X_train, y_train)

    # sanity check to be sure the positive class is classes_[0] and that we
    # are betrayed by the class imbalance
    assert classifier.classes_.tolist() == ["cancer", "not cancer"]

    disp = plot_precision_recall_curve(
        classifier, X_test, y_test, pos_label="cancer",
        response_method=response_method
    )
    # we should obtain the statistics of the "cancer" class
    avg_prec_limit = 0.65
    assert disp.average_precision < avg_prec_limit
<<<<<<< HEAD

=======
>>>>>>> e5b99ea8
    assert -np.trapz(disp.precision, disp.recall) < avg_prec_limit

    # otherwise we should obtain the statistics of the "not cancer" class
    disp = plot_precision_recall_curve(
        classifier, X_test, y_test, response_method=response_method,
    )
    avg_prec_limit = 0.95
    assert disp.average_precision > avg_prec_limit
    assert -np.trapz(disp.precision, disp.recall) > avg_prec_limit<|MERGE_RESOLUTION|>--- conflicted
+++ resolved
@@ -200,11 +200,7 @@
     # check that we can provide the positive label and display the proper
     # statistics
     X, y = load_breast_cancer(return_X_y=True)
-<<<<<<< HEAD
-    # create an highly imbalanced
-=======
     # create an highly imbalanced version of the breast cancer dataset
->>>>>>> e5b99ea8
     idx_positive = np.flatnonzero(y == 1)
     idx_negative = np.flatnonzero(y == 0)
     idx_selected = np.hstack([idx_negative, idx_positive[:25]])
@@ -233,10 +229,6 @@
     # we should obtain the statistics of the "cancer" class
     avg_prec_limit = 0.65
     assert disp.average_precision < avg_prec_limit
-<<<<<<< HEAD
-
-=======
->>>>>>> e5b99ea8
     assert -np.trapz(disp.precision, disp.recall) < avg_prec_limit
 
     # otherwise we should obtain the statistics of the "not cancer" class
