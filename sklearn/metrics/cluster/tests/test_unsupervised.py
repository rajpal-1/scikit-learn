import numpy as np
import scipy.sparse as sp
from scipy.sparse import csr_matrix

from sklearn import datasets
from sklearn.utils.testing import assert_false
from sklearn.utils.testing import assert_almost_equal
from sklearn.utils.testing import assert_array_equal
from sklearn.utils.testing import assert_equal
from sklearn.utils.testing import assert_raises_regexp
from sklearn.utils.testing import assert_raise_message
from sklearn.utils.testing import assert_greater
from sklearn.metrics.cluster import silhouette_score
from sklearn.metrics.cluster import silhouette_samples
from sklearn.metrics.cluster import calinski_harabaz_score
from sklearn.metrics import pairwise_distances


def test_silhouette():
    # Tests the Silhouette Coefficient.
    dataset = datasets.load_iris()
    X_dense = dataset.data
    X_csr = csr_matrix(X_dense)
    X_dok = sp.dok_matrix(X_dense)
    X_lil = sp.lil_matrix(X_dense)
    y = dataset.target

    for X in [X_dense, X_csr, X_dok, X_lil]:
        D = pairwise_distances(X, metric='euclidean')
        # Given that the actual labels are used, we can assume that S would be
        # positive.
        score_precomputed = silhouette_score(D, y, metric='precomputed')
        assert_greater(score_precomputed, 0)
        # Test without calculating D
        score_euclidean = silhouette_score(X, y, metric='euclidean')
        assert_almost_equal(score_precomputed, score_euclidean)

        if X is X_dense:
            score_dense_without_sampling = score_precomputed
        else:
            assert_almost_equal(score_euclidean,
                                score_dense_without_sampling)

        # Test with sampling
        score_precomputed = silhouette_score(D, y, metric='precomputed',
                                             sample_size=int(X.shape[0] / 2),
                                             random_state=0)
        score_euclidean = silhouette_score(X, y, metric='euclidean',
                                           sample_size=int(X.shape[0] / 2),
                                           random_state=0)
        assert_greater(score_precomputed, 0)
        assert_greater(score_euclidean, 0)
        assert_almost_equal(score_euclidean, score_precomputed)

        if X is X_dense:
            score_dense_with_sampling = score_precomputed
        else:
            assert_almost_equal(score_euclidean, score_dense_with_sampling)


def test_cluster_size_1():
    # Assert Silhouette Coefficient == 0 when there is 1 sample in a cluster
    # (cluster 0). We also test the case where there are identical samples
    # as the only members of a cluster (cluster 2). To our knowledge, this case
    # is not discussed in reference material, and we choose for it a sample
    # score of 1.
    X = [[0.], [1.], [1.], [2.], [3.], [3.]]
    labels = np.array([0, 1, 1, 1, 2, 2])

    # Cluster 0: 1 sample -> score of 0 by Rousseeuw's convention
    # Cluster 1: intra-cluster = [.5, .5, 1]
    #            inter-cluster = [1, 1, 1]
    #            silhouette    = [.5, .5, 0]
    # Cluster 2: intra-cluster = [0, 0]
    #            inter-cluster = [arbitrary, arbitrary]
    #            silhouette    = [1., 1.]

    silhouette = silhouette_score(X, labels)
    assert_false(np.isnan(silhouette))
    ss = silhouette_samples(X, labels)
    assert_array_equal(ss, [0, .5, .5, 0, 1, 1])


def test_silhouette_paper_example():
    # Explicitly check per-sample results against Rousseeuw (1987)
<<<<<<< HEAD
=======
    # Data from Table 1
>>>>>>> bb4cddec
    lower = [5.58,
             7.00, 6.50,
             7.08, 7.00, 3.83,
             4.83, 5.08, 8.17, 5.83,
             2.17, 5.75, 6.67, 6.92, 4.92,
             6.42, 5.00, 5.58, 6.00, 4.67, 6.42,
             3.42, 5.50, 6.42, 6.42, 5.00, 3.92, 6.17,
             2.50, 4.92, 6.25, 7.33, 4.50, 2.25, 6.33, 2.75,
             6.08, 6.67, 4.25, 2.67, 6.00, 6.17, 6.17, 6.92, 6.17,
             5.25, 6.83, 4.50, 3.75, 5.75, 5.42, 6.08, 5.83, 6.67, 3.67,
             4.75, 3.00, 6.08, 6.67, 5.00, 5.58, 4.83, 6.17, 5.67, 6.50, 6.92]
    D = np.zeros((12, 12))
    D[np.tril_indices(12, -1)] = lower
    D += D.T

    names = ['BEL', 'BRA', 'CHI', 'CUB', 'EGY', 'FRA', 'IND', 'ISR', 'USA',
             'USS', 'YUG', 'ZAI']

<<<<<<< HEAD
    labels1 = [1, 1, 2, 2, 1, 1, 2, 1, 1, 2, 2, 1]
    labels2 = [1, 2, 3, 3, 1, 1, 2, 1, 1, 3, 3, 2]

=======
    # Data from Figure 2
    labels1 = [1, 1, 2, 2, 1, 1, 2, 1, 1, 2, 2, 1]
>>>>>>> bb4cddec
    expected1 = {'USA': .43, 'BEL': .39, 'FRA': .35, 'ISR': .30, 'BRA': .22,
                 'EGY': .20, 'ZAI': .19, 'CUB': .40, 'USS': .34, 'CHI': .33,
                 'YUG': .26, 'IND': -.04}
    score1 = .28
<<<<<<< HEAD
=======

    # Data from Figure 3
    labels2 = [1, 2, 3, 3, 1, 1, 2, 1, 1, 3, 3, 2]
>>>>>>> bb4cddec
    expected2 = {'USA': .47, 'FRA': .44, 'BEL': .42, 'ISR': .37, 'EGY': .02,
                 'ZAI': .28, 'BRA': .25, 'IND': .17, 'CUB': .48, 'USS': .44,
                 'YUG': .31, 'CHI': .31}
    score2 = .33

    for labels, expected, score in [(labels1, expected1, score1),
                                    (labels2, expected2, score2)]:
        expected = [expected[name] for name in names]
<<<<<<< HEAD
=======
        # we check to 2dp because that's what's in the paper
>>>>>>> bb4cddec
        assert_almost_equal(expected, silhouette_samples(D, np.array(labels),
                                                         metric='precomputed'),
                            decimal=2)
        assert_almost_equal(score, silhouette_score(D, np.array(labels),
                                                    metric='precomputed'),
                            decimal=2)


def test_correct_labelsize():
    # Assert 1 < n_labels < n_samples
    dataset = datasets.load_iris()
    X = dataset.data

    # n_labels = n_samples
    y = np.arange(X.shape[0])
    assert_raises_regexp(ValueError,
                         'Number of labels is %d\. Valid values are 2 '
                         'to n_samples - 1 \(inclusive\)' % len(np.unique(y)),
                         silhouette_score, X, y)

    # n_labels = 1
    y = np.zeros(X.shape[0])
    assert_raises_regexp(ValueError,
                         'Number of labels is %d\. Valid values are 2 '
                         'to n_samples - 1 \(inclusive\)' % len(np.unique(y)),
                         silhouette_score, X, y)


def test_non_encoded_labels():
    dataset = datasets.load_iris()
    X = dataset.data
    labels = dataset.target
    assert_equal(
        silhouette_score(X, labels * 2 + 10), silhouette_score(X, labels))
    assert_array_equal(
        silhouette_samples(X, labels * 2 + 10), silhouette_samples(X, labels))


def test_non_numpy_labels():
    dataset = datasets.load_iris()
    X = dataset.data
    y = dataset.target
    assert_equal(
        silhouette_score(list(X), list(y)), silhouette_score(X, y))


def test_calinski_harabaz_score():
    rng = np.random.RandomState(seed=0)

    # Assert message when there is only one label
    assert_raise_message(ValueError, "Number of labels is",
                         calinski_harabaz_score,
                         rng.rand(10, 2), np.zeros(10))

    # Assert message when all point are in different clusters
    assert_raise_message(ValueError, "Number of labels is",
                         calinski_harabaz_score,
                         rng.rand(10, 2), np.arange(10))

    # Assert the value is 1. when all samples are equals
    assert_equal(1., calinski_harabaz_score(np.ones((10, 2)),
                                            [0] * 5 + [1] * 5))

    # Assert the value is 0. when all the mean cluster are equal
    assert_equal(0., calinski_harabaz_score([[-1, -1], [1, 1]] * 10,
                                            [0] * 10 + [1] * 10))

    # General case (with non numpy arrays)
    X = ([[0, 0], [1, 1]] * 5 + [[3, 3], [4, 4]] * 5 +
         [[0, 4], [1, 3]] * 5 + [[3, 1], [4, 0]] * 5)
    labels = [0] * 10 + [1] * 10 + [2] * 10 + [3] * 10
    assert_almost_equal(calinski_harabaz_score(X, labels),
                        45 * (40 - 4) / (5 * (4 - 1)))<|MERGE_RESOLUTION|>--- conflicted
+++ resolved
@@ -83,10 +83,7 @@
 
 def test_silhouette_paper_example():
     # Explicitly check per-sample results against Rousseeuw (1987)
-<<<<<<< HEAD
-=======
     # Data from Table 1
->>>>>>> bb4cddec
     lower = [5.58,
              7.00, 6.50,
              7.08, 7.00, 3.83,
@@ -105,24 +102,15 @@
     names = ['BEL', 'BRA', 'CHI', 'CUB', 'EGY', 'FRA', 'IND', 'ISR', 'USA',
              'USS', 'YUG', 'ZAI']
 
-<<<<<<< HEAD
-    labels1 = [1, 1, 2, 2, 1, 1, 2, 1, 1, 2, 2, 1]
-    labels2 = [1, 2, 3, 3, 1, 1, 2, 1, 1, 3, 3, 2]
-
-=======
     # Data from Figure 2
     labels1 = [1, 1, 2, 2, 1, 1, 2, 1, 1, 2, 2, 1]
->>>>>>> bb4cddec
     expected1 = {'USA': .43, 'BEL': .39, 'FRA': .35, 'ISR': .30, 'BRA': .22,
                  'EGY': .20, 'ZAI': .19, 'CUB': .40, 'USS': .34, 'CHI': .33,
                  'YUG': .26, 'IND': -.04}
     score1 = .28
-<<<<<<< HEAD
-=======
 
     # Data from Figure 3
     labels2 = [1, 2, 3, 3, 1, 1, 2, 1, 1, 3, 3, 2]
->>>>>>> bb4cddec
     expected2 = {'USA': .47, 'FRA': .44, 'BEL': .42, 'ISR': .37, 'EGY': .02,
                  'ZAI': .28, 'BRA': .25, 'IND': .17, 'CUB': .48, 'USS': .44,
                  'YUG': .31, 'CHI': .31}
@@ -131,10 +119,7 @@
     for labels, expected, score in [(labels1, expected1, score1),
                                     (labels2, expected2, score2)]:
         expected = [expected[name] for name in names]
-<<<<<<< HEAD
-=======
         # we check to 2dp because that's what's in the paper
->>>>>>> bb4cddec
         assert_almost_equal(expected, silhouette_samples(D, np.array(labels),
                                                          metric='precomputed'),
                             decimal=2)
