--- conflicted
+++ resolved
@@ -146,15 +146,6 @@
     return scorer
 
 
-<<<<<<< HEAD
-class _PassthroughScorer(object):
-    """Callable that wraps estimator.score"""
-    def __call__(self, estimator, *args, **kwargs):
-        return estimator.score(*args, **kwargs)
-
-
-def check_scoring(estimator, scoring=None, loss_func=None, score_func=None):
-=======
 def _passthrough_scorer(estimator, *args, **kwargs):
     """Function that wraps estimator.score"""
     return estimator.score(*args, **kwargs)
@@ -162,7 +153,6 @@
 
 def check_scoring(estimator, scoring=None, allow_none=False, loss_func=None,
                   score_func=None, score_overrides_loss=False):
->>>>>>> de2be61e
     """Determine scorer from user options.
 
     A TypeError will be thrown if the estimator cannot be scored.
@@ -177,13 +167,10 @@
         a scorer callable object / function with signature
         ``scorer(estimator, X, y)``.
 
-<<<<<<< HEAD
-=======
     allow_none : boolean, optional, default: False
         If no scoring is specified and the estimator has no score function, we
         can either return None or raise an exception.
 
->>>>>>> de2be61e
     Returns
     -------
     scoring : callable
@@ -196,14 +183,6 @@
         raise TypeError("estimator should a be an estimator implementing "
                         "'fit' method, %r was passed" % estimator)
     elif hasattr(estimator, 'predict') and has_scoring:
-<<<<<<< HEAD
-        return _deprecate_loss_and_score_funcs(scoring=scoring,
-                                               loss_func=loss_func,
-                                               score_func=score_func)
-    elif hasattr(estimator, 'score'):
-        return _PassthroughScorer()
-    elif not has_scoring:
-=======
         scorer = None
         if loss_func is not None or score_func is not None:
             if loss_func is not None:
@@ -229,7 +208,6 @@
     elif not has_scoring:
         if allow_none:
             return None
->>>>>>> de2be61e
         raise TypeError(
             "If no scoring is specified, the estimator passed should "
             "have a 'score' method. The estimator %r does not." % estimator)
