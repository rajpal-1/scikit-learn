"""
The :mod:`sklearn.metrics.scorer` submodule implements a flexible
interface for model selection and evaluation using
arbitrary score functions.

A scorer object is a callable that can be passed to
:class:`sklearn.model_selection.GridSearchCV` or
:func:`sklearn.model_selection.cross_val_score` as the ``scoring``
parameter, to specify how a model should be evaluated.

The signature of the call is ``(estimator, X, y)`` where ``estimator``
is the model to be evaluated, ``X`` is the test data and ``y`` is the
ground truth labeling (or ``None`` in the case of unsupervised models).
"""

# Authors: Andreas Mueller <amueller@ais.uni-bonn.de>
#          Lars Buitinck
#          Arnaud Joly <arnaud.v.joly@gmail.com>
# License: Simplified BSD

from abc import ABCMeta, abstractmethod
import warnings

import numpy as np

from . import (r2_score, median_absolute_error, mean_absolute_error,
               mean_squared_error, mean_squared_log_error, accuracy_score,
               f1_score, roc_auc_score, average_precision_score,
               precision_score, recall_score, log_loss)

from .cluster import adjusted_rand_score
from .cluster import homogeneity_score
from .cluster import completeness_score
from .cluster import v_measure_score
from .cluster import mutual_info_score
from .cluster import adjusted_mutual_info_score
from .cluster import normalized_mutual_info_score
from .cluster import fowlkes_mallows_score

from ..utils.multiclass import type_of_target
from ..externals import six
from ..base import is_regressor


class _BaseScorer(six.with_metaclass(ABCMeta, object)):
    def __init__(self, score_func, sign, kwargs):
        self._kwargs = kwargs
        self._score_func = score_func
        self._sign = sign
        # XXX After removing the deprecated scorers (v0.20) remove the
        # XXX deprecation_msg property again and remove __call__'s body again
        self._deprecation_msg = None

    @abstractmethod
    def __call__(self, estimator, X, y, sample_weight=None):
        if self._deprecation_msg is not None:
            warnings.warn(self._deprecation_msg,
                          category=DeprecationWarning,
                          stacklevel=2)

    def __repr__(self):
        kwargs_string = "".join([", %s=%s" % (str(k), str(v))
                                 for k, v in self._kwargs.items()])
        return ("make_scorer(%s%s%s%s)"
                % (self._score_func.__name__,
                   "" if self._sign > 0 else ", greater_is_better=False",
                   self._factory_args(), kwargs_string))

    def _factory_args(self):
        """Return non-default make_scorer arguments for repr."""
        return ""


class _PredictScorer(_BaseScorer):
    def __call__(self, estimator, X, y_true, sample_weight=None):
        """Evaluate predicted target values for X relative to y_true.

        Parameters
        ----------
        estimator : object
            Trained estimator to use for scoring. Must have a predict_proba
            method; the output of that is used to compute the score.

        X : array-like or sparse matrix
            Test data that will be fed to estimator.predict.

        y_true : array-like
            Gold standard target values for X.

        sample_weight : array-like, optional (default=None)
            Sample weights.

        Returns
        -------
        score : float
            Score function applied to prediction of estimator on X.
        """
        super(_PredictScorer, self).__call__(estimator, X, y_true,
                                             sample_weight=sample_weight)
        y_pred = estimator.predict(X)
        if sample_weight is not None:
            return self._sign * self._score_func(y_true, y_pred,
                                                 sample_weight=sample_weight,
                                                 **self._kwargs)
        else:
            return self._sign * self._score_func(y_true, y_pred,
                                                 **self._kwargs)


class _ProbaScorer(_BaseScorer):
    def __call__(self, clf, X, y, sample_weight=None):
        """Evaluate predicted probabilities for X relative to y_true.

        Parameters
        ----------
        clf : object
            Trained classifier to use for scoring. Must have a predict_proba
            method; the output of that is used to compute the score.

        X : array-like or sparse matrix
            Test data that will be fed to clf.predict_proba.

        y : array-like
            Gold standard target values for X. These must be class labels,
            not probabilities.

        sample_weight : array-like, optional (default=None)
            Sample weights.

        Returns
        -------
        score : float
            Score function applied to prediction of estimator on X.
        """
        super(_ProbaScorer, self).__call__(clf, X, y,
                                           sample_weight=sample_weight)
        y_pred = clf.predict_proba(X)
        if sample_weight is not None:
            return self._sign * self._score_func(y, y_pred,
                                                 sample_weight=sample_weight,
                                                 **self._kwargs)
        else:
            return self._sign * self._score_func(y, y_pred, **self._kwargs)

    def _factory_args(self):
        return ", needs_proba=True"


class _ThresholdScorer(_BaseScorer):
    def __call__(self, clf, X, y, sample_weight=None):
        """Evaluate decision function output for X relative to y_true.

        Parameters
        ----------
        clf : object
            Trained classifier to use for scoring. Must have either a
            decision_function method or a predict_proba method; the output of
            that is used to compute the score.

        X : array-like or sparse matrix
            Test data that will be fed to clf.decision_function or
            clf.predict_proba.

        y : array-like
            Gold standard target values for X. These must be class labels,
            not decision function values.

        sample_weight : array-like, optional (default=None)
            Sample weights.

        Returns
        -------
        score : float
            Score function applied to prediction of estimator on X.
        """
        super(_ThresholdScorer, self).__call__(clf, X, y,
                                               sample_weight=sample_weight)
        y_type = type_of_target(y)
        if y_type not in ("binary", "multilabel-indicator"):
            raise ValueError("{0} format is not supported".format(y_type))

        if is_regressor(clf):
            y_pred = clf.predict(X)
        else:
            try:
                y_pred = clf.decision_function(X)

                # For multi-output multi-class estimator
                if isinstance(y_pred, list):
                    y_pred = np.vstack(p for p in y_pred).T

            except (NotImplementedError, AttributeError):
                y_pred = clf.predict_proba(X)

                if y_type == "binary":
                    y_pred = y_pred[:, 1]
                elif isinstance(y_pred, list):
                    y_pred = np.vstack([p[:, -1] for p in y_pred]).T

        if sample_weight is not None:
            return self._sign * self._score_func(y, y_pred,
                                                 sample_weight=sample_weight,
                                                 **self._kwargs)
        else:
            return self._sign * self._score_func(y, y_pred, **self._kwargs)

    def _factory_args(self):
        return ", needs_threshold=True"


def get_scorer(scoring):
<<<<<<< HEAD
    """Get a scorer from string

    Parameters
    ----------
    scoring : str | callable
        scoring method as string. If callable it is returned as is.

    Returns
    -------
    scorer : callable
        The scorer.
    """
=======
    valid = True
>>>>>>> a08555a2
    if isinstance(scoring, six.string_types):
        try:
            scorer = SCORERS[scoring]
        except KeyError:
            scorers = [scorer for scorer in SCORERS
                       if SCORERS[scorer]._deprecation_msg is None]
            valid = False  # Don't raise here to make the error message elegant
        if not valid:
            raise ValueError('%r is not a valid scoring value. '
                             'Valid options are %s'
                             % (scoring, sorted(scorers)))
    else:
        scorer = scoring
    return scorer


def _passthrough_scorer(estimator, *args, **kwargs):
    """Function that wraps estimator.score"""
    return estimator.score(*args, **kwargs)


def check_scoring(estimator, scoring=None, allow_none=False):
    """Determine scorer from user options.

    A TypeError will be thrown if the estimator cannot be scored.

    Parameters
    ----------
    estimator : estimator object implementing 'fit'
        The object to use to fit the data.

    scoring : string, callable or None, optional, default: None
        A string (see model evaluation documentation) or
        a scorer callable object / function with signature
        ``scorer(estimator, X, y)``.

    allow_none : boolean, optional, default: False
        If no scoring is specified and the estimator has no score function, we
        can either return None or raise an exception.

    Returns
    -------
    scoring : callable
        A scorer callable object / function with signature
        ``scorer(estimator, X, y)``.
    """
    if not hasattr(estimator, 'fit'):
        raise TypeError("estimator should be an estimator implementing "
                        "'fit' method, %r was passed" % estimator)
    if isinstance(scoring, six.string_types):
        return get_scorer(scoring)
    elif callable(scoring):
        # Heuristic to ensure user has not passed a metric
        module = getattr(scoring, '__module__', None)
        if hasattr(module, 'startswith') and \
           module.startswith('sklearn.metrics.') and \
           not module.startswith('sklearn.metrics.scorer') and \
           not module.startswith('sklearn.metrics.tests.'):
            raise ValueError('scoring value %r looks like it is a metric '
                             'function rather than a scorer. A scorer should '
                             'require an estimator as its first parameter. '
                             'Please use `make_scorer` to convert a metric '
                             'to a scorer.' % scoring)
        return get_scorer(scoring)
    elif scoring is None:
        if hasattr(estimator, 'score'):
            return _passthrough_scorer
        elif allow_none:
            return None
        else:
            raise TypeError(
                "If no scoring is specified, the estimator passed should "
                "have a 'score' method. The estimator %r does not."
                % estimator)
    else:
        raise ValueError("scoring value should either be a callable, string or"
                         " None. %r was passed" % scoring)


def _check_multimetric_scoring(estimator, scoring=None):
    """Check the scoring parameter in cases when multiple metrics are allowed

    Parameters
    ----------
    estimator : sklearn estimator instance
        The estimator for which the scoring will be applied.

    scoring : string, callable, list/tuple, dict or None, default: None
        A single string (see :ref:`scoring_parameter`) or a callable
        (see :ref:`scoring`) to evaluate the predictions on the test set.

        For evaluating multiple metrics, either give a list of (unique) strings
        or a dict with names as keys and callables as values.

        NOTE that when using custom scorers, each scorer should return a single
        value. Metric functions returning a list/array of values can be wrapped
        into multiple scorers that return one value each.

        See :ref:`multivalued_scorer_wrapping` for an example.

        If None the estimator's default scorer (if available) is used.
        The return value in that case will be ``{'score': <default_scorer>}``.
        If the estimator's default scorer is not available, a ``TypeError``
        is raised.

    Returns
    -------
    scorers_dict : dict
        A dict mapping each scorer name to its validated scorer.

    is_multimetric : bool
        True if scorer is a list/tuple or dict of callables
        False if scorer is None/str/callable
    """
    if callable(scoring) or scoring is None or isinstance(scoring,
                                                          six.string_types):
        scorers = {"score": check_scoring(estimator, scoring=scoring)}
        return scorers, False
    else:
        err_msg_generic = ("scoring should either be a single string or "
                           "callable for single metric evaluation or a "
                           "list/tuple of strings or a dict of scorer name "
                           "mapped to the callable for multiple metric "
                           "evaluation. Got %s of type %s"
                           % (repr(scoring), type(scoring)))

        if isinstance(scoring, (list, tuple, set)):
            err_msg = ("The list/tuple elements must be unique "
                       "strings of predefined scorers. ")
            invalid = False
            try:
                keys = set(scoring)
            except TypeError:
                invalid = True
            if invalid:
                raise ValueError(err_msg)

            if len(keys) != len(scoring):
                raise ValueError(err_msg + "Duplicate elements were found in"
                                 " the given list. %r" % repr(scoring))
            elif len(keys) > 0:
                if not all(isinstance(k, six.string_types) for k in keys):
                    if any(callable(k) for k in keys):
                        raise ValueError(err_msg +
                                         "One or more of the elements were "
                                         "callables. Use a dict of score name "
                                         "mapped to the scorer callable. "
                                         "Got %r" % repr(scoring))
                    else:
                        raise ValueError(err_msg +
                                         "Non-string types were found in "
                                         "the given list. Got %r"
                                         % repr(scoring))
                scorers = {scorer: check_scoring(estimator, scoring=scorer)
                           for scorer in scoring}
            else:
                raise ValueError(err_msg +
                                 "Empty list was given. %r" % repr(scoring))

        elif isinstance(scoring, dict):
            keys = set(scoring)
            if not all(isinstance(k, six.string_types) for k in keys):
                raise ValueError("Non-string types were found in the keys of "
                                 "the given dict. scoring=%r" % repr(scoring))
            if len(keys) == 0:
                raise ValueError("An empty dict was passed. %r"
                                 % repr(scoring))
            scorers = {key: check_scoring(estimator, scoring=scorer)
                       for key, scorer in scoring.items()}
        else:
            raise ValueError(err_msg_generic)
        return scorers, True


def make_scorer(score_func, greater_is_better=True, needs_proba=False,
                needs_threshold=False, **kwargs):
    """Make a scorer from a performance metric or loss function.

    This factory function wraps scoring functions for use in GridSearchCV
    and cross_val_score. It takes a score function, such as ``accuracy_score``,
    ``mean_squared_error``, ``adjusted_rand_index`` or ``average_precision``
    and returns a callable that scores an estimator's output.

    Read more in the :ref:`User Guide <scoring>`.

    Parameters
    ----------
    score_func : callable,
        Score function (or loss function) with signature
        ``score_func(y, y_pred, **kwargs)``.

    greater_is_better : boolean, default=True
        Whether score_func is a score function (default), meaning high is good,
        or a loss function, meaning low is good. In the latter case, the
        scorer object will sign-flip the outcome of the score_func.

    needs_proba : boolean, default=False
        Whether score_func requires predict_proba to get probability estimates
        out of a classifier.

    needs_threshold : boolean, default=False
        Whether score_func takes a continuous decision certainty.
        This only works for binary classification using estimators that
        have either a decision_function or predict_proba method.

        For example ``average_precision`` or the area under the roc curve
        can not be computed using discrete predictions alone.

    **kwargs : additional arguments
        Additional parameters to be passed to score_func.

    Returns
    -------
    scorer : callable
        Callable object that returns a scalar score; greater is better.

    Examples
    --------
    >>> from sklearn.metrics import fbeta_score, make_scorer
    >>> ftwo_scorer = make_scorer(fbeta_score, beta=2)
    >>> ftwo_scorer
    make_scorer(fbeta_score, beta=2)
    >>> from sklearn.model_selection import GridSearchCV
    >>> from sklearn.svm import LinearSVC
    >>> grid = GridSearchCV(LinearSVC(), param_grid={'C': [1, 10]},
    ...                     scoring=ftwo_scorer)
    """
    sign = 1 if greater_is_better else -1
    if needs_proba and needs_threshold:
        raise ValueError("Set either needs_proba or needs_threshold to True,"
                         " but not both.")
    if needs_proba:
        cls = _ProbaScorer
    elif needs_threshold:
        cls = _ThresholdScorer
    else:
        cls = _PredictScorer
    return cls(score_func, sign, kwargs)


# Standard regression scores
r2_scorer = make_scorer(r2_score)
neg_mean_squared_error_scorer = make_scorer(mean_squared_error,
                                            greater_is_better=False)
deprecation_msg = ('Scoring method mean_squared_error was renamed to '
                   'neg_mean_squared_error in version 0.18 and will '
                   'be removed in 0.20.')
mean_squared_error_scorer = make_scorer(mean_squared_error,
                                        greater_is_better=False)
mean_squared_error_scorer._deprecation_msg = deprecation_msg
neg_mean_squared_log_error_scorer = make_scorer(mean_squared_log_error,
                                                greater_is_better=False)
neg_mean_absolute_error_scorer = make_scorer(mean_absolute_error,
                                             greater_is_better=False)
deprecation_msg = ('Scoring method mean_absolute_error was renamed to '
                   'neg_mean_absolute_error in version 0.18 and will '
                   'be removed in 0.20.')
mean_absolute_error_scorer = make_scorer(mean_absolute_error,
                                         greater_is_better=False)
mean_absolute_error_scorer._deprecation_msg = deprecation_msg
neg_median_absolute_error_scorer = make_scorer(median_absolute_error,
                                               greater_is_better=False)
deprecation_msg = ('Scoring method median_absolute_error was renamed to '
                   'neg_median_absolute_error in version 0.18 and will '
                   'be removed in 0.20.')
median_absolute_error_scorer = make_scorer(median_absolute_error,
                                           greater_is_better=False)
median_absolute_error_scorer._deprecation_msg = deprecation_msg


# Standard Classification Scores
accuracy_scorer = make_scorer(accuracy_score)
f1_scorer = make_scorer(f1_score)

# Score functions that need decision values
roc_auc_scorer = make_scorer(roc_auc_score, greater_is_better=True,
                             needs_threshold=True)
average_precision_scorer = make_scorer(average_precision_score,
                                       needs_threshold=True)
precision_scorer = make_scorer(precision_score)
recall_scorer = make_scorer(recall_score)

# Score function for probabilistic classification
neg_log_loss_scorer = make_scorer(log_loss, greater_is_better=False,
                                  needs_proba=True)
deprecation_msg = ('Scoring method log_loss was renamed to '
                   'neg_log_loss in version 0.18 and will be removed in 0.20.')
log_loss_scorer = make_scorer(log_loss, greater_is_better=False,
                              needs_proba=True)
log_loss_scorer._deprecation_msg = deprecation_msg


# Clustering scores
adjusted_rand_scorer = make_scorer(adjusted_rand_score)
homogeneity_scorer = make_scorer(homogeneity_score)
completeness_scorer = make_scorer(completeness_score)
v_measure_scorer = make_scorer(v_measure_score)
mutual_info_scorer = make_scorer(mutual_info_score)
adjusted_mutual_info_scorer = make_scorer(adjusted_mutual_info_score)
normalized_mutual_info_scorer = make_scorer(normalized_mutual_info_score)
fowlkes_mallows_scorer = make_scorer(fowlkes_mallows_score)


SCORERS = dict(r2=r2_scorer,
               neg_median_absolute_error=neg_median_absolute_error_scorer,
               neg_mean_absolute_error=neg_mean_absolute_error_scorer,
               neg_mean_squared_error=neg_mean_squared_error_scorer,
               neg_mean_squared_log_error=neg_mean_squared_log_error_scorer,
               median_absolute_error=median_absolute_error_scorer,
               mean_absolute_error=mean_absolute_error_scorer,
               mean_squared_error=mean_squared_error_scorer,
               accuracy=accuracy_scorer, roc_auc=roc_auc_scorer,
               average_precision=average_precision_scorer,
               log_loss=log_loss_scorer,
               neg_log_loss=neg_log_loss_scorer,
               # Cluster metrics that use supervised evaluation
               adjusted_rand_score=adjusted_rand_scorer,
               homogeneity_score=homogeneity_scorer,
               completeness_score=completeness_scorer,
               v_measure_score=v_measure_scorer,
               mutual_info_score=mutual_info_scorer,
               adjusted_mutual_info_score=adjusted_mutual_info_scorer,
               normalized_mutual_info_score=normalized_mutual_info_scorer,
               fowlkes_mallows_score=fowlkes_mallows_scorer)


for name, metric in [('precision', precision_score),
                     ('recall', recall_score), ('f1', f1_score)]:
    SCORERS[name] = make_scorer(metric)
    for average in ['macro', 'micro', 'samples', 'weighted']:
        qualified_name = '{0}_{1}'.format(name, average)
        SCORERS[qualified_name] = make_scorer(metric, pos_label=None,
                                              average=average)<|MERGE_RESOLUTION|>--- conflicted
+++ resolved
@@ -209,7 +209,6 @@
 
 
 def get_scorer(scoring):
-<<<<<<< HEAD
     """Get a scorer from string
 
     Parameters
@@ -222,9 +221,7 @@
     scorer : callable
         The scorer.
     """
-=======
     valid = True
->>>>>>> a08555a2
     if isinstance(scoring, six.string_types):
         try:
             scorer = SCORERS[scoring]
