from functools import partial
from inspect import signature
from itertools import chain, permutations, product

import numpy as np
import pytest

from sklearn._config import config_context
from sklearn.datasets import make_multilabel_classification
from sklearn.metrics import (
    accuracy_score,
    average_precision_score,
    balanced_accuracy_score,
    brier_score_loss,
    cohen_kappa_score,
    confusion_matrix,
    coverage_error,
    d2_absolute_error_score,
    d2_pinball_score,
    d2_tweedie_score,
    dcg_score,
    det_curve,
    explained_variance_score,
    f1_score,
    fbeta_score,
    hamming_loss,
    hinge_loss,
    jaccard_score,
    label_ranking_average_precision_score,
    label_ranking_loss,
    log_loss,
    matthews_corrcoef,
    max_error,
    mean_absolute_error,
    mean_absolute_percentage_error,
    mean_gamma_deviance,
    mean_pinball_loss,
    mean_poisson_deviance,
    mean_squared_error,
    mean_tweedie_deviance,
    median_absolute_error,
    multilabel_confusion_matrix,
    ndcg_score,
    precision_recall_curve,
    precision_score,
    r2_score,
    recall_score,
    roc_auc_score,
    roc_curve,
    top_k_accuracy_score,
    zero_one_loss,
)
from sklearn.metrics._base import _average_binary_score
from sklearn.preprocessing import LabelBinarizer
from sklearn.utils import shuffle
from sklearn.utils._array_api import (
    _atol_for_type,
    _convert_to_numpy,
    yield_namespace_device_dtype_combinations,
)
from sklearn.utils._testing import (
    _array_api_for_tests,
    assert_allclose,
    assert_almost_equal,
    assert_array_equal,
    assert_array_less,
    ignore_warnings,
)
from sklearn.utils.fixes import COO_CONTAINERS
from sklearn.utils.multiclass import type_of_target
from sklearn.utils.validation import _num_samples, check_random_state

# Note toward developers about metric testing
# -------------------------------------------
# It is often possible to write one general test for several metrics:
#
#   - invariance properties, e.g. invariance to sample order
#   - common behavior for an argument, e.g. the "normalize" with value True
#     will return the mean of the metrics and with value False will return
#     the sum of the metrics.
#
# In order to improve the overall metric testing, it is a good idea to write
# first a specific test for the given metric and then add a general test for
# all metrics that have the same behavior.
#
# Two types of datastructures are used in order to implement this system:
# dictionaries of metrics and lists of metrics with common properties.
#
# Dictionaries of metrics
# ------------------------
# The goal of having those dictionaries is to have an easy way to call a
# particular metric and associate a name to each function:
#
#   - REGRESSION_METRICS: all regression metrics.
#   - CLASSIFICATION_METRICS: all classification metrics
#     which compare a ground truth and the estimated targets as returned by a
#     classifier.
#   - THRESHOLDED_METRICS: all classification metrics which
#     compare a ground truth and a score, e.g. estimated probabilities or
#     decision function (format might vary)
#
# Those dictionaries will be used to test systematically some invariance
# properties, e.g. invariance toward several input layout.
#

REGRESSION_METRICS = {
    "max_error": max_error,
    "mean_absolute_error": mean_absolute_error,
    "mean_squared_error": mean_squared_error,
    "mean_pinball_loss": mean_pinball_loss,
    "median_absolute_error": median_absolute_error,
    "mean_absolute_percentage_error": mean_absolute_percentage_error,
    "explained_variance_score": explained_variance_score,
    "r2_score": partial(r2_score, multioutput="variance_weighted"),
    "mean_normal_deviance": partial(mean_tweedie_deviance, power=0),
    "mean_poisson_deviance": mean_poisson_deviance,
    "mean_gamma_deviance": mean_gamma_deviance,
    "mean_compound_poisson_deviance": partial(mean_tweedie_deviance, power=1.4),
    "d2_tweedie_score": partial(d2_tweedie_score, power=1.4),
    "d2_pinball_score": d2_pinball_score,
    "d2_absolute_error_score": d2_absolute_error_score,
}

CLASSIFICATION_METRICS = {
    "accuracy_score": accuracy_score,
    "balanced_accuracy_score": balanced_accuracy_score,
    "adjusted_balanced_accuracy_score": partial(balanced_accuracy_score, adjusted=True),
    "unnormalized_accuracy_score": partial(accuracy_score, normalize=False),
    # `confusion_matrix` returns absolute values and hence behaves unnormalized
    # . Naming it with an unnormalized_ prefix is necessary for this module to
    # skip sample_weight scaling checks which will fail for unnormalized
    # metrics.
    "unnormalized_confusion_matrix": confusion_matrix,
    "normalized_confusion_matrix": lambda *args, **kwargs: (
        confusion_matrix(*args, **kwargs).astype("float")
        / confusion_matrix(*args, **kwargs).sum(axis=1)[:, np.newaxis]
    ),
    "unnormalized_multilabel_confusion_matrix": multilabel_confusion_matrix,
    "unnormalized_multilabel_confusion_matrix_sample": partial(
        multilabel_confusion_matrix, samplewise=True
    ),
    "hamming_loss": hamming_loss,
    "zero_one_loss": zero_one_loss,
    "unnormalized_zero_one_loss": partial(zero_one_loss, normalize=False),
    # These are needed to test averaging
    "jaccard_score": jaccard_score,
    "precision_score": precision_score,
    "recall_score": recall_score,
    "f1_score": f1_score,
    "f2_score": partial(fbeta_score, beta=2),
    "f0.5_score": partial(fbeta_score, beta=0.5),
    "matthews_corrcoef_score": matthews_corrcoef,
    "weighted_f0.5_score": partial(fbeta_score, average="weighted", beta=0.5),
    "weighted_f1_score": partial(f1_score, average="weighted"),
    "weighted_f2_score": partial(fbeta_score, average="weighted", beta=2),
    "weighted_precision_score": partial(precision_score, average="weighted"),
    "weighted_recall_score": partial(recall_score, average="weighted"),
    "weighted_jaccard_score": partial(jaccard_score, average="weighted"),
    "micro_f0.5_score": partial(fbeta_score, average="micro", beta=0.5),
    "micro_f1_score": partial(f1_score, average="micro"),
    "micro_f2_score": partial(fbeta_score, average="micro", beta=2),
    "micro_precision_score": partial(precision_score, average="micro"),
    "micro_recall_score": partial(recall_score, average="micro"),
    "micro_jaccard_score": partial(jaccard_score, average="micro"),
    "macro_f0.5_score": partial(fbeta_score, average="macro", beta=0.5),
    "macro_f1_score": partial(f1_score, average="macro"),
    "macro_f2_score": partial(fbeta_score, average="macro", beta=2),
    "macro_precision_score": partial(precision_score, average="macro"),
    "macro_recall_score": partial(recall_score, average="macro"),
    "macro_jaccard_score": partial(jaccard_score, average="macro"),
    "samples_f0.5_score": partial(fbeta_score, average="samples", beta=0.5),
    "samples_f1_score": partial(f1_score, average="samples"),
    "samples_f2_score": partial(fbeta_score, average="samples", beta=2),
    "samples_precision_score": partial(precision_score, average="samples"),
    "samples_recall_score": partial(recall_score, average="samples"),
    "samples_jaccard_score": partial(jaccard_score, average="samples"),
    "cohen_kappa_score": cohen_kappa_score,
}


def precision_recall_curve_padded_thresholds(*args, **kwargs):
    """
    The dimensions of precision-recall pairs and the threshold array as
    returned by the precision_recall_curve do not match. See
    func:`sklearn.metrics.precision_recall_curve`

    This prevents implicit conversion of return value triple to an higher
    dimensional np.array of dtype('float64') (it will be of dtype('object)
    instead). This again is needed for assert_array_equal to work correctly.

    As a workaround we pad the threshold array with NaN values to match
    the dimension of precision and recall arrays respectively.
    """
    precision, recall, thresholds = precision_recall_curve(*args, **kwargs)

    pad_threshholds = len(precision) - len(thresholds)

    return np.array(
        [
            precision,
            recall,
            np.pad(
                thresholds.astype(np.float64),
                pad_width=(0, pad_threshholds),
                mode="constant",
                constant_values=[np.nan],
            ),
        ]
    )


CURVE_METRICS = {
    "roc_curve": roc_curve,
    "precision_recall_curve": precision_recall_curve_padded_thresholds,
    "det_curve": det_curve,
}

THRESHOLDED_METRICS = {
    "coverage_error": coverage_error,
    "label_ranking_loss": label_ranking_loss,
    "log_loss": log_loss,
    "unnormalized_log_loss": partial(log_loss, normalize=False),
    "hinge_loss": hinge_loss,
    "brier_score_loss": brier_score_loss,
    "roc_auc_score": roc_auc_score,  # default: average="macro"
    "weighted_roc_auc": partial(roc_auc_score, average="weighted"),
    "samples_roc_auc": partial(roc_auc_score, average="samples"),
    "micro_roc_auc": partial(roc_auc_score, average="micro"),
    "ovr_roc_auc": partial(roc_auc_score, average="macro", multi_class="ovr"),
    "weighted_ovr_roc_auc": partial(
        roc_auc_score, average="weighted", multi_class="ovr"
    ),
    "ovo_roc_auc": partial(roc_auc_score, average="macro", multi_class="ovo"),
    "weighted_ovo_roc_auc": partial(
        roc_auc_score, average="weighted", multi_class="ovo"
    ),
    "partial_roc_auc": partial(roc_auc_score, max_fpr=0.5),
    "average_precision_score": average_precision_score,  # default: average="macro"
    "weighted_average_precision_score": partial(
        average_precision_score, average="weighted"
    ),
    "samples_average_precision_score": partial(
        average_precision_score, average="samples"
    ),
    "micro_average_precision_score": partial(average_precision_score, average="micro"),
    "label_ranking_average_precision_score": label_ranking_average_precision_score,
    "ndcg_score": ndcg_score,
    "dcg_score": dcg_score,
    "top_k_accuracy_score": top_k_accuracy_score,
}

ALL_METRICS = dict()
ALL_METRICS.update(THRESHOLDED_METRICS)
ALL_METRICS.update(CLASSIFICATION_METRICS)
ALL_METRICS.update(REGRESSION_METRICS)
ALL_METRICS.update(CURVE_METRICS)

# Lists of metrics with common properties
# ---------------------------------------
# Lists of metrics with common properties are used to test systematically some
# functionalities and invariance, e.g. SYMMETRIC_METRICS lists all metrics that
# are symmetric with respect to their input argument y_true and y_pred.
#
# When you add a new metric or functionality, check if a general test
# is already written.

# Those metrics don't support binary inputs
METRIC_UNDEFINED_BINARY = {
    "samples_f0.5_score",
    "samples_f1_score",
    "samples_f2_score",
    "samples_precision_score",
    "samples_recall_score",
    "samples_jaccard_score",
    "coverage_error",
    "unnormalized_multilabel_confusion_matrix_sample",
    "label_ranking_loss",
    "label_ranking_average_precision_score",
    "dcg_score",
    "ndcg_score",
}

# Those metrics don't support multiclass inputs
METRIC_UNDEFINED_MULTICLASS = {
    "brier_score_loss",
    "micro_roc_auc",
    "samples_roc_auc",
    "partial_roc_auc",
    "roc_auc_score",
    "weighted_roc_auc",
    "jaccard_score",
    # with default average='binary', multiclass is prohibited
    "precision_score",
    "recall_score",
    "f1_score",
    "f2_score",
    "f0.5_score",
    # curves
    "roc_curve",
    "precision_recall_curve",
    "det_curve",
}

# Metric undefined with "binary" or "multiclass" input
METRIC_UNDEFINED_BINARY_MULTICLASS = METRIC_UNDEFINED_BINARY.union(
    METRIC_UNDEFINED_MULTICLASS
)

# Metrics with an "average" argument
METRICS_WITH_AVERAGING = {
    "precision_score",
    "recall_score",
    "f1_score",
    "f2_score",
    "f0.5_score",
    "jaccard_score",
}

# Threshold-based metrics with an "average" argument
THRESHOLDED_METRICS_WITH_AVERAGING = {
    "roc_auc_score",
    "average_precision_score",
    "partial_roc_auc",
}

# Metrics with a "pos_label" argument
METRICS_WITH_POS_LABEL = {
    "roc_curve",
    "precision_recall_curve",
    "det_curve",
    "brier_score_loss",
    "precision_score",
    "recall_score",
    "f1_score",
    "f2_score",
    "f0.5_score",
    "jaccard_score",
    "average_precision_score",
    "weighted_average_precision_score",
    "micro_average_precision_score",
    "samples_average_precision_score",
}

# Metrics with a "labels" argument
# TODO: Handle multi_class metrics that has a labels argument as well as a
# decision function argument. e.g hinge_loss
METRICS_WITH_LABELS = {
    "unnormalized_confusion_matrix",
    "normalized_confusion_matrix",
    "roc_curve",
    "precision_recall_curve",
    "det_curve",
    "precision_score",
    "recall_score",
    "f1_score",
    "f2_score",
    "f0.5_score",
    "jaccard_score",
    "weighted_f0.5_score",
    "weighted_f1_score",
    "weighted_f2_score",
    "weighted_precision_score",
    "weighted_recall_score",
    "weighted_jaccard_score",
    "micro_f0.5_score",
    "micro_f1_score",
    "micro_f2_score",
    "micro_precision_score",
    "micro_recall_score",
    "micro_jaccard_score",
    "macro_f0.5_score",
    "macro_f1_score",
    "macro_f2_score",
    "macro_precision_score",
    "macro_recall_score",
    "macro_jaccard_score",
    "unnormalized_multilabel_confusion_matrix",
    "unnormalized_multilabel_confusion_matrix_sample",
    "cohen_kappa_score",
}

# Metrics with a "normalize" option
METRICS_WITH_NORMALIZE_OPTION = {
    "accuracy_score",
    "top_k_accuracy_score",
    "zero_one_loss",
}

# Threshold-based metrics with "multilabel-indicator" format support
THRESHOLDED_MULTILABEL_METRICS = {
    "log_loss",
    "unnormalized_log_loss",
    "roc_auc_score",
    "weighted_roc_auc",
    "samples_roc_auc",
    "micro_roc_auc",
    "partial_roc_auc",
    "average_precision_score",
    "weighted_average_precision_score",
    "samples_average_precision_score",
    "micro_average_precision_score",
    "coverage_error",
    "label_ranking_loss",
    "ndcg_score",
    "dcg_score",
    "label_ranking_average_precision_score",
}

# Classification metrics with  "multilabel-indicator" format
MULTILABELS_METRICS = {
    "accuracy_score",
    "unnormalized_accuracy_score",
    "hamming_loss",
    "zero_one_loss",
    "unnormalized_zero_one_loss",
    "weighted_f0.5_score",
    "weighted_f1_score",
    "weighted_f2_score",
    "weighted_precision_score",
    "weighted_recall_score",
    "weighted_jaccard_score",
    "macro_f0.5_score",
    "macro_f1_score",
    "macro_f2_score",
    "macro_precision_score",
    "macro_recall_score",
    "macro_jaccard_score",
    "micro_f0.5_score",
    "micro_f1_score",
    "micro_f2_score",
    "micro_precision_score",
    "micro_recall_score",
    "micro_jaccard_score",
    "unnormalized_multilabel_confusion_matrix",
    "samples_f0.5_score",
    "samples_f1_score",
    "samples_f2_score",
    "samples_precision_score",
    "samples_recall_score",
    "samples_jaccard_score",
}

# Regression metrics with "multioutput-continuous" format support
MULTIOUTPUT_METRICS = {
    "mean_absolute_error",
    "median_absolute_error",
    "mean_squared_error",
    "r2_score",
    "explained_variance_score",
    "mean_absolute_percentage_error",
    "mean_pinball_loss",
    "d2_pinball_score",
    "d2_absolute_error_score",
}

# Symmetric with respect to their input arguments y_true and y_pred
# metric(y_true, y_pred) == metric(y_pred, y_true).
SYMMETRIC_METRICS = {
    "accuracy_score",
    "unnormalized_accuracy_score",
    "hamming_loss",
    "zero_one_loss",
    "unnormalized_zero_one_loss",
    "micro_jaccard_score",
    "macro_jaccard_score",
    "jaccard_score",
    "samples_jaccard_score",
    "f1_score",
    "micro_f1_score",
    "macro_f1_score",
    "weighted_recall_score",
    # P = R = F = accuracy in multiclass case
    "micro_f0.5_score",
    "micro_f1_score",
    "micro_f2_score",
    "micro_precision_score",
    "micro_recall_score",
    "matthews_corrcoef_score",
    "mean_absolute_error",
    "mean_squared_error",
    "median_absolute_error",
    "max_error",
    # Pinball loss is only symmetric for alpha=0.5 which is the default.
    "mean_pinball_loss",
    "cohen_kappa_score",
    "mean_normal_deviance",
}

# Asymmetric with respect to their input arguments y_true and y_pred
# metric(y_true, y_pred) != metric(y_pred, y_true).
NOT_SYMMETRIC_METRICS = {
    "balanced_accuracy_score",
    "adjusted_balanced_accuracy_score",
    "explained_variance_score",
    "r2_score",
    "unnormalized_confusion_matrix",
    "normalized_confusion_matrix",
    "roc_curve",
    "precision_recall_curve",
    "det_curve",
    "precision_score",
    "recall_score",
    "f2_score",
    "f0.5_score",
    "weighted_f0.5_score",
    "weighted_f1_score",
    "weighted_f2_score",
    "weighted_precision_score",
    "weighted_jaccard_score",
    "unnormalized_multilabel_confusion_matrix",
    "macro_f0.5_score",
    "macro_f2_score",
    "macro_precision_score",
    "macro_recall_score",
    "hinge_loss",
    "mean_gamma_deviance",
    "mean_poisson_deviance",
    "mean_compound_poisson_deviance",
    "d2_tweedie_score",
    "d2_pinball_score",
    "d2_absolute_error_score",
    "mean_absolute_percentage_error",
}


# No Sample weight support
METRICS_WITHOUT_SAMPLE_WEIGHT = {
    "median_absolute_error",
    "max_error",
    "ovo_roc_auc",
    "weighted_ovo_roc_auc",
}

METRICS_REQUIRE_POSITIVE_Y = {
    "mean_poisson_deviance",
    "mean_gamma_deviance",
    "mean_compound_poisson_deviance",
    "d2_tweedie_score",
}


def _require_positive_targets(y1, y2):
    """Make targets strictly positive"""
    offset = abs(min(y1.min(), y2.min())) + 1
    y1 += offset
    y2 += offset
    return y1, y2


def test_symmetry_consistency():
    # We shouldn't forget any metrics
    assert (
        SYMMETRIC_METRICS
        | NOT_SYMMETRIC_METRICS
        | set(THRESHOLDED_METRICS)
        | METRIC_UNDEFINED_BINARY_MULTICLASS
    ) == set(ALL_METRICS)

    assert (SYMMETRIC_METRICS & NOT_SYMMETRIC_METRICS) == set()


@pytest.mark.parametrize("name", sorted(SYMMETRIC_METRICS))
def test_symmetric_metric(name):
    # Test the symmetry of score and loss functions
    random_state = check_random_state(0)
    y_true = random_state.randint(0, 2, size=(20,))
    y_pred = random_state.randint(0, 2, size=(20,))

    if name in METRICS_REQUIRE_POSITIVE_Y:
        y_true, y_pred = _require_positive_targets(y_true, y_pred)

    y_true_bin = random_state.randint(0, 2, size=(20, 25))
    y_pred_bin = random_state.randint(0, 2, size=(20, 25))

    metric = ALL_METRICS[name]
    if name in METRIC_UNDEFINED_BINARY:
        if name in MULTILABELS_METRICS:
            assert_allclose(
                metric(y_true_bin, y_pred_bin),
                metric(y_pred_bin, y_true_bin),
                err_msg="%s is not symmetric" % name,
            )
        else:
            assert False, "This case is currently unhandled"
    else:
        assert_allclose(
            metric(y_true, y_pred),
            metric(y_pred, y_true),
            err_msg="%s is not symmetric" % name,
        )


@pytest.mark.parametrize("name", sorted(NOT_SYMMETRIC_METRICS))
def test_not_symmetric_metric(name):
    # Test the symmetry of score and loss functions
    random_state = check_random_state(0)
    y_true = random_state.randint(0, 2, size=(20,))
    y_pred = random_state.randint(0, 2, size=(20,))

    if name in METRICS_REQUIRE_POSITIVE_Y:
        y_true, y_pred = _require_positive_targets(y_true, y_pred)

    metric = ALL_METRICS[name]

    # use context manager to supply custom error message
    with pytest.raises(AssertionError):
        assert_array_equal(metric(y_true, y_pred), metric(y_pred, y_true))
        raise ValueError("%s seems to be symmetric" % name)


@pytest.mark.parametrize(
    "name", sorted(set(ALL_METRICS) - METRIC_UNDEFINED_BINARY_MULTICLASS)
)
def test_sample_order_invariance(name):
    random_state = check_random_state(0)
    y_true = random_state.randint(0, 2, size=(20,))
    y_pred = random_state.randint(0, 2, size=(20,))

    if name in METRICS_REQUIRE_POSITIVE_Y:
        y_true, y_pred = _require_positive_targets(y_true, y_pred)

    y_true_shuffle, y_pred_shuffle = shuffle(y_true, y_pred, random_state=0)

    with ignore_warnings():
        metric = ALL_METRICS[name]
        assert_allclose(
            metric(y_true, y_pred),
            metric(y_true_shuffle, y_pred_shuffle),
            err_msg="%s is not sample order invariant" % name,
        )


@ignore_warnings
def test_sample_order_invariance_multilabel_and_multioutput():
    random_state = check_random_state(0)

    # Generate some data
    y_true = random_state.randint(0, 2, size=(20, 25))
    y_pred = random_state.randint(0, 2, size=(20, 25))
    y_score = random_state.uniform(size=y_true.shape)

    # Some metrics (e.g. log_loss) require y_score to be probabilities (sum to 1)
    y_score /= y_score.sum(axis=1, keepdims=True)

    y_true_shuffle, y_pred_shuffle, y_score_shuffle = shuffle(
        y_true, y_pred, y_score, random_state=0
    )

    for name in MULTILABELS_METRICS:
        metric = ALL_METRICS[name]
        assert_allclose(
            metric(y_true, y_pred),
            metric(y_true_shuffle, y_pred_shuffle),
            err_msg="%s is not sample order invariant" % name,
        )

    for name in THRESHOLDED_MULTILABEL_METRICS:
        metric = ALL_METRICS[name]
        assert_allclose(
            metric(y_true, y_score),
            metric(y_true_shuffle, y_score_shuffle),
            err_msg="%s is not sample order invariant" % name,
        )

    for name in MULTIOUTPUT_METRICS:
        metric = ALL_METRICS[name]
        assert_allclose(
            metric(y_true, y_score),
            metric(y_true_shuffle, y_score_shuffle),
            err_msg="%s is not sample order invariant" % name,
        )
        assert_allclose(
            metric(y_true, y_pred),
            metric(y_true_shuffle, y_pred_shuffle),
            err_msg="%s is not sample order invariant" % name,
        )


@pytest.mark.parametrize(
    "name", sorted(set(ALL_METRICS) - METRIC_UNDEFINED_BINARY_MULTICLASS)
)
def test_format_invariance_with_1d_vectors(name):
    random_state = check_random_state(0)
    y1 = random_state.randint(0, 2, size=(20,))
    y2 = random_state.randint(0, 2, size=(20,))

    if name in METRICS_REQUIRE_POSITIVE_Y:
        y1, y2 = _require_positive_targets(y1, y2)

    y1_list = list(y1)
    y2_list = list(y2)

    y1_1d, y2_1d = np.array(y1), np.array(y2)
    assert_array_equal(y1_1d.ndim, 1)
    assert_array_equal(y2_1d.ndim, 1)
    y1_column = np.reshape(y1_1d, (-1, 1))
    y2_column = np.reshape(y2_1d, (-1, 1))
    y1_row = np.reshape(y1_1d, (1, -1))
    y2_row = np.reshape(y2_1d, (1, -1))

    with ignore_warnings():
        metric = ALL_METRICS[name]

        measure = metric(y1, y2)

        assert_allclose(
            metric(y1_list, y2_list),
            measure,
            err_msg="%s is not representation invariant with list" % name,
        )

        assert_allclose(
            metric(y1_1d, y2_1d),
            measure,
            err_msg="%s is not representation invariant with np-array-1d" % name,
        )

        assert_allclose(
            metric(y1_column, y2_column),
            measure,
            err_msg="%s is not representation invariant with np-array-column" % name,
        )

        # Mix format support
        assert_allclose(
            metric(y1_1d, y2_list),
            measure,
            err_msg="%s is not representation invariant with mix np-array-1d and list"
            % name,
        )

        assert_allclose(
            metric(y1_list, y2_1d),
            measure,
            err_msg="%s is not representation invariant with mix np-array-1d and list"
            % name,
        )

        assert_allclose(
            metric(y1_1d, y2_column),
            measure,
            err_msg=(
                "%s is not representation invariant with mix "
                "np-array-1d and np-array-column"
            )
            % name,
        )

        assert_allclose(
            metric(y1_column, y2_1d),
            measure,
            err_msg=(
                "%s is not representation invariant with mix "
                "np-array-1d and np-array-column"
            )
            % name,
        )

        assert_allclose(
            metric(y1_list, y2_column),
            measure,
            err_msg=(
                "%s is not representation invariant with mix list and np-array-column"
            )
            % name,
        )

        assert_allclose(
            metric(y1_column, y2_list),
            measure,
            err_msg=(
                "%s is not representation invariant with mix list and np-array-column"
            )
            % name,
        )

        # These mix representations aren't allowed
        with pytest.raises(ValueError):
            metric(y1_1d, y2_row)
        with pytest.raises(ValueError):
            metric(y1_row, y2_1d)
        with pytest.raises(ValueError):
            metric(y1_list, y2_row)
        with pytest.raises(ValueError):
            metric(y1_row, y2_list)
        with pytest.raises(ValueError):
            metric(y1_column, y2_row)
        with pytest.raises(ValueError):
            metric(y1_row, y2_column)

        # NB: We do not test for y1_row, y2_row as these may be
        # interpreted as multilabel or multioutput data.
        if name not in (
            MULTIOUTPUT_METRICS | THRESHOLDED_MULTILABEL_METRICS | MULTILABELS_METRICS
        ):
            with pytest.raises(ValueError):
                metric(y1_row, y2_row)


@pytest.mark.parametrize(
    "name", sorted(set(CLASSIFICATION_METRICS) - METRIC_UNDEFINED_BINARY_MULTICLASS)
)
def test_classification_invariance_string_vs_numbers_labels(name):
    # Ensure that classification metrics with string labels are invariant
    random_state = check_random_state(0)
    y1 = random_state.randint(0, 2, size=(20,))
    y2 = random_state.randint(0, 2, size=(20,))

    y1_str = np.array(["eggs", "spam"])[y1]
    y2_str = np.array(["eggs", "spam"])[y2]

    pos_label_str = "spam"
    labels_str = ["eggs", "spam"]

    with ignore_warnings():
        metric = CLASSIFICATION_METRICS[name]
        measure_with_number = metric(y1, y2)

        # Ugly, but handle case with a pos_label and label
        metric_str = metric
        if name in METRICS_WITH_POS_LABEL:
            metric_str = partial(metric_str, pos_label=pos_label_str)

        measure_with_str = metric_str(y1_str, y2_str)

        assert_array_equal(
            measure_with_number,
            measure_with_str,
            err_msg="{0} failed string vs number invariance test".format(name),
        )

        measure_with_strobj = metric_str(y1_str.astype("O"), y2_str.astype("O"))
        assert_array_equal(
            measure_with_number,
            measure_with_strobj,
            err_msg="{0} failed string object vs number invariance test".format(name),
        )

        if name in METRICS_WITH_LABELS:
            metric_str = partial(metric_str, labels=labels_str)
            measure_with_str = metric_str(y1_str, y2_str)
            assert_array_equal(
                measure_with_number,
                measure_with_str,
                err_msg="{0} failed string vs number  invariance test".format(name),
            )

            measure_with_strobj = metric_str(y1_str.astype("O"), y2_str.astype("O"))
            assert_array_equal(
                measure_with_number,
                measure_with_strobj,
                err_msg="{0} failed string vs number  invariance test".format(name),
            )


@pytest.mark.parametrize("name", THRESHOLDED_METRICS)
def test_thresholded_invariance_string_vs_numbers_labels(name):
    # Ensure that thresholded metrics with string labels are invariant
    random_state = check_random_state(0)
    y1 = random_state.randint(0, 2, size=(20,))
    y2 = random_state.randint(0, 2, size=(20,))

    y1_str = np.array(["eggs", "spam"])[y1]

    pos_label_str = "spam"

    with ignore_warnings():
        metric = THRESHOLDED_METRICS[name]
        if name not in METRIC_UNDEFINED_BINARY:
            # Ugly, but handle case with a pos_label and label
            metric_str = metric
            if name in METRICS_WITH_POS_LABEL:
                metric_str = partial(metric_str, pos_label=pos_label_str)

            measure_with_number = metric(y1, y2)
            measure_with_str = metric_str(y1_str, y2)
            assert_array_equal(
                measure_with_number,
                measure_with_str,
                err_msg="{0} failed string vs number invariance test".format(name),
            )

            measure_with_strobj = metric_str(y1_str.astype("O"), y2)
            assert_array_equal(
                measure_with_number,
                measure_with_strobj,
                err_msg="{0} failed string object vs number invariance test".format(
                    name
                ),
            )
        else:
            # TODO those metrics doesn't support string label yet
            with pytest.raises(ValueError):
                metric(y1_str, y2)
            with pytest.raises(ValueError):
                metric(y1_str.astype("O"), y2)


invalids_nan_inf = [
    ([0, 1], [np.inf, np.inf]),
    ([0, 1], [np.nan, np.nan]),
    ([0, 1], [np.nan, np.inf]),
    ([0, 1], [np.inf, 1]),
    ([0, 1], [np.nan, 1]),
]


@pytest.mark.parametrize(
    "metric", chain(THRESHOLDED_METRICS.values(), REGRESSION_METRICS.values())
)
@pytest.mark.parametrize("y_true, y_score", invalids_nan_inf)
def test_regression_thresholded_inf_nan_input(metric, y_true, y_score):
    # Reshape since coverage_error only accepts 2D arrays.
    if metric == coverage_error:
        y_true = [y_true]
        y_score = [y_score]
    with pytest.raises(ValueError, match=r"contains (NaN|infinity)"):
        metric(y_true, y_score)


@pytest.mark.parametrize("metric", CLASSIFICATION_METRICS.values())
@pytest.mark.parametrize(
    "y_true, y_score",
    invalids_nan_inf +
    # Add an additional case for classification only
    # non-regression test for:
    # https://github.com/scikit-learn/scikit-learn/issues/6809
    [
        ([np.nan, 1, 2], [1, 2, 3]),
        ([np.inf, 1, 2], [1, 2, 3]),
    ],  # type: ignore
)
def test_classification_inf_nan_input(metric, y_true, y_score):
    """check that classification metrics raise a message mentioning the
    occurrence of non-finite values in the target vectors."""
    if not np.isfinite(y_true).all():
        input_name = "y_true"
        if np.isnan(y_true).any():
            unexpected_value = "NaN"
        else:
            unexpected_value = "infinity or a value too large"
    else:
        input_name = "y_pred"
        if np.isnan(y_score).any():
            unexpected_value = "NaN"
        else:
            unexpected_value = "infinity or a value too large"

    err_msg = f"Input {input_name} contains {unexpected_value}"

    with pytest.raises(ValueError, match=err_msg):
        metric(y_true, y_score)


@pytest.mark.parametrize("metric", CLASSIFICATION_METRICS.values())
def test_classification_binary_continuous_input(metric):
    """check that classification metrics raise a message of mixed type data
    with continuous/binary target vectors."""
    y_true, y_score = ["a", "b", "a"], [0.1, 0.2, 0.3]
    err_msg = (
        "Classification metrics can't handle a mix of binary and continuous targets"
    )
    with pytest.raises(ValueError, match=err_msg):
        metric(y_true, y_score)


@ignore_warnings
def check_single_sample(name):
    # Non-regression test: scores should work with a single sample.
    # This is important for leave-one-out cross validation.
    # Score functions tested are those that formerly called np.squeeze,
    # which turns an array of size 1 into a 0-d array (!).
    metric = ALL_METRICS[name]

    # assert that no exception is thrown
    if name in METRICS_REQUIRE_POSITIVE_Y:
        values = [1, 2]
    else:
        values = [0, 1]
    for i, j in product(values, repeat=2):
        metric([i], [j])


@ignore_warnings
def check_single_sample_multioutput(name):
    metric = ALL_METRICS[name]
    for i, j, k, l in product([0, 1], repeat=4):
        metric(np.array([[i, j]]), np.array([[k, l]]))


@pytest.mark.parametrize(
    "name",
    sorted(
        set(ALL_METRICS)
        # Those metrics are not always defined with one sample
        # or in multiclass classification
        - METRIC_UNDEFINED_BINARY_MULTICLASS
        - set(THRESHOLDED_METRICS)
    ),
)
def test_single_sample(name):
    check_single_sample(name)


@pytest.mark.parametrize("name", sorted(MULTIOUTPUT_METRICS | MULTILABELS_METRICS))
def test_single_sample_multioutput(name):
    check_single_sample_multioutput(name)


@pytest.mark.parametrize("name", sorted(MULTIOUTPUT_METRICS))
def test_multioutput_number_of_output_differ(name):
    y_true = np.array([[1, 0, 0, 1], [0, 1, 1, 1], [1, 1, 0, 1]])
    y_pred = np.array([[0, 0], [1, 0], [0, 0]])

    metric = ALL_METRICS[name]
    with pytest.raises(ValueError):
        metric(y_true, y_pred)


@pytest.mark.parametrize("name", sorted(MULTIOUTPUT_METRICS))
def test_multioutput_regression_invariance_to_dimension_shuffling(name):
    # test invariance to dimension shuffling
    random_state = check_random_state(0)
    y_true = random_state.uniform(0, 2, size=(20, 5))
    y_pred = random_state.uniform(0, 2, size=(20, 5))

    metric = ALL_METRICS[name]
    error = metric(y_true, y_pred)

    for _ in range(3):
        perm = random_state.permutation(y_true.shape[1])
        assert_allclose(
            metric(y_true[:, perm], y_pred[:, perm]),
            error,
            err_msg="%s is not dimension shuffling invariant" % (name),
        )


@ignore_warnings
@pytest.mark.parametrize("coo_container", COO_CONTAINERS)
def test_multilabel_representation_invariance(coo_container):
    # Generate some data
    n_classes = 4
    n_samples = 50

    _, y1 = make_multilabel_classification(
        n_features=1,
        n_classes=n_classes,
        random_state=0,
        n_samples=n_samples,
        allow_unlabeled=True,
    )
    _, y2 = make_multilabel_classification(
        n_features=1,
        n_classes=n_classes,
        random_state=1,
        n_samples=n_samples,
        allow_unlabeled=True,
    )

    # To make sure at least one empty label is present
    y1 = np.vstack([y1, [[0] * n_classes]])
    y2 = np.vstack([y2, [[0] * n_classes]])

    y1_sparse_indicator = coo_container(y1)
    y2_sparse_indicator = coo_container(y2)

    y1_list_array_indicator = list(y1)
    y2_list_array_indicator = list(y2)

    y1_list_list_indicator = [list(a) for a in y1_list_array_indicator]
    y2_list_list_indicator = [list(a) for a in y2_list_array_indicator]

    for name in MULTILABELS_METRICS:
        metric = ALL_METRICS[name]

        # XXX cruel hack to work with partial functions
        if isinstance(metric, partial):
            metric.__module__ = "tmp"
            metric.__name__ = name

        measure = metric(y1, y2)

        # Check representation invariance
        assert_allclose(
            metric(y1_sparse_indicator, y2_sparse_indicator),
            measure,
            err_msg=(
                "%s failed representation invariance between "
                "dense and sparse indicator formats."
            )
            % name,
        )
        assert_almost_equal(
            metric(y1_list_list_indicator, y2_list_list_indicator),
            measure,
            err_msg=(
                "%s failed representation invariance  "
                "between dense array and list of list "
                "indicator formats."
            )
            % name,
        )
        assert_almost_equal(
            metric(y1_list_array_indicator, y2_list_array_indicator),
            measure,
            err_msg=(
                "%s failed representation invariance  "
                "between dense and list of array "
                "indicator formats."
            )
            % name,
        )


@pytest.mark.parametrize("name", sorted(MULTILABELS_METRICS))
def test_raise_value_error_multilabel_sequences(name):
    # make sure the multilabel-sequence format raises ValueError
    multilabel_sequences = [
        [[1], [2], [0, 1]],
        [(), (2), (0, 1)],
        [[]],
        [()],
        np.array([[], [1, 2]], dtype="object"),
    ]

    metric = ALL_METRICS[name]
    for seq in multilabel_sequences:
        with pytest.raises(ValueError):
            metric(seq, seq)


@pytest.mark.parametrize("name", sorted(METRICS_WITH_NORMALIZE_OPTION))
def test_normalize_option_binary_classification(name):
    # Test in the binary case
    n_classes = 2
    n_samples = 20
    random_state = check_random_state(0)

    y_true = random_state.randint(0, n_classes, size=(n_samples,))
    y_pred = random_state.randint(0, n_classes, size=(n_samples,))
    y_score = random_state.normal(size=y_true.shape)

    metrics = ALL_METRICS[name]
    pred = y_score if name in THRESHOLDED_METRICS else y_pred
    measure_normalized = metrics(y_true, pred, normalize=True)
    measure_not_normalized = metrics(y_true, pred, normalize=False)

    assert_array_less(
        -1.0 * measure_normalized,
        0,
        err_msg="We failed to test correctly the normalize option",
    )

    assert_allclose(
        measure_normalized,
        measure_not_normalized / n_samples,
        err_msg=f"Failed with {name}",
    )


@pytest.mark.parametrize("name", sorted(METRICS_WITH_NORMALIZE_OPTION))
def test_normalize_option_multiclass_classification(name):
    # Test in the multiclass case
    n_classes = 4
    n_samples = 20
    random_state = check_random_state(0)

    y_true = random_state.randint(0, n_classes, size=(n_samples,))
    y_pred = random_state.randint(0, n_classes, size=(n_samples,))
    y_score = random_state.uniform(size=(n_samples, n_classes))

    metrics = ALL_METRICS[name]
    pred = y_score if name in THRESHOLDED_METRICS else y_pred
    measure_normalized = metrics(y_true, pred, normalize=True)
    measure_not_normalized = metrics(y_true, pred, normalize=False)

    assert_array_less(
        -1.0 * measure_normalized,
        0,
        err_msg="We failed to test correctly the normalize option",
    )

    assert_allclose(
        measure_normalized,
        measure_not_normalized / n_samples,
        err_msg=f"Failed with {name}",
    )


@pytest.mark.parametrize(
    "name", sorted(METRICS_WITH_NORMALIZE_OPTION.intersection(MULTILABELS_METRICS))
)
def test_normalize_option_multilabel_classification(name):
    # Test in the multilabel case
    n_classes = 4
    n_samples = 100
    random_state = check_random_state(0)

    # for both random_state 0 and 1, y_true and y_pred has at least one
    # unlabelled entry
    _, y_true = make_multilabel_classification(
        n_features=1,
        n_classes=n_classes,
        random_state=0,
        allow_unlabeled=True,
        n_samples=n_samples,
    )
    _, y_pred = make_multilabel_classification(
        n_features=1,
        n_classes=n_classes,
        random_state=1,
        allow_unlabeled=True,
        n_samples=n_samples,
    )

    y_score = random_state.uniform(size=y_true.shape)

    # To make sure at least one empty label is present
    y_true += [0] * n_classes
    y_pred += [0] * n_classes

    metrics = ALL_METRICS[name]
    pred = y_score if name in THRESHOLDED_METRICS else y_pred
    measure_normalized = metrics(y_true, pred, normalize=True)
    measure_not_normalized = metrics(y_true, pred, normalize=False)

    assert_array_less(
        -1.0 * measure_normalized,
        0,
        err_msg="We failed to test correctly the normalize option",
    )

    assert_allclose(
        measure_normalized,
        measure_not_normalized / n_samples,
        err_msg=f"Failed with {name}",
    )


@ignore_warnings
def _check_averaging(
    metric, y_true, y_pred, y_true_binarize, y_pred_binarize, is_multilabel
):
    n_samples, n_classes = y_true_binarize.shape

    # No averaging
    label_measure = metric(y_true, y_pred, average=None)
    assert_allclose(
        label_measure,
        [
            metric(y_true_binarize[:, i], y_pred_binarize[:, i])
            for i in range(n_classes)
        ],
    )

    # Micro measure
    micro_measure = metric(y_true, y_pred, average="micro")
    assert_allclose(
        micro_measure, metric(y_true_binarize.ravel(), y_pred_binarize.ravel())
    )

    # Macro measure
    macro_measure = metric(y_true, y_pred, average="macro")
    assert_allclose(macro_measure, np.mean(label_measure))

    # Weighted measure
    weights = np.sum(y_true_binarize, axis=0, dtype=int)

    if np.sum(weights) != 0:
        weighted_measure = metric(y_true, y_pred, average="weighted")
        assert_allclose(weighted_measure, np.average(label_measure, weights=weights))
    else:
        weighted_measure = metric(y_true, y_pred, average="weighted")
        assert_allclose(weighted_measure, 0)

    # Sample measure
    if is_multilabel:
        sample_measure = metric(y_true, y_pred, average="samples")
        assert_allclose(
            sample_measure,
            np.mean(
                [
                    metric(y_true_binarize[i], y_pred_binarize[i])
                    for i in range(n_samples)
                ]
            ),
        )

    with pytest.raises(ValueError):
        metric(y_true, y_pred, average="unknown")
    with pytest.raises(ValueError):
        metric(y_true, y_pred, average="garbage")


def check_averaging(name, y_true, y_true_binarize, y_pred, y_pred_binarize, y_score):
    is_multilabel = type_of_target(y_true).startswith("multilabel")

    metric = ALL_METRICS[name]

    if name in METRICS_WITH_AVERAGING:
        _check_averaging(
            metric, y_true, y_pred, y_true_binarize, y_pred_binarize, is_multilabel
        )
    elif name in THRESHOLDED_METRICS_WITH_AVERAGING:
        _check_averaging(
            metric, y_true, y_score, y_true_binarize, y_score, is_multilabel
        )
    else:
        raise ValueError("Metric is not recorded as having an average option")


@pytest.mark.parametrize("name", sorted(METRICS_WITH_AVERAGING))
def test_averaging_multiclass(name):
    n_samples, n_classes = 50, 3
    random_state = check_random_state(0)
    y_true = random_state.randint(0, n_classes, size=(n_samples,))
    y_pred = random_state.randint(0, n_classes, size=(n_samples,))
    y_score = random_state.uniform(size=(n_samples, n_classes))

    lb = LabelBinarizer().fit(y_true)
    y_true_binarize = lb.transform(y_true)
    y_pred_binarize = lb.transform(y_pred)

    check_averaging(name, y_true, y_true_binarize, y_pred, y_pred_binarize, y_score)


@pytest.mark.parametrize(
    "name", sorted(METRICS_WITH_AVERAGING | THRESHOLDED_METRICS_WITH_AVERAGING)
)
def test_averaging_multilabel(name):
    n_samples, n_classes = 40, 5
    _, y = make_multilabel_classification(
        n_features=1,
        n_classes=n_classes,
        random_state=5,
        n_samples=n_samples,
        allow_unlabeled=False,
    )
    y_true = y[:20]
    y_pred = y[20:]
    y_score = check_random_state(0).normal(size=(20, n_classes))
    y_true_binarize = y_true
    y_pred_binarize = y_pred

    check_averaging(name, y_true, y_true_binarize, y_pred, y_pred_binarize, y_score)


@pytest.mark.parametrize("name", sorted(METRICS_WITH_AVERAGING))
def test_averaging_multilabel_all_zeroes(name):
    y_true = np.zeros((20, 3))
    y_pred = np.zeros((20, 3))
    y_score = np.zeros((20, 3))
    y_true_binarize = y_true
    y_pred_binarize = y_pred

    check_averaging(name, y_true, y_true_binarize, y_pred, y_pred_binarize, y_score)


def test_averaging_binary_multilabel_all_zeroes():
    y_true = np.zeros((20, 3))
    y_pred = np.zeros((20, 3))
    y_true_binarize = y_true
    y_pred_binarize = y_pred
    # Test _average_binary_score for weight.sum() == 0
    binary_metric = lambda y_true, y_score, average="macro": _average_binary_score(
        precision_score, y_true, y_score, average
    )
    _check_averaging(
        binary_metric,
        y_true,
        y_pred,
        y_true_binarize,
        y_pred_binarize,
        is_multilabel=True,
    )


@pytest.mark.parametrize("name", sorted(METRICS_WITH_AVERAGING))
def test_averaging_multilabel_all_ones(name):
    y_true = np.ones((20, 3))
    y_pred = np.ones((20, 3))
    y_score = np.ones((20, 3))
    y_true_binarize = y_true
    y_pred_binarize = y_pred

    check_averaging(name, y_true, y_true_binarize, y_pred, y_pred_binarize, y_score)


@ignore_warnings
def check_sample_weight_invariance(name, metric, y1, y2):
    rng = np.random.RandomState(0)
    sample_weight = rng.randint(1, 10, size=len(y1))

    # top_k_accuracy_score always lead to a perfect score for k > 1 in the
    # binary case
    metric = partial(metric, k=1) if name == "top_k_accuracy_score" else metric

    # check that unit weights gives the same score as no weight
    unweighted_score = metric(y1, y2, sample_weight=None)

    assert_allclose(
        unweighted_score,
        metric(y1, y2, sample_weight=np.ones(shape=len(y1))),
        err_msg="For %s sample_weight=None is not equivalent to sample_weight=ones"
        % name,
    )

    # check that the weighted and unweighted scores are unequal
    weighted_score = metric(y1, y2, sample_weight=sample_weight)

    # use context manager to supply custom error message
    with pytest.raises(AssertionError):
        assert_allclose(unweighted_score, weighted_score)
        raise ValueError(
            "Unweighted and weighted scores are unexpectedly "
            "almost equal (%s) and (%s) "
            "for %s" % (unweighted_score, weighted_score, name)
        )

    # check that sample_weight can be a list
    weighted_score_list = metric(y1, y2, sample_weight=sample_weight.tolist())
    assert_allclose(
        weighted_score,
        weighted_score_list,
        err_msg=(
            "Weighted scores for array and list "
            "sample_weight input are not equal (%s != %s) for %s"
        )
        % (weighted_score, weighted_score_list, name),
    )

    # check that integer weights is the same as repeated samples
    repeat_weighted_score = metric(
        np.repeat(y1, sample_weight, axis=0),
        np.repeat(y2, sample_weight, axis=0),
        sample_weight=None,
    )
    assert_allclose(
        weighted_score,
        repeat_weighted_score,
        err_msg="Weighting %s is not equal to repeating samples" % name,
    )

    # check that ignoring a fraction of the samples is equivalent to setting
    # the corresponding weights to zero
    sample_weight_subset = sample_weight[1::2]
    sample_weight_zeroed = np.copy(sample_weight)
    sample_weight_zeroed[::2] = 0
    y1_subset = y1[1::2]
    y2_subset = y2[1::2]
    weighted_score_subset = metric(
        y1_subset, y2_subset, sample_weight=sample_weight_subset
    )
    weighted_score_zeroed = metric(y1, y2, sample_weight=sample_weight_zeroed)
    assert_allclose(
        weighted_score_subset,
        weighted_score_zeroed,
        err_msg=(
            "Zeroing weights does not give the same result as "
            "removing the corresponding samples (%s != %s) for %s"
        )
        % (weighted_score_zeroed, weighted_score_subset, name),
    )

    if not name.startswith("unnormalized"):
        # check that the score is invariant under scaling of the weights by a
        # common factor
        for scaling in [2, 0.3]:
            assert_allclose(
                weighted_score,
                metric(y1, y2, sample_weight=sample_weight * scaling),
                err_msg="%s sample_weight is not invariant under scaling" % name,
            )

    # Check that if number of samples in y_true and sample_weight are not
    # equal, meaningful error is raised.
    error_message = (
        r"Found input variables with inconsistent numbers of "
        r"samples: \[{}, {}, {}\]".format(
            _num_samples(y1), _num_samples(y2), _num_samples(sample_weight) * 2
        )
    )
    with pytest.raises(ValueError, match=error_message):
        metric(y1, y2, sample_weight=np.hstack([sample_weight, sample_weight]))


@pytest.mark.parametrize(
    "name",
    sorted(
        set(ALL_METRICS).intersection(set(REGRESSION_METRICS))
        - METRICS_WITHOUT_SAMPLE_WEIGHT
    ),
)
def test_regression_sample_weight_invariance(name):
    n_samples = 50
    random_state = check_random_state(0)
    # regression
    y_true = random_state.random_sample(size=(n_samples,))
    y_pred = random_state.random_sample(size=(n_samples,))
    metric = ALL_METRICS[name]
    check_sample_weight_invariance(name, metric, y_true, y_pred)


@pytest.mark.parametrize(
    "name",
    sorted(
        set(ALL_METRICS)
        - set(REGRESSION_METRICS)
        - METRICS_WITHOUT_SAMPLE_WEIGHT
        - METRIC_UNDEFINED_BINARY
    ),
)
def test_binary_sample_weight_invariance(name):
    # binary
    n_samples = 50
    random_state = check_random_state(0)
    y_true = random_state.randint(0, 2, size=(n_samples,))
    y_pred = random_state.randint(0, 2, size=(n_samples,))
    y_score = random_state.random_sample(size=(n_samples,))
    metric = ALL_METRICS[name]
    if name in THRESHOLDED_METRICS:
        check_sample_weight_invariance(name, metric, y_true, y_score)
    else:
        check_sample_weight_invariance(name, metric, y_true, y_pred)


@pytest.mark.parametrize(
    "name",
    sorted(
        set(ALL_METRICS)
        - set(REGRESSION_METRICS)
        - METRICS_WITHOUT_SAMPLE_WEIGHT
        - METRIC_UNDEFINED_BINARY_MULTICLASS
    ),
)
def test_multiclass_sample_weight_invariance(name):
    # multiclass
    n_samples = 50
    random_state = check_random_state(0)
    y_true = random_state.randint(0, 5, size=(n_samples,))
    y_pred = random_state.randint(0, 5, size=(n_samples,))
    y_score = random_state.random_sample(size=(n_samples, 5))
    metric = ALL_METRICS[name]
    if name in THRESHOLDED_METRICS:
        # softmax
        temp = np.exp(-y_score)
        y_score_norm = temp / temp.sum(axis=-1).reshape(-1, 1)
        check_sample_weight_invariance(name, metric, y_true, y_score_norm)
    else:
        check_sample_weight_invariance(name, metric, y_true, y_pred)


@pytest.mark.parametrize(
    "name",
    sorted(
        (MULTILABELS_METRICS | THRESHOLDED_MULTILABEL_METRICS | MULTIOUTPUT_METRICS)
        - METRICS_WITHOUT_SAMPLE_WEIGHT
    ),
)
def test_multilabel_sample_weight_invariance(name):
    # multilabel indicator
    random_state = check_random_state(0)
    _, ya = make_multilabel_classification(
        n_features=1, n_classes=10, random_state=0, n_samples=50, allow_unlabeled=False
    )
    _, yb = make_multilabel_classification(
        n_features=1, n_classes=10, random_state=1, n_samples=50, allow_unlabeled=False
    )
    y_true = np.vstack([ya, yb])
    y_pred = np.vstack([ya, ya])
    y_score = random_state.uniform(size=y_true.shape)

    # Some metrics (e.g. log_loss) require y_score to be probabilities (sum to 1)
    y_score /= y_score.sum(axis=1, keepdims=True)

    metric = ALL_METRICS[name]
    if name in THRESHOLDED_METRICS:
        check_sample_weight_invariance(name, metric, y_true, y_score)
    else:
        check_sample_weight_invariance(name, metric, y_true, y_pred)


@ignore_warnings
def test_no_averaging_labels():
    # test labels argument when not using averaging
    # in multi-class and multi-label cases
    y_true_multilabel = np.array([[1, 1, 0, 0], [1, 1, 0, 0]])
    y_pred_multilabel = np.array([[0, 0, 1, 1], [0, 1, 1, 0]])
    y_true_multiclass = np.array([0, 1, 2])
    y_pred_multiclass = np.array([0, 2, 3])
    labels = np.array([3, 0, 1, 2])
    _, inverse_labels = np.unique(labels, return_inverse=True)

    for name in METRICS_WITH_AVERAGING:
        for y_true, y_pred in [
            [y_true_multiclass, y_pred_multiclass],
            [y_true_multilabel, y_pred_multilabel],
        ]:
            if name not in MULTILABELS_METRICS and y_pred.ndim > 1:
                continue

            metric = ALL_METRICS[name]

            score_labels = metric(y_true, y_pred, labels=labels, average=None)
            score = metric(y_true, y_pred, average=None)
            assert_array_equal(score_labels, score[inverse_labels])


@pytest.mark.parametrize(
    "name", sorted(MULTILABELS_METRICS - {"unnormalized_multilabel_confusion_matrix"})
)
def test_multilabel_label_permutations_invariance(name):
    random_state = check_random_state(0)
    n_samples, n_classes = 20, 4

    y_true = random_state.randint(0, 2, size=(n_samples, n_classes))
    y_score = random_state.randint(0, 2, size=(n_samples, n_classes))

    metric = ALL_METRICS[name]
    score = metric(y_true, y_score)

    for perm in permutations(range(n_classes), n_classes):
        y_score_perm = y_score[:, perm]
        y_true_perm = y_true[:, perm]

        current_score = metric(y_true_perm, y_score_perm)
        assert_almost_equal(score, current_score)


@pytest.mark.parametrize(
    "name", sorted(THRESHOLDED_MULTILABEL_METRICS | MULTIOUTPUT_METRICS)
)
def test_thresholded_multilabel_multioutput_permutations_invariance(name):
    random_state = check_random_state(0)
    n_samples, n_classes = 20, 4
    y_true = random_state.randint(0, 2, size=(n_samples, n_classes))
    y_score = random_state.uniform(size=y_true.shape)

    # Some metrics (e.g. log_loss) require y_score to be probabilities (sum to 1)
    y_score /= y_score.sum(axis=1, keepdims=True)

    # Makes sure all samples have at least one label. This works around errors
    # when running metrics where average="sample"
    y_true[y_true.sum(1) == 4, 0] = 0
    y_true[y_true.sum(1) == 0, 0] = 1

    metric = ALL_METRICS[name]
    score = metric(y_true, y_score)

    for perm in permutations(range(n_classes), n_classes):
        y_score_perm = y_score[:, perm]
        y_true_perm = y_true[:, perm]

        current_score = metric(y_true_perm, y_score_perm)
        if metric == mean_absolute_percentage_error:
            assert np.isfinite(current_score)
            assert current_score > 1e6
            # Here we are not comparing the values in case of MAPE because
            # whenever y_true value is exactly zero, the MAPE value doesn't
            # signify anything. Thus, in this case we are just expecting
            # very large finite value.
        else:
            assert_almost_equal(score, current_score)


@pytest.mark.parametrize(
    "name", sorted(set(THRESHOLDED_METRICS) - METRIC_UNDEFINED_BINARY_MULTICLASS)
)
def test_thresholded_metric_permutation_invariance(name):
    n_samples, n_classes = 100, 3
    random_state = check_random_state(0)

    y_score = random_state.rand(n_samples, n_classes)
    temp = np.exp(-y_score)
    y_score = temp / temp.sum(axis=-1).reshape(-1, 1)
    y_true = random_state.randint(0, n_classes, size=n_samples)

    metric = ALL_METRICS[name]
    score = metric(y_true, y_score)
    for perm in permutations(range(n_classes), n_classes):
        inverse_perm = np.zeros(n_classes, dtype=int)
        inverse_perm[list(perm)] = np.arange(n_classes)
        y_score_perm = y_score[:, inverse_perm]
        y_true_perm = np.take(perm, y_true)

        current_score = metric(y_true_perm, y_score_perm)
        assert_almost_equal(score, current_score)


@pytest.mark.parametrize("metric_name", CLASSIFICATION_METRICS)
def test_metrics_consistent_type_error(metric_name):
    # check that an understable message is raised when the type between y_true
    # and y_pred mismatch
    rng = np.random.RandomState(42)
    y1 = np.array(["spam"] * 3 + ["eggs"] * 2, dtype=object)
    y2 = rng.randint(0, 2, size=y1.size)

    err_msg = "Labels in y_true and y_pred should be of the same type."
    with pytest.raises(TypeError, match=err_msg):
        CLASSIFICATION_METRICS[metric_name](y1, y2)


@pytest.mark.parametrize(
    "metric, y_pred_threshold",
    [
        (average_precision_score, True),
        (brier_score_loss, True),
        (f1_score, False),
        (partial(fbeta_score, beta=1), False),
        (jaccard_score, False),
        (precision_recall_curve, True),
        (precision_score, False),
        (recall_score, False),
        (roc_curve, True),
    ],
)
@pytest.mark.parametrize("dtype_y_str", [str, object])
def test_metrics_pos_label_error_str(metric, y_pred_threshold, dtype_y_str):
    # check that the error message if `pos_label` is not specified and the
    # targets is made of strings.
    rng = np.random.RandomState(42)
    y1 = np.array(["spam"] * 3 + ["eggs"] * 2, dtype=dtype_y_str)
    y2 = rng.randint(0, 2, size=y1.size)

    if not y_pred_threshold:
        y2 = np.array(["spam", "eggs"], dtype=dtype_y_str)[y2]

    err_msg_pos_label_None = (
        "y_true takes value in {'eggs', 'spam'} and pos_label is not "
        "specified: either make y_true take value in {0, 1} or {-1, 1} or "
        "pass pos_label explicit"
    )
    err_msg_pos_label_1 = (
        r"pos_label=1 is not a valid label. It should be one of " r"\['eggs', 'spam'\]"
    )

    pos_label_default = signature(metric).parameters["pos_label"].default

    err_msg = err_msg_pos_label_1 if pos_label_default == 1 else err_msg_pos_label_None
    with pytest.raises(ValueError, match=err_msg):
        metric(y1, y2)


def check_array_api_metric(
    metric, array_namespace, device, dtype_name, y_true_np, y_pred_np, sample_weight
):
    xp = _array_api_for_tests(array_namespace, device)

    y_true_xp = xp.asarray(y_true_np, device=device)
    y_pred_xp = xp.asarray(y_pred_np, device=device)

    metric_np = metric(y_true_np, y_pred_np, sample_weight=sample_weight)

    if sample_weight is not None:
        sample_weight = xp.asarray(sample_weight, device=device)

    with config_context(array_api_dispatch=True):
        metric_xp = metric(y_true_xp, y_pred_xp, sample_weight=sample_weight)

        assert_allclose(
            _convert_to_numpy(xp.asarray(metric_xp), xp),
            metric_np,
            atol=_atol_for_type(dtype_name),
        )


def check_array_api_binary_classification_metric(
    metric, array_namespace, device, dtype_name
):
    y_true_np = np.array([0, 0, 1, 1])
    y_pred_np = np.array([0, 1, 0, 1])

    check_array_api_metric(
        metric,
        array_namespace,
        device,
        dtype_name,
        y_true_np=y_true_np,
        y_pred_np=y_pred_np,
        sample_weight=None,
    )

    sample_weight = np.array([0.0, 0.1, 2.0, 1.0], dtype=dtype_name)

    check_array_api_metric(
        metric,
        array_namespace,
        device,
        dtype_name,
        y_true_np=y_true_np,
        y_pred_np=y_pred_np,
        sample_weight=sample_weight,
    )


def check_array_api_multiclass_classification_metric(
    metric, array_namespace, device, dtype_name
):
    y_true_np = np.array([0, 1, 2, 3])
    y_pred_np = np.array([0, 1, 0, 2])

    check_array_api_metric(
        metric,
        array_namespace,
        device,
        dtype_name,
        y_true_np=y_true_np,
        y_pred_np=y_pred_np,
        sample_weight=None,
    )

    sample_weight = np.array([0.0, 0.1, 2.0, 1.0], dtype=dtype_name)

    check_array_api_metric(
        metric,
        array_namespace,
        device,
        dtype_name,
        y_true_np=y_true_np,
        y_pred_np=y_pred_np,
        sample_weight=sample_weight,
    )


def check_array_api_regression_metric(metric, array_namespace, device, dtype_name):
    y_true_np = np.array([2, 0, 1, 4], dtype=dtype_name)
    y_pred_np = np.array([0.5, 0.5, 2, 2], dtype=dtype_name)

    check_array_api_metric(
        metric,
        array_namespace,
        device,
        dtype_name,
        y_true_np=y_true_np,
        y_pred_np=y_pred_np,
        sample_weight=None,
    )

    sample_weight = np.array([0.1, 2.0, 1.5, 0.5], dtype=dtype_name)

    check_array_api_metric(
        metric,
        array_namespace,
        device,
        dtype_name,
        y_true_np=y_true_np,
        y_pred_np=y_pred_np,
        sample_weight=sample_weight,
    )


def check_array_api_regression_metric_multioutput(
    metric, array_namespace, device, dtype_name
):
    y_true_np = np.array([[1, 3], [1, 2]], dtype=dtype_name)
    y_pred_np = np.array([[1, 4], [1, 1]], dtype=dtype_name)

    check_array_api_metric(
        metric,
        array_namespace,
        device,
        dtype_name,
        y_true_np=y_true_np,
        y_pred_np=y_pred_np,
        sample_weight=None,
    )

    sample_weight = np.array([0.1, 2.0], dtype=dtype_name)

    check_array_api_metric(
        metric,
        array_namespace,
        device,
        dtype_name,
        y_true_np=y_true_np,
        y_pred_np=y_pred_np,
        sample_weight=sample_weight,
    )


def check_array_api_multioutput_regression_metric(
    metric, array_namespace, device, dtype_name
):
    metric = partial(metric, multioutput="raw_values")
    check_array_api_regression_metric(metric, array_namespace, device, dtype_name)


array_api_metric_checkers = {
    accuracy_score: [
        check_array_api_binary_classification_metric,
        check_array_api_multiclass_classification_metric,
    ],
    zero_one_loss: [
        check_array_api_binary_classification_metric,
        check_array_api_multiclass_classification_metric,
    ],
<<<<<<< HEAD
    f1_score: [
        check_array_api_binary_classification_metric,
=======
    mean_tweedie_deviance: [check_array_api_regression_metric],
    r2_score: [
        check_array_api_regression_metric,
        check_array_api_regression_metric_multioutput,
    ],
    mean_absolute_error: [
        check_array_api_regression_metric,
        check_array_api_multioutput_regression_metric,
>>>>>>> acd2d90e
    ],
}


def yield_metric_checker_combinations(metric_checkers=array_api_metric_checkers):
    for metric, checkers in metric_checkers.items():
        for checker in checkers:
            yield metric, checker


@pytest.mark.parametrize(
    "array_namespace, device, dtype_name", yield_namespace_device_dtype_combinations()
)
@pytest.mark.parametrize("metric, check_func", yield_metric_checker_combinations())
def test_array_api_compliance(metric, array_namespace, device, dtype_name, check_func):
    check_func(metric, array_namespace, device, dtype_name)<|MERGE_RESOLUTION|>--- conflicted
+++ resolved
@@ -1895,10 +1895,6 @@
         check_array_api_binary_classification_metric,
         check_array_api_multiclass_classification_metric,
     ],
-<<<<<<< HEAD
-    f1_score: [
-        check_array_api_binary_classification_metric,
-=======
     mean_tweedie_deviance: [check_array_api_regression_metric],
     r2_score: [
         check_array_api_regression_metric,
@@ -1907,7 +1903,6 @@
     mean_absolute_error: [
         check_array_api_regression_metric,
         check_array_api_multioutput_regression_metric,
->>>>>>> acd2d90e
     ],
 }
 
