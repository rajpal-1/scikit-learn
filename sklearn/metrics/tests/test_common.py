--- conflicted
+++ resolved
@@ -2017,12 +2017,9 @@
     mean_gamma_deviance: [check_array_api_regression_metric],
     max_error: [check_array_api_regression_metric],
     chi2_kernel: [check_array_api_metric_pairwise],
-<<<<<<< HEAD
     cosine_distances: [check_array_api_metric_pairwise],
-=======
     euclidean_distances: [check_array_api_metric_pairwise],
     rbf_kernel: [check_array_api_metric_pairwise],
->>>>>>> e7af1955
 }
 
 
