
from functools import partial
from inspect import signature
from itertools import product
from itertools import chain
from itertools import permutations

import numpy as np
import scipy.sparse as sp

import pytest

from sklearn.datasets import make_multilabel_classification
from sklearn.preprocessing import LabelBinarizer
from sklearn.utils.multiclass import type_of_target
from sklearn.utils.validation import _num_samples
from sklearn.utils.validation import check_random_state
from sklearn.utils import shuffle

from sklearn.utils._testing import assert_allclose
from sklearn.utils._testing import assert_almost_equal
from sklearn.utils._testing import assert_array_equal
from sklearn.utils._testing import assert_array_less
from sklearn.utils._testing import ignore_warnings

from sklearn.metrics import accuracy_score
from sklearn.metrics import average_precision_score
from sklearn.metrics import balanced_accuracy_score
from sklearn.metrics import brier_score_loss
from sklearn.metrics import cohen_kappa_score
from sklearn.metrics import confusion_matrix
from sklearn.metrics import coverage_error
<<<<<<< HEAD
from sklearn.metrics import d2_tweedie_score
=======
from sklearn.metrics import det_curve
>>>>>>> 1d575f6e
from sklearn.metrics import explained_variance_score
from sklearn.metrics import f1_score
from sklearn.metrics import fbeta_score
from sklearn.metrics import hamming_loss
from sklearn.metrics import hinge_loss
from sklearn.metrics import jaccard_score
from sklearn.metrics import label_ranking_average_precision_score
from sklearn.metrics import label_ranking_loss
from sklearn.metrics import log_loss
from sklearn.metrics import max_error
from sklearn.metrics import matthews_corrcoef
from sklearn.metrics import mean_absolute_error
from sklearn.metrics import mean_absolute_percentage_error
from sklearn.metrics import mean_squared_error
from sklearn.metrics import mean_tweedie_deviance
from sklearn.metrics import mean_poisson_deviance
from sklearn.metrics import mean_gamma_deviance
from sklearn.metrics import median_absolute_error
from sklearn.metrics import multilabel_confusion_matrix
from sklearn.metrics import precision_recall_curve
from sklearn.metrics import precision_score
from sklearn.metrics import r2_score
from sklearn.metrics import recall_score
from sklearn.metrics import roc_auc_score
from sklearn.metrics import roc_curve
from sklearn.metrics import zero_one_loss
from sklearn.metrics import ndcg_score
from sklearn.metrics import dcg_score
from sklearn.metrics import top_k_accuracy_score

from sklearn.metrics._base import _average_binary_score


# Note toward developers about metric testing
# -------------------------------------------
# It is often possible to write one general test for several metrics:
#
#   - invariance properties, e.g. invariance to sample order
#   - common behavior for an argument, e.g. the "normalize" with value True
#     will return the mean of the metrics and with value False will return
#     the sum of the metrics.
#
# In order to improve the overall metric testing, it is a good idea to write
# first a specific test for the given metric and then add a general test for
# all metrics that have the same behavior.
#
# Two types of datastructures are used in order to implement this system:
# dictionaries of metrics and lists of metrics wit common properties.
#
# Dictionaries of metrics
# ------------------------
# The goal of having those dictionaries is to have an easy way to call a
# particular metric and associate a name to each function:
#
#   - REGRESSION_METRICS: all regression metrics.
#   - CLASSIFICATION_METRICS: all classification metrics
#     which compare a ground truth and the estimated targets as returned by a
#     classifier.
#   - THRESHOLDED_METRICS: all classification metrics which
#     compare a ground truth and a score, e.g. estimated probabilities or
#     decision function (format might vary)
#
# Those dictionaries will be used to test systematically some invariance
# properties, e.g. invariance toward several input layout.
#

REGRESSION_METRICS = {
    "max_error": max_error,
    "mean_absolute_error": mean_absolute_error,
    "mean_squared_error": mean_squared_error,
    "median_absolute_error": median_absolute_error,
    "mean_absolute_percentage_error": mean_absolute_percentage_error,
    "explained_variance_score": explained_variance_score,
    "r2_score": partial(r2_score, multioutput='variance_weighted'),
    "mean_normal_deviance": partial(mean_tweedie_deviance, power=0),
    "mean_poisson_deviance": mean_poisson_deviance,
    "mean_gamma_deviance": mean_gamma_deviance,
    "mean_compound_poisson_deviance":
    partial(mean_tweedie_deviance, power=1.4),
    "d2_tweedie_score": partial(d2_tweedie_score, power=1.4),
}

CLASSIFICATION_METRICS = {
    "accuracy_score": accuracy_score,
    "balanced_accuracy_score": balanced_accuracy_score,
    "adjusted_balanced_accuracy_score": partial(balanced_accuracy_score,
                                                adjusted=True),
    "unnormalized_accuracy_score": partial(accuracy_score, normalize=False),

    # `confusion_matrix` returns absolute values and hence behaves unnormalized
    # . Naming it with an unnormalized_ prefix is necessary for this module to
    # skip sample_weight scaling checks which will fail for unnormalized
    # metrics.
    "unnormalized_confusion_matrix": confusion_matrix,
    "normalized_confusion_matrix": lambda *args, **kwargs: (
        confusion_matrix(*args, **kwargs).astype('float') / confusion_matrix(
            *args, **kwargs).sum(axis=1)[:, np.newaxis]
    ),

    "unnormalized_multilabel_confusion_matrix": multilabel_confusion_matrix,
    "unnormalized_multilabel_confusion_matrix_sample":
        partial(multilabel_confusion_matrix, samplewise=True),
    "hamming_loss": hamming_loss,

    "zero_one_loss": zero_one_loss,
    "unnormalized_zero_one_loss": partial(zero_one_loss, normalize=False),

    # These are needed to test averaging
    "jaccard_score": jaccard_score,
    "precision_score": precision_score,
    "recall_score": recall_score,
    "f1_score": f1_score,
    "f2_score": partial(fbeta_score, beta=2),
    "f0.5_score": partial(fbeta_score, beta=0.5),
    "matthews_corrcoef_score": matthews_corrcoef,

    "weighted_f0.5_score": partial(fbeta_score, average="weighted", beta=0.5),
    "weighted_f1_score": partial(f1_score, average="weighted"),
    "weighted_f2_score": partial(fbeta_score, average="weighted", beta=2),
    "weighted_precision_score": partial(precision_score, average="weighted"),
    "weighted_recall_score": partial(recall_score, average="weighted"),
    "weighted_jaccard_score": partial(jaccard_score, average="weighted"),

    "micro_f0.5_score": partial(fbeta_score, average="micro", beta=0.5),
    "micro_f1_score": partial(f1_score, average="micro"),
    "micro_f2_score": partial(fbeta_score, average="micro", beta=2),
    "micro_precision_score": partial(precision_score, average="micro"),
    "micro_recall_score": partial(recall_score, average="micro"),
    "micro_jaccard_score": partial(jaccard_score, average="micro"),

    "macro_f0.5_score": partial(fbeta_score, average="macro", beta=0.5),
    "macro_f1_score": partial(f1_score, average="macro"),
    "macro_f2_score": partial(fbeta_score, average="macro", beta=2),
    "macro_precision_score": partial(precision_score, average="macro"),
    "macro_recall_score": partial(recall_score, average="macro"),
    "macro_jaccard_score": partial(jaccard_score, average="macro"),

    "samples_f0.5_score": partial(fbeta_score, average="samples", beta=0.5),
    "samples_f1_score": partial(f1_score, average="samples"),
    "samples_f2_score": partial(fbeta_score, average="samples", beta=2),
    "samples_precision_score": partial(precision_score, average="samples"),
    "samples_recall_score": partial(recall_score, average="samples"),
    "samples_jaccard_score": partial(jaccard_score, average="samples"),

    "cohen_kappa_score": cohen_kappa_score,
}


def precision_recall_curve_padded_thresholds(*args, **kwargs):
    """
    The dimensions of precision-recall pairs and the threshold array as
    returned by the precision_recall_curve do not match. See
    func:`sklearn.metrics.precision_recall_curve`

    This prevents implicit conversion of return value triple to an higher
    dimensional np.array of dtype('float64') (it will be of dtype('object)
    instead). This again is needed for assert_array_equal to work correctly.

    As a workaround we pad the threshold array with NaN values to match
    the dimension of precision and recall arrays respectively.
    """
    precision, recall, thresholds = precision_recall_curve(*args, **kwargs)

    pad_threshholds = len(precision) - len(thresholds)

    return np.array([
        precision,
        recall,
        np.pad(thresholds,
               pad_width=(0, pad_threshholds),
               mode='constant',
               constant_values=[np.nan])
    ])


CURVE_METRICS = {
    "roc_curve": roc_curve,
    "precision_recall_curve": precision_recall_curve_padded_thresholds,
    "det_curve": det_curve,
}

THRESHOLDED_METRICS = {
    "coverage_error": coverage_error,
    "label_ranking_loss": label_ranking_loss,
    "log_loss": log_loss,
    "unnormalized_log_loss": partial(log_loss, normalize=False),

    "hinge_loss": hinge_loss,

    "brier_score_loss": brier_score_loss,

    "roc_auc_score": roc_auc_score,  # default: average="macro"
    "weighted_roc_auc": partial(roc_auc_score, average="weighted"),
    "samples_roc_auc": partial(roc_auc_score, average="samples"),
    "micro_roc_auc": partial(roc_auc_score, average="micro"),
    "ovr_roc_auc": partial(roc_auc_score, average="macro", multi_class='ovr'),
    "weighted_ovr_roc_auc": partial(roc_auc_score, average="weighted",
                                    multi_class='ovr'),
    "ovo_roc_auc": partial(roc_auc_score, average="macro", multi_class='ovo'),
    "weighted_ovo_roc_auc": partial(roc_auc_score, average="weighted",
                                    multi_class='ovo'),
    "partial_roc_auc": partial(roc_auc_score, max_fpr=0.5),

    "average_precision_score":
    average_precision_score,  # default: average="macro"
    "weighted_average_precision_score":
    partial(average_precision_score, average="weighted"),
    "samples_average_precision_score":
    partial(average_precision_score, average="samples"),
    "micro_average_precision_score":
    partial(average_precision_score, average="micro"),
    "label_ranking_average_precision_score":
    label_ranking_average_precision_score,
    "ndcg_score": ndcg_score,
    "dcg_score": dcg_score,

    "top_k_accuracy_score": top_k_accuracy_score
}

ALL_METRICS = dict()
ALL_METRICS.update(THRESHOLDED_METRICS)
ALL_METRICS.update(CLASSIFICATION_METRICS)
ALL_METRICS.update(REGRESSION_METRICS)
ALL_METRICS.update(CURVE_METRICS)

# Lists of metrics with common properties
# ---------------------------------------
# Lists of metrics with common properties are used to test systematically some
# functionalities and invariance, e.g. SYMMETRIC_METRICS lists all metrics that
# are symmetric with respect to their input argument y_true and y_pred.
#
# When you add a new metric or functionality, check if a general test
# is already written.

# Those metrics don't support binary inputs
METRIC_UNDEFINED_BINARY = {
    "samples_f0.5_score",
    "samples_f1_score",
    "samples_f2_score",
    "samples_precision_score",
    "samples_recall_score",
    "samples_jaccard_score",
    "coverage_error",
    "unnormalized_multilabel_confusion_matrix_sample",
    "label_ranking_loss",
    "label_ranking_average_precision_score",
    "dcg_score",
    "ndcg_score"
}

# Those metrics don't support multiclass inputs
METRIC_UNDEFINED_MULTICLASS = {
    "brier_score_loss",

    "micro_roc_auc",
    "samples_roc_auc",
    "partial_roc_auc",
    "roc_auc_score",
    "weighted_roc_auc",

    "average_precision_score",
    "weighted_average_precision_score",
    "micro_average_precision_score",
    "samples_average_precision_score",

    "jaccard_score",

    # with default average='binary', multiclass is prohibited
    "precision_score",
    "recall_score",
    "f1_score",
    "f2_score",
    "f0.5_score",

    # curves
    "roc_curve",
    "precision_recall_curve",
    "det_curve",
}

# Metric undefined with "binary" or "multiclass" input
METRIC_UNDEFINED_BINARY_MULTICLASS = METRIC_UNDEFINED_BINARY.union(
    METRIC_UNDEFINED_MULTICLASS)

# Metrics with an "average" argument
METRICS_WITH_AVERAGING = {
    "precision_score", "recall_score", "f1_score", "f2_score", "f0.5_score",
    "jaccard_score"
}

# Threshold-based metrics with an "average" argument
THRESHOLDED_METRICS_WITH_AVERAGING = {
    "roc_auc_score", "average_precision_score", "partial_roc_auc",
}

# Metrics with a "pos_label" argument
METRICS_WITH_POS_LABEL = {
    "roc_curve",
    "precision_recall_curve",
    "det_curve",

    "brier_score_loss",

    "precision_score", "recall_score", "f1_score", "f2_score", "f0.5_score",
    "jaccard_score",

    "average_precision_score",
    "weighted_average_precision_score",
    "micro_average_precision_score",
    "samples_average_precision_score",

    # pos_label support deprecated; to be removed in 0.18:
    "weighted_f0.5_score", "weighted_f1_score", "weighted_f2_score",
    "weighted_precision_score", "weighted_recall_score",

    "micro_f0.5_score", "micro_f1_score", "micro_f2_score",
    "micro_precision_score", "micro_recall_score",

    "macro_f0.5_score", "macro_f1_score", "macro_f2_score",
    "macro_precision_score", "macro_recall_score",
}

# Metrics with a "labels" argument
# TODO: Handle multi_class metrics that has a labels argument as well as a
# decision function argument. e.g hinge_loss
METRICS_WITH_LABELS = {
    "unnormalized_confusion_matrix",
    "normalized_confusion_matrix",
    "roc_curve",
    "precision_recall_curve",
    "det_curve",

    "precision_score", "recall_score", "f1_score", "f2_score", "f0.5_score",
    "jaccard_score",

    "weighted_f0.5_score", "weighted_f1_score", "weighted_f2_score",
    "weighted_precision_score", "weighted_recall_score",
    "weighted_jaccard_score",

    "micro_f0.5_score", "micro_f1_score", "micro_f2_score",
    "micro_precision_score", "micro_recall_score",
    "micro_jaccard_score",

    "macro_f0.5_score", "macro_f1_score", "macro_f2_score",
    "macro_precision_score", "macro_recall_score",
    "macro_jaccard_score",

    "unnormalized_multilabel_confusion_matrix",
    "unnormalized_multilabel_confusion_matrix_sample",

    "cohen_kappa_score",
}

# Metrics with a "normalize" option
METRICS_WITH_NORMALIZE_OPTION = {
    "accuracy_score",
    "top_k_accuracy_score",
    "zero_one_loss",
}

# Threshold-based metrics with "multilabel-indicator" format support
THRESHOLDED_MULTILABEL_METRICS = {
    "log_loss",
    "unnormalized_log_loss",

    "roc_auc_score", "weighted_roc_auc", "samples_roc_auc",
    "micro_roc_auc", "partial_roc_auc",

    "average_precision_score", "weighted_average_precision_score",
    "samples_average_precision_score", "micro_average_precision_score",

    "coverage_error", "label_ranking_loss",

    "ndcg_score",
    "dcg_score",

    "label_ranking_average_precision_score",
}

# Classification metrics with  "multilabel-indicator" format
MULTILABELS_METRICS = {
    "accuracy_score", "unnormalized_accuracy_score",
    "hamming_loss",
    "zero_one_loss", "unnormalized_zero_one_loss",

    "weighted_f0.5_score", "weighted_f1_score", "weighted_f2_score",
    "weighted_precision_score", "weighted_recall_score",
    "weighted_jaccard_score",

    "macro_f0.5_score", "macro_f1_score", "macro_f2_score",
    "macro_precision_score", "macro_recall_score",
    "macro_jaccard_score",

    "micro_f0.5_score", "micro_f1_score", "micro_f2_score",
    "micro_precision_score", "micro_recall_score",
    "micro_jaccard_score",

    "unnormalized_multilabel_confusion_matrix",

    "samples_f0.5_score", "samples_f1_score", "samples_f2_score",
    "samples_precision_score", "samples_recall_score",
    "samples_jaccard_score",
}

# Regression metrics with "multioutput-continuous" format support
MULTIOUTPUT_METRICS = {
    "mean_absolute_error", "median_absolute_error", "mean_squared_error",
    "r2_score", "explained_variance_score", "mean_absolute_percentage_error"
}

# Symmetric with respect to their input arguments y_true and y_pred
# metric(y_true, y_pred) == metric(y_pred, y_true).
SYMMETRIC_METRICS = {
    "accuracy_score", "unnormalized_accuracy_score",
    "hamming_loss",
    "zero_one_loss", "unnormalized_zero_one_loss",

    "micro_jaccard_score", "macro_jaccard_score",
    "jaccard_score",
    "samples_jaccard_score",

    "f1_score", "micro_f1_score", "macro_f1_score",
    "weighted_recall_score",
    # P = R = F = accuracy in multiclass case
    "micro_f0.5_score", "micro_f1_score", "micro_f2_score",
    "micro_precision_score", "micro_recall_score",

    "matthews_corrcoef_score", "mean_absolute_error", "mean_squared_error",
    "median_absolute_error", "max_error",

    "cohen_kappa_score", "mean_normal_deviance"
}

# Asymmetric with respect to their input arguments y_true and y_pred
# metric(y_true, y_pred) != metric(y_pred, y_true).
NOT_SYMMETRIC_METRICS = {
    "balanced_accuracy_score",
    "adjusted_balanced_accuracy_score",
    "explained_variance_score",
    "r2_score",
    "unnormalized_confusion_matrix",
    "normalized_confusion_matrix",
    "roc_curve",
    "precision_recall_curve",
    "det_curve",

    "precision_score", "recall_score", "f2_score", "f0.5_score",

    "weighted_f0.5_score", "weighted_f1_score", "weighted_f2_score",
    "weighted_precision_score", "weighted_jaccard_score",
    "unnormalized_multilabel_confusion_matrix",

    "macro_f0.5_score", "macro_f2_score", "macro_precision_score",
    "macro_recall_score", "log_loss", "hinge_loss",
    "mean_gamma_deviance", "mean_poisson_deviance",
<<<<<<< HEAD
    "mean_compound_poisson_deviance",
    "d2_tweedie_score",
=======
    "mean_compound_poisson_deviance", "mean_absolute_percentage_error"
>>>>>>> 1d575f6e
}


# No Sample weight support
METRICS_WITHOUT_SAMPLE_WEIGHT = {
    "median_absolute_error",
    "max_error",
    "ovo_roc_auc",
    "weighted_ovo_roc_auc"
}

METRICS_REQUIRE_POSITIVE_Y = {
    "mean_poisson_deviance",
    "mean_gamma_deviance",
    "mean_compound_poisson_deviance",
    "d2_tweedie_score",
}


def _require_positive_targets(y1, y2):
    """Make targets strictly positive"""
    offset = abs(min(y1.min(), y2.min())) + 1
    y1 += offset
    y2 += offset
    return y1, y2


def test_symmetry_consistency():

    # We shouldn't forget any metrics
    assert (SYMMETRIC_METRICS.union(
        NOT_SYMMETRIC_METRICS, set(THRESHOLDED_METRICS),
        METRIC_UNDEFINED_BINARY_MULTICLASS) ==
        set(ALL_METRICS))

    assert (
        SYMMETRIC_METRICS.intersection(NOT_SYMMETRIC_METRICS) ==
        set())


@pytest.mark.parametrize("name", sorted(SYMMETRIC_METRICS))
def test_symmetric_metric(name):
    # Test the symmetry of score and loss functions
    random_state = check_random_state(0)
    y_true = random_state.randint(0, 2, size=(20, ))
    y_pred = random_state.randint(0, 2, size=(20, ))

    if name in METRICS_REQUIRE_POSITIVE_Y:
        y_true, y_pred = _require_positive_targets(y_true, y_pred)

    y_true_bin = random_state.randint(0, 2, size=(20, 25))
    y_pred_bin = random_state.randint(0, 2, size=(20, 25))

    metric = ALL_METRICS[name]
    if name in METRIC_UNDEFINED_BINARY:
        if name in MULTILABELS_METRICS:
            assert_allclose(metric(y_true_bin, y_pred_bin),
                            metric(y_pred_bin, y_true_bin),
                            err_msg="%s is not symmetric" % name)
        else:
            assert False, "This case is currently unhandled"
    else:
        assert_allclose(metric(y_true, y_pred),
                        metric(y_pred, y_true),
                        err_msg="%s is not symmetric" % name)


@pytest.mark.parametrize("name", sorted(NOT_SYMMETRIC_METRICS))
def test_not_symmetric_metric(name):
    # Test the symmetry of score and loss functions
    random_state = check_random_state(0)
    y_true = random_state.randint(0, 2, size=(20, ))
    y_pred = random_state.randint(0, 2, size=(20, ))

    if name in METRICS_REQUIRE_POSITIVE_Y:
        y_true, y_pred = _require_positive_targets(y_true, y_pred)

    metric = ALL_METRICS[name]

    # use context manager to supply custom error message
    with pytest.raises(AssertionError):
        assert_array_equal(metric(y_true, y_pred), metric(y_pred, y_true))
        raise ValueError("%s seems to be symmetric" % name)


@pytest.mark.parametrize(
        'name',
        sorted(set(ALL_METRICS) - METRIC_UNDEFINED_BINARY_MULTICLASS))
def test_sample_order_invariance(name):
    random_state = check_random_state(0)
    y_true = random_state.randint(0, 2, size=(20, ))
    y_pred = random_state.randint(0, 2, size=(20, ))

    if name in METRICS_REQUIRE_POSITIVE_Y:
        y_true, y_pred = _require_positive_targets(y_true, y_pred)

    y_true_shuffle, y_pred_shuffle = shuffle(y_true, y_pred, random_state=0)

    with ignore_warnings():
        metric = ALL_METRICS[name]
        assert_allclose(metric(y_true, y_pred),
                        metric(y_true_shuffle, y_pred_shuffle),
                        err_msg="%s is not sample order invariant" % name)


@ignore_warnings
def test_sample_order_invariance_multilabel_and_multioutput():
    random_state = check_random_state(0)

    # Generate some data
    y_true = random_state.randint(0, 2, size=(20, 25))
    y_pred = random_state.randint(0, 2, size=(20, 25))
    y_score = random_state.normal(size=y_true.shape)

    y_true_shuffle, y_pred_shuffle, y_score_shuffle = shuffle(y_true,
                                                              y_pred,
                                                              y_score,
                                                              random_state=0)

    for name in MULTILABELS_METRICS:
        metric = ALL_METRICS[name]
        assert_allclose(metric(y_true, y_pred),
                        metric(y_true_shuffle, y_pred_shuffle),
                        err_msg="%s is not sample order invariant" % name)

    for name in THRESHOLDED_MULTILABEL_METRICS:
        metric = ALL_METRICS[name]
        assert_allclose(metric(y_true, y_score),
                        metric(y_true_shuffle, y_score_shuffle),
                        err_msg="%s is not sample order invariant" % name)

    for name in MULTIOUTPUT_METRICS:
        metric = ALL_METRICS[name]
        assert_allclose(metric(y_true, y_score),
                        metric(y_true_shuffle, y_score_shuffle),
                        err_msg="%s is not sample order invariant" % name)
        assert_allclose(metric(y_true, y_pred),
                        metric(y_true_shuffle, y_pred_shuffle),
                        err_msg="%s is not sample order invariant" % name)


@pytest.mark.parametrize(
        'name',
        sorted(set(ALL_METRICS) - METRIC_UNDEFINED_BINARY_MULTICLASS))
def test_format_invariance_with_1d_vectors(name):
    random_state = check_random_state(0)
    y1 = random_state.randint(0, 2, size=(20, ))
    y2 = random_state.randint(0, 2, size=(20, ))

    if name in METRICS_REQUIRE_POSITIVE_Y:
        y1, y2 = _require_positive_targets(y1, y2)

    y1_list = list(y1)
    y2_list = list(y2)

    y1_1d, y2_1d = np.array(y1), np.array(y2)
    assert_array_equal(y1_1d.ndim, 1)
    assert_array_equal(y2_1d.ndim, 1)
    y1_column = np.reshape(y1_1d, (-1, 1))
    y2_column = np.reshape(y2_1d, (-1, 1))
    y1_row = np.reshape(y1_1d, (1, -1))
    y2_row = np.reshape(y2_1d, (1, -1))

    with ignore_warnings():
        metric = ALL_METRICS[name]

        measure = metric(y1, y2)

        assert_allclose(metric(y1_list, y2_list), measure,
                        err_msg="%s is not representation invariant with list"
                                "" % name)

        assert_allclose(metric(y1_1d, y2_1d), measure,
                        err_msg="%s is not representation invariant with "
                                "np-array-1d" % name)

        assert_allclose(metric(y1_column, y2_column), measure,
                        err_msg="%s is not representation invariant with "
                                "np-array-column" % name)

        # Mix format support
        assert_allclose(metric(y1_1d, y2_list), measure,
                        err_msg="%s is not representation invariant with mix "
                                "np-array-1d and list" % name)

        assert_allclose(metric(y1_list, y2_1d), measure,
                        err_msg="%s is not representation invariant with mix "
                                "np-array-1d and list" % name)

        assert_allclose(metric(y1_1d, y2_column), measure,
                        err_msg="%s is not representation invariant with mix "
                                "np-array-1d and np-array-column" % name)

        assert_allclose(metric(y1_column, y2_1d), measure,
                        err_msg="%s is not representation invariant with mix "
                                "np-array-1d and np-array-column" % name)

        assert_allclose(metric(y1_list, y2_column), measure,
                        err_msg="%s is not representation invariant with mix "
                                "list and np-array-column" % name)

        assert_allclose(metric(y1_column, y2_list), measure,
                        err_msg="%s is not representation invariant with mix "
                                "list and np-array-column" % name)

        # These mix representations aren't allowed
        with pytest.raises(ValueError):
            metric(y1_1d, y2_row)
        with pytest.raises(ValueError):
            metric(y1_row, y2_1d)
        with pytest.raises(ValueError):
            metric(y1_list, y2_row)
        with pytest.raises(ValueError):
            metric(y1_row, y2_list)
        with pytest.raises(ValueError):
            metric(y1_column, y2_row)
        with pytest.raises(ValueError):
            metric(y1_row, y2_column)

        # NB: We do not test for y1_row, y2_row as these may be
        # interpreted as multilabel or multioutput data.
        if (name not in (MULTIOUTPUT_METRICS | THRESHOLDED_MULTILABEL_METRICS |
                         MULTILABELS_METRICS)):
            with pytest.raises(ValueError):
                metric(y1_row, y2_row)


@pytest.mark.parametrize(
    'name',
    sorted(set(CLASSIFICATION_METRICS) - METRIC_UNDEFINED_BINARY_MULTICLASS))
def test_classification_invariance_string_vs_numbers_labels(name):
    # Ensure that classification metrics with string labels are invariant
    random_state = check_random_state(0)
    y1 = random_state.randint(0, 2, size=(20, ))
    y2 = random_state.randint(0, 2, size=(20, ))

    y1_str = np.array(["eggs", "spam"])[y1]
    y2_str = np.array(["eggs", "spam"])[y2]

    pos_label_str = "spam"
    labels_str = ["eggs", "spam"]

    with ignore_warnings():
        metric = CLASSIFICATION_METRICS[name]
        measure_with_number = metric(y1, y2)

        # Ugly, but handle case with a pos_label and label
        metric_str = metric
        if name in METRICS_WITH_POS_LABEL:
            metric_str = partial(metric_str, pos_label=pos_label_str)

        measure_with_str = metric_str(y1_str, y2_str)

        assert_array_equal(measure_with_number, measure_with_str,
                           err_msg="{0} failed string vs number invariance "
                                   "test".format(name))

        measure_with_strobj = metric_str(y1_str.astype('O'),
                                         y2_str.astype('O'))
        assert_array_equal(measure_with_number, measure_with_strobj,
                           err_msg="{0} failed string object vs number "
                                   "invariance test".format(name))

        if name in METRICS_WITH_LABELS:
            metric_str = partial(metric_str, labels=labels_str)
            measure_with_str = metric_str(y1_str, y2_str)
            assert_array_equal(measure_with_number, measure_with_str,
                               err_msg="{0} failed string vs number  "
                                       "invariance test".format(name))

            measure_with_strobj = metric_str(y1_str.astype('O'),
                                             y2_str.astype('O'))
            assert_array_equal(measure_with_number, measure_with_strobj,
                               err_msg="{0} failed string vs number  "
                                       "invariance test".format(name))


@pytest.mark.parametrize('name', THRESHOLDED_METRICS)
def test_thresholded_invariance_string_vs_numbers_labels(name):
    # Ensure that thresholded metrics with string labels are invariant
    random_state = check_random_state(0)
    y1 = random_state.randint(0, 2, size=(20, ))
    y2 = random_state.randint(0, 2, size=(20, ))

    y1_str = np.array(["eggs", "spam"])[y1]

    pos_label_str = "spam"

    with ignore_warnings():
        metric = THRESHOLDED_METRICS[name]
        if name not in METRIC_UNDEFINED_BINARY:
            # Ugly, but handle case with a pos_label and label
            metric_str = metric
            if name in METRICS_WITH_POS_LABEL:
                metric_str = partial(metric_str, pos_label=pos_label_str)

            measure_with_number = metric(y1, y2)
            measure_with_str = metric_str(y1_str, y2)
            assert_array_equal(measure_with_number, measure_with_str,
                               err_msg="{0} failed string vs number "
                                       "invariance test".format(name))

            measure_with_strobj = metric_str(y1_str.astype('O'), y2)
            assert_array_equal(measure_with_number, measure_with_strobj,
                               err_msg="{0} failed string object vs number "
                                       "invariance test".format(name))
        else:
            # TODO those metrics doesn't support string label yet
            with pytest.raises(ValueError):
                metric(y1_str, y2)
            with pytest.raises(ValueError):
                metric(y1_str.astype('O'), y2)


invalids = [([0, 1], [np.inf, np.inf]),
            ([0, 1], [np.nan, np.nan]),
            ([0, 1], [np.nan, np.inf])]


@pytest.mark.parametrize(
        'metric',
        chain(THRESHOLDED_METRICS.values(), REGRESSION_METRICS.values()))
def test_regression_thresholded_inf_nan_input(metric):

    for y_true, y_score in invalids:
        with pytest.raises(ValueError, match="contains NaN, infinity"):
            metric(y_true, y_score)


@pytest.mark.parametrize('metric', CLASSIFICATION_METRICS.values())
def test_classification_inf_nan_input(metric):
    # Classification metrics all raise a mixed input exception
    for y_true, y_score in invalids:
        err_msg = "Input contains NaN, infinity or a value too large"
        with pytest.raises(ValueError, match=err_msg):
            metric(y_true, y_score)


@ignore_warnings
def check_single_sample(name):
    # Non-regression test: scores should work with a single sample.
    # This is important for leave-one-out cross validation.
    # Score functions tested are those that formerly called np.squeeze,
    # which turns an array of size 1 into a 0-d array (!).
    metric = ALL_METRICS[name]

    # assert that no exception is thrown
    if name in METRICS_REQUIRE_POSITIVE_Y:
        values = [1, 2]
    else:
        values = [0, 1]
    for i, j in product(values, repeat=2):
        metric([i], [j])


@ignore_warnings
def check_single_sample_multioutput(name):
    metric = ALL_METRICS[name]
    for i, j, k, l in product([0, 1], repeat=4):
        metric(np.array([[i, j]]), np.array([[k, l]]))


@pytest.mark.parametrize(
    'name',
    sorted(
        set(ALL_METRICS)
        # Those metrics are not always defined with one sample
        # or in multiclass classification
        - METRIC_UNDEFINED_BINARY_MULTICLASS - set(THRESHOLDED_METRICS)))
def test_single_sample(name):
    check_single_sample(name)


@pytest.mark.parametrize('name',
                         sorted(MULTIOUTPUT_METRICS | MULTILABELS_METRICS))
def test_single_sample_multioutput(name):
    check_single_sample_multioutput(name)


@pytest.mark.parametrize('name', sorted(MULTIOUTPUT_METRICS))
def test_multioutput_number_of_output_differ(name):
    y_true = np.array([[1, 0, 0, 1], [0, 1, 1, 1], [1, 1, 0, 1]])
    y_pred = np.array([[0, 0], [1, 0], [0, 0]])

    metric = ALL_METRICS[name]
    with pytest.raises(ValueError):
        metric(y_true, y_pred)


@pytest.mark.parametrize('name', sorted(MULTIOUTPUT_METRICS))
def test_multioutput_regression_invariance_to_dimension_shuffling(name):
    # test invariance to dimension shuffling
    random_state = check_random_state(0)
    y_true = random_state.uniform(0, 2, size=(20, 5))
    y_pred = random_state.uniform(0, 2, size=(20, 5))

    metric = ALL_METRICS[name]
    error = metric(y_true, y_pred)

    for _ in range(3):
        perm = random_state.permutation(y_true.shape[1])
        assert_allclose(metric(y_true[:, perm], y_pred[:, perm]),
                        error,
                        err_msg="%s is not dimension shuffling invariant" % (
                            name))


@ignore_warnings
def test_multilabel_representation_invariance():
    # Generate some data
    n_classes = 4
    n_samples = 50

    _, y1 = make_multilabel_classification(n_features=1, n_classes=n_classes,
                                           random_state=0, n_samples=n_samples,
                                           allow_unlabeled=True)
    _, y2 = make_multilabel_classification(n_features=1, n_classes=n_classes,
                                           random_state=1, n_samples=n_samples,
                                           allow_unlabeled=True)

    # To make sure at least one empty label is present
    y1 = np.vstack([y1, [[0] * n_classes]])
    y2 = np.vstack([y2, [[0] * n_classes]])

    y1_sparse_indicator = sp.coo_matrix(y1)
    y2_sparse_indicator = sp.coo_matrix(y2)

    y1_list_array_indicator = list(y1)
    y2_list_array_indicator = list(y2)

    y1_list_list_indicator = [list(a) for a in y1_list_array_indicator]
    y2_list_list_indicator = [list(a) for a in y2_list_array_indicator]

    for name in MULTILABELS_METRICS:
        metric = ALL_METRICS[name]

        # XXX cruel hack to work with partial functions
        if isinstance(metric, partial):
            metric.__module__ = 'tmp'
            metric.__name__ = name

        measure = metric(y1, y2)

        # Check representation invariance
        assert_allclose(metric(y1_sparse_indicator, y2_sparse_indicator),
                        measure,
                        err_msg="%s failed representation invariance between "
                                "dense and sparse indicator formats." % name)
        assert_almost_equal(metric(y1_list_list_indicator,
                                   y2_list_list_indicator),
                            measure,
                            err_msg="%s failed representation invariance  "
                                    "between dense array and list of list "
                                    "indicator formats." % name)
        assert_almost_equal(metric(y1_list_array_indicator,
                                   y2_list_array_indicator),
                            measure,
                            err_msg="%s failed representation invariance  "
                                    "between dense and list of array "
                                    "indicator formats." % name)


@pytest.mark.parametrize('name', sorted(MULTILABELS_METRICS))
def test_raise_value_error_multilabel_sequences(name):
    # make sure the multilabel-sequence format raises ValueError
    multilabel_sequences = [
        [[1], [2], [0, 1]],
        [(), (2), (0, 1)],
        [[]],
        [()],
        np.array([[], [1, 2]], dtype='object')]

    metric = ALL_METRICS[name]
    for seq in multilabel_sequences:
        with pytest.raises(ValueError):
            metric(seq, seq)


@pytest.mark.parametrize('name', sorted(METRICS_WITH_NORMALIZE_OPTION))
def test_normalize_option_binary_classification(name):
    # Test in the binary case
    n_classes = 2
    n_samples = 20
    random_state = check_random_state(0)

    y_true = random_state.randint(0, n_classes, size=(n_samples, ))
    y_pred = random_state.randint(0, n_classes, size=(n_samples, ))
    y_score = random_state.normal(size=y_true.shape)

    metrics = ALL_METRICS[name]
    pred = y_score if name in THRESHOLDED_METRICS else y_pred
    measure_normalized = metrics(y_true, pred, normalize=True)
    measure_not_normalized = metrics(y_true, pred, normalize=False)

    assert_array_less(-1.0 * measure_normalized, 0,
                      err_msg="We failed to test correctly the normalize "
                              "option")

    assert_allclose(measure_normalized, measure_not_normalized / n_samples,
                    err_msg=f"Failed with {name}")


@pytest.mark.parametrize('name', sorted(METRICS_WITH_NORMALIZE_OPTION))
def test_normalize_option_multiclass_classification(name):
    # Test in the multiclass case
    n_classes = 4
    n_samples = 20
    random_state = check_random_state(0)

    y_true = random_state.randint(0, n_classes, size=(n_samples, ))
    y_pred = random_state.randint(0, n_classes, size=(n_samples, ))
    y_score = random_state.uniform(size=(n_samples, n_classes))

    metrics = ALL_METRICS[name]
    pred = y_score if name in THRESHOLDED_METRICS else y_pred
    measure_normalized = metrics(y_true, pred, normalize=True)
    measure_not_normalized = metrics(y_true, pred, normalize=False)

    assert_array_less(-1.0 * measure_normalized, 0,
                      err_msg="We failed to test correctly the normalize "
                              "option")

    assert_allclose(measure_normalized, measure_not_normalized / n_samples,
                    err_msg=f"Failed with {name}")


@pytest.mark.parametrize('name', sorted(
    METRICS_WITH_NORMALIZE_OPTION.intersection(MULTILABELS_METRICS)
))
def test_normalize_option_multilabel_classification(name):
    # Test in the multilabel case
    n_classes = 4
    n_samples = 100
    random_state = check_random_state(0)

    # for both random_state 0 and 1, y_true and y_pred has at least one
    # unlabelled entry
    _, y_true = make_multilabel_classification(n_features=1,
                                               n_classes=n_classes,
                                               random_state=0,
                                               allow_unlabeled=True,
                                               n_samples=n_samples)
    _, y_pred = make_multilabel_classification(n_features=1,
                                               n_classes=n_classes,
                                               random_state=1,
                                               allow_unlabeled=True,
                                               n_samples=n_samples)

    y_score = random_state.uniform(size=y_true.shape)

    # To make sure at least one empty label is present
    y_true += [0]*n_classes
    y_pred += [0]*n_classes

    metrics = ALL_METRICS[name]
    pred = y_score if name in THRESHOLDED_METRICS else y_pred
    measure_normalized = metrics(y_true, pred, normalize=True)
    measure_not_normalized = metrics(y_true, pred, normalize=False)

    assert_array_less(-1.0 * measure_normalized, 0,
                      err_msg="We failed to test correctly the normalize "
                              "option")

    assert_allclose(measure_normalized, measure_not_normalized / n_samples,
                    err_msg=f"Failed with {name}")


@ignore_warnings
def _check_averaging(metric, y_true, y_pred, y_true_binarize, y_pred_binarize,
                     is_multilabel):
    n_samples, n_classes = y_true_binarize.shape

    # No averaging
    label_measure = metric(y_true, y_pred, average=None)
    assert_allclose(label_measure,
                    [metric(y_true_binarize[:, i], y_pred_binarize[:, i])
                     for i in range(n_classes)])

    # Micro measure
    micro_measure = metric(y_true, y_pred, average="micro")
    assert_allclose(micro_measure,
                    metric(y_true_binarize.ravel(), y_pred_binarize.ravel()))

    # Macro measure
    macro_measure = metric(y_true, y_pred, average="macro")
    assert_allclose(macro_measure, np.mean(label_measure))

    # Weighted measure
    weights = np.sum(y_true_binarize, axis=0, dtype=int)

    if np.sum(weights) != 0:
        weighted_measure = metric(y_true, y_pred, average="weighted")
        assert_allclose(weighted_measure,
                        np.average(label_measure, weights=weights))
    else:
        weighted_measure = metric(y_true, y_pred, average="weighted")
        assert_allclose(weighted_measure, 0)

    # Sample measure
    if is_multilabel:
        sample_measure = metric(y_true, y_pred, average="samples")
        assert_allclose(sample_measure,
                        np.mean([metric(y_true_binarize[i], y_pred_binarize[i])
                                 for i in range(n_samples)]))

    with pytest.raises(ValueError):
        metric(y_true, y_pred, average="unknown")
    with pytest.raises(ValueError):
        metric(y_true, y_pred, average="garbage")


def check_averaging(name, y_true, y_true_binarize, y_pred, y_pred_binarize,
                    y_score):
    is_multilabel = type_of_target(y_true).startswith("multilabel")

    metric = ALL_METRICS[name]

    if name in METRICS_WITH_AVERAGING:
        _check_averaging(metric, y_true, y_pred, y_true_binarize,
                         y_pred_binarize, is_multilabel)
    elif name in THRESHOLDED_METRICS_WITH_AVERAGING:
        _check_averaging(metric, y_true, y_score, y_true_binarize,
                         y_score, is_multilabel)
    else:
        raise ValueError("Metric is not recorded as having an average option")


@pytest.mark.parametrize('name', sorted(METRICS_WITH_AVERAGING))
def test_averaging_multiclass(name):
    n_samples, n_classes = 50, 3
    random_state = check_random_state(0)
    y_true = random_state.randint(0, n_classes, size=(n_samples, ))
    y_pred = random_state.randint(0, n_classes, size=(n_samples, ))
    y_score = random_state.uniform(size=(n_samples, n_classes))

    lb = LabelBinarizer().fit(y_true)
    y_true_binarize = lb.transform(y_true)
    y_pred_binarize = lb.transform(y_pred)

    check_averaging(name, y_true, y_true_binarize,
                    y_pred, y_pred_binarize, y_score)


@pytest.mark.parametrize(
    'name',
    sorted(METRICS_WITH_AVERAGING | THRESHOLDED_METRICS_WITH_AVERAGING))
def test_averaging_multilabel(name):
    n_samples, n_classes = 40, 5
    _, y = make_multilabel_classification(n_features=1, n_classes=n_classes,
                                          random_state=5, n_samples=n_samples,
                                          allow_unlabeled=False)
    y_true = y[:20]
    y_pred = y[20:]
    y_score = check_random_state(0).normal(size=(20, n_classes))
    y_true_binarize = y_true
    y_pred_binarize = y_pred

    check_averaging(name, y_true, y_true_binarize,
                    y_pred, y_pred_binarize, y_score)


@pytest.mark.parametrize('name', sorted(METRICS_WITH_AVERAGING))
def test_averaging_multilabel_all_zeroes(name):
    y_true = np.zeros((20, 3))
    y_pred = np.zeros((20, 3))
    y_score = np.zeros((20, 3))
    y_true_binarize = y_true
    y_pred_binarize = y_pred

    check_averaging(name, y_true, y_true_binarize,
                    y_pred, y_pred_binarize, y_score)


def test_averaging_binary_multilabel_all_zeroes():
    y_true = np.zeros((20, 3))
    y_pred = np.zeros((20, 3))
    y_true_binarize = y_true
    y_pred_binarize = y_pred
    # Test _average_binary_score for weight.sum() == 0
    binary_metric = (lambda y_true, y_score, average="macro":
                     _average_binary_score(
                         precision_score, y_true, y_score, average))
    _check_averaging(binary_metric, y_true, y_pred, y_true_binarize,
                     y_pred_binarize, is_multilabel=True)


@pytest.mark.parametrize('name', sorted(METRICS_WITH_AVERAGING))
def test_averaging_multilabel_all_ones(name):
    y_true = np.ones((20, 3))
    y_pred = np.ones((20, 3))
    y_score = np.ones((20, 3))
    y_true_binarize = y_true
    y_pred_binarize = y_pred

    check_averaging(name, y_true, y_true_binarize,
                    y_pred, y_pred_binarize, y_score)


@ignore_warnings
def check_sample_weight_invariance(name, metric, y1, y2):
    rng = np.random.RandomState(0)
    sample_weight = rng.randint(1, 10, size=len(y1))

    # top_k_accuracy_score always lead to a perfect score for k > 1 in the
    # binary case
    metric = partial(metric, k=1) if name == "top_k_accuracy_score" else metric

    # check that unit weights gives the same score as no weight
    unweighted_score = metric(y1, y2, sample_weight=None)

    assert_allclose(
        unweighted_score,
        metric(y1, y2, sample_weight=np.ones(shape=len(y1))),
        err_msg="For %s sample_weight=None is not equivalent to "
                "sample_weight=ones" % name)

    # check that the weighted and unweighted scores are unequal
    weighted_score = metric(y1, y2, sample_weight=sample_weight)

    # use context manager to supply custom error message
    with pytest.raises(AssertionError):
        assert_allclose(unweighted_score, weighted_score)
        raise ValueError("Unweighted and weighted scores are unexpectedly "
                         "almost equal (%s) and (%s) "
                         "for %s" % (unweighted_score, weighted_score, name))

    # check that sample_weight can be a list
    weighted_score_list = metric(y1, y2,
                                 sample_weight=sample_weight.tolist())
    assert_allclose(
        weighted_score, weighted_score_list,
        err_msg=("Weighted scores for array and list "
                 "sample_weight input are not equal (%s != %s) for %s") % (
                     weighted_score, weighted_score_list, name))

    # check that integer weights is the same as repeated samples
    repeat_weighted_score = metric(
        np.repeat(y1, sample_weight, axis=0),
        np.repeat(y2, sample_weight, axis=0), sample_weight=None)
    assert_allclose(
        weighted_score, repeat_weighted_score,
        err_msg="Weighting %s is not equal to repeating samples" % name)

    # check that ignoring a fraction of the samples is equivalent to setting
    # the corresponding weights to zero
    sample_weight_subset = sample_weight[1::2]
    sample_weight_zeroed = np.copy(sample_weight)
    sample_weight_zeroed[::2] = 0
    y1_subset = y1[1::2]
    y2_subset = y2[1::2]
    weighted_score_subset = metric(y1_subset, y2_subset,
                                   sample_weight=sample_weight_subset)
    weighted_score_zeroed = metric(y1, y2,
                                   sample_weight=sample_weight_zeroed)
    assert_allclose(
        weighted_score_subset, weighted_score_zeroed,
        err_msg=("Zeroing weights does not give the same result as "
                 "removing the corresponding samples (%s != %s) for %s" %
                 (weighted_score_zeroed, weighted_score_subset, name)))

    if not name.startswith('unnormalized'):
        # check that the score is invariant under scaling of the weights by a
        # common factor
        for scaling in [2, 0.3]:
            assert_allclose(
                weighted_score,
                metric(y1, y2, sample_weight=sample_weight * scaling),
                err_msg="%s sample_weight is not invariant "
                        "under scaling" % name)

    # Check that if number of samples in y_true and sample_weight are not
    # equal, meaningful error is raised.
    error_message = (r"Found input variables with inconsistent numbers of "
                     r"samples: \[{}, {}, {}\]".format(
                         _num_samples(y1), _num_samples(y2),
                         _num_samples(sample_weight) * 2))
    with pytest.raises(ValueError, match=error_message):
        metric(y1, y2, sample_weight=np.hstack([sample_weight,
                                                sample_weight]))


@pytest.mark.parametrize(
    'name',
    sorted(
        set(ALL_METRICS).intersection(set(REGRESSION_METRICS)) -
        METRICS_WITHOUT_SAMPLE_WEIGHT))
def test_regression_sample_weight_invariance(name):
    n_samples = 50
    random_state = check_random_state(0)
    # regression
    y_true = random_state.random_sample(size=(n_samples,))
    y_pred = random_state.random_sample(size=(n_samples,))
    metric = ALL_METRICS[name]
    check_sample_weight_invariance(name, metric, y_true, y_pred)


@pytest.mark.parametrize(
    'name',
    sorted(
        set(ALL_METRICS) - set(REGRESSION_METRICS) -
        METRICS_WITHOUT_SAMPLE_WEIGHT - METRIC_UNDEFINED_BINARY))
def test_binary_sample_weight_invariance(name):
    # binary
    n_samples = 50
    random_state = check_random_state(0)
    y_true = random_state.randint(0, 2, size=(n_samples, ))
    y_pred = random_state.randint(0, 2, size=(n_samples, ))
    y_score = random_state.random_sample(size=(n_samples,))
    metric = ALL_METRICS[name]
    if name in THRESHOLDED_METRICS:
        check_sample_weight_invariance(name, metric, y_true, y_score)
    else:
        check_sample_weight_invariance(name, metric, y_true, y_pred)


@pytest.mark.parametrize(
    'name',
    sorted(
        set(ALL_METRICS) - set(REGRESSION_METRICS) -
        METRICS_WITHOUT_SAMPLE_WEIGHT - METRIC_UNDEFINED_BINARY_MULTICLASS))
def test_multiclass_sample_weight_invariance(name):
    # multiclass
    n_samples = 50
    random_state = check_random_state(0)
    y_true = random_state.randint(0, 5, size=(n_samples, ))
    y_pred = random_state.randint(0, 5, size=(n_samples, ))
    y_score = random_state.random_sample(size=(n_samples, 5))
    metric = ALL_METRICS[name]
    if name in THRESHOLDED_METRICS:
        # softmax
        temp = np.exp(-y_score)
        y_score_norm = temp / temp.sum(axis=-1).reshape(-1, 1)
        check_sample_weight_invariance(name, metric, y_true, y_score_norm)
    else:
        check_sample_weight_invariance(name, metric, y_true, y_pred)


@pytest.mark.parametrize(
    'name',
    sorted((MULTILABELS_METRICS | THRESHOLDED_MULTILABEL_METRICS
            | MULTIOUTPUT_METRICS) - METRICS_WITHOUT_SAMPLE_WEIGHT))
def test_multilabel_sample_weight_invariance(name):
    # multilabel indicator
    random_state = check_random_state(0)
    _, ya = make_multilabel_classification(n_features=1, n_classes=10,
                                           random_state=0, n_samples=50,
                                           allow_unlabeled=False)
    _, yb = make_multilabel_classification(n_features=1, n_classes=10,
                                           random_state=1, n_samples=50,
                                           allow_unlabeled=False)
    y_true = np.vstack([ya, yb])
    y_pred = np.vstack([ya, ya])
    y_score = random_state.randint(1, 4, size=y_true.shape)

    metric = ALL_METRICS[name]
    if name in THRESHOLDED_METRICS:
        check_sample_weight_invariance(name, metric, y_true, y_score)
    else:
        check_sample_weight_invariance(name, metric, y_true, y_pred)


@ignore_warnings
def test_no_averaging_labels():
    # test labels argument when not using averaging
    # in multi-class and multi-label cases
    y_true_multilabel = np.array([[1, 1, 0, 0], [1, 1, 0, 0]])
    y_pred_multilabel = np.array([[0, 0, 1, 1], [0, 1, 1, 0]])
    y_true_multiclass = np.array([0, 1, 2])
    y_pred_multiclass = np.array([0, 2, 3])
    labels = np.array([3, 0, 1, 2])
    _, inverse_labels = np.unique(labels, return_inverse=True)

    for name in METRICS_WITH_AVERAGING:
        for y_true, y_pred in [[y_true_multiclass, y_pred_multiclass],
                               [y_true_multilabel, y_pred_multilabel]]:
            if name not in MULTILABELS_METRICS and y_pred.ndim > 1:
                continue

            metric = ALL_METRICS[name]

            score_labels = metric(y_true, y_pred, labels=labels, average=None)
            score = metric(y_true, y_pred, average=None)
            assert_array_equal(score_labels, score[inverse_labels])


@pytest.mark.parametrize(
    'name',
    sorted(MULTILABELS_METRICS - {"unnormalized_multilabel_confusion_matrix"}))
def test_multilabel_label_permutations_invariance(name):
    random_state = check_random_state(0)
    n_samples, n_classes = 20, 4

    y_true = random_state.randint(0, 2, size=(n_samples, n_classes))
    y_score = random_state.randint(0, 2, size=(n_samples, n_classes))

    metric = ALL_METRICS[name]
    score = metric(y_true, y_score)

    for perm in permutations(range(n_classes), n_classes):
        y_score_perm = y_score[:, perm]
        y_true_perm = y_true[:, perm]

        current_score = metric(y_true_perm, y_score_perm)
        assert_almost_equal(score, current_score)


@pytest.mark.parametrize(
    'name', sorted(THRESHOLDED_MULTILABEL_METRICS | MULTIOUTPUT_METRICS))
def test_thresholded_multilabel_multioutput_permutations_invariance(name):
    random_state = check_random_state(0)
    n_samples, n_classes = 20, 4
    y_true = random_state.randint(0, 2, size=(n_samples, n_classes))
    y_score = random_state.normal(size=y_true.shape)

    # Makes sure all samples have at least one label. This works around errors
    # when running metrics where average="sample"
    y_true[y_true.sum(1) == 4, 0] = 0
    y_true[y_true.sum(1) == 0, 0] = 1

    metric = ALL_METRICS[name]
    score = metric(y_true, y_score)

    for perm in permutations(range(n_classes), n_classes):
        y_score_perm = y_score[:, perm]
        y_true_perm = y_true[:, perm]

        current_score = metric(y_true_perm, y_score_perm)
        if metric == mean_absolute_percentage_error:
            assert np.isfinite(current_score)
            assert current_score > 1e6
            # Here we are not comparing the values in case of MAPE because
            # whenever y_true value is exactly zero, the MAPE value doesn't
            # signify anything. Thus, in this case we are just expecting
            # very large finite value.
        else:
            assert_almost_equal(score, current_score)


@pytest.mark.parametrize(
    'name',
    sorted(set(THRESHOLDED_METRICS) - METRIC_UNDEFINED_BINARY_MULTICLASS))
def test_thresholded_metric_permutation_invariance(name):
    n_samples, n_classes = 100, 3
    random_state = check_random_state(0)

    y_score = random_state.rand(n_samples, n_classes)
    temp = np.exp(-y_score)
    y_score = temp / temp.sum(axis=-1).reshape(-1, 1)
    y_true = random_state.randint(0, n_classes, size=n_samples)

    metric = ALL_METRICS[name]
    score = metric(y_true, y_score)
    for perm in permutations(range(n_classes), n_classes):
        inverse_perm = np.zeros(n_classes, dtype=int)
        inverse_perm[list(perm)] = np.arange(n_classes)
        y_score_perm = y_score[:, inverse_perm]
        y_true_perm = np.take(perm, y_true)

        current_score = metric(y_true_perm, y_score_perm)
        assert_almost_equal(score, current_score)


@pytest.mark.parametrize("metric_name", CLASSIFICATION_METRICS)
def test_metrics_consistent_type_error(metric_name):
    # check that an understable message is raised when the type between y_true
    # and y_pred mismatch
    rng = np.random.RandomState(42)
    y1 = np.array(["spam"] * 3 + ["eggs"] * 2, dtype=object)
    y2 = rng.randint(0, 2, size=y1.size)

    err_msg = "Labels in y_true and y_pred should be of the same type."
    with pytest.raises(TypeError, match=err_msg):
        CLASSIFICATION_METRICS[metric_name](y1, y2)


@pytest.mark.parametrize(
    "metric, y_pred_threshold",
    [
        (average_precision_score, True),
        (brier_score_loss, True),
        (f1_score, False),
        (partial(fbeta_score, beta=1), False),
        (jaccard_score, False),
        (precision_recall_curve, True),
        (precision_score, False),
        (recall_score, False),
        (roc_curve, True),
    ],
)
@pytest.mark.parametrize("dtype_y_str", [str, object])
def test_metrics_pos_label_error_str(metric, y_pred_threshold, dtype_y_str):
    # check that the error message if `pos_label` is not specified and the
    # targets is made of strings.
    rng = np.random.RandomState(42)
    y1 = np.array(["spam"] * 3 + ["eggs"] * 2, dtype=dtype_y_str)
    y2 = rng.randint(0, 2, size=y1.size)

    if not y_pred_threshold:
        y2 = np.array(["spam", "eggs"], dtype=dtype_y_str)[y2]

    err_msg_pos_label_None = (
        "y_true takes value in {'eggs', 'spam'} and pos_label is not "
        "specified: either make y_true take value in {0, 1} or {-1, 1} or "
        "pass pos_label explicit"
    )
    err_msg_pos_label_1 = (
        r"pos_label=1 is not a valid label. It should be one of "
        r"\['eggs', 'spam'\]"
    )

    pos_label_default = signature(metric).parameters["pos_label"].default

    err_msg = (
        err_msg_pos_label_1
        if pos_label_default == 1
        else err_msg_pos_label_None
    )
    with pytest.raises(ValueError, match=err_msg):
        metric(y1, y2)<|MERGE_RESOLUTION|>--- conflicted
+++ resolved
@@ -30,11 +30,8 @@
 from sklearn.metrics import cohen_kappa_score
 from sklearn.metrics import confusion_matrix
 from sklearn.metrics import coverage_error
-<<<<<<< HEAD
 from sklearn.metrics import d2_tweedie_score
-=======
 from sklearn.metrics import det_curve
->>>>>>> 1d575f6e
 from sklearn.metrics import explained_variance_score
 from sklearn.metrics import f1_score
 from sklearn.metrics import fbeta_score
@@ -490,12 +487,8 @@
     "macro_f0.5_score", "macro_f2_score", "macro_precision_score",
     "macro_recall_score", "log_loss", "hinge_loss",
     "mean_gamma_deviance", "mean_poisson_deviance",
-<<<<<<< HEAD
-    "mean_compound_poisson_deviance",
+    "mean_compound_poisson_deviance", "mean_absolute_percentage_error",
     "d2_tweedie_score",
-=======
-    "mean_compound_poisson_deviance", "mean_absolute_percentage_error"
->>>>>>> 1d575f6e
 }
 
 
