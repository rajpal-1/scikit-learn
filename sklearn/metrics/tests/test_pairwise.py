from types import GeneratorType

import numpy as np
from numpy import linalg

from scipy.sparse import dok_matrix, csr_matrix, issparse
from scipy.spatial.distance import cosine, cityblock, minkowski, wminkowski
from scipy.spatial.distance import cdist, pdist, squareform

import pytest

from sklearn import config_context

from sklearn.utils.testing import assert_greater
from sklearn.utils.testing import assert_array_almost_equal
from sklearn.utils.testing import assert_allclose
from sklearn.utils.testing import assert_almost_equal
from sklearn.utils.testing import assert_equal
from sklearn.utils.testing import assert_array_equal
from sklearn.utils.testing import assert_raises
from sklearn.utils.testing import assert_raises_regexp
from sklearn.utils.testing import ignore_warnings
from sklearn.utils.testing import assert_warns_message
from sklearn.utils.testing import assert_raise_message

from sklearn.metrics.pairwise import euclidean_distances
from sklearn.metrics.pairwise import manhattan_distances
from sklearn.metrics.pairwise import haversine_distances
from sklearn.metrics.pairwise import linear_kernel
from sklearn.metrics.pairwise import chi2_kernel, additive_chi2_kernel
from sklearn.metrics.pairwise import polynomial_kernel
from sklearn.metrics.pairwise import rbf_kernel
from sklearn.metrics.pairwise import laplacian_kernel
from sklearn.metrics.pairwise import sigmoid_kernel
from sklearn.metrics.pairwise import cosine_similarity
from sklearn.metrics.pairwise import cosine_distances
from sklearn.metrics.pairwise import pairwise_distances
from sklearn.metrics.pairwise import pairwise_distances_chunked
from sklearn.metrics.pairwise import pairwise_distances_argmin_min
from sklearn.metrics.pairwise import pairwise_distances_argmin
from sklearn.metrics.pairwise import pairwise_kernels
from sklearn.metrics.pairwise import PAIRWISE_KERNEL_FUNCTIONS
from sklearn.metrics.pairwise import PAIRWISE_DISTANCE_FUNCTIONS
from sklearn.metrics.pairwise import PAIRWISE_BOOLEAN_FUNCTIONS
from sklearn.metrics.pairwise import PAIRED_DISTANCES
from sklearn.metrics.pairwise import check_pairwise_arrays
from sklearn.metrics.pairwise import check_paired_arrays
from sklearn.metrics.pairwise import paired_distances
from sklearn.metrics.pairwise import paired_euclidean_distances
from sklearn.metrics.pairwise import paired_manhattan_distances
from sklearn.preprocessing import normalize
from sklearn.exceptions import DataConversionWarning


def test_pairwise_distances():
    # Test the pairwise_distance helper function.
    rng = np.random.RandomState(0)

    # Euclidean distance should be equivalent to calling the function.
    X = rng.random_sample((5, 4))
    S = pairwise_distances(X, metric="euclidean")
    S2 = euclidean_distances(X)
    assert_array_almost_equal(S, S2)

    # Euclidean distance, with Y != X.
    Y = rng.random_sample((2, 4))
    S = pairwise_distances(X, Y, metric="euclidean")
    S2 = euclidean_distances(X, Y)
    assert_array_almost_equal(S, S2)

    # Test with tuples as X and Y
    X_tuples = tuple([tuple([v for v in row]) for row in X])
    Y_tuples = tuple([tuple([v for v in row]) for row in Y])
    S2 = pairwise_distances(X_tuples, Y_tuples, metric="euclidean")
    assert_array_almost_equal(S, S2)

    # Test haversine distance
    # The data should be valid latitude and longitude
    X = rng.random_sample((5, 2))
    X[:, 0] = (X[:, 0] - 0.5) * 2 * np.pi/2
    X[:, 1] = (X[:, 1] - 0.5) * 2 * np.pi
    S = pairwise_distances(X, metric="haversine")
    S2 = haversine_distances(X)
    assert_array_almost_equal(S, S2)

    # Test haversine distance, with Y != X
    Y = rng.random_sample((2, 2))
    Y[:, 0] = (Y[:, 0] - 0.5)*2*np.pi/2
    Y[:, 1] = (Y[:, 1] - 0.5)*2*np.pi
    S = pairwise_distances(X, Y, metric="haversine")
    S2 = haversine_distances(X, Y)
    assert_array_almost_equal(S, S2)

    # "cityblock" uses scikit-learn metric, cityblock (function) is
    # scipy.spatial.
    S = pairwise_distances(X, metric="cityblock")
    S2 = pairwise_distances(X, metric=cityblock)
    assert_equal(S.shape[0], S.shape[1])
    assert_equal(S.shape[0], X.shape[0])
    assert_array_almost_equal(S, S2)

    # The manhattan metric should be equivalent to cityblock.
    S = pairwise_distances(X, Y, metric="manhattan")
    S2 = pairwise_distances(X, Y, metric=cityblock)
    assert_equal(S.shape[0], X.shape[0])
    assert_equal(S.shape[1], Y.shape[0])
    assert_array_almost_equal(S, S2)

    # Test cosine as a string metric versus cosine callable
    # The string "cosine" uses sklearn.metric,
    # while the function cosine is scipy.spatial
    S = pairwise_distances(X, Y, metric="cosine")
    S2 = pairwise_distances(X, Y, metric=cosine)
    assert_equal(S.shape[0], X.shape[0])
    assert_equal(S.shape[1], Y.shape[0])
    assert_array_almost_equal(S, S2)

    # Test with sparse X and Y,
    # currently only supported for Euclidean, L1 and cosine.
    X_sparse = csr_matrix(X)
    Y_sparse = csr_matrix(Y)
    S = pairwise_distances(X_sparse, Y_sparse, metric="euclidean")
    S2 = euclidean_distances(X_sparse, Y_sparse)
    assert_array_almost_equal(S, S2)
    S = pairwise_distances(X_sparse, Y_sparse, metric="cosine")
    S2 = cosine_distances(X_sparse, Y_sparse)
    assert_array_almost_equal(S, S2)
    S = pairwise_distances(X_sparse, Y_sparse.tocsc(), metric="manhattan")
    S2 = manhattan_distances(X_sparse.tobsr(), Y_sparse.tocoo())
    assert_array_almost_equal(S, S2)
    S2 = manhattan_distances(X, Y)
    assert_array_almost_equal(S, S2)

    # Test with scipy.spatial.distance metric, with a kwd
    kwds = {"p": 2.0}
    S = pairwise_distances(X, Y, metric="minkowski", **kwds)
    S2 = pairwise_distances(X, Y, metric=minkowski, **kwds)
    assert_array_almost_equal(S, S2)

    # same with Y = None
    kwds = {"p": 2.0}
    S = pairwise_distances(X, metric="minkowski", **kwds)
    S2 = pairwise_distances(X, metric=minkowski, **kwds)
    assert_array_almost_equal(S, S2)

    # Test that scipy distance metrics throw an error if sparse matrix given
    assert_raises(TypeError, pairwise_distances, X_sparse, metric="minkowski")
    assert_raises(TypeError, pairwise_distances, X, Y_sparse,
                  metric="minkowski")

    # Test that a value error is raised if the metric is unknown
    assert_raises(ValueError, pairwise_distances, X, Y, metric="blah")


@pytest.mark.parametrize('metric', PAIRWISE_BOOLEAN_FUNCTIONS)
def test_pairwise_boolean_distance(metric):
    # test that we convert to boolean arrays for boolean distances
    rng = np.random.RandomState(0)
    X = rng.randn(5, 4)
    Y = X.copy()
    Y[0, 0] = 1 - Y[0, 0]

    # ignore conversion to boolean in pairwise_distances
    with ignore_warnings(category=DataConversionWarning):
        for Z in [Y, None]:
            res = pairwise_distances(X, Z, metric=metric)
            res[np.isnan(res)] = 0
            assert np.sum(res != 0) == 0

    # non-boolean arrays are converted to boolean for boolean
    # distance metrics with a data conversion warning
    msg = "Data was converted to boolean for metric %s" % metric
    with pytest.warns(DataConversionWarning, match=msg):
        pairwise_distances(X, metric=metric)


def test_no_data_conversion_warning():
    # No warnings issued if metric is not a boolean distance function
    rng = np.random.RandomState(0)
    X = rng.randn(5, 4)
    with pytest.warns(None) as records:
        pairwise_distances(X, metric="minkowski")
    assert len(records) == 0


@pytest.mark.parametrize('func', [pairwise_distances, pairwise_kernels])
def test_pairwise_precomputed(func):
    # Test correct shape
    assert_raises_regexp(ValueError, '.* shape .*',
                         func, np.zeros((5, 3)), metric='precomputed')
    # with two args
    assert_raises_regexp(ValueError, '.* shape .*',
                         func, np.zeros((5, 3)), np.zeros((4, 4)),
                         metric='precomputed')
    # even if shape[1] agrees (although thus second arg is spurious)
    assert_raises_regexp(ValueError, '.* shape .*',
                         func, np.zeros((5, 3)), np.zeros((4, 3)),
                         metric='precomputed')

    # Test not copied (if appropriate dtype)
    S = np.zeros((5, 5))
    S2 = func(S, metric="precomputed")
    assert S is S2
    # with two args
    S = np.zeros((5, 3))
    S2 = func(S, np.zeros((3, 3)), metric="precomputed")
    assert S is S2

    # Test always returns float dtype
    S = func(np.array([[1]], dtype='int'), metric='precomputed')
    assert_equal('f', S.dtype.kind)

    # Test converts list to array-like
    S = func([[1.]], metric='precomputed')
    assert isinstance(S, np.ndarray)


def test_pairwise_precomputed_non_negative():
    # Test non-negative values
    assert_raises_regexp(ValueError, '.* non-negative values.*',
                         pairwise_distances, np.full((5, 5), -1),
                         metric='precomputed')


def check_pairwise_parallel(func, metric, kwds):
    rng = np.random.RandomState(0)
    for make_data in (np.array, csr_matrix):
        X = make_data(rng.random_sample((5, 4)))
        Y = make_data(rng.random_sample((3, 4)))

        try:
            S = func(X, metric=metric, n_jobs=1, **kwds)
        except (TypeError, ValueError) as exc:
            # Not all metrics support sparse input
            # ValueError may be triggered by bad callable
            if make_data is csr_matrix:
                assert_raises(type(exc), func, X, metric=metric,
                              n_jobs=2, **kwds)
                continue
            else:
                raise
        S2 = func(X, metric=metric, n_jobs=2, **kwds)
        assert_array_almost_equal(S, S2)

        S = func(X, Y, metric=metric, n_jobs=1, **kwds)
        S2 = func(X, Y, metric=metric, n_jobs=2, **kwds)
        assert_array_almost_equal(S, S2)


_wminkowski_kwds = {'w': np.arange(1, 5).astype('double', copy=False), 'p': 1}


def callable_rbf_kernel(x, y, **kwds):
    # Callable version of pairwise.rbf_kernel.
    K = rbf_kernel(np.atleast_2d(x), np.atleast_2d(y), **kwds)
    return K


@pytest.mark.parametrize(
        'func, metric, kwds',
        [(pairwise_distances, 'euclidean', {}),
         (pairwise_distances, wminkowski, _wminkowski_kwds),
         (pairwise_distances, 'wminkowski', _wminkowski_kwds),
         (pairwise_kernels, 'polynomial', {'degree': 1}),
         (pairwise_kernels, callable_rbf_kernel, {'gamma': .1})])
def test_pairwise_parallel(func, metric, kwds):
    check_pairwise_parallel(func, metric, kwds)


def test_pairwise_callable_nonstrict_metric():
    # paired_distances should allow callable metric where metric(x, x) != 0
    # Knowing that the callable is a strict metric would allow the diagonal to
    # be left uncalculated and set to 0.
    assert_equal(pairwise_distances([[1.]], metric=lambda x, y: 5)[0, 0], 5)


# Test with all metrics that should be in PAIRWISE_KERNEL_FUNCTIONS.
@pytest.mark.parametrize(
        'metric',
        ["rbf", "laplacian", "sigmoid", "polynomial", "linear",
         "chi2", "additive_chi2"])
def test_pairwise_kernels(metric):
    # Test the pairwise_kernels helper function.

    rng = np.random.RandomState(0)
    X = rng.random_sample((5, 4))
    Y = rng.random_sample((2, 4))
    function = PAIRWISE_KERNEL_FUNCTIONS[metric]
    # Test with Y=None
    K1 = pairwise_kernels(X, metric=metric)
    K2 = function(X)
    assert_array_almost_equal(K1, K2)
    # Test with Y=Y
    K1 = pairwise_kernels(X, Y=Y, metric=metric)
    K2 = function(X, Y=Y)
    assert_array_almost_equal(K1, K2)
    # Test with tuples as X and Y
    X_tuples = tuple([tuple([v for v in row]) for row in X])
    Y_tuples = tuple([tuple([v for v in row]) for row in Y])
    K2 = pairwise_kernels(X_tuples, Y_tuples, metric=metric)
    assert_array_almost_equal(K1, K2)

    # Test with sparse X and Y
    X_sparse = csr_matrix(X)
    Y_sparse = csr_matrix(Y)
    if metric in ["chi2", "additive_chi2"]:
        # these don't support sparse matrices yet
        assert_raises(ValueError, pairwise_kernels,
                      X_sparse, Y=Y_sparse, metric=metric)
        return
    K1 = pairwise_kernels(X_sparse, Y=Y_sparse, metric=metric)
    assert_array_almost_equal(K1, K2)


def test_pairwise_kernels_callable():
    # Test the pairwise_kernels helper function
    # with a callable function, with given keywords.
    rng = np.random.RandomState(0)
    X = rng.random_sample((5, 4))
    Y = rng.random_sample((2, 4))

    metric = callable_rbf_kernel
    kwds = {'gamma': 0.1}
    K1 = pairwise_kernels(X, Y=Y, metric=metric, **kwds)
    K2 = rbf_kernel(X, Y=Y, **kwds)
    assert_array_almost_equal(K1, K2)

    # callable function, X=Y
    K1 = pairwise_kernels(X, Y=X, metric=metric, **kwds)
    K2 = rbf_kernel(X, Y=X, **kwds)
    assert_array_almost_equal(K1, K2)


def test_pairwise_kernels_filter_param():
    rng = np.random.RandomState(0)
    X = rng.random_sample((5, 4))
    Y = rng.random_sample((2, 4))
    K = rbf_kernel(X, Y, gamma=0.1)
    params = {"gamma": 0.1, "blabla": ":)"}
    K2 = pairwise_kernels(X, Y, metric="rbf", filter_params=True, **params)
    assert_array_almost_equal(K, K2)

    assert_raises(TypeError, pairwise_kernels, X, Y, "rbf", **params)


@pytest.mark.parametrize('metric, func', PAIRED_DISTANCES.items())
def test_paired_distances(metric, func):
    # Test the pairwise_distance helper function.
    rng = np.random.RandomState(0)
    # Euclidean distance should be equivalent to calling the function.
    X = rng.random_sample((5, 4))
    # Euclidean distance, with Y != X.
    Y = rng.random_sample((5, 4))

    S = paired_distances(X, Y, metric=metric)
    S2 = func(X, Y)
    assert_array_almost_equal(S, S2)
    S3 = func(csr_matrix(X), csr_matrix(Y))
    assert_array_almost_equal(S, S3)
    if metric in PAIRWISE_DISTANCE_FUNCTIONS:
        # Check the pairwise_distances implementation
        # gives the same value
        distances = PAIRWISE_DISTANCE_FUNCTIONS[metric](X, Y)
        distances = np.diag(distances)
        assert_array_almost_equal(distances, S)


def test_paired_distances_callable():
    # Test the pairwise_distance helper function
    # with the callable implementation
    rng = np.random.RandomState(0)
    # Euclidean distance should be equivalent to calling the function.
    X = rng.random_sample((5, 4))
    # Euclidean distance, with Y != X.
    Y = rng.random_sample((5, 4))

    S = paired_distances(X, Y, metric='manhattan')
    S2 = paired_distances(X, Y, metric=lambda x, y: np.abs(x - y).sum(axis=0))
    assert_array_almost_equal(S, S2)

    # Test that a value error is raised when the lengths of X and Y should not
    # differ
    Y = rng.random_sample((3, 4))
    assert_raises(ValueError, paired_distances, X, Y)


def test_pairwise_distances_argmin_min():
    # Check pairwise minimum distances computation for any metric
    X = [[0], [1]]
    Y = [[-2], [3]]

    Xsp = dok_matrix(X)
    Ysp = csr_matrix(Y, dtype=np.float32)

    expected_idx = [0, 1]
    expected_vals = [2, 2]
    expected_vals_sq = [4, 4]

    # euclidean metric
    idx, vals = pairwise_distances_argmin_min(X, Y, metric="euclidean")
    idx2 = pairwise_distances_argmin(X, Y, metric="euclidean")
    assert_array_almost_equal(idx, expected_idx)
    assert_array_almost_equal(idx2, expected_idx)
    assert_array_almost_equal(vals, expected_vals)
    # sparse matrix case
    idxsp, valssp = pairwise_distances_argmin_min(Xsp, Ysp, metric="euclidean")
    assert_array_almost_equal(idxsp, expected_idx)
    assert_array_almost_equal(valssp, expected_vals)
    # We don't want np.matrix here
    assert_equal(type(idxsp), np.ndarray)
    assert_equal(type(valssp), np.ndarray)

    # euclidean metric squared
    idx, vals = pairwise_distances_argmin_min(X, Y, metric="euclidean",
                                              metric_kwargs={"squared": True})
    assert_array_almost_equal(idx, expected_idx)
    assert_array_almost_equal(vals, expected_vals_sq)

    # Non-euclidean scikit-learn metric
    idx, vals = pairwise_distances_argmin_min(X, Y, metric="manhattan")
    idx2 = pairwise_distances_argmin(X, Y, metric="manhattan")
    assert_array_almost_equal(idx, expected_idx)
    assert_array_almost_equal(idx2, expected_idx)
    assert_array_almost_equal(vals, expected_vals)
    # sparse matrix case
    idxsp, valssp = pairwise_distances_argmin_min(Xsp, Ysp, metric="manhattan")
    assert_array_almost_equal(idxsp, expected_idx)
    assert_array_almost_equal(valssp, expected_vals)

    # Non-euclidean Scipy distance (callable)
    idx, vals = pairwise_distances_argmin_min(X, Y, metric=minkowski,
                                              metric_kwargs={"p": 2})
    assert_array_almost_equal(idx, expected_idx)
    assert_array_almost_equal(vals, expected_vals)

    # Non-euclidean Scipy distance (string)
    idx, vals = pairwise_distances_argmin_min(X, Y, metric="minkowski",
                                              metric_kwargs={"p": 2})
    assert_array_almost_equal(idx, expected_idx)
    assert_array_almost_equal(vals, expected_vals)

    # Compare with naive implementation
    rng = np.random.RandomState(0)
    X = rng.randn(97, 149)
    Y = rng.randn(111, 149)

    dist = pairwise_distances(X, Y, metric="manhattan")
    dist_orig_ind = dist.argmin(axis=0)
    dist_orig_val = dist[dist_orig_ind, range(len(dist_orig_ind))]

    dist_chunked_ind, dist_chunked_val = pairwise_distances_argmin_min(
        X, Y, axis=0, metric="manhattan")
    np.testing.assert_almost_equal(dist_orig_ind, dist_chunked_ind, decimal=7)
    np.testing.assert_almost_equal(dist_orig_val, dist_chunked_val, decimal=7)

    # Test batch_size deprecation warning
    assert_warns_message(DeprecationWarning, "version 0.22",
                         pairwise_distances_argmin_min, X, Y, batch_size=500,
                         metric='euclidean')


def _reduce_func(dist, start):
    return dist[:, :100]


def test_pairwise_distances_chunked_reduce():
    rng = np.random.RandomState(0)
    X = rng.random_sample((400, 4))
    # Reduced Euclidean distance
    S = pairwise_distances(X)[:, :100]
    S_chunks = pairwise_distances_chunked(X, None, reduce_func=_reduce_func,
                                          working_memory=2 ** -16)
    assert isinstance(S_chunks, GeneratorType)
    S_chunks = list(S_chunks)
    assert len(S_chunks) > 1
    # atol is for diagonal where S is explicitly zeroed on the diagonal
    assert_allclose(np.vstack(S_chunks), S, atol=1e-7)


@pytest.mark.parametrize('good_reduce', [
    lambda D, start: list(D),
    lambda D, start: np.array(D),
    lambda D, start: csr_matrix(D),
    lambda D, start: (list(D), list(D)),
    lambda D, start: (dok_matrix(D), np.array(D), list(D)),
    ])
def test_pairwise_distances_chunked_reduce_valid(good_reduce):
    X = np.arange(10).reshape(-1, 1)
    S_chunks = pairwise_distances_chunked(X, None, reduce_func=good_reduce,
                                          working_memory=64)
    next(S_chunks)


@pytest.mark.parametrize(('bad_reduce', 'err_type', 'message'), [
    (lambda D, s: np.concatenate([D, D[-1:]]), ValueError,
     r'length 11\..* input: 10\.'),
    (lambda D, s: (D, np.concatenate([D, D[-1:]])), ValueError,
     r'length \(10, 11\)\..* input: 10\.'),
    (lambda D, s: (D[:9], D), ValueError,
     r'length \(9, 10\)\..* input: 10\.'),
    (lambda D, s: 7, TypeError,
     r'returned 7\. Expected sequence\(s\) of length 10\.'),
    (lambda D, s: (7, 8), TypeError,
     r'returned \(7, 8\)\. Expected sequence\(s\) of length 10\.'),
    (lambda D, s: (np.arange(10), 9), TypeError,
     r', 9\)\. Expected sequence\(s\) of length 10\.'),
])
def test_pairwise_distances_chunked_reduce_invalid(bad_reduce, err_type,
                                                   message):
    X = np.arange(10).reshape(-1, 1)
    S_chunks = pairwise_distances_chunked(X, None, reduce_func=bad_reduce,
                                          working_memory=64)
    assert_raises_regexp(err_type, message, next, S_chunks)


def check_pairwise_distances_chunked(X, Y, working_memory, metric='euclidean'):
    gen = pairwise_distances_chunked(X, Y, working_memory=working_memory,
                                     metric=metric)
    assert isinstance(gen, GeneratorType)
    blockwise_distances = list(gen)
    Y = X if Y is None else Y
    min_block_mib = len(Y) * 8 * 2 ** -20

    for block in blockwise_distances:
        memory_used = block.nbytes
        assert memory_used <= max(working_memory, min_block_mib) * 2 ** 20

    blockwise_distances = np.vstack(blockwise_distances)
    S = pairwise_distances(X, Y, metric=metric)
    assert_array_almost_equal(blockwise_distances, S)


@pytest.mark.parametrize(
        'metric',
        ('euclidean', 'l2', 'sqeuclidean'))
def test_pairwise_distances_chunked_diagonal(metric):
    rng = np.random.RandomState(0)
    X = rng.normal(size=(1000, 10), scale=1e10)
    chunks = list(pairwise_distances_chunked(X, working_memory=1,
                                             metric=metric))
    assert len(chunks) > 1
    assert_array_almost_equal(np.diag(np.vstack(chunks)), 0, decimal=10)


@ignore_warnings
def test_pairwise_distances_chunked():
    # Test the pairwise_distance helper function.
    rng = np.random.RandomState(0)
    # Euclidean distance should be equivalent to calling the function.
    X = rng.random_sample((400, 4))
    check_pairwise_distances_chunked(X, None, working_memory=1,
                                     metric='euclidean')
    # Test small amounts of memory
    for power in range(-16, 0):
        check_pairwise_distances_chunked(X, None, working_memory=2 ** power,
                                         metric='euclidean')
    # X as list
    check_pairwise_distances_chunked(X.tolist(), None, working_memory=1,
                                     metric='euclidean')
    # Euclidean distance, with Y != X.
    Y = rng.random_sample((200, 4))
    check_pairwise_distances_chunked(X, Y, working_memory=1,
                                     metric='euclidean')
    check_pairwise_distances_chunked(X.tolist(), Y.tolist(), working_memory=1,
                                     metric='euclidean')
    # absurdly large working_memory
    check_pairwise_distances_chunked(X, Y, working_memory=10000,
                                     metric='euclidean')
    # "cityblock" uses scikit-learn metric, cityblock (function) is
    # scipy.spatial.
    check_pairwise_distances_chunked(X, Y, working_memory=1,
                                     metric='cityblock')
    # Test that a value error is raised if the metric is unknown
    assert_raises(ValueError, next,
                  pairwise_distances_chunked(X, Y, metric="blah"))

    # Test precomputed returns all at once
    D = pairwise_distances(X)
    gen = pairwise_distances_chunked(D,
                                     working_memory=2 ** -16,
                                     metric='precomputed')
    assert isinstance(gen, GeneratorType)
    assert next(gen) is D
    assert_raises(StopIteration, next, gen)


def test_euclidean_distances():
    # Check the pairwise Euclidean distances computation
    X = [[0]]
    Y = [[1], [2]]
    D = euclidean_distances(X, Y)
    assert_array_almost_equal(D, [[1., 2.]])

    X = csr_matrix(X)
    Y = csr_matrix(Y)
    D = euclidean_distances(X, Y)
    assert_array_almost_equal(D, [[1., 2.]])

    rng = np.random.RandomState(0)
    X = rng.random_sample((10, 4))
    Y = rng.random_sample((20, 4))
    X_norm_sq = (X ** 2).sum(axis=1).reshape(1, -1)
    Y_norm_sq = (Y ** 2).sum(axis=1).reshape(1, -1)

    # check that we still get the right answers with {X,Y}_norm_squared
    D1 = euclidean_distances(X, Y)
    D2 = euclidean_distances(X, Y, X_norm_squared=X_norm_sq)
    D3 = euclidean_distances(X, Y, Y_norm_squared=Y_norm_sq)
    D4 = euclidean_distances(X, Y, X_norm_squared=X_norm_sq,
                             Y_norm_squared=Y_norm_sq)
    assert_array_almost_equal(D2, D1)
    assert_array_almost_equal(D3, D1)
    assert_array_almost_equal(D4, D1)

    # check we get the wrong answer with wrong {X,Y}_norm_squared
    X_norm_sq *= 0.5
    Y_norm_sq *= 0.5
    wrong_D = euclidean_distances(X, Y,
                                  X_norm_squared=np.zeros_like(X_norm_sq),
                                  Y_norm_squared=np.zeros_like(Y_norm_sq))
    assert_greater(np.max(np.abs(wrong_D - D1)), .01)


def test_cosine_distances():
    # Check the pairwise Cosine distances computation
    rng = np.random.RandomState(1337)
    x = np.abs(rng.rand(910))
    XA = np.vstack([x, x])
    D = cosine_distances(XA)
    assert_array_almost_equal(D, [[0., 0.], [0., 0.]])
    # check that all elements are in [0, 2]
    assert np.all(D >= 0.)
    assert np.all(D <= 2.)
    # check that diagonal elements are equal to 0
    assert_array_almost_equal(D[np.diag_indices_from(D)], [0., 0.])

    XB = np.vstack([x, -x])
    D2 = cosine_distances(XB)
    # check that all elements are in [0, 2]
    assert np.all(D2 >= 0.)
    assert np.all(D2 <= 2.)
    # check that diagonal elements are equal to 0 and non diagonal to 2
    assert_array_almost_equal(D2, [[0., 2.], [2., 0.]])

    # check large random matrix
    X = np.abs(rng.rand(1000, 5000))
    D = cosine_distances(X)
    # check that diagonal elements are equal to 0
    assert_array_almost_equal(D[np.diag_indices_from(D)], [0.] * D.shape[0])
    assert np.all(D >= 0.)
    assert np.all(D <= 2.)


<<<<<<< HEAD
def test_gower_distances():
    # Test the pairwise Gower distances computation.
    # For each test, a set of (non optmized) simple python commands is
    # provided, to explain how those expected values are calculated,
    # and to provide proofs that the expected values are correct.
    #
    # The calculation formula for Gower similarity is available in the
    # user guide.

    with pytest.raises(TypeError):
        gower_distances(csr_matrix((2, 2)))

    with pytest.raises(ValueError):
        gower_distances(None)

    X = [['M', False, 222.22, 1],
         ['F', True, 333.22, 2],
         ['M', True, 1934.0, 4],
         [None, None, np.nan, np.nan]]

    D = gower_distances(X)

    # These are the normalized values for X above
    X = [['M', False, 0.0, 0.0],
         ['F', True, 0.06484477, 0.33333333],
         ['M', True, 1.0, 1.0],
         [None, None, np.nan, np.nan]]

    # Simplified calculation of Gower distance for expected values
    n_rows, n_cols = np.shape(X)
    D_expected = np.zeros((n_rows, n_rows))
    for i in range(0, n_rows):
        for j in range(0, n_rows):
            # The calculations below shows how it compares observation
            # by observation, attribute by attribute.
            D_expected[i][j] = ([1, 0][X[i][0] == X[j][0]] +
                                [1, 0][X[i][1] == X[j][1]] +
                                abs(X[i][2] - X[j][2]) +
                                abs(X[i][3] - X[j][3])) / n_cols

    assert_array_almost_equal(D_expected, D)

    # Calculates D with normalization, then results must be the same without
    # normalization
    assert_array_almost_equal(D, gower_distances(X, scale=False))

    # The values must be the same, when using the categorical_values
    # parameter
    D = gower_distances(X, categorical_features=[0, 1])

    assert_array_almost_equal(D_expected, D)

    D = gower_distances(X, categorical_features=[0, 1, 3])

    # These are the normalized values for the initial X above,
    # but the last column became categorical.
    X = [['M', False, 0.0, 1],
         ['F', True, 0.06484477, 2],
         ['M', True, 1.0, 4],
         [None, None, np.nan, np.nan]]

    # Simplified calculation of Gower distance for expected values
    n_rows, n_cols = np.shape(X)
    D_expected = np.zeros((n_rows, n_rows))
    for i in range(0, n_rows):
        for j in range(0, n_rows):
            D_expected[i][j] = ([1, 0][X[i][0] == X[j][0]] +
                                [1, 0][X[i][1] == X[j][1]] +
                                abs(X[i][2] - X[j][2]) +
                                [1, 0][X[i][3] == X[j][3]]) / n_cols

    D = gower_distances(X, categorical_features=[True, True, False, True],
                        scale=False)

    assert_array_almost_equal(D_expected, D)

    # Two observations with same value
    X = [[1, 4141.22, False, 'ABC'],
         [1, 4141.22, False, 'ABC']]

    D = gower_distances(X)
    D_expected = [[0.0, 0.0], [0.0, 0.0]]
    # An array of zeros is expected as distance, when comparing two
    # observations with same values.
    assert_array_almost_equal(D_expected, D)

    # Only categorical values
    X = [['M', False],
         ['F', True],
         ['M', True],
         ['F', False]]

    X = np.array(X, dtype=np.object)

    # Simplified calculation of Gower distance for expected values
    n_rows, n_cols = np.shape(X)
    D_expected = np.zeros((n_rows, n_rows))
    for i in range(0, n_rows):
        for j in range(0, n_rows):
            D_expected[i][j] = ([1, 0][X[i][0] == X[j][0]] +
                                [1, 0][X[i][1] == X[j][1]]) / n_cols

    D = gower_distances(X)

    assert_array_almost_equal(D_expected, D)

    # Gower results for categorical values must be similar to Hamming.
    # It is necessary to digest it for current Hamming implementation.
    X = np.asarray(X, dtype=np.object)
    np.place(X[:, 0], X[:, 0] == 'M', 0)
    np.place(X[:, 0], X[:, 0] == 'F', 1)
    X = X.astype(np.int)

    assert_array_almost_equal(D, pairwise_distances(X, metric="hamming"))

    # Categorical values, with boolean represented as number 1,0
    X = [['M', 0],
         ['F', 1],
         ['M', 1],
         ['F', 0]]

    D = gower_distances(X, categorical_features=[True, True])

    assert_array_almost_equal(D_expected, D)

    # Categorical values, with boolean represented as 1 and 0,
    # and missing values
    X = [['M', 0],
         ['F', 1],
         ['M', 1],
         [None, np.nan]]

    D = gower_distances(X, categorical_features=[True, True])

    n_rows, n_cols = np.shape(X)
    D_expected = np.zeros((n_rows, n_rows))
    for i in range(0, n_rows):
        for j in range(0, n_rows):
            D_expected[i][j] = ([1, 0][X[i][0] == X[j][0]] +
                                [1, 0][X[i][1] == X[j][1]]) / n_cols

    # Expected nans need to be put manually, because there is no missing
    # value treatment in the simplied Gower calculation above.
    D_expected[:, 3] = [np.nan, np.nan, np.nan, np.nan]
    D_expected[3, :] = [np.nan, np.nan, np.nan, np.nan]

    assert_array_almost_equal(D_expected, D)

    # Tests numeric arrays with np.nan
    X = [[0.0, 0.0],
         [0.06484477, 0.33333333],
         [1.0, 1.0],
         [np.nan, np.nan]]

    D = gower_distances(X)

    # Simplified calculation of Gower distance for expected values
    n_rows, n_cols = np.shape(X)
    D_expected = np.zeros((n_rows, n_rows))
    for i in range(0, n_rows):
        for j in range(0, n_rows):
            D_expected[i][j] = (abs(X[i][0] - X[j][0]) +
                                abs(X[i][1] - X[j][1])) / n_cols

    assert_array_almost_equal(D_expected, D)

    # Tests only numeric arrays, no missing values
    X = [[0.11444388, 0.0],
         [0.17186758, 0.33333334],
         [1.0, 1.0],
         [0.0, 0.0]]

    D = gower_distances(X)

    # Simplified calculation of Gower distance for expected values
    n_rows, n_cols = np.shape(X)
    D_expected = np.zeros((n_rows, n_rows))
    for i in range(0, n_rows):
        for j in range(0, n_rows):
            D_expected[i][j] = (abs(X[i][0] - X[j][0]) +
                                abs(X[i][1] - X[j][1])) / n_cols

    assert_array_almost_equal(D_expected, D)

    # Gower results for numerical values must be similar to Manhattan.
    assert_array_almost_equal(D * 2, manhattan_distances(X))

    # Test X and Y with diferent ranges of numeric values
    X = [[222.22, 1],
         [1934.0, 4],
         [1, 1]]

    Y = [[222.22, 1],
         [1934.0, 4],
         [3000, 3000]]

    D = gower_distances(X, Y)

    # The expected normalized values above are:
    X = [[0.073765, 0.0],
         [0.644548, 0.001],
         [0.0,      0.0]]

    Y = [[0.073765, 0.0],
         [0.644548, 0.001],
         [1.0,      1.0]]

    # Simplified calculation of Gower distance for expected values
    n_rows, n_cols = np.shape(X)
    D_expected = np.zeros((n_rows, n_rows))
    for i in range(0, n_rows):
        for j in range(0, n_rows):
            D_expected[i][j] = (abs(X[i][0] - Y[j][0]) +
                                abs(X[i][1] - Y[j][1])) / n_cols

    assert_array_almost_equal(D_expected, D)

    # Test to obtain a non-squared distance matrix
    X = np.array([['Syria', 1.0, 0.0, 0.0, True],
                  ['Ireland', 0.181818, 0.0, 1, False],
                  ['United Kingdom', 0.0, 0.0, 0.160377, False]],
                 dtype=object)

    Y = np.array([['United Kingdom', 0.090909, 0.0, 0.500109, True]],
                 dtype=object)

    D = gower_distances(X, Y)

    # Simplified calculation of Gower distance for expected values
    n_rows, n_cols = X.shape[0], Y.shape[0]
    D_expected = np.zeros((n_rows, n_cols))
    for i in range(0, n_rows):
        for j in range(0, n_cols):
            D_expected[i][j] = \
                ([1, 0][X[i][0] == Y[j][0]] +
                 abs(X[i][1] - Y[j][1]) +
                 abs(X[i][2] - Y[j][2]) +
                 abs(X[i][3] - Y[j][3]) +
                 [1, 0][X[i][4] == Y[j][4]]) / X.shape[1]

    assert_array_almost_equal(D_expected, D)

    # Tests a range of negative and positive numeric values
    # Range starting with zero
    X = np.array([[0.0], [0.75], [1.0]])

    D = gower_distances(X)

    # Simplified calculation of Gower distance for expected values
    n_rows, n_cols = np.shape(X)
    D_expected = np.zeros((n_rows, n_rows))
    for i in range(0, n_rows):
        for j in range(0, n_rows):
            D_expected[i][j] = (abs(X[i][0] - X[j][0])) / n_cols

    assert_array_almost_equal(D_expected, D)

    # Range of positive and negative values
    X = X - 0.5
    D = gower_distances(X)
    assert_array_almost_equal(D_expected, D)

    # Range with positive values
    X = X + 10
    D = gower_distances(X)
    assert_array_almost_equal(D_expected, D)

    # Range of negative values
    X = X - 15
    D = gower_distances(X)
    assert_array_almost_equal(D_expected, D)

    # Test warnings for unexpected non-normalized data
    X = [[1, 20], [0, -10.0]]
    with pytest.warns(UserWarning) as record:
        gower_distances(X, scale=False)
        assert len(record) > 0
        assert record[0].message.args[0] == \
            "Input data is not scaled between 0 and 1."
=======
def test_haversine_distances():
    # Check haversine distance with distances computation
    def slow_haversine_distances(x, y):
        diff_lat = y[0] - x[0]
        diff_lon = y[1] - x[1]
        a = np.sin(diff_lat / 2) ** 2 + (
            np.cos(x[0]) * np.cos(y[0]) * np.sin(diff_lon/2) ** 2
        )
        c = 2 * np.arcsin(np.sqrt(a))
        return c
    rng = np.random.RandomState(0)
    X = rng.random_sample((5, 2))
    Y = rng.random_sample((10, 2))
    D1 = np.array([[slow_haversine_distances(x, y) for y in Y] for x in X])
    D2 = haversine_distances(X, Y)
    assert_array_almost_equal(D1, D2)
    # Test haversine distance does not accept X where n_feature != 2
    X = rng.random_sample((10, 3))
    assert_raise_message(ValueError,
                         "Haversine distance only valid in 2 dimensions",
                         haversine_distances, X)

>>>>>>> c903d71c

# Paired distances

def test_paired_euclidean_distances():
    # Check the paired Euclidean distances computation
    X = [[0], [0]]
    Y = [[1], [2]]
    D = paired_euclidean_distances(X, Y)
    assert_array_almost_equal(D, [1., 2.])


def test_paired_manhattan_distances():
    # Check the paired manhattan distances computation
    X = [[0], [0]]
    Y = [[1], [2]]
    D = paired_manhattan_distances(X, Y)
    assert_array_almost_equal(D, [1., 2.])


def test_chi_square_kernel():
    rng = np.random.RandomState(0)
    X = rng.random_sample((5, 4))
    Y = rng.random_sample((10, 4))
    K_add = additive_chi2_kernel(X, Y)
    gamma = 0.1
    K = chi2_kernel(X, Y, gamma=gamma)
    assert_equal(K.dtype, np.float)
    for i, x in enumerate(X):
        for j, y in enumerate(Y):
            chi2 = -np.sum((x - y) ** 2 / (x + y))
            chi2_exp = np.exp(gamma * chi2)
            assert_almost_equal(K_add[i, j], chi2)
            assert_almost_equal(K[i, j], chi2_exp)

    # check diagonal is ones for data with itself
    K = chi2_kernel(Y)
    assert_array_equal(np.diag(K), 1)
    # check off-diagonal is < 1 but > 0:
    assert np.all(K > 0)
    assert np.all(K - np.diag(np.diag(K)) < 1)
    # check that float32 is preserved
    X = rng.random_sample((5, 4)).astype(np.float32)
    Y = rng.random_sample((10, 4)).astype(np.float32)
    K = chi2_kernel(X, Y)
    assert_equal(K.dtype, np.float32)

    # check integer type gets converted,
    # check that zeros are handled
    X = rng.random_sample((10, 4)).astype(np.int32)
    K = chi2_kernel(X, X)
    assert np.isfinite(K).all()
    assert_equal(K.dtype, np.float)

    # check that kernel of similar things is greater than dissimilar ones
    X = [[.3, .7], [1., 0]]
    Y = [[0, 1], [.9, .1]]
    K = chi2_kernel(X, Y)
    assert_greater(K[0, 0], K[0, 1])
    assert_greater(K[1, 1], K[1, 0])

    # test negative input
    assert_raises(ValueError, chi2_kernel, [[0, -1]])
    assert_raises(ValueError, chi2_kernel, [[0, -1]], [[-1, -1]])
    assert_raises(ValueError, chi2_kernel, [[0, 1]], [[-1, -1]])

    # different n_features in X and Y
    assert_raises(ValueError, chi2_kernel, [[0, 1]], [[.2, .2, .6]])

    # sparse matrices
    assert_raises(ValueError, chi2_kernel, csr_matrix(X), csr_matrix(Y))
    assert_raises(ValueError, additive_chi2_kernel,
                  csr_matrix(X), csr_matrix(Y))


@pytest.mark.parametrize(
        'kernel',
        (linear_kernel, polynomial_kernel, rbf_kernel,
         laplacian_kernel, sigmoid_kernel, cosine_similarity))
def test_kernel_symmetry(kernel):
    # Valid kernels should be symmetric
    rng = np.random.RandomState(0)
    X = rng.random_sample((5, 4))
    K = kernel(X, X)
    assert_array_almost_equal(K, K.T, 15)


@pytest.mark.parametrize(
        'kernel',
        (linear_kernel, polynomial_kernel, rbf_kernel,
         laplacian_kernel, sigmoid_kernel, cosine_similarity))
def test_kernel_sparse(kernel):
    rng = np.random.RandomState(0)
    X = rng.random_sample((5, 4))
    X_sparse = csr_matrix(X)
    K = kernel(X, X)
    K2 = kernel(X_sparse, X_sparse)
    assert_array_almost_equal(K, K2)


def test_linear_kernel():
    rng = np.random.RandomState(0)
    X = rng.random_sample((5, 4))
    K = linear_kernel(X, X)
    # the diagonal elements of a linear kernel are their squared norm
    assert_array_almost_equal(K.flat[::6], [linalg.norm(x) ** 2 for x in X])


def test_rbf_kernel():
    rng = np.random.RandomState(0)
    X = rng.random_sample((5, 4))
    K = rbf_kernel(X, X)
    # the diagonal elements of a rbf kernel are 1
    assert_array_almost_equal(K.flat[::6], np.ones(5))


def test_laplacian_kernel():
    rng = np.random.RandomState(0)
    X = rng.random_sample((5, 4))
    K = laplacian_kernel(X, X)
    # the diagonal elements of a laplacian kernel are 1
    assert_array_almost_equal(np.diag(K), np.ones(5))

    # off-diagonal elements are < 1 but > 0:
    assert np.all(K > 0)
    assert np.all(K - np.diag(np.diag(K)) < 1)


@pytest.mark.parametrize('metric, pairwise_func',
                         [('linear', linear_kernel),
                          ('cosine', cosine_similarity)])
def test_pairwise_similarity_sparse_output(metric, pairwise_func):
    rng = np.random.RandomState(0)
    X = rng.random_sample((5, 4))
    Y = rng.random_sample((3, 4))
    Xcsr = csr_matrix(X)
    Ycsr = csr_matrix(Y)

    # should be sparse
    K1 = pairwise_func(Xcsr, Ycsr, dense_output=False)
    assert issparse(K1)

    # should be dense, and equal to K1
    K2 = pairwise_func(X, Y, dense_output=True)
    assert not issparse(K2)
    assert_array_almost_equal(K1.todense(), K2)

    # show the kernel output equal to the sparse.todense()
    K3 = pairwise_kernels(X, Y=Y, metric=metric)
    assert_array_almost_equal(K1.todense(), K3)


def test_cosine_similarity():
    # Test the cosine_similarity.

    rng = np.random.RandomState(0)
    X = rng.random_sample((5, 4))
    Y = rng.random_sample((3, 4))
    Xcsr = csr_matrix(X)
    Ycsr = csr_matrix(Y)

    for X_, Y_ in ((X, None), (X, Y),
                   (Xcsr, None), (Xcsr, Ycsr)):
        # Test that the cosine is kernel is equal to a linear kernel when data
        # has been previously normalized by L2-norm.
        K1 = pairwise_kernels(X_, Y=Y_, metric="cosine")
        X_ = normalize(X_)
        if Y_ is not None:
            Y_ = normalize(Y_)
        K2 = pairwise_kernels(X_, Y=Y_, metric="linear")
        assert_array_almost_equal(K1, K2)


def test_check_dense_matrices():
    # Ensure that pairwise array check works for dense matrices.
    # Check that if XB is None, XB is returned as reference to XA
    XA = np.resize(np.arange(40), (5, 8))
    XA_checked, XB_checked = check_pairwise_arrays(XA, None)
    assert XA_checked is XB_checked
    assert_array_equal(XA, XA_checked)


def test_check_XB_returned():
    # Ensure that if XA and XB are given correctly, they return as equal.
    # Check that if XB is not None, it is returned equal.
    # Note that the second dimension of XB is the same as XA.
    XA = np.resize(np.arange(40), (5, 8))
    XB = np.resize(np.arange(32), (4, 8))
    XA_checked, XB_checked = check_pairwise_arrays(XA, XB)
    assert_array_equal(XA, XA_checked)
    assert_array_equal(XB, XB_checked)

    XB = np.resize(np.arange(40), (5, 8))
    XA_checked, XB_checked = check_paired_arrays(XA, XB)
    assert_array_equal(XA, XA_checked)
    assert_array_equal(XB, XB_checked)


def test_check_different_dimensions():
    # Ensure an error is raised if the dimensions are different.
    XA = np.resize(np.arange(45), (5, 9))
    XB = np.resize(np.arange(32), (4, 8))
    assert_raises(ValueError, check_pairwise_arrays, XA, XB)

    XB = np.resize(np.arange(4 * 9), (4, 9))
    assert_raises(ValueError, check_paired_arrays, XA, XB)


def test_check_invalid_dimensions():
    # Ensure an error is raised on 1D input arrays.
    # The modified tests are not 1D. In the old test, the array was internally
    # converted to 2D anyways
    XA = np.arange(45).reshape(9, 5)
    XB = np.arange(32).reshape(4, 8)
    assert_raises(ValueError, check_pairwise_arrays, XA, XB)
    XA = np.arange(45).reshape(9, 5)
    XB = np.arange(32).reshape(4, 8)
    assert_raises(ValueError, check_pairwise_arrays, XA, XB)


def test_check_sparse_arrays():
    # Ensures that checks return valid sparse matrices.
    rng = np.random.RandomState(0)
    XA = rng.random_sample((5, 4))
    XA_sparse = csr_matrix(XA)
    XB = rng.random_sample((5, 4))
    XB_sparse = csr_matrix(XB)
    XA_checked, XB_checked = check_pairwise_arrays(XA_sparse, XB_sparse)
    # compare their difference because testing csr matrices for
    # equality with '==' does not work as expected.
    assert issparse(XA_checked)
    assert_equal(abs(XA_sparse - XA_checked).sum(), 0)
    assert issparse(XB_checked)
    assert_equal(abs(XB_sparse - XB_checked).sum(), 0)

    XA_checked, XA_2_checked = check_pairwise_arrays(XA_sparse, XA_sparse)
    assert issparse(XA_checked)
    assert_equal(abs(XA_sparse - XA_checked).sum(), 0)
    assert issparse(XA_2_checked)
    assert_equal(abs(XA_2_checked - XA_checked).sum(), 0)


def tuplify(X):
    # Turns a numpy matrix (any n-dimensional array) into tuples.
    s = X.shape
    if len(s) > 1:
        # Tuplify each sub-array in the input.
        return tuple(tuplify(row) for row in X)
    else:
        # Single dimension input, just return tuple of contents.
        return tuple(r for r in X)


def test_check_tuple_input():
    # Ensures that checks return valid tuples.
    rng = np.random.RandomState(0)
    XA = rng.random_sample((5, 4))
    XA_tuples = tuplify(XA)
    XB = rng.random_sample((5, 4))
    XB_tuples = tuplify(XB)
    XA_checked, XB_checked = check_pairwise_arrays(XA_tuples, XB_tuples)
    assert_array_equal(XA_tuples, XA_checked)
    assert_array_equal(XB_tuples, XB_checked)


def test_check_preserve_type():
    # Ensures that type float32 is preserved.
    XA = np.resize(np.arange(40), (5, 8)).astype(np.float32)
    XB = np.resize(np.arange(40), (5, 8)).astype(np.float32)

    XA_checked, XB_checked = check_pairwise_arrays(XA, None)
    assert_equal(XA_checked.dtype, np.float32)

    # both float32
    XA_checked, XB_checked = check_pairwise_arrays(XA, XB)
    assert_equal(XA_checked.dtype, np.float32)
    assert_equal(XB_checked.dtype, np.float32)

    # mismatched A
    XA_checked, XB_checked = check_pairwise_arrays(XA.astype(np.float),
                                                   XB)
    assert_equal(XA_checked.dtype, np.float)
    assert_equal(XB_checked.dtype, np.float)

    # mismatched B
    XA_checked, XB_checked = check_pairwise_arrays(XA,
                                                   XB.astype(np.float))
    assert_equal(XA_checked.dtype, np.float)
    assert_equal(XB_checked.dtype, np.float)


@pytest.mark.parametrize("n_jobs", [1, 2])
@pytest.mark.parametrize("metric", ["seuclidean", "mahalanobis"])
@pytest.mark.parametrize("dist_function",
                         [pairwise_distances, pairwise_distances_chunked])
@pytest.mark.parametrize("y_is_x", [True, False], ids=["Y is X", "Y is not X"])
def test_pairwise_distances_data_derived_params(n_jobs, metric, dist_function,
                                                y_is_x):
    # check that pairwise_distances give the same result in sequential and
    # parallel, when metric has data-derived parameters.
    with config_context(working_memory=1):  # to have more than 1 chunk
        rng = np.random.RandomState(0)
        X = rng.random_sample((1000, 10))

        if y_is_x:
            Y = X
            expected_dist_default_params = squareform(pdist(X, metric=metric))
            if metric == "seuclidean":
                params = {'V': np.var(X, axis=0, ddof=1)}
            else:
                params = {'VI': np.linalg.inv(np.cov(X.T)).T}
        else:
            Y = rng.random_sample((1000, 10))
            expected_dist_default_params = cdist(X, Y, metric=metric)
            if metric == "seuclidean":
                params = {'V': np.var(np.vstack([X, Y]), axis=0, ddof=1)}
            else:
                params = {'VI': np.linalg.inv(np.cov(np.vstack([X, Y]).T)).T}

        expected_dist_explicit_params = cdist(X, Y, metric=metric, **params)
        dist = np.vstack(tuple(dist_function(X, Y,
                                             metric=metric, n_jobs=n_jobs)))

        assert_allclose(dist, expected_dist_explicit_params)
        assert_allclose(dist, expected_dist_default_params)<|MERGE_RESOLUTION|>--- conflicted
+++ resolved
@@ -651,287 +651,6 @@
     assert np.all(D <= 2.)
 
 
-<<<<<<< HEAD
-def test_gower_distances():
-    # Test the pairwise Gower distances computation.
-    # For each test, a set of (non optmized) simple python commands is
-    # provided, to explain how those expected values are calculated,
-    # and to provide proofs that the expected values are correct.
-    #
-    # The calculation formula for Gower similarity is available in the
-    # user guide.
-
-    with pytest.raises(TypeError):
-        gower_distances(csr_matrix((2, 2)))
-
-    with pytest.raises(ValueError):
-        gower_distances(None)
-
-    X = [['M', False, 222.22, 1],
-         ['F', True, 333.22, 2],
-         ['M', True, 1934.0, 4],
-         [None, None, np.nan, np.nan]]
-
-    D = gower_distances(X)
-
-    # These are the normalized values for X above
-    X = [['M', False, 0.0, 0.0],
-         ['F', True, 0.06484477, 0.33333333],
-         ['M', True, 1.0, 1.0],
-         [None, None, np.nan, np.nan]]
-
-    # Simplified calculation of Gower distance for expected values
-    n_rows, n_cols = np.shape(X)
-    D_expected = np.zeros((n_rows, n_rows))
-    for i in range(0, n_rows):
-        for j in range(0, n_rows):
-            # The calculations below shows how it compares observation
-            # by observation, attribute by attribute.
-            D_expected[i][j] = ([1, 0][X[i][0] == X[j][0]] +
-                                [1, 0][X[i][1] == X[j][1]] +
-                                abs(X[i][2] - X[j][2]) +
-                                abs(X[i][3] - X[j][3])) / n_cols
-
-    assert_array_almost_equal(D_expected, D)
-
-    # Calculates D with normalization, then results must be the same without
-    # normalization
-    assert_array_almost_equal(D, gower_distances(X, scale=False))
-
-    # The values must be the same, when using the categorical_values
-    # parameter
-    D = gower_distances(X, categorical_features=[0, 1])
-
-    assert_array_almost_equal(D_expected, D)
-
-    D = gower_distances(X, categorical_features=[0, 1, 3])
-
-    # These are the normalized values for the initial X above,
-    # but the last column became categorical.
-    X = [['M', False, 0.0, 1],
-         ['F', True, 0.06484477, 2],
-         ['M', True, 1.0, 4],
-         [None, None, np.nan, np.nan]]
-
-    # Simplified calculation of Gower distance for expected values
-    n_rows, n_cols = np.shape(X)
-    D_expected = np.zeros((n_rows, n_rows))
-    for i in range(0, n_rows):
-        for j in range(0, n_rows):
-            D_expected[i][j] = ([1, 0][X[i][0] == X[j][0]] +
-                                [1, 0][X[i][1] == X[j][1]] +
-                                abs(X[i][2] - X[j][2]) +
-                                [1, 0][X[i][3] == X[j][3]]) / n_cols
-
-    D = gower_distances(X, categorical_features=[True, True, False, True],
-                        scale=False)
-
-    assert_array_almost_equal(D_expected, D)
-
-    # Two observations with same value
-    X = [[1, 4141.22, False, 'ABC'],
-         [1, 4141.22, False, 'ABC']]
-
-    D = gower_distances(X)
-    D_expected = [[0.0, 0.0], [0.0, 0.0]]
-    # An array of zeros is expected as distance, when comparing two
-    # observations with same values.
-    assert_array_almost_equal(D_expected, D)
-
-    # Only categorical values
-    X = [['M', False],
-         ['F', True],
-         ['M', True],
-         ['F', False]]
-
-    X = np.array(X, dtype=np.object)
-
-    # Simplified calculation of Gower distance for expected values
-    n_rows, n_cols = np.shape(X)
-    D_expected = np.zeros((n_rows, n_rows))
-    for i in range(0, n_rows):
-        for j in range(0, n_rows):
-            D_expected[i][j] = ([1, 0][X[i][0] == X[j][0]] +
-                                [1, 0][X[i][1] == X[j][1]]) / n_cols
-
-    D = gower_distances(X)
-
-    assert_array_almost_equal(D_expected, D)
-
-    # Gower results for categorical values must be similar to Hamming.
-    # It is necessary to digest it for current Hamming implementation.
-    X = np.asarray(X, dtype=np.object)
-    np.place(X[:, 0], X[:, 0] == 'M', 0)
-    np.place(X[:, 0], X[:, 0] == 'F', 1)
-    X = X.astype(np.int)
-
-    assert_array_almost_equal(D, pairwise_distances(X, metric="hamming"))
-
-    # Categorical values, with boolean represented as number 1,0
-    X = [['M', 0],
-         ['F', 1],
-         ['M', 1],
-         ['F', 0]]
-
-    D = gower_distances(X, categorical_features=[True, True])
-
-    assert_array_almost_equal(D_expected, D)
-
-    # Categorical values, with boolean represented as 1 and 0,
-    # and missing values
-    X = [['M', 0],
-         ['F', 1],
-         ['M', 1],
-         [None, np.nan]]
-
-    D = gower_distances(X, categorical_features=[True, True])
-
-    n_rows, n_cols = np.shape(X)
-    D_expected = np.zeros((n_rows, n_rows))
-    for i in range(0, n_rows):
-        for j in range(0, n_rows):
-            D_expected[i][j] = ([1, 0][X[i][0] == X[j][0]] +
-                                [1, 0][X[i][1] == X[j][1]]) / n_cols
-
-    # Expected nans need to be put manually, because there is no missing
-    # value treatment in the simplied Gower calculation above.
-    D_expected[:, 3] = [np.nan, np.nan, np.nan, np.nan]
-    D_expected[3, :] = [np.nan, np.nan, np.nan, np.nan]
-
-    assert_array_almost_equal(D_expected, D)
-
-    # Tests numeric arrays with np.nan
-    X = [[0.0, 0.0],
-         [0.06484477, 0.33333333],
-         [1.0, 1.0],
-         [np.nan, np.nan]]
-
-    D = gower_distances(X)
-
-    # Simplified calculation of Gower distance for expected values
-    n_rows, n_cols = np.shape(X)
-    D_expected = np.zeros((n_rows, n_rows))
-    for i in range(0, n_rows):
-        for j in range(0, n_rows):
-            D_expected[i][j] = (abs(X[i][0] - X[j][0]) +
-                                abs(X[i][1] - X[j][1])) / n_cols
-
-    assert_array_almost_equal(D_expected, D)
-
-    # Tests only numeric arrays, no missing values
-    X = [[0.11444388, 0.0],
-         [0.17186758, 0.33333334],
-         [1.0, 1.0],
-         [0.0, 0.0]]
-
-    D = gower_distances(X)
-
-    # Simplified calculation of Gower distance for expected values
-    n_rows, n_cols = np.shape(X)
-    D_expected = np.zeros((n_rows, n_rows))
-    for i in range(0, n_rows):
-        for j in range(0, n_rows):
-            D_expected[i][j] = (abs(X[i][0] - X[j][0]) +
-                                abs(X[i][1] - X[j][1])) / n_cols
-
-    assert_array_almost_equal(D_expected, D)
-
-    # Gower results for numerical values must be similar to Manhattan.
-    assert_array_almost_equal(D * 2, manhattan_distances(X))
-
-    # Test X and Y with diferent ranges of numeric values
-    X = [[222.22, 1],
-         [1934.0, 4],
-         [1, 1]]
-
-    Y = [[222.22, 1],
-         [1934.0, 4],
-         [3000, 3000]]
-
-    D = gower_distances(X, Y)
-
-    # The expected normalized values above are:
-    X = [[0.073765, 0.0],
-         [0.644548, 0.001],
-         [0.0,      0.0]]
-
-    Y = [[0.073765, 0.0],
-         [0.644548, 0.001],
-         [1.0,      1.0]]
-
-    # Simplified calculation of Gower distance for expected values
-    n_rows, n_cols = np.shape(X)
-    D_expected = np.zeros((n_rows, n_rows))
-    for i in range(0, n_rows):
-        for j in range(0, n_rows):
-            D_expected[i][j] = (abs(X[i][0] - Y[j][0]) +
-                                abs(X[i][1] - Y[j][1])) / n_cols
-
-    assert_array_almost_equal(D_expected, D)
-
-    # Test to obtain a non-squared distance matrix
-    X = np.array([['Syria', 1.0, 0.0, 0.0, True],
-                  ['Ireland', 0.181818, 0.0, 1, False],
-                  ['United Kingdom', 0.0, 0.0, 0.160377, False]],
-                 dtype=object)
-
-    Y = np.array([['United Kingdom', 0.090909, 0.0, 0.500109, True]],
-                 dtype=object)
-
-    D = gower_distances(X, Y)
-
-    # Simplified calculation of Gower distance for expected values
-    n_rows, n_cols = X.shape[0], Y.shape[0]
-    D_expected = np.zeros((n_rows, n_cols))
-    for i in range(0, n_rows):
-        for j in range(0, n_cols):
-            D_expected[i][j] = \
-                ([1, 0][X[i][0] == Y[j][0]] +
-                 abs(X[i][1] - Y[j][1]) +
-                 abs(X[i][2] - Y[j][2]) +
-                 abs(X[i][3] - Y[j][3]) +
-                 [1, 0][X[i][4] == Y[j][4]]) / X.shape[1]
-
-    assert_array_almost_equal(D_expected, D)
-
-    # Tests a range of negative and positive numeric values
-    # Range starting with zero
-    X = np.array([[0.0], [0.75], [1.0]])
-
-    D = gower_distances(X)
-
-    # Simplified calculation of Gower distance for expected values
-    n_rows, n_cols = np.shape(X)
-    D_expected = np.zeros((n_rows, n_rows))
-    for i in range(0, n_rows):
-        for j in range(0, n_rows):
-            D_expected[i][j] = (abs(X[i][0] - X[j][0])) / n_cols
-
-    assert_array_almost_equal(D_expected, D)
-
-    # Range of positive and negative values
-    X = X - 0.5
-    D = gower_distances(X)
-    assert_array_almost_equal(D_expected, D)
-
-    # Range with positive values
-    X = X + 10
-    D = gower_distances(X)
-    assert_array_almost_equal(D_expected, D)
-
-    # Range of negative values
-    X = X - 15
-    D = gower_distances(X)
-    assert_array_almost_equal(D_expected, D)
-
-    # Test warnings for unexpected non-normalized data
-    X = [[1, 20], [0, -10.0]]
-    with pytest.warns(UserWarning) as record:
-        gower_distances(X, scale=False)
-        assert len(record) > 0
-        assert record[0].message.args[0] == \
-            "Input data is not scaled between 0 and 1."
-=======
 def test_haversine_distances():
     # Check haversine distance with distances computation
     def slow_haversine_distances(x, y):
@@ -954,7 +673,6 @@
                          "Haversine distance only valid in 2 dimensions",
                          haversine_distances, X)
 
->>>>>>> c903d71c
 
 # Paired distances
 
