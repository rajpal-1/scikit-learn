from types import GeneratorType

import numpy as np
from numpy import linalg

from scipy.sparse import dok_matrix, csr_matrix, issparse
from scipy.spatial.distance import cosine, cityblock, minkowski, wminkowski
from scipy.spatial.distance import cdist, pdist, squareform

import pytest

from sklearn import config_context

from sklearn.utils.testing import assert_greater
from sklearn.utils.testing import assert_array_almost_equal
from sklearn.utils.testing import assert_allclose
from sklearn.utils.testing import assert_almost_equal
from sklearn.utils.testing import assert_equal
from sklearn.utils.testing import assert_array_equal
from sklearn.utils.testing import assert_raises
from sklearn.utils.testing import assert_raises_regexp
from sklearn.utils.testing import ignore_warnings
from sklearn.utils.testing import assert_warns_message
from sklearn.utils.testing import assert_raise_message

from sklearn.metrics.pairwise import euclidean_distances
from sklearn.metrics.pairwise import manhattan_distances
from sklearn.metrics.pairwise import haversine_distances
from sklearn.metrics.pairwise import linear_kernel
from sklearn.metrics.pairwise import chi2_kernel, additive_chi2_kernel
from sklearn.metrics.pairwise import polynomial_kernel
from sklearn.metrics.pairwise import rbf_kernel
from sklearn.metrics.pairwise import laplacian_kernel
from sklearn.metrics.pairwise import sigmoid_kernel
from sklearn.metrics.pairwise import cosine_similarity
from sklearn.metrics.pairwise import cosine_distances
from sklearn.metrics.pairwise import gower_distances
from sklearn.metrics.pairwise import pairwise_distances
from sklearn.metrics.pairwise import pairwise_distances_chunked
from sklearn.metrics.pairwise import pairwise_distances_argmin_min
from sklearn.metrics.pairwise import pairwise_distances_argmin
from sklearn.metrics.pairwise import pairwise_kernels
from sklearn.metrics.pairwise import PAIRWISE_KERNEL_FUNCTIONS
from sklearn.metrics.pairwise import PAIRWISE_DISTANCE_FUNCTIONS
from sklearn.metrics.pairwise import PAIRWISE_BOOLEAN_FUNCTIONS
from sklearn.metrics.pairwise import PAIRED_DISTANCES
from sklearn.metrics.pairwise import check_pairwise_arrays
from sklearn.metrics.pairwise import check_paired_arrays
from sklearn.metrics.pairwise import paired_distances
from sklearn.metrics.pairwise import paired_euclidean_distances
from sklearn.metrics.pairwise import paired_manhattan_distances
from sklearn.preprocessing import normalize
from sklearn.exceptions import DataConversionWarning


def test_pairwise_distances():
    # Test the pairwise_distance helper function.
    rng = np.random.RandomState(0)

    # Euclidean distance should be equivalent to calling the function.
    X = rng.random_sample((5, 4))
    S = pairwise_distances(X, metric="euclidean")
    S2 = euclidean_distances(X)
    assert_array_almost_equal(S, S2)

    # Euclidean distance, with Y != X.
    Y = rng.random_sample((2, 4))
    S = pairwise_distances(X, Y, metric="euclidean")
    S2 = euclidean_distances(X, Y)
    assert_array_almost_equal(S, S2)

    # Test with tuples as X and Y
    X_tuples = tuple([tuple([v for v in row]) for row in X])
    Y_tuples = tuple([tuple([v for v in row]) for row in Y])
    S2 = pairwise_distances(X_tuples, Y_tuples, metric="euclidean")
    assert_array_almost_equal(S, S2)

    # Test haversine distance
    # The data should be valid latitude and longitude
    X = rng.random_sample((5, 2))
    X[:, 0] = (X[:, 0] - 0.5) * 2 * np.pi/2
    X[:, 1] = (X[:, 1] - 0.5) * 2 * np.pi
    S = pairwise_distances(X, metric="haversine")
    S2 = haversine_distances(X)
    assert_array_almost_equal(S, S2)

    # Test haversine distance, with Y != X
    Y = rng.random_sample((2, 2))
    Y[:, 0] = (Y[:, 0] - 0.5)*2*np.pi/2
    Y[:, 1] = (Y[:, 1] - 0.5)*2*np.pi
    S = pairwise_distances(X, Y, metric="haversine")
    S2 = haversine_distances(X, Y)
    assert_array_almost_equal(S, S2)

    # "cityblock" uses scikit-learn metric, cityblock (function) is
    # scipy.spatial.
    S = pairwise_distances(X, metric="cityblock")
    S2 = pairwise_distances(X, metric=cityblock)
    assert_equal(S.shape[0], S.shape[1])
    assert_equal(S.shape[0], X.shape[0])
    assert_array_almost_equal(S, S2)

    # The manhattan metric should be equivalent to cityblock.
    S = pairwise_distances(X, Y, metric="manhattan")
    S2 = pairwise_distances(X, Y, metric=cityblock)
    assert_equal(S.shape[0], X.shape[0])
    assert_equal(S.shape[1], Y.shape[0])
    assert_array_almost_equal(S, S2)

    # Test cosine as a string metric versus cosine callable
    # The string "cosine" uses sklearn.metric,
    # while the function cosine is scipy.spatial
    S = pairwise_distances(X, Y, metric="cosine")
    S2 = pairwise_distances(X, Y, metric=cosine)
    assert_equal(S.shape[0], X.shape[0])
    assert_equal(S.shape[1], Y.shape[0])
    assert_array_almost_equal(S, S2)

    # Test with sparse X and Y,
    # currently only supported for Euclidean, L1 and cosine.
    X_sparse = csr_matrix(X)
    Y_sparse = csr_matrix(Y)
    S = pairwise_distances(X_sparse, Y_sparse, metric="euclidean")
    S2 = euclidean_distances(X_sparse, Y_sparse)
    assert_array_almost_equal(S, S2)
    S = pairwise_distances(X_sparse, Y_sparse, metric="cosine")
    S2 = cosine_distances(X_sparse, Y_sparse)
    assert_array_almost_equal(S, S2)
    S = pairwise_distances(X_sparse, Y_sparse.tocsc(), metric="manhattan")
    S2 = manhattan_distances(X_sparse.tobsr(), Y_sparse.tocoo())
    assert_array_almost_equal(S, S2)
    S2 = manhattan_distances(X, Y)
    assert_array_almost_equal(S, S2)

    # Test with scipy.spatial.distance metric, with a kwd
    kwds = {"p": 2.0}
    S = pairwise_distances(X, Y, metric="minkowski", **kwds)
    S2 = pairwise_distances(X, Y, metric=minkowski, **kwds)
    assert_array_almost_equal(S, S2)

    # same with Y = None
    kwds = {"p": 2.0}
    S = pairwise_distances(X, metric="minkowski", **kwds)
    S2 = pairwise_distances(X, metric=minkowski, **kwds)
    assert_array_almost_equal(S, S2)

    # Test that scipy distance metrics throw an error if sparse matrix given
    assert_raises(TypeError, pairwise_distances, X_sparse, metric="minkowski")
    assert_raises(TypeError, pairwise_distances, X, Y_sparse,
                  metric="minkowski")

    # Test that a value error is raised if the metric is unknown
    assert_raises(ValueError, pairwise_distances, X, Y, metric="blah")


@pytest.mark.parametrize('metric', PAIRWISE_BOOLEAN_FUNCTIONS)
def test_pairwise_boolean_distance(metric):
    # test that we convert to boolean arrays for boolean distances
    rng = np.random.RandomState(0)
    X = rng.randn(5, 4)
    Y = X.copy()
    Y[0, 0] = 1 - Y[0, 0]

    # ignore conversion to boolean in pairwise_distances
    with ignore_warnings(category=DataConversionWarning):
        for Z in [Y, None]:
            res = pairwise_distances(X, Z, metric=metric)
            res[np.isnan(res)] = 0
            assert np.sum(res != 0) == 0

    # non-boolean arrays are converted to boolean for boolean
    # distance metrics with a data conversion warning
    msg = "Data was converted to boolean for metric %s" % metric
    with pytest.warns(DataConversionWarning, match=msg):
        pairwise_distances(X, metric=metric)


def test_no_data_conversion_warning():
    # No warnings issued if metric is not a boolean distance function
    rng = np.random.RandomState(0)
    X = rng.randn(5, 4)
    with pytest.warns(None) as records:
        pairwise_distances(X, metric="minkowski")
    assert len(records) == 0


@pytest.mark.parametrize('func', [pairwise_distances, pairwise_kernels])
def test_pairwise_precomputed(func):
    # Test correct shape
    assert_raises_regexp(ValueError, '.* shape .*',
                         func, np.zeros((5, 3)), metric='precomputed')
    # with two args
    assert_raises_regexp(ValueError, '.* shape .*',
                         func, np.zeros((5, 3)), np.zeros((4, 4)),
                         metric='precomputed')
    # even if shape[1] agrees (although thus second arg is spurious)
    assert_raises_regexp(ValueError, '.* shape .*',
                         func, np.zeros((5, 3)), np.zeros((4, 3)),
                         metric='precomputed')

    # Test not copied (if appropriate dtype)
    S = np.zeros((5, 5))
    S2 = func(S, metric="precomputed")
    assert S is S2
    # with two args
    S = np.zeros((5, 3))
    S2 = func(S, np.zeros((3, 3)), metric="precomputed")
    assert S is S2

    # Test always returns float dtype
    S = func(np.array([[1]], dtype='int'), metric='precomputed')
    assert_equal('f', S.dtype.kind)

    # Test converts list to array-like
    S = func([[1.]], metric='precomputed')
    assert isinstance(S, np.ndarray)


def test_pairwise_precomputed_non_negative():
    # Test non-negative values
    assert_raises_regexp(ValueError, '.* non-negative values.*',
                         pairwise_distances, np.full((5, 5), -1),
                         metric='precomputed')


def check_pairwise_parallel(func, metric, kwds):
    rng = np.random.RandomState(0)
    for make_data in (np.array, csr_matrix):
        X = make_data(rng.random_sample((5, 4)))
        Y = make_data(rng.random_sample((3, 4)))

        try:
            S = func(X, metric=metric, n_jobs=1, **kwds)
        except (TypeError, ValueError) as exc:
            # Not all metrics support sparse input
            # ValueError may be triggered by bad callable
            if make_data is csr_matrix:
                assert_raises(type(exc), func, X, metric=metric,
                              n_jobs=2, **kwds)
                continue
            else:
                raise
        S2 = func(X, metric=metric, n_jobs=2, **kwds)
        assert_array_almost_equal(S, S2)

        S = func(X, Y, metric=metric, n_jobs=1, **kwds)
        S2 = func(X, Y, metric=metric, n_jobs=2, **kwds)
        assert_array_almost_equal(S, S2)


_wminkowski_kwds = {'w': np.arange(1, 5).astype('double', copy=False), 'p': 1}


def callable_rbf_kernel(x, y, **kwds):
    # Callable version of pairwise.rbf_kernel.
    K = rbf_kernel(np.atleast_2d(x), np.atleast_2d(y), **kwds)
    return K


@pytest.mark.parametrize(
        'func, metric, kwds',
        [(pairwise_distances, 'euclidean', {}),
         (pairwise_distances, wminkowski, _wminkowski_kwds),
         (pairwise_distances, 'wminkowski', _wminkowski_kwds),
         (pairwise_kernels, 'polynomial', {'degree': 1}),
         (pairwise_kernels, callable_rbf_kernel, {'gamma': .1})])
def test_pairwise_parallel(func, metric, kwds):
    check_pairwise_parallel(func, metric, kwds)


def test_pairwise_callable_nonstrict_metric():
    # paired_distances should allow callable metric where metric(x, x) != 0
    # Knowing that the callable is a strict metric would allow the diagonal to
    # be left uncalculated and set to 0.
    assert_equal(pairwise_distances([[1.]], metric=lambda x, y: 5)[0, 0], 5)


# Test with all metrics that should be in PAIRWISE_KERNEL_FUNCTIONS.
@pytest.mark.parametrize(
        'metric',
        ["rbf", "laplacian", "sigmoid", "polynomial", "linear",
         "chi2", "additive_chi2"])
def test_pairwise_kernels(metric):
    # Test the pairwise_kernels helper function.

    rng = np.random.RandomState(0)
    X = rng.random_sample((5, 4))
    Y = rng.random_sample((2, 4))
    function = PAIRWISE_KERNEL_FUNCTIONS[metric]
    # Test with Y=None
    K1 = pairwise_kernels(X, metric=metric)
    K2 = function(X)
    assert_array_almost_equal(K1, K2)
    # Test with Y=Y
    K1 = pairwise_kernels(X, Y=Y, metric=metric)
    K2 = function(X, Y=Y)
    assert_array_almost_equal(K1, K2)
    # Test with tuples as X and Y
    X_tuples = tuple([tuple([v for v in row]) for row in X])
    Y_tuples = tuple([tuple([v for v in row]) for row in Y])
    K2 = pairwise_kernels(X_tuples, Y_tuples, metric=metric)
    assert_array_almost_equal(K1, K2)

    # Test with sparse X and Y
    X_sparse = csr_matrix(X)
    Y_sparse = csr_matrix(Y)
    if metric in ["chi2", "additive_chi2"]:
        # these don't support sparse matrices yet
        assert_raises(ValueError, pairwise_kernels,
                      X_sparse, Y=Y_sparse, metric=metric)
        return
    K1 = pairwise_kernels(X_sparse, Y=Y_sparse, metric=metric)
    assert_array_almost_equal(K1, K2)


def test_pairwise_kernels_callable():
    # Test the pairwise_kernels helper function
    # with a callable function, with given keywords.
    rng = np.random.RandomState(0)
    X = rng.random_sample((5, 4))
    Y = rng.random_sample((2, 4))

    metric = callable_rbf_kernel
    kwds = {'gamma': 0.1}
    K1 = pairwise_kernels(X, Y=Y, metric=metric, **kwds)
    K2 = rbf_kernel(X, Y=Y, **kwds)
    assert_array_almost_equal(K1, K2)

    # callable function, X=Y
    K1 = pairwise_kernels(X, Y=X, metric=metric, **kwds)
    K2 = rbf_kernel(X, Y=X, **kwds)
    assert_array_almost_equal(K1, K2)


def test_pairwise_kernels_filter_param():
    rng = np.random.RandomState(0)
    X = rng.random_sample((5, 4))
    Y = rng.random_sample((2, 4))
    K = rbf_kernel(X, Y, gamma=0.1)
    params = {"gamma": 0.1, "blabla": ":)"}
    K2 = pairwise_kernels(X, Y, metric="rbf", filter_params=True, **params)
    assert_array_almost_equal(K, K2)

    assert_raises(TypeError, pairwise_kernels, X, Y, "rbf", **params)


@pytest.mark.parametrize('metric, func', PAIRED_DISTANCES.items())
def test_paired_distances(metric, func):
    # Test the pairwise_distance helper function.
    rng = np.random.RandomState(0)
    # Euclidean distance should be equivalent to calling the function.
    X = rng.random_sample((5, 4))
    # Euclidean distance, with Y != X.
    Y = rng.random_sample((5, 4))

    S = paired_distances(X, Y, metric=metric)
    S2 = func(X, Y)
    assert_array_almost_equal(S, S2)
    S3 = func(csr_matrix(X), csr_matrix(Y))
    assert_array_almost_equal(S, S3)
    if metric in PAIRWISE_DISTANCE_FUNCTIONS:
        # Check the pairwise_distances implementation
        # gives the same value
        distances = PAIRWISE_DISTANCE_FUNCTIONS[metric](X, Y)
        distances = np.diag(distances)
        assert_array_almost_equal(distances, S)


def test_paired_distances_callable():
    # Test the pairwise_distance helper function
    # with the callable implementation
    rng = np.random.RandomState(0)
    # Euclidean distance should be equivalent to calling the function.
    X = rng.random_sample((5, 4))
    # Euclidean distance, with Y != X.
    Y = rng.random_sample((5, 4))

    S = paired_distances(X, Y, metric='manhattan')
    S2 = paired_distances(X, Y, metric=lambda x, y: np.abs(x - y).sum(axis=0))
    assert_array_almost_equal(S, S2)

    # Test that a value error is raised when the lengths of X and Y should not
    # differ
    Y = rng.random_sample((3, 4))
    assert_raises(ValueError, paired_distances, X, Y)


def test_pairwise_distances_argmin_min():
    # Check pairwise minimum distances computation for any metric
    X = [[0], [1]]
    Y = [[-2], [3]]

    Xsp = dok_matrix(X)
    Ysp = csr_matrix(Y, dtype=np.float32)

    expected_idx = [0, 1]
    expected_vals = [2, 2]
    expected_vals_sq = [4, 4]

    # euclidean metric
    idx, vals = pairwise_distances_argmin_min(X, Y, metric="euclidean")
    idx2 = pairwise_distances_argmin(X, Y, metric="euclidean")
    assert_array_almost_equal(idx, expected_idx)
    assert_array_almost_equal(idx2, expected_idx)
    assert_array_almost_equal(vals, expected_vals)
    # sparse matrix case
    idxsp, valssp = pairwise_distances_argmin_min(Xsp, Ysp, metric="euclidean")
    assert_array_almost_equal(idxsp, expected_idx)
    assert_array_almost_equal(valssp, expected_vals)
    # We don't want np.matrix here
    assert_equal(type(idxsp), np.ndarray)
    assert_equal(type(valssp), np.ndarray)

    # euclidean metric squared
    idx, vals = pairwise_distances_argmin_min(X, Y, metric="euclidean",
                                              metric_kwargs={"squared": True})
    assert_array_almost_equal(idx, expected_idx)
    assert_array_almost_equal(vals, expected_vals_sq)

    # Non-euclidean scikit-learn metric
    idx, vals = pairwise_distances_argmin_min(X, Y, metric="manhattan")
    idx2 = pairwise_distances_argmin(X, Y, metric="manhattan")
    assert_array_almost_equal(idx, expected_idx)
    assert_array_almost_equal(idx2, expected_idx)
    assert_array_almost_equal(vals, expected_vals)
    # sparse matrix case
    idxsp, valssp = pairwise_distances_argmin_min(Xsp, Ysp, metric="manhattan")
    assert_array_almost_equal(idxsp, expected_idx)
    assert_array_almost_equal(valssp, expected_vals)

    # Non-euclidean Scipy distance (callable)
    idx, vals = pairwise_distances_argmin_min(X, Y, metric=minkowski,
                                              metric_kwargs={"p": 2})
    assert_array_almost_equal(idx, expected_idx)
    assert_array_almost_equal(vals, expected_vals)

    # Non-euclidean Scipy distance (string)
    idx, vals = pairwise_distances_argmin_min(X, Y, metric="minkowski",
                                              metric_kwargs={"p": 2})
    assert_array_almost_equal(idx, expected_idx)
    assert_array_almost_equal(vals, expected_vals)

    # Compare with naive implementation
    rng = np.random.RandomState(0)
    X = rng.randn(97, 149)
    Y = rng.randn(111, 149)

    dist = pairwise_distances(X, Y, metric="manhattan")
    dist_orig_ind = dist.argmin(axis=0)
    dist_orig_val = dist[dist_orig_ind, range(len(dist_orig_ind))]

    dist_chunked_ind, dist_chunked_val = pairwise_distances_argmin_min(
        X, Y, axis=0, metric="manhattan")
    np.testing.assert_almost_equal(dist_orig_ind, dist_chunked_ind, decimal=7)
    np.testing.assert_almost_equal(dist_orig_val, dist_chunked_val, decimal=7)

    # Test batch_size deprecation warning
    assert_warns_message(DeprecationWarning, "version 0.22",
                         pairwise_distances_argmin_min, X, Y, batch_size=500,
                         metric='euclidean')


def _reduce_func(dist, start):
    return dist[:, :100]


def test_pairwise_distances_chunked_reduce():
    rng = np.random.RandomState(0)
    X = rng.random_sample((400, 4))
    # Reduced Euclidean distance
    S = pairwise_distances(X)[:, :100]
    S_chunks = pairwise_distances_chunked(X, None, reduce_func=_reduce_func,
                                          working_memory=2 ** -16)
    assert isinstance(S_chunks, GeneratorType)
    S_chunks = list(S_chunks)
    assert len(S_chunks) > 1
    # atol is for diagonal where S is explicitly zeroed on the diagonal
    assert_allclose(np.vstack(S_chunks), S, atol=1e-7)


@pytest.mark.parametrize('good_reduce', [
    lambda D, start: list(D),
    lambda D, start: np.array(D),
    lambda D, start: csr_matrix(D),
    lambda D, start: (list(D), list(D)),
    lambda D, start: (dok_matrix(D), np.array(D), list(D)),
    ])
def test_pairwise_distances_chunked_reduce_valid(good_reduce):
    X = np.arange(10).reshape(-1, 1)
    S_chunks = pairwise_distances_chunked(X, None, reduce_func=good_reduce,
                                          working_memory=64)
    next(S_chunks)


@pytest.mark.parametrize(('bad_reduce', 'err_type', 'message'), [
    (lambda D, s: np.concatenate([D, D[-1:]]), ValueError,
     r'length 11\..* input: 10\.'),
    (lambda D, s: (D, np.concatenate([D, D[-1:]])), ValueError,
     r'length \(10, 11\)\..* input: 10\.'),
    (lambda D, s: (D[:9], D), ValueError,
     r'length \(9, 10\)\..* input: 10\.'),
    (lambda D, s: 7, TypeError,
     r'returned 7\. Expected sequence\(s\) of length 10\.'),
    (lambda D, s: (7, 8), TypeError,
     r'returned \(7, 8\)\. Expected sequence\(s\) of length 10\.'),
    (lambda D, s: (np.arange(10), 9), TypeError,
     r', 9\)\. Expected sequence\(s\) of length 10\.'),
])
def test_pairwise_distances_chunked_reduce_invalid(bad_reduce, err_type,
                                                   message):
    X = np.arange(10).reshape(-1, 1)
    S_chunks = pairwise_distances_chunked(X, None, reduce_func=bad_reduce,
                                          working_memory=64)
    assert_raises_regexp(err_type, message, next, S_chunks)


def check_pairwise_distances_chunked(X, Y, working_memory, metric='euclidean'):
    gen = pairwise_distances_chunked(X, Y, working_memory=working_memory,
                                     metric=metric)
    assert isinstance(gen, GeneratorType)
    blockwise_distances = list(gen)
    Y = X if Y is None else Y
    min_block_mib = len(Y) * 8 * 2 ** -20

    for block in blockwise_distances:
        memory_used = block.nbytes
        assert memory_used <= max(working_memory, min_block_mib) * 2 ** 20

    blockwise_distances = np.vstack(blockwise_distances)
    S = pairwise_distances(X, Y, metric=metric)
    assert_array_almost_equal(blockwise_distances, S)


@pytest.mark.parametrize(
        'metric',
        ('euclidean', 'l2', 'sqeuclidean'))
def test_pairwise_distances_chunked_diagonal(metric):
    rng = np.random.RandomState(0)
    X = rng.normal(size=(1000, 10), scale=1e10)
    chunks = list(pairwise_distances_chunked(X, working_memory=1,
                                             metric=metric))
    assert len(chunks) > 1
    assert_array_almost_equal(np.diag(np.vstack(chunks)), 0, decimal=10)


@ignore_warnings
def test_pairwise_distances_chunked():
    # Test the pairwise_distance helper function.
    rng = np.random.RandomState(0)
    # Euclidean distance should be equivalent to calling the function.
    X = rng.random_sample((400, 4))
    check_pairwise_distances_chunked(X, None, working_memory=1,
                                     metric='euclidean')
    # Test small amounts of memory
    for power in range(-16, 0):
        check_pairwise_distances_chunked(X, None, working_memory=2 ** power,
                                         metric='euclidean')
    # X as list
    check_pairwise_distances_chunked(X.tolist(), None, working_memory=1,
                                     metric='euclidean')
    # Euclidean distance, with Y != X.
    Y = rng.random_sample((200, 4))
    check_pairwise_distances_chunked(X, Y, working_memory=1,
                                     metric='euclidean')
    check_pairwise_distances_chunked(X.tolist(), Y.tolist(), working_memory=1,
                                     metric='euclidean')
    # absurdly large working_memory
    check_pairwise_distances_chunked(X, Y, working_memory=10000,
                                     metric='euclidean')
    # "cityblock" uses scikit-learn metric, cityblock (function) is
    # scipy.spatial.
    check_pairwise_distances_chunked(X, Y, working_memory=1,
                                     metric='cityblock')
    # Test that a value error is raised if the metric is unknown
    assert_raises(ValueError, next,
                  pairwise_distances_chunked(X, Y, metric="blah"))

    # Test precomputed returns all at once
    D = pairwise_distances(X)
    gen = pairwise_distances_chunked(D,
                                     working_memory=2 ** -16,
                                     metric='precomputed')
    assert isinstance(gen, GeneratorType)
    assert next(gen) is D
    assert_raises(StopIteration, next, gen)


def test_euclidean_distances():
    # Check the pairwise Euclidean distances computation
    X = [[0]]
    Y = [[1], [2]]
    D = euclidean_distances(X, Y)
    assert_array_almost_equal(D, [[1., 2.]])

    X = csr_matrix(X)
    Y = csr_matrix(Y)
    D = euclidean_distances(X, Y)
    assert_array_almost_equal(D, [[1., 2.]])

    rng = np.random.RandomState(0)
    X = rng.random_sample((10, 4))
    Y = rng.random_sample((20, 4))
    X_norm_sq = (X ** 2).sum(axis=1).reshape(1, -1)
    Y_norm_sq = (Y ** 2).sum(axis=1).reshape(1, -1)

    # check that we still get the right answers with {X,Y}_norm_squared
    D1 = euclidean_distances(X, Y)
    D2 = euclidean_distances(X, Y, X_norm_squared=X_norm_sq)
    D3 = euclidean_distances(X, Y, Y_norm_squared=Y_norm_sq)
    D4 = euclidean_distances(X, Y, X_norm_squared=X_norm_sq,
                             Y_norm_squared=Y_norm_sq)
    assert_array_almost_equal(D2, D1)
    assert_array_almost_equal(D3, D1)
    assert_array_almost_equal(D4, D1)

    # check we get the wrong answer with wrong {X,Y}_norm_squared
    X_norm_sq *= 0.5
    Y_norm_sq *= 0.5
    wrong_D = euclidean_distances(X, Y,
                                  X_norm_squared=np.zeros_like(X_norm_sq),
                                  Y_norm_squared=np.zeros_like(Y_norm_sq))
    assert_greater(np.max(np.abs(wrong_D - D1)), .01)


def test_cosine_distances():
    # Check the pairwise Cosine distances computation
    rng = np.random.RandomState(1337)
    x = np.abs(rng.rand(910))
    XA = np.vstack([x, x])
    D = cosine_distances(XA)
    assert_array_almost_equal(D, [[0., 0.], [0., 0.]])
    # check that all elements are in [0, 2]
    assert np.all(D >= 0.)
    assert np.all(D <= 2.)
    # check that diagonal elements are equal to 0
    assert_array_almost_equal(D[np.diag_indices_from(D)], [0., 0.])

    XB = np.vstack([x, -x])
    D2 = cosine_distances(XB)
    # check that all elements are in [0, 2]
    assert np.all(D2 >= 0.)
    assert np.all(D2 <= 2.)
    # check that diagonal elements are equal to 0 and non diagonal to 2
    assert_array_almost_equal(D2, [[0., 2.], [2., 0.]])

    # check large random matrix
    X = np.abs(rng.rand(1000, 5000))
    D = cosine_distances(X)
    # check that diagonal elements are equal to 0
    assert_array_almost_equal(D[np.diag_indices_from(D)], [0.] * D.shape[0])
    assert np.all(D >= 0.)
    assert np.all(D <= 2.)


<<<<<<< HEAD
def test_haversine_distances():
    # Check haversine distance with distances computation
    def slow_haversine_distances(x, y):
        diff_lat = y[0] - x[0]
        diff_lon = y[1] - x[1]
        a = np.sin(diff_lat / 2) ** 2 + (
            np.cos(x[0]) * np.cos(y[0]) * np.sin(diff_lon/2) ** 2
        )
        c = 2 * np.arcsin(np.sqrt(a))
        return c
    rng = np.random.RandomState(0)
    X = rng.random_sample((5, 2))
    Y = rng.random_sample((10, 2))
    D1 = np.array([[slow_haversine_distances(x, y) for y in Y] for x in X])
    D2 = haversine_distances(X, Y)
    assert_array_almost_equal(D1, D2)
    # Test haversine distance does not accept X where n_feature != 2
    X = rng.random_sample((10, 3))
    assert_raise_message(ValueError,
                         "Haversine distance only valid in 2 dimensions",
                         haversine_distances, X)


=======
>>>>>>> e50d9d9b
def test_gower_distances():
    # Test the pairwise Gower distances computation.
    # For each test, a set of (non optmized) simple python commands is
    # provided, to explain how those expected values are calculated,
    # and to provide proofs that the expected values are correct.
    #
    # The calculation formula for Gower similarity is available in the
    # user guide.

    with pytest.raises(TypeError):
        gower_distances(csr_matrix((2, 2)))

    with pytest.raises(ValueError):
        gower_distances(None)

    X = [['M', False, 222.22, 1],
         ['F', True, 333.22, 2],
         ['M', True, 1934.0, 4],
         [None, None, np.nan, np.nan]]

    D = gower_distances(X)

    # These are the normalized values for X above
    X = [['M', False, 0.0, 0.0],
         ['F', True, 0.06484477, 0.33333333],
         ['M', True, 1.0, 1.0],
         [None, None, np.nan, np.nan]]

    # Simplified calculation of Gower distance for expected values
    n_rows, n_cols = np.shape(X)
    D_expected = np.zeros((n_rows, n_rows))
    for i in range(0, n_rows):
        for j in range(0, n_rows):
            # The calculations below shows how it compares observation
            # by observation, attribute by attribute.
            D_expected[i][j] = ([1, 0][X[i][0] == X[j][0]] +
                                [1, 0][X[i][1] == X[j][1]] +
                                abs(X[i][2] - X[j][2]) +
                                abs(X[i][3] - X[j][3])) / n_cols

    assert_array_almost_equal(D_expected, D)

    # Calculates D with normalization, then results must be the same without
    # normalization
    assert_array_almost_equal(D, gower_distances(X, scale=False))

    # The values must be the same, when using the categorical_values
    # parameter
    D = gower_distances(X, categorical_features=[0, 1])

    assert_array_almost_equal(D_expected, D)

    D = gower_distances(X, categorical_features=[0, 1, 3])

    # These are the normalized values for the initial X above,
    # but the last column became categorical.
    X = [['M', False, 0.0, 1],
         ['F', True, 0.06484477, 2],
         ['M', True, 1.0, 4],
         [None, None, np.nan, np.nan]]

    # Simplified calculation of Gower distance for expected values
    n_rows, n_cols = np.shape(X)
    D_expected = np.zeros((n_rows, n_rows))
    for i in range(0, n_rows):
        for j in range(0, n_rows):
            D_expected[i][j] = ([1, 0][X[i][0] == X[j][0]] +
                                [1, 0][X[i][1] == X[j][1]] +
                                abs(X[i][2] - X[j][2]) +
                                [1, 0][X[i][3] == X[j][3]]) / n_cols

    D = gower_distances(X, categorical_features=[True, True, False, True],
                        scale=False)

    assert_array_almost_equal(D_expected, D)

    # Two observations with same value
    X = [[1, 4141.22, False, 'ABC'],
         [1, 4141.22, False, 'ABC']]

    D = gower_distances(X)
    D_expected = [[0.0, 0.0], [0.0, 0.0]]
    # An array of zeros is expected as distance, when comparing two
    # observations with same values.
    assert_array_almost_equal(D_expected, D)

    # Only categorical values
    X = [['M', False],
         ['F', True],
         ['M', True],
         ['F', False]]

    X = np.array(X, dtype=np.object)

    # Simplified calculation of Gower distance for expected values
    n_rows, n_cols = np.shape(X)
    D_expected = np.zeros((n_rows, n_rows))
    for i in range(0, n_rows):
        for j in range(0, n_rows):
            D_expected[i][j] = ([1, 0][X[i][0] == X[j][0]] +
                                [1, 0][X[i][1] == X[j][1]]) / n_cols

    D = gower_distances(X)

    assert_array_almost_equal(D_expected, D)

    # Gower results for categorical values must be similar to Hamming.
    # It is necessary to digest it for current Hamming implementation.
    X = np.asarray(X, dtype=np.object)
    np.place(X[:, 0], X[:, 0] == 'M', 0)
    np.place(X[:, 0], X[:, 0] == 'F', 1)
    X = X.astype(np.int)

    assert_array_almost_equal(D, pairwise_distances(X, metric="hamming"))

    # Categorical values, with boolean represented as number 1,0
    X = [['M', 0],
         ['F', 1],
         ['M', 1],
         ['F', 0]]

    D = gower_distances(X, categorical_features=[True, True])

    assert_array_almost_equal(D_expected, D)

    # Categorical values, with boolean represented as 1 and 0,
    # and missing values
    X = [['M', 0],
         ['F', 1],
         ['M', 1],
         [None, np.nan]]

    D = gower_distances(X, categorical_features=[True, True])

    n_rows, n_cols = np.shape(X)
    D_expected = np.zeros((n_rows, n_rows))
    for i in range(0, n_rows):
        for j in range(0, n_rows):
            D_expected[i][j] = ([1, 0][X[i][0] == X[j][0]] +
                                [1, 0][X[i][1] == X[j][1]]) / n_cols

    # Expected nans need to be put manually, because there is no missing
    # value treatment in the simplied Gower calculation above.
    D_expected[:, 3] = [np.nan, np.nan, np.nan, np.nan]
    D_expected[3, :] = [np.nan, np.nan, np.nan, np.nan]

    assert_array_almost_equal(D_expected, D)

    # Tests numeric arrays with np.nan
    X = [[0.0, 0.0],
         [0.06484477, 0.33333333],
         [1.0, 1.0],
         [np.nan, np.nan]]

    D = gower_distances(X)

    # Simplified calculation of Gower distance for expected values
    n_rows, n_cols = np.shape(X)
    D_expected = np.zeros((n_rows, n_rows))
    for i in range(0, n_rows):
        for j in range(0, n_rows):
            D_expected[i][j] = (abs(X[i][0] - X[j][0]) +
                                abs(X[i][1] - X[j][1])) / n_cols

    assert_array_almost_equal(D_expected, D)

    # Tests only numeric arrays, no missing values
    X = [[0.11444388, 0.0],
         [0.17186758, 0.33333334],
         [1.0, 1.0],
         [0.0, 0.0]]

    D = gower_distances(X)

    # Simplified calculation of Gower distance for expected values
    n_rows, n_cols = np.shape(X)
    D_expected = np.zeros((n_rows, n_rows))
    for i in range(0, n_rows):
        for j in range(0, n_rows):
            D_expected[i][j] = (abs(X[i][0] - X[j][0]) +
                                abs(X[i][1] - X[j][1])) / n_cols

    assert_array_almost_equal(D_expected, D)

    # Gower results for numerical values must be similar to Manhattan.
    assert_array_almost_equal(D * 2, manhattan_distances(X))

    # Test X and Y with diferent ranges of numeric values
    X = [[222.22, 1],
         [1934.0, 4],
         [1, 1]]

    Y = [[222.22, 1],
         [1934.0, 4],
         [3000, 3000]]

    D = gower_distances(X, Y)

    # The expected normalized values above are:
    X = [[0.073765, 0.0],
         [0.644548, 0.001],
         [0.0,      0.0]]

    Y = [[0.073765, 0.0],
         [0.644548, 0.001],
         [1.0,      1.0]]

    # Simplified calculation of Gower distance for expected values
    n_rows, n_cols = np.shape(X)
    D_expected = np.zeros((n_rows, n_rows))
    for i in range(0, n_rows):
        for j in range(0, n_rows):
            D_expected[i][j] = (abs(X[i][0] - Y[j][0]) +
                                abs(X[i][1] - Y[j][1])) / n_cols

    assert_array_almost_equal(D_expected, D)

    # Test to obtain a non-squared distance matrix
    X = np.array([['Syria', 1.0, 0.0, 0.0, True],
                  ['Ireland', 0.181818, 0.0, 1, False],
                  ['United Kingdom', 0.0, 0.0, 0.160377, False]],
                 dtype=object)

    Y = np.array([['United Kingdom', 0.090909, 0.0, 0.500109, True]],
                 dtype=object)

    D = gower_distances(X, Y)

    # Simplified calculation of Gower distance for expected values
    n_rows, n_cols = X.shape[0], Y.shape[0]
    D_expected = np.zeros((n_rows, n_cols))
    for i in range(0, n_rows):
        for j in range(0, n_cols):
            D_expected[i][j] = \
                ([1, 0][X[i][0] == Y[j][0]] +
                 abs(X[i][1] - Y[j][1]) +
                 abs(X[i][2] - Y[j][2]) +
                 abs(X[i][3] - Y[j][3]) +
                 [1, 0][X[i][4] == Y[j][4]]) / X.shape[1]

    assert_array_almost_equal(D_expected, D)

    # Tests a range of negative and positive numeric values
    # Range starting with zero
    X = np.array([[0.0], [0.75], [1.0]])

    D = gower_distances(X)

    # Simplified calculation of Gower distance for expected values
    n_rows, n_cols = np.shape(X)
    D_expected = np.zeros((n_rows, n_rows))
    for i in range(0, n_rows):
        for j in range(0, n_rows):
            D_expected[i][j] = (abs(X[i][0] - X[j][0])) / n_cols

    assert_array_almost_equal(D_expected, D)

    # Range of positive and negative values
    X = X - 0.5
    D = gower_distances(X)
    assert_array_almost_equal(D_expected, D)

    # Range with positive values
    X = X + 10
    D = gower_distances(X)
    assert_array_almost_equal(D_expected, D)

    # Range of negative values
    X = X - 15
    D = gower_distances(X)
    assert_array_almost_equal(D_expected, D)

    # Test warnings for unexpected non-normalized data
    X = [[1, 20], [0, -10.0]]
    with pytest.warns(UserWarning) as record:
        gower_distances(X, scale=False)
        assert len(record) > 0
        assert record[0].message.args[0] == \
            "Input data is not scaled between 0 and 1."


def test_haversine_distances():
    # Check haversine distance with distances computation
    def slow_haversine_distances(x, y):
        diff_lat = y[0] - x[0]
        diff_lon = y[1] - x[1]
        a = np.sin(diff_lat / 2) ** 2 + (
            np.cos(x[0]) * np.cos(y[0]) * np.sin(diff_lon/2) ** 2
        )
        c = 2 * np.arcsin(np.sqrt(a))
        return c
    rng = np.random.RandomState(0)
    X = rng.random_sample((5, 2))
    Y = rng.random_sample((10, 2))
    D1 = np.array([[slow_haversine_distances(x, y) for y in Y] for x in X])
    D2 = haversine_distances(X, Y)
    assert_array_almost_equal(D1, D2)
    # Test haversine distance does not accept X where n_feature != 2
    X = rng.random_sample((10, 3))
    assert_raise_message(ValueError,
                         "Haversine distance only valid in 2 dimensions",
                         haversine_distances, X)



# Paired distances

def test_paired_euclidean_distances():
    # Check the paired Euclidean distances computation
    X = [[0], [0]]
    Y = [[1], [2]]
    D = paired_euclidean_distances(X, Y)
    assert_array_almost_equal(D, [1., 2.])


def test_paired_manhattan_distances():
    # Check the paired manhattan distances computation
    X = [[0], [0]]
    Y = [[1], [2]]
    D = paired_manhattan_distances(X, Y)
    assert_array_almost_equal(D, [1., 2.])


def test_chi_square_kernel():
    rng = np.random.RandomState(0)
    X = rng.random_sample((5, 4))
    Y = rng.random_sample((10, 4))
    K_add = additive_chi2_kernel(X, Y)
    gamma = 0.1
    K = chi2_kernel(X, Y, gamma=gamma)
    assert_equal(K.dtype, np.float)
    for i, x in enumerate(X):
        for j, y in enumerate(Y):
            chi2 = -np.sum((x - y) ** 2 / (x + y))
            chi2_exp = np.exp(gamma * chi2)
            assert_almost_equal(K_add[i, j], chi2)
            assert_almost_equal(K[i, j], chi2_exp)

    # check diagonal is ones for data with itself
    K = chi2_kernel(Y)
    assert_array_equal(np.diag(K), 1)
    # check off-diagonal is < 1 but > 0:
    assert np.all(K > 0)
    assert np.all(K - np.diag(np.diag(K)) < 1)
    # check that float32 is preserved
    X = rng.random_sample((5, 4)).astype(np.float32)
    Y = rng.random_sample((10, 4)).astype(np.float32)
    K = chi2_kernel(X, Y)
    assert_equal(K.dtype, np.float32)

    # check integer type gets converted,
    # check that zeros are handled
    X = rng.random_sample((10, 4)).astype(np.int32)
    K = chi2_kernel(X, X)
    assert np.isfinite(K).all()
    assert_equal(K.dtype, np.float)

    # check that kernel of similar things is greater than dissimilar ones
    X = [[.3, .7], [1., 0]]
    Y = [[0, 1], [.9, .1]]
    K = chi2_kernel(X, Y)
    assert_greater(K[0, 0], K[0, 1])
    assert_greater(K[1, 1], K[1, 0])

    # test negative input
    assert_raises(ValueError, chi2_kernel, [[0, -1]])
    assert_raises(ValueError, chi2_kernel, [[0, -1]], [[-1, -1]])
    assert_raises(ValueError, chi2_kernel, [[0, 1]], [[-1, -1]])

    # different n_features in X and Y
    assert_raises(ValueError, chi2_kernel, [[0, 1]], [[.2, .2, .6]])

    # sparse matrices
    assert_raises(ValueError, chi2_kernel, csr_matrix(X), csr_matrix(Y))
    assert_raises(ValueError, additive_chi2_kernel,
                  csr_matrix(X), csr_matrix(Y))


@pytest.mark.parametrize(
        'kernel',
        (linear_kernel, polynomial_kernel, rbf_kernel,
         laplacian_kernel, sigmoid_kernel, cosine_similarity))
def test_kernel_symmetry(kernel):
    # Valid kernels should be symmetric
    rng = np.random.RandomState(0)
    X = rng.random_sample((5, 4))
    K = kernel(X, X)
    assert_array_almost_equal(K, K.T, 15)


@pytest.mark.parametrize(
        'kernel',
        (linear_kernel, polynomial_kernel, rbf_kernel,
         laplacian_kernel, sigmoid_kernel, cosine_similarity))
def test_kernel_sparse(kernel):
    rng = np.random.RandomState(0)
    X = rng.random_sample((5, 4))
    X_sparse = csr_matrix(X)
    K = kernel(X, X)
    K2 = kernel(X_sparse, X_sparse)
    assert_array_almost_equal(K, K2)


def test_linear_kernel():
    rng = np.random.RandomState(0)
    X = rng.random_sample((5, 4))
    K = linear_kernel(X, X)
    # the diagonal elements of a linear kernel are their squared norm
    assert_array_almost_equal(K.flat[::6], [linalg.norm(x) ** 2 for x in X])


def test_rbf_kernel():
    rng = np.random.RandomState(0)
    X = rng.random_sample((5, 4))
    K = rbf_kernel(X, X)
    # the diagonal elements of a rbf kernel are 1
    assert_array_almost_equal(K.flat[::6], np.ones(5))


def test_laplacian_kernel():
    rng = np.random.RandomState(0)
    X = rng.random_sample((5, 4))
    K = laplacian_kernel(X, X)
    # the diagonal elements of a laplacian kernel are 1
    assert_array_almost_equal(np.diag(K), np.ones(5))

    # off-diagonal elements are < 1 but > 0:
    assert np.all(K > 0)
    assert np.all(K - np.diag(np.diag(K)) < 1)


@pytest.mark.parametrize('metric, pairwise_func',
                         [('linear', linear_kernel),
                          ('cosine', cosine_similarity)])
def test_pairwise_similarity_sparse_output(metric, pairwise_func):
    rng = np.random.RandomState(0)
    X = rng.random_sample((5, 4))
    Y = rng.random_sample((3, 4))
    Xcsr = csr_matrix(X)
    Ycsr = csr_matrix(Y)

    # should be sparse
    K1 = pairwise_func(Xcsr, Ycsr, dense_output=False)
    assert issparse(K1)

    # should be dense, and equal to K1
    K2 = pairwise_func(X, Y, dense_output=True)
    assert not issparse(K2)
    assert_array_almost_equal(K1.todense(), K2)

    # show the kernel output equal to the sparse.todense()
    K3 = pairwise_kernels(X, Y=Y, metric=metric)
    assert_array_almost_equal(K1.todense(), K3)


def test_cosine_similarity():
    # Test the cosine_similarity.

    rng = np.random.RandomState(0)
    X = rng.random_sample((5, 4))
    Y = rng.random_sample((3, 4))
    Xcsr = csr_matrix(X)
    Ycsr = csr_matrix(Y)

    for X_, Y_ in ((X, None), (X, Y),
                   (Xcsr, None), (Xcsr, Ycsr)):
        # Test that the cosine is kernel is equal to a linear kernel when data
        # has been previously normalized by L2-norm.
        K1 = pairwise_kernels(X_, Y=Y_, metric="cosine")
        X_ = normalize(X_)
        if Y_ is not None:
            Y_ = normalize(Y_)
        K2 = pairwise_kernels(X_, Y=Y_, metric="linear")
        assert_array_almost_equal(K1, K2)


def test_check_dense_matrices():
    # Ensure that pairwise array check works for dense matrices.
    # Check that if XB is None, XB is returned as reference to XA
    XA = np.resize(np.arange(40), (5, 8))
    XA_checked, XB_checked = check_pairwise_arrays(XA, None)
    assert XA_checked is XB_checked
    assert_array_equal(XA, XA_checked)


def test_check_XB_returned():
    # Ensure that if XA and XB are given correctly, they return as equal.
    # Check that if XB is not None, it is returned equal.
    # Note that the second dimension of XB is the same as XA.
    XA = np.resize(np.arange(40), (5, 8))
    XB = np.resize(np.arange(32), (4, 8))
    XA_checked, XB_checked = check_pairwise_arrays(XA, XB)
    assert_array_equal(XA, XA_checked)
    assert_array_equal(XB, XB_checked)

    XB = np.resize(np.arange(40), (5, 8))
    XA_checked, XB_checked = check_paired_arrays(XA, XB)
    assert_array_equal(XA, XA_checked)
    assert_array_equal(XB, XB_checked)


def test_check_different_dimensions():
    # Ensure an error is raised if the dimensions are different.
    XA = np.resize(np.arange(45), (5, 9))
    XB = np.resize(np.arange(32), (4, 8))
    assert_raises(ValueError, check_pairwise_arrays, XA, XB)

    XB = np.resize(np.arange(4 * 9), (4, 9))
    assert_raises(ValueError, check_paired_arrays, XA, XB)


def test_check_invalid_dimensions():
    # Ensure an error is raised on 1D input arrays.
    # The modified tests are not 1D. In the old test, the array was internally
    # converted to 2D anyways
    XA = np.arange(45).reshape(9, 5)
    XB = np.arange(32).reshape(4, 8)
    assert_raises(ValueError, check_pairwise_arrays, XA, XB)
    XA = np.arange(45).reshape(9, 5)
    XB = np.arange(32).reshape(4, 8)
    assert_raises(ValueError, check_pairwise_arrays, XA, XB)


def test_check_sparse_arrays():
    # Ensures that checks return valid sparse matrices.
    rng = np.random.RandomState(0)
    XA = rng.random_sample((5, 4))
    XA_sparse = csr_matrix(XA)
    XB = rng.random_sample((5, 4))
    XB_sparse = csr_matrix(XB)
    XA_checked, XB_checked = check_pairwise_arrays(XA_sparse, XB_sparse)
    # compare their difference because testing csr matrices for
    # equality with '==' does not work as expected.
    assert issparse(XA_checked)
    assert_equal(abs(XA_sparse - XA_checked).sum(), 0)
    assert issparse(XB_checked)
    assert_equal(abs(XB_sparse - XB_checked).sum(), 0)

    XA_checked, XA_2_checked = check_pairwise_arrays(XA_sparse, XA_sparse)
    assert issparse(XA_checked)
    assert_equal(abs(XA_sparse - XA_checked).sum(), 0)
    assert issparse(XA_2_checked)
    assert_equal(abs(XA_2_checked - XA_checked).sum(), 0)


def tuplify(X):
    # Turns a numpy matrix (any n-dimensional array) into tuples.
    s = X.shape
    if len(s) > 1:
        # Tuplify each sub-array in the input.
        return tuple(tuplify(row) for row in X)
    else:
        # Single dimension input, just return tuple of contents.
        return tuple(r for r in X)


def test_check_tuple_input():
    # Ensures that checks return valid tuples.
    rng = np.random.RandomState(0)
    XA = rng.random_sample((5, 4))
    XA_tuples = tuplify(XA)
    XB = rng.random_sample((5, 4))
    XB_tuples = tuplify(XB)
    XA_checked, XB_checked = check_pairwise_arrays(XA_tuples, XB_tuples)
    assert_array_equal(XA_tuples, XA_checked)
    assert_array_equal(XB_tuples, XB_checked)


def test_check_preserve_type():
    # Ensures that type float32 is preserved.
    XA = np.resize(np.arange(40), (5, 8)).astype(np.float32)
    XB = np.resize(np.arange(40), (5, 8)).astype(np.float32)

    XA_checked, XB_checked = check_pairwise_arrays(XA, None)
    assert_equal(XA_checked.dtype, np.float32)

    # both float32
    XA_checked, XB_checked = check_pairwise_arrays(XA, XB)
    assert_equal(XA_checked.dtype, np.float32)
    assert_equal(XB_checked.dtype, np.float32)

    # mismatched A
    XA_checked, XB_checked = check_pairwise_arrays(XA.astype(np.float),
                                                   XB)
    assert_equal(XA_checked.dtype, np.float)
    assert_equal(XB_checked.dtype, np.float)

    # mismatched B
    XA_checked, XB_checked = check_pairwise_arrays(XA,
                                                   XB.astype(np.float))
    assert_equal(XA_checked.dtype, np.float)
    assert_equal(XB_checked.dtype, np.float)


@pytest.mark.parametrize("n_jobs", [1, 2])
@pytest.mark.parametrize("metric", ["seuclidean", "mahalanobis"])
@pytest.mark.parametrize("dist_function",
                         [pairwise_distances, pairwise_distances_chunked])
@pytest.mark.parametrize("y_is_x", [True, False], ids=["Y is X", "Y is not X"])
def test_pairwise_distances_data_derived_params(n_jobs, metric, dist_function,
                                                y_is_x):
    # check that pairwise_distances give the same result in sequential and
    # parallel, when metric has data-derived parameters.
    with config_context(working_memory=1):  # to have more than 1 chunk
        rng = np.random.RandomState(0)
        X = rng.random_sample((1000, 10))

        if y_is_x:
            Y = X
            expected_dist_default_params = squareform(pdist(X, metric=metric))
            if metric == "seuclidean":
                params = {'V': np.var(X, axis=0, ddof=1)}
            else:
                params = {'VI': np.linalg.inv(np.cov(X.T)).T}
        else:
            Y = rng.random_sample((1000, 10))
            expected_dist_default_params = cdist(X, Y, metric=metric)
            if metric == "seuclidean":
                params = {'V': np.var(np.vstack([X, Y]), axis=0, ddof=1)}
            else:
                params = {'VI': np.linalg.inv(np.cov(np.vstack([X, Y]).T)).T}

        expected_dist_explicit_params = cdist(X, Y, metric=metric, **params)
        dist = np.vstack(tuple(dist_function(X, Y,
                                             metric=metric, n_jobs=n_jobs)))

        assert_allclose(dist, expected_dist_explicit_params)
        assert_allclose(dist, expected_dist_default_params)<|MERGE_RESOLUTION|>--- conflicted
+++ resolved
@@ -652,32 +652,6 @@
     assert np.all(D <= 2.)
 
 
-<<<<<<< HEAD
-def test_haversine_distances():
-    # Check haversine distance with distances computation
-    def slow_haversine_distances(x, y):
-        diff_lat = y[0] - x[0]
-        diff_lon = y[1] - x[1]
-        a = np.sin(diff_lat / 2) ** 2 + (
-            np.cos(x[0]) * np.cos(y[0]) * np.sin(diff_lon/2) ** 2
-        )
-        c = 2 * np.arcsin(np.sqrt(a))
-        return c
-    rng = np.random.RandomState(0)
-    X = rng.random_sample((5, 2))
-    Y = rng.random_sample((10, 2))
-    D1 = np.array([[slow_haversine_distances(x, y) for y in Y] for x in X])
-    D2 = haversine_distances(X, Y)
-    assert_array_almost_equal(D1, D2)
-    # Test haversine distance does not accept X where n_feature != 2
-    X = rng.random_sample((10, 3))
-    assert_raise_message(ValueError,
-                         "Haversine distance only valid in 2 dimensions",
-                         haversine_distances, X)
-
-
-=======
->>>>>>> e50d9d9b
 def test_gower_distances():
     # Test the pairwise Gower distances computation.
     # For each test, a set of (non optmized) simple python commands is
