from functools import partial
from itertools import product
from itertools import chain
from itertools import permutations
import warnings
import re

import numpy as np
from scipy import linalg
from scipy.stats import bernoulli
import pytest

from sklearn import datasets
from sklearn import svm

from sklearn.datasets import make_multilabel_classification
from sklearn.preprocessing import label_binarize, LabelBinarizer
from sklearn.utils.validation import check_random_state
from sklearn.utils._testing import assert_almost_equal
from sklearn.utils._testing import assert_array_equal
from sklearn.utils._testing import assert_array_almost_equal
from sklearn.utils._testing import assert_allclose
from sklearn.utils._testing import assert_no_warnings
from sklearn.utils._testing import ignore_warnings
from sklearn.utils._mocking import MockDataFrame

from sklearn.metrics import accuracy_score
from sklearn.metrics import average_precision_score
from sklearn.metrics import balanced_accuracy_score
from sklearn.metrics import class_likelihood_ratios
from sklearn.metrics import classification_report
from sklearn.metrics import cohen_kappa_score
from sklearn.metrics import confusion_matrix
from sklearn.metrics import f1_score
from sklearn.metrics import fbeta_score
from sklearn.metrics import hamming_loss
from sklearn.metrics import hinge_loss
from sklearn.metrics import jaccard_score
from sklearn.metrics import log_loss
from sklearn.metrics import matthews_corrcoef
from sklearn.metrics import precision_recall_fscore_support
from sklearn.metrics import precision_score
from sklearn.metrics import recall_score
from sklearn.metrics import zero_one_loss
from sklearn.metrics import brier_score_loss
from sklearn.metrics import multilabel_confusion_matrix

from sklearn.metrics._classification import _check_targets
from sklearn.exceptions import UndefinedMetricWarning
from sklearn.utils.extmath import _nanaverage

from scipy.spatial.distance import hamming as sp_hamming

###############################################################################
# Utilities for testing


def make_prediction(dataset=None, binary=False):
    """Make some classification predictions on a toy dataset using a SVC

    If binary is True restrict to a binary classification problem instead of a
    multiclass classification problem
    """

    if dataset is None:
        # import some data to play with
        dataset = datasets.load_iris()

    X = dataset.data
    y = dataset.target

    if binary:
        # restrict to a binary classification task
        X, y = X[y < 2], y[y < 2]

    n_samples, n_features = X.shape
    p = np.arange(n_samples)

    rng = check_random_state(37)
    rng.shuffle(p)
    X, y = X[p], y[p]
    half = int(n_samples / 2)

    # add noisy features to make the problem harder and avoid perfect results
    rng = np.random.RandomState(0)
    X = np.c_[X, rng.randn(n_samples, 200 * n_features)]

    # run classifier, get class probabilities and label predictions
    clf = svm.SVC(kernel="linear", probability=True, random_state=0)
    probas_pred = clf.fit(X[:half], y[:half]).predict_proba(X[half:])

    if binary:
        # only interested in probabilities of the positive case
        # XXX: do we really want a special API for the binary case?
        probas_pred = probas_pred[:, 1]

    y_pred = clf.predict(X[half:])
    y_true = y[half:]
    return y_true, y_pred, probas_pred


###############################################################################
# Tests


def test_classification_report_dictionary_output():
    # Test performance report with dictionary output
    iris = datasets.load_iris()
    y_true, y_pred, _ = make_prediction(dataset=iris, binary=False)

    # print classification report with class names
    expected_report = {
        "setosa": {
            "precision": 0.82608695652173914,
            "recall": 0.79166666666666663,
            "f1-score": 0.8085106382978724,
            "support": 24,
        },
        "versicolor": {
            "precision": 0.33333333333333331,
            "recall": 0.096774193548387094,
            "f1-score": 0.15000000000000002,
            "support": 31,
        },
        "virginica": {
            "precision": 0.41860465116279072,
            "recall": 0.90000000000000002,
            "f1-score": 0.57142857142857151,
            "support": 20,
        },
        "macro avg": {
            "f1-score": 0.5099797365754813,
            "precision": 0.5260083136726211,
            "recall": 0.596146953405018,
            "support": 75,
        },
        "accuracy": 0.5333333333333333,
        "weighted avg": {
            "f1-score": 0.47310435663627154,
            "precision": 0.5137535108414785,
            "recall": 0.5333333333333333,
            "support": 75,
        },
    }

    report = classification_report(
        y_true,
        y_pred,
        labels=np.arange(len(iris.target_names)),
        target_names=iris.target_names,
        output_dict=True,
    )

    # assert the 2 dicts are equal.
    assert report.keys() == expected_report.keys()
    for key in expected_report:
        if key == "accuracy":
            assert isinstance(report[key], float)
            assert report[key] == expected_report[key]
        else:
            assert report[key].keys() == expected_report[key].keys()
            for metric in expected_report[key]:
                assert_almost_equal(expected_report[key][metric], report[key][metric])

    assert type(expected_report["setosa"]["precision"]) == float
    assert type(expected_report["macro avg"]["precision"]) == float
    assert type(expected_report["setosa"]["support"]) == int
    assert type(expected_report["macro avg"]["support"]) == int


def test_classification_report_output_dict_empty_input():
    report = classification_report(y_true=[], y_pred=[], output_dict=True)
    expected_report = {
        "accuracy": 0.0,
        "macro avg": {
            "f1-score": np.nan,
            "precision": np.nan,
            "recall": np.nan,
            "support": 0,
        },
        "weighted avg": {
            "f1-score": np.nan,
            "precision": np.nan,
            "recall": np.nan,
            "support": 0,
        },
    }
    assert isinstance(report, dict)
    # assert the 2 dicts are equal.
    assert report.keys() == expected_report.keys()
    for key in expected_report:
        if key == "accuracy":
            assert isinstance(report[key], float)
            assert report[key] == expected_report[key]
        else:
            assert report[key].keys() == expected_report[key].keys()
            for metric in expected_report[key]:
                assert_almost_equal(expected_report[key][metric], report[key][metric])


@pytest.mark.parametrize("zero_division", ["warn", 0, 1, np.nan])
def test_classification_report_zero_division_warning(zero_division):
    y_true, y_pred = ["a", "b", "c"], ["a", "b", "d"]
    with warnings.catch_warnings(record=True) as record:
        classification_report(
            y_true, y_pred, zero_division=zero_division, output_dict=True
        )
        if zero_division == "warn":
            assert len(record) > 1
            for item in record:
                msg = "Use `zero_division` parameter to control this behavior."
                assert msg in str(item.message)
        else:
            assert not record


def test_multilabel_accuracy_score_subset_accuracy():
    # Dense label indicator matrix format
    y1 = np.array([[0, 1, 1], [1, 0, 1]])
    y2 = np.array([[0, 0, 1], [1, 0, 1]])

    assert accuracy_score(y1, y2) == 0.5
    assert accuracy_score(y1, y1) == 1
    assert accuracy_score(y2, y2) == 1
    assert accuracy_score(y2, np.logical_not(y2)) == 0
    assert accuracy_score(y1, np.logical_not(y1)) == 0
    assert accuracy_score(y1, np.zeros(y1.shape)) == 0
    assert accuracy_score(y2, np.zeros(y1.shape)) == 0


def test_precision_recall_f1_score_binary():
    # Test Precision Recall and F1 Score for binary classification task
    y_true, y_pred, _ = make_prediction(binary=True)

    # detailed measures for each class
    p, r, f, s = precision_recall_fscore_support(y_true, y_pred, average=None)
    assert_array_almost_equal(p, [0.73, 0.85], 2)
    assert_array_almost_equal(r, [0.88, 0.68], 2)
    assert_array_almost_equal(f, [0.80, 0.76], 2)
    assert_array_equal(s, [25, 25])

    # individual scoring function that can be used for grid search: in the
    # binary class case the score is the value of the measure for the positive
    # class (e.g. label == 1). This is deprecated for average != 'binary'.
    for kwargs, my_assert in [
        ({}, assert_no_warnings),
        ({"average": "binary"}, assert_no_warnings),
    ]:
        ps = my_assert(precision_score, y_true, y_pred, **kwargs)
        assert_array_almost_equal(ps, 0.85, 2)

        rs = my_assert(recall_score, y_true, y_pred, **kwargs)
        assert_array_almost_equal(rs, 0.68, 2)

        fs = my_assert(f1_score, y_true, y_pred, **kwargs)
        assert_array_almost_equal(fs, 0.76, 2)

        assert_almost_equal(
            my_assert(fbeta_score, y_true, y_pred, beta=2, **kwargs),
            (1 + 2**2) * ps * rs / (2**2 * ps + rs),
            2,
        )


@ignore_warnings
def test_precision_recall_f_binary_single_class():
    # Test precision, recall and F-scores behave with a single positive or
    # negative class
    # Such a case may occur with non-stratified cross-validation
    assert 1.0 == precision_score([1, 1], [1, 1])
    assert 1.0 == recall_score([1, 1], [1, 1])
    assert 1.0 == f1_score([1, 1], [1, 1])
    assert 1.0 == fbeta_score([1, 1], [1, 1], beta=0)

    assert 0.0 == precision_score([-1, -1], [-1, -1])
    assert 0.0 == recall_score([-1, -1], [-1, -1])
    assert 0.0 == f1_score([-1, -1], [-1, -1])
    assert 0.0 == fbeta_score([-1, -1], [-1, -1], beta=float("inf"))
    assert fbeta_score([-1, -1], [-1, -1], beta=float("inf")) == pytest.approx(
        fbeta_score([-1, -1], [-1, -1], beta=1e5)
    )


@ignore_warnings
def test_precision_recall_f_extra_labels():
    # Test handling of explicit additional (not in input) labels to PRF
    y_true = [1, 3, 3, 2]
    y_pred = [1, 1, 3, 2]
    y_true_bin = label_binarize(y_true, classes=np.arange(5))
    y_pred_bin = label_binarize(y_pred, classes=np.arange(5))
    data = [(y_true, y_pred), (y_true_bin, y_pred_bin)]

    for i, (y_true, y_pred) in enumerate(data):
        # No average: zeros in array
        actual = recall_score(y_true, y_pred, labels=[0, 1, 2, 3, 4], average=None)
        assert_array_almost_equal([0.0, 1.0, 1.0, 0.5, 0.0], actual)

        # Macro average is changed
        actual = recall_score(y_true, y_pred, labels=[0, 1, 2, 3, 4], average="macro")
        assert_array_almost_equal(np.mean([0.0, 1.0, 1.0, 0.5, 0.0]), actual)

        # No effect otherwise
        for average in ["micro", "weighted", "samples"]:
            if average == "samples" and i == 0:
                continue
            assert_almost_equal(
                recall_score(y_true, y_pred, labels=[0, 1, 2, 3, 4], average=average),
                recall_score(y_true, y_pred, labels=None, average=average),
            )

    # Error when introducing invalid label in multilabel case
    # (although it would only affect performance if average='macro'/None)
    for average in [None, "macro", "micro", "samples"]:
        with pytest.raises(ValueError):
            recall_score(y_true_bin, y_pred_bin, labels=np.arange(6), average=average)
        with pytest.raises(ValueError):
            recall_score(
                y_true_bin, y_pred_bin, labels=np.arange(-1, 4), average=average
            )

    # tests non-regression on issue #10307
    y_true = np.array([[0, 1, 1], [1, 0, 0]])
    y_pred = np.array([[1, 1, 1], [1, 0, 1]])
    p, r, f, _ = precision_recall_fscore_support(
        y_true, y_pred, average="samples", labels=[0, 1]
    )
    assert_almost_equal(np.array([p, r, f]), np.array([3 / 4, 1, 5 / 6]))


@ignore_warnings
def test_precision_recall_f_ignored_labels():
    # Test a subset of labels may be requested for PRF
    y_true = [1, 1, 2, 3]
    y_pred = [1, 3, 3, 3]
    y_true_bin = label_binarize(y_true, classes=np.arange(5))
    y_pred_bin = label_binarize(y_pred, classes=np.arange(5))
    data = [(y_true, y_pred), (y_true_bin, y_pred_bin)]

    for i, (y_true, y_pred) in enumerate(data):
        recall_13 = partial(recall_score, y_true, y_pred, labels=[1, 3])
        recall_all = partial(recall_score, y_true, y_pred, labels=None)

        assert_array_almost_equal([0.5, 1.0], recall_13(average=None))
        assert_almost_equal((0.5 + 1.0) / 2, recall_13(average="macro"))
        assert_almost_equal((0.5 * 2 + 1.0 * 1) / 3, recall_13(average="weighted"))
        assert_almost_equal(2.0 / 3, recall_13(average="micro"))

        # ensure the above were meaningful tests:
        for average in ["macro", "weighted", "micro"]:
            assert recall_13(average=average) != recall_all(average=average)


def test_average_precision_score_non_binary_class():
    """Test multiclass-multiouptut for `average_precision_score`."""
    y_true = np.array(
        [
            [2, 2, 1],
            [1, 2, 0],
            [0, 1, 2],
            [1, 2, 1],
            [2, 0, 1],
            [1, 2, 1],
        ]
    )
    y_score = np.array(
        [
            [0.7, 0.2, 0.1],
            [0.4, 0.3, 0.3],
            [0.1, 0.8, 0.1],
            [0.2, 0.3, 0.5],
            [0.4, 0.4, 0.2],
            [0.1, 0.2, 0.7],
        ]
    )
    err_msg = "multiclass-multioutput format is not supported"
    with pytest.raises(ValueError, match=err_msg):
        average_precision_score(y_true, y_score, pos_label=2)


@pytest.mark.parametrize(
    "y_true, y_score",
    [
        (
            [0, 0, 1, 2],
            np.array(
                [
                    [0.7, 0.2, 0.1],
                    [0.4, 0.3, 0.3],
                    [0.1, 0.8, 0.1],
                    [0.2, 0.3, 0.5],
                ]
            ),
        ),
        (
            [0, 0, 0, 0, 1, 1, 1, 1, 1, 1, 1],
            [0, 0.1, 0.1, 0.4, 0.5, 0.6, 0.6, 0.9, 0.9, 1, 1],
        ),
    ],
)
def test_average_precision_score_duplicate_values(y_true, y_score):
    """
    Duplicate values with precision-recall require a different
    processing than when computing the AUC of a ROC, because the
    precision-recall curve is a decreasing curve
    The following situation corresponds to a perfect
    test statistic, the average_precision_score should be 1.
    """
    assert average_precision_score(y_true, y_score) == 1


<<<<<<< HEAD
@pytest.mark.parametrize(
    "y_true, y_score",
    [
        (
            [2, 2, 1, 1, 0],
            np.array(
                [
                    [0.2, 0.3, 0.5],
                    [0.2, 0.3, 0.5],
                    [0.4, 0.5, 0.3],
                    [0.4, 0.5, 0.3],
                    [0.8, 0.5, 0.3],
                ]
            ),
        ),
        (
            [0, 1, 1],
            [0.5, 0.5, 0.6],
        ),
    ],
)
def test_average_precision_score_tied_values(y_true, y_score):
    """
    Here if we go from left to right in y_true, the 0 values are
    are separated from the 1 values, so it appears that we've
    Correctly sorted our classifications. But in fact the first two
    values have the same score (0.5) and so the first two values
    could be swapped around, creating an imperfect sorting. This
    imperfection should come through in the end score, making it less
    than one.
    """
=======
def test_average_precision_score_tied_values():
    # Here if we go from left to right in y_true, the 0 values are
    # separated from the 1 values, so it appears that we've
    # correctly sorted our classifications. But in fact the first two
    # values have the same score (0.5) and so the first two values
    # could be swapped around, creating an imperfect sorting. This
    # imperfection should come through in the end score, making it less
    # than one.
    y_true = [0, 1, 1]
    y_score = [0.5, 0.5, 0.6]
>>>>>>> fb02c174
    assert average_precision_score(y_true, y_score) != 1.0


def test_precision_recall_f_unused_pos_label():
    # Check warning that pos_label unused when set to non-default value
    # but average != 'binary'; even if data is binary.

    msg = (
        r"Note that pos_label \(set to 2\) is "
        r"ignored when average != 'binary' \(got 'macro'\). You "
        r"may use labels=\[pos_label\] to specify a single "
        "positive class."
    )
    with pytest.warns(UserWarning, match=msg):
        precision_recall_fscore_support(
            [1, 2, 1], [1, 2, 2], pos_label=2, average="macro"
        )


def test_confusion_matrix_binary():
    # Test confusion matrix - binary classification case
    y_true, y_pred, _ = make_prediction(binary=True)

    def test(y_true, y_pred):
        cm = confusion_matrix(y_true, y_pred)
        assert_array_equal(cm, [[22, 3], [8, 17]])

        tp, fp, fn, tn = cm.flatten()
        num = tp * tn - fp * fn
        den = np.sqrt((tp + fp) * (tp + fn) * (tn + fp) * (tn + fn))

        true_mcc = 0 if den == 0 else num / den
        mcc = matthews_corrcoef(y_true, y_pred)
        assert_array_almost_equal(mcc, true_mcc, decimal=2)
        assert_array_almost_equal(mcc, 0.57, decimal=2)

    test(y_true, y_pred)
    test([str(y) for y in y_true], [str(y) for y in y_pred])


def test_multilabel_confusion_matrix_binary():
    # Test multilabel confusion matrix - binary classification case
    y_true, y_pred, _ = make_prediction(binary=True)

    def test(y_true, y_pred):
        cm = multilabel_confusion_matrix(y_true, y_pred)
        assert_array_equal(cm, [[[17, 8], [3, 22]], [[22, 3], [8, 17]]])

    test(y_true, y_pred)
    test([str(y) for y in y_true], [str(y) for y in y_pred])


def test_multilabel_confusion_matrix_multiclass():
    # Test multilabel confusion matrix - multi-class case
    y_true, y_pred, _ = make_prediction(binary=False)

    def test(y_true, y_pred, string_type=False):
        # compute confusion matrix with default labels introspection
        cm = multilabel_confusion_matrix(y_true, y_pred)
        assert_array_equal(
            cm, [[[47, 4], [5, 19]], [[38, 6], [28, 3]], [[30, 25], [2, 18]]]
        )

        # compute confusion matrix with explicit label ordering
        labels = ["0", "2", "1"] if string_type else [0, 2, 1]
        cm = multilabel_confusion_matrix(y_true, y_pred, labels=labels)
        assert_array_equal(
            cm, [[[47, 4], [5, 19]], [[30, 25], [2, 18]], [[38, 6], [28, 3]]]
        )

        # compute confusion matrix with super set of present labels
        labels = ["0", "2", "1", "3"] if string_type else [0, 2, 1, 3]
        cm = multilabel_confusion_matrix(y_true, y_pred, labels=labels)
        assert_array_equal(
            cm,
            [
                [[47, 4], [5, 19]],
                [[30, 25], [2, 18]],
                [[38, 6], [28, 3]],
                [[75, 0], [0, 0]],
            ],
        )

    test(y_true, y_pred)
    test([str(y) for y in y_true], [str(y) for y in y_pred], string_type=True)


def test_multilabel_confusion_matrix_multilabel():
    # Test multilabel confusion matrix - multilabel-indicator case
    from scipy.sparse import csc_matrix, csr_matrix

    y_true = np.array([[1, 0, 1], [0, 1, 0], [1, 1, 0]])
    y_pred = np.array([[1, 0, 0], [0, 1, 1], [0, 0, 1]])
    y_true_csr = csr_matrix(y_true)
    y_pred_csr = csr_matrix(y_pred)
    y_true_csc = csc_matrix(y_true)
    y_pred_csc = csc_matrix(y_pred)

    # cross test different types
    sample_weight = np.array([2, 1, 3])
    real_cm = [[[1, 0], [1, 1]], [[1, 0], [1, 1]], [[0, 2], [1, 0]]]
    trues = [y_true, y_true_csr, y_true_csc]
    preds = [y_pred, y_pred_csr, y_pred_csc]

    for y_true_tmp in trues:
        for y_pred_tmp in preds:
            cm = multilabel_confusion_matrix(y_true_tmp, y_pred_tmp)
            assert_array_equal(cm, real_cm)

    # test support for samplewise
    cm = multilabel_confusion_matrix(y_true, y_pred, samplewise=True)
    assert_array_equal(cm, [[[1, 0], [1, 1]], [[1, 1], [0, 1]], [[0, 1], [2, 0]]])

    # test support for labels
    cm = multilabel_confusion_matrix(y_true, y_pred, labels=[2, 0])
    assert_array_equal(cm, [[[0, 2], [1, 0]], [[1, 0], [1, 1]]])

    # test support for labels with samplewise
    cm = multilabel_confusion_matrix(y_true, y_pred, labels=[2, 0], samplewise=True)
    assert_array_equal(cm, [[[0, 0], [1, 1]], [[1, 1], [0, 0]], [[0, 1], [1, 0]]])

    # test support for sample_weight with sample_wise
    cm = multilabel_confusion_matrix(
        y_true, y_pred, sample_weight=sample_weight, samplewise=True
    )
    assert_array_equal(cm, [[[2, 0], [2, 2]], [[1, 1], [0, 1]], [[0, 3], [6, 0]]])


def test_multilabel_confusion_matrix_errors():
    y_true = np.array([[1, 0, 1], [0, 1, 0], [1, 1, 0]])
    y_pred = np.array([[1, 0, 0], [0, 1, 1], [0, 0, 1]])

    # Bad sample_weight
    with pytest.raises(ValueError, match="inconsistent numbers of samples"):
        multilabel_confusion_matrix(y_true, y_pred, sample_weight=[1, 2])
    with pytest.raises(ValueError, match="should be a 1d array"):
        multilabel_confusion_matrix(
            y_true, y_pred, sample_weight=[[1, 2, 3], [2, 3, 4], [3, 4, 5]]
        )

    # Bad labels
    err_msg = r"All labels must be in \[0, n labels\)"
    with pytest.raises(ValueError, match=err_msg):
        multilabel_confusion_matrix(y_true, y_pred, labels=[-1])
    err_msg = r"All labels must be in \[0, n labels\)"
    with pytest.raises(ValueError, match=err_msg):
        multilabel_confusion_matrix(y_true, y_pred, labels=[3])

    # Using samplewise outside multilabel
    with pytest.raises(ValueError, match="Samplewise metrics"):
        multilabel_confusion_matrix([0, 1, 2], [1, 2, 0], samplewise=True)

    # Bad y_type
    err_msg = "multiclass-multioutput is not supported"
    with pytest.raises(ValueError, match=err_msg):
        multilabel_confusion_matrix([[0, 1, 2], [2, 1, 0]], [[1, 2, 0], [1, 0, 2]])


@pytest.mark.parametrize(
    "normalize, cm_dtype, expected_results",
    [
        ("true", "f", 0.333333333),
        ("pred", "f", 0.333333333),
        ("all", "f", 0.1111111111),
        (None, "i", 2),
    ],
)
def test_confusion_matrix_normalize(normalize, cm_dtype, expected_results):
    y_test = [0, 1, 2] * 6
    y_pred = list(chain(*permutations([0, 1, 2])))
    cm = confusion_matrix(y_test, y_pred, normalize=normalize)
    assert_allclose(cm, expected_results)
    assert cm.dtype.kind == cm_dtype


def test_confusion_matrix_normalize_single_class():
    y_test = [0, 0, 0, 0, 1, 1, 1, 1]
    y_pred = [0, 0, 0, 0, 0, 0, 0, 0]

    cm_true = confusion_matrix(y_test, y_pred, normalize="true")
    assert cm_true.sum() == pytest.approx(2.0)

    # additionally check that no warnings are raised due to a division by zero
    with warnings.catch_warnings():
        warnings.simplefilter("error", RuntimeWarning)
        cm_pred = confusion_matrix(y_test, y_pred, normalize="pred")

    assert cm_pred.sum() == pytest.approx(1.0)

    with warnings.catch_warnings():
        warnings.simplefilter("error", RuntimeWarning)
        confusion_matrix(y_pred, y_test, normalize="true")


@pytest.mark.parametrize(
    "params, warn_msg",
    [
        # When y_test contains one class only and y_test==y_pred, LR+ is undefined
        (
            {
                "y_true": np.array([0, 0, 0, 0, 0, 0]),
                "y_pred": np.array([0, 0, 0, 0, 0, 0]),
            },
            "samples of only one class were seen during testing",
        ),
        # When `fp == 0` and `tp != 0`, LR+ is undefined
        (
            {
                "y_true": np.array([1, 1, 1, 0, 0, 0]),
                "y_pred": np.array([1, 1, 1, 0, 0, 0]),
            },
            "positive_likelihood_ratio ill-defined and being set to nan",
        ),
        # When `fp == 0` and `tp == 0`, LR+ is undefined
        (
            {
                "y_true": np.array([1, 1, 1, 0, 0, 0]),
                "y_pred": np.array([0, 0, 0, 0, 0, 0]),
            },
            "no samples predicted for the positive class",
        ),
        # When `tn == 0`, LR- is undefined
        (
            {
                "y_true": np.array([1, 1, 1, 0, 0, 0]),
                "y_pred": np.array([0, 0, 0, 1, 1, 1]),
            },
            "negative_likelihood_ratio ill-defined and being set to nan",
        ),
        # When `tp + fn == 0` both ratios are undefined
        (
            {
                "y_true": np.array([0, 0, 0, 0, 0, 0]),
                "y_pred": np.array([1, 1, 1, 0, 0, 0]),
            },
            "no samples of the positive class were present in the testing set",
        ),
    ],
)
def test_likelihood_ratios_warnings(params, warn_msg):
    # likelihood_ratios must raise warnings when at
    # least one of the ratios is ill-defined.

    with pytest.warns(UserWarning, match=warn_msg):
        class_likelihood_ratios(**params)


@pytest.mark.parametrize(
    "params, err_msg",
    [
        (
            {
                "y_true": np.array([0, 1, 0, 1, 0]),
                "y_pred": np.array([1, 1, 0, 0, 2]),
            },
            (
                "class_likelihood_ratios only supports binary classification "
                "problems, got targets of type: multiclass"
            ),
        ),
    ],
)
def test_likelihood_ratios_errors(params, err_msg):
    # likelihood_ratios must raise error when attempting
    # non-binary classes to avoid Simpson's paradox
    with pytest.raises(ValueError, match=err_msg):
        class_likelihood_ratios(**params)


def test_likelihood_ratios():
    # Build confusion matrix with tn=9, fp=8, fn=1, tp=2,
    # sensitivity=2/3, specificity=9/17, prevalence=3/20,
    # LR+=34/24, LR-=17/27
    y_true = np.array([1] * 3 + [0] * 17)
    y_pred = np.array([1] * 2 + [0] * 10 + [1] * 8)

    pos, neg = class_likelihood_ratios(y_true, y_pred)
    assert_allclose(pos, 34 / 24)
    assert_allclose(neg, 17 / 27)

    # Build limit case with y_pred = y_true
    pos, neg = class_likelihood_ratios(y_true, y_true)
    assert_array_equal(pos, np.nan * 2)
    assert_allclose(neg, np.zeros(2), rtol=1e-12)

    # Ignore last 5 samples to get tn=9, fp=3, fn=1, tp=2,
    # sensitivity=2/3, specificity=9/12, prevalence=3/20,
    # LR+=24/9, LR-=12/27
    sample_weight = np.array([1.0] * 15 + [0.0] * 5)
    pos, neg = class_likelihood_ratios(y_true, y_pred, sample_weight=sample_weight)
    assert_allclose(pos, 24 / 9)
    assert_allclose(neg, 12 / 27)


def test_cohen_kappa():
    # These label vectors reproduce the contingency matrix from Artstein and
    # Poesio (2008), Table 1: np.array([[20, 20], [10, 50]]).
    y1 = np.array([0] * 40 + [1] * 60)
    y2 = np.array([0] * 20 + [1] * 20 + [0] * 10 + [1] * 50)
    kappa = cohen_kappa_score(y1, y2)
    assert_almost_equal(kappa, 0.348, decimal=3)
    assert kappa == cohen_kappa_score(y2, y1)

    # Add spurious labels and ignore them.
    y1 = np.append(y1, [2] * 4)
    y2 = np.append(y2, [2] * 4)
    assert cohen_kappa_score(y1, y2, labels=[0, 1]) == kappa

    assert_almost_equal(cohen_kappa_score(y1, y1), 1.0)

    # Multiclass example: Artstein and Poesio, Table 4.
    y1 = np.array([0] * 46 + [1] * 44 + [2] * 10)
    y2 = np.array([0] * 52 + [1] * 32 + [2] * 16)
    assert_almost_equal(cohen_kappa_score(y1, y2), 0.8013, decimal=4)

    # Weighting example: none, linear, quadratic.
    y1 = np.array([0] * 46 + [1] * 44 + [2] * 10)
    y2 = np.array([0] * 50 + [1] * 40 + [2] * 10)
    assert_almost_equal(cohen_kappa_score(y1, y2), 0.9315, decimal=4)
    assert_almost_equal(cohen_kappa_score(y1, y2, weights="linear"), 0.9412, decimal=4)
    assert_almost_equal(
        cohen_kappa_score(y1, y2, weights="quadratic"), 0.9541, decimal=4
    )


def test_matthews_corrcoef_nan():
    assert matthews_corrcoef([0], [1]) == 0.0
    assert matthews_corrcoef([0, 0], [0, 1]) == 0.0


@pytest.mark.parametrize("zero_division", [0, 1, np.nan])
@pytest.mark.parametrize("y_true, y_pred", [([0], [0]), ([], [])])
@pytest.mark.parametrize(
    "metric",
    [
        f1_score,
        partial(fbeta_score, beta=1),
        precision_score,
        recall_score,
    ],
)
def test_zero_division_nan_no_warning(metric, y_true, y_pred, zero_division):
    """Check the behaviour of `zero_division` when setting to 0, 1 or np.nan.
    No warnings should be raised.
    """
    with warnings.catch_warnings():
        warnings.simplefilter("error")
        result = metric(y_true, y_pred, zero_division=zero_division)

    if np.isnan(zero_division):
        assert np.isnan(result)
    else:
        assert result == zero_division


@pytest.mark.parametrize("y_true, y_pred", [([0], [0]), ([], [])])
@pytest.mark.parametrize(
    "metric",
    [
        f1_score,
        partial(fbeta_score, beta=1),
        precision_score,
        recall_score,
    ],
)
def test_zero_division_nan_warning(metric, y_true, y_pred):
    """Check the behaviour of `zero_division` when setting to "warn".
    A `UndefinedMetricWarning` should be raised.
    """
    with pytest.warns(UndefinedMetricWarning):
        result = metric(y_true, y_pred, zero_division="warn")
    assert result == 0.0


def test_matthews_corrcoef_against_numpy_corrcoef():
    rng = np.random.RandomState(0)
    y_true = rng.randint(0, 2, size=20)
    y_pred = rng.randint(0, 2, size=20)

    assert_almost_equal(
        matthews_corrcoef(y_true, y_pred), np.corrcoef(y_true, y_pred)[0, 1], 10
    )


def test_matthews_corrcoef_against_jurman():
    # Check that the multiclass matthews_corrcoef agrees with the definition
    # presented in Jurman, Riccadonna, Furlanello, (2012). A Comparison of MCC
    # and CEN Error Measures in MultiClass Prediction
    rng = np.random.RandomState(0)
    y_true = rng.randint(0, 2, size=20)
    y_pred = rng.randint(0, 2, size=20)
    sample_weight = rng.rand(20)

    C = confusion_matrix(y_true, y_pred, sample_weight=sample_weight)
    N = len(C)
    cov_ytyp = sum(
        [
            C[k, k] * C[m, l] - C[l, k] * C[k, m]
            for k in range(N)
            for m in range(N)
            for l in range(N)
        ]
    )
    cov_ytyt = sum(
        [
            C[:, k].sum()
            * np.sum([C[g, f] for f in range(N) for g in range(N) if f != k])
            for k in range(N)
        ]
    )
    cov_ypyp = np.sum(
        [
            C[k, :].sum()
            * np.sum([C[f, g] for f in range(N) for g in range(N) if f != k])
            for k in range(N)
        ]
    )
    mcc_jurman = cov_ytyp / np.sqrt(cov_ytyt * cov_ypyp)
    mcc_ours = matthews_corrcoef(y_true, y_pred, sample_weight=sample_weight)

    assert_almost_equal(mcc_ours, mcc_jurman, 10)


def test_matthews_corrcoef():
    rng = np.random.RandomState(0)
    y_true = ["a" if i == 0 else "b" for i in rng.randint(0, 2, size=20)]

    # corrcoef of same vectors must be 1
    assert_almost_equal(matthews_corrcoef(y_true, y_true), 1.0)

    # corrcoef, when the two vectors are opposites of each other, should be -1
    y_true_inv = ["b" if i == "a" else "a" for i in y_true]
    assert_almost_equal(matthews_corrcoef(y_true, y_true_inv), -1)

    y_true_inv2 = label_binarize(y_true, classes=["a", "b"])
    y_true_inv2 = np.where(y_true_inv2, "a", "b")
    assert_almost_equal(matthews_corrcoef(y_true, y_true_inv2), -1)

    # For the zero vector case, the corrcoef cannot be calculated and should
    # output 0
    assert_almost_equal(matthews_corrcoef([0, 0, 0, 0], [0, 0, 0, 0]), 0.0)

    # And also for any other vector with 0 variance
    assert_almost_equal(matthews_corrcoef(y_true, ["a"] * len(y_true)), 0.0)

    # These two vectors have 0 correlation and hence mcc should be 0
    y_1 = [1, 0, 1, 1, 0, 1, 1, 1, 0, 1, 1, 1, 1, 1, 1, 1, 0, 1, 1, 1]
    y_2 = [1, 1, 1, 0, 0, 1, 1, 1, 1, 0, 1, 1, 1, 0, 1, 1, 1, 0, 1, 1]
    assert_almost_equal(matthews_corrcoef(y_1, y_2), 0.0)

    # Check that sample weight is able to selectively exclude
    mask = [1] * 10 + [0] * 10
    # Now the first half of the vector elements are alone given a weight of 1
    # and hence the mcc will not be a perfect 0 as in the previous case
    with pytest.raises(AssertionError):
        assert_almost_equal(matthews_corrcoef(y_1, y_2, sample_weight=mask), 0.0)


def test_matthews_corrcoef_multiclass():
    rng = np.random.RandomState(0)
    ord_a = ord("a")
    n_classes = 4
    y_true = [chr(ord_a + i) for i in rng.randint(0, n_classes, size=20)]

    # corrcoef of same vectors must be 1
    assert_almost_equal(matthews_corrcoef(y_true, y_true), 1.0)

    # with multiclass > 2 it is not possible to achieve -1
    y_true = [0, 0, 1, 1, 2, 2]
    y_pred_bad = [2, 2, 0, 0, 1, 1]
    assert_almost_equal(matthews_corrcoef(y_true, y_pred_bad), -0.5)

    # Maximizing false positives and negatives minimizes the MCC
    # The minimum will be different for depending on the input
    y_true = [0, 0, 1, 1, 2, 2]
    y_pred_min = [1, 1, 0, 0, 0, 0]
    assert_almost_equal(matthews_corrcoef(y_true, y_pred_min), -12 / np.sqrt(24 * 16))

    # Zero variance will result in an mcc of zero
    y_true = [0, 1, 2]
    y_pred = [3, 3, 3]
    assert_almost_equal(matthews_corrcoef(y_true, y_pred), 0.0)

    # Also for ground truth with zero variance
    y_true = [3, 3, 3]
    y_pred = [0, 1, 2]
    assert_almost_equal(matthews_corrcoef(y_true, y_pred), 0.0)

    # These two vectors have 0 correlation and hence mcc should be 0
    y_1 = [0, 1, 2, 0, 1, 2, 0, 1, 2]
    y_2 = [1, 1, 1, 2, 2, 2, 0, 0, 0]
    assert_almost_equal(matthews_corrcoef(y_1, y_2), 0.0)

    # We can test that binary assumptions hold using the multiclass computation
    # by masking the weight of samples not in the first two classes

    # Masking the last label should let us get an MCC of -1
    y_true = [0, 0, 1, 1, 2]
    y_pred = [1, 1, 0, 0, 2]
    sample_weight = [1, 1, 1, 1, 0]
    assert_almost_equal(
        matthews_corrcoef(y_true, y_pred, sample_weight=sample_weight), -1
    )

    # For the zero vector case, the corrcoef cannot be calculated and should
    # output 0
    y_true = [0, 0, 1, 2]
    y_pred = [0, 0, 1, 2]
    sample_weight = [1, 1, 0, 0]
    assert_almost_equal(
        matthews_corrcoef(y_true, y_pred, sample_weight=sample_weight), 0.0
    )


@pytest.mark.parametrize("n_points", [100, 10000])
def test_matthews_corrcoef_overflow(n_points):
    # https://github.com/scikit-learn/scikit-learn/issues/9622
    rng = np.random.RandomState(20170906)

    def mcc_safe(y_true, y_pred):
        conf_matrix = confusion_matrix(y_true, y_pred)
        true_pos = conf_matrix[1, 1]
        false_pos = conf_matrix[1, 0]
        false_neg = conf_matrix[0, 1]
        n_points = len(y_true)
        pos_rate = (true_pos + false_neg) / n_points
        activity = (true_pos + false_pos) / n_points
        mcc_numerator = true_pos / n_points - pos_rate * activity
        mcc_denominator = activity * pos_rate * (1 - activity) * (1 - pos_rate)
        return mcc_numerator / np.sqrt(mcc_denominator)

    def random_ys(n_points):  # binary
        x_true = rng.random_sample(n_points)
        x_pred = x_true + 0.2 * (rng.random_sample(n_points) - 0.5)
        y_true = x_true > 0.5
        y_pred = x_pred > 0.5
        return y_true, y_pred

    arr = np.repeat([0.0, 1.0], n_points)  # binary
    assert_almost_equal(matthews_corrcoef(arr, arr), 1.0)
    arr = np.repeat([0.0, 1.0, 2.0], n_points)  # multiclass
    assert_almost_equal(matthews_corrcoef(arr, arr), 1.0)

    y_true, y_pred = random_ys(n_points)
    assert_almost_equal(matthews_corrcoef(y_true, y_true), 1.0)
    assert_almost_equal(matthews_corrcoef(y_true, y_pred), mcc_safe(y_true, y_pred))


def test_precision_recall_f1_score_multiclass():
    # Test Precision Recall and F1 Score for multiclass classification task
    y_true, y_pred, _ = make_prediction(binary=False)

    # compute scores with default labels introspection
    p, r, f, s = precision_recall_fscore_support(y_true, y_pred, average=None)
    assert_array_almost_equal(p, [0.83, 0.33, 0.42], 2)
    assert_array_almost_equal(r, [0.79, 0.09, 0.90], 2)
    assert_array_almost_equal(f, [0.81, 0.15, 0.57], 2)
    assert_array_equal(s, [24, 31, 20])

    # averaging tests
    ps = precision_score(y_true, y_pred, pos_label=1, average="micro")
    assert_array_almost_equal(ps, 0.53, 2)

    rs = recall_score(y_true, y_pred, average="micro")
    assert_array_almost_equal(rs, 0.53, 2)

    fs = f1_score(y_true, y_pred, average="micro")
    assert_array_almost_equal(fs, 0.53, 2)

    ps = precision_score(y_true, y_pred, average="macro")
    assert_array_almost_equal(ps, 0.53, 2)

    rs = recall_score(y_true, y_pred, average="macro")
    assert_array_almost_equal(rs, 0.60, 2)

    fs = f1_score(y_true, y_pred, average="macro")
    assert_array_almost_equal(fs, 0.51, 2)

    ps = precision_score(y_true, y_pred, average="weighted")
    assert_array_almost_equal(ps, 0.51, 2)

    rs = recall_score(y_true, y_pred, average="weighted")
    assert_array_almost_equal(rs, 0.53, 2)

    fs = f1_score(y_true, y_pred, average="weighted")
    assert_array_almost_equal(fs, 0.47, 2)

    with pytest.raises(ValueError):
        precision_score(y_true, y_pred, average="samples")
    with pytest.raises(ValueError):
        recall_score(y_true, y_pred, average="samples")
    with pytest.raises(ValueError):
        f1_score(y_true, y_pred, average="samples")
    with pytest.raises(ValueError):
        fbeta_score(y_true, y_pred, average="samples", beta=0.5)

    # same prediction but with and explicit label ordering
    p, r, f, s = precision_recall_fscore_support(
        y_true, y_pred, labels=[0, 2, 1], average=None
    )
    assert_array_almost_equal(p, [0.83, 0.41, 0.33], 2)
    assert_array_almost_equal(r, [0.79, 0.90, 0.10], 2)
    assert_array_almost_equal(f, [0.81, 0.57, 0.15], 2)
    assert_array_equal(s, [24, 20, 31])


@pytest.mark.parametrize("average", ["samples", "micro", "macro", "weighted", None])
def test_precision_refcall_f1_score_multilabel_unordered_labels(average):
    # test that labels need not be sorted in the multilabel case
    y_true = np.array([[1, 1, 0, 0]])
    y_pred = np.array([[0, 0, 1, 1]])
    p, r, f, s = precision_recall_fscore_support(
        y_true, y_pred, labels=[3, 0, 1, 2], warn_for=[], average=average
    )
    assert_array_equal(p, 0)
    assert_array_equal(r, 0)
    assert_array_equal(f, 0)
    if average is None:
        assert_array_equal(s, [0, 1, 1, 0])


def test_precision_recall_f1_score_binary_averaged():
    y_true = np.array([0, 1, 0, 0, 1, 1, 0, 1, 0, 0, 1, 0, 1, 0, 1])
    y_pred = np.array([1, 1, 0, 1, 0, 1, 1, 1, 1, 0, 1, 0, 1, 0, 1])

    # compute scores with default labels introspection
    ps, rs, fs, _ = precision_recall_fscore_support(y_true, y_pred, average=None)
    p, r, f, _ = precision_recall_fscore_support(y_true, y_pred, average="macro")
    assert p == np.mean(ps)
    assert r == np.mean(rs)
    assert f == np.mean(fs)
    p, r, f, _ = precision_recall_fscore_support(y_true, y_pred, average="weighted")
    support = np.bincount(y_true)
    assert p == np.average(ps, weights=support)
    assert r == np.average(rs, weights=support)
    assert f == np.average(fs, weights=support)


def test_zero_precision_recall():
    # Check that pathological cases do not bring NaNs

    old_error_settings = np.seterr(all="raise")

    try:
        y_true = np.array([0, 1, 2, 0, 1, 2])
        y_pred = np.array([2, 0, 1, 1, 2, 0])

        assert_almost_equal(precision_score(y_true, y_pred, average="macro"), 0.0, 2)
        assert_almost_equal(recall_score(y_true, y_pred, average="macro"), 0.0, 2)
        assert_almost_equal(f1_score(y_true, y_pred, average="macro"), 0.0, 2)

    finally:
        np.seterr(**old_error_settings)


def test_confusion_matrix_multiclass_subset_labels():
    # Test confusion matrix - multi-class case with subset of labels
    y_true, y_pred, _ = make_prediction(binary=False)

    # compute confusion matrix with only first two labels considered
    cm = confusion_matrix(y_true, y_pred, labels=[0, 1])
    assert_array_equal(cm, [[19, 4], [4, 3]])

    # compute confusion matrix with explicit label ordering for only subset
    # of labels
    cm = confusion_matrix(y_true, y_pred, labels=[2, 1])
    assert_array_equal(cm, [[18, 2], [24, 3]])

    # a label not in y_true should result in zeros for that row/column
    extra_label = np.max(y_true) + 1
    cm = confusion_matrix(y_true, y_pred, labels=[2, extra_label])
    assert_array_equal(cm, [[18, 0], [0, 0]])


@pytest.mark.parametrize(
    "labels, err_msg",
    [
        ([], "'labels' should contains at least one label."),
        ([3, 4], "At least one label specified must be in y_true"),
    ],
    ids=["empty list", "unknown labels"],
)
def test_confusion_matrix_error(labels, err_msg):
    y_true, y_pred, _ = make_prediction(binary=False)
    with pytest.raises(ValueError, match=err_msg):
        confusion_matrix(y_true, y_pred, labels=labels)


@pytest.mark.parametrize(
    "labels", (None, [0, 1], [0, 1, 2]), ids=["None", "binary", "multiclass"]
)
def test_confusion_matrix_on_zero_length_input(labels):
    expected_n_classes = len(labels) if labels else 0
    expected = np.zeros((expected_n_classes, expected_n_classes), dtype=int)
    cm = confusion_matrix([], [], labels=labels)
    assert_array_equal(cm, expected)


def test_confusion_matrix_dtype():
    y = [0, 1, 1]
    weight = np.ones(len(y))
    # confusion_matrix returns int64 by default
    cm = confusion_matrix(y, y)
    assert cm.dtype == np.int64
    # The dtype of confusion_matrix is always 64 bit
    for dtype in [np.bool_, np.int32, np.uint64]:
        cm = confusion_matrix(y, y, sample_weight=weight.astype(dtype, copy=False))
        assert cm.dtype == np.int64
    for dtype in [np.float32, np.float64, None, object]:
        cm = confusion_matrix(y, y, sample_weight=weight.astype(dtype, copy=False))
        assert cm.dtype == np.float64

    # np.iinfo(np.uint32).max should be accumulated correctly
    weight = np.full(len(y), 4294967295, dtype=np.uint32)
    cm = confusion_matrix(y, y, sample_weight=weight)
    assert cm[0, 0] == 4294967295
    assert cm[1, 1] == 8589934590

    # np.iinfo(np.int64).max should cause an overflow
    weight = np.full(len(y), 9223372036854775807, dtype=np.int64)
    cm = confusion_matrix(y, y, sample_weight=weight)
    assert cm[0, 0] == 9223372036854775807
    assert cm[1, 1] == -2


@pytest.mark.parametrize("dtype", ["Int64", "Float64", "boolean"])
def test_confusion_matrix_pandas_nullable(dtype):
    """Checks that confusion_matrix works with pandas nullable dtypes.

    Non-regression test for gh-25635.
    """
    pd = pytest.importorskip("pandas")

    y_ndarray = np.array([1, 0, 0, 1, 0, 1, 1, 0, 1])
    y_true = pd.Series(y_ndarray, dtype=dtype)
    y_predicted = pd.Series([0, 0, 1, 1, 0, 1, 1, 1, 1], dtype="int64")

    output = confusion_matrix(y_true, y_predicted)
    expected_output = confusion_matrix(y_ndarray, y_predicted)

    assert_array_equal(output, expected_output)


def test_classification_report_multiclass():
    # Test performance report
    iris = datasets.load_iris()
    y_true, y_pred, _ = make_prediction(dataset=iris, binary=False)

    # print classification report with class names
    expected_report = """\
              precision    recall  f1-score   support

      setosa       0.83      0.79      0.81        24
  versicolor       0.33      0.10      0.15        31
   virginica       0.42      0.90      0.57        20

    accuracy                           0.53        75
   macro avg       0.53      0.60      0.51        75
weighted avg       0.51      0.53      0.47        75
"""
    report = classification_report(
        y_true,
        y_pred,
        labels=np.arange(len(iris.target_names)),
        target_names=iris.target_names,
    )
    assert report == expected_report


def test_classification_report_multiclass_balanced():
    y_true, y_pred = [0, 0, 0, 1, 1, 1, 2, 2, 2], [0, 1, 2, 0, 1, 2, 0, 1, 2]

    expected_report = """\
              precision    recall  f1-score   support

           0       0.33      0.33      0.33         3
           1       0.33      0.33      0.33         3
           2       0.33      0.33      0.33         3

    accuracy                           0.33         9
   macro avg       0.33      0.33      0.33         9
weighted avg       0.33      0.33      0.33         9
"""
    report = classification_report(y_true, y_pred)
    assert report == expected_report


def test_classification_report_multiclass_with_label_detection():
    iris = datasets.load_iris()
    y_true, y_pred, _ = make_prediction(dataset=iris, binary=False)

    # print classification report with label detection
    expected_report = """\
              precision    recall  f1-score   support

           0       0.83      0.79      0.81        24
           1       0.33      0.10      0.15        31
           2       0.42      0.90      0.57        20

    accuracy                           0.53        75
   macro avg       0.53      0.60      0.51        75
weighted avg       0.51      0.53      0.47        75
"""
    report = classification_report(y_true, y_pred)
    assert report == expected_report


def test_classification_report_multiclass_with_digits():
    # Test performance report with added digits in floating point values
    iris = datasets.load_iris()
    y_true, y_pred, _ = make_prediction(dataset=iris, binary=False)

    # print classification report with class names
    expected_report = """\
              precision    recall  f1-score   support

      setosa    0.82609   0.79167   0.80851        24
  versicolor    0.33333   0.09677   0.15000        31
   virginica    0.41860   0.90000   0.57143        20

    accuracy                        0.53333        75
   macro avg    0.52601   0.59615   0.50998        75
weighted avg    0.51375   0.53333   0.47310        75
"""
    report = classification_report(
        y_true,
        y_pred,
        labels=np.arange(len(iris.target_names)),
        target_names=iris.target_names,
        digits=5,
    )
    assert report == expected_report


def test_classification_report_multiclass_with_string_label():
    y_true, y_pred, _ = make_prediction(binary=False)

    y_true = np.array(["blue", "green", "red"])[y_true]
    y_pred = np.array(["blue", "green", "red"])[y_pred]

    expected_report = """\
              precision    recall  f1-score   support

        blue       0.83      0.79      0.81        24
       green       0.33      0.10      0.15        31
         red       0.42      0.90      0.57        20

    accuracy                           0.53        75
   macro avg       0.53      0.60      0.51        75
weighted avg       0.51      0.53      0.47        75
"""
    report = classification_report(y_true, y_pred)
    assert report == expected_report

    expected_report = """\
              precision    recall  f1-score   support

           a       0.83      0.79      0.81        24
           b       0.33      0.10      0.15        31
           c       0.42      0.90      0.57        20

    accuracy                           0.53        75
   macro avg       0.53      0.60      0.51        75
weighted avg       0.51      0.53      0.47        75
"""
    report = classification_report(y_true, y_pred, target_names=["a", "b", "c"])
    assert report == expected_report


def test_classification_report_multiclass_with_unicode_label():
    y_true, y_pred, _ = make_prediction(binary=False)

    labels = np.array(["blue\xa2", "green\xa2", "red\xa2"])
    y_true = labels[y_true]
    y_pred = labels[y_pred]

    expected_report = """\
              precision    recall  f1-score   support

       blue\xa2       0.83      0.79      0.81        24
      green\xa2       0.33      0.10      0.15        31
        red\xa2       0.42      0.90      0.57        20

    accuracy                           0.53        75
   macro avg       0.53      0.60      0.51        75
weighted avg       0.51      0.53      0.47        75
"""
    report = classification_report(y_true, y_pred)
    assert report == expected_report


def test_classification_report_multiclass_with_long_string_label():
    y_true, y_pred, _ = make_prediction(binary=False)

    labels = np.array(["blue", "green" * 5, "red"])
    y_true = labels[y_true]
    y_pred = labels[y_pred]

    expected_report = """\
                           precision    recall  f1-score   support

                     blue       0.83      0.79      0.81        24
greengreengreengreengreen       0.33      0.10      0.15        31
                      red       0.42      0.90      0.57        20

                 accuracy                           0.53        75
                macro avg       0.53      0.60      0.51        75
             weighted avg       0.51      0.53      0.47        75
"""

    report = classification_report(y_true, y_pred)
    assert report == expected_report


def test_classification_report_labels_target_names_unequal_length():
    y_true = [0, 0, 2, 0, 0]
    y_pred = [0, 2, 2, 0, 0]
    target_names = ["class 0", "class 1", "class 2"]

    msg = "labels size, 2, does not match size of target_names, 3"
    with pytest.warns(UserWarning, match=msg):
        classification_report(y_true, y_pred, labels=[0, 2], target_names=target_names)


def test_classification_report_no_labels_target_names_unequal_length():
    y_true = [0, 0, 2, 0, 0]
    y_pred = [0, 2, 2, 0, 0]
    target_names = ["class 0", "class 1", "class 2"]

    err_msg = (
        "Number of classes, 2, does not "
        "match size of target_names, 3. "
        "Try specifying the labels parameter"
    )
    with pytest.raises(ValueError, match=err_msg):
        classification_report(y_true, y_pred, target_names=target_names)


@ignore_warnings
def test_multilabel_classification_report():
    n_classes = 4
    n_samples = 50

    _, y_true = make_multilabel_classification(
        n_features=1, n_samples=n_samples, n_classes=n_classes, random_state=0
    )

    _, y_pred = make_multilabel_classification(
        n_features=1, n_samples=n_samples, n_classes=n_classes, random_state=1
    )

    expected_report = """\
              precision    recall  f1-score   support

           0       0.50      0.67      0.57        24
           1       0.51      0.74      0.61        27
           2       0.29      0.08      0.12        26
           3       0.52      0.56      0.54        27

   micro avg       0.50      0.51      0.50       104
   macro avg       0.45      0.51      0.46       104
weighted avg       0.45      0.51      0.46       104
 samples avg       0.46      0.42      0.40       104
"""

    report = classification_report(y_true, y_pred)
    assert report == expected_report


def test_multilabel_zero_one_loss_subset():
    # Dense label indicator matrix format
    y1 = np.array([[0, 1, 1], [1, 0, 1]])
    y2 = np.array([[0, 0, 1], [1, 0, 1]])

    assert zero_one_loss(y1, y2) == 0.5
    assert zero_one_loss(y1, y1) == 0
    assert zero_one_loss(y2, y2) == 0
    assert zero_one_loss(y2, np.logical_not(y2)) == 1
    assert zero_one_loss(y1, np.logical_not(y1)) == 1
    assert zero_one_loss(y1, np.zeros(y1.shape)) == 1
    assert zero_one_loss(y2, np.zeros(y1.shape)) == 1


def test_multilabel_hamming_loss():
    # Dense label indicator matrix format
    y1 = np.array([[0, 1, 1], [1, 0, 1]])
    y2 = np.array([[0, 0, 1], [1, 0, 1]])
    w = np.array([1, 3])

    assert hamming_loss(y1, y2) == 1 / 6
    assert hamming_loss(y1, y1) == 0
    assert hamming_loss(y2, y2) == 0
    assert hamming_loss(y2, 1 - y2) == 1
    assert hamming_loss(y1, 1 - y1) == 1
    assert hamming_loss(y1, np.zeros(y1.shape)) == 4 / 6
    assert hamming_loss(y2, np.zeros(y1.shape)) == 0.5
    assert hamming_loss(y1, y2, sample_weight=w) == 1.0 / 12
    assert hamming_loss(y1, 1 - y2, sample_weight=w) == 11.0 / 12
    assert hamming_loss(y1, np.zeros_like(y1), sample_weight=w) == 2.0 / 3
    # sp_hamming only works with 1-D arrays
    assert hamming_loss(y1[0], y2[0]) == sp_hamming(y1[0], y2[0])


def test_jaccard_score_validation():
    y_true = np.array([0, 1, 0, 1, 1])
    y_pred = np.array([0, 1, 0, 1, 1])
    err_msg = r"pos_label=2 is not a valid label. It should be one of \[0, 1\]"
    with pytest.raises(ValueError, match=err_msg):
        jaccard_score(y_true, y_pred, average="binary", pos_label=2)

    y_true = np.array([[0, 1, 1], [1, 0, 0]])
    y_pred = np.array([[1, 1, 1], [1, 0, 1]])
    msg1 = (
        r"Target is multilabel-indicator but average='binary'. "
        r"Please choose another average setting, one of \[None, "
        r"'micro', 'macro', 'weighted', 'samples'\]."
    )
    with pytest.raises(ValueError, match=msg1):
        jaccard_score(y_true, y_pred, average="binary", pos_label=-1)

    y_true = np.array([0, 1, 1, 0, 2])
    y_pred = np.array([1, 1, 1, 1, 0])
    msg2 = (
        r"Target is multiclass but average='binary'. Please choose "
        r"another average setting, one of \[None, 'micro', 'macro', "
        r"'weighted'\]."
    )
    with pytest.raises(ValueError, match=msg2):
        jaccard_score(y_true, y_pred, average="binary")
    msg3 = "Samplewise metrics are not available outside of multilabel classification."
    with pytest.raises(ValueError, match=msg3):
        jaccard_score(y_true, y_pred, average="samples")

    msg = (
        r"Note that pos_label \(set to 3\) is ignored when "
        r"average != 'binary' \(got 'micro'\). You may use "
        r"labels=\[pos_label\] to specify a single positive "
        "class."
    )
    with pytest.warns(UserWarning, match=msg):
        jaccard_score(y_true, y_pred, average="micro", pos_label=3)


def test_multilabel_jaccard_score(recwarn):
    # Dense label indicator matrix format
    y1 = np.array([[0, 1, 1], [1, 0, 1]])
    y2 = np.array([[0, 0, 1], [1, 0, 1]])

    # size(y1 \inter y2) = [1, 2]
    # size(y1 \union y2) = [2, 2]

    assert jaccard_score(y1, y2, average="samples") == 0.75
    assert jaccard_score(y1, y1, average="samples") == 1
    assert jaccard_score(y2, y2, average="samples") == 1
    assert jaccard_score(y2, np.logical_not(y2), average="samples") == 0
    assert jaccard_score(y1, np.logical_not(y1), average="samples") == 0
    assert jaccard_score(y1, np.zeros(y1.shape), average="samples") == 0
    assert jaccard_score(y2, np.zeros(y1.shape), average="samples") == 0

    y_true = np.array([[0, 1, 1], [1, 0, 0]])
    y_pred = np.array([[1, 1, 1], [1, 0, 1]])
    # average='macro'
    assert_almost_equal(jaccard_score(y_true, y_pred, average="macro"), 2.0 / 3)
    # average='micro'
    assert_almost_equal(jaccard_score(y_true, y_pred, average="micro"), 3.0 / 5)
    # average='samples'
    assert_almost_equal(jaccard_score(y_true, y_pred, average="samples"), 7.0 / 12)
    assert_almost_equal(
        jaccard_score(y_true, y_pred, average="samples", labels=[0, 2]), 1.0 / 2
    )
    assert_almost_equal(
        jaccard_score(y_true, y_pred, average="samples", labels=[1, 2]), 1.0 / 2
    )
    # average=None
    assert_array_equal(
        jaccard_score(y_true, y_pred, average=None), np.array([1.0 / 2, 1.0, 1.0 / 2])
    )

    y_true = np.array([[0, 1, 1], [1, 0, 1]])
    y_pred = np.array([[1, 1, 1], [1, 0, 1]])
    assert_almost_equal(jaccard_score(y_true, y_pred, average="macro"), 5.0 / 6)
    # average='weighted'
    assert_almost_equal(jaccard_score(y_true, y_pred, average="weighted"), 7.0 / 8)

    msg2 = "Got 4 > 2"
    with pytest.raises(ValueError, match=msg2):
        jaccard_score(y_true, y_pred, labels=[4], average="macro")
    msg3 = "Got -1 < 0"
    with pytest.raises(ValueError, match=msg3):
        jaccard_score(y_true, y_pred, labels=[-1], average="macro")

    msg = (
        "Jaccard is ill-defined and being set to 0.0 in labels "
        "with no true or predicted samples."
    )

    with pytest.warns(UndefinedMetricWarning, match=msg):
        assert (
            jaccard_score(np.array([[0, 1]]), np.array([[0, 1]]), average="macro")
            == 0.5
        )

    msg = (
        "Jaccard is ill-defined and being set to 0.0 in samples "
        "with no true or predicted labels."
    )

    with pytest.warns(UndefinedMetricWarning, match=msg):
        assert (
            jaccard_score(
                np.array([[0, 0], [1, 1]]),
                np.array([[0, 0], [1, 1]]),
                average="samples",
            )
            == 0.5
        )

    assert not list(recwarn)


def test_multiclass_jaccard_score(recwarn):
    y_true = ["ant", "ant", "cat", "cat", "ant", "cat", "bird", "bird"]
    y_pred = ["cat", "ant", "cat", "cat", "ant", "bird", "bird", "cat"]
    labels = ["ant", "bird", "cat"]
    lb = LabelBinarizer()
    lb.fit(labels)
    y_true_bin = lb.transform(y_true)
    y_pred_bin = lb.transform(y_pred)
    multi_jaccard_score = partial(jaccard_score, y_true, y_pred)
    bin_jaccard_score = partial(jaccard_score, y_true_bin, y_pred_bin)
    multi_labels_list = [
        ["ant", "bird"],
        ["ant", "cat"],
        ["cat", "bird"],
        ["ant"],
        ["bird"],
        ["cat"],
        None,
    ]
    bin_labels_list = [[0, 1], [0, 2], [2, 1], [0], [1], [2], None]

    # other than average='samples'/'none-samples', test everything else here
    for average in ("macro", "weighted", "micro", None):
        for m_label, b_label in zip(multi_labels_list, bin_labels_list):
            assert_almost_equal(
                multi_jaccard_score(average=average, labels=m_label),
                bin_jaccard_score(average=average, labels=b_label),
            )

    y_true = np.array([[0, 0], [0, 0], [0, 0]])
    y_pred = np.array([[0, 0], [0, 0], [0, 0]])
    with ignore_warnings():
        assert jaccard_score(y_true, y_pred, average="weighted") == 0

    assert not list(recwarn)


def test_average_binary_jaccard_score(recwarn):
    # tp=0, fp=0, fn=1, tn=0
    assert jaccard_score([1], [0], average="binary") == 0.0
    # tp=0, fp=0, fn=0, tn=1
    msg = (
        "Jaccard is ill-defined and being set to 0.0 due to "
        "no true or predicted samples"
    )
    with pytest.warns(UndefinedMetricWarning, match=msg):
        assert jaccard_score([0, 0], [0, 0], average="binary") == 0.0

    # tp=1, fp=0, fn=0, tn=0 (pos_label=0)
    assert jaccard_score([0], [0], pos_label=0, average="binary") == 1.0
    y_true = np.array([1, 0, 1, 1, 0])
    y_pred = np.array([1, 0, 1, 1, 1])
    assert_almost_equal(jaccard_score(y_true, y_pred, average="binary"), 3.0 / 4)
    assert_almost_equal(
        jaccard_score(y_true, y_pred, average="binary", pos_label=0), 1.0 / 2
    )

    assert not list(recwarn)


def test_jaccard_score_zero_division_warning():
    # check that we raised a warning with default behavior if a zero division
    # happens
    y_true = np.array([[1, 0, 1], [0, 0, 0]])
    y_pred = np.array([[0, 0, 0], [0, 0, 0]])
    msg = (
        "Jaccard is ill-defined and being set to 0.0 in "
        "samples with no true or predicted labels."
        " Use `zero_division` parameter to control this behavior."
    )
    with pytest.warns(UndefinedMetricWarning, match=msg):
        score = jaccard_score(y_true, y_pred, average="samples", zero_division="warn")
        assert score == pytest.approx(0.0)


@pytest.mark.parametrize("zero_division, expected_score", [(0, 0), (1, 0.5)])
def test_jaccard_score_zero_division_set_value(zero_division, expected_score):
    # check that we don't issue warning by passing the zero_division parameter
    y_true = np.array([[1, 0, 1], [0, 0, 0]])
    y_pred = np.array([[0, 0, 0], [0, 0, 0]])
    with warnings.catch_warnings():
        warnings.simplefilter("error", UndefinedMetricWarning)
        score = jaccard_score(
            y_true, y_pred, average="samples", zero_division=zero_division
        )
    assert score == pytest.approx(expected_score)


@ignore_warnings
def test_precision_recall_f1_score_multilabel_1():
    # Test precision_recall_f1_score on a crafted multilabel example
    # First crafted example

    y_true = np.array([[1, 0, 0, 0], [0, 1, 0, 0], [0, 0, 1, 1]])
    y_pred = np.array([[0, 1, 0, 0], [0, 1, 0, 0], [1, 0, 1, 0]])

    p, r, f, s = precision_recall_fscore_support(y_true, y_pred, average=None)

    # tp = [0, 1, 1, 0]
    # fn = [1, 0, 0, 1]
    # fp = [1, 1, 0, 0]
    # Check per class

    assert_array_almost_equal(p, [0.0, 0.5, 1.0, 0.0], 2)
    assert_array_almost_equal(r, [0.0, 1.0, 1.0, 0.0], 2)
    assert_array_almost_equal(f, [0.0, 1 / 1.5, 1, 0.0], 2)
    assert_array_almost_equal(s, [1, 1, 1, 1], 2)

    f2 = fbeta_score(y_true, y_pred, beta=2, average=None)
    support = s
    assert_array_almost_equal(f2, [0, 0.83, 1, 0], 2)

    # Check macro
    p, r, f, s = precision_recall_fscore_support(y_true, y_pred, average="macro")
    assert_almost_equal(p, 1.5 / 4)
    assert_almost_equal(r, 0.5)
    assert_almost_equal(f, 2.5 / 1.5 * 0.25)
    assert s is None
    assert_almost_equal(
        fbeta_score(y_true, y_pred, beta=2, average="macro"), np.mean(f2)
    )

    # Check micro
    p, r, f, s = precision_recall_fscore_support(y_true, y_pred, average="micro")
    assert_almost_equal(p, 0.5)
    assert_almost_equal(r, 0.5)
    assert_almost_equal(f, 0.5)
    assert s is None
    assert_almost_equal(
        fbeta_score(y_true, y_pred, beta=2, average="micro"),
        (1 + 4) * p * r / (4 * p + r),
    )

    # Check weighted
    p, r, f, s = precision_recall_fscore_support(y_true, y_pred, average="weighted")
    assert_almost_equal(p, 1.5 / 4)
    assert_almost_equal(r, 0.5)
    assert_almost_equal(f, 2.5 / 1.5 * 0.25)
    assert s is None
    assert_almost_equal(
        fbeta_score(y_true, y_pred, beta=2, average="weighted"),
        np.average(f2, weights=support),
    )
    # Check samples
    # |h(x_i) inter y_i | = [0, 1, 1]
    # |y_i| = [1, 1, 2]
    # |h(x_i)| = [1, 1, 2]
    p, r, f, s = precision_recall_fscore_support(y_true, y_pred, average="samples")
    assert_almost_equal(p, 0.5)
    assert_almost_equal(r, 0.5)
    assert_almost_equal(f, 0.5)
    assert s is None
    assert_almost_equal(fbeta_score(y_true, y_pred, beta=2, average="samples"), 0.5)


@ignore_warnings
def test_precision_recall_f1_score_multilabel_2():
    # Test precision_recall_f1_score on a crafted multilabel example 2
    # Second crafted example
    y_true = np.array([[1, 0, 0, 0], [0, 1, 0, 0], [0, 1, 1, 0]])
    y_pred = np.array([[0, 0, 0, 1], [0, 0, 0, 1], [1, 1, 0, 0]])

    # tp = [ 0.  1.  0.  0.]
    # fp = [ 1.  0.  0.  2.]
    # fn = [ 1.  1.  1.  0.]

    p, r, f, s = precision_recall_fscore_support(y_true, y_pred, average=None)
    assert_array_almost_equal(p, [0.0, 1.0, 0.0, 0.0], 2)
    assert_array_almost_equal(r, [0.0, 0.5, 0.0, 0.0], 2)
    assert_array_almost_equal(f, [0.0, 0.66, 0.0, 0.0], 2)
    assert_array_almost_equal(s, [1, 2, 1, 0], 2)

    f2 = fbeta_score(y_true, y_pred, beta=2, average=None)
    support = s
    assert_array_almost_equal(f2, [0, 0.55, 0, 0], 2)

    p, r, f, s = precision_recall_fscore_support(y_true, y_pred, average="micro")
    assert_almost_equal(p, 0.25)
    assert_almost_equal(r, 0.25)
    assert_almost_equal(f, 2 * 0.25 * 0.25 / 0.5)
    assert s is None
    assert_almost_equal(
        fbeta_score(y_true, y_pred, beta=2, average="micro"),
        (1 + 4) * p * r / (4 * p + r),
    )

    p, r, f, s = precision_recall_fscore_support(y_true, y_pred, average="macro")
    assert_almost_equal(p, 0.25)
    assert_almost_equal(r, 0.125)
    assert_almost_equal(f, 2 / 12)
    assert s is None
    assert_almost_equal(
        fbeta_score(y_true, y_pred, beta=2, average="macro"), np.mean(f2)
    )

    p, r, f, s = precision_recall_fscore_support(y_true, y_pred, average="weighted")
    assert_almost_equal(p, 2 / 4)
    assert_almost_equal(r, 1 / 4)
    assert_almost_equal(f, 2 / 3 * 2 / 4)
    assert s is None
    assert_almost_equal(
        fbeta_score(y_true, y_pred, beta=2, average="weighted"),
        np.average(f2, weights=support),
    )

    p, r, f, s = precision_recall_fscore_support(y_true, y_pred, average="samples")
    # Check samples
    # |h(x_i) inter y_i | = [0, 0, 1]
    # |y_i| = [1, 1, 2]
    # |h(x_i)| = [1, 1, 2]

    assert_almost_equal(p, 1 / 6)
    assert_almost_equal(r, 1 / 6)
    assert_almost_equal(f, 2 / 4 * 1 / 3)
    assert s is None
    assert_almost_equal(
        fbeta_score(y_true, y_pred, beta=2, average="samples"), 0.1666, 2
    )


@ignore_warnings
@pytest.mark.parametrize(
    "zero_division, zero_division_expected",
    [("warn", 0), (0, 0), (1, 1), (np.nan, np.nan)],
)
def test_precision_recall_f1_score_with_an_empty_prediction(
    zero_division, zero_division_expected
):
    y_true = np.array([[0, 1, 0, 0], [1, 0, 0, 0], [0, 1, 1, 0]])
    y_pred = np.array([[0, 0, 0, 0], [0, 0, 0, 1], [0, 1, 1, 0]])

    # true_pos = [ 0.  1.  1.  0.]
    # false_pos = [ 0.  0.  0.  1.]
    # false_neg = [ 1.  1.  0.  0.]

    p, r, f, s = precision_recall_fscore_support(
        y_true, y_pred, average=None, zero_division=zero_division
    )

    assert_array_almost_equal(p, [zero_division_expected, 1.0, 1.0, 0.0], 2)
    assert_array_almost_equal(r, [0.0, 0.5, 1.0, zero_division_expected], 2)
    expected_f = 0 if not np.isnan(zero_division_expected) else np.nan
    assert_array_almost_equal(f, [expected_f, 1 / 1.5, 1, expected_f], 2)
    assert_array_almost_equal(s, [1, 2, 1, 0], 2)

    f2 = fbeta_score(y_true, y_pred, beta=2, average=None, zero_division=zero_division)
    support = s
    assert_array_almost_equal(f2, [expected_f, 0.55, 1, expected_f], 2)

    p, r, f, s = precision_recall_fscore_support(
        y_true, y_pred, average="macro", zero_division=zero_division
    )

    value_to_sum = 0 if np.isnan(zero_division_expected) else zero_division_expected
    values_to_average = 3 + (not np.isnan(zero_division_expected))

    assert_almost_equal(p, (2 + value_to_sum) / values_to_average)
    assert_almost_equal(r, (1.5 + value_to_sum) / values_to_average)
    expected_f = (2 / 3 + 1) / (4 if not np.isnan(zero_division_expected) else 2)
    assert_almost_equal(f, expected_f)
    assert s is None
    assert_almost_equal(
        fbeta_score(
            y_true,
            y_pred,
            beta=2,
            average="macro",
            zero_division=zero_division,
        ),
        _nanaverage(f2, weights=None),
    )

    p, r, f, s = precision_recall_fscore_support(
        y_true, y_pred, average="micro", zero_division=zero_division
    )
    assert_almost_equal(p, 2 / 3)
    assert_almost_equal(r, 0.5)
    assert_almost_equal(f, 2 / 3 / (2 / 3 + 0.5))
    assert s is None
    assert_almost_equal(
        fbeta_score(
            y_true, y_pred, beta=2, average="micro", zero_division=zero_division
        ),
        (1 + 4) * p * r / (4 * p + r),
    )

    p, r, f, s = precision_recall_fscore_support(
        y_true, y_pred, average="weighted", zero_division=zero_division
    )
    assert_almost_equal(p, 3 / 4 if zero_division_expected == 0 else 1.0)
    assert_almost_equal(r, 0.5)
    values_to_average = 4 if not np.isnan(zero_division_expected) else 3
    assert_almost_equal(f, (2 * 2 / 3 + 1) / values_to_average)
    assert s is None
    assert_almost_equal(
        fbeta_score(
            y_true, y_pred, beta=2, average="weighted", zero_division=zero_division
        ),
        _nanaverage(f2, weights=support),
    )

    p, r, f, s = precision_recall_fscore_support(y_true, y_pred, average="samples")
    # |h(x_i) inter y_i | = [0, 0, 2]
    # |y_i| = [1, 1, 2]
    # |h(x_i)| = [0, 1, 2]
    assert_almost_equal(p, 1 / 3)
    assert_almost_equal(r, 1 / 3)
    assert_almost_equal(f, 1 / 3)
    assert s is None
    expected_result = {1: 0.666, np.nan: 1.0}
    assert_almost_equal(
        fbeta_score(
            y_true, y_pred, beta=2, average="samples", zero_division=zero_division
        ),
        expected_result.get(zero_division, 0.333),
        2,
    )


@pytest.mark.parametrize("beta", [1])
@pytest.mark.parametrize("average", ["macro", "micro", "weighted", "samples"])
@pytest.mark.parametrize("zero_division", [0, 1, np.nan])
def test_precision_recall_f1_no_labels(beta, average, zero_division):
    y_true = np.zeros((20, 3))
    y_pred = np.zeros_like(y_true)

    p, r, f, s = assert_no_warnings(
        precision_recall_fscore_support,
        y_true,
        y_pred,
        average=average,
        beta=beta,
        zero_division=zero_division,
    )
    fbeta = assert_no_warnings(
        fbeta_score,
        y_true,
        y_pred,
        beta=beta,
        average=average,
        zero_division=zero_division,
    )
    assert s is None

    # if zero_division = nan, check that all metrics are nan and exit
    if np.isnan(zero_division):
        for metric in [p, r, f, fbeta]:
            assert np.isnan(metric)
        return

    zero_division = float(zero_division)
    assert_almost_equal(p, zero_division)
    assert_almost_equal(r, zero_division)
    assert_almost_equal(f, zero_division)

    assert_almost_equal(fbeta, float(zero_division))


@pytest.mark.parametrize("average", ["macro", "micro", "weighted", "samples"])
def test_precision_recall_f1_no_labels_check_warnings(average):
    y_true = np.zeros((20, 3))
    y_pred = np.zeros_like(y_true)

    func = precision_recall_fscore_support
    with pytest.warns(UndefinedMetricWarning):
        p, r, f, s = func(y_true, y_pred, average=average, beta=1.0)

    assert_almost_equal(p, 0)
    assert_almost_equal(r, 0)
    assert_almost_equal(f, 0)
    assert s is None

    with pytest.warns(UndefinedMetricWarning):
        fbeta = fbeta_score(y_true, y_pred, average=average, beta=1.0)

    assert_almost_equal(fbeta, 0)


@pytest.mark.parametrize("zero_division", [0, 1, np.nan])
def test_precision_recall_f1_no_labels_average_none(zero_division):
    y_true = np.zeros((20, 3))
    y_pred = np.zeros_like(y_true)

    # tp = [0, 0, 0]
    # fn = [0, 0, 0]
    # fp = [0, 0, 0]
    # support = [0, 0, 0]
    # |y_hat_i inter y_i | = [0, 0, 0]
    # |y_i| = [0, 0, 0]
    # |y_hat_i| = [0, 0, 0]

    p, r, f, s = assert_no_warnings(
        precision_recall_fscore_support,
        y_true,
        y_pred,
        average=None,
        beta=1.0,
        zero_division=zero_division,
    )
    fbeta = assert_no_warnings(
        fbeta_score, y_true, y_pred, beta=1.0, average=None, zero_division=zero_division
    )
    zero_division = np.float64(zero_division)
    assert_array_almost_equal(p, [zero_division, zero_division, zero_division], 2)
    assert_array_almost_equal(r, [zero_division, zero_division, zero_division], 2)
    assert_array_almost_equal(f, [zero_division, zero_division, zero_division], 2)
    assert_array_almost_equal(s, [0, 0, 0], 2)

    assert_array_almost_equal(fbeta, [zero_division, zero_division, zero_division], 2)


def test_precision_recall_f1_no_labels_average_none_warn():
    y_true = np.zeros((20, 3))
    y_pred = np.zeros_like(y_true)

    # tp = [0, 0, 0]
    # fn = [0, 0, 0]
    # fp = [0, 0, 0]
    # support = [0, 0, 0]
    # |y_hat_i inter y_i | = [0, 0, 0]
    # |y_i| = [0, 0, 0]
    # |y_hat_i| = [0, 0, 0]

    with pytest.warns(UndefinedMetricWarning):
        p, r, f, s = precision_recall_fscore_support(
            y_true, y_pred, average=None, beta=1
        )

    assert_array_almost_equal(p, [0, 0, 0], 2)
    assert_array_almost_equal(r, [0, 0, 0], 2)
    assert_array_almost_equal(f, [0, 0, 0], 2)
    assert_array_almost_equal(s, [0, 0, 0], 2)

    with pytest.warns(UndefinedMetricWarning):
        fbeta = fbeta_score(y_true, y_pred, beta=1, average=None)

    assert_array_almost_equal(fbeta, [0, 0, 0], 2)


def test_prf_warnings():
    # average of per-label scores
    f, w = precision_recall_fscore_support, UndefinedMetricWarning
    for average in [None, "weighted", "macro"]:
        msg = (
            "Precision and F-score are ill-defined and "
            "being set to 0.0 in labels with no predicted samples."
            " Use `zero_division` parameter to control"
            " this behavior."
        )
        with pytest.warns(w, match=msg):
            f([0, 1, 2], [1, 1, 2], average=average)

        msg = (
            "Recall and F-score are ill-defined and "
            "being set to 0.0 in labels with no true samples."
            " Use `zero_division` parameter to control"
            " this behavior."
        )
        with pytest.warns(w, match=msg):
            f([1, 1, 2], [0, 1, 2], average=average)

    # average of per-sample scores
    msg = (
        "Precision and F-score are ill-defined and "
        "being set to 0.0 in samples with no predicted labels."
        " Use `zero_division` parameter to control"
        " this behavior."
    )
    with pytest.warns(w, match=msg):
        f(np.array([[1, 0], [1, 0]]), np.array([[1, 0], [0, 0]]), average="samples")

    msg = (
        "Recall and F-score are ill-defined and "
        "being set to 0.0 in samples with no true labels."
        " Use `zero_division` parameter to control"
        " this behavior."
    )
    with pytest.warns(w, match=msg):
        f(np.array([[1, 0], [0, 0]]), np.array([[1, 0], [1, 0]]), average="samples")

    # single score: micro-average
    msg = (
        "Precision and F-score are ill-defined and "
        "being set to 0.0 due to no predicted samples."
        " Use `zero_division` parameter to control"
        " this behavior."
    )
    with pytest.warns(w, match=msg):
        f(np.array([[1, 1], [1, 1]]), np.array([[0, 0], [0, 0]]), average="micro")

    msg = (
        "Recall and F-score are ill-defined and "
        "being set to 0.0 due to no true samples."
        " Use `zero_division` parameter to control"
        " this behavior."
    )
    with pytest.warns(w, match=msg):
        f(np.array([[0, 0], [0, 0]]), np.array([[1, 1], [1, 1]]), average="micro")

    # single positive label
    msg = (
        "Precision and F-score are ill-defined and "
        "being set to 0.0 due to no predicted samples."
        " Use `zero_division` parameter to control"
        " this behavior."
    )
    with pytest.warns(w, match=msg):
        f([1, 1], [-1, -1], average="binary")

    msg = (
        "Recall and F-score are ill-defined and "
        "being set to 0.0 due to no true samples."
        " Use `zero_division` parameter to control"
        " this behavior."
    )
    with pytest.warns(w, match=msg):
        f([-1, -1], [1, 1], average="binary")

    with warnings.catch_warnings(record=True) as record:
        warnings.simplefilter("always")
        precision_recall_fscore_support([0, 0], [0, 0], average="binary")
        msg = (
            "Recall and F-score are ill-defined and "
            "being set to 0.0 due to no true samples."
            " Use `zero_division` parameter to control"
            " this behavior."
        )
        assert str(record.pop().message) == msg
        msg = (
            "Precision and F-score are ill-defined and "
            "being set to 0.0 due to no predicted samples."
            " Use `zero_division` parameter to control"
            " this behavior."
        )
        assert str(record.pop().message) == msg


@pytest.mark.parametrize("zero_division", [0, 1, np.nan])
def test_prf_no_warnings_if_zero_division_set(zero_division):
    # average of per-label scores
    f = precision_recall_fscore_support
    for average in [None, "weighted", "macro"]:
        assert_no_warnings(
            f, [0, 1, 2], [1, 1, 2], average=average, zero_division=zero_division
        )

        assert_no_warnings(
            f, [1, 1, 2], [0, 1, 2], average=average, zero_division=zero_division
        )

    # average of per-sample scores
    assert_no_warnings(
        f,
        np.array([[1, 0], [1, 0]]),
        np.array([[1, 0], [0, 0]]),
        average="samples",
        zero_division=zero_division,
    )

    assert_no_warnings(
        f,
        np.array([[1, 0], [0, 0]]),
        np.array([[1, 0], [1, 0]]),
        average="samples",
        zero_division=zero_division,
    )

    # single score: micro-average
    assert_no_warnings(
        f,
        np.array([[1, 1], [1, 1]]),
        np.array([[0, 0], [0, 0]]),
        average="micro",
        zero_division=zero_division,
    )

    assert_no_warnings(
        f,
        np.array([[0, 0], [0, 0]]),
        np.array([[1, 1], [1, 1]]),
        average="micro",
        zero_division=zero_division,
    )

    # single positive label
    assert_no_warnings(
        f, [1, 1], [-1, -1], average="binary", zero_division=zero_division
    )

    assert_no_warnings(
        f, [-1, -1], [1, 1], average="binary", zero_division=zero_division
    )

    with warnings.catch_warnings(record=True) as record:
        warnings.simplefilter("always")
        precision_recall_fscore_support(
            [0, 0], [0, 0], average="binary", zero_division=zero_division
        )
        assert len(record) == 0


@pytest.mark.parametrize("zero_division", ["warn", 0, 1, np.nan])
def test_recall_warnings(zero_division):
    assert_no_warnings(
        recall_score,
        np.array([[1, 1], [1, 1]]),
        np.array([[0, 0], [0, 0]]),
        average="micro",
        zero_division=zero_division,
    )
    with warnings.catch_warnings(record=True) as record:
        warnings.simplefilter("always")
        recall_score(
            np.array([[0, 0], [0, 0]]),
            np.array([[1, 1], [1, 1]]),
            average="micro",
            zero_division=zero_division,
        )
        if zero_division == "warn":
            assert (
                str(record.pop().message)
                == "Recall is ill-defined and "
                "being set to 0.0 due to no true samples."
                " Use `zero_division` parameter to control"
                " this behavior."
            )
        else:
            assert len(record) == 0

        recall_score([0, 0], [0, 0])
        if zero_division == "warn":
            assert (
                str(record.pop().message)
                == "Recall is ill-defined and "
                "being set to 0.0 due to no true samples."
                " Use `zero_division` parameter to control"
                " this behavior."
            )


@pytest.mark.parametrize("zero_division", ["warn", 0, 1, np.nan])
def test_precision_warnings(zero_division):
    with warnings.catch_warnings(record=True) as record:
        warnings.simplefilter("always")
        precision_score(
            np.array([[1, 1], [1, 1]]),
            np.array([[0, 0], [0, 0]]),
            average="micro",
            zero_division=zero_division,
        )
        if zero_division == "warn":
            assert (
                str(record.pop().message)
                == "Precision is ill-defined and "
                "being set to 0.0 due to no predicted samples."
                " Use `zero_division` parameter to control"
                " this behavior."
            )
        else:
            assert len(record) == 0

        precision_score([0, 0], [0, 0])
        if zero_division == "warn":
            assert (
                str(record.pop().message)
                == "Precision is ill-defined and "
                "being set to 0.0 due to no predicted samples."
                " Use `zero_division` parameter to control"
                " this behavior."
            )

    assert_no_warnings(
        precision_score,
        np.array([[0, 0], [0, 0]]),
        np.array([[1, 1], [1, 1]]),
        average="micro",
        zero_division=zero_division,
    )


@pytest.mark.parametrize("zero_division", ["warn", 0, 1, np.nan])
def test_fscore_warnings(zero_division):
    with warnings.catch_warnings(record=True) as record:
        warnings.simplefilter("always")

        for score in [f1_score, partial(fbeta_score, beta=2)]:
            score(
                np.array([[1, 1], [1, 1]]),
                np.array([[0, 0], [0, 0]]),
                average="micro",
                zero_division=zero_division,
            )
            assert len(record) == 0

            score(
                np.array([[0, 0], [0, 0]]),
                np.array([[1, 1], [1, 1]]),
                average="micro",
                zero_division=zero_division,
            )
            assert len(record) == 0

            score(
                np.array([[0, 0], [0, 0]]),
                np.array([[0, 0], [0, 0]]),
                average="micro",
                zero_division=zero_division,
            )
            if zero_division == "warn":
                assert (
                    str(record.pop().message)
                    == "F-score is ill-defined and "
                    "being set to 0.0 due to no true nor predicted "
                    "samples. Use `zero_division` parameter to "
                    "control this behavior."
                )
            else:
                assert len(record) == 0


def test_prf_average_binary_data_non_binary():
    # Error if user does not explicitly set non-binary average mode
    y_true_mc = [1, 2, 3, 3]
    y_pred_mc = [1, 2, 3, 1]
    msg_mc = (
        r"Target is multiclass but average='binary'. Please "
        r"choose another average setting, one of \["
        r"None, 'micro', 'macro', 'weighted'\]."
    )
    y_true_ind = np.array([[0, 1, 1], [1, 0, 0], [0, 0, 1]])
    y_pred_ind = np.array([[0, 1, 0], [1, 0, 0], [0, 0, 1]])
    msg_ind = (
        r"Target is multilabel-indicator but average='binary'. Please "
        r"choose another average setting, one of \["
        r"None, 'micro', 'macro', 'weighted', 'samples'\]."
    )

    for y_true, y_pred, msg in [
        (y_true_mc, y_pred_mc, msg_mc),
        (y_true_ind, y_pred_ind, msg_ind),
    ]:
        for metric in [
            precision_score,
            recall_score,
            f1_score,
            partial(fbeta_score, beta=2),
        ]:
            with pytest.raises(ValueError, match=msg):
                metric(y_true, y_pred)


def test__check_targets():
    # Check that _check_targets correctly merges target types, squeezes
    # output and fails if input lengths differ.
    IND = "multilabel-indicator"
    MC = "multiclass"
    BIN = "binary"
    CNT = "continuous"
    MMC = "multiclass-multioutput"
    MCN = "continuous-multioutput"
    # all of length 3
    EXAMPLES = [
        (IND, np.array([[0, 1, 1], [1, 0, 0], [0, 0, 1]])),
        # must not be considered binary
        (IND, np.array([[0, 1], [1, 0], [1, 1]])),
        (MC, [2, 3, 1]),
        (BIN, [0, 1, 1]),
        (CNT, [0.0, 1.5, 1.0]),
        (MC, np.array([[2], [3], [1]])),
        (BIN, np.array([[0], [1], [1]])),
        (CNT, np.array([[0.0], [1.5], [1.0]])),
        (MMC, np.array([[0, 2], [1, 3], [2, 3]])),
        (MCN, np.array([[0.5, 2.0], [1.1, 3.0], [2.0, 3.0]])),
    ]
    # expected type given input types, or None for error
    # (types will be tried in either order)
    EXPECTED = {
        (IND, IND): IND,
        (MC, MC): MC,
        (BIN, BIN): BIN,
        (MC, IND): None,
        (BIN, IND): None,
        (BIN, MC): MC,
        # Disallowed types
        (CNT, CNT): None,
        (MMC, MMC): None,
        (MCN, MCN): None,
        (IND, CNT): None,
        (MC, CNT): None,
        (BIN, CNT): None,
        (MMC, CNT): None,
        (MCN, CNT): None,
        (IND, MMC): None,
        (MC, MMC): None,
        (BIN, MMC): None,
        (MCN, MMC): None,
        (IND, MCN): None,
        (MC, MCN): None,
        (BIN, MCN): None,
    }

    for (type1, y1), (type2, y2) in product(EXAMPLES, repeat=2):
        try:
            expected = EXPECTED[type1, type2]
        except KeyError:
            expected = EXPECTED[type2, type1]
        if expected is None:
            with pytest.raises(ValueError):
                _check_targets(y1, y2)

            if type1 != type2:
                err_msg = (
                    "Classification metrics can't handle a mix "
                    "of {0} and {1} targets".format(type1, type2)
                )
                with pytest.raises(ValueError, match=err_msg):
                    _check_targets(y1, y2)

            else:
                if type1 not in (BIN, MC, IND):
                    err_msg = "{0} is not supported".format(type1)
                    with pytest.raises(ValueError, match=err_msg):
                        _check_targets(y1, y2)

        else:
            merged_type, y1out, y2out = _check_targets(y1, y2)
            assert merged_type == expected
            if merged_type.startswith("multilabel"):
                assert y1out.format == "csr"
                assert y2out.format == "csr"
            else:
                assert_array_equal(y1out, np.squeeze(y1))
                assert_array_equal(y2out, np.squeeze(y2))
            with pytest.raises(ValueError):
                _check_targets(y1[:-1], y2)

    # Make sure seq of seq is not supported
    y1 = [(1, 2), (0, 2, 3)]
    y2 = [(2,), (0, 2)]
    msg = (
        "You appear to be using a legacy multi-label data representation. "
        "Sequence of sequences are no longer supported; use a binary array"
        " or sparse matrix instead - the MultiLabelBinarizer"
        " transformer can convert to this format."
    )
    with pytest.raises(ValueError, match=msg):
        _check_targets(y1, y2)


def test__check_targets_multiclass_with_both_y_true_and_y_pred_binary():
    # https://github.com/scikit-learn/scikit-learn/issues/8098
    y_true = [0, 1]
    y_pred = [0, -1]
    assert _check_targets(y_true, y_pred)[0] == "multiclass"


def test_hinge_loss_binary():
    y_true = np.array([-1, 1, 1, -1])
    pred_decision = np.array([-8.5, 0.5, 1.5, -0.3])
    assert hinge_loss(y_true, pred_decision) == 1.2 / 4

    y_true = np.array([0, 2, 2, 0])
    pred_decision = np.array([-8.5, 0.5, 1.5, -0.3])
    assert hinge_loss(y_true, pred_decision) == 1.2 / 4


def test_hinge_loss_multiclass():
    pred_decision = np.array(
        [
            [+0.36, -0.17, -0.58, -0.99],
            [-0.54, -0.37, -0.48, -0.58],
            [-1.45, -0.58, -0.38, -0.17],
            [-0.54, -0.38, -0.48, -0.58],
            [-2.36, -0.79, -0.27, +0.24],
            [-1.45, -0.58, -0.38, -0.17],
        ]
    )
    y_true = np.array([0, 1, 2, 1, 3, 2])
    dummy_losses = np.array(
        [
            1 - pred_decision[0][0] + pred_decision[0][1],
            1 - pred_decision[1][1] + pred_decision[1][2],
            1 - pred_decision[2][2] + pred_decision[2][3],
            1 - pred_decision[3][1] + pred_decision[3][2],
            1 - pred_decision[4][3] + pred_decision[4][2],
            1 - pred_decision[5][2] + pred_decision[5][3],
        ]
    )
    np.clip(dummy_losses, 0, None, out=dummy_losses)
    dummy_hinge_loss = np.mean(dummy_losses)
    assert hinge_loss(y_true, pred_decision) == dummy_hinge_loss


def test_hinge_loss_multiclass_missing_labels_with_labels_none():
    y_true = np.array([0, 1, 2, 2])
    pred_decision = np.array(
        [
            [+1.27, 0.034, -0.68, -1.40],
            [-1.45, -0.58, -0.38, -0.17],
            [-2.36, -0.79, -0.27, +0.24],
            [-2.36, -0.79, -0.27, +0.24],
        ]
    )
    error_message = (
        "Please include all labels in y_true or pass labels as third argument"
    )
    with pytest.raises(ValueError, match=error_message):
        hinge_loss(y_true, pred_decision)


def test_hinge_loss_multiclass_no_consistent_pred_decision_shape():
    # test for inconsistency between multiclass problem and pred_decision
    # argument
    y_true = np.array([2, 1, 0, 1, 0, 1, 1])
    pred_decision = np.array([0, 1, 2, 1, 0, 2, 1])
    error_message = (
        "The shape of pred_decision cannot be 1d array"
        "with a multiclass target. pred_decision shape "
        "must be (n_samples, n_classes), that is "
        "(7, 3). Got: (7,)"
    )
    with pytest.raises(ValueError, match=re.escape(error_message)):
        hinge_loss(y_true=y_true, pred_decision=pred_decision)

    # test for inconsistency between pred_decision shape and labels number
    pred_decision = np.array([[0, 1], [0, 1], [0, 1], [0, 1], [2, 0], [0, 1], [1, 0]])
    labels = [0, 1, 2]
    error_message = (
        "The shape of pred_decision is not "
        "consistent with the number of classes. "
        "With a multiclass target, pred_decision "
        "shape must be (n_samples, n_classes), that is "
        "(7, 3). Got: (7, 2)"
    )
    with pytest.raises(ValueError, match=re.escape(error_message)):
        hinge_loss(y_true=y_true, pred_decision=pred_decision, labels=labels)


def test_hinge_loss_multiclass_with_missing_labels():
    pred_decision = np.array(
        [
            [+0.36, -0.17, -0.58, -0.99],
            [-0.55, -0.38, -0.48, -0.58],
            [-1.45, -0.58, -0.38, -0.17],
            [-0.55, -0.38, -0.48, -0.58],
            [-1.45, -0.58, -0.38, -0.17],
        ]
    )
    y_true = np.array([0, 1, 2, 1, 2])
    labels = np.array([0, 1, 2, 3])
    dummy_losses = np.array(
        [
            1 - pred_decision[0][0] + pred_decision[0][1],
            1 - pred_decision[1][1] + pred_decision[1][2],
            1 - pred_decision[2][2] + pred_decision[2][3],
            1 - pred_decision[3][1] + pred_decision[3][2],
            1 - pred_decision[4][2] + pred_decision[4][3],
        ]
    )
    np.clip(dummy_losses, 0, None, out=dummy_losses)
    dummy_hinge_loss = np.mean(dummy_losses)
    assert hinge_loss(y_true, pred_decision, labels=labels) == dummy_hinge_loss


def test_hinge_loss_multiclass_missing_labels_only_two_unq_in_y_true():
    # non-regression test for:
    # https://github.com/scikit-learn/scikit-learn/issues/17630
    # check that we can compute the hinge loss when providing an array
    # with labels allowing to not have all labels in y_true
    pred_decision = np.array(
        [
            [+0.36, -0.17, -0.58],
            [-0.15, -0.58, -0.48],
            [-1.45, -0.58, -0.38],
            [-0.55, -0.78, -0.42],
            [-1.45, -0.58, -0.38],
        ]
    )
    y_true = np.array([0, 2, 2, 0, 2])
    labels = np.array([0, 1, 2])
    dummy_losses = np.array(
        [
            1 - pred_decision[0][0] + pred_decision[0][1],
            1 - pred_decision[1][2] + pred_decision[1][0],
            1 - pred_decision[2][2] + pred_decision[2][1],
            1 - pred_decision[3][0] + pred_decision[3][2],
            1 - pred_decision[4][2] + pred_decision[4][1],
        ]
    )
    np.clip(dummy_losses, 0, None, out=dummy_losses)
    dummy_hinge_loss = np.mean(dummy_losses)
    assert_almost_equal(
        hinge_loss(y_true, pred_decision, labels=labels), dummy_hinge_loss
    )


def test_hinge_loss_multiclass_invariance_lists():
    # Currently, invariance of string and integer labels cannot be tested
    # in common invariance tests because invariance tests for multiclass
    # decision functions is not implemented yet.
    y_true = ["blue", "green", "red", "green", "white", "red"]
    pred_decision = [
        [+0.36, -0.17, -0.58, -0.99],
        [-0.55, -0.38, -0.48, -0.58],
        [-1.45, -0.58, -0.38, -0.17],
        [-0.55, -0.38, -0.48, -0.58],
        [-2.36, -0.79, -0.27, +0.24],
        [-1.45, -0.58, -0.38, -0.17],
    ]
    dummy_losses = np.array(
        [
            1 - pred_decision[0][0] + pred_decision[0][1],
            1 - pred_decision[1][1] + pred_decision[1][2],
            1 - pred_decision[2][2] + pred_decision[2][3],
            1 - pred_decision[3][1] + pred_decision[3][2],
            1 - pred_decision[4][3] + pred_decision[4][2],
            1 - pred_decision[5][2] + pred_decision[5][3],
        ]
    )
    np.clip(dummy_losses, 0, None, out=dummy_losses)
    dummy_hinge_loss = np.mean(dummy_losses)
    assert hinge_loss(y_true, pred_decision) == dummy_hinge_loss


def test_log_loss():
    # binary case with symbolic labels ("no" < "yes")
    y_true = ["no", "no", "no", "yes", "yes", "yes"]
    y_pred = np.array(
        [[0.5, 0.5], [0.1, 0.9], [0.01, 0.99], [0.9, 0.1], [0.75, 0.25], [0.001, 0.999]]
    )
    loss = log_loss(y_true, y_pred)
    loss_true = -np.mean(bernoulli.logpmf(np.array(y_true) == "yes", y_pred[:, 1]))
    assert_almost_equal(loss, loss_true)

    # multiclass case; adapted from http://bit.ly/RJJHWA
    y_true = [1, 0, 2]
    y_pred = [[0.2, 0.7, 0.1], [0.6, 0.2, 0.2], [0.6, 0.1, 0.3]]
    loss = log_loss(y_true, y_pred, normalize=True)
    assert_almost_equal(loss, 0.6904911)

    # check that we got all the shapes and axes right
    # by doubling the length of y_true and y_pred
    y_true *= 2
    y_pred *= 2
    loss = log_loss(y_true, y_pred, normalize=False)
    assert_almost_equal(loss, 0.6904911 * 6, decimal=6)

    user_warning_msg = "y_pred values do not sum to one"
    # check eps and handling of absolute zero and one probabilities
    y_pred = np.asarray(y_pred) > 0.5
    with pytest.warns(FutureWarning):
        loss = log_loss(y_true, y_pred, normalize=True, eps=0.1)
    with pytest.warns(UserWarning, match=user_warning_msg):
        assert_almost_equal(loss, log_loss(y_true, np.clip(y_pred, 0.1, 0.9)))

    # binary case: check correct boundary values for eps = 0
    with pytest.warns(FutureWarning):
        assert log_loss([0, 1], [0, 1], eps=0) == 0
    with pytest.warns(FutureWarning):
        assert log_loss([0, 1], [0, 0], eps=0) == np.inf
    with pytest.warns(FutureWarning):
        assert log_loss([0, 1], [1, 1], eps=0) == np.inf

    # multiclass case: check correct boundary values for eps = 0
    with pytest.warns(FutureWarning):
        assert log_loss([0, 1, 2], [[1, 0, 0], [0, 1, 0], [0, 0, 1]], eps=0) == 0
    with pytest.warns(FutureWarning):
        assert (
            log_loss([0, 1, 2], [[0, 0.5, 0.5], [0, 1, 0], [0, 0, 1]], eps=0) == np.inf
        )

    # raise error if number of classes are not equal.
    y_true = [1, 0, 2]
    y_pred = [[0.2, 0.7], [0.6, 0.5], [0.4, 0.1]]
    with pytest.raises(ValueError):
        log_loss(y_true, y_pred)

    # case when y_true is a string array object
    y_true = ["ham", "spam", "spam", "ham"]
    y_pred = [[0.2, 0.7], [0.6, 0.5], [0.4, 0.1], [0.7, 0.2]]
    with pytest.warns(UserWarning, match=user_warning_msg):
        loss = log_loss(y_true, y_pred)
    assert_almost_equal(loss, 1.0383217, decimal=6)

    # test labels option

    y_true = [2, 2]
    y_pred = [[0.2, 0.7], [0.6, 0.5]]
    y_score = np.array([[0.1, 0.9], [0.1, 0.9]])
    error_str = (
        r"y_true contains only one label \(2\). Please provide "
        r"the true labels explicitly through the labels argument."
    )
    with pytest.raises(ValueError, match=error_str):
        log_loss(y_true, y_pred)

    y_pred = [[0.2, 0.7], [0.6, 0.5], [0.2, 0.3]]
    error_str = "Found input variables with inconsistent numbers of samples: [3, 2]"
    (ValueError, error_str, log_loss, y_true, y_pred)

    # works when the labels argument is used

    true_log_loss = -np.mean(np.log(y_score[:, 1]))
    calculated_log_loss = log_loss(y_true, y_score, labels=[1, 2])
    assert_almost_equal(calculated_log_loss, true_log_loss)

    # ensure labels work when len(np.unique(y_true)) != y_pred.shape[1]
    y_true = [1, 2, 2]
    y_score2 = [[0.2, 0.7, 0.3], [0.6, 0.5, 0.3], [0.3, 0.9, 0.1]]
    with pytest.warns(UserWarning, match=user_warning_msg):
        loss = log_loss(y_true, y_score2, labels=[1, 2, 3])
    assert_almost_equal(loss, 1.0630345, decimal=6)


def test_log_loss_eps_auto(global_dtype):
    """Check the behaviour of `eps="auto"` that changes depending on the input
    array dtype.
    Non-regression test for:
    https://github.com/scikit-learn/scikit-learn/issues/24315
    """
    y_true = np.array([0, 1], dtype=global_dtype)
    y_pred = y_true.copy()

    loss = log_loss(y_true, y_pred, eps="auto")
    assert np.isfinite(loss)


def test_log_loss_eps_auto_float16():
    """Check the behaviour of `eps="auto"` for np.float16"""
    y_true = np.array([0, 1], dtype=np.float16)
    y_pred = y_true.copy()

    loss = log_loss(y_true, y_pred, eps="auto")
    assert np.isfinite(loss)


def test_log_loss_pandas_input():
    # case when input is a pandas series and dataframe gh-5715
    y_tr = np.array(["ham", "spam", "spam", "ham"])
    y_pr = np.array([[0.2, 0.7], [0.6, 0.5], [0.4, 0.1], [0.7, 0.2]])
    types = [(MockDataFrame, MockDataFrame)]
    try:
        from pandas import Series, DataFrame

        types.append((Series, DataFrame))
    except ImportError:
        pass
    for TrueInputType, PredInputType in types:
        # y_pred dataframe, y_true series
        y_true, y_pred = TrueInputType(y_tr), PredInputType(y_pr)
        with pytest.warns(UserWarning, match="y_pred values do not sum to one"):
            loss = log_loss(y_true, y_pred)
        assert_almost_equal(loss, 1.0383217, decimal=6)


def test_brier_score_loss():
    # Check brier_score_loss function
    y_true = np.array([0, 1, 1, 0, 1, 1])
    y_pred = np.array([0.1, 0.8, 0.9, 0.3, 1.0, 0.95])
    true_score = linalg.norm(y_true - y_pred) ** 2 / len(y_true)

    assert_almost_equal(brier_score_loss(y_true, y_true), 0.0)
    assert_almost_equal(brier_score_loss(y_true, y_pred), true_score)
    assert_almost_equal(brier_score_loss(1.0 + y_true, y_pred), true_score)
    assert_almost_equal(brier_score_loss(2 * y_true - 1, y_pred), true_score)
    with pytest.raises(ValueError):
        brier_score_loss(y_true, y_pred[1:])
    with pytest.raises(ValueError):
        brier_score_loss(y_true, y_pred + 1.0)
    with pytest.raises(ValueError):
        brier_score_loss(y_true, y_pred - 1.0)

    # ensure to raise an error for multiclass y_true
    y_true = np.array([0, 1, 2, 0])
    y_pred = np.array([0.8, 0.6, 0.4, 0.2])
    error_message = (
        "Only binary classification is supported. The type of the target is multiclass"
    )

    with pytest.raises(ValueError, match=error_message):
        brier_score_loss(y_true, y_pred)

    # calculate correctly when there's only one class in y_true
    assert_almost_equal(brier_score_loss([-1], [0.4]), 0.16)
    assert_almost_equal(brier_score_loss([0], [0.4]), 0.16)
    assert_almost_equal(brier_score_loss([1], [0.4]), 0.36)
    assert_almost_equal(brier_score_loss(["foo"], [0.4], pos_label="bar"), 0.16)
    assert_almost_equal(brier_score_loss(["foo"], [0.4], pos_label="foo"), 0.36)


def test_balanced_accuracy_score_unseen():
    msg = "y_pred contains classes not in y_true"
    with pytest.warns(UserWarning, match=msg):
        balanced_accuracy_score([0, 0, 0], [0, 0, 1])


@pytest.mark.parametrize(
    "y_true,y_pred",
    [
        (["a", "b", "a", "b"], ["a", "a", "a", "b"]),
        (["a", "b", "c", "b"], ["a", "a", "a", "b"]),
        (["a", "a", "a", "b"], ["a", "b", "c", "b"]),
    ],
)
def test_balanced_accuracy_score(y_true, y_pred):
    macro_recall = recall_score(
        y_true, y_pred, average="macro", labels=np.unique(y_true)
    )
    with ignore_warnings():
        # Warnings are tested in test_balanced_accuracy_score_unseen
        balanced = balanced_accuracy_score(y_true, y_pred)
    assert balanced == pytest.approx(macro_recall)
    adjusted = balanced_accuracy_score(y_true, y_pred, adjusted=True)
    chance = balanced_accuracy_score(y_true, np.full_like(y_true, y_true[0]))
    assert adjusted == (balanced - chance) / (1 - chance)


@pytest.mark.parametrize(
    "metric",
    [
        jaccard_score,
        f1_score,
        partial(fbeta_score, beta=0.5),
        precision_recall_fscore_support,
        precision_score,
        recall_score,
        brier_score_loss,
    ],
)
@pytest.mark.parametrize(
    "classes", [(False, True), (0, 1), (0.0, 1.0), ("zero", "one")]
)
def test_classification_metric_pos_label_types(metric, classes):
    """Check that the metric works with different types of `pos_label`.

    We can expect `pos_label` to be a bool, an integer, a float, a string.
    No error should be raised for those types.
    """
    rng = np.random.RandomState(42)
    n_samples, pos_label = 10, classes[-1]
    y_true = rng.choice(classes, size=n_samples, replace=True)
    if metric is brier_score_loss:
        # brier score loss requires probabilities
        y_pred = rng.uniform(size=n_samples)
    else:
        y_pred = y_true.copy()
    result = metric(y_true, y_pred, pos_label=pos_label)
    assert not np.any(np.isnan(result))<|MERGE_RESOLUTION|>--- conflicted
+++ resolved
@@ -408,7 +408,6 @@
     assert average_precision_score(y_true, y_score) == 1
 
 
-<<<<<<< HEAD
 @pytest.mark.parametrize(
     "y_true, y_score",
     [
@@ -431,17 +430,6 @@
     ],
 )
 def test_average_precision_score_tied_values(y_true, y_score):
-    """
-    Here if we go from left to right in y_true, the 0 values are
-    are separated from the 1 values, so it appears that we've
-    Correctly sorted our classifications. But in fact the first two
-    values have the same score (0.5) and so the first two values
-    could be swapped around, creating an imperfect sorting. This
-    imperfection should come through in the end score, making it less
-    than one.
-    """
-=======
-def test_average_precision_score_tied_values():
     # Here if we go from left to right in y_true, the 0 values are
     # separated from the 1 values, so it appears that we've
     # correctly sorted our classifications. But in fact the first two
@@ -449,9 +437,6 @@
     # could be swapped around, creating an imperfect sorting. This
     # imperfection should come through in the end score, making it less
     # than one.
-    y_true = [0, 1, 1]
-    y_score = [0.5, 0.5, 0.6]
->>>>>>> fb02c174
     assert average_precision_score(y_true, y_score) != 1.0
 
 
