--- conflicted
+++ resolved
@@ -2889,7 +2889,29 @@
     cross_val_score(classifier, X, y, scoring=scoring, n_jobs=2, error_score="raise")
 
 
-<<<<<<< HEAD
+# TODO(1.7): remove
+def test_brier_score_loss_deprecation_warning():
+    """Check the message for future deprecation."""
+    # Check brier_score_loss function
+    y_true = np.array([0, 1, 1, 0, 1, 1])
+    y_pred = np.array([0.1, 0.8, 0.9, 0.3, 1.0, 0.95])
+
+    warn_msg = "y_prob was deprecated in version 1.5"
+    with pytest.warns(FutureWarning, match=warn_msg):
+        brier_score_loss(
+            y_true,
+            y_prob=y_pred,
+        )
+
+    error_msg = "`y_prob` and `y_proba` cannot be both specified"
+    with pytest.raises(ValueError, match=error_msg):
+        brier_score_loss(
+            y_true,
+            y_prob=y_pred,
+            y_proba=y_pred,
+        )
+
+
 def test_d2_log_loss_score():
     # compare the d2 score value computed using the bernoulli log pmf
     # with the d2 score computed using the function. The values in y_true
@@ -3077,27 +3099,4 @@
     y_pred = [[0.5, 0.5], [0.5, 0.5], [0.5, 5]]
     err = "The labels array needs to contain at least two"
     with pytest.raises(ValueError, match=err):
-        d2_log_loss_score(y_true, y_pred, labels=labels)
-=======
-# TODO(1.7): remove
-def test_brier_score_loss_deprecation_warning():
-    """Check the message for future deprecation."""
-    # Check brier_score_loss function
-    y_true = np.array([0, 1, 1, 0, 1, 1])
-    y_pred = np.array([0.1, 0.8, 0.9, 0.3, 1.0, 0.95])
-
-    warn_msg = "y_prob was deprecated in version 1.5"
-    with pytest.warns(FutureWarning, match=warn_msg):
-        brier_score_loss(
-            y_true,
-            y_prob=y_pred,
-        )
-
-    error_msg = "`y_prob` and `y_proba` cannot be both specified"
-    with pytest.raises(ValueError, match=error_msg):
-        brier_score_loss(
-            y_true,
-            y_prob=y_pred,
-            y_proba=y_pred,
-        )
->>>>>>> f59c5030
+        d2_log_loss_score(y_true, y_pred, labels=labels)