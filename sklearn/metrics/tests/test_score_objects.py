import numbers
import os
import pickle
import shutil
import tempfile
from copy import deepcopy
from functools import partial
from unittest.mock import Mock

import joblib
import numpy as np
import pytest
from numpy.testing import assert_allclose

from sklearn import config_context
from sklearn.base import BaseEstimator
from sklearn.cluster import KMeans
from sklearn.datasets import (
    load_diabetes,
    make_blobs,
    make_classification,
    make_multilabel_classification,
    make_regression,
)
from sklearn.linear_model import LogisticRegression, Perceptron, Ridge
from sklearn.metrics import (
    accuracy_score,
    average_precision_score,
    balanced_accuracy_score,
    brier_score_loss,
    check_scoring,
    f1_score,
    fbeta_score,
    get_scorer,
    get_scorer_names,
    jaccard_score,
    log_loss,
    make_scorer,
    matthews_corrcoef,
    precision_score,
    r2_score,
    recall_score,
    roc_auc_score,
    top_k_accuracy_score,
)
from sklearn.metrics import cluster as cluster_module
from sklearn.metrics._scorer import (
    _check_multimetric_scoring,
<<<<<<< HEAD
    _ContinuousScorer,
=======
    _MultimetricScorer,
    _PassthroughScorer,
    _PredictScorer,
>>>>>>> b88b5398
)
from sklearn.model_selection import GridSearchCV, cross_val_score, train_test_split
from sklearn.multiclass import OneVsRestClassifier
from sklearn.neighbors import KNeighborsClassifier
from sklearn.pipeline import make_pipeline
from sklearn.svm import LinearSVC
from sklearn.tests.test_metadata_routing import assert_request_is_empty
from sklearn.tree import DecisionTreeClassifier, DecisionTreeRegressor
from sklearn.utils._testing import (
    assert_almost_equal,
    assert_array_equal,
    ignore_warnings,
)
from sklearn.utils.metadata_routing import MetadataRouter

REGRESSION_SCORERS = [
    "explained_variance",
    "r2",
    "neg_mean_absolute_error",
    "neg_mean_squared_error",
    "neg_mean_absolute_percentage_error",
    "neg_mean_squared_log_error",
    "neg_median_absolute_error",
    "neg_root_mean_squared_error",
    "mean_absolute_error",
    "mean_absolute_percentage_error",
    "mean_squared_error",
    "median_absolute_error",
    "max_error",
    "neg_mean_poisson_deviance",
    "neg_mean_gamma_deviance",
]

CLF_SCORERS = [
    "accuracy",
    "balanced_accuracy",
    "top_k_accuracy",
    "f1",
    "f1_weighted",
    "f1_macro",
    "f1_micro",
    "roc_auc",
    "average_precision",
    "precision",
    "precision_weighted",
    "precision_macro",
    "precision_micro",
    "recall",
    "recall_weighted",
    "recall_macro",
    "recall_micro",
    "neg_log_loss",
    "neg_brier_score",
    "jaccard",
    "jaccard_weighted",
    "jaccard_macro",
    "jaccard_micro",
    "roc_auc_ovr",
    "roc_auc_ovo",
    "roc_auc_ovr_weighted",
    "roc_auc_ovo_weighted",
    "matthews_corrcoef",
    "positive_likelihood_ratio",
    "neg_negative_likelihood_ratio",
]

# All supervised cluster scorers (They behave like classification metric)
CLUSTER_SCORERS = [
    "adjusted_rand_score",
    "rand_score",
    "homogeneity_score",
    "completeness_score",
    "v_measure_score",
    "mutual_info_score",
    "adjusted_mutual_info_score",
    "normalized_mutual_info_score",
    "fowlkes_mallows_score",
]

MULTILABEL_ONLY_SCORERS = [
    "precision_samples",
    "recall_samples",
    "f1_samples",
    "jaccard_samples",
]

REQUIRE_POSITIVE_Y_SCORERS = ["neg_mean_poisson_deviance", "neg_mean_gamma_deviance"]


def _require_positive_y(y):
    """Make targets strictly positive"""
    offset = abs(y.min()) + 1
    y = y + offset
    return y


def _make_estimators(X_train, y_train, y_ml_train):
    # Make estimators that make sense to test various scoring methods
    sensible_regr = DecisionTreeRegressor(random_state=0)
    # some of the regressions scorers require strictly positive input.
    sensible_regr.fit(X_train, _require_positive_y(y_train))
    sensible_clf = DecisionTreeClassifier(random_state=0)
    sensible_clf.fit(X_train, y_train)
    sensible_ml_clf = DecisionTreeClassifier(random_state=0)
    sensible_ml_clf.fit(X_train, y_ml_train)
    return dict(
        [(name, sensible_regr) for name in REGRESSION_SCORERS]
        + [(name, sensible_clf) for name in CLF_SCORERS]
        + [(name, sensible_clf) for name in CLUSTER_SCORERS]
        + [(name, sensible_ml_clf) for name in MULTILABEL_ONLY_SCORERS]
    )


X_mm, y_mm, y_ml_mm = None, None, None
ESTIMATORS = None
TEMP_FOLDER = None


def setup_module():
    # Create some memory mapped data
    global X_mm, y_mm, y_ml_mm, TEMP_FOLDER, ESTIMATORS
    TEMP_FOLDER = tempfile.mkdtemp(prefix="sklearn_test_score_objects_")
    X, y = make_classification(n_samples=30, n_features=5, random_state=0)
    _, y_ml = make_multilabel_classification(n_samples=X.shape[0], random_state=0)
    filename = os.path.join(TEMP_FOLDER, "test_data.pkl")
    joblib.dump((X, y, y_ml), filename)
    X_mm, y_mm, y_ml_mm = joblib.load(filename, mmap_mode="r")
    ESTIMATORS = _make_estimators(X_mm, y_mm, y_ml_mm)


def teardown_module():
    global X_mm, y_mm, y_ml_mm, TEMP_FOLDER, ESTIMATORS
    # GC closes the mmap file descriptors
    X_mm, y_mm, y_ml_mm, ESTIMATORS = None, None, None, None
    shutil.rmtree(TEMP_FOLDER)


class EstimatorWithFit(BaseEstimator):
    """Dummy estimator to test scoring validators"""

    def fit(self, X, y):
        return self


class EstimatorWithFitAndScore:
    """Dummy estimator to test scoring validators"""

    def fit(self, X, y):
        return self

    def score(self, X, y):
        return 1.0


class EstimatorWithFitAndPredict:
    """Dummy estimator to test scoring validators"""

    def fit(self, X, y):
        self.y = y
        return self

    def predict(self, X):
        return self.y


class DummyScorer:
    """Dummy scorer that always returns 1."""

    def __call__(self, est, X, y):
        return 1


def test_all_scorers_repr():
    # Test that all scorers have a working repr
    for name in get_scorer_names():
        repr(get_scorer(name))


def check_scoring_validator_for_single_metric_usecases(scoring_validator):
    # Test all branches of single metric usecases
    estimator = EstimatorWithFitAndScore()
    estimator.fit([[1]], [1])
    scorer = scoring_validator(estimator)
    assert isinstance(scorer, _PassthroughScorer)
    assert_almost_equal(scorer(estimator, [[1]], [1]), 1.0)

    estimator = EstimatorWithFitAndPredict()
    estimator.fit([[1]], [1])
    pattern = (
        r"If no scoring is specified, the estimator passed should have"
        r" a 'score' method\. The estimator .* does not\."
    )
    with pytest.raises(TypeError, match=pattern):
        scoring_validator(estimator)

    scorer = scoring_validator(estimator, scoring="accuracy")
    assert_almost_equal(scorer(estimator, [[1]], [1]), 1.0)

    estimator = EstimatorWithFit()
    scorer = scoring_validator(estimator, scoring="accuracy")
    assert isinstance(scorer, _PredictScorer)

    # Test the allow_none parameter for check_scoring alone
    if scoring_validator is check_scoring:
        estimator = EstimatorWithFit()
        scorer = scoring_validator(estimator, allow_none=True)
        assert scorer is None


@pytest.mark.parametrize(
    "scoring",
    (
        ("accuracy",),
        ["precision"],
        {"acc": "accuracy", "precision": "precision"},
        ("accuracy", "precision"),
        ["precision", "accuracy"],
        {
            "accuracy": make_scorer(accuracy_score),
            "precision": make_scorer(precision_score),
        },
    ),
    ids=[
        "single_tuple",
        "single_list",
        "dict_str",
        "multi_tuple",
        "multi_list",
        "dict_callable",
    ],
)
def test_check_scoring_and_check_multimetric_scoring(scoring):
    check_scoring_validator_for_single_metric_usecases(check_scoring)
    # To make sure the check_scoring is correctly applied to the constituent
    # scorers

    estimator = LinearSVC(dual="auto", random_state=0)
    estimator.fit([[1], [2], [3]], [1, 1, 0])

    scorers = _check_multimetric_scoring(estimator, scoring)
    assert isinstance(scorers, dict)
    assert sorted(scorers.keys()) == sorted(list(scoring))
    assert all(
        [isinstance(scorer, _PredictScorer) for scorer in list(scorers.values())]
    )

    if "acc" in scoring:
        assert_almost_equal(
            scorers["acc"](estimator, [[1], [2], [3]], [1, 0, 0]), 2.0 / 3.0
        )
    if "accuracy" in scoring:
        assert_almost_equal(
            scorers["accuracy"](estimator, [[1], [2], [3]], [1, 0, 0]), 2.0 / 3.0
        )
    if "precision" in scoring:
        assert_almost_equal(
            scorers["precision"](estimator, [[1], [2], [3]], [1, 0, 0]), 0.5
        )


@pytest.mark.parametrize(
    "scoring, msg",
    [
        (
            (make_scorer(precision_score), make_scorer(accuracy_score)),
            "One or more of the elements were callables",
        ),
        ([5], "Non-string types were found"),
        ((make_scorer(precision_score),), "One or more of the elements were callables"),
        ((), "Empty list was given"),
        (("f1", "f1"), "Duplicate elements were found"),
        ({4: "accuracy"}, "Non-string types were found in the keys"),
        ({}, "An empty dict was passed"),
    ],
    ids=[
        "tuple of callables",
        "list of int",
        "tuple of one callable",
        "empty tuple",
        "non-unique str",
        "non-string key dict",
        "empty dict",
    ],
)
def test_check_scoring_and_check_multimetric_scoring_errors(scoring, msg):
    # Make sure it raises errors when scoring parameter is not valid.
    # More weird corner cases are tested at test_validation.py
    estimator = EstimatorWithFitAndPredict()
    estimator.fit([[1]], [1])

    with pytest.raises(ValueError, match=msg):
        _check_multimetric_scoring(estimator, scoring=scoring)


def test_check_scoring_gridsearchcv():
    # test that check_scoring works on GridSearchCV and pipeline.
    # slightly redundant non-regression test.

    grid = GridSearchCV(LinearSVC(dual="auto"), param_grid={"C": [0.1, 1]}, cv=3)
    scorer = check_scoring(grid, scoring="f1")
    assert isinstance(scorer, _PredictScorer)

    pipe = make_pipeline(LinearSVC(dual="auto"))
    scorer = check_scoring(pipe, scoring="f1")
    assert isinstance(scorer, _PredictScorer)

    # check that cross_val_score definitely calls the scorer
    # and doesn't make any assumptions about the estimator apart from having a
    # fit.
    scores = cross_val_score(
        EstimatorWithFit(), [[1], [2], [3]], [1, 0, 1], scoring=DummyScorer(), cv=3
    )
    assert_array_equal(scores, 1)


def test_make_scorer():
    # Sanity check on the make_scorer factory function.
    f = lambda *args: 0
    with pytest.raises(ValueError):
        make_scorer(f, needs_threshold=True, needs_proba=True)


@pytest.mark.parametrize(
    "scorer_name, metric",
    [
        ("f1", f1_score),
        ("f1_weighted", partial(f1_score, average="weighted")),
        ("f1_macro", partial(f1_score, average="macro")),
        ("f1_micro", partial(f1_score, average="micro")),
        ("precision", precision_score),
        ("precision_weighted", partial(precision_score, average="weighted")),
        ("precision_macro", partial(precision_score, average="macro")),
        ("precision_micro", partial(precision_score, average="micro")),
        ("recall", recall_score),
        ("recall_weighted", partial(recall_score, average="weighted")),
        ("recall_macro", partial(recall_score, average="macro")),
        ("recall_micro", partial(recall_score, average="micro")),
        ("jaccard", jaccard_score),
        ("jaccard_weighted", partial(jaccard_score, average="weighted")),
        ("jaccard_macro", partial(jaccard_score, average="macro")),
        ("jaccard_micro", partial(jaccard_score, average="micro")),
        ("top_k_accuracy", top_k_accuracy_score),
        ("matthews_corrcoef", matthews_corrcoef),
    ],
)
def test_classification_binary_scores(scorer_name, metric):
    # check consistency between score and scorer for scores supporting
    # binary classification.
    X, y = make_blobs(random_state=0, centers=2)
    X_train, X_test, y_train, y_test = train_test_split(X, y, random_state=0)
    clf = LinearSVC(dual="auto", random_state=0)
    clf.fit(X_train, y_train)

    score = get_scorer(scorer_name)(clf, X_test, y_test)
    expected_score = metric(y_test, clf.predict(X_test))
    assert_almost_equal(score, expected_score)


@pytest.mark.parametrize(
    "scorer_name, metric",
    [
        ("accuracy", accuracy_score),
        ("balanced_accuracy", balanced_accuracy_score),
        ("f1_weighted", partial(f1_score, average="weighted")),
        ("f1_macro", partial(f1_score, average="macro")),
        ("f1_micro", partial(f1_score, average="micro")),
        ("precision_weighted", partial(precision_score, average="weighted")),
        ("precision_macro", partial(precision_score, average="macro")),
        ("precision_micro", partial(precision_score, average="micro")),
        ("recall_weighted", partial(recall_score, average="weighted")),
        ("recall_macro", partial(recall_score, average="macro")),
        ("recall_micro", partial(recall_score, average="micro")),
        ("jaccard_weighted", partial(jaccard_score, average="weighted")),
        ("jaccard_macro", partial(jaccard_score, average="macro")),
        ("jaccard_micro", partial(jaccard_score, average="micro")),
    ],
)
def test_classification_multiclass_scores(scorer_name, metric):
    # check consistency between score and scorer for scores supporting
    # multiclass classification.
    X, y = make_classification(
        n_classes=3, n_informative=3, n_samples=30, random_state=0
    )

    # use `stratify` = y to ensure train and test sets capture all classes
    X_train, X_test, y_train, y_test = train_test_split(
        X, y, random_state=0, stratify=y
    )

    clf = DecisionTreeClassifier(random_state=0)
    clf.fit(X_train, y_train)
    score = get_scorer(scorer_name)(clf, X_test, y_test)
    expected_score = metric(y_test, clf.predict(X_test))
    assert score == pytest.approx(expected_score)


def test_custom_scorer_pickling():
    # test that custom scorer can be pickled
    X, y = make_blobs(random_state=0, centers=2)
    X_train, X_test, y_train, y_test = train_test_split(X, y, random_state=0)
    clf = LinearSVC(dual="auto", random_state=0)
    clf.fit(X_train, y_train)

    scorer = make_scorer(fbeta_score, beta=2)
    score1 = scorer(clf, X_test, y_test)
    unpickled_scorer = pickle.loads(pickle.dumps(scorer))
    score2 = unpickled_scorer(clf, X_test, y_test)
    assert score1 == pytest.approx(score2)

    # smoke test the repr:
    repr(fbeta_score)


def test_regression_scorers():
    # Test regression scorers.
    diabetes = load_diabetes()
    X, y = diabetes.data, diabetes.target
    X_train, X_test, y_train, y_test = train_test_split(X, y, random_state=0)
    clf = Ridge()
    clf.fit(X_train, y_train)
    score1 = get_scorer("r2")(clf, X_test, y_test)
    score2 = r2_score(y_test, clf.predict(X_test))
    assert_almost_equal(score1, score2)


def test_thresholded_scorers():
    # Test scorers that take thresholds.
    X, y = make_blobs(random_state=0, centers=2)
    X_train, X_test, y_train, y_test = train_test_split(X, y, random_state=0)
    clf = LogisticRegression(random_state=0)
    clf.fit(X_train, y_train)
    score1 = get_scorer("roc_auc")(clf, X_test, y_test)
    score2 = roc_auc_score(y_test, clf.decision_function(X_test))
    score3 = roc_auc_score(y_test, clf.predict_proba(X_test)[:, 1])
    assert_almost_equal(score1, score2)
    assert_almost_equal(score1, score3)

    logscore = get_scorer("neg_log_loss")(clf, X_test, y_test)
    logloss = log_loss(y_test, clf.predict_proba(X_test))
    assert_almost_equal(-logscore, logloss)

    # same for an estimator without decision_function
    clf = DecisionTreeClassifier()
    clf.fit(X_train, y_train)
    score1 = get_scorer("roc_auc")(clf, X_test, y_test)
    score2 = roc_auc_score(y_test, clf.predict_proba(X_test)[:, 1])
    assert_almost_equal(score1, score2)

    # test with a regressor (no decision_function)
    reg = DecisionTreeRegressor()
    reg.fit(X_train, y_train)
    score1 = get_scorer("roc_auc")(reg, X_test, y_test)
    score2 = roc_auc_score(y_test, reg.predict(X_test))
    assert_almost_equal(score1, score2)

    # Test that an exception is raised on more than two classes
    X, y = make_blobs(random_state=0, centers=3)
    X_train, X_test, y_train, y_test = train_test_split(X, y, random_state=0)
    clf.fit(X_train, y_train)
    with pytest.raises(ValueError, match="multiclass format is not supported"):
        get_scorer("roc_auc")(clf, X_test, y_test)

    # test error is raised with a single class present in model
    # (predict_proba shape is not suitable for binary auc)
    X, y = make_blobs(random_state=0, centers=2)
    X_train, X_test, y_train, y_test = train_test_split(X, y, random_state=0)
    clf = DecisionTreeClassifier()
    clf.fit(X_train, np.zeros_like(y_train))
    with pytest.raises(ValueError, match="need classifier with two classes"):
        get_scorer("roc_auc")(clf, X_test, y_test)

    # for proba scorers
    with pytest.raises(ValueError, match="need classifier with two classes"):
        get_scorer("neg_log_loss")(clf, X_test, y_test)


def test_thresholded_scorers_multilabel_indicator_data():
    # Test that the scorer work with multilabel-indicator format
    # for multilabel and multi-output multi-class classifier
    X, y = make_multilabel_classification(allow_unlabeled=False, random_state=0)
    X_train, X_test, y_train, y_test = train_test_split(X, y, random_state=0)

    # Multi-output multi-class predict_proba
    clf = DecisionTreeClassifier()
    clf.fit(X_train, y_train)
    y_proba = clf.predict_proba(X_test)
    score1 = get_scorer("roc_auc")(clf, X_test, y_test)
    score2 = roc_auc_score(y_test, np.vstack([p[:, -1] for p in y_proba]).T)
    assert_almost_equal(score1, score2)

    # Multi-output multi-class decision_function
    # TODO Is there any yet?
    clf = DecisionTreeClassifier()
    clf.fit(X_train, y_train)
    clf._predict_proba = clf.predict_proba
    clf.predict_proba = None
    clf.decision_function = lambda X: [p[:, 1] for p in clf._predict_proba(X)]

    y_proba = clf.decision_function(X_test)
    score1 = get_scorer("roc_auc")(clf, X_test, y_test)
    score2 = roc_auc_score(y_test, np.vstack([p for p in y_proba]).T)
    assert_almost_equal(score1, score2)

    # Multilabel predict_proba
    clf = OneVsRestClassifier(DecisionTreeClassifier())
    clf.fit(X_train, y_train)
    score1 = get_scorer("roc_auc")(clf, X_test, y_test)
    score2 = roc_auc_score(y_test, clf.predict_proba(X_test))
    assert_almost_equal(score1, score2)

    # Multilabel decision function
    clf = OneVsRestClassifier(LinearSVC(dual="auto", random_state=0))
    clf.fit(X_train, y_train)
    score1 = get_scorer("roc_auc")(clf, X_test, y_test)
    score2 = roc_auc_score(y_test, clf.decision_function(X_test))
    assert_almost_equal(score1, score2)


def test_supervised_cluster_scorers():
    # Test clustering scorers against gold standard labeling.
    X, y = make_blobs(random_state=0, centers=2)
    X_train, X_test, y_train, y_test = train_test_split(X, y, random_state=0)
    km = KMeans(n_clusters=3, n_init="auto")
    km.fit(X_train)
    for name in CLUSTER_SCORERS:
        score1 = get_scorer(name)(km, X_test, y_test)
        score2 = getattr(cluster_module, name)(y_test, km.predict(X_test))
        assert_almost_equal(score1, score2)


@ignore_warnings
def test_raises_on_score_list():
    # Test that when a list of scores is returned, we raise proper errors.
    X, y = make_blobs(random_state=0)
    f1_scorer_no_average = make_scorer(f1_score, average=None)
    clf = DecisionTreeClassifier()
    with pytest.raises(ValueError):
        cross_val_score(clf, X, y, scoring=f1_scorer_no_average)
    grid_search = GridSearchCV(
        clf, scoring=f1_scorer_no_average, param_grid={"max_depth": [1, 2]}
    )
    with pytest.raises(ValueError):
        grid_search.fit(X, y)


@ignore_warnings
def test_classification_scorer_sample_weight():
    # Test that classification scorers support sample_weight or raise sensible
    # errors

    # Unlike the metrics invariance test, in the scorer case it's harder
    # to ensure that, on the classifier output, weighted and unweighted
    # scores really should be unequal.
    X, y = make_classification(random_state=0)
    _, y_ml = make_multilabel_classification(n_samples=X.shape[0], random_state=0)
    split = train_test_split(X, y, y_ml, random_state=0)
    X_train, X_test, y_train, y_test, y_ml_train, y_ml_test = split

    sample_weight = np.ones_like(y_test)
    sample_weight[:10] = 0

    # get sensible estimators for each metric
    estimator = _make_estimators(X_train, y_train, y_ml_train)

    for name in get_scorer_names():
        scorer = get_scorer(name)
        if name in REGRESSION_SCORERS:
            # skip the regression scores
            continue
        if name == "top_k_accuracy":
            # in the binary case k > 1 will always lead to a perfect score
            scorer._kwargs = {"k": 1}
        if name in MULTILABEL_ONLY_SCORERS:
            target = y_ml_test
        else:
            target = y_test
        try:
            weighted = scorer(
                estimator[name], X_test, target, sample_weight=sample_weight
            )
            ignored = scorer(estimator[name], X_test[10:], target[10:])
            unweighted = scorer(estimator[name], X_test, target)
            # this should not raise. sample_weight should be ignored if None.
            _ = scorer(estimator[name], X_test[:10], target[:10], sample_weight=None)
            assert weighted != unweighted, (
                f"scorer {name} behaves identically when called with "
                f"sample weights: {weighted} vs {unweighted}"
            )
            assert_almost_equal(
                weighted,
                ignored,
                err_msg=(
                    f"scorer {name} behaves differently "
                    "when ignoring samples and setting "
                    f"sample_weight to 0: {weighted} vs {ignored}"
                ),
            )

        except TypeError as e:
            assert "sample_weight" in str(e), (
                f"scorer {name} raises unhelpful exception when called "
                f"with sample weights: {str(e)}"
            )


@ignore_warnings
def test_regression_scorer_sample_weight():
    # Test that regression scorers support sample_weight or raise sensible
    # errors

    # Odd number of test samples req for neg_median_absolute_error
    X, y = make_regression(n_samples=101, n_features=20, random_state=0)
    y = _require_positive_y(y)
    X_train, X_test, y_train, y_test = train_test_split(X, y, random_state=0)

    sample_weight = np.ones_like(y_test)
    # Odd number req for neg_median_absolute_error
    sample_weight[:11] = 0

    reg = DecisionTreeRegressor(random_state=0)
    reg.fit(X_train, y_train)

    for name in get_scorer_names():
        scorer = get_scorer(name)
        if name not in REGRESSION_SCORERS:
            # skip classification scorers
            continue
        try:
            weighted = scorer(reg, X_test, y_test, sample_weight=sample_weight)
            ignored = scorer(reg, X_test[11:], y_test[11:])
            unweighted = scorer(reg, X_test, y_test)
            assert weighted != unweighted, (
                f"scorer {name} behaves identically when called with "
                f"sample weights: {weighted} vs {unweighted}"
            )
            assert_almost_equal(
                weighted,
                ignored,
                err_msg=(
                    f"scorer {name} behaves differently "
                    "when ignoring samples and setting "
                    f"sample_weight to 0: {weighted} vs {ignored}"
                ),
            )

        except TypeError as e:
            assert "sample_weight" in str(e), (
                f"scorer {name} raises unhelpful exception when called "
                f"with sample weights: {str(e)}"
            )


@pytest.mark.parametrize("name", get_scorer_names())
def test_scorer_memmap_input(name):
    # Non-regression test for #6147: some score functions would
    # return singleton memmap when computed on memmap data instead of scalar
    # float values.

    if name in REQUIRE_POSITIVE_Y_SCORERS:
        y_mm_1 = _require_positive_y(y_mm)
        y_ml_mm_1 = _require_positive_y(y_ml_mm)
    else:
        y_mm_1, y_ml_mm_1 = y_mm, y_ml_mm

    # UndefinedMetricWarning for P / R scores
    with ignore_warnings():
        scorer, estimator = get_scorer(name), ESTIMATORS[name]
        if name in MULTILABEL_ONLY_SCORERS:
            score = scorer(estimator, X_mm, y_ml_mm_1)
        else:
            score = scorer(estimator, X_mm, y_mm_1)
        assert isinstance(score, numbers.Number), name


def test_scoring_is_not_metric():
    with pytest.raises(ValueError, match="make_scorer"):
        check_scoring(LogisticRegression(), scoring=f1_score)
    with pytest.raises(ValueError, match="make_scorer"):
        check_scoring(LogisticRegression(), scoring=roc_auc_score)
    with pytest.raises(ValueError, match="make_scorer"):
        check_scoring(Ridge(), scoring=r2_score)
    with pytest.raises(ValueError, match="make_scorer"):
        check_scoring(KMeans(), scoring=cluster_module.adjusted_rand_score)
    with pytest.raises(ValueError, match="make_scorer"):
        check_scoring(KMeans(), scoring=cluster_module.rand_score)


@pytest.mark.parametrize(
    (
        "scorers,expected_predict_count,"
        "expected_predict_proba_count,expected_decision_func_count"
    ),
    [
        (
            {
                "a1": "accuracy",
                "a2": "accuracy",
                "ll1": "neg_log_loss",
                "ll2": "neg_log_loss",
                "ra1": "roc_auc",
                "ra2": "roc_auc",
            },
            1,
            1,
            1,
        ),
        (["roc_auc", "accuracy"], 1, 0, 1),
        (["neg_log_loss", "accuracy"], 1, 1, 0),
    ],
)
def test_multimetric_scorer_calls_method_once(
    scorers,
    expected_predict_count,
    expected_predict_proba_count,
    expected_decision_func_count,
):
    X, y = np.array([[1], [1], [0], [0], [0]]), np.array([0, 1, 1, 1, 0])

    mock_est = Mock()
    mock_est._estimator_type = "classifier"
    fit_func = Mock(return_value=mock_est, name="fit")
    fit_func.__name__ = "fit"
    predict_func = Mock(return_value=y, name="predict")
    predict_func.__name__ = "predict"

    pos_proba = np.random.rand(X.shape[0])
    proba = np.c_[1 - pos_proba, pos_proba]
    predict_proba_func = Mock(return_value=proba, name="predict_proba")
    predict_proba_func.__name__ = "predict_proba"
    decision_function_func = Mock(return_value=pos_proba, name="decision_function")
    decision_function_func.__name__ = "decision_function"

    mock_est.fit = fit_func
    mock_est.predict = predict_func
    mock_est.predict_proba = predict_proba_func
    mock_est.decision_function = decision_function_func
    # add the classes that would be found during fit
    mock_est.classes_ = np.array([0, 1])

    scorer_dict = _check_multimetric_scoring(LogisticRegression(), scorers)
    multi_scorer = _MultimetricScorer(scorers=scorer_dict)
    results = multi_scorer(mock_est, X, y)

    assert set(scorers) == set(results)  # compare dict keys

    assert predict_func.call_count == expected_predict_count
    assert predict_proba_func.call_count == expected_predict_proba_count
    assert decision_function_func.call_count == expected_decision_func_count


def test_multimetric_scorer_calls_method_once_classifier_no_decision():
    predict_proba_call_cnt = 0

    class MockKNeighborsClassifier(KNeighborsClassifier):
        def predict_proba(self, X):
            nonlocal predict_proba_call_cnt
            predict_proba_call_cnt += 1
            return super().predict_proba(X)

    X, y = np.array([[1], [1], [0], [0], [0]]), np.array([0, 1, 1, 1, 0])

    # no decision function
    clf = MockKNeighborsClassifier(n_neighbors=1)
    clf.fit(X, y)

    scorers = ["roc_auc", "neg_log_loss"]
    scorer_dict = _check_multimetric_scoring(clf, scorers)
    scorer = _MultimetricScorer(scorers=scorer_dict)
    scorer(clf, X, y)

    assert predict_proba_call_cnt == 1


def test_multimetric_scorer_calls_method_once_regressor_threshold():
    predict_called_cnt = 0

    class MockDecisionTreeRegressor(DecisionTreeRegressor):
        def predict(self, X):
            nonlocal predict_called_cnt
            predict_called_cnt += 1
            return super().predict(X)

    X, y = np.array([[1], [1], [0], [0], [0]]), np.array([0, 1, 1, 1, 0])

    # no decision function
    clf = MockDecisionTreeRegressor()
    clf.fit(X, y)

    scorers = {"neg_mse": "neg_mean_squared_error", "r2": "roc_auc"}
    scorer_dict = _check_multimetric_scoring(clf, scorers)
    scorer = _MultimetricScorer(scorers=scorer_dict)
    scorer(clf, X, y)

    assert predict_called_cnt == 1


def test_multimetric_scorer_sanity_check():
    # scoring dictionary returned is the same as calling each scorer separately
    scorers = {
        "a1": "accuracy",
        "a2": "accuracy",
        "ll1": "neg_log_loss",
        "ll2": "neg_log_loss",
        "ra1": "roc_auc",
        "ra2": "roc_auc",
    }

    X, y = make_classification(random_state=0)

    clf = DecisionTreeClassifier()
    clf.fit(X, y)

    scorer_dict = _check_multimetric_scoring(clf, scorers)
    multi_scorer = _MultimetricScorer(scorers=scorer_dict)

    result = multi_scorer(clf, X, y)

    separate_scores = {
        name: get_scorer(name)(clf, X, y)
        for name in ["accuracy", "neg_log_loss", "roc_auc"]
    }

    for key, value in result.items():
        score_name = scorers[key]
        assert_allclose(value, separate_scores[score_name])


@pytest.mark.parametrize("raise_exc", [True, False])
def test_multimetric_scorer_exception_handling(raise_exc):
    """Check that the calling of the `_MultimetricScorer` returns
    exception messages in the result dict for the failing scorers
    in case of `raise_exc` is `False` and if `raise_exc` is `True`,
    then the proper exception is raised.
    """
    scorers = {
        "failing_1": "neg_mean_squared_log_error",
        "non_failing": "neg_median_absolute_error",
        "failing_2": "neg_mean_squared_log_error",
    }

    X, y = make_classification(
        n_samples=50, n_features=2, n_redundant=0, random_state=0
    )
    y *= -1  # neg_mean_squared_log_error fails if y contains negative values

    clf = DecisionTreeClassifier().fit(X, y)

    scorer_dict = _check_multimetric_scoring(clf, scorers)
    multi_scorer = _MultimetricScorer(scorers=scorer_dict, raise_exc=raise_exc)

    error_msg = (
        "Mean Squared Logarithmic Error cannot be used when targets contain"
        " negative values."
    )

    if raise_exc:
        with pytest.raises(ValueError, match=error_msg):
            multi_scorer(clf, X, y)
    else:
        result = multi_scorer(clf, X, y)

        exception_message_1 = result["failing_1"]
        score = result["non_failing"]
        exception_message_2 = result["failing_2"]

        assert isinstance(exception_message_1, str) and error_msg in exception_message_1
        assert isinstance(score, float)
        assert isinstance(exception_message_2, str) and error_msg in exception_message_2


@pytest.mark.parametrize(
    "scorer_name, metric",
    [
        ("roc_auc_ovr", partial(roc_auc_score, multi_class="ovr")),
        ("roc_auc_ovo", partial(roc_auc_score, multi_class="ovo")),
        (
            "roc_auc_ovr_weighted",
            partial(roc_auc_score, multi_class="ovr", average="weighted"),
        ),
        (
            "roc_auc_ovo_weighted",
            partial(roc_auc_score, multi_class="ovo", average="weighted"),
        ),
    ],
)
def test_multiclass_roc_proba_scorer(scorer_name, metric):
    scorer = get_scorer(scorer_name)
    X, y = make_classification(
        n_classes=3, n_informative=3, n_samples=20, random_state=0
    )
    lr = LogisticRegression(multi_class="multinomial").fit(X, y)
    y_proba = lr.predict_proba(X)
    expected_score = metric(y, y_proba)

    assert scorer(lr, X, y) == pytest.approx(expected_score)


def test_multiclass_roc_proba_scorer_label():
    scorer = make_scorer(
        roc_auc_score, multi_class="ovo", labels=[0, 1, 2], needs_proba=True
    )
    X, y = make_classification(
        n_classes=3, n_informative=3, n_samples=20, random_state=0
    )
    lr = LogisticRegression(multi_class="multinomial").fit(X, y)
    y_proba = lr.predict_proba(X)

    y_binary = y == 0
    expected_score = roc_auc_score(
        y_binary, y_proba, multi_class="ovo", labels=[0, 1, 2]
    )

    assert scorer(lr, X, y_binary) == pytest.approx(expected_score)


@pytest.mark.parametrize(
    "scorer_name",
    ["roc_auc_ovr", "roc_auc_ovo", "roc_auc_ovr_weighted", "roc_auc_ovo_weighted"],
)
def test_multiclass_roc_no_proba_scorer_errors(scorer_name):
    # Perceptron has no predict_proba
    scorer = get_scorer(scorer_name)
    X, y = make_classification(
        n_classes=3, n_informative=3, n_samples=20, random_state=0
    )
    lr = Perceptron().fit(X, y)
    msg = "Perceptron has none of the following attributes: predict_proba."
    with pytest.raises(AttributeError, match=msg):
        scorer(lr, X, y)


@pytest.fixture
def string_labeled_classification_problem():
    """Train a classifier on binary problem with string target.

    The classifier is trained on a binary classification problem where the
    minority class of interest has a string label that is intentionally not the
    greatest class label using the lexicographic order. In this case, "cancer"
    is the positive label, and `classifier.classes_` is
    `["cancer", "not cancer"]`.

    In addition, the dataset is imbalanced to better identify problems when
    using non-symmetric performance metrics such as f1-score, average precision
    and so on.

    Returns
    -------
    classifier : estimator object
        Trained classifier on the binary problem.
    X_test : ndarray of shape (n_samples, n_features)
        Data to be used as testing set in tests.
    y_test : ndarray of shape (n_samples,), dtype=object
        Binary target where labels are strings.
    y_pred : ndarray of shape (n_samples,), dtype=object
        Prediction of `classifier` when predicting for `X_test`.
    y_pred_proba : ndarray of shape (n_samples, 2), dtype=np.float64
        Probabilities of `classifier` when predicting for `X_test`.
    y_pred_decision : ndarray of shape (n_samples,), dtype=np.float64
        Decision function values of `classifier` when predicting on `X_test`.
    """
    from sklearn.datasets import load_breast_cancer
    from sklearn.utils import shuffle

    X, y = load_breast_cancer(return_X_y=True)
    # create an highly imbalanced classification task
    idx_positive = np.flatnonzero(y == 1)
    idx_negative = np.flatnonzero(y == 0)
    idx_selected = np.hstack([idx_negative, idx_positive[:25]])
    X, y = X[idx_selected], y[idx_selected]
    X, y = shuffle(X, y, random_state=42)
    # only use 2 features to make the problem even harder
    X = X[:, :2]
    y = np.array(["cancer" if c == 1 else "not cancer" for c in y], dtype=object)
    X_train, X_test, y_train, y_test = train_test_split(
        X,
        y,
        stratify=y,
        random_state=0,
    )
    classifier = LogisticRegression().fit(X_train, y_train)
    y_pred = classifier.predict(X_test)
    y_pred_proba = classifier.predict_proba(X_test)
    y_pred_decision = classifier.decision_function(X_test)

    return classifier, X_test, y_test, y_pred, y_pred_proba, y_pred_decision


def test_average_precision_pos_label(string_labeled_classification_problem):
    # check that _ThresholdScorer will lead to the right score when passing
    # `pos_label`. Currently, only `average_precision_score` is defined to
    # be such a scorer.
    (
        clf,
        X_test,
        y_test,
        _,
        y_pred_proba,
        y_pred_decision,
    ) = string_labeled_classification_problem

    pos_label = "cancer"
    # we need to select the positive column or reverse the decision values
    y_pred_proba = y_pred_proba[:, 0]
    y_pred_decision = y_pred_decision * -1
    assert clf.classes_[0] == pos_label

    # check that when calling the scoring function, probability estimates and
    # decision values lead to the same results
    ap_proba = average_precision_score(y_test, y_pred_proba, pos_label=pos_label)
    ap_decision_function = average_precision_score(
        y_test, y_pred_decision, pos_label=pos_label
    )
    assert ap_proba == pytest.approx(ap_decision_function)

    # create a scorer which would require to pass a `pos_label`
    # check that it fails if `pos_label` is not provided
    average_precision_scorer = make_scorer(
        average_precision_score,
        needs_threshold=True,
    )
    err_msg = "pos_label=1 is not a valid label. It should be one of "
    with pytest.raises(ValueError, match=err_msg):
        average_precision_scorer(clf, X_test, y_test)

    # otherwise, the scorer should give the same results than calling the
    # scoring function
    average_precision_scorer = make_scorer(
        average_precision_score, needs_threshold=True, pos_label=pos_label
    )
    ap_scorer = average_precision_scorer(clf, X_test, y_test)

    assert ap_scorer == pytest.approx(ap_proba)

    # The above scorer call is using `clf.decision_function`. We will force
    # it to use `clf.predict_proba`.
    clf_without_predict_proba = deepcopy(clf)

    def _predict_proba(self, X):
        raise NotImplementedError

    clf_without_predict_proba.predict_proba = partial(
        _predict_proba, clf_without_predict_proba
    )
    # sanity check
    with pytest.raises(NotImplementedError):
        clf_without_predict_proba.predict_proba(X_test)

    ap_scorer = average_precision_scorer(clf_without_predict_proba, X_test, y_test)
    assert ap_scorer == pytest.approx(ap_proba)


def test_brier_score_loss_pos_label(string_labeled_classification_problem):
    # check that _ProbaScorer leads to the right score when `pos_label` is
    # provided. Currently only the `brier_score_loss` is defined to be such
    # a scorer.
    clf, X_test, y_test, _, y_pred_proba, _ = string_labeled_classification_problem

    pos_label = "cancer"
    assert clf.classes_[0] == pos_label

    # brier score loss is symmetric
    brier_pos_cancer = brier_score_loss(y_test, y_pred_proba[:, 0], pos_label="cancer")
    brier_pos_not_cancer = brier_score_loss(
        y_test, y_pred_proba[:, 1], pos_label="not cancer"
    )
    assert brier_pos_cancer == pytest.approx(brier_pos_not_cancer)

    brier_scorer = make_scorer(
        brier_score_loss,
        needs_proba=True,
        pos_label=pos_label,
    )
    assert brier_scorer(clf, X_test, y_test) == pytest.approx(brier_pos_cancer)


@pytest.mark.parametrize(
    "score_func", [f1_score, precision_score, recall_score, jaccard_score]
)
def test_non_symmetric_metric_pos_label(
    score_func, string_labeled_classification_problem
):
    # check that _PredictScorer leads to the right score when `pos_label` is
    # provided. We check for all possible metric supported.
    # Note: At some point we may end up having "scorer tags".
    clf, X_test, y_test, y_pred, _, _ = string_labeled_classification_problem

    pos_label = "cancer"
    assert clf.classes_[0] == pos_label

    score_pos_cancer = score_func(y_test, y_pred, pos_label="cancer")
    score_pos_not_cancer = score_func(y_test, y_pred, pos_label="not cancer")

    assert score_pos_cancer != pytest.approx(score_pos_not_cancer)

    scorer = make_scorer(score_func, pos_label=pos_label)
    assert scorer(clf, X_test, y_test) == pytest.approx(score_pos_cancer)


@pytest.mark.parametrize(
    "scorer",
    [
        make_scorer(average_precision_score, needs_threshold=True, pos_label="xxx"),
        make_scorer(brier_score_loss, needs_proba=True, pos_label="xxx"),
        make_scorer(f1_score, pos_label="xxx"),
    ],
    ids=["ThresholdScorer", "ProbaScorer", "PredictScorer"],
)
def test_scorer_select_proba_error(scorer):
    # check that we raise the proper error when passing an unknown
    # pos_label
    X, y = make_classification(
        n_classes=2, n_informative=3, n_samples=20, random_state=0
    )
    lr = LogisticRegression().fit(X, y)
    assert scorer._kwargs["pos_label"] not in np.unique(y).tolist()

    err_msg = "is not a valid label"
    with pytest.raises(ValueError, match=err_msg):
        scorer(lr, X, y)


def test_get_scorer_return_copy():
    # test that get_scorer returns a copy
    assert get_scorer("roc_auc") is not get_scorer("roc_auc")


def test_scorer_no_op_multiclass_select_proba():
    # check that calling a ProbaScorer on a multiclass problem do not raise
    # even if `y_true` would be binary during the scoring.
    # `_select_proba_binary` should not be called in this case.
    X, y = make_classification(
        n_classes=3, n_informative=3, n_samples=20, random_state=0
    )
    lr = LogisticRegression().fit(X, y)

    mask_last_class = y == lr.classes_[-1]
    X_test, y_test = X[~mask_last_class], y[~mask_last_class]
    assert_array_equal(np.unique(y_test), lr.classes_[:-1])

    scorer = make_scorer(
        roc_auc_score,
        needs_proba=True,
        multi_class="ovo",
        labels=lr.classes_,
    )
    scorer(lr, X_test, y_test)


<<<<<<< HEAD
def test_continuous_scorer():
    """Check the behaviour of the `_ContinuousScorer` class."""
    X, y = make_classification(random_state=0)
    estimator = LogisticRegression().fit(X, y)
    scorer = _ContinuousScorer(
        balanced_accuracy_score, sign=1, response_method="predict_proba", kwargs={}
    )
    thresholds, scores = scorer(estimator, X, y)

    assert thresholds.shape == scores.shape
    # check that the thresholds are probability with extreme values close to 0 and 1
    assert 0 <= thresholds.min() <= 0.01
    assert 0.99 <= thresholds.max() <= 1
    # balanced accuracy should be between 0.5 and 1 when it is not adjusted
    assert 0.5 <= scores.min() <= 1

    # check that passing kwargs to the scorer works
    scorer = _ContinuousScorer(
        balanced_accuracy_score,
        sign=1,
        response_method="predict_proba",
        kwargs={"adjusted": True},
    )
    thresholds, scores = scorer(estimator, X, y)

    # balanced accuracy should be between 0.5 and 1 when it is not adjusted
    assert 0 <= scores.min() <= 0.5

    # check that we can inverse the sign of the score when dealing with `neg_*` scorer
    scorer = _ContinuousScorer(
        balanced_accuracy_score,
        sign=-1,
        response_method="predict_proba",
        kwargs={"adjusted": True},
    )
    thresholds, scores = scorer(estimator, X, y)

    assert all(scores <= 0)


def test_continuous_scorer_pos_label(global_random_seed):
    """Check that we propagate properly the `pos_label` parameter to the scorer."""
    n_samples = 30
    X, y = make_classification(
        n_samples=n_samples, weights=[0.9, 0.1], random_state=global_random_seed
    )
    estimator = LogisticRegression().fit(X, y)

    scorer = _ContinuousScorer(
        recall_score,
        sign=1,
        response_method="predict_proba",
        kwargs={"pos_label": 1},
    )
    thresholds_pos_label_1, scores_pos_label_1 = scorer(estimator, X, y)

    scorer = _ContinuousScorer(
        recall_score,
        sign=1,
        response_method="predict_proba",
        kwargs={"pos_label": 0},
    )
    thresholds_pos_label_0, scores_pos_label_0 = scorer(estimator, X, y)

    # If `pos_label` is not forwarded to the scorer, the thresholds will be equal.
    # Make sure that this is not the case.
    # assert not (thresholds_pos_label_1 == thresholds_pos_label_0).all()
    # Since we have an imbalanced problem, the thresholds should represent higher
    # probabilities level when `pos_label=0` than with `pos_label=1`.
    assert np.sum(thresholds_pos_label_1 < 0.15) > 2 / 3 * n_samples
    assert np.sum(thresholds_pos_label_0 > 0.85) > 2 / 3 * n_samples

    # The recall cannot be negative and `pos_label=1` should have a higher recall
    # since there is less samples to be considered.
    assert 0.0 < scores_pos_label_0.min() < scores_pos_label_1.min()
    assert scores_pos_label_0.max() == pytest.approx(1.0)
    assert scores_pos_label_1.max() == pytest.approx(1.0)
=======
@pytest.mark.parametrize("name", get_scorer_names(), ids=get_scorer_names())
def test_scorer_metadata_request(name):
    """Testing metadata requests for scorers.

    This test checks many small things in a large test, to reduce the
    boilerplate required for each section.
    """
    with config_context(enable_metadata_routing=True):
        # Make sure they expose the routing methods.
        scorer = get_scorer(name)
        assert hasattr(scorer, "set_score_request")
        assert hasattr(scorer, "get_metadata_routing")

        # Check that by default no metadata is requested.
        assert_request_is_empty(scorer.get_metadata_routing())

        weighted_scorer = scorer.set_score_request(sample_weight=True)
        # set_score_request should mutate the instance, rather than returning a
        # new instance
        assert weighted_scorer is scorer

        # make sure the scorer doesn't request anything on methods other than
        # `score`, and that the requested value on `score` is correct.
        assert_request_is_empty(weighted_scorer.get_metadata_routing(), exclude="score")
        assert (
            weighted_scorer.get_metadata_routing().score.requests["sample_weight"]
            is True
        )

        # make sure putting the scorer in a router doesn't request anything by
        # default
        router = MetadataRouter(owner="test").add(
            method_mapping="score", scorer=get_scorer(name)
        )
        # make sure `sample_weight` is refused if passed.
        with pytest.raises(TypeError, match="got unexpected argument"):
            router.validate_metadata(params={"sample_weight": 1}, method="score")
        # make sure `sample_weight` is not routed even if passed.
        routed_params = router.route_params(params={"sample_weight": 1}, caller="score")
        assert not routed_params.scorer.score

        # make sure putting weighted_scorer in a router requests sample_weight
        router = MetadataRouter(owner="test").add(
            scorer=weighted_scorer, method_mapping="score"
        )
        router.validate_metadata(params={"sample_weight": 1}, method="score")
        routed_params = router.route_params(params={"sample_weight": 1}, caller="score")
        assert list(routed_params.scorer.score.keys()) == ["sample_weight"]


def test_metadata_kwarg_conflict():
    """This test makes sure the right warning is raised if the user passes
    some metadata both as a constructor to make_scorer, and during __call__.
    """
    with config_context(enable_metadata_routing=True):
        X, y = make_classification(
            n_classes=3, n_informative=3, n_samples=20, random_state=0
        )
        lr = LogisticRegression().fit(X, y)

        scorer = make_scorer(
            roc_auc_score,
            needs_proba=True,
            multi_class="ovo",
            labels=lr.classes_,
        )
        with pytest.warns(UserWarning, match="already set as kwargs"):
            scorer.set_score_request(labels=True)

        with config_context(enable_metadata_routing=True):
            with pytest.warns(UserWarning, match="There is an overlap"):
                scorer(lr, X, y, labels=lr.classes_)


def test_PassthroughScorer_metadata_request():
    """Test that _PassthroughScorer properly routes metadata.

    _PassthroughScorer should behave like a consumer, mirroring whatever is the
    underlying score method.
    """
    with config_context(enable_metadata_routing=True):
        scorer = _PassthroughScorer(
            estimator=LinearSVC()
            .set_score_request(sample_weight="alias")
            .set_fit_request(sample_weight=True)
        )
        # test that _PassthroughScorer leaves everything other than `score` empty
        assert_request_is_empty(scorer.get_metadata_routing(), exclude="score")
        # test that _PassthroughScorer doesn't behave like a router and leaves
        # the request as is.
        assert scorer.get_metadata_routing().score.requests["sample_weight"] == "alias"


def test_multimetric_scoring_metadata_routing():
    # Test that _MultimetricScorer properly routes metadata.
    def score1(y_true, y_pred):
        return 1

    def score2(y_true, y_pred, sample_weight="test"):
        # make sure sample_weight is not passed
        assert sample_weight == "test"
        return 1

    def score3(y_true, y_pred, sample_weight=None):
        # make sure sample_weight is passed
        assert sample_weight is not None
        return 1

    scorers = {
        "score1": make_scorer(score1),
        "score2": make_scorer(score2).set_score_request(sample_weight=False),
        "score3": make_scorer(score3).set_score_request(sample_weight=True),
    }

    X, y = make_classification(
        n_samples=50, n_features=2, n_redundant=0, random_state=0
    )

    clf = DecisionTreeClassifier().fit(X, y)

    scorer_dict = _check_multimetric_scoring(clf, scorers)
    multi_scorer = _MultimetricScorer(scorers=scorer_dict)
    # this should fail, because metadata routing is not enabled and w/o it we
    # don't support different metadata for different scorers.
    # TODO: remove when enable_metadata_routing is deprecated
    with pytest.raises(TypeError, match="got an unexpected keyword argument"):
        multi_scorer(clf, X, y, sample_weight=1)

    # This passes since routing is done.
    with config_context(enable_metadata_routing=True):
        multi_scorer(clf, X, y, sample_weight=1)


def test_kwargs_without_metadata_routing_error():
    # Test that kwargs are not supported in scorers if metadata routing is not
    # enabled.
    # TODO: remove when enable_metadata_routing is deprecated
    def score(y_true, y_pred, param=None):
        return 1  # pragma: no cover

    X, y = make_classification(
        n_samples=50, n_features=2, n_redundant=0, random_state=0
    )

    clf = DecisionTreeClassifier().fit(X, y)
    scorer = make_scorer(score)
    with config_context(enable_metadata_routing=False):
        with pytest.raises(ValueError, match="kwargs is only supported if"):
            scorer(clf, X, y, param="blah")
>>>>>>> b88b5398
<|MERGE_RESOLUTION|>--- conflicted
+++ resolved
@@ -46,13 +46,10 @@
 from sklearn.metrics import cluster as cluster_module
 from sklearn.metrics._scorer import (
     _check_multimetric_scoring,
-<<<<<<< HEAD
     _ContinuousScorer,
-=======
     _MultimetricScorer,
     _PassthroughScorer,
     _PredictScorer,
->>>>>>> b88b5398
 )
 from sklearn.model_selection import GridSearchCV, cross_val_score, train_test_split
 from sklearn.multiclass import OneVsRestClassifier
@@ -1201,7 +1198,6 @@
     scorer(lr, X_test, y_test)
 
 
-<<<<<<< HEAD
 def test_continuous_scorer():
     """Check the behaviour of the `_ContinuousScorer` class."""
     X, y = make_classification(random_state=0)
@@ -1279,7 +1275,8 @@
     assert 0.0 < scores_pos_label_0.min() < scores_pos_label_1.min()
     assert scores_pos_label_0.max() == pytest.approx(1.0)
     assert scores_pos_label_1.max() == pytest.approx(1.0)
-=======
+
+
 @pytest.mark.parametrize("name", get_scorer_names(), ids=get_scorer_names())
 def test_scorer_metadata_request(name):
     """Testing metadata requests for scorers.
@@ -1428,5 +1425,4 @@
     scorer = make_scorer(score)
     with config_context(enable_metadata_routing=False):
         with pytest.raises(ValueError, match="kwargs is only supported if"):
-            scorer(clf, X, y, param="blah")
->>>>>>> b88b5398
+            scorer(clf, X, y, param="blah")