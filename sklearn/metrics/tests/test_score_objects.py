--- conflicted
+++ resolved
@@ -551,7 +551,6 @@
         check_scoring(KMeans(), cluster_module.adjusted_rand_score)
 
 
-<<<<<<< HEAD
 def test_deprecated_scorer():
     X, y = make_blobs(random_state=0, centers=2)
     X_train, X_test, y_train, y_test = train_test_split(X, y, random_state=0)
@@ -561,7 +560,8 @@
     deprecated_scorer = get_scorer('brier_score_loss')
     with pytest.warns(DeprecationWarning):
         deprecated_scorer(clf, X_test, y_test)
-=======
+
+
 @pytest.mark.parametrize(
     ("scorers,expected_predict_count,"
      "expected_predict_proba_count,expected_decision_func_count"),
@@ -668,5 +668,4 @@
 
     for key, value in result.items():
         score_name = scorers[key]
-        assert_allclose(value, seperate_scores[score_name])
->>>>>>> d2476fb6
+        assert_allclose(value, seperate_scores[score_name])