--- conflicted
+++ resolved
@@ -38,33 +38,6 @@
 VI = np.dot(V, V.T)
 
 
-<<<<<<< HEAD
-METRICS_DEFAULT_PARAMS = {
-    "euclidean": {},
-    "cityblock": {},
-    "minkowski": dict(p=(1, 1.5, 2, 3)),
-    "chebyshev": {},
-    "seuclidean": dict(V=(rng.random_sample(d),)),
-    "wminkowski": dict(p=(1, 1.5, 3), w=(rng.random_sample(d),)),
-    "mahalanobis": dict(VI=(VI,)),
-    "hamming": {},
-    "canberra": {},
-    "braycurtis": {},
-}
-
-
-# TODO: remove this test in 1.3
-def test_neighbors_distance_metric_deprecation():
-    from sklearn.neighbors import DistanceMetric as DeprecatedDistanceMetric
-
-    with pytest.warns(
-        FutureWarning, match="sklearn.neighbors.DistanceMetric has been moved"
-    ):
-        DeprecatedDistanceMetric.get_metric("euclidean")
-
-
-@pytest.mark.parametrize("metric", METRICS_DEFAULT_PARAMS)
-=======
 METRICS_DEFAULT_PARAMS = [
     ("euclidean", {}),
     ("cityblock", {}),
@@ -90,6 +63,17 @@
     )
 
 
+# TODO: remove this test in 1.3
+def test_neighbors_distance_metric_deprecation():
+    from sklearn.neighbors import DistanceMetric as DeprecatedDistanceMetric
+
+    with pytest.warns(
+        FutureWarning, match="sklearn.neighbors.DistanceMetric has been moved"
+    ):
+        DeprecatedDistanceMetric.get_metric("euclidean")
+
+
+@pytest.mark.parametrize("metric", METRICS_DEFAULT_PARAMS)
 def check_cdist(metric, kwargs, X1, X2):
     if metric == "wminkowski":
         # wminkoski is deprecated in SciPy 1.6.0 and removed in 1.8.0
@@ -107,7 +91,6 @@
 
 
 @pytest.mark.parametrize("metric_param_grid", METRICS_DEFAULT_PARAMS)
->>>>>>> 2330c4c4
 @pytest.mark.parametrize("X1, X2", [(X1, X2), (X1_mmap, X2_mmap)])
 def test_cdist(metric_param_grid, X1, X2):
     metric, param_grid = metric_param_grid
