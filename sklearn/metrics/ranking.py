"""Metrics to assess performance on classification task given scores

Functions named as `*_score` return a scalar value to maximize: the higher
the better

Function named as `*_error` or `*_loss` return a scalar value to minimize:
the lower the better
"""

# Authors: Alexandre Gramfort <alexandre.gramfort@inria.fr>
#          Mathieu Blondel <mathieu@mblondel.org>
#          Olivier Grisel <olivier.grisel@ensta.org>
#          Arnaud Joly <a.joly@ulg.ac.be>
#          Jochen Wersdorfer <jochen@wersdoerfer.de>
#          Lars Buitinck
#          Joel Nothman <joel.nothman@gmail.com>
#          Noel Dawe <noel@dawe.me>
# License: BSD 3 clause


import warnings
from functools import partial

import numpy as np
from scipy.sparse import csr_matrix
from scipy.stats import rankdata

from ..utils import assert_all_finite
from ..utils import check_consistent_length
from ..utils import column_or_1d, check_array
from ..utils.multiclass import type_of_target
from ..utils.extmath import stable_cumsum
from ..utils.sparsefuncs import count_nonzero
from ..exceptions import UndefinedMetricWarning
from ..preprocessing import label_binarize
from ..preprocessing.label import _encode

from .base import _average_binary_score, _average_multiclass_ovo_score


def auc(x, y):
    """Compute Area Under the Curve (AUC) using the trapezoidal rule

    This is a general function, given points on a curve.  For computing the
    area under the ROC-curve, see :func:`roc_auc_score`.  For an alternative
    way to summarize a precision-recall curve, see
    :func:`average_precision_score`.

    Parameters
    ----------
    x : array, shape = [n]
        x coordinates. These must be either monotonic increasing or monotonic
        decreasing.
    y : array, shape = [n]
        y coordinates.

    Returns
    -------
    auc : float

    Examples
    --------
    >>> import numpy as np
    >>> from sklearn import metrics
    >>> y = np.array([1, 1, 2, 2])
    >>> pred = np.array([0.1, 0.4, 0.35, 0.8])
    >>> fpr, tpr, thresholds = metrics.roc_curve(y, pred, pos_label=2)
    >>> metrics.auc(fpr, tpr)
    0.75

    See also
    --------
    roc_auc_score : Compute the area under the ROC curve
    average_precision_score : Compute average precision from prediction scores
    precision_recall_curve :
        Compute precision-recall pairs for different probability thresholds
    """
    check_consistent_length(x, y)
    x = column_or_1d(x)
    y = column_or_1d(y)

    if x.shape[0] < 2:
        raise ValueError('At least 2 points are needed to compute'
                         ' area under curve, but x.shape = %s' % x.shape)

    direction = 1
    dx = np.diff(x)
    if np.any(dx < 0):
        if np.all(dx <= 0):
            direction = -1
        else:
            raise ValueError("x is neither increasing nor decreasing "
                             ": {}.".format(x))

    area = direction * np.trapz(y, x)
    if isinstance(area, np.memmap):
        # Reductions such as .sum used internally in np.trapz do not return a
        # scalar by default for numpy.memmap instances contrary to
        # regular numpy.ndarray instances.
        area = area.dtype.type(area)
    return area


def average_precision_score(y_true, y_score, average="macro", pos_label=1,
                            sample_weight=None):
    """Compute average precision (AP) from prediction scores

    AP summarizes a precision-recall curve as the weighted mean of precisions
    achieved at each threshold, with the increase in recall from the previous
    threshold used as the weight:

    .. math::
        \\text{AP} = \\sum_n (R_n - R_{n-1}) P_n

    where :math:`P_n` and :math:`R_n` are the precision and recall at the nth
    threshold [1]_. This implementation is not interpolated and is different
    from computing the area under the precision-recall curve with the
    trapezoidal rule, which uses linear interpolation and can be too
    optimistic.

    Note: this implementation is restricted to the binary classification task
    or multilabel classification task.

    Read more in the :ref:`User Guide <precision_recall_f_measure_metrics>`.

    Parameters
    ----------
    y_true : array, shape = [n_samples] or [n_samples, n_classes]
        True binary labels or binary label indicators.

    y_score : array, shape = [n_samples] or [n_samples, n_classes]
        Target scores, can either be probability estimates of the positive
        class, confidence values, or non-thresholded measure of decisions
        (as returned by "decision_function" on some classifiers).

    average : string, [None, 'micro', 'macro' (default), 'samples', 'weighted']
        If `None`, the scores for each class are returned. Otherwise,
        this determines the type of averaging performed on the data:

        `'micro'`:
            Calculate metrics globally by considering each element of the label
            indicator matrix as a label.
        `'macro'`:
            Calculate metrics for each label, and find their unweighted
            mean.  This does not take label imbalance into account.
        `'weighted'`:
            Calculate metrics for each label, and find their average, weighted
            by support (the number of true instances for each label).
        `'samples'`:
            Calculate metrics for each instance, and find their average.

        Will be ignored when `y_true` is binary.

    pos_label : int or str (default=1)
        The label of the positive class. Only applied to binary `y_true`.
        For multilabel-indicator `y_true`, `pos_label` is fixed to 1.

    sample_weight : array-like of shape = [n_samples], optional
        Sample weights.

    Returns
    -------
    average_precision : float

    References
    ----------
    .. [1] `Wikipedia entry for the Average precision
           <https://en.wikipedia.org/w/index.php?title=Information_retrieval&
           oldid=793358396#Average_precision>`_

    See also
    --------
    roc_auc_score : Compute the area under the ROC curve

    precision_recall_curve :
        Compute precision-recall pairs for different probability thresholds

    Examples
    --------
    >>> import numpy as np
    >>> from sklearn.metrics import average_precision_score
    >>> y_true = np.array([0, 0, 1, 1])
    >>> y_scores = np.array([0.1, 0.4, 0.35, 0.8])
    >>> average_precision_score(y_true, y_scores)
    0.83...

    Notes
    -----
    .. versionchanged:: 0.19
      Instead of linearly interpolating between operating points, precisions
      are weighted by the change in recall since the last operating point.
    """
    def _binary_uninterpolated_average_precision(
            y_true, y_score, pos_label=1, sample_weight=None):
        precision, recall, _ = precision_recall_curve(
            y_true, y_score, pos_label=pos_label, sample_weight=sample_weight)
        # Return the step function integral
        # The following works because the last entry of precision is
        # guaranteed to be 1, as returned by precision_recall_curve
        return -np.sum(np.diff(recall) * np.array(precision)[:-1])

    y_type = type_of_target(y_true)
    if y_type == "multilabel-indicator" and pos_label != 1:
        raise ValueError("Parameter pos_label is fixed to 1 for "
                         "multilabel-indicator y_true. Do not set "
                         "pos_label or set pos_label to 1.")
    elif y_type == "binary":
        present_labels = np.unique(y_true)
        if len(present_labels) == 2 and pos_label not in present_labels:
            raise ValueError("pos_label=%r is invalid. Set it to a label in "
                             "y_true." % pos_label)
    average_precision = partial(_binary_uninterpolated_average_precision,
                                pos_label=pos_label)
    return _average_binary_score(average_precision, y_true, y_score,
                                 average, sample_weight=sample_weight)


def _binary_roc_auc_score(y_true, y_score, sample_weight=None, max_fpr=None):
    """Binary roc auc score"""
    if len(np.unique(y_true)) != 2:
        raise ValueError("Only one class present in y_true. ROC AUC score "
                         "is not defined in that case.")

    fpr, tpr, _ = roc_curve(y_true, y_score,
                            sample_weight=sample_weight)
    if max_fpr is None or max_fpr == 1:
        return auc(fpr, tpr)
    if max_fpr <= 0 or max_fpr > 1:
        raise ValueError("Expected max_fpr in range (0, 1], got: %r" % max_fpr)

    # Add a single point at max_fpr by linear interpolation
    stop = np.searchsorted(fpr, max_fpr, 'right')
    x_interp = [fpr[stop - 1], fpr[stop]]
    y_interp = [tpr[stop - 1], tpr[stop]]
    tpr = np.append(tpr[:stop], np.interp(max_fpr, x_interp, y_interp))
    fpr = np.append(fpr[:stop], max_fpr)
    partial_auc = auc(fpr, tpr)

    # McClish correction: standardize result to be 0.5 if non-discriminant
    # and 1 if maximal
    min_area = 0.5 * max_fpr**2
    max_area = max_fpr
    return 0.5 * (1 + (partial_auc - min_area) / (max_area - min_area))


def roc_auc_score(y_true, y_score, average="macro", sample_weight=None,
                  max_fpr=None, multi_class="raise", labels=None):
    """Compute Area Under the Receiver Operating Characteristic Curve (ROC AUC)
    from prediction scores.

    Note: this implementation is restricted to the binary classification task
    or multilabel classification task in label indicator format.

    Read more in the :ref:`User Guide <roc_metrics>`.

    Parameters
    ----------
    y_true : array, shape = [n_samples] or [n_samples, n_classes]
        True binary labels or binary label indicators.
        The multiclass case expects shape = [n_samples] and labels
        with values in ``range(n_classes)``.

    y_score : array, shape = [n_samples] or [n_samples, n_classes]
        Target scores, can either be probability estimates of the positive
        class, confidence values, or non-thresholded measure of decisions
        (as returned by "decision_function" on some classifiers). For binary
        y_true, y_score is supposed to be the score of the class with greater
        label. The multiclass case expects shape = [n_samples, n_classes]
        where the scores correspond to probability estimates.

    average : string, [None, 'micro', 'macro' (default), 'samples', 'weighted']
        If `None`, the scores for each class are returned. Otherwise,
        this determines the type of averaging performed on the data:
        Note: multiclass ROC AUC currently only handles the 'macro' and
        'weighted' averages.

        `'micro'`:
            Calculate metrics globally by considering each element of the label
            indicator matrix as a label.
        `'macro'`:
            Calculate metrics for each label, and find their unweighted
            mean.  This does not take label imbalance into account.
        `'weighted'`:
            Calculate metrics for each label, and find their average, weighted
            by support (the number of true instances for each label).
        `'samples'`:
            Calculate metrics for each instance, and find their average.

        Will be ignored when `y_true` is binary.

    sample_weight : array-like of shape = [n_samples], optional
        Sample weights.

    max_fpr : float > 0 and <= 1, optional
<<<<<<< HEAD
        If not `None`, the standardized partial AUC [3]_ over the range
        [0, max_fpr] is returned.
=======
        If not ``None``, the standardized partial AUC [3]_ over the range
        [0, max_fpr] is returned. For the multiclass case, ``max_fpr``,
        should be either equal to ``None`` or ``1.0`` as AUC ROC partial
        computation currently is not supported for multiclass.

    multi_class : string, 'ovr' or 'ovo', optional(default='raise')
        Determines the type of multiclass configuration to use.
        ``multi_class`` must be provided when ``y_true`` is multiclass.
        ``'ovr'``:
            Calculate metrics for the multiclass case using the one-vs-rest
            approach.
        ``'ovo'``:
            Calculate metrics for the multiclass case using the one-vs-one
            approach.

    labels : array, shape = [n_classes] or None, optional (default=None)
        List of labels to index ``y_score`` used for multiclass. If ``None``,
        the lexicon order of ``y_true`` is used to index ``y_score``.
>>>>>>> c61049be

    Returns
    -------
    auc : float

    References
    ----------
    .. [1] `Wikipedia entry for the Receiver operating characteristic
            <https://en.wikipedia.org/wiki/Receiver_operating_characteristic>`_

    .. [2] Fawcett T. An introduction to ROC analysis[J]. Pattern Recognition
           Letters, 2006, 27(8):861-874.

    .. [3] `Analyzing a portion of the ROC curve. McClish, 1989
            <https://www.ncbi.nlm.nih.gov/pubmed/2668680>`_

    See also
    --------
    average_precision_score : Area under the precision-recall curve

    roc_curve : Compute Receiver operating characteristic (ROC) curve

    Examples
    --------
    >>> import numpy as np
    >>> from sklearn.metrics import roc_auc_score
    >>> y_true = np.array([0, 0, 1, 1])
    >>> y_scores = np.array([0.1, 0.4, 0.35, 0.8])
    >>> roc_auc_score(y_true, y_scores)
    0.75

    """

    y_type = type_of_target(y_true)
    y_true = check_array(y_true, ensure_2d=False, dtype=None)
    y_score = check_array(y_score, ensure_2d=False)

    if y_type == "multiclass" or (y_type == "binary" and
                                  y_score.ndim == 2 and
                                  y_score.shape[1] > 2):
        # do not support partial ROC computation for multiclass
        if max_fpr is not None and max_fpr != 1.:
            raise ValueError("Partial AUC computation not available in "
                             "multiclass setting, 'max_fpr' must be"
                             " set to `None`, received `max_fpr={0}` "
                             "instead".format(max_fpr))
        if multi_class == 'raise':
            raise ValueError("multi_class must be in ('ovo', 'ovr')")
        return _multiclass_roc_auc_score(y_true, y_score, labels,
                                         multi_class, average, sample_weight)
    elif y_type == "binary":
        labels = np.unique(y_true)
        y_true = label_binarize(y_true, labels)[:, 0]
        return _average_binary_score(partial(_binary_roc_auc_score,
                                             max_fpr=max_fpr),
                                     y_true, y_score, average,
                                     sample_weight=sample_weight)
    else:  # multilabel-indicator
        return _average_binary_score(partial(_binary_roc_auc_score,
                                             max_fpr=max_fpr),
                                     y_true, y_score, average,
                                     sample_weight=sample_weight)


def _multiclass_roc_auc_score(y_true, y_score, labels,
                              multi_class, average, sample_weight):
    """Multiclass roc auc score

    Parameters
    ----------
    y_true : array-like, shape = (n_samples, )
        True multiclass labels.

    y_score : array-like, shape = (n_samples, n_classes)
        Target scores corresponding to probability estimates of a sample
        belonging to a particular class

    labels : array, shape = [n_classes] or None, optional (default=None)
        List of labels to index ``y_score`` used for multiclass. If ``None``,
        the lexical order of ``y_true`` is used to index ``y_score``.

    multi_class : string, 'ovr' or 'ovo'
        Determines the type of multiclass configuration to use.
        ``'ovr'``:
            Calculate metrics for the multiclass case using the one-vs-rest
            approach.
        ``'ovo'``:
            Calculate metrics for the multiclass case using the one-vs-one
            approach.

    average : 'macro' or 'weighted', optional (default='macro')
        Determines the type of averaging performed on the pairwise binary
        metric scores
        ``'macro'``:
            Calculate metrics for each label, and find their unweighted
            mean. This does not take label imbalance into account. Classes
            are assumed to be uniformly distributed.
        ``'weighted'``:
            Calculate metrics for each label, taking into account the
            prevalence of the classes.

    sample_weight : array-like of shape = [n_samples], optional
        Sample weights.

    """
    # validation of the input y_score
    if not np.allclose(1, y_score.sum(axis=1)):
        raise ValueError(
            "Target scores need to be probabilities for multiclass "
            "roc_auc, i.e. they should sum up to 1.0 over classes")

    # validation for multiclass parameter specifications
    average_options = ("macro", "weighted")
    if average not in average_options:
        raise ValueError("average must be one of {0} for "
                         "multiclass problems".format(average_options))

    multiclass_options = ("ovo", "ovr")
    if multi_class not in multiclass_options:
        raise ValueError("multi_class='{0}' is not supported "
                         "for multiclass ROC AUC, multi_class must be "
                         "in {1}".format(
                                multi_class, multiclass_options))

    if labels is not None:
        labels = column_or_1d(labels)
        classes = _encode(labels)
        if len(classes) != len(labels):
            raise ValueError("Parameter 'labels' must be unique")
        if not np.array_equal(classes, labels):
            raise ValueError("Parameter 'labels' must be ordered")
        if len(classes) != y_score.shape[1]:
            raise ValueError(
                "Number of given labels, {0}, not equal to the number "
                "of columns in 'y_score', {1}".format(
                    len(classes), y_score.shape[1]))
        if len(np.setdiff1d(y_true, classes)):
            raise ValueError(
                "'y_true' contains labels not in parameter 'labels'")
    else:
        classes = _encode(y_true)
        if len(classes) != y_score.shape[1]:
            raise ValueError(
                "Number of classes in y_true not equal to the number of "
                "columns in 'y_score'")

    if multi_class == "ovo":
        if sample_weight is not None:
            raise ValueError("sample_weight is not supported "
                             "for multiclass one-vs-one ROC AUC, "
                             "'sample_weight' must be None in this case.")
        _, y_true_encoded = _encode(y_true, uniques=classes, encode=True)
        # Hand & Till (2001) implementation (ovo)
        return _average_multiclass_ovo_score(_binary_roc_auc_score,
                                             y_true_encoded,
                                             y_score, average=average)
    else:
        # ovr is same as multi-label
        y_true_multilabel = label_binarize(y_true, classes)
        return _average_binary_score(_binary_roc_auc_score, y_true_multilabel,
                                     y_score, average,
                                     sample_weight=sample_weight)


def _binary_clf_curve(y_true, y_score, pos_label=None, sample_weight=None):
    """Calculate true and false positives per binary classification threshold.

    Parameters
    ----------
    y_true : array, shape = [n_samples]
        True targets of binary classification

    y_score : array, shape = [n_samples]
        Estimated probabilities or decision function

    pos_label : int or str, default=None
        The label of the positive class

    sample_weight : array-like of shape = [n_samples], optional
        Sample weights.

    Returns
    -------
    fps : array, shape = [n_thresholds]
        A count of false positives, at index i being the number of negative
        samples assigned a score >= thresholds[i]. The total number of
        negative samples is equal to fps[-1] (thus true negatives are given by
        fps[-1] - fps).

    tps : array, shape = [n_thresholds <= len(np.unique(y_score))]
        An increasing count of true positives, at index i being the number
        of positive samples assigned a score >= thresholds[i]. The total
        number of positive samples is equal to tps[-1] (thus false negatives
        are given by tps[-1] - tps).

    thresholds : array, shape = [n_thresholds]
        Decreasing score values.
    """
    # Check to make sure y_true is valid
    y_type = type_of_target(y_true)
    if not (y_type == "binary" or
            (y_type == "multiclass" and pos_label is not None)):
        raise ValueError("{0} format is not supported".format(y_type))

    check_consistent_length(y_true, y_score, sample_weight)
    y_true = column_or_1d(y_true)
    y_score = column_or_1d(y_score)
    assert_all_finite(y_true)
    assert_all_finite(y_score)

    if sample_weight is not None:
        sample_weight = column_or_1d(sample_weight)

    # ensure binary classification if pos_label is not specified
    classes = np.unique(y_true)
    if (pos_label is None and
        not (np.array_equal(classes, [0, 1]) or
             np.array_equal(classes, [-1, 1]) or
             np.array_equal(classes, [0]) or
             np.array_equal(classes, [-1]) or
             np.array_equal(classes, [1]))):
        raise ValueError("Data is not binary and pos_label is not specified")
    elif pos_label is None:
        pos_label = 1.

    # make y_true a boolean vector
    y_true = (y_true == pos_label)

    # sort scores and corresponding truth values
    desc_score_indices = np.argsort(y_score, kind="mergesort")[::-1]
    y_score = y_score[desc_score_indices]
    y_true = y_true[desc_score_indices]
    if sample_weight is not None:
        weight = sample_weight[desc_score_indices]
    else:
        weight = 1.

    # y_score typically has many tied values. Here we extract
    # the indices associated with the distinct values. We also
    # concatenate a value for the end of the curve.
    distinct_value_indices = np.where(np.diff(y_score))[0]
    threshold_idxs = np.r_[distinct_value_indices, y_true.size - 1]

    # accumulate the true positives with decreasing threshold
    tps = stable_cumsum(y_true * weight)[threshold_idxs]
    if sample_weight is not None:
        # express fps as a cumsum to ensure fps is increasing even in
        # the presence of floating point errors
        fps = stable_cumsum((1 - y_true) * weight)[threshold_idxs]
    else:
        fps = 1 + threshold_idxs - tps
    return fps, tps, y_score[threshold_idxs]


def precision_recall_curve(y_true, probas_pred, pos_label=None,
                           sample_weight=None):
    """Compute precision-recall pairs for different probability thresholds

    Note: this implementation is restricted to the binary classification task.

    The precision is the ratio `tp / (tp + fp)` where `tp` is the number of
    true positives and `fp` the number of false positives. The precision is
    intuitively the ability of the classifier not to label as positive a sample
    that is negative.

    The recall is the ratio `tp / (tp + fn)` where `tp` is the number of
    true positives and `fn` the number of false negatives. The recall is
    intuitively the ability of the classifier to find all the positive samples.

    The last precision and recall values are 1. and 0. respectively and do not
    have a corresponding threshold.  This ensures that the graph starts on the
    y axis.

    Read more in the :ref:`User Guide <precision_recall_f_measure_metrics>`.

    Parameters
    ----------
    y_true : array, shape = [n_samples]
        True binary labels. If labels are not either {-1, 1} or {0, 1}, then
        pos_label should be explicitly given.

    probas_pred : array, shape = [n_samples]
        Estimated probabilities or decision function.

    pos_label : int or str, default=None
        The label of the positive class.
        When `pos_label=None`, if y_true is in {-1, 1} or {0, 1},
        `pos_label` is set to 1, otherwise an error will be raised.

    sample_weight : array-like of shape = [n_samples], optional
        Sample weights.

    Returns
    -------
    precision : array, shape = [n_thresholds + 1]
        Precision values such that element i is the precision of
        predictions with score >= thresholds[i] and the last element is 1.

    recall : array, shape = [n_thresholds + 1]
        Decreasing recall values such that element i is the recall of
        predictions with score >= thresholds[i] and the last element is 0.

    thresholds : array, shape = [n_thresholds <= len(np.unique(probas_pred))]
        Increasing thresholds on the decision function used to compute
        precision and recall.

    See also
    --------
    average_precision_score : Compute average precision from prediction scores

    roc_curve : Compute Receiver operating characteristic (ROC) curve

    Examples
    --------
    >>> import numpy as np
    >>> from sklearn.metrics import precision_recall_curve
    >>> y_true = np.array([0, 0, 1, 1])
    >>> y_scores = np.array([0.1, 0.4, 0.35, 0.8])
    >>> precision, recall, thresholds = precision_recall_curve(
    ...     y_true, y_scores)
    >>> precision
    array([0.66666667, 0.5       , 1.        , 1.        ])
    >>> recall
    array([1. , 0.5, 0.5, 0. ])
    >>> thresholds
    array([0.35, 0.4 , 0.8 ])

    """
    fps, tps, thresholds = _binary_clf_curve(y_true, probas_pred,
                                             pos_label=pos_label,
                                             sample_weight=sample_weight)

    precision = tps / (tps + fps)
    precision[np.isnan(precision)] = 0
    recall = tps / tps[-1]

    # stop when full recall attained
    # and reverse the outputs so recall is decreasing
    last_ind = tps.searchsorted(tps[-1])
    sl = slice(last_ind, None, -1)
    return np.r_[precision[sl], 1], np.r_[recall[sl], 0], thresholds[sl]


def roc_curve(y_true, y_score, pos_label=None, sample_weight=None,
              drop_intermediate=True):
    """Compute Receiver operating characteristic (ROC)

    Note: this implementation is restricted to the binary classification task.

    Read more in the :ref:`User Guide <roc_metrics>`.

    Parameters
    ----------

    y_true : array, shape = [n_samples]
        True binary labels. If labels are not either {-1, 1} or {0, 1}, then
        pos_label should be explicitly given.

    y_score : array, shape = [n_samples]
        Target scores, can either be probability estimates of the positive
        class, confidence values, or non-thresholded measure of decisions
        (as returned by "decision_function" on some classifiers).

    pos_label : int or str, default=None
        The label of the positive class.
        When `pos_label=None`, if y_true is in {-1, 1} or {0, 1},
        `pos_label` is set to 1, otherwise an error will be raised.

    sample_weight : array-like of shape = [n_samples], optional
        Sample weights.

    drop_intermediate : boolean, optional (default=True)
        Whether to drop some suboptimal thresholds which would not appear
        on a plotted ROC curve. This is useful in order to create lighter
        ROC curves.

        .. versionadded:: 0.17
           parameter *drop_intermediate*.

    Returns
    -------
    fpr : array, shape = [>2]
        Increasing false positive rates such that element i is the false
        positive rate of predictions with score >= thresholds[i].

    tpr : array, shape = [>2]
        Increasing true positive rates such that element i is the true
        positive rate of predictions with score >= thresholds[i].

    thresholds : array, shape = [n_thresholds]
        Decreasing thresholds on the decision function used to compute
        fpr and tpr. `thresholds[0]` represents no instances being predicted
        and is arbitrarily set to `max(y_score) + 1`.

    See also
    --------
    roc_auc_score : Compute the area under the ROC curve

    Notes
    -----
    Since the thresholds are sorted from low to high values, they
    are reversed upon returning them to ensure they correspond to both `fpr`
    and `tpr`, which are sorted in reversed order during their calculation.

    References
    ----------
    .. [1] `Wikipedia entry for the Receiver operating characteristic
            <https://en.wikipedia.org/wiki/Receiver_operating_characteristic>`_

    .. [2] Fawcett T. An introduction to ROC analysis[J]. Pattern Recognition
           Letters, 2006, 27(8):861-874.

    Examples
    --------
    >>> import numpy as np
    >>> from sklearn import metrics
    >>> y = np.array([1, 1, 2, 2])
    >>> scores = np.array([0.1, 0.4, 0.35, 0.8])
    >>> fpr, tpr, thresholds = metrics.roc_curve(y, scores, pos_label=2)
    >>> fpr
    array([0. , 0. , 0.5, 0.5, 1. ])
    >>> tpr
    array([0. , 0.5, 0.5, 1. , 1. ])
    >>> thresholds
    array([1.8 , 0.8 , 0.4 , 0.35, 0.1 ])

    """
    fps, tps, thresholds = _binary_clf_curve(
        y_true, y_score, pos_label=pos_label, sample_weight=sample_weight)

    # Attempt to drop thresholds corresponding to points in between and
    # collinear with other points. These are always suboptimal and do not
    # appear on a plotted ROC curve (and thus do not affect the AUC).
    # Here np.diff(_, 2) is used as a "second derivative" to tell if there
    # is a corner at the point. Both fps and tps must be tested to handle
    # thresholds with multiple data points (which are combined in
    # _binary_clf_curve). This keeps all cases where the point should be kept,
    # but does not drop more complicated cases like fps = [1, 3, 7],
    # tps = [1, 2, 4]; there is no harm in keeping too many thresholds.
    if drop_intermediate and len(fps) > 2:
        optimal_idxs = np.where(np.r_[True,
                                      np.logical_or(np.diff(fps, 2),
                                                    np.diff(tps, 2)),
                                      True])[0]
        fps = fps[optimal_idxs]
        tps = tps[optimal_idxs]
        thresholds = thresholds[optimal_idxs]

    # Add an extra threshold position
    # to make sure that the curve starts at (0, 0)
    tps = np.r_[0, tps]
    fps = np.r_[0, fps]
    thresholds = np.r_[thresholds[0] + 1, thresholds]

    if fps[-1] <= 0:
        warnings.warn("No negative samples in y_true, "
                      "false positive value should be meaningless",
                      UndefinedMetricWarning)
        fpr = np.repeat(np.nan, fps.shape)
    else:
        fpr = fps / fps[-1]

    if tps[-1] <= 0:
        warnings.warn("No positive samples in y_true, "
                      "true positive value should be meaningless",
                      UndefinedMetricWarning)
        tpr = np.repeat(np.nan, tps.shape)
    else:
        tpr = tps / tps[-1]

    return fpr, tpr, thresholds


def label_ranking_average_precision_score(y_true, y_score, sample_weight=None):
    """Compute ranking-based average precision

    Label ranking average precision (LRAP) is the average over each ground
    truth label assigned to each sample, of the ratio of true vs. total
    labels with lower score.

    This metric is used in multilabel ranking problem, where the goal
    is to give better rank to the labels associated to each sample.

    The obtained score is always strictly greater than 0 and
    the best value is 1.

    Read more in the :ref:`User Guide <label_ranking_average_precision>`.

    Parameters
    ----------
    y_true : array or sparse matrix, shape = [n_samples, n_labels]
        True binary labels in binary indicator format.

    y_score : array, shape = [n_samples, n_labels]
        Target scores, can either be probability estimates of the positive
        class, confidence values, or non-thresholded measure of decisions
        (as returned by "decision_function" on some classifiers).

    sample_weight : array-like of shape = [n_samples], optional
        Sample weights.

    Returns
    -------
    score : float

    Examples
    --------
    >>> import numpy as np
    >>> from sklearn.metrics import label_ranking_average_precision_score
    >>> y_true = np.array([[1, 0, 0], [0, 0, 1]])
    >>> y_score = np.array([[0.75, 0.5, 1], [1, 0.2, 0.1]])
    >>> label_ranking_average_precision_score(y_true, y_score)
    0.416...

    """
    check_consistent_length(y_true, y_score, sample_weight)
    y_true = check_array(y_true, ensure_2d=False)
    y_score = check_array(y_score, ensure_2d=False)

    if y_true.shape != y_score.shape:
        raise ValueError("y_true and y_score have different shape")

    # Handle badly formatted array and the degenerate case with one label
    y_type = type_of_target(y_true)
    if (y_type != "multilabel-indicator" and
            not (y_type == "binary" and y_true.ndim == 2)):
        raise ValueError("{0} format is not supported".format(y_type))

    y_true = csr_matrix(y_true)
    y_score = -y_score

    n_samples, n_labels = y_true.shape

    out = 0.
    for i, (start, stop) in enumerate(zip(y_true.indptr, y_true.indptr[1:])):
        relevant = y_true.indices[start:stop]

        if (relevant.size == 0 or relevant.size == n_labels):
            # If all labels are relevant or unrelevant, the score is also
            # equal to 1. The label ranking has no meaning.
            aux = 1.
        else:
            scores_i = y_score[i]
            rank = rankdata(scores_i, 'max')[relevant]
            L = rankdata(scores_i[relevant], 'max')
            aux = (L / rank).mean()

        if sample_weight is not None:
            aux = aux * sample_weight[i]
        out += aux

    if sample_weight is None:
        out /= n_samples
    else:
        out /= np.sum(sample_weight)

    return out


def coverage_error(y_true, y_score, sample_weight=None):
    """Coverage error measure

    Compute how far we need to go through the ranked scores to cover all
    true labels. The best value is equal to the average number
    of labels in `y_true` per sample.

    Ties in `y_scores` are broken by giving maximal rank that would have
    been assigned to all tied values.

    Note: Our implementation's score is 1 greater than the one given in
    Tsoumakas et al., 2010. This extends it to handle the degenerate case
    in which an instance has 0 true labels.

    Read more in the :ref:`User Guide <coverage_error>`.

    Parameters
    ----------
    y_true : array, shape = [n_samples, n_labels]
        True binary labels in binary indicator format.

    y_score : array, shape = [n_samples, n_labels]
        Target scores, can either be probability estimates of the positive
        class, confidence values, or non-thresholded measure of decisions
        (as returned by "decision_function" on some classifiers).

    sample_weight : array-like of shape = [n_samples], optional
        Sample weights.

    Returns
    -------
    coverage_error : float

    References
    ----------
    .. [1] Tsoumakas, G., Katakis, I., & Vlahavas, I. (2010).
           Mining multi-label data. In Data mining and knowledge discovery
           handbook (pp. 667-685). Springer US.

    """
    y_true = check_array(y_true, ensure_2d=False)
    y_score = check_array(y_score, ensure_2d=False)
    check_consistent_length(y_true, y_score, sample_weight)

    y_type = type_of_target(y_true)
    if y_type != "multilabel-indicator":
        raise ValueError("{0} format is not supported".format(y_type))

    if y_true.shape != y_score.shape:
        raise ValueError("y_true and y_score have different shape")

    y_score_mask = np.ma.masked_array(y_score, mask=np.logical_not(y_true))
    y_min_relevant = y_score_mask.min(axis=1).reshape((-1, 1))
    coverage = (y_score >= y_min_relevant).sum(axis=1)
    coverage = coverage.filled(0)

    return np.average(coverage, weights=sample_weight)


def label_ranking_loss(y_true, y_score, sample_weight=None):
    """Compute Ranking loss measure

    Compute the average number of label pairs that are incorrectly ordered
    given y_score weighted by the size of the label set and the number of
    labels not in the label set.

    This is similar to the error set size, but weighted by the number of
    relevant and irrelevant labels. The best performance is achieved with
    a ranking loss of zero.

    Read more in the :ref:`User Guide <label_ranking_loss>`.

    .. versionadded:: 0.17
       A function *label_ranking_loss*

    Parameters
    ----------
    y_true : array or sparse matrix, shape = [n_samples, n_labels]
        True binary labels in binary indicator format.

    y_score : array, shape = [n_samples, n_labels]
        Target scores, can either be probability estimates of the positive
        class, confidence values, or non-thresholded measure of decisions
        (as returned by "decision_function" on some classifiers).

    sample_weight : array-like of shape = [n_samples], optional
        Sample weights.

    Returns
    -------
    loss : float

    References
    ----------
    .. [1] Tsoumakas, G., Katakis, I., & Vlahavas, I. (2010).
           Mining multi-label data. In Data mining and knowledge discovery
           handbook (pp. 667-685). Springer US.

    """
    y_true = check_array(y_true, ensure_2d=False, accept_sparse='csr')
    y_score = check_array(y_score, ensure_2d=False)
    check_consistent_length(y_true, y_score, sample_weight)

    y_type = type_of_target(y_true)
    if y_type not in ("multilabel-indicator",):
        raise ValueError("{0} format is not supported".format(y_type))

    if y_true.shape != y_score.shape:
        raise ValueError("y_true and y_score have different shape")

    n_samples, n_labels = y_true.shape

    y_true = csr_matrix(y_true)

    loss = np.zeros(n_samples)
    for i, (start, stop) in enumerate(zip(y_true.indptr, y_true.indptr[1:])):
        # Sort and bin the label scores
        unique_scores, unique_inverse = np.unique(y_score[i],
                                                  return_inverse=True)
        true_at_reversed_rank = np.bincount(
            unique_inverse[y_true.indices[start:stop]],
            minlength=len(unique_scores))
        all_at_reversed_rank = np.bincount(unique_inverse,
                                        minlength=len(unique_scores))
        false_at_reversed_rank = all_at_reversed_rank - true_at_reversed_rank

        # if the scores are ordered, it's possible to count the number of
        # incorrectly ordered paires in linear time by cumulatively counting
        # how many false labels of a given score have a score higher than the
        # accumulated true labels with lower score.
        loss[i] = np.dot(true_at_reversed_rank.cumsum(),
                         false_at_reversed_rank)

    n_positives = count_nonzero(y_true, axis=1)
    with np.errstate(divide="ignore", invalid="ignore"):
        loss /= ((n_labels - n_positives) * n_positives)

    # When there is no positive or no negative labels, those values should
    # be consider as correct, i.e. the ranking doesn't matter.
    loss[np.logical_or(n_positives == 0, n_positives == n_labels)] = 0.

    return np.average(loss, weights=sample_weight)<|MERGE_RESOLUTION|>--- conflicted
+++ resolved
@@ -292,29 +292,24 @@
         Sample weights.
 
     max_fpr : float > 0 and <= 1, optional
-<<<<<<< HEAD
-        If not `None`, the standardized partial AUC [3]_ over the range
-        [0, max_fpr] is returned.
-=======
-        If not ``None``, the standardized partial AUC [3]_ over the range
-        [0, max_fpr] is returned. For the multiclass case, ``max_fpr``,
-        should be either equal to ``None`` or ``1.0`` as AUC ROC partial
+        If not `None, the standardized partial AUC [3]_ over the range
+        [0, max_fpr] is returned. For the multiclass case, max_fpr,
+        should be either equal to `None or `1.0` as AUC ROC partial
         computation currently is not supported for multiclass.
 
     multi_class : string, 'ovr' or 'ovo', optional(default='raise')
         Determines the type of multiclass configuration to use.
-        ``multi_class`` must be provided when ``y_true`` is multiclass.
-        ``'ovr'``:
+        `multi_class` must be provided when `y_true` is multiclass.
+        `'ovr'`:
             Calculate metrics for the multiclass case using the one-vs-rest
             approach.
-        ``'ovo'``:
+        `'ovo'`:
             Calculate metrics for the multiclass case using the one-vs-one
             approach.
 
     labels : array, shape = [n_classes] or None, optional (default=None)
-        List of labels to index ``y_score`` used for multiclass. If ``None``,
-        the lexicon order of ``y_true`` is used to index ``y_score``.
->>>>>>> c61049be
+        List of labels to index `y_score` used for multiclass. If `None`,
+        the lexicon order of `y_true` is used to index `y_score`.
 
     Returns
     -------
