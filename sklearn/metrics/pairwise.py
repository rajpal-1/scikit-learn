# Authors: Alexandre Gramfort <alexandre.gramfort@inria.fr>
#          Mathieu Blondel <mathieu@mblondel.org>
#          Robert Layton <robertlayton@gmail.com>
#          Andreas Mueller <amueller@ais.uni-bonn.de>
#          Philippe Gervais <philippe.gervais@inria.fr>
#          Lars Buitinck
#          Joel Nothman <joel.nothman@gmail.com>
# License: BSD 3 clause

import itertools
from functools import partial
import warnings

import numpy as np
from scipy.spatial import distance
from scipy.sparse import csr_matrix
from scipy.sparse import issparse
from joblib import effective_n_jobs

from .. import config_context
from ..utils.validation import _num_samples
from ..utils.validation import check_non_negative
from ..utils import check_array
from ..utils import gen_even_slices
from ..utils import gen_batches, get_chunk_n_rows
from ..utils import is_scalar_nan
from ..utils.extmath import row_norms, safe_sparse_dot
from ..preprocessing import normalize
from ..utils._mask import _get_mask
from ..utils.parallel import delayed, Parallel
from ..utils.fixes import sp_base_version, sp_version, parse_version
from ..utils._param_validation import validate_params

from ._pairwise_distances_reduction import ArgKmin
from ._pairwise_fast import _chi2_kernel_fast, _sparse_manhattan
from ..exceptions import DataConversionWarning


# Utility Functions
def _return_float_dtype(X, Y):
    """
    1. If dtype of X and Y is float32, then dtype float32 is returned.
    2. Else dtype float is returned.
    """
    if not issparse(X) and not isinstance(X, np.ndarray):
        X = np.asarray(X)

    if Y is None:
        Y_dtype = X.dtype
    elif not issparse(Y) and not isinstance(Y, np.ndarray):
        Y = np.asarray(Y)
        Y_dtype = Y.dtype
    else:
        Y_dtype = Y.dtype

    if X.dtype == Y_dtype == np.float32:
        dtype = np.float32
    else:
        dtype = float

    return X, Y, dtype


def check_pairwise_arrays(
    X,
    Y,
    *,
    precomputed=False,
    dtype=None,
    accept_sparse="csr",
    force_all_finite=True,
    copy=False,
):
    """Set X and Y appropriately and checks inputs.

    If Y is None, it is set as a pointer to X (i.e. not a copy).
    If Y is given, this does not happen.
    All distance metrics should use this function first to assert that the
    given parameters are correct and safe to use.

    Specifically, this function first ensures that both X and Y are arrays,
    then checks that they are at least two dimensional while ensuring that
    their elements are floats (or dtype if provided). Finally, the function
    checks that the size of the second dimension of the two arrays is equal, or
    the equivalent check for a precomputed distance matrix.

    Parameters
    ----------
    X : {array-like, sparse matrix} of shape (n_samples_X, n_features)

    Y : {array-like, sparse matrix} of shape (n_samples_Y, n_features)

    precomputed : bool, default=False
        True if X is to be treated as precomputed distances to the samples in
        Y.

    dtype : str, type, list of type, default=None
        Data type required for X and Y. If None, the dtype will be an
        appropriate float type selected by _return_float_dtype.

        .. versionadded:: 0.18

    accept_sparse : str, bool or list/tuple of str, default='csr'
        String[s] representing allowed sparse matrix formats, such as 'csc',
        'csr', etc. If the input is sparse but not in the allowed format,
        it will be converted to the first listed format. True allows the input
        to be any format. False means that a sparse matrix input will
        raise an error.

    force_all_finite : bool or 'allow-nan', default=True
        Whether to raise an error on np.inf, np.nan, pd.NA in array. The
        possibilities are:

        - True: Force all values of array to be finite.
        - False: accepts np.inf, np.nan, pd.NA in array.
        - 'allow-nan': accepts only np.nan and pd.NA values in array. Values
          cannot be infinite.

        .. versionadded:: 0.22
           ``force_all_finite`` accepts the string ``'allow-nan'``.

        .. versionchanged:: 0.23
           Accepts `pd.NA` and converts it into `np.nan`.

    copy : bool, default=False
        Whether a forced copy will be triggered. If copy=False, a copy might
        be triggered by a conversion.

        .. versionadded:: 0.22

    Returns
    -------
    safe_X : {array-like, sparse matrix} of shape (n_samples_X, n_features)
        An array equal to X, guaranteed to be a numpy array.

    safe_Y : {array-like, sparse matrix} of shape (n_samples_Y, n_features)
        An array equal to Y if Y was not None, guaranteed to be a numpy array.
        If Y was None, safe_Y will be a pointer to X.
    """
    X, Y, dtype_float = _return_float_dtype(X, Y)

    estimator = "check_pairwise_arrays"
    if dtype is None:
        dtype = dtype_float

    if Y is X or Y is None:
        X = Y = check_array(
            X,
            accept_sparse=accept_sparse,
            dtype=dtype,
            copy=copy,
            force_all_finite=force_all_finite,
            estimator=estimator,
        )
    else:
        X = check_array(
            X,
            accept_sparse=accept_sparse,
            dtype=dtype,
            copy=copy,
            force_all_finite=force_all_finite,
            estimator=estimator,
        )
        Y = check_array(
            Y,
            accept_sparse=accept_sparse,
            dtype=dtype,
            copy=copy,
            force_all_finite=force_all_finite,
            estimator=estimator,
        )

    if precomputed:
        if X.shape[1] != Y.shape[0]:
            raise ValueError(
                "Precomputed metric requires shape "
                "(n_queries, n_indexed). Got (%d, %d) "
                "for %d indexed." % (X.shape[0], X.shape[1], Y.shape[0])
            )
    elif X.shape[1] != Y.shape[1]:
        raise ValueError(
            "Incompatible dimension for X and Y matrices: "
            "X.shape[1] == %d while Y.shape[1] == %d" % (X.shape[1], Y.shape[1])
        )

    return X, Y


def check_paired_arrays(X, Y):
    """Set X and Y appropriately and checks inputs for paired distances.

    All paired distance metrics should use this function first to assert that
    the given parameters are correct and safe to use.

    Specifically, this function first ensures that both X and Y are arrays,
    then checks that they are at least two dimensional while ensuring that
    their elements are floats. Finally, the function checks that the size
    of the dimensions of the two arrays are equal.

    Parameters
    ----------
    X : {array-like, sparse matrix} of shape (n_samples_X, n_features)

    Y : {array-like, sparse matrix} of shape (n_samples_Y, n_features)

    Returns
    -------
    safe_X : {array-like, sparse matrix} of shape (n_samples_X, n_features)
        An array equal to X, guaranteed to be a numpy array.

    safe_Y : {array-like, sparse matrix} of shape (n_samples_Y, n_features)
        An array equal to Y if Y was not None, guaranteed to be a numpy array.
        If Y was None, safe_Y will be a pointer to X.
    """
    X, Y = check_pairwise_arrays(X, Y)
    if X.shape != Y.shape:
        raise ValueError(
            "X and Y should be of same shape. They were respectively %r and %r long."
            % (X.shape, Y.shape)
        )
    return X, Y


# Pairwise distances
def euclidean_distances(
    X, Y=None, *, Y_norm_squared=None, squared=False, X_norm_squared=None
):
    """
    Compute the distance matrix between each pair from a vector array X and Y.

    For efficiency reasons, the euclidean distance between a pair of row
    vector x and y is computed as::

        dist(x, y) = sqrt(dot(x, x) - 2 * dot(x, y) + dot(y, y))

    This formulation has two advantages over other ways of computing distances.
    First, it is computationally efficient when dealing with sparse data.
    Second, if one argument varies but the other remains unchanged, then
    `dot(x, x)` and/or `dot(y, y)` can be pre-computed.

    However, this is not the most precise way of doing this computation,
    because this equation potentially suffers from "catastrophic cancellation".
    Also, the distance matrix returned by this function may not be exactly
    symmetric as required by, e.g., ``scipy.spatial.distance`` functions.

    Read more in the :ref:`User Guide <metrics>`.

    Parameters
    ----------
    X : {array-like, sparse matrix} of shape (n_samples_X, n_features)
        An array where each row is a sample and each column is a feature.

    Y : {array-like, sparse matrix} of shape (n_samples_Y, n_features), \
            default=None
        An array where each row is a sample and each column is a feature.
        If `None`, method uses `Y=X`.

    Y_norm_squared : array-like of shape (n_samples_Y,) or (n_samples_Y, 1) \
            or (1, n_samples_Y), default=None
        Pre-computed dot-products of vectors in Y (e.g.,
        ``(Y**2).sum(axis=1)``)
        May be ignored in some cases, see the note below.

    squared : bool, default=False
        Return squared Euclidean distances.

    X_norm_squared : array-like of shape (n_samples_X,) or (n_samples_X, 1) \
            or (1, n_samples_X), default=None
        Pre-computed dot-products of vectors in X (e.g.,
        ``(X**2).sum(axis=1)``)
        May be ignored in some cases, see the note below.

    Returns
    -------
    distances : ndarray of shape (n_samples_X, n_samples_Y)
        Returns the distances between the row vectors of `X`
        and the row vectors of `Y`.

    See Also
    --------
    paired_distances : Distances between pairs of elements of X and Y.

    Notes
    -----
    To achieve a better accuracy, `X_norm_squared` and `Y_norm_squared` may be
    unused if they are passed as `np.float32`.

    Examples
    --------
    >>> from sklearn.metrics.pairwise import euclidean_distances
    >>> X = [[0, 1], [1, 1]]
    >>> # distance between rows of X
    >>> euclidean_distances(X, X)
    array([[0., 1.],
           [1., 0.]])
    >>> # get distance to origin
    >>> euclidean_distances(X, [[0, 0]])
    array([[1.        ],
           [1.41421356]])
    """
    X, Y = check_pairwise_arrays(X, Y)

    if X_norm_squared is not None:
        X_norm_squared = check_array(X_norm_squared, ensure_2d=False)
        original_shape = X_norm_squared.shape
        if X_norm_squared.shape == (X.shape[0],):
            X_norm_squared = X_norm_squared.reshape(-1, 1)
        if X_norm_squared.shape == (1, X.shape[0]):
            X_norm_squared = X_norm_squared.T
        if X_norm_squared.shape != (X.shape[0], 1):
            raise ValueError(
                f"Incompatible dimensions for X of shape {X.shape} and "
                f"X_norm_squared of shape {original_shape}."
            )

    if Y_norm_squared is not None:
        Y_norm_squared = check_array(Y_norm_squared, ensure_2d=False)
        original_shape = Y_norm_squared.shape
        if Y_norm_squared.shape == (Y.shape[0],):
            Y_norm_squared = Y_norm_squared.reshape(1, -1)
        if Y_norm_squared.shape == (Y.shape[0], 1):
            Y_norm_squared = Y_norm_squared.T
        if Y_norm_squared.shape != (1, Y.shape[0]):
            raise ValueError(
                f"Incompatible dimensions for Y of shape {Y.shape} and "
                f"Y_norm_squared of shape {original_shape}."
            )

    return _euclidean_distances(X, Y, X_norm_squared, Y_norm_squared, squared)


def _euclidean_distances(X, Y, X_norm_squared=None, Y_norm_squared=None, squared=False):
    """Computational part of euclidean_distances

    Assumes inputs are already checked.

    If norms are passed as float32, they are unused. If arrays are passed as
    float32, norms needs to be recomputed on upcast chunks.
    TODO: use a float64 accumulator in row_norms to avoid the latter.
    """
    if X_norm_squared is not None:
        if X_norm_squared.dtype == np.float32:
            XX = None
        else:
            XX = X_norm_squared.reshape(-1, 1)
    elif X.dtype == np.float32:
        XX = None
    else:
        XX = row_norms(X, squared=True)[:, np.newaxis]

    if Y is X:
        YY = None if XX is None else XX.T
    else:
        if Y_norm_squared is not None:
            if Y_norm_squared.dtype == np.float32:
                YY = None
            else:
                YY = Y_norm_squared.reshape(1, -1)
        elif Y.dtype == np.float32:
            YY = None
        else:
            YY = row_norms(Y, squared=True)[np.newaxis, :]

    if X.dtype == np.float32:
        # To minimize precision issues with float32, we compute the distance
        # matrix on chunks of X and Y upcast to float64
        distances = _euclidean_distances_upcast(X, XX, Y, YY)
    else:
        # if dtype is already float64, no need to chunk and upcast
        distances = -2 * safe_sparse_dot(X, Y.T, dense_output=True)
        distances += XX
        distances += YY
    np.maximum(distances, 0, out=distances)

    # Ensure that distances between vectors and themselves are set to 0.0.
    # This may not be the case due to floating point rounding errors.
    if X is Y:
        np.fill_diagonal(distances, 0)

    return distances if squared else np.sqrt(distances, out=distances)


def nan_euclidean_distances(
    X, Y=None, *, squared=False, missing_values=np.nan, copy=True
):
    """Calculate the euclidean distances in the presence of missing values.

    Compute the euclidean distance between each pair of samples in X and Y,
    where Y=X is assumed if Y=None. When calculating the distance between a
    pair of samples, this formulation ignores feature coordinates with a
    missing value in either sample and scales up the weight of the remaining
    coordinates:

        dist(x,y) = sqrt(weight * sq. distance from present coordinates)
        where,
        weight = Total # of coordinates / # of present coordinates

    For example, the distance between ``[3, na, na, 6]`` and ``[1, na, 4, 5]``
    is:

        .. math::
            \\sqrt{\\frac{4}{2}((3-1)^2 + (6-5)^2)}

    If all the coordinates are missing or if there are no common present
    coordinates then NaN is returned for that pair.

    Read more in the :ref:`User Guide <metrics>`.

    .. versionadded:: 0.22

    Parameters
    ----------
    X : array-like of shape (n_samples_X, n_features)
        An array where each row is a sample and each column is a feature.

    Y : array-like of shape (n_samples_Y, n_features), default=None
        An array where each row is a sample and each column is a feature.
        If `None`, method uses `Y=X`.

    squared : bool, default=False
        Return squared Euclidean distances.

    missing_values : np.nan or int, default=np.nan
        Representation of missing value.

    copy : bool, default=True
        Make and use a deep copy of X and Y (if Y exists).

    Returns
    -------
    distances : ndarray of shape (n_samples_X, n_samples_Y)
        Returns the distances between the row vectors of `X`
        and the row vectors of `Y`.

    See Also
    --------
    paired_distances : Distances between pairs of elements of X and Y.

    References
    ----------
    * John K. Dixon, "Pattern Recognition with Partly Missing Data",
      IEEE Transactions on Systems, Man, and Cybernetics, Volume: 9, Issue:
      10, pp. 617 - 621, Oct. 1979.
      http://ieeexplore.ieee.org/abstract/document/4310090/

    Examples
    --------
    >>> from sklearn.metrics.pairwise import nan_euclidean_distances
    >>> nan = float("NaN")
    >>> X = [[0, 1], [1, nan]]
    >>> nan_euclidean_distances(X, X) # distance between rows of X
    array([[0.        , 1.41421356],
           [1.41421356, 0.        ]])

    >>> # get distance to origin
    >>> nan_euclidean_distances(X, [[0, 0]])
    array([[1.        ],
           [1.41421356]])
    """

    force_all_finite = "allow-nan" if is_scalar_nan(missing_values) else True
    X, Y = check_pairwise_arrays(
        X, Y, accept_sparse=False, force_all_finite=force_all_finite, copy=copy
    )
    # Get missing mask for X
    missing_X = _get_mask(X, missing_values)

    # Get missing mask for Y
    missing_Y = missing_X if Y is X else _get_mask(Y, missing_values)

    # set missing values to zero
    X[missing_X] = 0
    Y[missing_Y] = 0

    distances = euclidean_distances(X, Y, squared=True)

    # Adjust distances for missing values
    XX = X * X
    YY = Y * Y
    distances -= np.dot(XX, missing_Y.T)
    distances -= np.dot(missing_X, YY.T)

    np.clip(distances, 0, None, out=distances)

    if X is Y:
        # Ensure that distances between vectors and themselves are set to 0.0.
        # This may not be the case due to floating point rounding errors.
        np.fill_diagonal(distances, 0.0)

    present_X = 1 - missing_X
    present_Y = present_X if Y is X else ~missing_Y
    present_count = np.dot(present_X, present_Y.T)
    distances[present_count == 0] = np.nan
    # avoid divide by zero
    np.maximum(1, present_count, out=present_count)
    distances /= present_count
    distances *= X.shape[1]

    if not squared:
        np.sqrt(distances, out=distances)

    return distances


def _euclidean_distances_upcast(X, XX=None, Y=None, YY=None, batch_size=None):
    """Euclidean distances between X and Y.

    Assumes X and Y have float32 dtype.
    Assumes XX and YY have float64 dtype or are None.

    X and Y are upcast to float64 by chunks, which size is chosen to limit
    memory increase by approximately 10% (at least 10MiB).
    """
    n_samples_X = X.shape[0]
    n_samples_Y = Y.shape[0]
    n_features = X.shape[1]

    distances = np.empty((n_samples_X, n_samples_Y), dtype=np.float32)

    if batch_size is None:
        x_density = X.nnz / np.prod(X.shape) if issparse(X) else 1
        y_density = Y.nnz / np.prod(Y.shape) if issparse(Y) else 1

        # Allow 10% more memory than X, Y and the distance matrix take (at
        # least 10MiB)
        maxmem = max(
            (
                (x_density * n_samples_X + y_density * n_samples_Y) * n_features
                + (x_density * n_samples_X * y_density * n_samples_Y)
            )
            / 10,
            10 * 2**17,
        )

        # The increase amount of memory in 8-byte blocks is:
        # - x_density * batch_size * n_features (copy of chunk of X)
        # - y_density * batch_size * n_features (copy of chunk of Y)
        # - batch_size * batch_size (chunk of distance matrix)
        # Hence x² + (xd+yd)kx = M, where x=batch_size, k=n_features, M=maxmem
        #                                 xd=x_density and yd=y_density
        tmp = (x_density + y_density) * n_features
        batch_size = (-tmp + np.sqrt(tmp**2 + 4 * maxmem)) / 2
        batch_size = max(int(batch_size), 1)

    x_batches = gen_batches(n_samples_X, batch_size)

    for i, x_slice in enumerate(x_batches):
        X_chunk = X[x_slice].astype(np.float64)
        if XX is None:
            XX_chunk = row_norms(X_chunk, squared=True)[:, np.newaxis]
        else:
            XX_chunk = XX[x_slice]

        y_batches = gen_batches(n_samples_Y, batch_size)

        for j, y_slice in enumerate(y_batches):
            if X is Y and j < i:
                # when X is Y the distance matrix is symmetric so we only need
                # to compute half of it.
                d = distances[y_slice, x_slice].T

            else:
                Y_chunk = Y[y_slice].astype(np.float64)
                if YY is None:
                    YY_chunk = row_norms(Y_chunk, squared=True)[np.newaxis, :]
                else:
                    YY_chunk = YY[:, y_slice]

                d = -2 * safe_sparse_dot(X_chunk, Y_chunk.T, dense_output=True)
                d += XX_chunk
                d += YY_chunk

            distances[x_slice, y_slice] = d.astype(np.float32, copy=False)

    return distances


def _argmin_min_reduce(dist, start):
    # `start` is specified in the signature but not used. This is because the higher
    # order `pairwise_distances_chunked` function needs reduction functions that are
    # passed as argument to have a two arguments signature.
    indices = dist.argmin(axis=1)
    values = dist[np.arange(dist.shape[0]), indices]
    return indices, values


def _argmin_reduce(dist, start):
    # `start` is specified in the signature but not used. This is because the higher
    # order `pairwise_distances_chunked` function needs reduction functions that are
    # passed as argument to have a two arguments signature.
    return dist.argmin(axis=1)


def pairwise_distances_argmin_min(
    X, Y, *, axis=1, metric="euclidean", metric_kwargs=None
):
    """Compute minimum distances between one point and a set of points.

    This function computes for each row in X, the index of the row of Y which
    is closest (according to the specified distance). The minimal distances are
    also returned.

    This is mostly equivalent to calling:

        (pairwise_distances(X, Y=Y, metric=metric).argmin(axis=axis),
         pairwise_distances(X, Y=Y, metric=metric).min(axis=axis))

    but uses much less memory, and is faster for large arrays.

    Parameters
    ----------
    X : {array-like, sparse matrix} of shape (n_samples_X, n_features)
        Array containing points.

    Y : {array-like, sparse matrix} of shape (n_samples_Y, n_features)
        Array containing points.

    axis : int, default=1
        Axis along which the argmin and distances are to be computed.

    metric : str or callable, default='euclidean'
        Metric to use for distance computation. Any metric from scikit-learn
        or scipy.spatial.distance can be used.

        If metric is a callable function, it is called on each
        pair of instances (rows) and the resulting value recorded. The callable
        should take two arrays as input and return one value indicating the
        distance between them. This works for Scipy's metrics, but is less
        efficient than passing the metric name as a string.

        Distance matrices are not supported.

        Valid values for metric are:

        - from scikit-learn: ['cityblock', 'cosine', 'euclidean', 'l1', 'l2',
          'manhattan']

        - from scipy.spatial.distance: ['braycurtis', 'canberra', 'chebyshev',
          'correlation', 'dice', 'hamming', 'jaccard', 'kulsinski',
          'mahalanobis', 'minkowski', 'rogerstanimoto', 'russellrao',
          'seuclidean', 'sokalmichener', 'sokalsneath', 'sqeuclidean',
          'yule']

        See the documentation for scipy.spatial.distance for details on these
        metrics.

        .. note::
           `'kulsinski'` is deprecated from SciPy 1.9 and will be removed in SciPy 1.11.

    metric_kwargs : dict, default=None
        Keyword arguments to pass to specified metric function.

    Returns
    -------
    argmin : ndarray
        Y[argmin[i], :] is the row in Y that is closest to X[i, :].

    distances : ndarray
        The array of minimum distances. `distances[i]` is the distance between
        the i-th row in X and the argmin[i]-th row in Y.

    See Also
    --------
    pairwise_distances : Distances between every pair of samples of X and Y.
    pairwise_distances_argmin : Same as `pairwise_distances_argmin_min` but only
        returns the argmins.
    """
    X, Y = check_pairwise_arrays(X, Y)

    if axis == 0:
        X, Y = Y, X

    if metric_kwargs is None:
        metric_kwargs = {}

    if ArgKmin.is_usable_for(X, Y, metric):
        # This is an adaptor for one "sqeuclidean" specification.
        # For this backend, we can directly use "sqeuclidean".
        if metric_kwargs.get("squared", False) and metric == "euclidean":
            metric = "sqeuclidean"
            metric_kwargs = {}

        values, indices = ArgKmin.compute(
            X=X,
            Y=Y,
            k=1,
            metric=metric,
            metric_kwargs=metric_kwargs,
            strategy="auto",
            return_distance=True,
        )
        values = values.flatten()
        indices = indices.flatten()
    else:
        # Joblib-based backend, which is used when user-defined callable
        # are passed for metric.

        # This won't be used in the future once PairwiseDistancesReductions support:
        #   - DistanceMetrics which work on supposedly binary data
        #   - CSR-dense and dense-CSR case if 'euclidean' in metric.

        # Turn off check for finiteness because this is costly and because arrays
        # have already been validated.
        with config_context(assume_finite=True):
            indices, values = zip(
                *pairwise_distances_chunked(
                    X, Y, reduce_func=_argmin_min_reduce, metric=metric, **metric_kwargs
                )
            )
        indices = np.concatenate(indices)
        values = np.concatenate(values)

    return indices, values


def pairwise_distances_argmin(X, Y, *, axis=1, metric="euclidean", metric_kwargs=None):
    """Compute minimum distances between one point and a set of points.

    This function computes for each row in X, the index of the row of Y which
    is closest (according to the specified distance).

    This is mostly equivalent to calling:

        pairwise_distances(X, Y=Y, metric=metric).argmin(axis=axis)

    but uses much less memory, and is faster for large arrays.

    This function works with dense 2D arrays only.

    Parameters
    ----------
    X : {array-like, sparse matrix} of shape (n_samples_X, n_features)
        Array containing points.

    Y : {array-like, sparse matrix} of shape (n_samples_Y, n_features)
        Arrays containing points.

    axis : int, default=1
        Axis along which the argmin and distances are to be computed.

    metric : str or callable, default="euclidean"
        Metric to use for distance computation. Any metric from scikit-learn
        or scipy.spatial.distance can be used.

        If metric is a callable function, it is called on each
        pair of instances (rows) and the resulting value recorded. The callable
        should take two arrays as input and return one value indicating the
        distance between them. This works for Scipy's metrics, but is less
        efficient than passing the metric name as a string.

        Distance matrices are not supported.

        Valid values for metric are:

        - from scikit-learn: ['cityblock', 'cosine', 'euclidean', 'l1', 'l2',
          'manhattan']

        - from scipy.spatial.distance: ['braycurtis', 'canberra', 'chebyshev',
          'correlation', 'dice', 'hamming', 'jaccard', 'kulsinski',
          'mahalanobis', 'minkowski', 'rogerstanimoto', 'russellrao',
          'seuclidean', 'sokalmichener', 'sokalsneath', 'sqeuclidean',
          'yule']

        See the documentation for scipy.spatial.distance for details on these
        metrics.

        .. note::
           `'kulsinski'` is deprecated from SciPy 1.9 and will be removed in SciPy 1.11.

    metric_kwargs : dict, default=None
        Keyword arguments to pass to specified metric function.

    Returns
    -------
    argmin : numpy.ndarray
        Y[argmin[i], :] is the row in Y that is closest to X[i, :].

    See Also
    --------
    pairwise_distances : Distances between every pair of samples of X and Y.
    pairwise_distances_argmin_min : Same as `pairwise_distances_argmin` but also
        returns the distances.
    """
    if metric_kwargs is None:
        metric_kwargs = {}

    X, Y = check_pairwise_arrays(X, Y)

    if axis == 0:
        X, Y = Y, X

    if metric_kwargs is None:
        metric_kwargs = {}

    if ArgKmin.is_usable_for(X, Y, metric):
        # This is an adaptor for one "sqeuclidean" specification.
        # For this backend, we can directly use "sqeuclidean".
        if metric_kwargs.get("squared", False) and metric == "euclidean":
            metric = "sqeuclidean"
            metric_kwargs = {}

        indices = ArgKmin.compute(
            X=X,
            Y=Y,
            k=1,
            metric=metric,
            metric_kwargs=metric_kwargs,
            strategy="auto",
            return_distance=False,
        )
        indices = indices.flatten()
    else:
        # Joblib-based backend, which is used when user-defined callable
        # are passed for metric.

        # This won't be used in the future once PairwiseDistancesReductions support:
        #   - DistanceMetrics which work on supposedly binary data
        #   - CSR-dense and dense-CSR case if 'euclidean' in metric.

        # Turn off check for finiteness because this is costly and because arrays
        # have already been validated.
        with config_context(assume_finite=True):
            indices = np.concatenate(
                list(
                    # This returns a np.ndarray generator whose arrays we need
                    # to flatten into one.
                    pairwise_distances_chunked(
                        X, Y, reduce_func=_argmin_reduce, metric=metric, **metric_kwargs
                    )
                )
            )

    return indices


def haversine_distances(X, Y=None):
    """Compute the Haversine distance between samples in X and Y.

    The Haversine (or great circle) distance is the angular distance between
    two points on the surface of a sphere. The first coordinate of each point
    is assumed to be the latitude, the second is the longitude, given
    in radians. The dimension of the data must be 2.

    .. math::
       D(x, y) = 2\\arcsin[\\sqrt{\\sin^2((x1 - y1) / 2)
                                + \\cos(x1)\\cos(y1)\\sin^2((x2 - y2) / 2)}]

    Parameters
    ----------
    X : array-like of shape (n_samples_X, 2)
        A feature array.

    Y : array-like of shape (n_samples_Y, 2), default=None
        An optional second feature array. If `None`, uses `Y=X`.

    Returns
    -------
    distance : ndarray of shape (n_samples_X, n_samples_Y)
        The distance matrix.

    Notes
    -----
    As the Earth is nearly spherical, the haversine formula provides a good
    approximation of the distance between two points of the Earth surface, with
    a less than 1% error on average.

    Examples
    --------
    We want to calculate the distance between the Ezeiza Airport
    (Buenos Aires, Argentina) and the Charles de Gaulle Airport (Paris,
    France).

    >>> from sklearn.metrics.pairwise import haversine_distances
    >>> from math import radians
    >>> bsas = [-34.83333, -58.5166646]
    >>> paris = [49.0083899664, 2.53844117956]
    >>> bsas_in_radians = [radians(_) for _ in bsas]
    >>> paris_in_radians = [radians(_) for _ in paris]
    >>> result = haversine_distances([bsas_in_radians, paris_in_radians])
    >>> result * 6371000/1000  # multiply by Earth radius to get kilometers
    array([[    0.        , 11099.54035582],
           [11099.54035582,     0.        ]])
    """
    from ..metrics import DistanceMetric

    return DistanceMetric.get_metric("haversine").pairwise(X, Y)


<<<<<<< HEAD
def manhattan_distances(X, Y=None, *, sum_over_features=True):
=======
def paired_haversine_distances(X, Y):
    """Compute the Haversine distance between paired samples in X and Y.

    The Haversine (or great circle) distance is the angular distance between
    two points on the surface of a sphere. The first coordinate of each point
    is assumed to be the latitude, the second is the longitude, given
    in radians. The dimension of the data must be 2.

    .. math::
       D(x, y) = 2\\arcsin[\\sqrt{\\sin^2((x1 - y1) / 2)
                                + \\cos(x1)\\cos(y1)\\sin^2((x2 - y2) / 2)}]

    Parameters
    ----------
    X : array-like of shape (n_samples_X, 2)
        A numpy array of coordinates (latitude and longitude, in radians).

    Y : array-like of shape (n_samples_Y, 2)
        A numpy array of coordinates (latitude and longitude, in radians).

    Returns
    -------
    distance : ndarray of shape (n_samples_X, )
        The distances between the points in X and Y.

    Notes
    -----
    As the Earth is nearly spherical, the haversine formula provides a good
    approximation of the distance between two points of the Earth surface, with
    a less than 1% error on average.
    """
    X, Y = check_paired_arrays(X, Y)
    if not (len(X.shape) == len(Y.shape) == 2) or not (X.shape[1] == Y.shape[1] == 2):
        raise ValueError(
            "For paired distances and the metric `haversine`, "
            "X and Y should both be of shape (n_samples, 2), "
            "but X.shape is {0} and Y.shape is {1}".format(X.shape, Y.shape)
        )
    dlat, dlon = (Y - X).T
    lat1, lat2 = X[:, 0], Y[:, 0]

    a_1 = np.sin(dlat / 2.0) ** 2
    a_2 = np.cos(lat1) * np.cos(lat2) * np.sin(dlon / 2.0) ** 2
    c = 2 * np.arcsin(np.sqrt(a_1 + a_2))
    return c


def manhattan_distances(X, Y=None, *, sum_over_features="deprecated"):
>>>>>>> a439068b
    """Compute the L1 distances between the vectors in X and Y.

    With sum_over_features equal to False it returns the componentwise
    distances.

    Read more in the :ref:`User Guide <metrics>`.

    Parameters
    ----------
    X : array-like of shape (n_samples_X, n_features)
        An array where each row is a sample and each column is a feature.

    Y : array-like of shape (n_samples_Y, n_features), default=None
        An array where each row is a sample and each column is a feature.
        If `None`, method uses `Y=X`.

    sum_over_features : bool, default=True
        If True the function returns the pairwise distance matrix
        else it returns the componentwise L1 pairwise-distances.
        Not supported for sparse matrix inputs.

        .. deprecated:: 1.2
            ``sum_over_features`` was deprecated in version 1.2 and will be removed in
            1.4.

    Returns
    -------
    D : ndarray of shape (n_samples_X * n_samples_Y, n_features) or \
            (n_samples_X, n_samples_Y)
        If sum_over_features is False shape is
        (n_samples_X * n_samples_Y, n_features) and D contains the
        componentwise L1 pairwise-distances (ie. absolute difference),
        else shape is (n_samples_X, n_samples_Y) and D contains
        the pairwise L1 distances.

    Notes
    -----
    When X and/or Y are CSR sparse matrices and they are not already
    in canonical format, this function modifies them in-place to
    make them canonical.

    Examples
    --------
    >>> from sklearn.metrics.pairwise import manhattan_distances
    >>> manhattan_distances([[3]], [[3]])
    array([[0.]])
    >>> manhattan_distances([[3]], [[2]])
    array([[1.]])
    >>> manhattan_distances([[2]], [[3]])
    array([[1.]])
    >>> manhattan_distances([[1, 2], [3, 4]],\
         [[1, 2], [0, 3]])
    array([[0., 2.],
           [4., 4.]])
    """
    # TODO(1.4): remove sum_over_features
    if sum_over_features != "deprecated":
        warnings.warn(
            "`sum_over_features` is deprecated in version 1.2 and will be"
            " removed in version 1.4.",
            FutureWarning,
        )
    else:
        sum_over_features = True

    X, Y = check_pairwise_arrays(X, Y)

    if issparse(X) or issparse(Y):
        if not sum_over_features:
            raise TypeError(
                "sum_over_features=%r not supported for sparse matrices"
                % sum_over_features
            )

        X = csr_matrix(X, copy=False)
        Y = csr_matrix(Y, copy=False)
        X.sum_duplicates()  # this also sorts indices in-place
        Y.sum_duplicates()
        D = np.zeros((X.shape[0], Y.shape[0]))
        _sparse_manhattan(X.data, X.indices, X.indptr, Y.data, Y.indices, Y.indptr, D)
        return D

    if sum_over_features:
        return distance.cdist(X, Y, "cityblock")

    D = X[:, np.newaxis, :] - Y[np.newaxis, :, :]
    D = np.abs(D, D)
    return D.reshape((-1, X.shape[1]))


def cosine_distances(X, Y=None):
    """Compute cosine distance between samples in X and Y.

    Cosine distance is defined as 1.0 minus the cosine similarity.

    Read more in the :ref:`User Guide <metrics>`.

    Parameters
    ----------
    X : {array-like, sparse matrix} of shape (n_samples_X, n_features)
        Matrix `X`.

    Y : {array-like, sparse matrix} of shape (n_samples_Y, n_features), \
            default=None
        Matrix `Y`.

    Returns
    -------
    distance matrix : ndarray of shape (n_samples_X, n_samples_Y)
        Returns the cosine distance between samples in X and Y.

    See Also
    --------
    cosine_similarity : Compute cosine similarity between samples in X and Y.
    scipy.spatial.distance.cosine : Dense matrices only.
    """
    # 1.0 - cosine_similarity(X, Y) without copy
    S = cosine_similarity(X, Y)
    S *= -1
    S += 1
    np.clip(S, 0, 2, out=S)
    if X is Y or Y is None:
        # Ensure that distances between vectors and themselves are set to 0.0.
        # This may not be the case due to floating point rounding errors.
        S[np.diag_indices_from(S)] = 0.0
    return S


# Paired distances
def paired_euclidean_distances(X, Y):
    """Compute the paired euclidean distances between X and Y.

    Read more in the :ref:`User Guide <metrics>`.

    Parameters
    ----------
    X : array-like of shape (n_samples, n_features)
        Input array/matrix X.

    Y : array-like of shape (n_samples, n_features)
        Input array/matrix Y.

    Returns
    -------
    distances : ndarray of shape (n_samples,)
        Output array/matrix containing the calculated paired euclidean
        distances.
    """
    X, Y = check_paired_arrays(X, Y)
    return row_norms(X - Y)


def paired_manhattan_distances(X, Y):
    """Compute the paired L1 distances between X and Y.

    Distances are calculated between (X[0], Y[0]), (X[1], Y[1]), ...,
    (X[n_samples], Y[n_samples]).

    Read more in the :ref:`User Guide <metrics>`.

    Parameters
    ----------
    X : array-like of shape (n_samples, n_features)
        An array-like where each row is a sample and each column is a feature.

    Y : array-like of shape (n_samples, n_features)
        An array-like where each row is a sample and each column is a feature.

    Returns
    -------
    distances : ndarray of shape (n_samples,)
        L1 paired distances between the row vectors of `X`
        and the row vectors of `Y`.

    Examples
    --------
    >>> from sklearn.metrics.pairwise import paired_manhattan_distances
    >>> import numpy as np
    >>> X = np.array([[1, 1, 0], [0, 1, 0], [0, 0, 1]])
    >>> Y = np.array([[0, 1, 0], [0, 0, 1], [0, 0, 0]])
    >>> paired_manhattan_distances(X, Y)
    array([1., 2., 1.])
    """
    X, Y = check_paired_arrays(X, Y)
    diff = X - Y
    if issparse(diff):
        diff.data = np.abs(diff.data)
        return np.squeeze(np.array(diff.sum(axis=1)))
    else:
        return np.abs(diff).sum(axis=-1)


def paired_cosine_distances(X, Y):
    """
    Compute the paired cosine distances between X and Y.

    Read more in the :ref:`User Guide <metrics>`.

    Parameters
    ----------
    X : array-like of shape (n_samples, n_features)
        An array where each row is a sample and each column is a feature.

    Y : array-like of shape (n_samples, n_features)
        An array where each row is a sample and each column is a feature.

    Returns
    -------
    distances : ndarray of shape (n_samples,)
        Returns the distances between the row vectors of `X`
        and the row vectors of `Y`, where `distances[i]` is the
        distance between `X[i]` and `Y[i]`.

    Notes
    -----
    The cosine distance is equivalent to the half the squared
    euclidean distance if each sample is normalized to unit norm.
    """
    X, Y = check_paired_arrays(X, Y)
    return 0.5 * row_norms(normalize(X) - normalize(Y), squared=True)


PAIRED_DISTANCES = {
    "cosine": paired_cosine_distances,
    "euclidean": paired_euclidean_distances,
    "l2": paired_euclidean_distances,
    "l1": paired_manhattan_distances,
    "manhattan": paired_manhattan_distances,
    "cityblock": paired_manhattan_distances,
    "haversine": paired_haversine_distances,  # limited to m == 2
}


def paired_distances(X, Y, *, metric="euclidean", **kwds):
    """
    Compute the paired distances between X and Y.

    Compute the distances between (X[0], Y[0]), (X[1], Y[1]), etc...

    Read more in the :ref:`User Guide <metrics>`.

    Parameters
    ----------
    X : ndarray of shape (n_samples, n_features)
        Array 1 for distance computation.

    Y : ndarray of shape (n_samples, n_features)
        Array 2 for distance computation.

    metric : str or callable, default="euclidean"
        The metric to use when calculating distance between instances in a
        feature array. If metric is a string, it must be one of the options
        specified in PAIRED_DISTANCES, including "euclidean",
        "manhattan", or "cosine".
        Alternatively, if metric is a callable function, it is called on each
        pair of instances (rows) and the resulting value recorded. The callable
        should take two arrays from `X` as input and return a value indicating
        the distance between them.

    **kwds : dict
        Unused parameters.

    Returns
    -------
    distances : ndarray of shape (n_samples,)
        Returns the distances between the row vectors of `X`
        and the row vectors of `Y`.

    See Also
    --------
    pairwise_distances : Computes the distance between every pair of samples.

    Examples
    --------
    >>> from sklearn.metrics.pairwise import paired_distances
    >>> X = [[0, 1], [1, 1]]
    >>> Y = [[0, 1], [2, 1]]
    >>> paired_distances(X, Y)
    array([0., 1.])
    """

    if metric in PAIRED_DISTANCES:
        func = PAIRED_DISTANCES[metric]
        return func(X, Y)
    elif callable(metric):
        # Check the matrix first (it is usually done by the metric)
        X, Y = check_paired_arrays(X, Y)
        distances = np.zeros(len(X))
        for i in range(len(X)):
            distances[i] = metric(X[i], Y[i])
        return distances
    else:
        raise ValueError("Unknown distance %s" % metric)


# Kernels
def linear_kernel(X, Y=None, dense_output=True):
    """
    Compute the linear kernel between X and Y.

    Read more in the :ref:`User Guide <linear_kernel>`.

    Parameters
    ----------
    X : ndarray of shape (n_samples_X, n_features)
        A feature array.

    Y : ndarray of shape (n_samples_Y, n_features), default=None
        An optional second feature array. If `None`, uses `Y=X`.

    dense_output : bool, default=True
        Whether to return dense output even when the input is sparse. If
        ``False``, the output is sparse if both input arrays are sparse.

        .. versionadded:: 0.20

    Returns
    -------
    Gram matrix : ndarray of shape (n_samples_X, n_samples_Y)
        The Gram matrix of the linear kernel, i.e. `X @ Y.T`.
    """
    X, Y = check_pairwise_arrays(X, Y)
    return safe_sparse_dot(X, Y.T, dense_output=dense_output)


def polynomial_kernel(X, Y=None, degree=3, gamma=None, coef0=1):
    """
    Compute the polynomial kernel between X and Y.

    :math:`K(X, Y) = (gamma <X, Y> + coef0)^{degree}`

    Read more in the :ref:`User Guide <polynomial_kernel>`.

    Parameters
    ----------
    X : ndarray of shape (n_samples_X, n_features)
        A feature array.

    Y : ndarray of shape (n_samples_Y, n_features), default=None
        An optional second feature array. If `None`, uses `Y=X`.

    degree : int, default=3
        Kernel degree.

    gamma : float, default=None
        Coefficient of the vector inner product. If None, defaults to 1.0 / n_features.

    coef0 : float, default=1
        Constant offset added to scaled inner product.

    Returns
    -------
    Gram matrix : ndarray of shape (n_samples_X, n_samples_Y)
        The polynomial kernel.
    """
    X, Y = check_pairwise_arrays(X, Y)
    if gamma is None:
        gamma = 1.0 / X.shape[1]

    K = safe_sparse_dot(X, Y.T, dense_output=True)
    K *= gamma
    K += coef0
    K **= degree
    return K


def sigmoid_kernel(X, Y=None, gamma=None, coef0=1):
    """Compute the sigmoid kernel between X and Y.

        K(X, Y) = tanh(gamma <X, Y> + coef0)

    Read more in the :ref:`User Guide <sigmoid_kernel>`.

    Parameters
    ----------
    X : ndarray of shape (n_samples_X, n_features)
        A feature array.

    Y : ndarray of shape (n_samples_Y, n_features), default=None
        An optional second feature array. If `None`, uses `Y=X`.

    gamma : float, default=None
        Coefficient of the vector inner product. If None, defaults to 1.0 / n_features.

    coef0 : float, default=1
        Constant offset added to scaled inner product.

    Returns
    -------
    Gram matrix : ndarray of shape (n_samples_X, n_samples_Y)
        Sigmoid kernel between two arrays.
    """
    X, Y = check_pairwise_arrays(X, Y)
    if gamma is None:
        gamma = 1.0 / X.shape[1]

    K = safe_sparse_dot(X, Y.T, dense_output=True)
    K *= gamma
    K += coef0
    np.tanh(K, K)  # compute tanh in-place
    return K


def rbf_kernel(X, Y=None, gamma=None):
    """Compute the rbf (gaussian) kernel between X and Y.

        K(x, y) = exp(-gamma ||x-y||^2)

    for each pair of rows x in X and y in Y.

    Read more in the :ref:`User Guide <rbf_kernel>`.

    Parameters
    ----------
    X : ndarray of shape (n_samples_X, n_features)
        A feature array.

    Y : ndarray of shape (n_samples_Y, n_features), default=None
        An optional second feature array. If `None`, uses `Y=X`.

    gamma : float, default=None
        If None, defaults to 1.0 / n_features.

    Returns
    -------
    kernel_matrix : ndarray of shape (n_samples_X, n_samples_Y)
        The RBF kernel.
    """
    X, Y = check_pairwise_arrays(X, Y)
    if gamma is None:
        gamma = 1.0 / X.shape[1]

    K = euclidean_distances(X, Y, squared=True)
    K *= -gamma
    np.exp(K, K)  # exponentiate K in-place
    return K


def laplacian_kernel(X, Y=None, gamma=None):
    """Compute the laplacian kernel between X and Y.

    The laplacian kernel is defined as::

        K(x, y) = exp(-gamma ||x-y||_1)

    for each pair of rows x in X and y in Y.
    Read more in the :ref:`User Guide <laplacian_kernel>`.

    .. versionadded:: 0.17

    Parameters
    ----------
    X : ndarray of shape (n_samples_X, n_features)
        A feature array.

    Y : ndarray of shape (n_samples_Y, n_features), default=None
        An optional second feature array. If `None`, uses `Y=X`.

    gamma : float, default=None
        If None, defaults to 1.0 / n_features.

    Returns
    -------
    kernel_matrix : ndarray of shape (n_samples_X, n_samples_Y)
        The kernel matrix.
    """
    X, Y = check_pairwise_arrays(X, Y)
    if gamma is None:
        gamma = 1.0 / X.shape[1]

    K = -gamma * manhattan_distances(X, Y)
    np.exp(K, K)  # exponentiate K in-place
    return K


def cosine_similarity(X, Y=None, dense_output=True):
    """Compute cosine similarity between samples in X and Y.

    Cosine similarity, or the cosine kernel, computes similarity as the
    normalized dot product of X and Y:

        K(X, Y) = <X, Y> / (||X||*||Y||)

    On L2-normalized data, this function is equivalent to linear_kernel.

    Read more in the :ref:`User Guide <cosine_similarity>`.

    Parameters
    ----------
    X : {ndarray, sparse matrix} of shape (n_samples_X, n_features)
        Input data.

    Y : {ndarray, sparse matrix} of shape (n_samples_Y, n_features), \
            default=None
        Input data. If ``None``, the output will be the pairwise
        similarities between all samples in ``X``.

    dense_output : bool, default=True
        Whether to return dense output even when the input is sparse. If
        ``False``, the output is sparse if both input arrays are sparse.

        .. versionadded:: 0.17
           parameter ``dense_output`` for dense output.

    Returns
    -------
    kernel matrix : ndarray of shape (n_samples_X, n_samples_Y)
        Returns the cosine similarity between samples in X and Y.
    """
    # to avoid recursive import

    X, Y = check_pairwise_arrays(X, Y)

    X_normalized = normalize(X, copy=True)
    if X is Y:
        Y_normalized = X_normalized
    else:
        Y_normalized = normalize(Y, copy=True)

    K = safe_sparse_dot(X_normalized, Y_normalized.T, dense_output=dense_output)

    return K


@validate_params({"X": ["array-like"], "Y": ["array-like", None]})
def additive_chi2_kernel(X, Y=None):
    """Compute the additive chi-squared kernel between observations in X and Y.

    The chi-squared kernel is computed between each pair of rows in X and Y.  X
    and Y have to be non-negative. This kernel is most commonly applied to
    histograms.

    The chi-squared kernel is given by::

        k(x, y) = -Sum [(x - y)^2 / (x + y)]

    It can be interpreted as a weighted difference per entry.

    Read more in the :ref:`User Guide <chi2_kernel>`.

    Parameters
    ----------
    X : array-like of shape (n_samples_X, n_features)
        A feature array.

    Y : array-like of shape (n_samples_Y, n_features), default=None
        An optional second feature array. If `None`, uses `Y=X`.

    Returns
    -------
    kernel_matrix : ndarray of shape (n_samples_X, n_samples_Y)
        The kernel matrix.

    See Also
    --------
    chi2_kernel : The exponentiated version of the kernel, which is usually
        preferable.
    sklearn.kernel_approximation.AdditiveChi2Sampler : A Fourier approximation
        to this kernel.

    Notes
    -----
    As the negative of a distance, this kernel is only conditionally positive
    definite.

    References
    ----------
    * Zhang, J. and Marszalek, M. and Lazebnik, S. and Schmid, C.
      Local features and kernels for classification of texture and object
      categories: A comprehensive study
      International Journal of Computer Vision 2007
      https://hal.archives-ouvertes.fr/hal-00171412/document
    """
    X, Y = check_pairwise_arrays(X, Y)
    if (X < 0).any():
        raise ValueError("X contains negative values.")
    if Y is not X and (Y < 0).any():
        raise ValueError("Y contains negative values.")

    result = np.zeros((X.shape[0], Y.shape[0]), dtype=X.dtype)
    _chi2_kernel_fast(X, Y, result)
    return result


def chi2_kernel(X, Y=None, gamma=1.0):
    """Compute the exponential chi-squared kernel between X and Y.

    The chi-squared kernel is computed between each pair of rows in X and Y.  X
    and Y have to be non-negative. This kernel is most commonly applied to
    histograms.

    The chi-squared kernel is given by::

        k(x, y) = exp(-gamma Sum [(x - y)^2 / (x + y)])

    It can be interpreted as a weighted difference per entry.

    Read more in the :ref:`User Guide <chi2_kernel>`.

    Parameters
    ----------
    X : array-like of shape (n_samples_X, n_features)
        A feature array.

    Y : ndarray of shape (n_samples_Y, n_features), default=None
        An optional second feature array. If `None`, uses `Y=X`.

    gamma : float, default=1
        Scaling parameter of the chi2 kernel.

    Returns
    -------
    kernel_matrix : ndarray of shape (n_samples_X, n_samples_Y)
        The kernel matrix.

    See Also
    --------
    additive_chi2_kernel : The additive version of this kernel.
    sklearn.kernel_approximation.AdditiveChi2Sampler : A Fourier approximation
        to the additive version of this kernel.

    References
    ----------
    * Zhang, J. and Marszalek, M. and Lazebnik, S. and Schmid, C.
      Local features and kernels for classification of texture and object
      categories: A comprehensive study
      International Journal of Computer Vision 2007
      https://hal.archives-ouvertes.fr/hal-00171412/document
    """
    K = additive_chi2_kernel(X, Y)
    K *= gamma
    return np.exp(K, K)


# Helper functions - distance
PAIRWISE_DISTANCE_FUNCTIONS = {
    # If updating this dictionary, update the doc in both distance_metrics()
    # and also in pairwise_distances()!
    "cityblock": manhattan_distances,
    "cosine": cosine_distances,
    "euclidean": euclidean_distances,
    "haversine": haversine_distances,
    "l2": euclidean_distances,
    "l1": manhattan_distances,
    "manhattan": manhattan_distances,
    "precomputed": None,  # HACK: precomputed is always allowed, never called
    "nan_euclidean": nan_euclidean_distances,
}


def distance_metrics():
    """Valid metrics for pairwise_distances.

    This function simply returns the valid pairwise distance metrics.
    It exists to allow for a description of the mapping for
    each of the valid strings.

    The valid distance metrics, and the function they map to, are:

    =============== ========================================
    metric          Function
    =============== ========================================
    'cityblock'     metrics.pairwise.manhattan_distances
    'cosine'        metrics.pairwise.cosine_distances
    'euclidean'     metrics.pairwise.euclidean_distances
    'haversine'     metrics.pairwise.haversine_distances
    'l1'            metrics.pairwise.manhattan_distances
    'l2'            metrics.pairwise.euclidean_distances
    'manhattan'     metrics.pairwise.manhattan_distances
    'nan_euclidean' metrics.pairwise.nan_euclidean_distances
    =============== ========================================

    Read more in the :ref:`User Guide <metrics>`.

    Returns
    -------
    distance_metrics : dict
        Returns valid metrics for pairwise_distances.
    """
    return PAIRWISE_DISTANCE_FUNCTIONS


def _dist_wrapper(dist_func, dist_matrix, slice_, *args, **kwargs):
    """Write in-place to a slice of a distance matrix."""
    dist_matrix[:, slice_] = dist_func(*args, **kwargs)


def _parallel_pairwise(X, Y, func, n_jobs, **kwds):
    """Break the pairwise matrix in n_jobs even slices
    and compute them in parallel."""

    if Y is None:
        Y = X
    X, Y, dtype = _return_float_dtype(X, Y)

    if effective_n_jobs(n_jobs) == 1:
        return func(X, Y, **kwds)

    # enforce a threading backend to prevent data communication overhead
    fd = delayed(_dist_wrapper)
    ret = np.empty((X.shape[0], Y.shape[0]), dtype=dtype, order="F")
    Parallel(backend="threading", n_jobs=n_jobs)(
        fd(func, ret, s, X, Y[s], **kwds)
        for s in gen_even_slices(_num_samples(Y), effective_n_jobs(n_jobs))
    )

    if (X is Y or Y is None) and func is euclidean_distances:
        # zeroing diagonal for euclidean norm.
        # TODO: do it also for other norms.
        np.fill_diagonal(ret, 0)

    return ret


def _pairwise_callable(X, Y, metric, force_all_finite=True, **kwds):
    """Handle the callable case for pairwise_{distances,kernels}."""
    X, Y = check_pairwise_arrays(X, Y, force_all_finite=force_all_finite)

    if X is Y:
        # Only calculate metric for upper triangle
        out = np.zeros((X.shape[0], Y.shape[0]), dtype="float")
        iterator = itertools.combinations(range(X.shape[0]), 2)
        for i, j in iterator:
            out[i, j] = metric(X[i], Y[j], **kwds)

        # Make symmetric
        # NB: out += out.T will produce incorrect results
        out = out + out.T

        # Calculate diagonal
        # NB: nonzero diagonals are allowed for both metrics and kernels
        for i in range(X.shape[0]):
            x = X[i]
            out[i, i] = metric(x, x, **kwds)

    else:
        # Calculate all cells
        out = np.empty((X.shape[0], Y.shape[0]), dtype="float")
        iterator = itertools.product(range(X.shape[0]), range(Y.shape[0]))
        for i, j in iterator:
            out[i, j] = metric(X[i], Y[j], **kwds)

    return out


_VALID_METRICS = [
    "euclidean",
    "l2",
    "l1",
    "manhattan",
    "cityblock",
    "braycurtis",
    "canberra",
    "chebyshev",
    "correlation",
    "cosine",
    "dice",
    "hamming",
    "jaccard",
    "mahalanobis",
    "matching",
    "minkowski",
    "rogerstanimoto",
    "russellrao",
    "seuclidean",
    "sokalmichener",
    "sokalsneath",
    "sqeuclidean",
    "yule",
    "wminkowski",
    "nan_euclidean",
    "haversine",
]
if sp_base_version < parse_version("1.11"):
    # Deprecated in SciPy 1.9 and removed in SciPy 1.11
    _VALID_METRICS += ["kulsinski"]

_NAN_METRICS = ["nan_euclidean"]


def _check_chunk_size(reduced, chunk_size):
    """Checks chunk is a sequence of expected size or a tuple of same."""
    if reduced is None:
        return
    is_tuple = isinstance(reduced, tuple)
    if not is_tuple:
        reduced = (reduced,)
    if any(isinstance(r, tuple) or not hasattr(r, "__iter__") for r in reduced):
        raise TypeError(
            "reduce_func returned %r. Expected sequence(s) of length %d."
            % (reduced if is_tuple else reduced[0], chunk_size)
        )
    if any(_num_samples(r) != chunk_size for r in reduced):
        actual_size = tuple(_num_samples(r) for r in reduced)
        raise ValueError(
            "reduce_func returned object of length %s. "
            "Expected same length as input: %d."
            % (actual_size if is_tuple else actual_size[0], chunk_size)
        )


def _precompute_metric_params(X, Y, metric=None, **kwds):
    """Precompute data-derived metric parameters if not provided."""
    if metric == "seuclidean" and "V" not in kwds:
        # There is a bug in scipy < 1.5 that will cause a crash if
        # X.dtype != np.double (float64). See PR #15730
        dtype = np.float64 if sp_version < parse_version("1.5") else None
        if X is Y:
            V = np.var(X, axis=0, ddof=1, dtype=dtype)
        else:
            raise ValueError(
                "The 'V' parameter is required for the seuclidean metric "
                "when Y is passed."
            )
        return {"V": V}
    if metric == "mahalanobis" and "VI" not in kwds:
        if X is Y:
            VI = np.linalg.inv(np.cov(X.T)).T
        else:
            raise ValueError(
                "The 'VI' parameter is required for the mahalanobis metric "
                "when Y is passed."
            )
        return {"VI": VI}
    return {}


def pairwise_distances_chunked(
    X,
    Y=None,
    *,
    reduce_func=None,
    metric="euclidean",
    n_jobs=None,
    working_memory=None,
    **kwds,
):
    """Generate a distance matrix chunk by chunk with optional reduction.

    In cases where not all of a pairwise distance matrix needs to be
    stored at once, this is used to calculate pairwise distances in
    ``working_memory``-sized chunks.  If ``reduce_func`` is given, it is
    run on each chunk and its return values are concatenated into lists,
    arrays or sparse matrices.

    Parameters
    ----------
    X : ndarray of shape (n_samples_X, n_samples_X) or \
            (n_samples_X, n_features)
        Array of pairwise distances between samples, or a feature array.
        The shape the array should be (n_samples_X, n_samples_X) if
        metric='precomputed' and (n_samples_X, n_features) otherwise.

    Y : ndarray of shape (n_samples_Y, n_features), default=None
        An optional second feature array. Only allowed if
        metric != "precomputed".

    reduce_func : callable, default=None
        The function which is applied on each chunk of the distance matrix,
        reducing it to needed values.  ``reduce_func(D_chunk, start)``
        is called repeatedly, where ``D_chunk`` is a contiguous vertical
        slice of the pairwise distance matrix, starting at row ``start``.
        It should return one of: None; an array, a list, or a sparse matrix
        of length ``D_chunk.shape[0]``; or a tuple of such objects.
        Returning None is useful for in-place operations, rather than
        reductions.

        If None, pairwise_distances_chunked returns a generator of vertical
        chunks of the distance matrix.

    metric : str or callable, default='euclidean'
        The metric to use when calculating distance between instances in a
        feature array. If metric is a string, it must be one of the options
        allowed by scipy.spatial.distance.pdist for its metric parameter,
        or a metric listed in pairwise.PAIRWISE_DISTANCE_FUNCTIONS.
        If metric is "precomputed", X is assumed to be a distance matrix.
        Alternatively, if metric is a callable function, it is called on
        each pair of instances (rows) and the resulting value recorded.
        The callable should take two arrays from X as input and return a
        value indicating the distance between them.

    n_jobs : int, default=None
        The number of jobs to use for the computation. This works by
        breaking down the pairwise matrix into n_jobs even slices and
        computing them in parallel.

        ``None`` means 1 unless in a :obj:`joblib.parallel_backend` context.
        ``-1`` means using all processors. See :term:`Glossary <n_jobs>`
        for more details.

    working_memory : int, default=None
        The sought maximum memory for temporary distance matrix chunks.
        When None (default), the value of
        ``sklearn.get_config()['working_memory']`` is used.

    **kwds : optional keyword parameters
        Any further parameters are passed directly to the distance function.
        If using a scipy.spatial.distance metric, the parameters are still
        metric dependent. See the scipy docs for usage examples.

    Yields
    ------
    D_chunk : {ndarray, sparse matrix}
        A contiguous slice of distance matrix, optionally processed by
        ``reduce_func``.

    Examples
    --------
    Without reduce_func:

    >>> import numpy as np
    >>> from sklearn.metrics import pairwise_distances_chunked
    >>> X = np.random.RandomState(0).rand(5, 3)
    >>> D_chunk = next(pairwise_distances_chunked(X))
    >>> D_chunk
    array([[0.  ..., 0.29..., 0.41..., 0.19..., 0.57...],
           [0.29..., 0.  ..., 0.57..., 0.41..., 0.76...],
           [0.41..., 0.57..., 0.  ..., 0.44..., 0.90...],
           [0.19..., 0.41..., 0.44..., 0.  ..., 0.51...],
           [0.57..., 0.76..., 0.90..., 0.51..., 0.  ...]])

    Retrieve all neighbors and average distance within radius r:

    >>> r = .2
    >>> def reduce_func(D_chunk, start):
    ...     neigh = [np.flatnonzero(d < r) for d in D_chunk]
    ...     avg_dist = (D_chunk * (D_chunk < r)).mean(axis=1)
    ...     return neigh, avg_dist
    >>> gen = pairwise_distances_chunked(X, reduce_func=reduce_func)
    >>> neigh, avg_dist = next(gen)
    >>> neigh
    [array([0, 3]), array([1]), array([2]), array([0, 3]), array([4])]
    >>> avg_dist
    array([0.039..., 0.        , 0.        , 0.039..., 0.        ])

    Where r is defined per sample, we need to make use of ``start``:

    >>> r = [.2, .4, .4, .3, .1]
    >>> def reduce_func(D_chunk, start):
    ...     neigh = [np.flatnonzero(d < r[i])
    ...              for i, d in enumerate(D_chunk, start)]
    ...     return neigh
    >>> neigh = next(pairwise_distances_chunked(X, reduce_func=reduce_func))
    >>> neigh
    [array([0, 3]), array([0, 1]), array([2]), array([0, 3]), array([4])]

    Force row-by-row generation by reducing ``working_memory``:

    >>> gen = pairwise_distances_chunked(X, reduce_func=reduce_func,
    ...                                  working_memory=0)
    >>> next(gen)
    [array([0, 3])]
    >>> next(gen)
    [array([0, 1])]
    """
    n_samples_X = _num_samples(X)
    if metric == "precomputed":
        slices = (slice(0, n_samples_X),)
    else:
        if Y is None:
            Y = X
        # We get as many rows as possible within our working_memory budget to
        # store len(Y) distances in each row of output.
        #
        # Note:
        #  - this will get at least 1 row, even if 1 row of distances will
        #    exceed working_memory.
        #  - this does not account for any temporary memory usage while
        #    calculating distances (e.g. difference of vectors in manhattan
        #    distance.
        chunk_n_rows = get_chunk_n_rows(
            row_bytes=8 * _num_samples(Y),
            max_n_rows=n_samples_X,
            working_memory=working_memory,
        )
        slices = gen_batches(n_samples_X, chunk_n_rows)

    # precompute data-derived metric params
    params = _precompute_metric_params(X, Y, metric=metric, **kwds)
    kwds.update(**params)

    for sl in slices:
        if sl.start == 0 and sl.stop == n_samples_X:
            X_chunk = X  # enable optimised paths for X is Y
        else:
            X_chunk = X[sl]
        D_chunk = pairwise_distances(X_chunk, Y, metric=metric, n_jobs=n_jobs, **kwds)
        if (X is Y or Y is None) and PAIRWISE_DISTANCE_FUNCTIONS.get(
            metric, None
        ) is euclidean_distances:
            # zeroing diagonal, taking care of aliases of "euclidean",
            # i.e. "l2"
            D_chunk.flat[sl.start :: _num_samples(X) + 1] = 0
        if reduce_func is not None:
            chunk_size = D_chunk.shape[0]
            D_chunk = reduce_func(D_chunk, sl.start)
            _check_chunk_size(D_chunk, chunk_size)
        yield D_chunk


def pairwise_distances(
    X, Y=None, metric="euclidean", *, n_jobs=None, force_all_finite=True, **kwds
):
    """Compute the distance matrix from a vector array X and optional Y.

    This method takes either a vector array or a distance matrix, and returns
    a distance matrix. If the input is a vector array, the distances are
    computed. If the input is a distances matrix, it is returned instead.

    This method provides a safe way to take a distance matrix as input, while
    preserving compatibility with many other algorithms that take a vector
    array.

    If Y is given (default is None), then the returned matrix is the pairwise
    distance between the arrays from both X and Y.

    Valid values for metric are:

    - From scikit-learn: ['cityblock', 'cosine', 'euclidean', 'l1', 'l2',
      'manhattan']. These metrics support sparse matrix
      inputs.
      ['nan_euclidean'] but it does not yet support sparse matrices.

    - From scipy.spatial.distance: ['braycurtis', 'canberra', 'chebyshev',
      'correlation', 'dice', 'hamming', 'jaccard', 'kulsinski', 'mahalanobis',
      'minkowski', 'rogerstanimoto', 'russellrao', 'seuclidean',
      'sokalmichener', 'sokalsneath', 'sqeuclidean', 'yule']
      See the documentation for scipy.spatial.distance for details on these
      metrics. These metrics do not support sparse matrix inputs.

    .. note::
        `'kulsinski'` is deprecated from SciPy 1.9 and will be removed in SciPy 1.11.

    Note that in the case of 'cityblock', 'cosine' and 'euclidean' (which are
    valid scipy.spatial.distance metrics), the scikit-learn implementation
    will be used, which is faster and has support for sparse matrices (except
    for 'cityblock'). For a verbose description of the metrics from
    scikit-learn, see :func:`sklearn.metrics.pairwise.distance_metrics`
    function.

    Read more in the :ref:`User Guide <metrics>`.

    Parameters
    ----------
    X : ndarray of shape (n_samples_X, n_samples_X) or \
            (n_samples_X, n_features)
        Array of pairwise distances between samples, or a feature array.
        The shape of the array should be (n_samples_X, n_samples_X) if
        metric == "precomputed" and (n_samples_X, n_features) otherwise.

    Y : ndarray of shape (n_samples_Y, n_features), default=None
        An optional second feature array. Only allowed if
        metric != "precomputed".

    metric : str or callable, default='euclidean'
        The metric to use when calculating distance between instances in a
        feature array. If metric is a string, it must be one of the options
        allowed by scipy.spatial.distance.pdist for its metric parameter, or
        a metric listed in ``pairwise.PAIRWISE_DISTANCE_FUNCTIONS``.
        If metric is "precomputed", X is assumed to be a distance matrix.
        Alternatively, if metric is a callable function, it is called on each
        pair of instances (rows) and the resulting value recorded. The callable
        should take two arrays from X as input and return a value indicating
        the distance between them.

    n_jobs : int, default=None
        The number of jobs to use for the computation. This works by breaking
        down the pairwise matrix into n_jobs even slices and computing them in
        parallel.

        ``None`` means 1 unless in a :obj:`joblib.parallel_backend` context.
        ``-1`` means using all processors. See :term:`Glossary <n_jobs>`
        for more details.

    force_all_finite : bool or 'allow-nan', default=True
        Whether to raise an error on np.inf, np.nan, pd.NA in array. Ignored
        for a metric listed in ``pairwise.PAIRWISE_DISTANCE_FUNCTIONS``. The
        possibilities are:

        - True: Force all values of array to be finite.
        - False: accepts np.inf, np.nan, pd.NA in array.
        - 'allow-nan': accepts only np.nan and pd.NA values in array. Values
          cannot be infinite.

        .. versionadded:: 0.22
           ``force_all_finite`` accepts the string ``'allow-nan'``.

        .. versionchanged:: 0.23
           Accepts `pd.NA` and converts it into `np.nan`.

    **kwds : optional keyword parameters
        Any further parameters are passed directly to the distance function.
        If using a scipy.spatial.distance metric, the parameters are still
        metric dependent. See the scipy docs for usage examples.

    Returns
    -------
    D : ndarray of shape (n_samples_X, n_samples_X) or \
            (n_samples_X, n_samples_Y)
        A distance matrix D such that D_{i, j} is the distance between the
        ith and jth vectors of the given matrix X, if Y is None.
        If Y is not None, then D_{i, j} is the distance between the ith array
        from X and the jth array from Y.

    See Also
    --------
    pairwise_distances_chunked : Performs the same calculation as this
        function, but returns a generator of chunks of the distance matrix, in
        order to limit memory usage.
    paired_distances : Computes the distances between corresponding elements
        of two arrays.
    """
    if (
        metric not in _VALID_METRICS
        and not callable(metric)
        and metric != "precomputed"
    ):
        raise ValueError(
            "Unknown metric %s. Valid metrics are %s, or 'precomputed', or a callable"
            % (metric, _VALID_METRICS)
        )

    if metric == "precomputed":
        X, _ = check_pairwise_arrays(
            X, Y, precomputed=True, force_all_finite=force_all_finite
        )

        whom = (
            "`pairwise_distances`. Precomputed distance "
            " need to have non-negative values."
        )
        check_non_negative(X, whom=whom)
        return X
    elif metric in PAIRWISE_DISTANCE_FUNCTIONS:
        func = PAIRWISE_DISTANCE_FUNCTIONS[metric]
    elif callable(metric):
        func = partial(
            _pairwise_callable, metric=metric, force_all_finite=force_all_finite, **kwds
        )
    else:
        if issparse(X) or issparse(Y):
            raise TypeError("scipy distance metrics do not support sparse matrices.")

        dtype = bool if metric in PAIRWISE_BOOLEAN_FUNCTIONS else None

        if dtype == bool and (X.dtype != bool or (Y is not None and Y.dtype != bool)):
            msg = "Data was converted to boolean for metric %s" % metric
            warnings.warn(msg, DataConversionWarning)

        X, Y = check_pairwise_arrays(
            X, Y, dtype=dtype, force_all_finite=force_all_finite
        )

        # precompute data-derived metric params
        params = _precompute_metric_params(X, Y, metric=metric, **kwds)
        kwds.update(**params)

        if effective_n_jobs(n_jobs) == 1 and X is Y:
            return distance.squareform(distance.pdist(X, metric=metric, **kwds))
        func = partial(distance.cdist, metric=metric, **kwds)

    return _parallel_pairwise(X, Y, func, n_jobs, **kwds)


def paired_haversine_distances(X, Y):
    """Compute the Haversine distance between paired samples in X and Y.

    The Haversine (or great circle) distance is the angular distance between
    two points on the surface of a sphere. The first coordinate of each point
    is assumed to be the latitude, the second is the longitude, given
    in radians. The dimension of the data must be 2.

    .. math::
       D(x, y) = 2\\arcsin[\\sqrt{\\sin^2((x1 - y1) / 2)
                                + \\cos(x1)\\cos(y1)\\sin^2((x2 - y2) / 2)}]

    Parameters
    ----------
    X : array-like of shape (n_samples, 2)
        A numpy array of coordinates (latitude and longitude, in radians).

    Y : array-like of shape (n_samples_Y, 2)
        A numpy array of coordinates (latitude and longitude, in radians).

    Returns
    -------
    distance : ndarray of shape (n_samples_X, )
        The distances between the points in X and Y.

    Notes
    -----
    As the Earth is nearly spherical, the haversine formula provides a good
    approximation of the distance between two points of the Earth surface, with
    a less than 1% error on average.
    """
    X, Y = check_paired_arrays(X, Y)
    if not (len(X.shape) == len(Y.shape) == 2) or not (X.shape[1] == Y.shape[1] == 2):
        raise ValueError(
            "For paired distances and the metric `haversine`, "
            "X and Y should both be of shape (n_samples, 2), "
            f"but X.shape is {X.shape} and Y.shape is {Y.shape}"
        )
    dlat, dlon = (Y - X).T
    lat1, lat2 = X[:, 0], Y[:, 0]

    a_1 = np.sin(dlat / 2.0) ** 2
    a_2 = np.cos(lat1) * np.cos(lat2) * np.sin(dlon / 2.0) ** 2
    c = 2 * np.arcsin(np.sqrt(a_1 + a_2))
    return c


# These distances require boolean arrays, when using scipy.spatial.distance
PAIRWISE_BOOLEAN_FUNCTIONS = [
    "dice",
    "jaccard",
    "matching",
    "rogerstanimoto",
    "russellrao",
    "sokalmichener",
    "sokalsneath",
    "yule",
]
if sp_base_version < parse_version("1.11"):
    # Deprecated in SciPy 1.9 and removed in SciPy 1.11
    PAIRWISE_BOOLEAN_FUNCTIONS += ["kulsinski"]

# Helper functions - distance
PAIRWISE_KERNEL_FUNCTIONS = {
    # If updating this dictionary, update the doc in both distance_metrics()
    # and also in pairwise_distances()!
    "additive_chi2": additive_chi2_kernel,
    "chi2": chi2_kernel,
    "linear": linear_kernel,
    "polynomial": polynomial_kernel,
    "poly": polynomial_kernel,
    "rbf": rbf_kernel,
    "laplacian": laplacian_kernel,
    "sigmoid": sigmoid_kernel,
    "cosine": cosine_similarity,
}


def kernel_metrics():
    """Valid metrics for pairwise_kernels.

    This function simply returns the valid pairwise distance metrics.
    It exists, however, to allow for a verbose description of the mapping for
    each of the valid strings.

    The valid distance metrics, and the function they map to, are:
      ===============   ========================================
      metric            Function
      ===============   ========================================
      'additive_chi2'   sklearn.pairwise.additive_chi2_kernel
      'chi2'            sklearn.pairwise.chi2_kernel
      'linear'          sklearn.pairwise.linear_kernel
      'poly'            sklearn.pairwise.polynomial_kernel
      'polynomial'      sklearn.pairwise.polynomial_kernel
      'rbf'             sklearn.pairwise.rbf_kernel
      'laplacian'       sklearn.pairwise.laplacian_kernel
      'sigmoid'         sklearn.pairwise.sigmoid_kernel
      'cosine'          sklearn.pairwise.cosine_similarity
      ===============   ========================================

    Read more in the :ref:`User Guide <metrics>`.

    Returns
    -------
    kernal_metrics : dict
        Returns valid metrics for pairwise_kernels.
    """
    return PAIRWISE_KERNEL_FUNCTIONS


KERNEL_PARAMS = {
    "additive_chi2": (),
    "chi2": frozenset(["gamma"]),
    "cosine": (),
    "linear": (),
    "poly": frozenset(["gamma", "degree", "coef0"]),
    "polynomial": frozenset(["gamma", "degree", "coef0"]),
    "rbf": frozenset(["gamma"]),
    "laplacian": frozenset(["gamma"]),
    "sigmoid": frozenset(["gamma", "coef0"]),
}


def pairwise_kernels(
    X, Y=None, metric="linear", *, filter_params=False, n_jobs=None, **kwds
):
    """Compute the kernel between arrays X and optional array Y.

    This method takes either a vector array or a kernel matrix, and returns
    a kernel matrix. If the input is a vector array, the kernels are
    computed. If the input is a kernel matrix, it is returned instead.

    This method provides a safe way to take a kernel matrix as input, while
    preserving compatibility with many other algorithms that take a vector
    array.

    If Y is given (default is None), then the returned matrix is the pairwise
    kernel between the arrays from both X and Y.

    Valid values for metric are:
        ['additive_chi2', 'chi2', 'linear', 'poly', 'polynomial', 'rbf',
        'laplacian', 'sigmoid', 'cosine']

    Read more in the :ref:`User Guide <metrics>`.

    Parameters
    ----------
    X : ndarray of shape (n_samples_X, n_samples_X) or (n_samples_X, n_features)
        Array of pairwise kernels between samples, or a feature array.
        The shape of the array should be (n_samples_X, n_samples_X) if
        metric == "precomputed" and (n_samples_X, n_features) otherwise.

    Y : ndarray of shape (n_samples_Y, n_features), default=None
        A second feature array only if X has shape (n_samples_X, n_features).

    metric : str or callable, default="linear"
        The metric to use when calculating kernel between instances in a
        feature array. If metric is a string, it must be one of the metrics
        in pairwise.PAIRWISE_KERNEL_FUNCTIONS.
        If metric is "precomputed", X is assumed to be a kernel matrix.
        Alternatively, if metric is a callable function, it is called on each
        pair of instances (rows) and the resulting value recorded. The callable
        should take two rows from X as input and return the corresponding
        kernel value as a single number. This means that callables from
        :mod:`sklearn.metrics.pairwise` are not allowed, as they operate on
        matrices, not single samples. Use the string identifying the kernel
        instead.

    filter_params : bool, default=False
        Whether to filter invalid parameters or not.

    n_jobs : int, default=None
        The number of jobs to use for the computation. This works by breaking
        down the pairwise matrix into n_jobs even slices and computing them in
        parallel.

        ``None`` means 1 unless in a :obj:`joblib.parallel_backend` context.
        ``-1`` means using all processors. See :term:`Glossary <n_jobs>`
        for more details.

    **kwds : optional keyword parameters
        Any further parameters are passed directly to the kernel function.

    Returns
    -------
    K : ndarray of shape (n_samples_X, n_samples_X) or (n_samples_X, n_samples_Y)
        A kernel matrix K such that K_{i, j} is the kernel between the
        ith and jth vectors of the given matrix X, if Y is None.
        If Y is not None, then K_{i, j} is the kernel between the ith array
        from X and the jth array from Y.

    Notes
    -----
    If metric is 'precomputed', Y is ignored and X is returned.
    """
    # import GPKernel locally to prevent circular imports
    from ..gaussian_process.kernels import Kernel as GPKernel

    if metric == "precomputed":
        X, _ = check_pairwise_arrays(X, Y, precomputed=True)
        return X
    elif isinstance(metric, GPKernel):
        func = metric.__call__
    elif metric in PAIRWISE_KERNEL_FUNCTIONS:
        if filter_params:
            kwds = {k: kwds[k] for k in kwds if k in KERNEL_PARAMS[metric]}
        func = PAIRWISE_KERNEL_FUNCTIONS[metric]
    elif callable(metric):
        func = partial(_pairwise_callable, metric=metric, **kwds)
    else:
        raise ValueError("Unknown kernel %r" % metric)

    return _parallel_pairwise(X, Y, func, n_jobs, **kwds)<|MERGE_RESOLUTION|>--- conflicted
+++ resolved
@@ -886,58 +886,7 @@
     return DistanceMetric.get_metric("haversine").pairwise(X, Y)
 
 
-<<<<<<< HEAD
-def manhattan_distances(X, Y=None, *, sum_over_features=True):
-=======
-def paired_haversine_distances(X, Y):
-    """Compute the Haversine distance between paired samples in X and Y.
-
-    The Haversine (or great circle) distance is the angular distance between
-    two points on the surface of a sphere. The first coordinate of each point
-    is assumed to be the latitude, the second is the longitude, given
-    in radians. The dimension of the data must be 2.
-
-    .. math::
-       D(x, y) = 2\\arcsin[\\sqrt{\\sin^2((x1 - y1) / 2)
-                                + \\cos(x1)\\cos(y1)\\sin^2((x2 - y2) / 2)}]
-
-    Parameters
-    ----------
-    X : array-like of shape (n_samples_X, 2)
-        A numpy array of coordinates (latitude and longitude, in radians).
-
-    Y : array-like of shape (n_samples_Y, 2)
-        A numpy array of coordinates (latitude and longitude, in radians).
-
-    Returns
-    -------
-    distance : ndarray of shape (n_samples_X, )
-        The distances between the points in X and Y.
-
-    Notes
-    -----
-    As the Earth is nearly spherical, the haversine formula provides a good
-    approximation of the distance between two points of the Earth surface, with
-    a less than 1% error on average.
-    """
-    X, Y = check_paired_arrays(X, Y)
-    if not (len(X.shape) == len(Y.shape) == 2) or not (X.shape[1] == Y.shape[1] == 2):
-        raise ValueError(
-            "For paired distances and the metric `haversine`, "
-            "X and Y should both be of shape (n_samples, 2), "
-            "but X.shape is {0} and Y.shape is {1}".format(X.shape, Y.shape)
-        )
-    dlat, dlon = (Y - X).T
-    lat1, lat2 = X[:, 0], Y[:, 0]
-
-    a_1 = np.sin(dlat / 2.0) ** 2
-    a_2 = np.cos(lat1) * np.cos(lat2) * np.sin(dlon / 2.0) ** 2
-    c = 2 * np.arcsin(np.sqrt(a_1 + a_2))
-    return c
-
-
 def manhattan_distances(X, Y=None, *, sum_over_features="deprecated"):
->>>>>>> a439068b
     """Compute the L1 distances between the vectors in X and Y.
 
     With sum_over_features equal to False it returns the componentwise
@@ -1128,6 +1077,53 @@
         return np.squeeze(np.array(diff.sum(axis=1)))
     else:
         return np.abs(diff).sum(axis=-1)
+
+
+def paired_haversine_distances(X, Y):
+    """Compute the Haversine distance between paired samples in X and Y.
+
+    The Haversine (or great circle) distance is the angular distance between
+    two points on the surface of a sphere. The first coordinate of each point
+    is assumed to be the latitude, the second is the longitude, given
+    in radians. The dimension of the data must be 2.
+
+    .. math::
+       D(x, y) = 2\\arcsin[\\sqrt{\\sin^2((x1 - y1) / 2)
+                                + \\cos(x1)\\cos(y1)\\sin^2((x2 - y2) / 2)}]
+
+    Parameters
+    ----------
+    X : array-like of shape (n_samples, 2)
+        A numpy array of coordinates (latitude and longitude, in radians).
+
+    Y : array-like of shape (n_samples_Y, 2)
+        A numpy array of coordinates (latitude and longitude, in radians).
+
+    Returns
+    -------
+    distance : ndarray of shape (n_samples_X, )
+        The distances between the points in X and Y.
+
+    Notes
+    -----
+    As the Earth is nearly spherical, the haversine formula provides a good
+    approximation of the distance between two points of the Earth surface, with
+    a less than 1% error on average.
+    """
+    X, Y = check_paired_arrays(X, Y)
+    if not (len(X.shape) == len(Y.shape) == 2) or not (X.shape[1] == Y.shape[1] == 2):
+        raise ValueError(
+            "For paired distances and the metric `haversine`, "
+            "X and Y should both be of shape (n_samples, 2), "
+            f"but X.shape is {X.shape} and Y.shape is {Y.shape}"
+        )
+    dlat, dlon = (Y - X).T
+    lat1, lat2 = X[:, 0], Y[:, 0]
+
+    a_1 = np.sin(dlat / 2.0) ** 2
+    a_2 = np.cos(lat1) * np.cos(lat2) * np.sin(dlon / 2.0) ** 2
+    c = 2 * np.arcsin(np.sqrt(a_1 + a_2))
+    return c
 
 
 def paired_cosine_distances(X, Y):
@@ -2102,53 +2098,6 @@
     return _parallel_pairwise(X, Y, func, n_jobs, **kwds)
 
 
-def paired_haversine_distances(X, Y):
-    """Compute the Haversine distance between paired samples in X and Y.
-
-    The Haversine (or great circle) distance is the angular distance between
-    two points on the surface of a sphere. The first coordinate of each point
-    is assumed to be the latitude, the second is the longitude, given
-    in radians. The dimension of the data must be 2.
-
-    .. math::
-       D(x, y) = 2\\arcsin[\\sqrt{\\sin^2((x1 - y1) / 2)
-                                + \\cos(x1)\\cos(y1)\\sin^2((x2 - y2) / 2)}]
-
-    Parameters
-    ----------
-    X : array-like of shape (n_samples, 2)
-        A numpy array of coordinates (latitude and longitude, in radians).
-
-    Y : array-like of shape (n_samples_Y, 2)
-        A numpy array of coordinates (latitude and longitude, in radians).
-
-    Returns
-    -------
-    distance : ndarray of shape (n_samples_X, )
-        The distances between the points in X and Y.
-
-    Notes
-    -----
-    As the Earth is nearly spherical, the haversine formula provides a good
-    approximation of the distance between two points of the Earth surface, with
-    a less than 1% error on average.
-    """
-    X, Y = check_paired_arrays(X, Y)
-    if not (len(X.shape) == len(Y.shape) == 2) or not (X.shape[1] == Y.shape[1] == 2):
-        raise ValueError(
-            "For paired distances and the metric `haversine`, "
-            "X and Y should both be of shape (n_samples, 2), "
-            f"but X.shape is {X.shape} and Y.shape is {Y.shape}"
-        )
-    dlat, dlon = (Y - X).T
-    lat1, lat2 = X[:, 0], Y[:, 0]
-
-    a_1 = np.sin(dlat / 2.0) ** 2
-    a_2 = np.cos(lat1) * np.cos(lat2) * np.sin(dlon / 2.0) ** 2
-    c = 2 * np.arcsin(np.sqrt(a_1 + a_2))
-    return c
-
-
 # These distances require boolean arrays, when using scipy.spatial.distance
 PAIRWISE_BOOLEAN_FUNCTIONS = [
     "dice",
