--- conflicted
+++ resolved
@@ -24,7 +24,6 @@
 from ..utils import gen_even_slices
 from ..utils import gen_batches, get_chunk_n_rows
 from ..utils.extmath import row_norms, safe_sparse_dot
-from ..preprocessing import MinMaxScaler
 from ..preprocessing import normalize
 from ..utils._joblib import Parallel
 from ..utils._joblib import delayed
@@ -59,8 +58,7 @@
     return X, Y, dtype
 
 
-def check_pairwise_arrays(X, Y, precomputed=False, dtype=None,
-                          force_all_finite=True):
+def check_pairwise_arrays(X, Y, precomputed=False, dtype=None):
     """ Set X and Y appropriately and checks inputs
 
     If Y is None, it is set as a pointer to X (i.e. not a copy).
@@ -90,17 +88,6 @@
 
         .. versionadded:: 0.18
 
-    force_all_finite : boolean or 'allow-nan', (default=True)
-        Whether to raise an error on np.inf and np.nan in X. The possibilities
-        are:
-
-        - True: Force all values of X to be finite.
-        - False: accept both np.inf and np.nan in X.
-        - 'allow-nan':  accept  only  np.nan  values in  X.  Values  cannot  be
-          infinite.
-
-        .. versionadded:: 0.20
-
     Returns
     -------
     safe_X : {array-like, sparse matrix}, shape (n_samples_a, n_features)
@@ -119,24 +106,12 @@
 
     if Y is X or Y is None:
         X = Y = check_array(X, accept_sparse='csr', dtype=dtype,
-<<<<<<< HEAD
-                            warn_on_dtype=warn_on_dtype, estimator=estimator,
-                            force_all_finite=force_all_finite)
-    else:
-        X = check_array(X, accept_sparse='csr', dtype=dtype,
-                        warn_on_dtype=warn_on_dtype, estimator=estimator,
-                        force_all_finite=force_all_finite)
-        Y = check_array(Y, accept_sparse='csr', dtype=dtype,
-                        warn_on_dtype=warn_on_dtype, estimator=estimator,
-                        force_all_finite=force_all_finite)
-=======
                             estimator=estimator)
     else:
         X = check_array(X, accept_sparse='csr', dtype=dtype,
                         estimator=estimator)
         Y = check_array(Y, accept_sparse='csr', dtype=dtype,
                         estimator=estimator)
->>>>>>> c903d71c
 
     if precomputed:
         if X.shape[1] != Y.shape[0]:
@@ -331,7 +306,7 @@
         Valid values for metric are:
 
         - from scikit-learn: ['cityblock', 'cosine', 'euclidean', 'l1', 'l2',
-          'manhattan', 'gower']
+          'manhattan']
 
         - from scipy.spatial.distance: ['braycurtis', 'canberra', 'chebyshev',
           'correlation', 'dice', 'hamming', 'jaccard', 'kulsinski',
@@ -429,7 +404,7 @@
         Valid values for metric are:
 
         - from scikit-learn: ['cityblock', 'cosine', 'euclidean', 'l1', 'l2',
-          'manhattan', 'gower']
+          'manhattan']
 
         - from scipy.spatial.distance: ['braycurtis', 'canberra', 'chebyshev',
           'correlation', 'dice', 'hamming', 'jaccard', 'kulsinski',
@@ -621,253 +596,7 @@
     return S
 
 
-def gower_distances(X, Y=None, categorical_features=None, scale=True):
-    """Compute the distances between the observations in X and Y,
-    that may contain mixed types of data, using an implementation
-    of Gower formula.
-
-    Parameters
-    ----------
-    X : array-like, or pandas.DataFrame, shape (n_samples, n_features)
-
-    Y : array-like, or pandas.DataFrame, optional,
-        shape (n_samples, n_features)
-
-    categorical_features : array-like, optional, shape (n_features)
-        Indicates with True/False whether a column is a categorical attribute.
-        This is useful when categorical atributes are represented as integer
-        values. Categorical ordinal attributes are treated as numeric, and
-        must be marked as false.
-
-        Alternatively, the categorical_features array can be represented only
-        with the numerical indexes of the categorical attribtes.
-
-        If the categorical_features array is not provided, by default all
-        non-numeric columns are considered categorical.
-
-    scale : boolean, optional (default=True)
-        Indicates if the data will be scaled between 0 and 1. If false, it
-        is assumed the data is already scaled.
-
-    Returns
-    -------
-    similarities : ndarray, shape (n_samples, n_samples)
-
-    References
-    ----------
-    Gower, J.C., 1971, A General Coefficient of Similarity and Some of Its
-    Properties.
-
-    Notes
-    -----
-    The numeric feature ranges are determined from both X and Y.
-
-    Current implementation does not support sparse matrices.
-
-    All the non-numerical types (e.g., str), are treated as categorical
-    features.
-
-    This implementation modifies the Gower's original similarity measure in
-    the folowing aspects:
-
-    * The values in the original similarity S range between 0 and 1. To
-    guarantee this, it is assumed the numerical features of X and Y are
-    scaled between 0 and 1.
-
-    * Different from the original similarity S, this implementation
-    returns 1-S.
-
-    """
-    if issparse(X) or issparse(Y):
-        raise TypeError("Gower distance does not support sparse matrices")
-
-    if X is None or len(X) == 0:
-        raise ValueError("X can not be None or empty")
-
-    y_is_not_none = Y is not None
-
-    # It is necessary to convert to ndarray in advance to define the dtype
-    # as np.object, otherwise numeric columns will be converted to string
-    # if there are other string columns.
-    if not isinstance(X, np.ndarray):
-        X = np.asarray(X, dtype=np.object)
-
-    if y_is_not_none and not isinstance(Y, np.ndarray):
-        Y = np.asarray(Y, dtype=np.object)
-
-    X, Y = check_pairwise_arrays(X, Y, precomputed=False, dtype=X.dtype,
-                                 force_all_finite=False)
-
-    n_rows, n_cols = X.shape
-
-    categorical_features_obj, categorical_features_num, numerical_features = \
-        _detect_categorical_features(X, categorical_features)
-
-    # Categorical columns
-    X_cat_obj = X[:, categorical_features_obj].astype(np.object)
-    X_cat_num = X[:, categorical_features_num].astype(np.float)
-
-    # Numerical columns
-    X_num = X[:, numerical_features].astype(np.float)
-
-    Y_cat_obj = None
-    Y_cat_num = None
-    Y_num = None
-    if y_is_not_none:
-        Y_cat_obj = Y[:, categorical_features_obj].astype(np.object)
-        Y_cat_num = Y[:, categorical_features_num].astype(np.float)
-        Y_num = Y[:, numerical_features].astype(np.float)
-    else:
-        Y_cat_obj = X_cat_obj
-        Y_cat_num = X_cat_num
-        Y_num = X_num
-
-    num_cols = X_num.shape[1]
-    n_col_num_present = num_cols > 0
-    n_col_cat_obj_present = X_cat_obj.shape[1] > 0
-    n_col_cat_num_present = X_cat_num.shape[1] > 0
-
-    # Calculates the min and max values, and if requested, scale the
-    # input values as proposed by the Gower's paper.
-    if n_col_num_present:
-        min_of_numeric = np.zeros(num_cols)
-        max_of_numeric = np.zeros(num_cols)
-        for col in range(num_cols):
-            col_array = X_num[:, col]
-            lo = np.nanmin(col_array)
-            hi = np.nanmax(col_array)
-
-            if y_is_not_none:
-                col_array = Y_num[:, col]
-                lo = np.nanmin([lo, np.nanmin(col_array)])
-                hi = np.nanmax([hi, np.nanmax(col_array)])
-
-            if np.isnan(lo):
-                lo = 0.0
-            if np.isnan(hi):
-                hi = 0.0
-
-            min_of_numeric[col] = lo
-            max_of_numeric[col] = hi
-
-        # Scales the numeric values between 0 and 1.
-        if scale:
-            scaler = MinMaxScaler().fit([min_of_numeric, max_of_numeric])
-            X_num = scaler.transform(X_num)
-            if y_is_not_none:
-                Y_num = scaler.transform(Y_num)
-            else:
-                Y_num = X_num
-        # If not, checks if the data is scaled.
-        elif np.min(min_of_numeric) < 0 or np.max(max_of_numeric) > 1:
-            warnings.warn("Input data is not scaled between 0 and 1.",
-                          UserWarning)
-
-    y_n_rows = Y.shape[0]
-    D = np.zeros((n_rows, y_n_rows), dtype=np.float)
-
-    for i in range(n_rows):
-        j_start = i
-
-        # for non square results
-        if n_rows != y_n_rows or y_is_not_none:
-            j_start = 0
-
-        sum_s = 0
-        n_cols_not_missing = np.zeros(n_rows - j_start)
-        # sum and missing values treatment for each type of data, if available
-        if n_col_cat_obj_present:
-            row_cat_none = ~(np.equal(X_cat_obj[i, :], None) |
-                             np.equal(Y_cat_obj[j_start:n_rows, :], None))
-
-            n_cols_not_missing = np.sum(row_cat_none.astype(np.int), axis=1)
-            sum_s = (~np.equal(X_cat_obj[i, :], Y_cat_obj[j_start:n_rows, :])
-                     & row_cat_none).astype(np.int).sum(axis=1)
-
-        if n_col_cat_num_present:
-            row_cat_nan = ~(np.isnan(X_cat_num[i, :]) |
-                            np.isnan(Y_cat_num[j_start:n_rows, :]))
-
-            n_cols_not_missing = \
-                n_cols_not_missing + \
-                np.sum(row_cat_nan.astype(np.int), axis=1)
-
-            sum_s = sum_s + (~np.equal(X_cat_num[i, :],
-                                       Y_cat_num[j_start:n_rows, :])
-                             & row_cat_nan).astype(np.int).sum(axis=1)
-
-        if n_col_num_present:
-            n_cols_not_missing = n_cols_not_missing + \
-                                 np.sum((~(np.isnan(X_num[i, :]) |
-                                           np.isnan(Y_num[j_start:n_rows, :])))
-                                        .astype(np.int), axis=1)
-
-            sum_s = sum_s + np.nansum(
-                np.absolute(X_num[i, :] - Y_num[j_start:n_rows, :]), axis=1)
-
-        result = np.divide(sum_s, n_cols_not_missing,
-                           out=np.full(n_cols_not_missing.shape, np.nan),
-                           where=n_cols_not_missing != 0)
-
-        D[i, j_start:] = result
-        if not y_is_not_none:
-            D[i:, j_start] = result
-
-    return D
-
-
-def _detect_categorical_features(X, categorical_features=None):
-    """Identifies the numerical and non-numerical (categorical) columns
-    of an array.
-
-    Parameters
-    ----------
-    X : array-like, or pandas.DataFrame, shape (n_samples, n_features)
-
-    categorical_features : array-like, optional, shape (n_features)
-        Indicates with True/False whether a column is a categorical attribute.
-
-        Alternatively, the categorical_features array can be represented only
-        with the numerical indexes of the categorical attribtes.
-
-        If the categorical_features array is None, they will be automatically
-        detected in X.
-
-    Returns
-    -------
-    categorical_features_obj, categorical_features_num, numerical_features
-     : ndarray, shape (n_features)
-    """
-
-    _, n_cols = np.shape(X)
-    # Automatic detection of categorical features
-    categorical_features_detected = np.zeros(n_cols, dtype=bool)
-    for col in range(0, n_cols):
-        if not np.issubdtype(type(X[0][col]), np.number):
-            categorical_features_detected[col] = True
-
-    categorical_features_obj = categorical_features_detected
-    # Numerical categorical features can't be automatically detected
-    categorical_features_num = np.zeros(n_cols, dtype=bool)
-
-    if categorical_features is not None:
-        categorical_features = np.asarray(categorical_features)
-        if np.issubdtype(categorical_features.dtype, np.integer):
-            new_categorical_features = np.zeros(n_cols, dtype=bool)
-            new_categorical_features[categorical_features] = True
-            categorical_features = new_categorical_features
-
-        # Identifies categorical values represented by objects or numbers
-        categorical_features_num = \
-            categorical_features_detected != categorical_features
-        categorical_features_obj = \
-            categorical_features_detected & categorical_features
-
-    return categorical_features_obj, categorical_features_num, \
-        ~(categorical_features_obj | categorical_features_num)
-
 # Paired distances
-
 def paired_euclidean_distances(X, Y):
     """
     Computes the paired euclidean distances between X and Y
@@ -1359,7 +1088,6 @@
     'l1'             metrics.pairwise.manhattan_distances
     'l2'             metrics.pairwise.euclidean_distances
     'manhattan'      metrics.pairwise.manhattan_distances
-    'gower'          metrics.pairwise.gower_distances
     ============     ====================================
 
     Read more in the :ref:`User Guide <metrics>`.
@@ -1430,12 +1158,8 @@
                   'cosine', 'dice', 'hamming', 'jaccard', 'kulsinski',
                   'mahalanobis', 'matching', 'minkowski', 'rogerstanimoto',
                   'russellrao', 'seuclidean', 'sokalmichener',
-<<<<<<< HEAD
-                  'sokalsneath', 'sqeuclidean', 'yule', 'wminkowski', 'gower']
-=======
                   'sokalsneath', 'sqeuclidean', 'yule', 'wminkowski',
                   'haversine']
->>>>>>> c903d71c
 
 
 def _check_chunk_size(reduced, chunk_size):
