--- conflicted
+++ resolved
@@ -38,10 +38,7 @@
     Hidden,
     MissingValues,
     StrOptions,
-<<<<<<< HEAD
-=======
     Options,
->>>>>>> e5df5fec
 )
 
 from ._pairwise_distances_reduction import ArgKmin
