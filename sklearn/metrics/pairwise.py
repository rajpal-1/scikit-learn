--- conflicted
+++ resolved
@@ -1207,7 +1207,10 @@
         return np.abs(diff).sum(axis=-1)
 
 
-<<<<<<< HEAD
+@validate_params(
+    {"X": ["array-like",], "Y": ["array-like",]},
+    prefer_skip_nested_validation=True,
+)
 def paired_haversine_distances(X, Y):
     """Compute the Haversine distance between paired samples in X and Y.
 
@@ -1255,12 +1258,10 @@
     return c
 
 
-=======
 @validate_params(
     {"X": ["array-like", "sparse matrix"], "Y": ["array-like", "sparse matrix"]},
     prefer_skip_nested_validation=True,
 )
->>>>>>> 2b0eef89
 def paired_cosine_distances(X, Y):
     """
     Compute the paired cosine distances between X and Y.
