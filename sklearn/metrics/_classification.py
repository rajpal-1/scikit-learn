--- conflicted
+++ resolved
@@ -338,12 +338,7 @@
         elif len(np.intersect1d(y_true, labels)) == 0:
             raise ValueError("At least one label specified must be in y_true")
 
-<<<<<<< HEAD
-    if normalize not in ['true', 'pred', 'all', None]:
-        raise ValueError("normalize must be one of {'true', 'pred', "
-                         "'all', None}")
-
-    def norm(cm):
+    def _norm(cm):
         with np.errstate(all='ignore'):
             if normalize == 'true':
                 cm = cm / cm.sum(axis=1, keepdims=True)
@@ -358,32 +353,24 @@
         sample_weight = np.asarray(sample_weight)
         check_consistent_length(y_true, y_pred, sample_weight)
 
+    # fast path for binary case
     if y_type == 'binary' and len(labels) == 2:
-        # fast path for binary case
         if labels[0] != 0 or labels[1] != 1:
             y_true = y_true == labels[1]
             y_pred = y_pred == labels[1]
 
-        # bincount does not handle object sample_weight
+        # bincount does not handle 'object' sample_weight
         if sample_weight is not None and sample_weight.dtype.kind == 'O':
             sample_weight = sample_weight.astype(float)
         out = np.bincount(y_true * 2 + y_pred,
                           weights=sample_weight,
                           minlength=4).reshape(2, 2)
-        if sample_weight is None or sample_weight.dtype.kind in 'iub':
+        if sample_weight is None or sample_weight.dtype.kind in {"i", "u", "b"}:
             out = out.astype(np.int64)
-        return norm(out)
+        return _norm(out)
 
     if sample_weight is None:
         sample_weight = np.ones(y_true.shape[0], dtype=np.int64)
-=======
-    if sample_weight is None:
-        sample_weight = np.ones(y_true.shape[0], dtype=np.int64)
-    else:
-        sample_weight = np.asarray(sample_weight)
-
-    check_consistent_length(y_true, y_pred, sample_weight)
->>>>>>> 846b0fd1
 
     n_labels = labels.size
     # If labels are not consecutive integers starting from zero, then
@@ -408,11 +395,7 @@
         sample_weight = sample_weight[ind]
 
     # Choose the accumulator dtype to always have high precision
-<<<<<<< HEAD
-    if sample_weight.dtype.kind in 'iub':
-=======
     if sample_weight.dtype.kind in {"i", "u", "b"}:
->>>>>>> 846b0fd1
         dtype = np.int64
     else:
         dtype = np.float64
@@ -422,18 +405,6 @@
         shape=(n_labels, n_labels),
         dtype=dtype,
     ).toarray()
-
-<<<<<<< HEAD
-    return norm(cm)
-=======
-    with np.errstate(all="ignore"):
-        if normalize == "true":
-            cm = cm / cm.sum(axis=1, keepdims=True)
-        elif normalize == "pred":
-            cm = cm / cm.sum(axis=0, keepdims=True)
-        elif normalize == "all":
-            cm = cm / cm.sum()
-        cm = np.nan_to_num(cm)
 
     if cm.shape == (1, 1):
         warnings.warn(
@@ -445,8 +416,7 @@
             UserWarning,
         )
 
-    return cm
->>>>>>> 846b0fd1
+    return _norm(cm)
 
 
 @validate_params(
