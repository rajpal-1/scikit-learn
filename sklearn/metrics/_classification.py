--- conflicted
+++ resolved
@@ -597,11 +597,7 @@
         subset of labels. If None, all labels that appear at least once in
         ``y1`` or ``y2`` are used.
 
-<<<<<<< HEAD
-    weights : {'linear', 'quatratic'}, default=None
-=======
     weights : {'linear', 'quadratic'}, default=None
->>>>>>> 038c5cd0
         Weighting type to calculate the score. None means no weighted;
         "linear" means linear weighted; "quadratic" means quadratic weighted.
 
@@ -1889,11 +1885,7 @@
         returned values will not be rounded.
 
     output_dict : bool, default=False
-<<<<<<< HEAD
-        If True, return output as dict
-=======
         If True, return output as dict.
->>>>>>> 038c5cd0
 
         .. versionadded:: 0.20
 
