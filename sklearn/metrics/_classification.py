"""Metrics to assess performance on classification task given class prediction.

Functions named as ``*_score`` return a scalar value to maximize: the higher
the better.

Function named as ``*_error`` or ``*_loss`` return a scalar value to minimize:
the lower the better.
"""

# Authors: Alexandre Gramfort <alexandre.gramfort@inria.fr>
#          Mathieu Blondel <mathieu@mblondel.org>
#          Olivier Grisel <olivier.grisel@ensta.org>
#          Arnaud Joly <a.joly@ulg.ac.be>
#          Jochen Wersdorfer <jochen@wersdoerfer.de>
#          Lars Buitinck
#          Joel Nothman <joel.nothman@gmail.com>
#          Noel Dawe <noel@dawe.me>
#          Jatin Shah <jatindshah@gmail.com>
#          Saurabh Jha <saurabh.jhaa@gmail.com>
#          Bernardo Stein <bernardovstein@gmail.com>
#          Shangwu Yao <shangwuyao@gmail.com>
#          Michal Karbownik <michakarbownik@gmail.com>
# License: BSD 3 clause


import warnings
import numpy as np

from scipy.sparse import coo_matrix
from scipy.sparse import csr_matrix

from ..preprocessing import LabelBinarizer
from ..preprocessing import LabelEncoder
from ..utils import assert_all_finite
from ..utils import check_array
from ..utils import check_consistent_length
from ..utils import column_or_1d
from ..utils.multiclass import unique_labels
from ..utils.multiclass import type_of_target
from ..utils.validation import _num_samples
from ..utils.sparsefuncs import count_nonzero
from ..exceptions import UndefinedMetricWarning

from ._base import _check_pos_label_consistency


def _check_zero_division(zero_division):
    if isinstance(zero_division, str) and zero_division == "warn":
        return
    elif isinstance(zero_division, (int, float)) and zero_division in [0, 1]:
        return
    raise ValueError(
        'Got zero_division={0}. Must be one of ["warn", 0, 1]'.format(zero_division)
    )


def _check_targets(y_true, y_pred):
    """Check that y_true and y_pred belong to the same classification task.

    This converts multiclass or binary types to a common shape, and raises a
    ValueError for a mix of multilabel and multiclass targets, a mix of
    multilabel formats, for the presence of continuous-valued or multioutput
    targets, or for targets of different lengths.

    Column vectors are squeezed to 1d, while multilabel formats are returned
    as CSR sparse label indicators.

    Parameters
    ----------
    y_true : array-like

    y_pred : array-like

    Returns
    -------
    type_true : one of {'multilabel-indicator', 'multiclass', 'binary'}
        The type of the true target data, as output by
        ``utils.multiclass.type_of_target``.

    y_true : array or indicator matrix

    y_pred : array or indicator matrix
    """
    check_consistent_length(y_true, y_pred)
    type_true = type_of_target(y_true)
    type_pred = type_of_target(y_pred)

    y_type = {type_true, type_pred}
    if y_type == {"binary", "multiclass"}:
        y_type = {"multiclass"}

    if len(y_type) > 1:
        raise ValueError(
            "Classification metrics can't handle a mix of {0} and {1} targets".format(
                type_true, type_pred
            )
        )

    # We can't have more than one value on y_type => The set is no more needed
    y_type = y_type.pop()

    # No metrics support "multiclass-multioutput" format
    if y_type not in ["binary", "multiclass", "multilabel-indicator"]:
        raise ValueError("{0} is not supported".format(y_type))

    if y_type in ["binary", "multiclass"]:
        y_true = column_or_1d(y_true)
        y_pred = column_or_1d(y_pred)
        if y_type == "binary":
            try:
                unique_values = np.union1d(y_true, y_pred)
            except TypeError as e:
                # We expect y_true and y_pred to be of the same data type.
                # If `y_true` was provided to the classifier as strings,
                # `y_pred` given by the classifier will also be encoded with
                # strings. So we raise a meaningful error
                raise TypeError(
                    "Labels in y_true and y_pred should be of the same type. "
                    f"Got y_true={np.unique(y_true)} and "
                    f"y_pred={np.unique(y_pred)}. Make sure that the "
                    "predictions provided by the classifier coincides with "
                    "the true labels."
                ) from e
            if len(unique_values) > 2:
                y_type = "multiclass"

    if y_type.startswith("multilabel"):
        y_true = csr_matrix(y_true)
        y_pred = csr_matrix(y_pred)
        y_type = "multilabel-indicator"

    return y_type, y_true, y_pred


def _weighted_sum(sample_score, sample_weight, normalize=False):
    if normalize:
        return np.average(sample_score, weights=sample_weight)
    elif sample_weight is not None:
        return np.dot(sample_score, sample_weight)
    else:
        return sample_score.sum()


def accuracy_score(y_true, y_pred, *, normalize=True, sample_weight=None):
    """Accuracy classification score.

    In multilabel classification, this function computes subset accuracy:
    the set of labels predicted for a sample must *exactly* match the
    corresponding set of labels in y_true.

    Read more in the :ref:`User Guide <accuracy_score>`.

    Parameters
    ----------
    y_true : 1d array-like, or label indicator array / sparse matrix
        Ground truth (correct) labels.

    y_pred : 1d array-like, or label indicator array / sparse matrix
        Predicted labels, as returned by a classifier.

    normalize : bool, default=True
        If ``False``, return the number of correctly classified samples.
        Otherwise, return the fraction of correctly classified samples.

    sample_weight : array-like of shape (n_samples,), default=None
        Sample weights.

    Returns
    -------
    score : float
        If ``normalize == True``, return the fraction of correctly
        classified samples (float), else returns the number of correctly
        classified samples (int).

        The best performance is 1 with ``normalize == True`` and the number
        of samples with ``normalize == False``.

    See Also
    --------
    jaccard_score, hamming_loss, zero_one_loss

    Notes
    -----
    In binary classification, this function is equal to the `jaccard_score`
    function.

    Examples
    --------
    >>> from sklearn.metrics import accuracy_score
    >>> y_pred = [0, 2, 1, 3]
    >>> y_true = [0, 1, 2, 3]
    >>> accuracy_score(y_true, y_pred)
    0.5
    >>> accuracy_score(y_true, y_pred, normalize=False)
    2

    In the multilabel case with binary label indicators:

    >>> import numpy as np
    >>> accuracy_score(np.array([[0, 1], [1, 1]]), np.ones((2, 2)))
    0.5
    """

    # Compute accuracy for each possible representation
    y_type, y_true, y_pred = _check_targets(y_true, y_pred)
    check_consistent_length(y_true, y_pred, sample_weight)
    if y_type.startswith("multilabel"):
        differing_labels = count_nonzero(y_true - y_pred, axis=1)
        score = differing_labels == 0
    else:
        score = y_true == y_pred

    return _weighted_sum(score, sample_weight, normalize)


def confusion_matrix(
    y_true, y_pred, *, labels=None, sample_weight=None, normalize=None
):
    """Compute confusion matrix to evaluate the accuracy of a classification.

    By definition a confusion matrix :math:`C` is such that :math:`C_{i, j}`
    is equal to the number of observations known to be in group :math:`i` and
    predicted to be in group :math:`j`.

    Thus in binary classification, the count of true negatives is
    :math:`C_{0,0}`, false negatives is :math:`C_{1,0}`, true positives is
    :math:`C_{1,1}` and false positives is :math:`C_{0,1}`.

    Read more in the :ref:`User Guide <confusion_matrix>`.

    Parameters
    ----------
    y_true : array-like of shape (n_samples,)
        Ground truth (correct) target values.

    y_pred : array-like of shape (n_samples,)
        Estimated targets as returned by a classifier.

    labels : array-like of shape (n_classes), default=None
        List of labels to index the matrix. This may be used to reorder
        or select a subset of labels.
        If ``None`` is given, those that appear at least once
        in ``y_true`` or ``y_pred`` are used in sorted order.

    sample_weight : array-like of shape (n_samples,), default=None
        Sample weights.

        .. versionadded:: 0.18

    normalize : {'true', 'pred', 'all'}, default=None
        Normalizes confusion matrix over the true (rows), predicted (columns)
        conditions or all the population. If None, confusion matrix will not be
        normalized.

    Returns
    -------
    C : ndarray of shape (n_classes, n_classes)
        Confusion matrix whose i-th row and j-th
        column entry indicates the number of
        samples with true label being i-th class
        and predicted label being j-th class.

    See Also
    --------
    ConfusionMatrixDisplay.from_estimator : Plot the confusion matrix
        given an estimator, the data, and the label.
    ConfusionMatrixDisplay.from_predictions : Plot the confusion matrix
        given the true and predicted labels.
    ConfusionMatrixDisplay : Confusion Matrix visualization.

    References
    ----------
    .. [1] `Wikipedia entry for the Confusion matrix
           <https://en.wikipedia.org/wiki/Confusion_matrix>`_
           (Wikipedia and other references may use a different
           convention for axes).

    Examples
    --------
    >>> from sklearn.metrics import confusion_matrix
    >>> y_true = [2, 0, 2, 2, 0, 1]
    >>> y_pred = [0, 0, 2, 2, 0, 2]
    >>> confusion_matrix(y_true, y_pred)
    array([[2, 0, 0],
           [0, 0, 1],
           [1, 0, 2]])

    >>> y_true = ["cat", "ant", "cat", "cat", "ant", "bird"]
    >>> y_pred = ["ant", "ant", "cat", "cat", "ant", "cat"]
    >>> confusion_matrix(y_true, y_pred, labels=["ant", "bird", "cat"])
    array([[2, 0, 0],
           [0, 0, 1],
           [1, 0, 2]])

    In the binary case, we can extract true positives, etc as follows:

    >>> tn, fp, fn, tp = confusion_matrix([0, 1, 0, 1], [1, 1, 1, 0]).ravel()
    >>> (tn, fp, fn, tp)
    (0, 2, 1, 1)

    """
    y_type, y_true, y_pred = _check_targets(y_true, y_pred)
    if y_type not in ("binary", "multiclass"):
        raise ValueError("%s is not supported" % y_type)

    if labels is None:
        labels = unique_labels(y_true, y_pred)
    else:
        labels = np.asarray(labels)
        n_labels = labels.size
        if n_labels == 0:
            raise ValueError("'labels' should contains at least one label.")
        elif y_true.size == 0:
            return np.zeros((n_labels, n_labels), dtype=int)
        elif len(np.intersect1d(y_true, labels)) == 0:
            raise ValueError("At least one label specified must be in y_true")

    if sample_weight is None:
        sample_weight = np.ones(y_true.shape[0], dtype=np.int64)
    else:
        sample_weight = np.asarray(sample_weight)

    check_consistent_length(y_true, y_pred, sample_weight)

    if normalize not in ["true", "pred", "all", None]:
        raise ValueError("normalize must be one of {'true', 'pred', 'all', None}")

    n_labels = labels.size
    # If labels are not consecutive integers starting from zero, then
    # y_true and y_pred must be converted into index form
    need_index_conversion = not (
        labels.dtype.kind in {"i", "u", "b"}
        and np.all(labels == np.arange(n_labels))
        and y_true.min() >= 0
        and y_pred.min() >= 0
    )
    if need_index_conversion:
        label_to_ind = {y: x for x, y in enumerate(labels)}
        y_pred = np.array([label_to_ind.get(x, n_labels + 1) for x in y_pred])
        y_true = np.array([label_to_ind.get(x, n_labels + 1) for x in y_true])

    # intersect y_pred, y_true with labels, eliminate items not in labels
    ind = np.logical_and(y_pred < n_labels, y_true < n_labels)
    if not np.all(ind):
        y_pred = y_pred[ind]
        y_true = y_true[ind]
        # also eliminate weights of eliminated items
        sample_weight = sample_weight[ind]

    # Choose the accumulator dtype to always have high precision
    if sample_weight.dtype.kind in {"i", "u", "b"}:
        dtype = np.int64
    else:
        dtype = np.float64

    cm = coo_matrix(
        (sample_weight, (y_true, y_pred)),
        shape=(n_labels, n_labels),
        dtype=dtype,
    ).toarray()

    with np.errstate(all="ignore"):
        if normalize == "true":
            cm = cm / cm.sum(axis=1, keepdims=True)
        elif normalize == "pred":
            cm = cm / cm.sum(axis=0, keepdims=True)
        elif normalize == "all":
            cm = cm / cm.sum()
        cm = np.nan_to_num(cm)

    return cm


def multilabel_confusion_matrix(
    y_true, y_pred, *, sample_weight=None, labels=None, samplewise=False
):
    """Compute a confusion matrix for each class or sample.

    .. versionadded:: 0.21

    Compute class-wise (default) or sample-wise (samplewise=True) multilabel
    confusion matrix to evaluate the accuracy of a classification, and output
    confusion matrices for each class or sample.

    In multilabel confusion matrix :math:`MCM`, the count of true negatives
    is :math:`MCM_{:,0,0}`, false negatives is :math:`MCM_{:,1,0}`,
    true positives is :math:`MCM_{:,1,1}` and false positives is
    :math:`MCM_{:,0,1}`.

    Multiclass data will be treated as if binarized under a one-vs-rest
    transformation. Returned confusion matrices will be in the order of
    sorted unique labels in the union of (y_true, y_pred).

    Read more in the :ref:`User Guide <multilabel_confusion_matrix>`.

    Parameters
    ----------
    y_true : {array-like, sparse matrix} of shape (n_samples, n_outputs) or \
            (n_samples,)
        Ground truth (correct) target values.

    y_pred : {array-like, sparse matrix} of shape (n_samples, n_outputs) or \
            (n_samples,)
        Estimated targets as returned by a classifier.

    sample_weight : array-like of shape (n_samples,), default=None
        Sample weights.

    labels : array-like of shape (n_classes,), default=None
        A list of classes or column indices to select some (or to force
        inclusion of classes absent from the data).

    samplewise : bool, default=False
        In the multilabel case, this calculates a confusion matrix per sample.

    Returns
    -------
    multi_confusion : ndarray of shape (n_outputs, 2, 2)
        A 2x2 confusion matrix corresponding to each output in the input.
        When calculating class-wise multi_confusion (default), then
        n_outputs = n_labels; when calculating sample-wise multi_confusion
        (samplewise=True), n_outputs = n_samples. If ``labels`` is defined,
        the results will be returned in the order specified in ``labels``,
        otherwise the results will be returned in sorted order by default.

    See Also
    --------
    confusion_matrix : Compute confusion matrix to evaluate the accuracy of a
        classifier.

    Notes
    -----
    The `multilabel_confusion_matrix` calculates class-wise or sample-wise
    multilabel confusion matrices, and in multiclass tasks, labels are
    binarized under a one-vs-rest way; while
    :func:`~sklearn.metrics.confusion_matrix` calculates one confusion matrix
    for confusion between every two classes.

    Examples
    --------
    Multilabel-indicator case:

    >>> import numpy as np
    >>> from sklearn.metrics import multilabel_confusion_matrix
    >>> y_true = np.array([[1, 0, 1],
    ...                    [0, 1, 0]])
    >>> y_pred = np.array([[1, 0, 0],
    ...                    [0, 1, 1]])
    >>> multilabel_confusion_matrix(y_true, y_pred)
    array([[[1, 0],
            [0, 1]],
    <BLANKLINE>
           [[1, 0],
            [0, 1]],
    <BLANKLINE>
           [[0, 1],
            [1, 0]]])

    Multiclass case:

    >>> y_true = ["cat", "ant", "cat", "cat", "ant", "bird"]
    >>> y_pred = ["ant", "ant", "cat", "cat", "ant", "cat"]
    >>> multilabel_confusion_matrix(y_true, y_pred,
    ...                             labels=["ant", "bird", "cat"])
    array([[[3, 1],
            [0, 2]],
    <BLANKLINE>
           [[5, 0],
            [1, 0]],
    <BLANKLINE>
           [[2, 1],
            [1, 2]]])
    """
    y_type, y_true, y_pred = _check_targets(y_true, y_pred)
    if sample_weight is not None:
        sample_weight = column_or_1d(sample_weight)
    check_consistent_length(y_true, y_pred, sample_weight)

    if y_type not in ("binary", "multiclass", "multilabel-indicator"):
        raise ValueError("%s is not supported" % y_type)

    present_labels = unique_labels(y_true, y_pred)
    if labels is None:
        labels = present_labels
        n_labels = None
    else:
        n_labels = len(labels)
        labels = np.hstack(
            [labels, np.setdiff1d(present_labels, labels, assume_unique=True)]
        )

    if y_true.ndim == 1:
        if samplewise:
            raise ValueError(
                "Samplewise metrics are not available outside of "
                "multilabel classification."
            )

        le = LabelEncoder()
        le.fit(labels)
        y_true = le.transform(y_true)
        y_pred = le.transform(y_pred)
        sorted_labels = le.classes_

        # labels are now from 0 to len(labels) - 1 -> use bincount
        tp = y_true == y_pred
        tp_bins = y_true[tp]
        if sample_weight is not None:
            tp_bins_weights = np.asarray(sample_weight)[tp]
        else:
            tp_bins_weights = None

        if len(tp_bins):
            tp_sum = np.bincount(
                tp_bins, weights=tp_bins_weights, minlength=len(labels)
            )
        else:
            # Pathological case
            true_sum = pred_sum = tp_sum = np.zeros(len(labels))
        if len(y_pred):
            pred_sum = np.bincount(y_pred, weights=sample_weight, minlength=len(labels))
        if len(y_true):
            true_sum = np.bincount(y_true, weights=sample_weight, minlength=len(labels))

        # Retain only selected labels
        indices = np.searchsorted(sorted_labels, labels[:n_labels])
        tp_sum = tp_sum[indices]
        true_sum = true_sum[indices]
        pred_sum = pred_sum[indices]

    else:
        sum_axis = 1 if samplewise else 0

        # All labels are index integers for multilabel.
        # Select labels:
        if not np.array_equal(labels, present_labels):
            if np.max(labels) > np.max(present_labels):
                raise ValueError(
                    "All labels must be in [0, n labels) for "
                    "multilabel targets. "
                    "Got %d > %d" % (np.max(labels), np.max(present_labels))
                )
            if np.min(labels) < 0:
                raise ValueError(
                    "All labels must be in [0, n labels) for "
                    "multilabel targets. "
                    "Got %d < 0"
                    % np.min(labels)
                )

        if n_labels is not None:
            y_true = y_true[:, labels[:n_labels]]
            y_pred = y_pred[:, labels[:n_labels]]

        # calculate weighted counts
        true_and_pred = y_true.multiply(y_pred)
        tp_sum = count_nonzero(
            true_and_pred, axis=sum_axis, sample_weight=sample_weight
        )
        pred_sum = count_nonzero(y_pred, axis=sum_axis, sample_weight=sample_weight)
        true_sum = count_nonzero(y_true, axis=sum_axis, sample_weight=sample_weight)

    fp = pred_sum - tp_sum
    fn = true_sum - tp_sum
    tp = tp_sum

    if sample_weight is not None and samplewise:
        sample_weight = np.array(sample_weight)
        tp = np.array(tp)
        fp = np.array(fp)
        fn = np.array(fn)
        tn = sample_weight * y_true.shape[1] - tp - fp - fn
    elif sample_weight is not None:
        tn = sum(sample_weight) - tp - fp - fn
    elif samplewise:
        tn = y_true.shape[1] - tp - fp - fn
    else:
        tn = y_true.shape[0] - tp - fp - fn

    return np.array([tn, fp, fn, tp]).T.reshape(-1, 2, 2)


def cohen_kappa_score(y1, y2, *, labels=None, weights=None, sample_weight=None):
    r"""Cohen's kappa: a statistic that measures inter-annotator agreement.

    This function computes Cohen's kappa [1]_, a score that expresses the level
    of agreement between two annotators on a classification problem. It is
    defined as

    .. math::
        \kappa = (p_o - p_e) / (1 - p_e)

    where :math:`p_o` is the empirical probability of agreement on the label
    assigned to any sample (the observed agreement ratio), and :math:`p_e` is
    the expected agreement when both annotators assign labels randomly.
    :math:`p_e` is estimated using a per-annotator empirical prior over the
    class labels [2]_.

    Read more in the :ref:`User Guide <cohen_kappa>`.

    Parameters
    ----------
    y1 : array of shape (n_samples,)
        Labels assigned by the first annotator.

    y2 : array of shape (n_samples,)
        Labels assigned by the second annotator. The kappa statistic is
        symmetric, so swapping ``y1`` and ``y2`` doesn't change the value.

    labels : array-like of shape (n_classes,), default=None
        List of labels to index the matrix. This may be used to select a
        subset of labels. If `None`, all labels that appear at least once in
        ``y1`` or ``y2`` are used.

    weights : {'linear', 'quadratic'}, default=None
        Weighting type to calculate the score. `None` means no weighted;
        "linear" means linear weighted; "quadratic" means quadratic weighted.

    sample_weight : array-like of shape (n_samples,), default=None
        Sample weights.

    Returns
    -------
    kappa : float
        The kappa statistic, which is a number between -1 and 1. The maximum
        value means complete agreement; zero or lower means chance agreement.

    References
    ----------
    .. [1] J. Cohen (1960). "A coefficient of agreement for nominal scales".
           Educational and Psychological Measurement 20(1):37-46.
           doi:10.1177/001316446002000104.
    .. [2] `R. Artstein and M. Poesio (2008). "Inter-coder agreement for
           computational linguistics". Computational Linguistics 34(4):555-596
           <https://www.mitpressjournals.org/doi/pdf/10.1162/coli.07-034-R2>`_.
    .. [3] `Wikipedia entry for the Cohen's kappa
            <https://en.wikipedia.org/wiki/Cohen%27s_kappa>`_.
    """
    confusion = confusion_matrix(y1, y2, labels=labels, sample_weight=sample_weight)
    n_classes = confusion.shape[0]
    sum0 = np.sum(confusion, axis=0)
    sum1 = np.sum(confusion, axis=1)
    expected = np.outer(sum0, sum1) / np.sum(sum0)

    if weights is None:
        w_mat = np.ones([n_classes, n_classes], dtype=int)
        w_mat.flat[:: n_classes + 1] = 0
    elif weights == "linear" or weights == "quadratic":
        w_mat = np.zeros([n_classes, n_classes], dtype=int)
        w_mat += np.arange(n_classes)
        if weights == "linear":
            w_mat = np.abs(w_mat - w_mat.T)
        else:
            w_mat = (w_mat - w_mat.T) ** 2
    else:
        raise ValueError("Unknown kappa weighting type.")

    k = np.sum(w_mat * confusion) / np.sum(w_mat * expected)
    return 1 - k


def jaccard_score(
    y_true,
    y_pred,
    *,
    labels=None,
    pos_label=1,
    average="binary",
    sample_weight=None,
    zero_division="warn",
):
    """Jaccard similarity coefficient score.

    The Jaccard index [1], or Jaccard similarity coefficient, defined as
    the size of the intersection divided by the size of the union of two label
    sets, is used to compare set of predicted labels for a sample to the
    corresponding set of labels in ``y_true``.

    Read more in the :ref:`User Guide <jaccard_similarity_score>`.

    Parameters
    ----------
    y_true : 1d array-like, or label indicator array / sparse matrix
        Ground truth (correct) labels.

    y_pred : 1d array-like, or label indicator array / sparse matrix
        Predicted labels, as returned by a classifier.

    labels : array-like of shape (n_classes,), default=None
        The set of labels to include when ``average != 'binary'``, and their
        order if ``average is None``. Labels present in the data can be
        excluded, for example to calculate a multiclass average ignoring a
        majority negative class, while labels not present in the data will
        result in 0 components in a macro average. For multilabel targets,
        labels are column indices. By default, all labels in ``y_true`` and
        ``y_pred`` are used in sorted order.

    pos_label : str or int, default=1
        The class to report if ``average='binary'`` and the data is binary.
        If the data are multiclass or multilabel, this will be ignored;
        setting ``labels=[pos_label]`` and ``average != 'binary'`` will report
        scores for that label only.

    average : {'micro', 'macro', 'samples', 'weighted', \
            'binary'} or None, default='binary'
        If ``None``, the scores for each class are returned. Otherwise, this
        determines the type of averaging performed on the data:

        ``'binary'``:
            Only report results for the class specified by ``pos_label``.
            This is applicable only if targets (``y_{true,pred}``) are binary.
        ``'micro'``:
            Calculate metrics globally by counting the total true positives,
            false negatives and false positives.
        ``'macro'``:
            Calculate metrics for each label, and find their unweighted
            mean.  This does not take label imbalance into account.
        ``'weighted'``:
            Calculate metrics for each label, and find their average, weighted
            by support (the number of true instances for each label). This
            alters 'macro' to account for label imbalance.
        ``'samples'``:
            Calculate metrics for each instance, and find their average (only
            meaningful for multilabel classification).

    sample_weight : array-like of shape (n_samples,), default=None
        Sample weights.

    zero_division : "warn", {0.0, 1.0}, default="warn"
        Sets the value to return when there is a zero division, i.e. when there
        there are no negative values in predictions and labels. If set to
        "warn", this acts like 0, but a warning is also raised.

    Returns
    -------
    score : float (if average is not None) or array of floats, shape =\
            [n_unique_labels]

    See Also
    --------
    accuracy_score, f1_score, multilabel_confusion_matrix

    Notes
    -----
    :func:`jaccard_score` may be a poor metric if there are no
    positives for some samples or classes. Jaccard is undefined if there are
    no true or predicted labels, and our implementation will return a score
    of 0 with a warning.

    References
    ----------
    .. [1] `Wikipedia entry for the Jaccard index
           <https://en.wikipedia.org/wiki/Jaccard_index>`_.

    Examples
    --------
    >>> import numpy as np
    >>> from sklearn.metrics import jaccard_score
    >>> y_true = np.array([[0, 1, 1],
    ...                    [1, 1, 0]])
    >>> y_pred = np.array([[1, 1, 1],
    ...                    [1, 0, 0]])

    In the binary case:

    >>> jaccard_score(y_true[0], y_pred[0])
    0.6666...

    In the multilabel case:

    >>> jaccard_score(y_true, y_pred, average='samples')
    0.5833...
    >>> jaccard_score(y_true, y_pred, average='macro')
    0.6666...
    >>> jaccard_score(y_true, y_pred, average=None)
    array([0.5, 0.5, 1. ])

    In the multiclass case:

    >>> y_pred = [0, 2, 1, 2]
    >>> y_true = [0, 1, 2, 2]
    >>> jaccard_score(y_true, y_pred, average=None)
    array([1. , 0. , 0.33...])
    """
    labels = _check_set_wise_labels(y_true, y_pred, average, labels, pos_label)
    samplewise = average == "samples"
    MCM = multilabel_confusion_matrix(
        y_true,
        y_pred,
        sample_weight=sample_weight,
        labels=labels,
        samplewise=samplewise,
    )
    numerator = MCM[:, 1, 1]
    denominator = MCM[:, 1, 1] + MCM[:, 0, 1] + MCM[:, 1, 0]

    if average == "micro":
        numerator = np.array([numerator.sum()])
        denominator = np.array([denominator.sum()])

    jaccard = _prf_divide(
        numerator,
        denominator,
        "jaccard",
        "true or predicted",
        average,
        ("jaccard",),
        zero_division=zero_division,
    )
    if average is None:
        return jaccard
    if average == "weighted":
        weights = MCM[:, 1, 0] + MCM[:, 1, 1]
        if not np.any(weights):
            # numerator is 0, and warning should have already been issued
            weights = None
    elif average == "samples" and sample_weight is not None:
        weights = sample_weight
    else:
        weights = None
    return np.average(jaccard, weights=weights)


def matthews_corrcoef(y_true, y_pred, *, sample_weight=None):
    """Compute the Matthews correlation coefficient (MCC).

    The Matthews correlation coefficient is used in machine learning as a
    measure of the quality of binary and multiclass classifications. It takes
    into account true and false positives and negatives and is generally
    regarded as a balanced measure which can be used even if the classes are of
    very different sizes. The MCC is in essence a correlation coefficient value
    between -1 and +1. A coefficient of +1 represents a perfect prediction, 0
    an average random prediction and -1 an inverse prediction.  The statistic
    is also known as the phi coefficient. [source: Wikipedia]

    Binary and multiclass labels are supported.  Only in the binary case does
    this relate to information about true and false positives and negatives.
    See references below.

    Read more in the :ref:`User Guide <matthews_corrcoef>`.

    Parameters
    ----------
    y_true : array, shape = [n_samples]
        Ground truth (correct) target values.

    y_pred : array, shape = [n_samples]
        Estimated targets as returned by a classifier.

    sample_weight : array-like of shape (n_samples,), default=None
        Sample weights.

        .. versionadded:: 0.18

    Returns
    -------
    mcc : float
        The Matthews correlation coefficient (+1 represents a perfect
        prediction, 0 an average random prediction and -1 and inverse
        prediction).

    References
    ----------
    .. [1] `Baldi, Brunak, Chauvin, Andersen and Nielsen, (2000). Assessing the
       accuracy of prediction algorithms for classification: an overview
       <https://doi.org/10.1093/bioinformatics/16.5.412>`_.

    .. [2] `Wikipedia entry for the Matthews Correlation Coefficient
       <https://en.wikipedia.org/wiki/Matthews_correlation_coefficient>`_.

    .. [3] `Gorodkin, (2004). Comparing two K-category assignments by a
        K-category correlation coefficient
        <https://www.sciencedirect.com/science/article/pii/S1476927104000799>`_.

    .. [4] `Jurman, Riccadonna, Furlanello, (2012). A Comparison of MCC and CEN
        Error Measures in MultiClass Prediction
        <https://journals.plos.org/plosone/article?id=10.1371/journal.pone.0041882>`_.

    Examples
    --------
    >>> from sklearn.metrics import matthews_corrcoef
    >>> y_true = [+1, +1, +1, -1]
    >>> y_pred = [+1, -1, +1, +1]
    >>> matthews_corrcoef(y_true, y_pred)
    -0.33...
    """
    y_type, y_true, y_pred = _check_targets(y_true, y_pred)
    check_consistent_length(y_true, y_pred, sample_weight)
    if y_type not in {"binary", "multiclass"}:
        raise ValueError("%s is not supported" % y_type)

    lb = LabelEncoder()
    lb.fit(np.hstack([y_true, y_pred]))
    y_true = lb.transform(y_true)
    y_pred = lb.transform(y_pred)

    C = confusion_matrix(y_true, y_pred, sample_weight=sample_weight)
    t_sum = C.sum(axis=1, dtype=np.float64)
    p_sum = C.sum(axis=0, dtype=np.float64)
    n_correct = np.trace(C, dtype=np.float64)
    n_samples = p_sum.sum()
    cov_ytyp = n_correct * n_samples - np.dot(t_sum, p_sum)
    cov_ypyp = n_samples ** 2 - np.dot(p_sum, p_sum)
    cov_ytyt = n_samples ** 2 - np.dot(t_sum, t_sum)

    if cov_ypyp * cov_ytyt == 0:
        return 0.0
    else:
        return cov_ytyp / np.sqrt(cov_ytyt * cov_ypyp)


def zero_one_loss(y_true, y_pred, *, normalize=True, sample_weight=None):
    """Zero-one classification loss.

    If normalize is ``True``, return the fraction of misclassifications
    (float), else it returns the number of misclassifications (int). The best
    performance is 0.

    Read more in the :ref:`User Guide <zero_one_loss>`.

    Parameters
    ----------
    y_true : 1d array-like, or label indicator array / sparse matrix
        Ground truth (correct) labels.

    y_pred : 1d array-like, or label indicator array / sparse matrix
        Predicted labels, as returned by a classifier.

    normalize : bool, default=True
        If ``False``, return the number of misclassifications.
        Otherwise, return the fraction of misclassifications.

    sample_weight : array-like of shape (n_samples,), default=None
        Sample weights.

    Returns
    -------
    loss : float or int,
        If ``normalize == True``, return the fraction of misclassifications
        (float), else it returns the number of misclassifications (int).

    Notes
    -----
    In multilabel classification, the zero_one_loss function corresponds to
    the subset zero-one loss: for each sample, the entire set of labels must be
    correctly predicted, otherwise the loss for that sample is equal to one.

    See Also
    --------
    accuracy_score, hamming_loss, jaccard_score

    Examples
    --------
    >>> from sklearn.metrics import zero_one_loss
    >>> y_pred = [1, 2, 3, 4]
    >>> y_true = [2, 2, 3, 4]
    >>> zero_one_loss(y_true, y_pred)
    0.25
    >>> zero_one_loss(y_true, y_pred, normalize=False)
    1

    In the multilabel case with binary label indicators:

    >>> import numpy as np
    >>> zero_one_loss(np.array([[0, 1], [1, 1]]), np.ones((2, 2)))
    0.5
    """
    score = accuracy_score(
        y_true, y_pred, normalize=normalize, sample_weight=sample_weight
    )

    if normalize:
        return 1 - score
    else:
        if sample_weight is not None:
            n_samples = np.sum(sample_weight)
        else:
            n_samples = _num_samples(y_true)
        return n_samples - score


def f1_score(
    y_true,
    y_pred,
    *,
    labels=None,
    pos_label=1,
    average="binary",
    sample_weight=None,
    zero_division="warn",
):
    """Compute the F1 score, also known as balanced F-score or F-measure.

    The F1 score can be interpreted as a weighted average of the precision and
    recall, where an F1 score reaches its best value at 1 and worst score at 0.
    The relative contribution of precision and recall to the F1 score are
    equal. The formula for the F1 score is::

        F1 = 2 * (precision * recall) / (precision + recall)

    In the multi-class and multi-label case, this is the average of
    the F1 score of each class with weighting depending on the ``average``
    parameter.

    Read more in the :ref:`User Guide <precision_recall_f_measure_metrics>`.

    Parameters
    ----------
    y_true : 1d array-like, or label indicator array / sparse matrix
        Ground truth (correct) target values.

    y_pred : 1d array-like, or label indicator array / sparse matrix
        Estimated targets as returned by a classifier.

    labels : array-like, default=None
        The set of labels to include when ``average != 'binary'``, and their
        order if ``average is None``. Labels present in the data can be
        excluded, for example to calculate a multiclass average ignoring a
        majority negative class, while labels not present in the data will
        result in 0 components in a macro average. For multilabel targets,
        labels are column indices. By default, all labels in ``y_true`` and
        ``y_pred`` are used in sorted order.

        .. versionchanged:: 0.17
           Parameter `labels` improved for multiclass problem.

    pos_label : str or int, default=1
        The class to report if ``average='binary'`` and the data is binary.
        If the data are multiclass or multilabel, this will be ignored;
        setting ``labels=[pos_label]`` and ``average != 'binary'`` will report
        scores for that label only.

    average : {'micro', 'macro', 'samples','weighted', 'binary'} or None, \
            default='binary'
        This parameter is required for multiclass/multilabel targets.
        If ``None``, the scores for each class are returned. Otherwise, this
        determines the type of averaging performed on the data:

        ``'binary'``:
            Only report results for the class specified by ``pos_label``.
            This is applicable only if targets (``y_{true,pred}``) are binary.
        ``'micro'``:
            Calculate metrics globally by counting the total true positives,
            false negatives and false positives.
        ``'macro'``:
            Calculate metrics for each label, and find their unweighted
            mean.  This does not take label imbalance into account.
        ``'weighted'``:
            Calculate metrics for each label, and find their average weighted
            by support (the number of true instances for each label). This
            alters 'macro' to account for label imbalance; it can result in an
            F-score that is not between precision and recall.
        ``'samples'``:
            Calculate metrics for each instance, and find their average (only
            meaningful for multilabel classification where this differs from
            :func:`accuracy_score`).

    sample_weight : array-like of shape (n_samples,), default=None
        Sample weights.

    zero_division : "warn", 0 or 1, default="warn"
        Sets the value to return when there is a zero division, i.e. when all
        predictions and labels are negative. If set to "warn", this acts as 0,
        but warnings are also raised.

    Returns
    -------
    f1_score : float or array of float, shape = [n_unique_labels]
        F1 score of the positive class in binary classification or weighted
        average of the F1 scores of each class for the multiclass task.

    See Also
    --------
    fbeta_score, precision_recall_fscore_support, jaccard_score,
    multilabel_confusion_matrix

    References
    ----------
    .. [1] `Wikipedia entry for the F1-score
           <https://en.wikipedia.org/wiki/F1_score>`_.

    Examples
    --------
    >>> from sklearn.metrics import f1_score
    >>> y_true = [0, 1, 2, 0, 1, 2]
    >>> y_pred = [0, 2, 1, 0, 0, 1]
    >>> f1_score(y_true, y_pred, average='macro')
    0.26...
    >>> f1_score(y_true, y_pred, average='micro')
    0.33...
    >>> f1_score(y_true, y_pred, average='weighted')
    0.26...
    >>> f1_score(y_true, y_pred, average=None)
    array([0.8, 0. , 0. ])
    >>> y_true = [0, 0, 0, 0, 0, 0]
    >>> y_pred = [0, 0, 0, 0, 0, 0]
    >>> f1_score(y_true, y_pred, zero_division=1)
    1.0...
    >>> # multilabel classification
    >>> y_true = [[0, 0, 0], [1, 1, 1], [0, 1, 1]]
    >>> y_pred = [[0, 0, 0], [1, 1, 1], [1, 1, 0]]
    >>> f1_score(y_true, y_pred, average=None)
    array([0.66666667, 1.        , 0.66666667])

    Notes
    -----
    When ``true positive + false positive == 0``, precision is undefined.
    When ``true positive + false negative == 0``, recall is undefined.
    In such cases, by default the metric will be set to 0, as will f-score,
    and ``UndefinedMetricWarning`` will be raised. This behavior can be
    modified with ``zero_division``.
    """
    return fbeta_score(
        y_true,
        y_pred,
        beta=1,
        labels=labels,
        pos_label=pos_label,
        average=average,
        sample_weight=sample_weight,
        zero_division=zero_division,
    )


def fbeta_score(
    y_true,
    y_pred,
    *,
    beta,
    labels=None,
    pos_label=1,
    average="binary",
    sample_weight=None,
    zero_division="warn",
):
    """Compute the F-beta score.

    The F-beta score is the weighted harmonic mean of precision and recall,
    reaching its optimal value at 1 and its worst value at 0.

    The `beta` parameter determines the weight of recall in the combined
    score. ``beta < 1`` lends more weight to precision, while ``beta > 1``
    favors recall (``beta -> 0`` considers only precision, ``beta -> +inf``
    only recall).

    Read more in the :ref:`User Guide <precision_recall_f_measure_metrics>`.

    Parameters
    ----------
    y_true : 1d array-like, or label indicator array / sparse matrix
        Ground truth (correct) target values.

    y_pred : 1d array-like, or label indicator array / sparse matrix
        Estimated targets as returned by a classifier.

    beta : float
        Determines the weight of recall in the combined score.

    labels : array-like, default=None
        The set of labels to include when ``average != 'binary'``, and their
        order if ``average is None``. Labels present in the data can be
        excluded, for example to calculate a multiclass average ignoring a
        majority negative class, while labels not present in the data will
        result in 0 components in a macro average. For multilabel targets,
        labels are column indices. By default, all labels in ``y_true`` and
        ``y_pred`` are used in sorted order.

        .. versionchanged:: 0.17
           Parameter `labels` improved for multiclass problem.

    pos_label : str or int, default=1
        The class to report if ``average='binary'`` and the data is binary.
        If the data are multiclass or multilabel, this will be ignored;
        setting ``labels=[pos_label]`` and ``average != 'binary'`` will report
        scores for that label only.

    average : {'micro', 'macro', 'samples', 'weighted', 'binary'} or None, \
            default='binary'
        This parameter is required for multiclass/multilabel targets.
        If ``None``, the scores for each class are returned. Otherwise, this
        determines the type of averaging performed on the data:

        ``'binary'``:
            Only report results for the class specified by ``pos_label``.
            This is applicable only if targets (``y_{true,pred}``) are binary.
        ``'micro'``:
            Calculate metrics globally by counting the total true positives,
            false negatives and false positives.
        ``'macro'``:
            Calculate metrics for each label, and find their unweighted
            mean.  This does not take label imbalance into account.
        ``'weighted'``:
            Calculate metrics for each label, and find their average weighted
            by support (the number of true instances for each label). This
            alters 'macro' to account for label imbalance; it can result in an
            F-score that is not between precision and recall.
        ``'samples'``:
            Calculate metrics for each instance, and find their average (only
            meaningful for multilabel classification where this differs from
            :func:`accuracy_score`).

    sample_weight : array-like of shape (n_samples,), default=None
        Sample weights.

    zero_division : "warn", 0 or 1, default="warn"
        Sets the value to return when there is a zero division, i.e. when all
        predictions and labels are negative. If set to "warn", this acts as 0,
        but warnings are also raised.

    Returns
    -------
    fbeta_score : float (if average is not None) or array of float, shape =\
        [n_unique_labels]
        F-beta score of the positive class in binary classification or weighted
        average of the F-beta score of each class for the multiclass task.

    See Also
    --------
    precision_recall_fscore_support, multilabel_confusion_matrix

    Notes
    -----
    When ``true positive + false positive == 0`` or
    ``true positive + false negative == 0``, f-score returns 0 and raises
    ``UndefinedMetricWarning``. This behavior can be
    modified with ``zero_division``.

    References
    ----------
    .. [1] R. Baeza-Yates and B. Ribeiro-Neto (2011).
           Modern Information Retrieval. Addison Wesley, pp. 327-328.

    .. [2] `Wikipedia entry for the F1-score
           <https://en.wikipedia.org/wiki/F1_score>`_.

    Examples
    --------
    >>> from sklearn.metrics import fbeta_score
    >>> y_true = [0, 1, 2, 0, 1, 2]
    >>> y_pred = [0, 2, 1, 0, 0, 1]
    >>> fbeta_score(y_true, y_pred, average='macro', beta=0.5)
    0.23...
    >>> fbeta_score(y_true, y_pred, average='micro', beta=0.5)
    0.33...
    >>> fbeta_score(y_true, y_pred, average='weighted', beta=0.5)
    0.23...
    >>> fbeta_score(y_true, y_pred, average=None, beta=0.5)
    array([0.71..., 0.        , 0.        ])
    """

    _, _, f, _ = precision_recall_fscore_support(
        y_true,
        y_pred,
        beta=beta,
        labels=labels,
        pos_label=pos_label,
        average=average,
        warn_for=("f-score",),
        sample_weight=sample_weight,
        zero_division=zero_division,
    )
    return f


def _prf_divide(
    numerator, denominator, metric, modifier, average, warn_for, zero_division="warn"
):
    """Performs division and handles divide-by-zero.

    On zero-division, sets the corresponding result elements equal to
    0 or 1 (according to ``zero_division``). Plus, if
    ``zero_division != "warn"`` raises a warning.

    The metric, modifier and average arguments are used only for determining
    an appropriate warning.
    """
    mask = denominator == 0.0
    denominator = denominator.copy()
    denominator[mask] = 1  # avoid infs/nans
    result = numerator / denominator

    if not np.any(mask):
        return result

    # if ``zero_division=1``, set those with denominator == 0 equal to 1
    result[mask] = 0.0 if zero_division in ["warn", 0] else 1.0

    # the user will be removing warnings if zero_division is set to something
    # different than its default value. If we are computing only f-score
    # the warning will be raised only if precision and recall are ill-defined
    if zero_division != "warn" or metric not in warn_for:
        return result

    # build appropriate warning
    # E.g. "Precision and F-score are ill-defined and being set to 0.0 in
    # labels with no predicted samples. Use ``zero_division`` parameter to
    # control this behavior."

    if metric in warn_for and "f-score" in warn_for:
        msg_start = "{0} and F-score are".format(metric.title())
    elif metric in warn_for:
        msg_start = "{0} is".format(metric.title())
    elif "f-score" in warn_for:
        msg_start = "F-score is"
    else:
        return result

    _warn_prf(average, modifier, msg_start, len(result))

    return result


def _warn_prf(average, modifier, msg_start, result_size):
    axis0, axis1 = "sample", "label"
    if average == "samples":
        axis0, axis1 = axis1, axis0
    msg = (
        "{0} ill-defined and being set to 0.0 {{0}} "
        "no {1} {2}s. Use `zero_division` parameter to control"
        " this behavior.".format(msg_start, modifier, axis0)
    )
    if result_size == 1:
        msg = msg.format("due to")
    else:
        msg = msg.format("in {0}s with".format(axis1))
    warnings.warn(msg, UndefinedMetricWarning, stacklevel=2)


def _check_set_wise_labels(y_true, y_pred, average, labels, pos_label):
    """Validation associated with set-wise metrics.

    Returns identified labels.
    """
    average_options = (None, "micro", "macro", "weighted", "samples")
    if average not in average_options and average != "binary":
        raise ValueError("average has to be one of " + str(average_options))

    y_type, y_true, y_pred = _check_targets(y_true, y_pred)
    # Convert to Python primitive type to avoid NumPy type / Python str
    # comparison. See https://github.com/numpy/numpy/issues/6784
    present_labels = unique_labels(y_true, y_pred).tolist()
    if average == "binary":
        if y_type == "binary":
            if pos_label not in present_labels:
                if len(present_labels) >= 2:
                    raise ValueError(
                        f"pos_label={pos_label} is not a valid label. It "
                        f"should be one of {present_labels}"
                    )
            labels = [pos_label]
        else:
            average_options = list(average_options)
            if y_type == "multiclass":
                average_options.remove("samples")
            raise ValueError(
                "Target is %s but average='binary'. Please "
                "choose another average setting, one of %r." % (y_type, average_options)
            )
    elif pos_label not in (None, 1):
        warnings.warn(
            "Note that pos_label (set to %r) is ignored when "
            "average != 'binary' (got %r). You may use "
            "labels=[pos_label] to specify a single positive class."
            % (pos_label, average),
            UserWarning,
        )
    return labels


def precision_recall_fscore_support(
    y_true,
    y_pred,
    *,
    beta=1.0,
    labels=None,
    pos_label=1,
    average=None,
    warn_for=("precision", "recall", "f-score"),
    sample_weight=None,
    zero_division="warn",
):
    """Compute precision, recall, F-measure and support for each class.

    The precision is the ratio ``tp / (tp + fp)`` where ``tp`` is the number of
    true positives and ``fp`` the number of false positives. The precision is
    intuitively the ability of the classifier not to label as positive a sample
    that is negative.

    The recall is the ratio ``tp / (tp + fn)`` where ``tp`` is the number of
    true positives and ``fn`` the number of false negatives. The recall is
    intuitively the ability of the classifier to find all the positive samples.

    The F-beta score can be interpreted as a weighted harmonic mean of
    the precision and recall, where an F-beta score reaches its best
    value at 1 and worst score at 0.

    The F-beta score weights recall more than precision by a factor of
    ``beta``. ``beta == 1.0`` means recall and precision are equally important.

    The support is the number of occurrences of each class in ``y_true``.

    If ``pos_label is None`` and in binary classification, this function
    returns the average precision, recall and F-measure if ``average``
    is one of ``'micro'``, ``'macro'``, ``'weighted'`` or ``'samples'``.

    Read more in the :ref:`User Guide <precision_recall_f_measure_metrics>`.

    Parameters
    ----------
    y_true : 1d array-like, or label indicator array / sparse matrix
        Ground truth (correct) target values.

    y_pred : 1d array-like, or label indicator array / sparse matrix
        Estimated targets as returned by a classifier.

    beta : float, default=1.0
        The strength of recall versus precision in the F-score.

    labels : array-like, default=None
        The set of labels to include when ``average != 'binary'``, and their
        order if ``average is None``. Labels present in the data can be
        excluded, for example to calculate a multiclass average ignoring a
        majority negative class, while labels not present in the data will
        result in 0 components in a macro average. For multilabel targets,
        labels are column indices. By default, all labels in ``y_true`` and
        ``y_pred`` are used in sorted order.

    pos_label : str or int, default=1
        The class to report if ``average='binary'`` and the data is binary.
        If the data are multiclass or multilabel, this will be ignored;
        setting ``labels=[pos_label]`` and ``average != 'binary'`` will report
        scores for that label only.

    average : {'binary', 'micro', 'macro', 'samples','weighted'}, \
            default=None
        If ``None``, the scores for each class are returned. Otherwise, this
        determines the type of averaging performed on the data:

        ``'binary'``:
            Only report results for the class specified by ``pos_label``.
            This is applicable only if targets (``y_{true,pred}``) are binary.
        ``'micro'``:
            Calculate metrics globally by counting the total true positives,
            false negatives and false positives.
        ``'macro'``:
            Calculate metrics for each label, and find their unweighted
            mean.  This does not take label imbalance into account.
        ``'weighted'``:
            Calculate metrics for each label, and find their average weighted
            by support (the number of true instances for each label). This
            alters 'macro' to account for label imbalance; it can result in an
            F-score that is not between precision and recall.
        ``'samples'``:
            Calculate metrics for each instance, and find their average (only
            meaningful for multilabel classification where this differs from
            :func:`accuracy_score`).

    warn_for : tuple or set, for internal use
        This determines which warnings will be made in the case that this
        function is being used to return only one of its metrics.

    sample_weight : array-like of shape (n_samples,), default=None
        Sample weights.

    zero_division : "warn", 0 or 1, default="warn"
        Sets the value to return when there is a zero division:
           - recall: when there are no positive labels
           - precision: when there are no positive predictions
           - f-score: both

        If set to "warn", this acts as 0, but warnings are also raised.

    Returns
    -------
    precision : float (if average is not None) or array of float, shape =\
        [n_unique_labels]

    recall : float (if average is not None) or array of float, shape =\
        [n_unique_labels]

    fbeta_score : float (if average is not None) or array of float, shape =\
        [n_unique_labels]

    support : None (if average is not None) or array of int, shape =\
        [n_unique_labels]
        The number of occurrences of each label in ``y_true``.

    Notes
    -----
    When ``true positive + false positive == 0``, precision is undefined.
    When ``true positive + false negative == 0``, recall is undefined.
    In such cases, by default the metric will be set to 0, as will f-score,
    and ``UndefinedMetricWarning`` will be raised. This behavior can be
    modified with ``zero_division``.

    References
    ----------
    .. [1] `Wikipedia entry for the Precision and recall
           <https://en.wikipedia.org/wiki/Precision_and_recall>`_.

    .. [2] `Wikipedia entry for the F1-score
           <https://en.wikipedia.org/wiki/F1_score>`_.

    .. [3] `Discriminative Methods for Multi-labeled Classification Advances
           in Knowledge Discovery and Data Mining (2004), pp. 22-30 by Shantanu
           Godbole, Sunita Sarawagi
           <http://www.godbole.net/shantanu/pubs/multilabelsvm-pakdd04.pdf>`_.

    Examples
    --------
    >>> import numpy as np
    >>> from sklearn.metrics import precision_recall_fscore_support
    >>> y_true = np.array(['cat', 'dog', 'pig', 'cat', 'dog', 'pig'])
    >>> y_pred = np.array(['cat', 'pig', 'dog', 'cat', 'cat', 'dog'])
    >>> precision_recall_fscore_support(y_true, y_pred, average='macro')
    (0.22..., 0.33..., 0.26..., None)
    >>> precision_recall_fscore_support(y_true, y_pred, average='micro')
    (0.33..., 0.33..., 0.33..., None)
    >>> precision_recall_fscore_support(y_true, y_pred, average='weighted')
    (0.22..., 0.33..., 0.26..., None)

    It is possible to compute per-label precisions, recalls, F1-scores and
    supports instead of averaging:

    >>> precision_recall_fscore_support(y_true, y_pred, average=None,
    ... labels=['pig', 'dog', 'cat'])
    (array([0.        , 0.        , 0.66...]),
     array([0., 0., 1.]), array([0. , 0. , 0.8]),
     array([2, 2, 2]))
    """
    _check_zero_division(zero_division)
    if beta < 0:
        raise ValueError("beta should be >=0 in the F-beta score")
    labels = _check_set_wise_labels(y_true, y_pred, average, labels, pos_label)

    # Calculate tp_sum, pred_sum, true_sum ###
    samplewise = average == "samples"
    MCM = multilabel_confusion_matrix(
        y_true,
        y_pred,
        sample_weight=sample_weight,
        labels=labels,
        samplewise=samplewise,
    )
    tp_sum = MCM[:, 1, 1]
    pred_sum = tp_sum + MCM[:, 0, 1]
    true_sum = tp_sum + MCM[:, 1, 0]

    if average == "micro":
        tp_sum = np.array([tp_sum.sum()])
        pred_sum = np.array([pred_sum.sum()])
        true_sum = np.array([true_sum.sum()])

    # Finally, we have all our sufficient statistics. Divide! #
    beta2 = beta ** 2

    # Divide, and on zero-division, set scores and/or warn according to
    # zero_division:
    precision = _prf_divide(
        tp_sum, pred_sum, "precision", "predicted", average, warn_for, zero_division
    )
    recall = _prf_divide(
        tp_sum, true_sum, "recall", "true", average, warn_for, zero_division
    )

    # warn for f-score only if zero_division is warn, it is in warn_for
    # and BOTH prec and rec are ill-defined
    if zero_division == "warn" and ("f-score",) == warn_for:
        if (pred_sum[true_sum == 0] == 0).any():
            _warn_prf(average, "true nor predicted", "F-score is", len(true_sum))

    # if tp == 0 F will be 1 only if all predictions are zero, all labels are
    # zero, and zero_division=1. In all other case, 0
    if np.isposinf(beta):
        f_score = recall
    else:
        denom = beta2 * precision + recall

        denom[denom == 0.0] = 1  # avoid division by 0
        f_score = (1 + beta2) * precision * recall / denom

    # Average the results
    if average == "weighted":
        weights = true_sum
        if weights.sum() == 0:
            zero_division_value = np.float64(1.0)
            if zero_division in ["warn", 0]:
                zero_division_value = np.float64(0.0)
            # precision is zero_division if there are no positive predictions
            # recall is zero_division if there are no positive labels
            # fscore is zero_division if all labels AND predictions are
            # negative
            if pred_sum.sum() == 0:
                return (
                    zero_division_value,
                    zero_division_value,
                    zero_division_value,
                    None,
                )
            else:
                return (np.float64(0.0), zero_division_value, np.float64(0.0), None)

    elif average == "samples":
        weights = sample_weight
    else:
        weights = None

    if average is not None:
        assert average != "binary" or len(precision) == 1
        precision = np.average(precision, weights=weights)
        recall = np.average(recall, weights=weights)
        f_score = np.average(f_score, weights=weights)
        true_sum = None  # return no support

    return precision, recall, f_score, true_sum


<<<<<<< HEAD
def tpr_fpr_tnr_fnr_scores(y_true, y_pred, *, labels=None, pos_label=1,
                           average=None, warn_for=('tpr', 'fpr',
                                                   'tnr', 'fnr'),
                           sample_weight=None, zero_division="warn"):
    """Compute True Positive Rate (TPR), False Positive Rate (FPR),\
    True Negative Rate (TNR), False Negative Rate (FNR) for each class

    The TPR is the ratio ``tp / (tp + fn)`` where ``tp`` is the number of
    true positives and ``fn`` the number of false negatives.

    The FPR is the ratio ``fp / (tn + fp)`` where ``tn`` is the number of
    true negatives and ``fp`` the number of false positives.

    The TNR is the ratio ``tn / (tn + fp)`` where ``tn`` is the number of
    true negatives and ``fp`` the number of false positives.

    The FNR is the ratio ``fn / (tp + fn)`` where ``tp`` is the number of
    true positives and ``fn`` the number of false negatives.

    If ``pos_label is None`` and in binary classification, this function
    returns the true positive rate, false positive rate, true negative rate
    and false negative rate if ``average`` is one of ``'micro'``, ``'macro'``,
    ``'weighted'`` or ``'samples'``.

    Parameters
    ----------
    y_true : {array-like, label indicator array, sparse matrix} \
            of shape (n_samples,)
        Ground truth (correct) target values.

    y_pred : {array-like, label indicator array, sparse matrix} \
            of shape (n_samples,)
        Estimated targets as returned by a classifier.

    labels : list, default=None
        The set of labels to include when ``average != 'binary'``, and their
        order if ``average is None``. Labels present in the data can be
        excluded, for example to calculate a multiclass average ignoring a
        majority negative class, while labels not present in the data will
        result in 0 components in a macro average. For multilabel targets,
        labels are column indices. By default, all labels in ``y_true`` and
        ``y_pred`` are used in sorted order.

    pos_label : str or int, default=1
        The class to report if ``average='binary'`` and the data is binary.
        If the data are multiclass or multilabel, this will be ignored;
        setting ``labels=[pos_label]`` and ``average != 'binary'`` will report
        scores for that label only.

    average : str, {None, 'binary', 'micro', 'macro', 'samples', 'weighted'}, \
        default=None
        If ``None``, the scores for each class are returned. Otherwise, this
        determines the type of averaging performed on the data:

        ``'binary'``:
            Only report results for the class specified by ``pos_label``.
            This is applicable only if targets (``y_{true,pred}``) are binary.
        ``'micro'``:
            Calculate metrics globally by counting the total true positives,
            false negatives and false positives.
        ``'macro'``:
            Calculate metrics for each label, and find their unweighted
            mean.  This does not take label imbalance into account.
        ``'weighted'``:
            Calculate metrics for each label, and find their average weighted
            by support (the number of true instances for each label). This
            alters 'macro' to account for label imbalance.
        ``'samples'``:
            Calculate metrics for each instance, and find their average (only
            meaningful for multilabel classification where this differs from
            :func:`accuracy_score`).

    warn_for : tuple or set, for internal use
        This determines which warnings will be made in the case that this
        function is being used to return only one of its metrics.

    sample_weight : array-like of shape (n_samples,), default=None
        Sample weights.

    zero_division : str or int, {'warn', 0, 1}, default="warn"
        Sets the value to return when there is a zero division:
           - tpr, fnr: when there are no positive labels
           - fpr, tnr: when there are no negative labels

        If set to "warn", this acts as 0, but warnings are also raised.

    Returns
    -------
    tpr : float (if average is not None), \
        or ndarray of shape (n_unique_labels,)

    fpr : float (if average is not None), \
        or ndarray of shape (n_unique_labels,)

    tnr : float (if average is not None), \
        or ndarray of shape (n_unique_labels,)

    fnr : float (if average is not None), \
        or ndarray of shape (n_unique_labels,)
        The number of occurrences of each label in ``y_true``.

    References
    ----------
    .. [1] `Wikipedia entry for confusion matrix
           <https://en.wikipedia.org/wiki/Confusion_matrix>`_

    .. [2] `Discriminative Methods for Multi-labeled Classification Advances
           in Knowledge Discovery and Data Mining (2004), pp. 22-30 by Shantanu
           Godbole, Sunita Sarawagi
           <http://www.godbole.net/shantanu/pubs/multilabelsvm-pakdd04.pdf>`_

    Examples
    --------
    >>> import numpy as np
    >>> y_true = np.array(['cat', 'dog', 'pig', 'cat', 'dog', 'pig'])
    >>> y_pred = np.array(['cat', 'pig', 'dog', 'cat', 'cat', 'dog'])
    >>> tpr_fpr_tnr_fnr_scores(y_true, y_pred, average='macro')
    (0.3333333333333333, 0.3333333333333333, 0.6666666666666666,
     0.6666666666666666)
    >>> tpr_fpr_tnr_fnr_scores(y_true, y_pred, average='micro')
    (0.3333333333333333, 0.3333333333333333, 0.6666666666666666,
     0.6666666666666666)
    >>> tpr_fpr_tnr_fnr_scores(y_true, y_pred, average='weighted')
    (0.3333333333333333, 0.3333333333333333, 0.6666666666666666,
    0.6666666666666666)

    It is possible to compute per-label FPR, FNR, TNR, TPR and
    supports instead of averaging:

    >>> tpr_fpr_tnr_fnr_scores(y_true, y_pred, average=None,
    ... labels=['pig', 'dog', 'cat'])
    (array([0., 0., 1.]), array([0.25, 0.5 , 0.25]),
    array([0.75, 0.5 , 0.75]), array([1., 1., 0.]))

    Notes
    -----
    When ``true positive + false negative == 0``, TPR, FNR are undefined;
    When ``true negative + false positive == 0``, FPR, TNR are undefined.
    In such cases, by default the metric will be set to 0, as will F-score,
    and ``UndefinedMetricWarning`` will be raised. This behavior can be
    modified with ``zero_division``.
    """
    _check_zero_division(zero_division)

    labels = _check_set_wise_labels(y_true, y_pred, average, labels, pos_label)

    # Calculate tp_sum, fp_sum, tn_sum, fn_sum, pos_sum, neg_sum
    samplewise = average == 'samples'
    MCM = multilabel_confusion_matrix(y_true, y_pred,
                                      sample_weight=sample_weight,
                                      labels=labels, samplewise=samplewise)
    tn_sum = MCM[:, 0, 0]
    fp_sum = MCM[:, 0, 1]
    fn_sum = MCM[:, 1, 0]
    tp_sum = MCM[:, 1, 1]
    neg_sum = tn_sum + fp_sum
    pos_sum = fn_sum + tp_sum

    if average == 'micro':
        tp_sum = np.array([tp_sum.sum()])
        fp_sum = np.array([fp_sum.sum()])
        tn_sum = np.array([tn_sum.sum()])
        fn_sum = np.array([fn_sum.sum()])
        neg_sum = np.array([neg_sum.sum()])
        pos_sum = np.array([pos_sum.sum()])

    # Divide, and on zero-division, set scores and/or warn according to
    # zero_division:
    tpr = _prf_divide(tp_sum, pos_sum, 'TPR', 'positives',
                      average, warn_for, zero_division)
    fpr = _prf_divide(fp_sum, neg_sum, 'FPR', 'negatives',
                      average, warn_for, zero_division)
    tnr = _prf_divide(tn_sum, neg_sum, 'TNR', 'negatives',
                      average, warn_for, zero_division)
    fnr = _prf_divide(fn_sum, pos_sum, 'FNR', 'positives',
                      average, warn_for, zero_division)
    # Average the results
    if average == 'weighted':
        weights = pos_sum
        if weights.sum() == 0:
            zero_division_value = 0.0 if zero_division in ["warn", 0] else 1.0
            # TPR and FNR is zero_division if there are no positive labels
            # FPR and TNR is zero_division if there are no negative labels
            return (zero_division_value if pos_sum.sum() == 0 else 0,
                    zero_division_value if neg_sum.sum() == 0 else 0,
                    zero_division_value if neg_sum.sum() == 0 else 0,
                    zero_division_value if pos_sum.sum() == 0 else 0)

    elif average == 'samples':
        weights = sample_weight
    else:
        weights = None

    if average is not None:
        assert average != 'binary' or len(fpr) == 1
        fpr = np.average(fpr, weights=weights)
        tnr = np.average(tnr, weights=weights)
        fnr = np.average(fnr, weights=weights)
        tpr = np.average(tpr, weights=weights)
    return tpr, fpr, tnr, fnr


def precision_score(y_true, y_pred, *, labels=None, pos_label=1,
                    average='binary', sample_weight=None,
                    zero_division="warn"):
=======
def precision_score(
    y_true,
    y_pred,
    *,
    labels=None,
    pos_label=1,
    average="binary",
    sample_weight=None,
    zero_division="warn",
):
>>>>>>> 517b38ad
    """Compute the precision.

    The precision is the ratio ``tp / (tp + fp)`` where ``tp`` is the number of
    true positives and ``fp`` the number of false positives. The precision is
    intuitively the ability of the classifier not to label as positive a sample
    that is negative.

    The best value is 1 and the worst value is 0.

    Read more in the :ref:`User Guide <precision_recall_f_measure_metrics>`.

    Parameters
    ----------
    y_true : 1d array-like, or label indicator array / sparse matrix
        Ground truth (correct) target values.

    y_pred : 1d array-like, or label indicator array / sparse matrix
        Estimated targets as returned by a classifier.

    labels : array-like, default=None
        The set of labels to include when ``average != 'binary'``, and their
        order if ``average is None``. Labels present in the data can be
        excluded, for example to calculate a multiclass average ignoring a
        majority negative class, while labels not present in the data will
        result in 0 components in a macro average. For multilabel targets,
        labels are column indices. By default, all labels in ``y_true`` and
        ``y_pred`` are used in sorted order.

        .. versionchanged:: 0.17
           Parameter `labels` improved for multiclass problem.

    pos_label : str or int, default=1
        The class to report if ``average='binary'`` and the data is binary.
        If the data are multiclass or multilabel, this will be ignored;
        setting ``labels=[pos_label]`` and ``average != 'binary'`` will report
        scores for that label only.

    average : {'micro', 'macro', 'samples', 'weighted', 'binary'} or None, \
            default='binary'
        This parameter is required for multiclass/multilabel targets.
        If ``None``, the scores for each class are returned. Otherwise, this
        determines the type of averaging performed on the data:

        ``'binary'``:
            Only report results for the class specified by ``pos_label``.
            This is applicable only if targets (``y_{true,pred}``) are binary.
        ``'micro'``:
            Calculate metrics globally by counting the total true positives,
            false negatives and false positives.
        ``'macro'``:
            Calculate metrics for each label, and find their unweighted
            mean.  This does not take label imbalance into account.
        ``'weighted'``:
            Calculate metrics for each label, and find their average weighted
            by support (the number of true instances for each label). This
            alters 'macro' to account for label imbalance; it can result in an
            F-score that is not between precision and recall.
        ``'samples'``:
            Calculate metrics for each instance, and find their average (only
            meaningful for multilabel classification where this differs from
            :func:`accuracy_score`).

    sample_weight : array-like of shape (n_samples,), default=None
        Sample weights.

    zero_division : "warn", 0 or 1, default="warn"
        Sets the value to return when there is a zero division. If set to
        "warn", this acts as 0, but warnings are also raised.

    Returns
    -------
    precision : float (if average is not None) or array of float of shape \
                (n_unique_labels,)
        Precision of the positive class in binary classification or weighted
        average of the precision of each class for the multiclass task.

    See Also
    --------
    precision_recall_fscore_support, multilabel_confusion_matrix

    Notes
    -----
    When ``true positive + false positive == 0``, precision returns 0 and
    raises ``UndefinedMetricWarning``. This behavior can be
    modified with ``zero_division``.

    Examples
    --------
    >>> from sklearn.metrics import precision_score
    >>> y_true = [0, 1, 2, 0, 1, 2]
    >>> y_pred = [0, 2, 1, 0, 0, 1]
    >>> precision_score(y_true, y_pred, average='macro')
    0.22...
    >>> precision_score(y_true, y_pred, average='micro')
    0.33...
    >>> precision_score(y_true, y_pred, average='weighted')
    0.22...
    >>> precision_score(y_true, y_pred, average=None)
    array([0.66..., 0.        , 0.        ])
    >>> y_pred = [0, 0, 0, 0, 0, 0]
    >>> precision_score(y_true, y_pred, average=None)
    array([0.33..., 0.        , 0.        ])
    >>> precision_score(y_true, y_pred, average=None, zero_division=1)
    array([0.33..., 1.        , 1.        ])
    >>> # multilabel classification
    >>> y_true = [[0, 0, 0], [1, 1, 1], [0, 1, 1]]
    >>> y_pred = [[0, 0, 0], [1, 1, 1], [1, 1, 0]]
    >>> precision_score(y_true, y_pred, average=None)
    array([0.5, 1. , 1. ])
    """
    p, _, _, _ = precision_recall_fscore_support(
        y_true,
        y_pred,
        labels=labels,
        pos_label=pos_label,
        average=average,
        warn_for=("precision",),
        sample_weight=sample_weight,
        zero_division=zero_division,
    )
    return p


<<<<<<< HEAD
def recall_score(y_true, y_pred, *, labels=None, pos_label=1, average='binary',
                 sample_weight=None, zero_division="warn"):
    """Compute the recall, also known as sensitivity or true positive rate.
=======
def recall_score(
    y_true,
    y_pred,
    *,
    labels=None,
    pos_label=1,
    average="binary",
    sample_weight=None,
    zero_division="warn",
):
    """Compute the recall.
>>>>>>> 517b38ad

    The recall is the ratio ``tp / (tp + fn)`` where ``tp`` is the number of
    true positives and ``fn`` the number of false negatives. The recall is
    intuitively the ability of the classifier to find all the positive samples.

    The best value is 1 and the worst value is 0.

    Read more in the :ref:`User Guide <precision_recall_f_measure_metrics>`.

    Parameters
    ----------
    y_true : 1d array-like, or label indicator array / sparse matrix
        Ground truth (correct) target values.

    y_pred : 1d array-like, or label indicator array / sparse matrix
        Estimated targets as returned by a classifier.

    labels : array-like, default=None
        The set of labels to include when ``average != 'binary'``, and their
        order if ``average is None``. Labels present in the data can be
        excluded, for example to calculate a multiclass average ignoring a
        majority negative class, while labels not present in the data will
        result in 0 components in a macro average. For multilabel targets,
        labels are column indices. By default, all labels in ``y_true`` and
        ``y_pred`` are used in sorted order.

        .. versionchanged:: 0.17
           Parameter `labels` improved for multiclass problem.

    pos_label : str or int, default=1
        The class to report if ``average='binary'`` and the data is binary.
        If the data are multiclass or multilabel, this will be ignored;
        setting ``labels=[pos_label]`` and ``average != 'binary'`` will report
        scores for that label only.

    average : {'micro', 'macro', 'samples', 'weighted', 'binary'} or None, \
            default='binary'
        This parameter is required for multiclass/multilabel targets.
        If ``None``, the scores for each class are returned. Otherwise, this
        determines the type of averaging performed on the data:

        ``'binary'``:
            Only report results for the class specified by ``pos_label``.
            This is applicable only if targets (``y_{true,pred}``) are binary.
        ``'micro'``:
            Calculate metrics globally by counting the total true positives,
            false negatives and false positives.
        ``'macro'``:
            Calculate metrics for each label, and find their unweighted
            mean.  This does not take label imbalance into account.
        ``'weighted'``:
            Calculate metrics for each label, and find their average weighted
            by support (the number of true instances for each label). This
            alters 'macro' to account for label imbalance; it can result in an
            F-score that is not between precision and recall. Weighted recall
            is equal to accuracy.
        ``'samples'``:
            Calculate metrics for each instance, and find their average (only
            meaningful for multilabel classification where this differs from
            :func:`accuracy_score`).

    sample_weight : array-like of shape (n_samples,), default=None
        Sample weights.

    zero_division : "warn", 0 or 1, default="warn"
        Sets the value to return when there is a zero division. If set to
        "warn", this acts as 0, but warnings are also raised.

    Returns
    -------
    recall : float (if average is not None) or array of float of shape \
             (n_unique_labels,)
        Recall of the positive class in binary classification or weighted
        average of the recall of each class for the multiclass task.

    See Also
    --------
    precision_recall_fscore_support, balanced_accuracy_score,
    multilabel_confusion_matrix

    Notes
    -----
    When ``true positive + false negative == 0``, recall returns 0 and raises
    ``UndefinedMetricWarning``. This behavior can be modified with
    ``zero_division``.

    Examples
    --------
    >>> from sklearn.metrics import recall_score
    >>> y_true = [0, 1, 2, 0, 1, 2]
    >>> y_pred = [0, 2, 1, 0, 0, 1]
    >>> recall_score(y_true, y_pred, average='macro')
    0.33...
    >>> recall_score(y_true, y_pred, average='micro')
    0.33...
    >>> recall_score(y_true, y_pred, average='weighted')
    0.33...
    >>> recall_score(y_true, y_pred, average=None)
    array([1., 0., 0.])
    >>> y_true = [0, 0, 0, 0, 0, 0]
    >>> recall_score(y_true, y_pred, average=None)
    array([0.5, 0. , 0. ])
    >>> recall_score(y_true, y_pred, average=None, zero_division=1)
    array([0.5, 1. , 1. ])
    >>> # multilabel classification
    >>> y_true = [[0, 0, 0], [1, 1, 1], [0, 1, 1]]
    >>> y_pred = [[0, 0, 0], [1, 1, 1], [1, 1, 0]]
    >>> recall_score(y_true, y_pred, average=None)
    array([1. , 1. , 0.5])
    """
    _, r, _, _ = precision_recall_fscore_support(
        y_true,
        y_pred,
        labels=labels,
        pos_label=pos_label,
        average=average,
        warn_for=("recall",),
        sample_weight=sample_weight,
        zero_division=zero_division,
    )
    return r


<<<<<<< HEAD
def specificity_score(y_true, y_pred, *, labels=None, pos_label=1,
                      average='binary', sample_weight=None,
                      zero_division="warn"):
    """Compute specificity, also known as true negative rate.

    The specificity is the ratio ``tn / (tn + fp)`` where ``tn`` is the number
    of true negatives and ``fp`` is the number of false positives.
    The specificity is intuitively the ability of the classifier to find
    all the negative samples.

    The best value is 1 and the worst value is 0.

    Parameters
    ----------
    y_true : 1d array-like, or label indicator array / sparse matrix
        Ground truth (correct) target values.

    y_pred : 1d array-like, or label indicator array / sparse matrix
        Estimated targets as returned by a classifier.

    labels : array-like, default=None
        The set of labels to include when ``average != 'binary'``, and their
        order if ``average is None``. Labels present in the data can be
        excluded, for example to calculate a multiclass average ignoring a
        majority negative class, while labels not present in the data will
        result in 0 components in a macro average. For multilabel targets,
        labels are column indices. By default, all labels in ``y_true`` and
        ``y_pred`` are used in sorted order.

    pos_label : str or int, default=1
        The class to report if ``average='binary'`` and the data is binary.
        If the data are multiclass or multilabel, this will be ignored;
        setting ``labels=[pos_label]`` and ``average != 'binary'`` will report
        scores for that label only.

    average : str, {None, 'binary', 'micro', 'macro', 'samples', 'weighted'} \
            default='binary'
        This parameter is required for multiclass/multilabel targets.
        If ``None``, the scores for each class are returned. Otherwise, this
        determines the type of averaging performed on the data:

        ``'binary'``:
            Only report results for the class specified by ``pos_label``.
            This is applicable only if targets (``y_{true,pred}``) are binary.
        ``'micro'``:
            Calculate metrics globally by counting the total true positives,
            false negatives and false positives.
        ``'macro'``:
            Calculate metrics for each label, and find their unweighted
            mean.  This does not take label imbalance into account.
        ``'weighted'``:
            Calculate metrics for each label, and find their average weighted
            by support (the number of true instances for each label). This
            alters 'macro' to account for label imbalance; it can result in an
            F-score that is not between precision and recall.
        ``'samples'``:
            Calculate metrics for each instance, and find their average (only
            meaningful for multilabel classification where this differs from
            :func:`accuracy_score`).

    sample_weight : array-like of shape (n_samples,), default=None
        Sample weights.

    zero_division : "warn", 0 or 1, default="warn"
        Sets the value to return when there is a zero division. If set to
        "warn", this acts as 0, but warnings are also raised.

    Returns
    -------
    specificity : float (if average is not None) or array of float of shape
        (n_unique_labels,)
        Specificity of the positive class in binary classification or weighted
        average of the specificity of each class for the multiclass task.

    See Also
    --------
    classification_report, precision_recall_fscore_support, recall_score,
    balanced_accuracy_score, multilabel_confusion_matrix,
    tpr_fpr_tnr_fnr_scores

    Notes
    -----
    When ``true negative + false positive == 0``, specificity returns 0 and
    raises ``UndefinedMetricWarning``. This behavior can be modified with
    ``zero_division``.

    References
    ----------
    .. [1] `Wikipedia entry for sensitivity and specificity
           <https://en.wikipedia.org/wiki/Sensitivity_and_specificity>`_.

    Examples
    --------
    >>> from sklearn.metrics import specificity_score
    >>> y_true = [0, 1, 2, 0, 1, 2]
    >>> y_pred = [0, 2, 1, 0, 0, 1]
    >>> specificity_score(y_true, y_pred, average='macro')
    0.66...
    >>> specificity_score(y_true, y_pred, average='micro')
    0.66...
    >>> specificity_score(y_true, y_pred, average='weighted')
    0.66...
    >>> specificity_score(y_true, y_pred, average=None)
    array([0.75, 0.5 , 0.75])
    >>> y_true = [0, 0, 0, 0, 0, 0]
    >>> specificity_score(y_true, y_pred, average=None)
    array([0. , 0.66..., 0.83...])
    >>> specificity_score(y_true, y_pred, average=None, zero_division=1)
    array([1. , 0.66..., 0.83...])
    """
    _, _, tnr, _ = tpr_fpr_tnr_fnr_scores(y_true, y_pred,
                                          labels=labels,
                                          pos_label=pos_label,
                                          average=average,
                                          warn_for=('tnr',),
                                          sample_weight=sample_weight,
                                          zero_division=zero_division)
    return tnr


def balanced_accuracy_score(y_true, y_pred, *, sample_weight=None,
                            adjusted=False):
=======
def balanced_accuracy_score(y_true, y_pred, *, sample_weight=None, adjusted=False):
>>>>>>> 517b38ad
    """Compute the balanced accuracy.

    The balanced accuracy in binary and multiclass classification problems to
    deal with imbalanced datasets. It is defined as the average of recall
    obtained on each class.

    The best value is 1 and the worst value is 0 when ``adjusted=False``.

    Read more in the :ref:`User Guide <balanced_accuracy_score>`.

    .. versionadded:: 0.20

    Parameters
    ----------
    y_true : 1d array-like
        Ground truth (correct) target values.

    y_pred : 1d array-like
        Estimated targets as returned by a classifier.

    sample_weight : array-like of shape (n_samples,), default=None
        Sample weights.

    adjusted : bool, default=False
        When true, the result is adjusted for chance, so that random
        performance would score 0, while keeping perfect performance at a score
        of 1.

    Returns
    -------
    balanced_accuracy : float

    See Also
    --------
    recall_score, roc_auc_score

    Notes
    -----
    Some literature promotes alternative definitions of balanced accuracy. Our
    definition is equivalent to :func:`accuracy_score` with class-balanced
    sample weights, and shares desirable properties with the binary case.
    See the :ref:`User Guide <balanced_accuracy_score>`.

    References
    ----------
    .. [1] Brodersen, K.H.; Ong, C.S.; Stephan, K.E.; Buhmann, J.M. (2010).
           The balanced accuracy and its posterior distribution.
           Proceedings of the 20th International Conference on Pattern
           Recognition, 3121-24.
    .. [2] John. D. Kelleher, Brian Mac Namee, Aoife D'Arcy, (2015).
           `Fundamentals of Machine Learning for Predictive Data Analytics:
           Algorithms, Worked Examples, and Case Studies
           <https://mitpress.mit.edu/books/fundamentals-machine-learning-predictive-data-analytics>`_.

    Examples
    --------
    >>> from sklearn.metrics import balanced_accuracy_score
    >>> y_true = [0, 1, 0, 0, 1, 0]
    >>> y_pred = [0, 1, 0, 0, 0, 1]
    >>> balanced_accuracy_score(y_true, y_pred)
    0.625

    """
    C = confusion_matrix(y_true, y_pred, sample_weight=sample_weight)
    with np.errstate(divide="ignore", invalid="ignore"):
        per_class = np.diag(C) / C.sum(axis=1)
    if np.any(np.isnan(per_class)):
        warnings.warn("y_pred contains classes not in y_true")
        per_class = per_class[~np.isnan(per_class)]
    score = np.mean(per_class)
    if adjusted:
        n_classes = len(per_class)
        chance = 1 / n_classes
        score -= chance
        score /= 1 - chance
    return score


def classification_report(
    y_true,
    y_pred,
    *,
    labels=None,
    target_names=None,
    sample_weight=None,
    digits=2,
    output_dict=False,
    zero_division="warn",
):
    """Build a text report showing the main classification metrics.

    Read more in the :ref:`User Guide <classification_report>`.

    Parameters
    ----------
    y_true : 1d array-like, or label indicator array / sparse matrix
        Ground truth (correct) target values.

    y_pred : 1d array-like, or label indicator array / sparse matrix
        Estimated targets as returned by a classifier.

    labels : array-like of shape (n_labels,), default=None
        Optional list of label indices to include in the report.

    target_names : list of str of shape (n_labels,), default=None
        Optional display names matching the labels (same order).

    sample_weight : array-like of shape (n_samples,), default=None
        Sample weights.

    digits : int, default=2
        Number of digits for formatting output floating point values.
        When ``output_dict`` is ``True``, this will be ignored and the
        returned values will not be rounded.

    output_dict : bool, default=False
        If True, return output as dict.

        .. versionadded:: 0.20

    zero_division : "warn", 0 or 1, default="warn"
        Sets the value to return when there is a zero division. If set to
        "warn", this acts as 0, but warnings are also raised.

    Returns
    -------
    report : string / dict
        Text summary of the precision, recall, F1 score for each class.
        Dictionary returned if output_dict is True. Dictionary has the
        following structure::

            {'label 1': {'precision':0.5,
                         'recall':1.0,
                         'f1-score':0.67,
                         'support':1},
             'label 2': { ... },
              ...
            }

        The reported averages include macro average (averaging the unweighted
        mean per label), weighted average (averaging the support-weighted mean
        per label), and sample average (only for multilabel classification).
        Micro average (averaging the total true positives, false negatives and
        false positives) is only shown for multi-label or multi-class
        with a subset of classes, because it corresponds to accuracy
        otherwise and would be the same for all metrics.
        See also :func:`precision_recall_fscore_support` for more details
        on averages.

        Note that in binary classification, recall of the positive class
        is also known as "sensitivity"; recall of the negative class is
        "specificity".

    See Also
    --------
    precision_recall_fscore_support, confusion_matrix,
    multilabel_confusion_matrix

    Examples
    --------
    >>> from sklearn.metrics import classification_report
    >>> y_true = [0, 1, 2, 2, 2]
    >>> y_pred = [0, 0, 2, 2, 1]
    >>> target_names = ['class 0', 'class 1', 'class 2']
    >>> print(classification_report(y_true, y_pred, target_names=target_names))
                  precision    recall  f1-score   support
    <BLANKLINE>
         class 0       0.50      1.00      0.67         1
         class 1       0.00      0.00      0.00         1
         class 2       1.00      0.67      0.80         3
    <BLANKLINE>
        accuracy                           0.60         5
       macro avg       0.50      0.56      0.49         5
    weighted avg       0.70      0.60      0.61         5
    <BLANKLINE>
    >>> y_pred = [1, 1, 0]
    >>> y_true = [1, 1, 1]
    >>> print(classification_report(y_true, y_pred, labels=[1, 2, 3]))
                  precision    recall  f1-score   support
    <BLANKLINE>
               1       1.00      0.67      0.80         3
               2       0.00      0.00      0.00         0
               3       0.00      0.00      0.00         0
    <BLANKLINE>
       micro avg       1.00      0.67      0.80         3
       macro avg       0.33      0.22      0.27         3
    weighted avg       1.00      0.67      0.80         3
    <BLANKLINE>
    """

    y_type, y_true, y_pred = _check_targets(y_true, y_pred)

    if labels is None:
        labels = unique_labels(y_true, y_pred)
        labels_given = False
    else:
        labels = np.asarray(labels)
        labels_given = True

    # labelled micro average
    micro_is_accuracy = (y_type == "multiclass" or y_type == "binary") and (
        not labels_given or (set(labels) == set(unique_labels(y_true, y_pred)))
    )

    if target_names is not None and len(labels) != len(target_names):
        if labels_given:
            warnings.warn(
                "labels size, {0}, does not match size of target_names, {1}".format(
                    len(labels), len(target_names)
                )
            )
        else:
            raise ValueError(
                "Number of classes, {0}, does not match size of "
                "target_names, {1}. Try specifying the labels "
                "parameter".format(len(labels), len(target_names))
            )
    if target_names is None:
        target_names = ["%s" % l for l in labels]

    headers = ["precision", "recall", "f1-score", "support"]
    # compute per-class results without averaging
    p, r, f1, s = precision_recall_fscore_support(
        y_true,
        y_pred,
        labels=labels,
        average=None,
        sample_weight=sample_weight,
        zero_division=zero_division,
    )
    rows = zip(target_names, p, r, f1, s)

    if y_type.startswith("multilabel"):
        average_options = ("micro", "macro", "weighted", "samples")
    else:
        average_options = ("micro", "macro", "weighted")

    if output_dict:
        report_dict = {label[0]: label[1:] for label in rows}
        for label, scores in report_dict.items():
            report_dict[label] = dict(zip(headers, [i.item() for i in scores]))
    else:
        longest_last_line_heading = "weighted avg"
        name_width = max(len(cn) for cn in target_names)
        width = max(name_width, len(longest_last_line_heading), digits)
        head_fmt = "{:>{width}s} " + " {:>9}" * len(headers)
        report = head_fmt.format("", *headers, width=width)
        report += "\n\n"
        row_fmt = "{:>{width}s} " + " {:>9.{digits}f}" * 3 + " {:>9}\n"
        for row in rows:
            report += row_fmt.format(*row, width=width, digits=digits)
        report += "\n"

    # compute all applicable averages
    for average in average_options:
        if average.startswith("micro") and micro_is_accuracy:
            line_heading = "accuracy"
        else:
            line_heading = average + " avg"

        # compute averages with specified averaging method
        avg_p, avg_r, avg_f1, _ = precision_recall_fscore_support(
            y_true,
            y_pred,
            labels=labels,
            average=average,
            sample_weight=sample_weight,
            zero_division=zero_division,
        )
        avg = [avg_p, avg_r, avg_f1, np.sum(s)]

        if output_dict:
            report_dict[line_heading] = dict(zip(headers, [i.item() for i in avg]))
        else:
            if line_heading == "accuracy":
                row_fmt_accuracy = (
                    "{:>{width}s} "
                    + " {:>9.{digits}}" * 2
                    + " {:>9.{digits}f}"
                    + " {:>9}\n"
                )
                report += row_fmt_accuracy.format(
                    line_heading, "", "", *avg[2:], width=width, digits=digits
                )
            else:
                report += row_fmt.format(line_heading, *avg, width=width, digits=digits)

    if output_dict:
        if "accuracy" in report_dict.keys():
            report_dict["accuracy"] = report_dict["accuracy"]["precision"]
        return report_dict
    else:
        return report


def hamming_loss(y_true, y_pred, *, sample_weight=None):
    """Compute the average Hamming loss.

    The Hamming loss is the fraction of labels that are incorrectly predicted.

    Read more in the :ref:`User Guide <hamming_loss>`.

    Parameters
    ----------
    y_true : 1d array-like, or label indicator array / sparse matrix
        Ground truth (correct) labels.

    y_pred : 1d array-like, or label indicator array / sparse matrix
        Predicted labels, as returned by a classifier.

    sample_weight : array-like of shape (n_samples,), default=None
        Sample weights.

        .. versionadded:: 0.18

    Returns
    -------
    loss : float or int
        Return the average Hamming loss between element of ``y_true`` and
        ``y_pred``.

    See Also
    --------
    accuracy_score, jaccard_score, zero_one_loss

    Notes
    -----
    In multiclass classification, the Hamming loss corresponds to the Hamming
    distance between ``y_true`` and ``y_pred`` which is equivalent to the
    subset ``zero_one_loss`` function, when `normalize` parameter is set to
    True.

    In multilabel classification, the Hamming loss is different from the
    subset zero-one loss. The zero-one loss considers the entire set of labels
    for a given sample incorrect if it does not entirely match the true set of
    labels. Hamming loss is more forgiving in that it penalizes only the
    individual labels.

    The Hamming loss is upperbounded by the subset zero-one loss, when
    `normalize` parameter is set to True. It is always between 0 and 1,
    lower being better.

    References
    ----------
    .. [1] Grigorios Tsoumakas, Ioannis Katakis. Multi-Label Classification:
           An Overview. International Journal of Data Warehousing & Mining,
           3(3), 1-13, July-September 2007.

    .. [2] `Wikipedia entry on the Hamming distance
           <https://en.wikipedia.org/wiki/Hamming_distance>`_.

    Examples
    --------
    >>> from sklearn.metrics import hamming_loss
    >>> y_pred = [1, 2, 3, 4]
    >>> y_true = [2, 2, 3, 4]
    >>> hamming_loss(y_true, y_pred)
    0.25

    In the multilabel case with binary label indicators:

    >>> import numpy as np
    >>> hamming_loss(np.array([[0, 1], [1, 1]]), np.zeros((2, 2)))
    0.75
    """

    y_type, y_true, y_pred = _check_targets(y_true, y_pred)
    check_consistent_length(y_true, y_pred, sample_weight)

    if sample_weight is None:
        weight_average = 1.0
    else:
        weight_average = np.mean(sample_weight)

    if y_type.startswith("multilabel"):
        n_differences = count_nonzero(y_true - y_pred, sample_weight=sample_weight)
        return n_differences / (y_true.shape[0] * y_true.shape[1] * weight_average)

    elif y_type in ["binary", "multiclass"]:
        return _weighted_sum(y_true != y_pred, sample_weight, normalize=True)
    else:
        raise ValueError("{0} is not supported".format(y_type))


def log_loss(
    y_true, y_pred, *, eps=1e-15, normalize=True, sample_weight=None, labels=None
):
    r"""Log loss, aka logistic loss or cross-entropy loss.

    This is the loss function used in (multinomial) logistic regression
    and extensions of it such as neural networks, defined as the negative
    log-likelihood of a logistic model that returns ``y_pred`` probabilities
    for its training data ``y_true``.
    The log loss is only defined for two or more labels.
    For a single sample with true label :math:`y \in \{0,1\}` and
    a probability estimate :math:`p = \operatorname{Pr}(y = 1)`, the log
    loss is:

    .. math::
        L_{\log}(y, p) = -(y \log (p) + (1 - y) \log (1 - p))

    Read more in the :ref:`User Guide <log_loss>`.

    Parameters
    ----------
    y_true : array-like or label indicator matrix
        Ground truth (correct) labels for n_samples samples.

    y_pred : array-like of float, shape = (n_samples, n_classes) \
            or (n_samples,)
        Predicted probabilities, as returned by a classifier's
        predict_proba method. If ``y_pred.shape = (n_samples,)``
        the probabilities provided are assumed to be that of the
        positive class. The labels in ``y_pred`` are assumed to be
        ordered alphabetically, as done by
        :class:`preprocessing.LabelBinarizer`.

    eps : float, default=1e-15
        Log loss is undefined for p=0 or p=1, so probabilities are
        clipped to max(eps, min(1 - eps, p)).

    normalize : bool, default=True
        If true, return the mean loss per sample.
        Otherwise, return the sum of the per-sample losses.

    sample_weight : array-like of shape (n_samples,), default=None
        Sample weights.

    labels : array-like, default=None
        If not provided, labels will be inferred from y_true. If ``labels``
        is ``None`` and ``y_pred`` has shape (n_samples,) the labels are
        assumed to be binary and are inferred from ``y_true``.

        .. versionadded:: 0.18

    Returns
    -------
    loss : float

    Notes
    -----
    The logarithm used is the natural logarithm (base-e).

    Examples
    --------
    >>> from sklearn.metrics import log_loss
    >>> log_loss(["spam", "ham", "ham", "spam"],
    ...          [[.1, .9], [.9, .1], [.8, .2], [.35, .65]])
    0.21616...

    References
    ----------
    C.M. Bishop (2006). Pattern Recognition and Machine Learning. Springer,
    p. 209.
    """
    y_pred = check_array(y_pred, ensure_2d=False)
    check_consistent_length(y_pred, y_true, sample_weight)

    lb = LabelBinarizer()

    if labels is not None:
        lb.fit(labels)
    else:
        lb.fit(y_true)

    if len(lb.classes_) == 1:
        if labels is None:
            raise ValueError(
                "y_true contains only one label ({0}). Please "
                "provide the true labels explicitly through the "
                "labels argument.".format(lb.classes_[0])
            )
        else:
            raise ValueError(
                "The labels array needs to contain at least two "
                "labels for log_loss, "
                "got {0}.".format(lb.classes_)
            )

    transformed_labels = lb.transform(y_true)

    if transformed_labels.shape[1] == 1:
        transformed_labels = np.append(
            1 - transformed_labels, transformed_labels, axis=1
        )

    # Clipping
    y_pred = np.clip(y_pred, eps, 1 - eps)

    # If y_pred is of single dimension, assume y_true to be binary
    # and then check.
    if y_pred.ndim == 1:
        y_pred = y_pred[:, np.newaxis]
    if y_pred.shape[1] == 1:
        y_pred = np.append(1 - y_pred, y_pred, axis=1)

    # Check if dimensions are consistent.
    transformed_labels = check_array(transformed_labels)
    if len(lb.classes_) != y_pred.shape[1]:
        if labels is None:
            raise ValueError(
                "y_true and y_pred contain different number of "
                "classes {0}, {1}. Please provide the true "
                "labels explicitly through the labels argument. "
                "Classes found in "
                "y_true: {2}".format(
                    transformed_labels.shape[1], y_pred.shape[1], lb.classes_
                )
            )
        else:
            raise ValueError(
                "The number of classes in labels is different "
                "from that in y_pred. Classes found in "
                "labels: {0}".format(lb.classes_)
            )

    # Renormalize
    y_pred /= y_pred.sum(axis=1)[:, np.newaxis]
    loss = -(transformed_labels * np.log(y_pred)).sum(axis=1)

    return _weighted_sum(loss, sample_weight, normalize)


def hinge_loss(y_true, pred_decision, *, labels=None, sample_weight=None):
    """Average hinge loss (non-regularized).

    In binary class case, assuming labels in y_true are encoded with +1 and -1,
    when a prediction mistake is made, ``margin = y_true * pred_decision`` is
    always negative (since the signs disagree), implying ``1 - margin`` is
    always greater than 1.  The cumulated hinge loss is therefore an upper
    bound of the number of mistakes made by the classifier.

    In multiclass case, the function expects that either all the labels are
    included in y_true or an optional labels argument is provided which
    contains all the labels. The multilabel margin is calculated according
    to Crammer-Singer's method. As in the binary case, the cumulated hinge loss
    is an upper bound of the number of mistakes made by the classifier.

    Read more in the :ref:`User Guide <hinge_loss>`.

    Parameters
    ----------
    y_true : array of shape (n_samples,)
        True target, consisting of integers of two values. The positive label
        must be greater than the negative label.

    pred_decision : array of shape (n_samples,) or (n_samples, n_classes)
        Predicted decisions, as output by decision_function (floats).

    labels : array-like, default=None
        Contains all the labels for the problem. Used in multiclass hinge loss.

    sample_weight : array-like of shape (n_samples,), default=None
        Sample weights.

    Returns
    -------
    loss : float

    References
    ----------
    .. [1] `Wikipedia entry on the Hinge loss
           <https://en.wikipedia.org/wiki/Hinge_loss>`_.

    .. [2] Koby Crammer, Yoram Singer. On the Algorithmic
           Implementation of Multiclass Kernel-based Vector
           Machines. Journal of Machine Learning Research 2,
           (2001), 265-292.

    .. [3] `L1 AND L2 Regularization for Multiclass Hinge Loss Models
           by Robert C. Moore, John DeNero
           <http://www.ttic.edu/sigml/symposium2011/papers/
           Moore+DeNero_Regularization.pdf>`_.

    Examples
    --------
    >>> from sklearn import svm
    >>> from sklearn.metrics import hinge_loss
    >>> X = [[0], [1]]
    >>> y = [-1, 1]
    >>> est = svm.LinearSVC(random_state=0)
    >>> est.fit(X, y)
    LinearSVC(random_state=0)
    >>> pred_decision = est.decision_function([[-2], [3], [0.5]])
    >>> pred_decision
    array([-2.18...,  2.36...,  0.09...])
    >>> hinge_loss([-1, 1, 1], pred_decision)
    0.30...

    In the multiclass case:

    >>> import numpy as np
    >>> X = np.array([[0], [1], [2], [3]])
    >>> Y = np.array([0, 1, 2, 3])
    >>> labels = np.array([0, 1, 2, 3])
    >>> est = svm.LinearSVC()
    >>> est.fit(X, Y)
    LinearSVC()
    >>> pred_decision = est.decision_function([[-1], [2], [3]])
    >>> y_true = [0, 2, 3]
    >>> hinge_loss(y_true, pred_decision, labels=labels)
    0.56...
    """
    check_consistent_length(y_true, pred_decision, sample_weight)
    pred_decision = check_array(pred_decision, ensure_2d=False)
    y_true = column_or_1d(y_true)
    y_true_unique = np.unique(labels if labels is not None else y_true)

    if y_true_unique.size > 2:

        if pred_decision.ndim <= 1:
            raise ValueError(
                "The shape of pred_decision cannot be 1d array"
                "with a multiclass target. pred_decision shape "
                "must be (n_samples, n_classes), that is "
                f"({y_true.shape[0]}, {y_true_unique.size})."
                f" Got: {pred_decision.shape}"
            )

        # pred_decision.ndim > 1 is true
        if y_true_unique.size != pred_decision.shape[1]:
            if labels is None:
                raise ValueError(
                    "Please include all labels in y_true "
                    "or pass labels as third argument"
                )
            else:
                raise ValueError(
                    "The shape of pred_decision is not "
                    "consistent with the number of classes. "
                    "With a multiclass target, pred_decision "
                    "shape must be "
                    "(n_samples, n_classes), that is "
                    f"({y_true.shape[0]}, {y_true_unique.size}). "
                    f"Got: {pred_decision.shape}"
                )
        if labels is None:
            labels = y_true_unique
        le = LabelEncoder()
        le.fit(labels)
        y_true = le.transform(y_true)
        mask = np.ones_like(pred_decision, dtype=bool)
        mask[np.arange(y_true.shape[0]), y_true] = False
        margin = pred_decision[~mask]
        margin -= np.max(pred_decision[mask].reshape(y_true.shape[0], -1), axis=1)

    else:
        # Handles binary class case
        # this code assumes that positive and negative labels
        # are encoded as +1 and -1 respectively
        pred_decision = column_or_1d(pred_decision)
        pred_decision = np.ravel(pred_decision)

        lbin = LabelBinarizer(neg_label=-1)
        y_true = lbin.fit_transform(y_true)[:, 0]

        try:
            margin = y_true * pred_decision
        except TypeError:
            raise TypeError("pred_decision should be an array of floats.")

    losses = 1 - margin
    # The hinge_loss doesn't penalize good enough predictions.
    np.clip(losses, 0, None, out=losses)
    return np.average(losses, weights=sample_weight)


def brier_score_loss(y_true, y_prob, *, sample_weight=None, pos_label=None):
    """Compute the Brier score loss.

    The smaller the Brier score loss, the better, hence the naming with "loss".
    The Brier score measures the mean squared difference between the predicted
    probability and the actual outcome. The Brier score always
    takes on a value between zero and one, since this is the largest
    possible difference between a predicted probability (which must be
    between zero and one) and the actual outcome (which can take on values
    of only 0 and 1). It can be decomposed is the sum of refinement loss and
    calibration loss.

    The Brier score is appropriate for binary and categorical outcomes that
    can be structured as true or false, but is inappropriate for ordinal
    variables which can take on three or more values (this is because the
    Brier score assumes that all possible outcomes are equivalently
    "distant" from one another). Which label is considered to be the positive
    label is controlled via the parameter `pos_label`, which defaults to
    the greater label unless `y_true` is all 0 or all -1, in which case
    `pos_label` defaults to 1.

    Read more in the :ref:`User Guide <brier_score_loss>`.

    Parameters
    ----------
    y_true : array of shape (n_samples,)
        True targets.

    y_prob : array of shape (n_samples,)
        Probabilities of the positive class.

    sample_weight : array-like of shape (n_samples,), default=None
        Sample weights.

    pos_label : int or str, default=None
        Label of the positive class. `pos_label` will be infered in the
        following manner:

        * if `y_true` in {-1, 1} or {0, 1}, `pos_label` defaults to 1;
        * else if `y_true` contains string, an error will be raised and
          `pos_label` should be explicitely specified;
        * otherwise, `pos_label` defaults to the greater label,
          i.e. `np.unique(y_true)[-1]`.

    Returns
    -------
    score : float
        Brier score loss.

    Examples
    --------
    >>> import numpy as np
    >>> from sklearn.metrics import brier_score_loss
    >>> y_true = np.array([0, 1, 1, 0])
    >>> y_true_categorical = np.array(["spam", "ham", "ham", "spam"])
    >>> y_prob = np.array([0.1, 0.9, 0.8, 0.3])
    >>> brier_score_loss(y_true, y_prob)
    0.037...
    >>> brier_score_loss(y_true, 1-y_prob, pos_label=0)
    0.037...
    >>> brier_score_loss(y_true_categorical, y_prob, pos_label="ham")
    0.037...
    >>> brier_score_loss(y_true, np.array(y_prob) > 0.5)
    0.0

    References
    ----------
    .. [1] `Wikipedia entry for the Brier score
            <https://en.wikipedia.org/wiki/Brier_score>`_.
    """
    y_true = column_or_1d(y_true)
    y_prob = column_or_1d(y_prob)
    assert_all_finite(y_true)
    assert_all_finite(y_prob)
    check_consistent_length(y_true, y_prob, sample_weight)

    y_type = type_of_target(y_true)
    if y_type != "binary":
        raise ValueError(
            "Only binary classification is supported. The type of the target "
            f"is {y_type}."
        )

    if y_prob.max() > 1:
        raise ValueError("y_prob contains values greater than 1.")
    if y_prob.min() < 0:
        raise ValueError("y_prob contains values less than 0.")

    try:
        pos_label = _check_pos_label_consistency(pos_label, y_true)
    except ValueError:
        classes = np.unique(y_true)
        if classes.dtype.kind not in ("O", "U", "S"):
            # for backward compatibility, if classes are not string then
            # `pos_label` will correspond to the greater label
            pos_label = classes[-1]
        else:
            raise
    y_true = np.array(y_true == pos_label, int)
    return np.average((y_true - y_prob) ** 2, weights=sample_weight)<|MERGE_RESOLUTION|>--- conflicted
+++ resolved
@@ -1615,213 +1615,6 @@
     return precision, recall, f_score, true_sum
 
 
-<<<<<<< HEAD
-def tpr_fpr_tnr_fnr_scores(y_true, y_pred, *, labels=None, pos_label=1,
-                           average=None, warn_for=('tpr', 'fpr',
-                                                   'tnr', 'fnr'),
-                           sample_weight=None, zero_division="warn"):
-    """Compute True Positive Rate (TPR), False Positive Rate (FPR),\
-    True Negative Rate (TNR), False Negative Rate (FNR) for each class
-
-    The TPR is the ratio ``tp / (tp + fn)`` where ``tp`` is the number of
-    true positives and ``fn`` the number of false negatives.
-
-    The FPR is the ratio ``fp / (tn + fp)`` where ``tn`` is the number of
-    true negatives and ``fp`` the number of false positives.
-
-    The TNR is the ratio ``tn / (tn + fp)`` where ``tn`` is the number of
-    true negatives and ``fp`` the number of false positives.
-
-    The FNR is the ratio ``fn / (tp + fn)`` where ``tp`` is the number of
-    true positives and ``fn`` the number of false negatives.
-
-    If ``pos_label is None`` and in binary classification, this function
-    returns the true positive rate, false positive rate, true negative rate
-    and false negative rate if ``average`` is one of ``'micro'``, ``'macro'``,
-    ``'weighted'`` or ``'samples'``.
-
-    Parameters
-    ----------
-    y_true : {array-like, label indicator array, sparse matrix} \
-            of shape (n_samples,)
-        Ground truth (correct) target values.
-
-    y_pred : {array-like, label indicator array, sparse matrix} \
-            of shape (n_samples,)
-        Estimated targets as returned by a classifier.
-
-    labels : list, default=None
-        The set of labels to include when ``average != 'binary'``, and their
-        order if ``average is None``. Labels present in the data can be
-        excluded, for example to calculate a multiclass average ignoring a
-        majority negative class, while labels not present in the data will
-        result in 0 components in a macro average. For multilabel targets,
-        labels are column indices. By default, all labels in ``y_true`` and
-        ``y_pred`` are used in sorted order.
-
-    pos_label : str or int, default=1
-        The class to report if ``average='binary'`` and the data is binary.
-        If the data are multiclass or multilabel, this will be ignored;
-        setting ``labels=[pos_label]`` and ``average != 'binary'`` will report
-        scores for that label only.
-
-    average : str, {None, 'binary', 'micro', 'macro', 'samples', 'weighted'}, \
-        default=None
-        If ``None``, the scores for each class are returned. Otherwise, this
-        determines the type of averaging performed on the data:
-
-        ``'binary'``:
-            Only report results for the class specified by ``pos_label``.
-            This is applicable only if targets (``y_{true,pred}``) are binary.
-        ``'micro'``:
-            Calculate metrics globally by counting the total true positives,
-            false negatives and false positives.
-        ``'macro'``:
-            Calculate metrics for each label, and find their unweighted
-            mean.  This does not take label imbalance into account.
-        ``'weighted'``:
-            Calculate metrics for each label, and find their average weighted
-            by support (the number of true instances for each label). This
-            alters 'macro' to account for label imbalance.
-        ``'samples'``:
-            Calculate metrics for each instance, and find their average (only
-            meaningful for multilabel classification where this differs from
-            :func:`accuracy_score`).
-
-    warn_for : tuple or set, for internal use
-        This determines which warnings will be made in the case that this
-        function is being used to return only one of its metrics.
-
-    sample_weight : array-like of shape (n_samples,), default=None
-        Sample weights.
-
-    zero_division : str or int, {'warn', 0, 1}, default="warn"
-        Sets the value to return when there is a zero division:
-           - tpr, fnr: when there are no positive labels
-           - fpr, tnr: when there are no negative labels
-
-        If set to "warn", this acts as 0, but warnings are also raised.
-
-    Returns
-    -------
-    tpr : float (if average is not None), \
-        or ndarray of shape (n_unique_labels,)
-
-    fpr : float (if average is not None), \
-        or ndarray of shape (n_unique_labels,)
-
-    tnr : float (if average is not None), \
-        or ndarray of shape (n_unique_labels,)
-
-    fnr : float (if average is not None), \
-        or ndarray of shape (n_unique_labels,)
-        The number of occurrences of each label in ``y_true``.
-
-    References
-    ----------
-    .. [1] `Wikipedia entry for confusion matrix
-           <https://en.wikipedia.org/wiki/Confusion_matrix>`_
-
-    .. [2] `Discriminative Methods for Multi-labeled Classification Advances
-           in Knowledge Discovery and Data Mining (2004), pp. 22-30 by Shantanu
-           Godbole, Sunita Sarawagi
-           <http://www.godbole.net/shantanu/pubs/multilabelsvm-pakdd04.pdf>`_
-
-    Examples
-    --------
-    >>> import numpy as np
-    >>> y_true = np.array(['cat', 'dog', 'pig', 'cat', 'dog', 'pig'])
-    >>> y_pred = np.array(['cat', 'pig', 'dog', 'cat', 'cat', 'dog'])
-    >>> tpr_fpr_tnr_fnr_scores(y_true, y_pred, average='macro')
-    (0.3333333333333333, 0.3333333333333333, 0.6666666666666666,
-     0.6666666666666666)
-    >>> tpr_fpr_tnr_fnr_scores(y_true, y_pred, average='micro')
-    (0.3333333333333333, 0.3333333333333333, 0.6666666666666666,
-     0.6666666666666666)
-    >>> tpr_fpr_tnr_fnr_scores(y_true, y_pred, average='weighted')
-    (0.3333333333333333, 0.3333333333333333, 0.6666666666666666,
-    0.6666666666666666)
-
-    It is possible to compute per-label FPR, FNR, TNR, TPR and
-    supports instead of averaging:
-
-    >>> tpr_fpr_tnr_fnr_scores(y_true, y_pred, average=None,
-    ... labels=['pig', 'dog', 'cat'])
-    (array([0., 0., 1.]), array([0.25, 0.5 , 0.25]),
-    array([0.75, 0.5 , 0.75]), array([1., 1., 0.]))
-
-    Notes
-    -----
-    When ``true positive + false negative == 0``, TPR, FNR are undefined;
-    When ``true negative + false positive == 0``, FPR, TNR are undefined.
-    In such cases, by default the metric will be set to 0, as will F-score,
-    and ``UndefinedMetricWarning`` will be raised. This behavior can be
-    modified with ``zero_division``.
-    """
-    _check_zero_division(zero_division)
-
-    labels = _check_set_wise_labels(y_true, y_pred, average, labels, pos_label)
-
-    # Calculate tp_sum, fp_sum, tn_sum, fn_sum, pos_sum, neg_sum
-    samplewise = average == 'samples'
-    MCM = multilabel_confusion_matrix(y_true, y_pred,
-                                      sample_weight=sample_weight,
-                                      labels=labels, samplewise=samplewise)
-    tn_sum = MCM[:, 0, 0]
-    fp_sum = MCM[:, 0, 1]
-    fn_sum = MCM[:, 1, 0]
-    tp_sum = MCM[:, 1, 1]
-    neg_sum = tn_sum + fp_sum
-    pos_sum = fn_sum + tp_sum
-
-    if average == 'micro':
-        tp_sum = np.array([tp_sum.sum()])
-        fp_sum = np.array([fp_sum.sum()])
-        tn_sum = np.array([tn_sum.sum()])
-        fn_sum = np.array([fn_sum.sum()])
-        neg_sum = np.array([neg_sum.sum()])
-        pos_sum = np.array([pos_sum.sum()])
-
-    # Divide, and on zero-division, set scores and/or warn according to
-    # zero_division:
-    tpr = _prf_divide(tp_sum, pos_sum, 'TPR', 'positives',
-                      average, warn_for, zero_division)
-    fpr = _prf_divide(fp_sum, neg_sum, 'FPR', 'negatives',
-                      average, warn_for, zero_division)
-    tnr = _prf_divide(tn_sum, neg_sum, 'TNR', 'negatives',
-                      average, warn_for, zero_division)
-    fnr = _prf_divide(fn_sum, pos_sum, 'FNR', 'positives',
-                      average, warn_for, zero_division)
-    # Average the results
-    if average == 'weighted':
-        weights = pos_sum
-        if weights.sum() == 0:
-            zero_division_value = 0.0 if zero_division in ["warn", 0] else 1.0
-            # TPR and FNR is zero_division if there are no positive labels
-            # FPR and TNR is zero_division if there are no negative labels
-            return (zero_division_value if pos_sum.sum() == 0 else 0,
-                    zero_division_value if neg_sum.sum() == 0 else 0,
-                    zero_division_value if neg_sum.sum() == 0 else 0,
-                    zero_division_value if pos_sum.sum() == 0 else 0)
-
-    elif average == 'samples':
-        weights = sample_weight
-    else:
-        weights = None
-
-    if average is not None:
-        assert average != 'binary' or len(fpr) == 1
-        fpr = np.average(fpr, weights=weights)
-        tnr = np.average(tnr, weights=weights)
-        fnr = np.average(fnr, weights=weights)
-        tpr = np.average(tpr, weights=weights)
-    return tpr, fpr, tnr, fnr
-
-
-def precision_score(y_true, y_pred, *, labels=None, pos_label=1,
-                    average='binary', sample_weight=None,
-                    zero_division="warn"):
-=======
 def precision_score(
     y_true,
     y_pred,
@@ -1832,7 +1625,6 @@
     sample_weight=None,
     zero_division="warn",
 ):
->>>>>>> 517b38ad
     """Compute the precision.
 
     The precision is the ratio ``tp / (tp + fp)`` where ``tp`` is the number of
@@ -1956,12 +1748,7 @@
     return p
 
 
-<<<<<<< HEAD
-def recall_score(y_true, y_pred, *, labels=None, pos_label=1, average='binary',
-                 sample_weight=None, zero_division="warn"):
-    """Compute the recall, also known as sensitivity or true positive rate.
-=======
-def recall_score(
+recall_score(
     y_true,
     y_pred,
     *,
@@ -1972,7 +1759,6 @@
     zero_division="warn",
 ):
     """Compute the recall.
->>>>>>> 517b38ad
 
     The recall is the ratio ``tp / (tp + fn)`` where ``tp`` is the number of
     true positives and ``fn`` the number of false negatives. The recall is
@@ -2096,132 +1882,7 @@
     return r
 
 
-<<<<<<< HEAD
-def specificity_score(y_true, y_pred, *, labels=None, pos_label=1,
-                      average='binary', sample_weight=None,
-                      zero_division="warn"):
-    """Compute specificity, also known as true negative rate.
-
-    The specificity is the ratio ``tn / (tn + fp)`` where ``tn`` is the number
-    of true negatives and ``fp`` is the number of false positives.
-    The specificity is intuitively the ability of the classifier to find
-    all the negative samples.
-
-    The best value is 1 and the worst value is 0.
-
-    Parameters
-    ----------
-    y_true : 1d array-like, or label indicator array / sparse matrix
-        Ground truth (correct) target values.
-
-    y_pred : 1d array-like, or label indicator array / sparse matrix
-        Estimated targets as returned by a classifier.
-
-    labels : array-like, default=None
-        The set of labels to include when ``average != 'binary'``, and their
-        order if ``average is None``. Labels present in the data can be
-        excluded, for example to calculate a multiclass average ignoring a
-        majority negative class, while labels not present in the data will
-        result in 0 components in a macro average. For multilabel targets,
-        labels are column indices. By default, all labels in ``y_true`` and
-        ``y_pred`` are used in sorted order.
-
-    pos_label : str or int, default=1
-        The class to report if ``average='binary'`` and the data is binary.
-        If the data are multiclass or multilabel, this will be ignored;
-        setting ``labels=[pos_label]`` and ``average != 'binary'`` will report
-        scores for that label only.
-
-    average : str, {None, 'binary', 'micro', 'macro', 'samples', 'weighted'} \
-            default='binary'
-        This parameter is required for multiclass/multilabel targets.
-        If ``None``, the scores for each class are returned. Otherwise, this
-        determines the type of averaging performed on the data:
-
-        ``'binary'``:
-            Only report results for the class specified by ``pos_label``.
-            This is applicable only if targets (``y_{true,pred}``) are binary.
-        ``'micro'``:
-            Calculate metrics globally by counting the total true positives,
-            false negatives and false positives.
-        ``'macro'``:
-            Calculate metrics for each label, and find their unweighted
-            mean.  This does not take label imbalance into account.
-        ``'weighted'``:
-            Calculate metrics for each label, and find their average weighted
-            by support (the number of true instances for each label). This
-            alters 'macro' to account for label imbalance; it can result in an
-            F-score that is not between precision and recall.
-        ``'samples'``:
-            Calculate metrics for each instance, and find their average (only
-            meaningful for multilabel classification where this differs from
-            :func:`accuracy_score`).
-
-    sample_weight : array-like of shape (n_samples,), default=None
-        Sample weights.
-
-    zero_division : "warn", 0 or 1, default="warn"
-        Sets the value to return when there is a zero division. If set to
-        "warn", this acts as 0, but warnings are also raised.
-
-    Returns
-    -------
-    specificity : float (if average is not None) or array of float of shape
-        (n_unique_labels,)
-        Specificity of the positive class in binary classification or weighted
-        average of the specificity of each class for the multiclass task.
-
-    See Also
-    --------
-    classification_report, precision_recall_fscore_support, recall_score,
-    balanced_accuracy_score, multilabel_confusion_matrix,
-    tpr_fpr_tnr_fnr_scores
-
-    Notes
-    -----
-    When ``true negative + false positive == 0``, specificity returns 0 and
-    raises ``UndefinedMetricWarning``. This behavior can be modified with
-    ``zero_division``.
-
-    References
-    ----------
-    .. [1] `Wikipedia entry for sensitivity and specificity
-           <https://en.wikipedia.org/wiki/Sensitivity_and_specificity>`_.
-
-    Examples
-    --------
-    >>> from sklearn.metrics import specificity_score
-    >>> y_true = [0, 1, 2, 0, 1, 2]
-    >>> y_pred = [0, 2, 1, 0, 0, 1]
-    >>> specificity_score(y_true, y_pred, average='macro')
-    0.66...
-    >>> specificity_score(y_true, y_pred, average='micro')
-    0.66...
-    >>> specificity_score(y_true, y_pred, average='weighted')
-    0.66...
-    >>> specificity_score(y_true, y_pred, average=None)
-    array([0.75, 0.5 , 0.75])
-    >>> y_true = [0, 0, 0, 0, 0, 0]
-    >>> specificity_score(y_true, y_pred, average=None)
-    array([0. , 0.66..., 0.83...])
-    >>> specificity_score(y_true, y_pred, average=None, zero_division=1)
-    array([1. , 0.66..., 0.83...])
-    """
-    _, _, tnr, _ = tpr_fpr_tnr_fnr_scores(y_true, y_pred,
-                                          labels=labels,
-                                          pos_label=pos_label,
-                                          average=average,
-                                          warn_for=('tnr',),
-                                          sample_weight=sample_weight,
-                                          zero_division=zero_division)
-    return tnr
-
-
-def balanced_accuracy_score(y_true, y_pred, *, sample_weight=None,
-                            adjusted=False):
-=======
 def balanced_accuracy_score(y_true, y_pred, *, sample_weight=None, adjusted=False):
->>>>>>> 517b38ad
     """Compute the balanced accuracy.
 
     The balanced accuracy in binary and multiclass classification problems to
@@ -2988,4 +2649,340 @@
         else:
             raise
     y_true = np.array(y_true == pos_label, int)
-    return np.average((y_true - y_prob) ** 2, weights=sample_weight)+    return np.average((y_true - y_prob) ** 2, weights=sample_weight)
+
+
+def tpr_fpr_tnr_fnr_scores(
+    y_true,
+    y_pred,
+    *,
+    labels=None,
+    pos_label=1,
+    average=None,
+    warn_for=('tpr', 'fpr', 'tnr', 'fnr'),
+    sample_weight=None,
+    zero_division="warn"
+):
+    """Compute True Positive Rate (TPR), False Positive Rate (FPR),\
+    True Negative Rate (TNR), False Negative Rate (FNR) for each class
+
+    The TPR is the ratio ``tp / (tp + fn)`` where ``tp`` is the number of
+    true positives and ``fn`` the number of false negatives.
+
+    The FPR is the ratio ``fp / (tn + fp)`` where ``tn`` is the number of
+    true negatives and ``fp`` the number of false positives.
+
+    The TNR is the ratio ``tn / (tn + fp)`` where ``tn`` is the number of
+    true negatives and ``fp`` the number of false positives.
+
+    The FNR is the ratio ``fn / (tp + fn)`` where ``tp`` is the number of
+    true positives and ``fn`` the number of false negatives.
+
+    If ``pos_label is None`` and in binary classification, this function
+    returns the true positive rate, false positive rate, true negative rate
+    and false negative rate if ``average`` is one of ``'micro'``, ``'macro'``,
+    ``'weighted'`` or ``'samples'``.
+
+    Parameters
+    ----------
+    y_true : {array-like, label indicator array, sparse matrix} \
+            of shape (n_samples,)
+        Ground truth (correct) target values.
+
+    y_pred : {array-like, label indicator array, sparse matrix} \
+            of shape (n_samples,)
+        Estimated targets as returned by a classifier.
+
+    labels : list, default=None
+        The set of labels to include when ``average != 'binary'``, and their
+        order if ``average is None``. Labels present in the data can be
+        excluded, for example to calculate a multiclass average ignoring a
+        majority negative class, while labels not present in the data will
+        result in 0 components in a macro average. For multilabel targets,
+        labels are column indices. By default, all labels in ``y_true`` and
+        ``y_pred`` are used in sorted order.
+
+    pos_label : str or int, default=1
+        The class to report if ``average='binary'`` and the data is binary.
+        If the data are multiclass or multilabel, this will be ignored;
+        setting ``labels=[pos_label]`` and ``average != 'binary'`` will report
+        scores for that label only.
+
+    average : str, {None, 'binary', 'micro', 'macro', 'samples', 'weighted'}, \
+        default=None
+        If ``None``, the scores for each class are returned. Otherwise, this
+        determines the type of averaging performed on the data:
+
+        ``'binary'``:
+            Only report results for the class specified by ``pos_label``.
+            This is applicable only if targets (``y_{true,pred}``) are binary.
+        ``'micro'``:
+            Calculate metrics globally by counting the total true positives,
+            false negatives and false positives.
+        ``'macro'``:
+            Calculate metrics for each label, and find their unweighted
+            mean.  This does not take label imbalance into account.
+        ``'weighted'``:
+            Calculate metrics for each label, and find their average weighted
+            by support (the number of true instances for each label). This
+            alters 'macro' to account for label imbalance.
+        ``'samples'``:
+            Calculate metrics for each instance, and find their average (only
+            meaningful for multilabel classification where this differs from
+            :func:`accuracy_score`).
+
+    warn_for : tuple or set, for internal use
+        This determines which warnings will be made in the case that this
+        function is being used to return only one of its metrics.
+
+    sample_weight : array-like of shape (n_samples,), default=None
+        Sample weights.
+
+    zero_division : str or int, {'warn', 0, 1}, default="warn"
+        Sets the value to return when there is a zero division:
+           - tpr, fnr: when there are no positive labels
+           - fpr, tnr: when there are no negative labels
+
+        If set to "warn", this acts as 0, but warnings are also raised.
+
+    Returns
+    -------
+    tpr : float (if average is not None), \
+        or ndarray of shape (n_unique_labels,)
+
+    fpr : float (if average is not None), \
+        or ndarray of shape (n_unique_labels,)
+
+    tnr : float (if average is not None), \
+        or ndarray of shape (n_unique_labels,)
+
+    fnr : float (if average is not None), \
+        or ndarray of shape (n_unique_labels,)
+        The number of occurrences of each label in ``y_true``.
+
+    References
+    ----------
+    .. [1] `Wikipedia entry for confusion matrix
+           <https://en.wikipedia.org/wiki/Confusion_matrix>`_
+
+    .. [2] `Discriminative Methods for Multi-labeled Classification Advances
+           in Knowledge Discovery and Data Mining (2004), pp. 22-30 by Shantanu
+           Godbole, Sunita Sarawagi
+           <http://www.godbole.net/shantanu/pubs/multilabelsvm-pakdd04.pdf>`_
+
+    Examples
+    --------
+    >>> import numpy as np
+    >>> y_true = np.array(['cat', 'dog', 'pig', 'cat', 'dog', 'pig'])
+    >>> y_pred = np.array(['cat', 'pig', 'dog', 'cat', 'cat', 'dog'])
+    >>> tpr_fpr_tnr_fnr_scores(y_true, y_pred, average='macro')
+    (0.3333333333333333, 0.3333333333333333, 0.6666666666666666,
+     0.6666666666666666)
+    >>> tpr_fpr_tnr_fnr_scores(y_true, y_pred, average='micro')
+    (0.3333333333333333, 0.3333333333333333, 0.6666666666666666,
+     0.6666666666666666)
+    >>> tpr_fpr_tnr_fnr_scores(y_true, y_pred, average='weighted')
+    (0.3333333333333333, 0.3333333333333333, 0.6666666666666666,
+    0.6666666666666666)
+
+    It is possible to compute per-label FPR, FNR, TNR, TPR and
+    supports instead of averaging:
+
+    >>> tpr_fpr_tnr_fnr_scores(y_true, y_pred, average=None,
+    ... labels=['pig', 'dog', 'cat'])
+    (array([0., 0., 1.]), array([0.25, 0.5 , 0.25]),
+    array([0.75, 0.5 , 0.75]), array([1., 1., 0.]))
+
+    Notes
+    -----
+    When ``true positive + false negative == 0``, TPR, FNR are undefined;
+    When ``true negative + false positive == 0``, FPR, TNR are undefined.
+    In such cases, by default the metric will be set to 0, as will F-score,
+    and ``UndefinedMetricWarning`` will be raised. This behavior can be
+    modified with ``zero_division``.
+    """
+    _check_zero_division(zero_division)
+
+    labels = _check_set_wise_labels(y_true, y_pred, average, labels, pos_label)
+
+    # Calculate tp_sum, fp_sum, tn_sum, fn_sum, pos_sum, neg_sum
+    samplewise = average == 'samples'
+    MCM = multilabel_confusion_matrix(y_true, y_pred,
+                                      sample_weight=sample_weight,
+                                      labels=labels, samplewise=samplewise)
+    tn_sum = MCM[:, 0, 0]
+    fp_sum = MCM[:, 0, 1]
+    fn_sum = MCM[:, 1, 0]
+    tp_sum = MCM[:, 1, 1]
+    neg_sum = tn_sum + fp_sum
+    pos_sum = fn_sum + tp_sum
+
+    if average == 'micro':
+        tp_sum = np.array([tp_sum.sum()])
+        fp_sum = np.array([fp_sum.sum()])
+        tn_sum = np.array([tn_sum.sum()])
+        fn_sum = np.array([fn_sum.sum()])
+        neg_sum = np.array([neg_sum.sum()])
+        pos_sum = np.array([pos_sum.sum()])
+
+    # Divide, and on zero-division, set scores and/or warn according to
+    # zero_division:
+    tpr = _prf_divide(tp_sum, pos_sum, 'TPR', 'positives',
+                      average, warn_for, zero_division)
+    fpr = _prf_divide(fp_sum, neg_sum, 'FPR', 'negatives',
+                      average, warn_for, zero_division)
+    tnr = _prf_divide(tn_sum, neg_sum, 'TNR', 'negatives',
+                      average, warn_for, zero_division)
+    fnr = _prf_divide(fn_sum, pos_sum, 'FNR', 'positives',
+                      average, warn_for, zero_division)
+    # Average the results
+    if average == 'weighted':
+        weights = pos_sum
+        if weights.sum() == 0:
+            zero_division_value = 0.0 if zero_division in ["warn", 0] else 1.0
+            # TPR and FNR is zero_division if there are no positive labels
+            # FPR and TNR is zero_division if there are no negative labels
+            return (zero_division_value if pos_sum.sum() == 0 else 0,
+                    zero_division_value if neg_sum.sum() == 0 else 0,
+                    zero_division_value if neg_sum.sum() == 0 else 0,
+                    zero_division_value if pos_sum.sum() == 0 else 0)
+
+    elif average == 'samples':
+        weights = sample_weight
+    else:
+        weights = None
+
+    if average is not None:
+        assert average != 'binary' or len(fpr) == 1
+        fpr = np.average(fpr, weights=weights)
+        tnr = np.average(tnr, weights=weights)
+        fnr = np.average(fnr, weights=weights)
+        tpr = np.average(tpr, weights=weights)
+    return tpr, fpr, tnr, fnr
+
+
+def specificity_score(
+    y_true,
+    y_pred,
+    *,
+    labels=None,
+    pos_label=1,
+    average='binary',
+    sample_weight=None,
+    zero_division="warn"
+):
+    """Compute specificity, also known as true negative rate.
+
+    The specificity is the ratio ``tn / (tn + fp)`` where ``tn`` is the number
+    of true negatives and ``fp`` is the number of false positives.
+    The specificity is intuitively the ability of the classifier to find
+    all the negative samples.
+
+    The best value is 1 and the worst value is 0.
+
+    Parameters
+    ----------
+    y_true : 1d array-like, or label indicator array / sparse matrix
+        Ground truth (correct) target values.
+
+    y_pred : 1d array-like, or label indicator array / sparse matrix
+        Estimated targets as returned by a classifier.
+
+    labels : array-like, default=None
+        The set of labels to include when ``average != 'binary'``, and their
+        order if ``average is None``. Labels present in the data can be
+        excluded, for example to calculate a multiclass average ignoring a
+        majority negative class, while labels not present in the data will
+        result in 0 components in a macro average. For multilabel targets,
+        labels are column indices. By default, all labels in ``y_true`` and
+        ``y_pred`` are used in sorted order.
+
+    pos_label : str or int, default=1
+        The class to report if ``average='binary'`` and the data is binary.
+        If the data are multiclass or multilabel, this will be ignored;
+        setting ``labels=[pos_label]`` and ``average != 'binary'`` will report
+        scores for that label only.
+
+    average : str, {None, 'binary', 'micro', 'macro', 'samples', 'weighted'} \
+            default='binary'
+        This parameter is required for multiclass/multilabel targets.
+        If ``None``, the scores for each class are returned. Otherwise, this
+        determines the type of averaging performed on the data:
+
+        ``'binary'``:
+            Only report results for the class specified by ``pos_label``.
+            This is applicable only if targets (``y_{true,pred}``) are binary.
+        ``'micro'``:
+            Calculate metrics globally by counting the total true positives,
+            false negatives and false positives.
+        ``'macro'``:
+            Calculate metrics for each label, and find their unweighted
+            mean.  This does not take label imbalance into account.
+        ``'weighted'``:
+            Calculate metrics for each label, and find their average weighted
+            by support (the number of true instances for each label). This
+            alters 'macro' to account for label imbalance; it can result in an
+            F-score that is not between precision and recall.
+        ``'samples'``:
+            Calculate metrics for each instance, and find their average (only
+            meaningful for multilabel classification where this differs from
+            :func:`accuracy_score`).
+
+    sample_weight : array-like of shape (n_samples,), default=None
+        Sample weights.
+
+    zero_division : "warn", 0 or 1, default="warn"
+        Sets the value to return when there is a zero division. If set to
+        "warn", this acts as 0, but warnings are also raised.
+
+    Returns
+    -------
+    specificity : float (if average is not None) or array of float of shape
+        (n_unique_labels,)
+        Specificity of the positive class in binary classification or weighted
+        average of the specificity of each class for the multiclass task.
+
+    See Also
+    --------
+    classification_report, precision_recall_fscore_support, recall_score,
+    balanced_accuracy_score, multilabel_confusion_matrix,
+    tpr_fpr_tnr_fnr_scores
+
+    Notes
+    -----
+    When ``true negative + false positive == 0``, specificity returns 0 and
+    raises ``UndefinedMetricWarning``. This behavior can be modified with
+    ``zero_division``.
+
+    References
+    ----------
+    .. [1] `Wikipedia entry for sensitivity and specificity
+           <https://en.wikipedia.org/wiki/Sensitivity_and_specificity>`_.
+
+    Examples
+    --------
+    >>> from sklearn.metrics import specificity_score
+    >>> y_true = [0, 1, 2, 0, 1, 2]
+    >>> y_pred = [0, 2, 1, 0, 0, 1]
+    >>> specificity_score(y_true, y_pred, average='macro')
+    0.66...
+    >>> specificity_score(y_true, y_pred, average='micro')
+    0.66...
+    >>> specificity_score(y_true, y_pred, average='weighted')
+    0.66...
+    >>> specificity_score(y_true, y_pred, average=None)
+    array([0.75, 0.5 , 0.75])
+    >>> y_true = [0, 0, 0, 0, 0, 0]
+    >>> specificity_score(y_true, y_pred, average=None)
+    array([0. , 0.66..., 0.83...])
+    >>> specificity_score(y_true, y_pred, average=None, zero_division=1)
+    array([1. , 0.66..., 0.83...])
+    """
+    _, _, tnr, _ = tpr_fpr_tnr_fnr_scores(y_true, y_pred,
+                                          labels=labels,
+                                          pos_label=pos_label,
+                                          average=average,
+                                          warn_for=('tnr',),
+                                          sample_weight=sample_weight,
+                                          zero_division=zero_division)
+    return tnr