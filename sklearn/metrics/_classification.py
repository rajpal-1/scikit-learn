--- conflicted
+++ resolved
@@ -405,12 +405,11 @@
             cm = cm / cm.sum()
         cm = np.nan_to_num(cm)
 
-<<<<<<< HEAD
     if pos_label is not None and pos_label != labels[-1]:
         # Reorder the confusion matrix such that TP is at index
         # [1, 1].
         cm = cm[::-1, ::-1]
-=======
+
     if cm.shape == (1, 1):
         warnings.warn(
             (
@@ -420,7 +419,6 @@
             ),
             UserWarning,
         )
->>>>>>> 2fcf1815
 
     return cm
 
