"""Metrics to assess performance on classification task given class prediction.

Functions named as ``*_score`` return a scalar value to maximize: the higher
the better.

Function named as ``*_error`` or ``*_loss`` return a scalar value to minimize:
the lower the better.
"""

# Authors: Alexandre Gramfort <alexandre.gramfort@inria.fr>
#          Mathieu Blondel <mathieu@mblondel.org>
#          Olivier Grisel <olivier.grisel@ensta.org>
#          Arnaud Joly <a.joly@ulg.ac.be>
#          Jochen Wersdorfer <jochen@wersdoerfer.de>
#          Lars Buitinck
#          Joel Nothman <joel.nothman@gmail.com>
#          Noel Dawe <noel@dawe.me>
#          Jatin Shah <jatindshah@gmail.com>
#          Saurabh Jha <saurabh.jhaa@gmail.com>
#          Bernardo Stein <bernardovstein@gmail.com>
#          Shangwu Yao <shangwuyao@gmail.com>
#          Michal Karbownik <michakarbownik@gmail.com>
# License: BSD 3 clause


import warnings
from numbers import Integral, Real

import numpy as np
from scipy.sparse import coo_matrix, csr_matrix
from scipy.special import xlogy

from ..exceptions import UndefinedMetricWarning
from ..preprocessing import LabelBinarizer, LabelEncoder
from ..utils import (
    assert_all_finite,
    check_array,
    check_consistent_length,
    column_or_1d,
)
from ..utils._array_api import _union1d, _weighted_sum, get_namespace
from ..utils._param_validation import Interval, Options, StrOptions, validate_params
from ..utils.extmath import _nanaverage
from ..utils.multiclass import type_of_target, unique_labels
from ..utils.sparsefuncs import count_nonzero
from ..utils.validation import _check_pos_label_consistency, _num_samples


def _check_zero_division(zero_division):
    if isinstance(zero_division, str) and zero_division == "warn":
        return np.float64(0.0)
    elif isinstance(zero_division, (int, float)) and zero_division in [0, 1]:
        return np.float64(zero_division)
    else:  # np.isnan(zero_division)
        return np.nan


def _check_targets(y_true, y_pred):
    """Check that y_true and y_pred belong to the same classification task.

    This converts multiclass or binary types to a common shape, and raises a
    ValueError for a mix of multilabel and multiclass targets, a mix of
    multilabel formats, for the presence of continuous-valued or multioutput
    targets, or for targets of different lengths.

    Column vectors are squeezed to 1d, while multilabel formats are returned
    as CSR sparse label indicators.

    Parameters
    ----------
    y_true : array-like

    y_pred : array-like

    Returns
    -------
    type_true : one of {'multilabel-indicator', 'multiclass', 'binary'}
        The type of the true target data, as output by
        ``utils.multiclass.type_of_target``.

    y_true : array or indicator matrix

    y_pred : array or indicator matrix
    """
    check_consistent_length(y_true, y_pred)
    type_true = type_of_target(y_true, input_name="y_true")
    type_pred = type_of_target(y_pred, input_name="y_pred")

    y_type = {type_true, type_pred}
    if y_type == {"binary", "multiclass"}:
        y_type = {"multiclass"}

    if len(y_type) > 1:
        raise ValueError(
            "Classification metrics can't handle a mix of {0} and {1} targets".format(
                type_true, type_pred
            )
        )

    # We can't have more than one value on y_type => The set is no more needed
    y_type = y_type.pop()

    # No metrics support "multiclass-multioutput" format
    if y_type not in ["binary", "multiclass", "multilabel-indicator"]:
        raise ValueError("{0} is not supported".format(y_type))

    if y_type in ["binary", "multiclass"]:
        xp, _ = get_namespace(y_true, y_pred)
        y_true = column_or_1d(y_true)
        y_pred = column_or_1d(y_pred)
        if y_type == "binary":
            try:
                unique_values = _union1d(y_true, y_pred, xp)
            except TypeError as e:
                # We expect y_true and y_pred to be of the same data type.
                # If `y_true` was provided to the classifier as strings,
                # `y_pred` given by the classifier will also be encoded with
                # strings. So we raise a meaningful error
                raise TypeError(
                    "Labels in y_true and y_pred should be of the same type. "
                    f"Got y_true={xp.unique(y_true)} and "
                    f"y_pred={xp.unique(y_pred)}. Make sure that the "
                    "predictions provided by the classifier coincides with "
                    "the true labels."
                ) from e
            if unique_values.shape[0] > 2:
                y_type = "multiclass"

    if y_type.startswith("multilabel"):
        y_true = csr_matrix(y_true)
        y_pred = csr_matrix(y_pred)
        y_type = "multilabel-indicator"

    return y_type, y_true, y_pred


@validate_params(
    {
        "y_true": ["array-like", "sparse matrix"],
        "y_pred": ["array-like", "sparse matrix"],
        "normalize": ["boolean"],
        "sample_weight": ["array-like", None],
    },
    prefer_skip_nested_validation=True,
)
def accuracy_score(y_true, y_pred, *, normalize=True, sample_weight=None):
    """Accuracy classification score.

    In multilabel classification, this function computes subset accuracy:
    the set of labels predicted for a sample must *exactly* match the
    corresponding set of labels in y_true.

    Read more in the :ref:`User Guide <accuracy_score>`.

    Parameters
    ----------
    y_true : 1d array-like, or label indicator array / sparse matrix
        Ground truth (correct) labels.

    y_pred : 1d array-like, or label indicator array / sparse matrix
        Predicted labels, as returned by a classifier.

    normalize : bool, default=True
        If ``False``, return the number of correctly classified samples.
        Otherwise, return the fraction of correctly classified samples.

    sample_weight : array-like of shape (n_samples,), default=None
        Sample weights.

    Returns
    -------
    score : float
        If ``normalize == True``, return the fraction of correctly
        classified samples (float), else returns the number of correctly
        classified samples (int).

        The best performance is 1 with ``normalize == True`` and the number
        of samples with ``normalize == False``.

    See Also
    --------
    balanced_accuracy_score : Compute the balanced accuracy to deal with
        imbalanced datasets.
    jaccard_score : Compute the Jaccard similarity coefficient score.
    hamming_loss : Compute the average Hamming loss or Hamming distance between
        two sets of samples.
    zero_one_loss : Compute the Zero-one classification loss. By default, the
        function will return the percentage of imperfectly predicted subsets.

    Notes
    -----
    In binary classification, this function is equal to the `jaccard_score`
    function.

    Examples
    --------
    >>> from sklearn.metrics import accuracy_score
    >>> y_pred = [0, 2, 1, 3]
    >>> y_true = [0, 1, 2, 3]
    >>> accuracy_score(y_true, y_pred)
    0.5
    >>> accuracy_score(y_true, y_pred, normalize=False)
    2.0

    In the multilabel case with binary label indicators:

    >>> import numpy as np
    >>> accuracy_score(np.array([[0, 1], [1, 1]]), np.ones((2, 2)))
    0.5
    """

    # Compute accuracy for each possible representation
    y_type, y_true, y_pred = _check_targets(y_true, y_pred)
    check_consistent_length(y_true, y_pred, sample_weight)
    if y_type.startswith("multilabel"):
        differing_labels = count_nonzero(y_true - y_pred, axis=1)
        score = differing_labels == 0
    else:
        score = y_true == y_pred

    return _weighted_sum(score, sample_weight, normalize)


@validate_params(
    {
        "y_true": ["array-like"],
        "y_pred": ["array-like"],
        "labels": ["array-like", None],
        "sample_weight": ["array-like", None],
        "normalize": [StrOptions({"true", "pred", "all"}), None],
    },
    prefer_skip_nested_validation=True,
)
def confusion_matrix(
    y_true, y_pred, *, labels=None, sample_weight=None, normalize=None
):
    """Compute confusion matrix to evaluate the accuracy of a classification.

    By definition a confusion matrix :math:`C` is such that :math:`C_{i, j}`
    is equal to the number of observations known to be in group :math:`i` and
    predicted to be in group :math:`j`.

    Thus in binary classification, the count of true negatives is
    :math:`C_{0,0}`, false negatives is :math:`C_{1,0}`, true positives is
    :math:`C_{1,1}` and false positives is :math:`C_{0,1}`.

    Read more in the :ref:`User Guide <confusion_matrix>`.

    Parameters
    ----------
    y_true : array-like of shape (n_samples,)
        Ground truth (correct) target values.

    y_pred : array-like of shape (n_samples,)
        Estimated targets as returned by a classifier.

    labels : array-like of shape (n_classes), default=None
        List of labels to index the matrix. This may be used to reorder
        or select a subset of labels.
        If ``None`` is given, those that appear at least once
        in ``y_true`` or ``y_pred`` are used in sorted order.

    sample_weight : array-like of shape (n_samples,), default=None
        Sample weights.

        .. versionadded:: 0.18

    normalize : {'true', 'pred', 'all'}, default=None
        Normalizes confusion matrix over the true (rows), predicted (columns)
        conditions or all the population. If None, confusion matrix will not be
        normalized.

    Returns
    -------
    C : ndarray of shape (n_classes, n_classes)
        Confusion matrix whose i-th row and j-th
        column entry indicates the number of
        samples with true label being i-th class
        and predicted label being j-th class.

    See Also
    --------
    ConfusionMatrixDisplay.from_estimator : Plot the confusion matrix
        given an estimator, the data, and the label.
    ConfusionMatrixDisplay.from_predictions : Plot the confusion matrix
        given the true and predicted labels.
    ConfusionMatrixDisplay : Confusion Matrix visualization.

    References
    ----------
    .. [1] `Wikipedia entry for the Confusion matrix
           <https://en.wikipedia.org/wiki/Confusion_matrix>`_
           (Wikipedia and other references may use a different
           convention for axes).

    Examples
    --------
    >>> from sklearn.metrics import confusion_matrix
    >>> y_true = [2, 0, 2, 2, 0, 1]
    >>> y_pred = [0, 0, 2, 2, 0, 2]
    >>> confusion_matrix(y_true, y_pred)
    array([[2, 0, 0],
           [0, 0, 1],
           [1, 0, 2]])

    >>> y_true = ["cat", "ant", "cat", "cat", "ant", "bird"]
    >>> y_pred = ["ant", "ant", "cat", "cat", "ant", "cat"]
    >>> confusion_matrix(y_true, y_pred, labels=["ant", "bird", "cat"])
    array([[2, 0, 0],
           [0, 0, 1],
           [1, 0, 2]])

    In the binary case, we can extract true positives, etc. as follows:

    >>> tn, fp, fn, tp = confusion_matrix([0, 1, 0, 1], [1, 1, 1, 0]).ravel()
    >>> (tn, fp, fn, tp)
    (0, 2, 1, 1)
    """
    y_type, y_true, y_pred = _check_targets(y_true, y_pred)
    if y_type not in ("binary", "multiclass"):
        raise ValueError("%s is not supported" % y_type)

    if labels is None:
        labels = unique_labels(y_true, y_pred)
    else:
        labels = np.asarray(labels)
        n_labels = labels.size
        if n_labels == 0:
            raise ValueError("'labels' should contains at least one label.")
        elif y_true.size == 0:
            return np.zeros((n_labels, n_labels), dtype=int)
        elif len(np.intersect1d(y_true, labels)) == 0:
            raise ValueError("At least one label specified must be in y_true")

    if sample_weight is None:
        sample_weight = np.ones(y_true.shape[0], dtype=np.int64)
    else:
        sample_weight = np.asarray(sample_weight)

    check_consistent_length(y_true, y_pred, sample_weight)

    n_labels = labels.size
    # If labels are not consecutive integers starting from zero, then
    # y_true and y_pred must be converted into index form
    need_index_conversion = not (
        labels.dtype.kind in {"i", "u", "b"}
        and np.all(labels == np.arange(n_labels))
        and y_true.min() >= 0
        and y_pred.min() >= 0
    )
    if need_index_conversion:
        label_to_ind = {y: x for x, y in enumerate(labels)}
        y_pred = np.array([label_to_ind.get(x, n_labels + 1) for x in y_pred])
        y_true = np.array([label_to_ind.get(x, n_labels + 1) for x in y_true])

    # intersect y_pred, y_true with labels, eliminate items not in labels
    ind = np.logical_and(y_pred < n_labels, y_true < n_labels)
    if not np.all(ind):
        y_pred = y_pred[ind]
        y_true = y_true[ind]
        # also eliminate weights of eliminated items
        sample_weight = sample_weight[ind]

    # Choose the accumulator dtype to always have high precision
    if sample_weight.dtype.kind in {"i", "u", "b"}:
        dtype = np.int64
    else:
        dtype = np.float64

    cm = coo_matrix(
        (sample_weight, (y_true, y_pred)),
        shape=(n_labels, n_labels),
        dtype=dtype,
    ).toarray()

    with np.errstate(all="ignore"):
        if normalize == "true":
            cm = cm / cm.sum(axis=1, keepdims=True)
        elif normalize == "pred":
            cm = cm / cm.sum(axis=0, keepdims=True)
        elif normalize == "all":
            cm = cm / cm.sum()
        cm = np.nan_to_num(cm)

    if cm.shape == (1, 1):
        warnings.warn(
            (
                "A single label was found in 'y_true' and 'y_pred'. For the confusion "
                "matrix to have the correct shape, use the 'labels' parameter to pass "
                "all known labels."
            ),
            UserWarning,
        )

    return cm


@validate_params(
    {
        "y_true": ["array-like", "sparse matrix"],
        "y_pred": ["array-like", "sparse matrix"],
        "sample_weight": ["array-like", None],
        "labels": ["array-like", None],
        "samplewise": ["boolean"],
    },
    prefer_skip_nested_validation=True,
)
def multilabel_confusion_matrix(
    y_true, y_pred, *, sample_weight=None, labels=None, samplewise=False
):
    """Compute a confusion matrix for each class or sample.

    .. versionadded:: 0.21

    Compute class-wise (default) or sample-wise (samplewise=True) multilabel
    confusion matrix to evaluate the accuracy of a classification, and output
    confusion matrices for each class or sample.

    In multilabel confusion matrix :math:`MCM`, the count of true negatives
    is :math:`MCM_{:,0,0}`, false negatives is :math:`MCM_{:,1,0}`,
    true positives is :math:`MCM_{:,1,1}` and false positives is
    :math:`MCM_{:,0,1}`.

    Multiclass data will be treated as if binarized under a one-vs-rest
    transformation. Returned confusion matrices will be in the order of
    sorted unique labels in the union of (y_true, y_pred).

    Read more in the :ref:`User Guide <multilabel_confusion_matrix>`.

    Parameters
    ----------
    y_true : {array-like, sparse matrix} of shape (n_samples, n_outputs) or \
            (n_samples,)
        Ground truth (correct) target values.

    y_pred : {array-like, sparse matrix} of shape (n_samples, n_outputs) or \
            (n_samples,)
        Estimated targets as returned by a classifier.

    sample_weight : array-like of shape (n_samples,), default=None
        Sample weights.

    labels : array-like of shape (n_classes,), default=None
        A list of classes or column indices to select some (or to force
        inclusion of classes absent from the data).

    samplewise : bool, default=False
        In the multilabel case, this calculates a confusion matrix per sample.

    Returns
    -------
    multi_confusion : ndarray of shape (n_outputs, 2, 2)
        A 2x2 confusion matrix corresponding to each output in the input.
        When calculating class-wise multi_confusion (default), then
        n_outputs = n_labels; when calculating sample-wise multi_confusion
        (samplewise=True), n_outputs = n_samples. If ``labels`` is defined,
        the results will be returned in the order specified in ``labels``,
        otherwise the results will be returned in sorted order by default.

    See Also
    --------
    confusion_matrix : Compute confusion matrix to evaluate the accuracy of a
        classifier.

    Notes
    -----
    The `multilabel_confusion_matrix` calculates class-wise or sample-wise
    multilabel confusion matrices, and in multiclass tasks, labels are
    binarized under a one-vs-rest way; while
    :func:`~sklearn.metrics.confusion_matrix` calculates one confusion matrix
    for confusion between every two classes.

    Examples
    --------
    Multilabel-indicator case:

    >>> import numpy as np
    >>> from sklearn.metrics import multilabel_confusion_matrix
    >>> y_true = np.array([[1, 0, 1],
    ...                    [0, 1, 0]])
    >>> y_pred = np.array([[1, 0, 0],
    ...                    [0, 1, 1]])
    >>> multilabel_confusion_matrix(y_true, y_pred)
    array([[[1, 0],
            [0, 1]],
    <BLANKLINE>
           [[1, 0],
            [0, 1]],
    <BLANKLINE>
           [[0, 1],
            [1, 0]]])

    Multiclass case:

    >>> y_true = ["cat", "ant", "cat", "cat", "ant", "bird"]
    >>> y_pred = ["ant", "ant", "cat", "cat", "ant", "cat"]
    >>> multilabel_confusion_matrix(y_true, y_pred,
    ...                             labels=["ant", "bird", "cat"])
    array([[[3, 1],
            [0, 2]],
    <BLANKLINE>
           [[5, 0],
            [1, 0]],
    <BLANKLINE>
           [[2, 1],
            [1, 2]]])
    """
    y_type, y_true, y_pred = _check_targets(y_true, y_pred)
    if sample_weight is not None:
        sample_weight = column_or_1d(sample_weight)
    check_consistent_length(y_true, y_pred, sample_weight)

    if y_type not in ("binary", "multiclass", "multilabel-indicator"):
        raise ValueError("%s is not supported" % y_type)

    present_labels = unique_labels(y_true, y_pred)
    if labels is None:
        labels = present_labels
        n_labels = None
    else:
        n_labels = len(labels)
        labels = np.hstack(
            [labels, np.setdiff1d(present_labels, labels, assume_unique=True)]
        )

    if y_true.ndim == 1:
        if samplewise:
            raise ValueError(
                "Samplewise metrics are not available outside of "
                "multilabel classification."
            )

        le = LabelEncoder()
        le.fit(labels)
        y_true = le.transform(y_true)
        y_pred = le.transform(y_pred)
        sorted_labels = le.classes_

        # labels are now from 0 to len(labels) - 1 -> use bincount
        tp = y_true == y_pred
        tp_bins = y_true[tp]
        if sample_weight is not None:
            tp_bins_weights = np.asarray(sample_weight)[tp]
        else:
            tp_bins_weights = None

        if len(tp_bins):
            tp_sum = np.bincount(
                tp_bins, weights=tp_bins_weights, minlength=len(labels)
            )
        else:
            # Pathological case
            true_sum = pred_sum = tp_sum = np.zeros(len(labels))
        if len(y_pred):
            pred_sum = np.bincount(y_pred, weights=sample_weight, minlength=len(labels))
        if len(y_true):
            true_sum = np.bincount(y_true, weights=sample_weight, minlength=len(labels))

        # Retain only selected labels
        indices = np.searchsorted(sorted_labels, labels[:n_labels])
        tp_sum = tp_sum[indices]
        true_sum = true_sum[indices]
        pred_sum = pred_sum[indices]

    else:
        sum_axis = 1 if samplewise else 0

        # All labels are index integers for multilabel.
        # Select labels:
        if not np.array_equal(labels, present_labels):
            if np.max(labels) > np.max(present_labels):
                raise ValueError(
                    "All labels must be in [0, n labels) for "
                    "multilabel targets. "
                    "Got %d > %d" % (np.max(labels), np.max(present_labels))
                )
            if np.min(labels) < 0:
                raise ValueError(
                    "All labels must be in [0, n labels) for "
                    "multilabel targets. "
                    "Got %d < 0"
                    % np.min(labels)
                )

        if n_labels is not None:
            y_true = y_true[:, labels[:n_labels]]
            y_pred = y_pred[:, labels[:n_labels]]

        # calculate weighted counts
        true_and_pred = y_true.multiply(y_pred)
        tp_sum = count_nonzero(
            true_and_pred, axis=sum_axis, sample_weight=sample_weight
        )
        pred_sum = count_nonzero(y_pred, axis=sum_axis, sample_weight=sample_weight)
        true_sum = count_nonzero(y_true, axis=sum_axis, sample_weight=sample_weight)

    fp = pred_sum - tp_sum
    fn = true_sum - tp_sum
    tp = tp_sum

    if sample_weight is not None and samplewise:
        sample_weight = np.array(sample_weight)
        tp = np.array(tp)
        fp = np.array(fp)
        fn = np.array(fn)
        tn = sample_weight * y_true.shape[1] - tp - fp - fn
    elif sample_weight is not None:
        tn = sum(sample_weight) - tp - fp - fn
    elif samplewise:
        tn = y_true.shape[1] - tp - fp - fn
    else:
        tn = y_true.shape[0] - tp - fp - fn

    return np.array([tn, fp, fn, tp]).T.reshape(-1, 2, 2)


@validate_params(
    {
        "y1": ["array-like"],
        "y2": ["array-like"],
        "labels": ["array-like", None],
        "weights": [StrOptions({"linear", "quadratic"}), None],
        "sample_weight": ["array-like", None],
    },
    prefer_skip_nested_validation=True,
)
def cohen_kappa_score(y1, y2, *, labels=None, weights=None, sample_weight=None):
    r"""Compute Cohen's kappa: a statistic that measures inter-annotator agreement.

    This function computes Cohen's kappa [1]_, a score that expresses the level
    of agreement between two annotators on a classification problem. It is
    defined as

    .. math::
        \kappa = (p_o - p_e) / (1 - p_e)

    where :math:`p_o` is the empirical probability of agreement on the label
    assigned to any sample (the observed agreement ratio), and :math:`p_e` is
    the expected agreement when both annotators assign labels randomly.
    :math:`p_e` is estimated using a per-annotator empirical prior over the
    class labels [2]_.

    Read more in the :ref:`User Guide <cohen_kappa>`.

    Parameters
    ----------
    y1 : array-like of shape (n_samples,)
        Labels assigned by the first annotator.

    y2 : array-like of shape (n_samples,)
        Labels assigned by the second annotator. The kappa statistic is
        symmetric, so swapping ``y1`` and ``y2`` doesn't change the value.

    labels : array-like of shape (n_classes,), default=None
        List of labels to index the matrix. This may be used to select a
        subset of labels. If `None`, all labels that appear at least once in
        ``y1`` or ``y2`` are used.

    weights : {'linear', 'quadratic'}, default=None
        Weighting type to calculate the score. `None` means no weighted;
        "linear" means linear weighted; "quadratic" means quadratic weighted.

    sample_weight : array-like of shape (n_samples,), default=None
        Sample weights.

    Returns
    -------
    kappa : float
        The kappa statistic, which is a number between -1 and 1. The maximum
        value means complete agreement; zero or lower means chance agreement.

    References
    ----------
    .. [1] :doi:`J. Cohen (1960). "A coefficient of agreement for nominal scales".
           Educational and Psychological Measurement 20(1):37-46.
           <10.1177/001316446002000104>`
    .. [2] `R. Artstein and M. Poesio (2008). "Inter-coder agreement for
           computational linguistics". Computational Linguistics 34(4):555-596
           <https://www.mitpressjournals.org/doi/pdf/10.1162/coli.07-034-R2>`_.
    .. [3] `Wikipedia entry for the Cohen's kappa
            <https://en.wikipedia.org/wiki/Cohen%27s_kappa>`_.

    Examples
    --------
    >>> from sklearn.metrics import cohen_kappa_score
    >>> y1 = ["negative", "positive", "negative", "neutral", "positive"]
    >>> y2 = ["negative", "positive", "negative", "neutral", "negative"]
    >>> cohen_kappa_score(y1, y2)
    0.6875
    """
    confusion = confusion_matrix(y1, y2, labels=labels, sample_weight=sample_weight)
    n_classes = confusion.shape[0]
    sum0 = np.sum(confusion, axis=0)
    sum1 = np.sum(confusion, axis=1)
    expected = np.outer(sum0, sum1) / np.sum(sum0)

    if weights is None:
        w_mat = np.ones([n_classes, n_classes], dtype=int)
        w_mat.flat[:: n_classes + 1] = 0
    else:  # "linear" or "quadratic"
        w_mat = np.zeros([n_classes, n_classes], dtype=int)
        w_mat += np.arange(n_classes)
        if weights == "linear":
            w_mat = np.abs(w_mat - w_mat.T)
        else:
            w_mat = (w_mat - w_mat.T) ** 2

    k = np.sum(w_mat * confusion) / np.sum(w_mat * expected)
    return 1 - k


@validate_params(
    {
        "y_true": ["array-like", "sparse matrix"],
        "y_pred": ["array-like", "sparse matrix"],
        "labels": ["array-like", None],
        "pos_label": [Real, str, "boolean", None],
        "average": [
            StrOptions({"micro", "macro", "samples", "weighted", "binary"}),
            None,
        ],
        "sample_weight": ["array-like", None],
        "zero_division": [
            Options(Real, {0, 1}),
            StrOptions({"warn"}),
        ],
    },
    prefer_skip_nested_validation=True,
)
def jaccard_score(
    y_true,
    y_pred,
    *,
    labels=None,
    pos_label=1,
    average="binary",
    sample_weight=None,
    zero_division="warn",
):
    """Jaccard similarity coefficient score.

    The Jaccard index [1], or Jaccard similarity coefficient, defined as
    the size of the intersection divided by the size of the union of two label
    sets, is used to compare set of predicted labels for a sample to the
    corresponding set of labels in ``y_true``.

    Support beyond term:`binary` targets is achieved by treating :term:`multiclass`
    and :term:`multilabel` data as a collection of binary problems, one for each
    label. For the :term:`binary` case, setting `average='binary'` will return the
    Jaccard similarity coefficient for `pos_label`. If `average` is not `'binary'`,
    `pos_label` is ignored and scores for both classes are computed, then averaged or
    both returned (when `average=None`). Similarly, for :term:`multiclass` and
    :term:`multilabel` targets, scores for all `labels` are either returned or
    averaged depending on the `average` parameter. Use `labels` specify the set of
    labels to calculate the score for.

    Read more in the :ref:`User Guide <jaccard_similarity_score>`.

    Parameters
    ----------
    y_true : 1d array-like, or label indicator array / sparse matrix
        Ground truth (correct) labels.

    y_pred : 1d array-like, or label indicator array / sparse matrix
        Predicted labels, as returned by a classifier.

    labels : array-like of shape (n_classes,), default=None
        The set of labels to include when `average != 'binary'`, and their
        order if `average is None`. Labels present in the data can be
        excluded, for example in multiclass classification to exclude a "negative
        class". Labels not present in the data can be included and will be
        "assigned" 0 samples. For multilabel targets, labels are column indices.
        By default, all labels in `y_true` and `y_pred` are used in sorted order.

    pos_label : int, float, bool or str, default=1
        The class to report if `average='binary'` and the data is binary,
        otherwise this parameter is ignored.
        For multiclass or multilabel targets, set `labels=[pos_label]` and
        `average != 'binary'` to report metrics for one label only.

    average : {'micro', 'macro', 'samples', 'weighted', \
            'binary'} or None, default='binary'
        If ``None``, the scores for each class are returned. Otherwise, this
        determines the type of averaging performed on the data:

        ``'binary'``:
            Only report results for the class specified by ``pos_label``.
            This is applicable only if targets (``y_{true,pred}``) are binary.
        ``'micro'``:
            Calculate metrics globally by counting the total true positives,
            false negatives and false positives.
        ``'macro'``:
            Calculate metrics for each label, and find their unweighted
            mean.  This does not take label imbalance into account.
        ``'weighted'``:
            Calculate metrics for each label, and find their average, weighted
            by support (the number of true instances for each label). This
            alters 'macro' to account for label imbalance.
        ``'samples'``:
            Calculate metrics for each instance, and find their average (only
            meaningful for multilabel classification).

    sample_weight : array-like of shape (n_samples,), default=None
        Sample weights.

    zero_division : "warn", {0.0, 1.0}, default="warn"
        Sets the value to return when there is a zero division, i.e. when there
        there are no negative values in predictions and labels. If set to
        "warn", this acts like 0, but a warning is also raised.

    Returns
    -------
    score : float or ndarray of shape (n_unique_labels,), dtype=np.float64
        The Jaccard score. When `average` is not `None`, a single scalar is
        returned.

    See Also
    --------
    accuracy_score : Function for calculating the accuracy score.
    f1_score : Function for calculating the F1 score.
    multilabel_confusion_matrix : Function for computing a confusion matrix\
                                  for each class or sample.

    Notes
    -----
    :func:`jaccard_score` may be a poor metric if there are no
    positives for some samples or classes. Jaccard is undefined if there are
    no true or predicted labels, and our implementation will return a score
    of 0 with a warning.

    References
    ----------
    .. [1] `Wikipedia entry for the Jaccard index
           <https://en.wikipedia.org/wiki/Jaccard_index>`_.

    Examples
    --------
    >>> import numpy as np
    >>> from sklearn.metrics import jaccard_score
    >>> y_true = np.array([[0, 1, 1],
    ...                    [1, 1, 0]])
    >>> y_pred = np.array([[1, 1, 1],
    ...                    [1, 0, 0]])

    In the binary case:

    >>> jaccard_score(y_true[0], y_pred[0])
    0.6666...

    In the 2D comparison case (e.g. image similarity):

    >>> jaccard_score(y_true, y_pred, average="micro")
    0.6

    In the multilabel case:

    >>> jaccard_score(y_true, y_pred, average='samples')
    0.5833...
    >>> jaccard_score(y_true, y_pred, average='macro')
    0.6666...
    >>> jaccard_score(y_true, y_pred, average=None)
    array([0.5, 0.5, 1. ])

    In the multiclass case:

    >>> y_pred = [0, 2, 1, 2]
    >>> y_true = [0, 1, 2, 2]
    >>> jaccard_score(y_true, y_pred, average=None)
    array([1. , 0. , 0.33...])
    """
    labels = _check_set_wise_labels(y_true, y_pred, average, labels, pos_label)
    samplewise = average == "samples"
    MCM = multilabel_confusion_matrix(
        y_true,
        y_pred,
        sample_weight=sample_weight,
        labels=labels,
        samplewise=samplewise,
    )
    numerator = MCM[:, 1, 1]
    denominator = MCM[:, 1, 1] + MCM[:, 0, 1] + MCM[:, 1, 0]

    if average == "micro":
        numerator = np.array([numerator.sum()])
        denominator = np.array([denominator.sum()])

    jaccard = _prf_divide(
        numerator,
        denominator,
        "jaccard",
        "true or predicted",
        average,
        ("jaccard",),
        zero_division=zero_division,
    )
    if average is None:
        return jaccard
    if average == "weighted":
        weights = MCM[:, 1, 0] + MCM[:, 1, 1]
        if not np.any(weights):
            # numerator is 0, and warning should have already been issued
            weights = None
    elif average == "samples" and sample_weight is not None:
        weights = sample_weight
    else:
        weights = None
    return np.average(jaccard, weights=weights)


@validate_params(
    {
        "y_true": ["array-like"],
        "y_pred": ["array-like"],
        "sample_weight": ["array-like", None],
    },
    prefer_skip_nested_validation=True,
)
def matthews_corrcoef(y_true, y_pred, *, sample_weight=None):
    """Compute the Matthews correlation coefficient (MCC).

    The Matthews correlation coefficient is used in machine learning as a
    measure of the quality of binary and multiclass classifications. It takes
    into account true and false positives and negatives and is generally
    regarded as a balanced measure which can be used even if the classes are of
    very different sizes. The MCC is in essence a correlation coefficient value
    between -1 and +1. A coefficient of +1 represents a perfect prediction, 0
    an average random prediction and -1 an inverse prediction.  The statistic
    is also known as the phi coefficient. [source: Wikipedia]

    Binary and multiclass labels are supported.  Only in the binary case does
    this relate to information about true and false positives and negatives.
    See references below.

    Read more in the :ref:`User Guide <matthews_corrcoef>`.

    Parameters
    ----------
    y_true : array-like of shape (n_samples,)
        Ground truth (correct) target values.

    y_pred : array-like of shape (n_samples,)
        Estimated targets as returned by a classifier.

    sample_weight : array-like of shape (n_samples,), default=None
        Sample weights.

        .. versionadded:: 0.18

    Returns
    -------
    mcc : float
        The Matthews correlation coefficient (+1 represents a perfect
        prediction, 0 an average random prediction and -1 and inverse
        prediction).

    References
    ----------
    .. [1] :doi:`Baldi, Brunak, Chauvin, Andersen and Nielsen, (2000). Assessing the
       accuracy of prediction algorithms for classification: an overview.
       <10.1093/bioinformatics/16.5.412>`

    .. [2] `Wikipedia entry for the Matthews Correlation Coefficient
       <https://en.wikipedia.org/wiki/Matthews_correlation_coefficient>`_.

    .. [3] `Gorodkin, (2004). Comparing two K-category assignments by a
        K-category correlation coefficient
        <https://www.sciencedirect.com/science/article/pii/S1476927104000799>`_.

    .. [4] `Jurman, Riccadonna, Furlanello, (2012). A Comparison of MCC and CEN
        Error Measures in MultiClass Prediction
        <https://journals.plos.org/plosone/article?id=10.1371/journal.pone.0041882>`_.

    Examples
    --------
    >>> from sklearn.metrics import matthews_corrcoef
    >>> y_true = [+1, +1, +1, -1]
    >>> y_pred = [+1, -1, +1, +1]
    >>> matthews_corrcoef(y_true, y_pred)
    -0.33...
    """
    y_type, y_true, y_pred = _check_targets(y_true, y_pred)
    check_consistent_length(y_true, y_pred, sample_weight)
    if y_type not in {"binary", "multiclass"}:
        raise ValueError("%s is not supported" % y_type)

    lb = LabelEncoder()
    lb.fit(np.hstack([y_true, y_pred]))
    y_true = lb.transform(y_true)
    y_pred = lb.transform(y_pred)

    C = confusion_matrix(y_true, y_pred, sample_weight=sample_weight)
    t_sum = C.sum(axis=1, dtype=np.float64)
    p_sum = C.sum(axis=0, dtype=np.float64)
    n_correct = np.trace(C, dtype=np.float64)
    n_samples = p_sum.sum()
    cov_ytyp = n_correct * n_samples - np.dot(t_sum, p_sum)
    cov_ypyp = n_samples**2 - np.dot(p_sum, p_sum)
    cov_ytyt = n_samples**2 - np.dot(t_sum, t_sum)

    if cov_ypyp * cov_ytyt == 0:
        return 0.0
    else:
        return cov_ytyp / np.sqrt(cov_ytyt * cov_ypyp)


@validate_params(
    {
        "y_true": ["array-like", "sparse matrix"],
        "y_pred": ["array-like", "sparse matrix"],
        "normalize": ["boolean"],
        "sample_weight": ["array-like", None],
    },
    prefer_skip_nested_validation=True,
)
def zero_one_loss(y_true, y_pred, *, normalize=True, sample_weight=None):
    """Zero-one classification loss.

    If normalize is ``True``, return the fraction of misclassifications
    (float), else it returns the number of misclassifications (int). The best
    performance is 0.

    Read more in the :ref:`User Guide <zero_one_loss>`.

    Parameters
    ----------
    y_true : 1d array-like, or label indicator array / sparse matrix
        Ground truth (correct) labels.

    y_pred : 1d array-like, or label indicator array / sparse matrix
        Predicted labels, as returned by a classifier.

    normalize : bool, default=True
        If ``False``, return the number of misclassifications.
        Otherwise, return the fraction of misclassifications.

    sample_weight : array-like of shape (n_samples,), default=None
        Sample weights.

    Returns
    -------
    loss : float or int,
        If ``normalize == True``, return the fraction of misclassifications
        (float), else it returns the number of misclassifications (int).

    See Also
    --------
    accuracy_score : Compute the accuracy score. By default, the function will
        return the fraction of correct predictions divided by the total number
        of predictions.
    hamming_loss : Compute the average Hamming loss or Hamming distance between
        two sets of samples.
    jaccard_score : Compute the Jaccard similarity coefficient score.

    Notes
    -----
    In multilabel classification, the zero_one_loss function corresponds to
    the subset zero-one loss: for each sample, the entire set of labels must be
    correctly predicted, otherwise the loss for that sample is equal to one.

    Examples
    --------
    >>> from sklearn.metrics import zero_one_loss
    >>> y_pred = [1, 2, 3, 4]
    >>> y_true = [2, 2, 3, 4]
    >>> zero_one_loss(y_true, y_pred)
    0.25
    >>> zero_one_loss(y_true, y_pred, normalize=False)
    1.0

    In the multilabel case with binary label indicators:

    >>> import numpy as np
    >>> zero_one_loss(np.array([[0, 1], [1, 1]]), np.ones((2, 2)))
    0.5
    """
    xp, _ = get_namespace(y_true, y_pred)
    score = accuracy_score(
        y_true, y_pred, normalize=normalize, sample_weight=sample_weight
    )

    if normalize:
        return 1 - score
    else:
        if sample_weight is not None:
            n_samples = xp.sum(sample_weight)
        else:
            n_samples = _num_samples(y_true)
        return n_samples - score


@validate_params(
    {
        "y_true": ["array-like", "sparse matrix"],
        "y_pred": ["array-like", "sparse matrix"],
        "labels": ["array-like", None],
        "pos_label": [Real, str, "boolean", None],
        "average": [
            StrOptions({"micro", "macro", "samples", "weighted", "binary"}),
            None,
        ],
        "sample_weight": ["array-like", None],
        "zero_division": [
            Options(Real, {0.0, 1.0}),
            "nan",
            StrOptions({"warn"}),
        ],
    },
    prefer_skip_nested_validation=True,
)
def f1_score(
    y_true,
    y_pred,
    *,
    labels=None,
    pos_label=1,
    average="binary",
    sample_weight=None,
    zero_division="warn",
):
    """Compute the F1 score, also known as balanced F-score or F-measure.

    The F1 score can be interpreted as a harmonic mean of the precision and
    recall, where an F1 score reaches its best value at 1 and worst score at 0.
    The relative contribution of precision and recall to the F1 score are
    equal. The formula for the F1 score is::

        F1 = 2 * TP / (2 * TP + FN + FP)

    Where "TP" is the number of true positives, "FN" is the number of false
    negatives, and "FP" is the number of false positives. F1 is by default
    calculated as 0.0 when there are no true positives, false negatives, nor
    false positives.

    Support beyond term:`binary` targets is achieved by treating :term:`multiclass`
    and :term:`multilabel` data as a collection of binary problems, one for each
    label. For the :term:`binary` case, setting `average='binary'` will return
    F1 score for `pos_label`. If `average` is not `'binary'`, `pos_label` is ignored
    and F1 score for both classes are computed, then averaged or both returned (when
    `average=None`). Similarly, for :term:`multiclass` and :term:`multilabel` targets,
    F1 score for all `labels` are either returned or averaged depending on the
    `average` parameter. Use `labels` specify the set of labels to calculate F1 score
    for.

    Read more in the :ref:`User Guide <precision_recall_f_measure_metrics>`.

    Parameters
    ----------
    y_true : 1d array-like, or label indicator array / sparse matrix
        Ground truth (correct) target values.

    y_pred : 1d array-like, or label indicator array / sparse matrix
        Estimated targets as returned by a classifier.

    labels : array-like, default=None
        The set of labels to include when `average != 'binary'`, and their
        order if `average is None`. Labels present in the data can be
        excluded, for example in multiclass classification to exclude a "negative
        class". Labels not present in the data can be included and will be
        "assigned" 0 samples. For multilabel targets, labels are column indices.
        By default, all labels in `y_true` and `y_pred` are used in sorted order.

        .. versionchanged:: 0.17
           Parameter `labels` improved for multiclass problem.

    pos_label : int, float, bool or str, default=1
        The class to report if `average='binary'` and the data is binary,
        otherwise this parameter is ignored.
        For multiclass or multilabel targets, set `labels=[pos_label]` and
        `average != 'binary'` to report metrics for one label only.

    average : {'micro', 'macro', 'samples', 'weighted', 'binary'} or None, \
            default='binary'
        This parameter is required for multiclass/multilabel targets.
        If ``None``, the scores for each class are returned. Otherwise, this
        determines the type of averaging performed on the data:

        ``'binary'``:
            Only report results for the class specified by ``pos_label``.
            This is applicable only if targets (``y_{true,pred}``) are binary.
        ``'micro'``:
            Calculate metrics globally by counting the total true positives,
            false negatives and false positives.
        ``'macro'``:
            Calculate metrics for each label, and find their unweighted
            mean.  This does not take label imbalance into account.
        ``'weighted'``:
            Calculate metrics for each label, and find their average weighted
            by support (the number of true instances for each label). This
            alters 'macro' to account for label imbalance; it can result in an
            F-score that is not between precision and recall.
        ``'samples'``:
            Calculate metrics for each instance, and find their average (only
            meaningful for multilabel classification where this differs from
            :func:`accuracy_score`).

    sample_weight : array-like of shape (n_samples,), default=None
        Sample weights.

    zero_division : {"warn", 0.0, 1.0, np.nan}, default="warn"
        Sets the value to return when there is a zero division, i.e. when all
        predictions and labels are negative.

        Notes:
        - If set to "warn", this acts like 0, but a warning is also raised.
        - If set to `np.nan`, such values will be excluded from the average.

        .. versionadded:: 1.3
           `np.nan` option was added.

    Returns
    -------
    f1_score : float or array of float, shape = [n_unique_labels]
        F1 score of the positive class in binary classification or weighted
        average of the F1 scores of each class for the multiclass task.

    See Also
    --------
    fbeta_score : Compute the F-beta score.
    precision_recall_fscore_support : Compute the precision, recall, F-score,
        and support.
    jaccard_score : Compute the Jaccard similarity coefficient score.
    multilabel_confusion_matrix : Compute a confusion matrix for each class or
        sample.

    Notes
    -----
    When ``true positive + false positive + false negative == 0`` (i.e. a class
    is completely absent from both ``y_true`` or ``y_pred``), f-score is
    undefined. In such cases, by default f-score will be set to 0.0, and
    ``UndefinedMetricWarning`` will be raised. This behavior can be modified by
    setting the ``zero_division`` parameter.

    References
    ----------
    .. [1] `Wikipedia entry for the F1-score
           <https://en.wikipedia.org/wiki/F1_score>`_.

    Examples
    --------
    >>> import numpy as np
    >>> from sklearn.metrics import f1_score
    >>> y_true = [0, 1, 2, 0, 1, 2]
    >>> y_pred = [0, 2, 1, 0, 0, 1]
    >>> f1_score(y_true, y_pred, average='macro')
    0.26...
    >>> f1_score(y_true, y_pred, average='micro')
    0.33...
    >>> f1_score(y_true, y_pred, average='weighted')
    0.26...
    >>> f1_score(y_true, y_pred, average=None)
    array([0.8, 0. , 0. ])

    >>> # binary classification
    >>> y_true_empty = [0, 0, 0, 0, 0, 0]
    >>> y_pred_empty = [0, 0, 0, 0, 0, 0]
    >>> f1_score(y_true_empty, y_pred_empty)
    0.0...
    >>> f1_score(y_true_empty, y_pred_empty, zero_division=1.0)
    1.0...
    >>> f1_score(y_true_empty, y_pred_empty, zero_division=np.nan)
    nan...

    >>> # multilabel classification
    >>> y_true = [[0, 0, 0], [1, 1, 1], [0, 1, 1]]
    >>> y_pred = [[0, 0, 0], [1, 1, 1], [1, 1, 0]]
    >>> f1_score(y_true, y_pred, average=None)
    array([0.66666667, 1.        , 0.66666667])
    """
    return fbeta_score(
        y_true,
        y_pred,
        beta=1,
        labels=labels,
        pos_label=pos_label,
        average=average,
        sample_weight=sample_weight,
        zero_division=zero_division,
    )


@validate_params(
    {
        "y_true": ["array-like", "sparse matrix"],
        "y_pred": ["array-like", "sparse matrix"],
        "beta": [Interval(Real, 0.0, None, closed="both")],
        "labels": ["array-like", None],
        "pos_label": [Real, str, "boolean", None],
        "average": [
            StrOptions({"micro", "macro", "samples", "weighted", "binary"}),
            None,
        ],
        "sample_weight": ["array-like", None],
        "zero_division": [
            Options(Real, {0.0, 1.0}),
            "nan",
            StrOptions({"warn"}),
        ],
    },
    prefer_skip_nested_validation=True,
)
def fbeta_score(
    y_true,
    y_pred,
    *,
    beta,
    labels=None,
    pos_label=1,
    average="binary",
    sample_weight=None,
    zero_division="warn",
):
    """Compute the F-beta score.

    The F-beta score is the weighted harmonic mean of precision and recall,
    reaching its optimal value at 1 and its worst value at 0.

    The `beta` parameter represents the ratio of recall importance to
    precision importance. `beta > 1` gives more weight to recall, while
    `beta < 1` favors precision. For example, `beta = 2` makes recall twice
    as important as precision, while `beta = 0.5` does the opposite.
    Asymptotically, `beta -> +inf` considers only recall, and `beta -> 0`
    only precision.

    Support beyond term:`binary` targets is achieved by treating :term:`multiclass`
    and :term:`multilabel` data as a collection of binary problems, one for each
    label. For the :term:`binary` case, setting `average='binary'` will return
    F-beta score for `pos_label`. If `average` is not `'binary'`, `pos_label` is
    ignored and F-beta score for both classes are computed, then averaged or both
    returned (when `average=None`). Similarly, for :term:`multiclass` and
    :term:`multilabel` targets, F-beta score for all `labels` are either returned or
    averaged depending on the `average` parameter. Use `labels` specify the set of
    labels to calculate F-beta score for.

    Read more in the :ref:`User Guide <precision_recall_f_measure_metrics>`.

    Parameters
    ----------
    y_true : 1d array-like, or label indicator array / sparse matrix
        Ground truth (correct) target values.

    y_pred : 1d array-like, or label indicator array / sparse matrix
        Estimated targets as returned by a classifier.

    beta : float
        Determines the weight of recall in the combined score.

    labels : array-like, default=None
        The set of labels to include when `average != 'binary'`, and their
        order if `average is None`. Labels present in the data can be
        excluded, for example in multiclass classification to exclude a "negative
        class". Labels not present in the data can be included and will be
        "assigned" 0 samples. For multilabel targets, labels are column indices.
        By default, all labels in `y_true` and `y_pred` are used in sorted order.

        .. versionchanged:: 0.17
           Parameter `labels` improved for multiclass problem.

    pos_label : int, float, bool or str, default=1
        The class to report if `average='binary'` and the data is binary,
        otherwise this parameter is ignored.
        For multiclass or multilabel targets, set `labels=[pos_label]` and
        `average != 'binary'` to report metrics for one label only.

    average : {'micro', 'macro', 'samples', 'weighted', 'binary'} or None, \
            default='binary'
        This parameter is required for multiclass/multilabel targets.
        If ``None``, the scores for each class are returned. Otherwise, this
        determines the type of averaging performed on the data:

        ``'binary'``:
            Only report results for the class specified by ``pos_label``.
            This is applicable only if targets (``y_{true,pred}``) are binary.
        ``'micro'``:
            Calculate metrics globally by counting the total true positives,
            false negatives and false positives.
        ``'macro'``:
            Calculate metrics for each label, and find their unweighted
            mean.  This does not take label imbalance into account.
        ``'weighted'``:
            Calculate metrics for each label, and find their average weighted
            by support (the number of true instances for each label). This
            alters 'macro' to account for label imbalance; it can result in an
            F-score that is not between precision and recall.
        ``'samples'``:
            Calculate metrics for each instance, and find their average (only
            meaningful for multilabel classification where this differs from
            :func:`accuracy_score`).

    sample_weight : array-like of shape (n_samples,), default=None
        Sample weights.

    zero_division : {"warn", 0.0, 1.0, np.nan}, default="warn"
        Sets the value to return when there is a zero division, i.e. when all
        predictions and labels are negative.

        Notes:
        - If set to "warn", this acts like 0, but a warning is also raised.
        - If set to `np.nan`, such values will be excluded from the average.

        .. versionadded:: 1.3
           `np.nan` option was added.

    Returns
    -------
    fbeta_score : float (if average is not None) or array of float, shape =\
        [n_unique_labels]
        F-beta score of the positive class in binary classification or weighted
        average of the F-beta score of each class for the multiclass task.

    See Also
    --------
    precision_recall_fscore_support : Compute the precision, recall, F-score,
        and support.
    multilabel_confusion_matrix : Compute a confusion matrix for each class or
        sample.

    Notes
    -----
    When ``true positive + false positive + false negative == 0``, f-score
    returns 0.0 and raises ``UndefinedMetricWarning``. This behavior can be
    modified by setting ``zero_division``.

    References
    ----------
    .. [1] R. Baeza-Yates and B. Ribeiro-Neto (2011).
           Modern Information Retrieval. Addison Wesley, pp. 327-328.

    .. [2] `Wikipedia entry for the F1-score
           <https://en.wikipedia.org/wiki/F1_score>`_.

    Examples
    --------
    >>> import numpy as np
    >>> from sklearn.metrics import fbeta_score
    >>> y_true = [0, 1, 2, 0, 1, 2]
    >>> y_pred = [0, 2, 1, 0, 0, 1]
    >>> fbeta_score(y_true, y_pred, average='macro', beta=0.5)
    0.23...
    >>> fbeta_score(y_true, y_pred, average='micro', beta=0.5)
    0.33...
    >>> fbeta_score(y_true, y_pred, average='weighted', beta=0.5)
    0.23...
    >>> fbeta_score(y_true, y_pred, average=None, beta=0.5)
    array([0.71..., 0.        , 0.        ])
    >>> y_pred_empty = [0, 0, 0, 0, 0, 0]
    >>> fbeta_score(y_true, y_pred_empty,
    ...             average="macro", zero_division=np.nan, beta=0.5)
    0.12...
    """

    _, _, f, _ = precision_recall_fscore_support(
        y_true,
        y_pred,
        beta=beta,
        labels=labels,
        pos_label=pos_label,
        average=average,
        warn_for=("f-score",),
        sample_weight=sample_weight,
        zero_division=zero_division,
    )
    return f


def _prf_divide(
    numerator, denominator, metric, modifier, average, warn_for, zero_division="warn"
):
    """Performs division and handles divide-by-zero.

    On zero-division, sets the corresponding result elements equal to
    0, 1 or np.nan (according to ``zero_division``). Plus, if
    ``zero_division != "warn"`` raises a warning.

    The metric, modifier and average arguments are used only for determining
    an appropriate warning.
    """
    mask = denominator == 0.0
    denominator = denominator.copy()
    denominator[mask] = 1  # avoid infs/nans
    result = numerator / denominator

    if not np.any(mask):
        return result

    # set those with 0 denominator to `zero_division`, and 0 when "warn"
    zero_division_value = _check_zero_division(zero_division)
    result[mask] = zero_division_value

    # we assume the user will be removing warnings if zero_division is set
    # to something different than "warn". If we are computing only f-score
    # the warning will be raised only if precision and recall are ill-defined
    if zero_division != "warn" or metric not in warn_for:
        return result

    # build appropriate warning
    if metric in warn_for:
        _warn_prf(average, modifier, f"{metric.capitalize()} is", len(result))

    return result


def _warn_prf(average, modifier, msg_start, result_size):
    axis0, axis1 = "sample", "label"
    if average == "samples":
        axis0, axis1 = axis1, axis0
    msg = (
        "{0} ill-defined and being set to 0.0 {{0}} "
        "no {1} {2}s. Use `zero_division` parameter to control"
        " this behavior.".format(msg_start, modifier, axis0)
    )
    if result_size == 1:
        msg = msg.format("due to")
    else:
        msg = msg.format("in {0}s with".format(axis1))
    warnings.warn(msg, UndefinedMetricWarning, stacklevel=2)


def _check_set_wise_labels(y_true, y_pred, average, labels, pos_label):
    """Validation associated with set-wise metrics.

    Returns identified labels.
    """
    average_options = (None, "micro", "macro", "weighted", "samples")
    if average not in average_options and average != "binary":
        raise ValueError("average has to be one of " + str(average_options))

    y_type, y_true, y_pred = _check_targets(y_true, y_pred)
    # Convert to Python primitive type to avoid NumPy type / Python str
    # comparison. See https://github.com/numpy/numpy/issues/6784
    present_labels = unique_labels(y_true, y_pred).tolist()
    if average == "binary":
        if y_type == "binary":
            if pos_label not in present_labels:
                if len(present_labels) >= 2:
                    raise ValueError(
                        f"pos_label={pos_label} is not a valid label. It "
                        f"should be one of {present_labels}"
                    )
            labels = [pos_label]
        else:
            average_options = list(average_options)
            if y_type == "multiclass":
                average_options.remove("samples")
            raise ValueError(
                "Target is %s but average='binary'. Please "
                "choose another average setting, one of %r." % (y_type, average_options)
            )
    elif pos_label not in (None, 1):
        warnings.warn(
            "Note that pos_label (set to %r) is ignored when "
            "average != 'binary' (got %r). You may use "
            "labels=[pos_label] to specify a single positive class."
            % (pos_label, average),
            UserWarning,
        )
    return labels


@validate_params(
    {
        "y_true": ["array-like", "sparse matrix"],
        "y_pred": ["array-like", "sparse matrix"],
        "beta": [Interval(Real, 0.0, None, closed="both")],
        "labels": ["array-like", None],
        "pos_label": [Real, str, "boolean", None],
        "average": [
            StrOptions({"micro", "macro", "samples", "weighted", "binary"}),
            None,
        ],
        "warn_for": [list, tuple, set],
        "sample_weight": ["array-like", None],
        "zero_division": [
            Options(Real, {0.0, 1.0}),
            "nan",
            StrOptions({"warn"}),
        ],
    },
    prefer_skip_nested_validation=True,
)
def precision_recall_fscore_support(
    y_true,
    y_pred,
    *,
    beta=1.0,
    labels=None,
    pos_label=1,
    average=None,
    warn_for=("precision", "recall", "f-score"),
    sample_weight=None,
    zero_division="warn",
):
    """Compute precision, recall, F-measure and support for each class.

    The precision is the ratio ``tp / (tp + fp)`` where ``tp`` is the number of
    true positives and ``fp`` the number of false positives. The precision is
    intuitively the ability of the classifier not to label a negative sample as
    positive.

    The recall is the ratio ``tp / (tp + fn)`` where ``tp`` is the number of
    true positives and ``fn`` the number of false negatives. The recall is
    intuitively the ability of the classifier to find all the positive samples.

    The F-beta score can be interpreted as a weighted harmonic mean of
    the precision and recall, where an F-beta score reaches its best
    value at 1 and worst score at 0.

    The F-beta score weights recall more than precision by a factor of
    ``beta``. ``beta == 1.0`` means recall and precision are equally important.

    The support is the number of occurrences of each class in ``y_true``.

    Support beyond term:`binary` targets is achieved by treating :term:`multiclass`
    and :term:`multilabel` data as a collection of binary problems, one for each
    label. For the :term:`binary` case, setting `average='binary'` will return
    metrics for `pos_label`. If `average` is not `'binary'`, `pos_label` is ignored
    and metrics for both classes are computed, then averaged or both returned (when
    `average=None`). Similarly, for :term:`multiclass` and :term:`multilabel` targets,
    metrics for all `labels` are either returned or averaged depending on the `average`
    parameter. Use `labels` specify the set of labels to calculate metrics for.

    Read more in the :ref:`User Guide <precision_recall_f_measure_metrics>`.

    Parameters
    ----------
    y_true : 1d array-like, or label indicator array / sparse matrix
        Ground truth (correct) target values.

    y_pred : 1d array-like, or label indicator array / sparse matrix
        Estimated targets as returned by a classifier.

    beta : float, default=1.0
        The strength of recall versus precision in the F-score.

    labels : array-like, default=None
        The set of labels to include when `average != 'binary'`, and their
        order if `average is None`. Labels present in the data can be
        excluded, for example in multiclass classification to exclude a "negative
        class". Labels not present in the data can be included and will be
        "assigned" 0 samples. For multilabel targets, labels are column indices.
        By default, all labels in `y_true` and `y_pred` are used in sorted order.

    pos_label : int, float, bool or str, default=1
        The class to report if `average='binary'` and the data is binary,
        otherwise this parameter is ignored.
        For multiclass or multilabel targets, set `labels=[pos_label]` and
        `average != 'binary'` to report metrics for one label only.

    average : {'binary', 'micro', 'macro', 'samples', 'weighted'}, \
            default=None
        If ``None``, the metrics for each class are returned. Otherwise, this
        determines the type of averaging performed on the data:

        ``'binary'``:
            Only report results for the class specified by ``pos_label``.
            This is applicable only if targets (``y_{true,pred}``) are binary.
        ``'micro'``:
            Calculate metrics globally by counting the total true positives,
            false negatives and false positives.
        ``'macro'``:
            Calculate metrics for each label, and find their unweighted
            mean.  This does not take label imbalance into account.
        ``'weighted'``:
            Calculate metrics for each label, and find their average weighted
            by support (the number of true instances for each label). This
            alters 'macro' to account for label imbalance; it can result in an
            F-score that is not between precision and recall.
        ``'samples'``:
            Calculate metrics for each instance, and find their average (only
            meaningful for multilabel classification where this differs from
            :func:`accuracy_score`).

    warn_for : list, tuple or set, for internal use
        This determines which warnings will be made in the case that this
        function is being used to return only one of its metrics.

    sample_weight : array-like of shape (n_samples,), default=None
        Sample weights.

    zero_division : {"warn", 0.0, 1.0, np.nan}, default="warn"
        Sets the value to return when there is a zero division:
           - recall: when there are no positive labels
           - precision: when there are no positive predictions
           - f-score: both

        Notes:
        - If set to "warn", this acts like 0, but a warning is also raised.
        - If set to `np.nan`, such values will be excluded from the average.

        .. versionadded:: 1.3
           `np.nan` option was added.

    Returns
    -------
    precision : float (if average is not None) or array of float, shape =\
        [n_unique_labels]
        Precision score.

    recall : float (if average is not None) or array of float, shape =\
        [n_unique_labels]
        Recall score.

    fbeta_score : float (if average is not None) or array of float, shape =\
        [n_unique_labels]
        F-beta score.

    support : None (if average is not None) or array of int, shape =\
        [n_unique_labels]
        The number of occurrences of each label in ``y_true``.

    Notes
    -----
    When ``true positive + false positive == 0``, precision is undefined.
    When ``true positive + false negative == 0``, recall is undefined. When
    ``true positive + false negative + false positive == 0``, f-score is
    undefined. In such cases, by default the metric will be set to 0, and
    ``UndefinedMetricWarning`` will be raised. This behavior can be modified
    with ``zero_division``.

    References
    ----------
    .. [1] `Wikipedia entry for the Precision and recall
           <https://en.wikipedia.org/wiki/Precision_and_recall>`_.

    .. [2] `Wikipedia entry for the F1-score
           <https://en.wikipedia.org/wiki/F1_score>`_.

    .. [3] `Discriminative Methods for Multi-labeled Classification Advances
           in Knowledge Discovery and Data Mining (2004), pp. 22-30 by Shantanu
           Godbole, Sunita Sarawagi
           <http://www.godbole.net/shantanu/pubs/multilabelsvm-pakdd04.pdf>`_.

    Examples
    --------
    >>> import numpy as np
    >>> from sklearn.metrics import precision_recall_fscore_support
    >>> y_true = np.array(['cat', 'dog', 'pig', 'cat', 'dog', 'pig'])
    >>> y_pred = np.array(['cat', 'pig', 'dog', 'cat', 'cat', 'dog'])
    >>> precision_recall_fscore_support(y_true, y_pred, average='macro')
    (0.22..., 0.33..., 0.26..., None)
    >>> precision_recall_fscore_support(y_true, y_pred, average='micro')
    (0.33..., 0.33..., 0.33..., None)
    >>> precision_recall_fscore_support(y_true, y_pred, average='weighted')
    (0.22..., 0.33..., 0.26..., None)

    It is possible to compute per-label precisions, recalls, F1-scores and
    supports instead of averaging:

    >>> precision_recall_fscore_support(y_true, y_pred, average=None,
    ... labels=['pig', 'dog', 'cat'])
    (array([0.        , 0.        , 0.66...]),
     array([0., 0., 1.]), array([0. , 0. , 0.8]),
     array([2, 2, 2]))
    """
    _check_zero_division(zero_division)
    labels = _check_set_wise_labels(y_true, y_pred, average, labels, pos_label)

    # Calculate tp_sum, pred_sum, true_sum ###
    samplewise = average == "samples"
    MCM = multilabel_confusion_matrix(
        y_true,
        y_pred,
        sample_weight=sample_weight,
        labels=labels,
        samplewise=samplewise,
    )
    tp_sum = MCM[:, 1, 1]
    pred_sum = tp_sum + MCM[:, 0, 1]
    true_sum = tp_sum + MCM[:, 1, 0]

    if average == "micro":
        tp_sum = np.array([tp_sum.sum()])
        pred_sum = np.array([pred_sum.sum()])
        true_sum = np.array([true_sum.sum()])

    # Finally, we have all our sufficient statistics. Divide! #
    beta2 = beta**2

    # Divide, and on zero-division, set scores and/or warn according to
    # zero_division:
    precision = _prf_divide(
        tp_sum, pred_sum, "precision", "predicted", average, warn_for, zero_division
    )
    recall = _prf_divide(
        tp_sum, true_sum, "recall", "true", average, warn_for, zero_division
    )

    if np.isposinf(beta):
        f_score = recall
    elif beta == 0:
        f_score = precision
    else:
        # The score is defined as:
        # score = (1 + beta**2) * precision * recall / (beta**2 * precision + recall)
        # Therefore, we can express the score in terms of confusion matrix entries as:
        # score = (1 + beta**2) * tp / ((1 + beta**2) * tp + beta**2 * fn + fp)
        denom = beta2 * true_sum + pred_sum
        f_score = _prf_divide(
            (1 + beta2) * tp_sum,
            denom,
            "f-score",
            "true nor predicted",
            average,
            warn_for,
            zero_division,
        )

    # Average the results
    if average == "weighted":
        weights = true_sum
    elif average == "samples":
        weights = sample_weight
    else:
        weights = None

    if average is not None:
        assert average != "binary" or len(precision) == 1
        precision = _nanaverage(precision, weights=weights)
        recall = _nanaverage(recall, weights=weights)
        f_score = _nanaverage(f_score, weights=weights)
        true_sum = None  # return no support

    return precision, recall, f_score, true_sum


@validate_params(
    {
        "y_true": ["array-like", "sparse matrix"],
        "y_pred": ["array-like", "sparse matrix"],
        "labels": ["array-like", None],
        "sample_weight": ["array-like", None],
        "raise_warning": ["boolean"],
    },
    prefer_skip_nested_validation=True,
)
def class_likelihood_ratios(
    y_true,
    y_pred,
    *,
    labels=None,
    sample_weight=None,
    raise_warning=True,
):
    """Compute binary classification positive and negative likelihood ratios.

    The positive likelihood ratio is `LR+ = sensitivity / (1 - specificity)`
    where the sensitivity or recall is the ratio `tp / (tp + fn)` and the
    specificity is `tn / (tn + fp)`. The negative likelihood ratio is `LR- = (1
    - sensitivity) / specificity`. Here `tp` is the number of true positives,
    `fp` the number of false positives, `tn` is the number of true negatives and
    `fn` the number of false negatives. Both class likelihood ratios can be used
    to obtain post-test probabilities given a pre-test probability.

    `LR+` ranges from 1 to infinity. A `LR+` of 1 indicates that the probability
    of predicting the positive class is the same for samples belonging to either
    class; therefore, the test is useless. The greater `LR+` is, the more a
    positive prediction is likely to be a true positive when compared with the
    pre-test probability. A value of `LR+` lower than 1 is invalid as it would
    indicate that the odds of a sample being a true positive decrease with
    respect to the pre-test odds.

    `LR-` ranges from 0 to 1. The closer it is to 0, the lower the probability
    of a given sample to be a false negative. A `LR-` of 1 means the test is
    useless because the odds of having the condition did not change after the
    test. A value of `LR-` greater than 1 invalidates the classifier as it
    indicates an increase in the odds of a sample belonging to the positive
    class after being classified as negative. This is the case when the
    classifier systematically predicts the opposite of the true label.

    A typical application in medicine is to identify the positive/negative class
    to the presence/absence of a disease, respectively; the classifier being a
    diagnostic test; the pre-test probability of an individual having the
    disease can be the prevalence of such disease (proportion of a particular
    population found to be affected by a medical condition); and the post-test
    probabilities would be the probability that the condition is truly present
    given a positive test result.

    Read more in the :ref:`User Guide <class_likelihood_ratios>`.

    Parameters
    ----------
    y_true : 1d array-like, or label indicator array / sparse matrix
        Ground truth (correct) target values.

    y_pred : 1d array-like, or label indicator array / sparse matrix
        Estimated targets as returned by a classifier.

    labels : array-like, default=None
        List of labels to index the matrix. This may be used to select the
        positive and negative classes with the ordering `labels=[negative_class,
        positive_class]`. If `None` is given, those that appear at least once in
        `y_true` or `y_pred` are used in sorted order.

    sample_weight : array-like of shape (n_samples,), default=None
        Sample weights.

    raise_warning : bool, default=True
        Whether or not a case-specific warning message is raised when there is a
        zero division. Even if the error is not raised, the function will return
        nan in such cases.

    Returns
    -------
    (positive_likelihood_ratio, negative_likelihood_ratio) : tuple
        A tuple of two float, the first containing the Positive likelihood ratio
        and the second the Negative likelihood ratio.

    Warns
    -----
    When `false positive == 0`, the positive likelihood ratio is undefined.
    When `true negative == 0`, the negative likelihood ratio is undefined.
    When `true positive + false negative == 0` both ratios are undefined.
    In such cases, `UserWarning` will be raised if raise_warning=True.

    References
    ----------
    .. [1] `Wikipedia entry for the Likelihood ratios in diagnostic testing
           <https://en.wikipedia.org/wiki/Likelihood_ratios_in_diagnostic_testing>`_.

    Examples
    --------
    >>> import numpy as np
    >>> from sklearn.metrics import class_likelihood_ratios
    >>> class_likelihood_ratios([0, 1, 0, 1, 0], [1, 1, 0, 0, 0])
    (1.5, 0.75)
    >>> y_true = np.array(["non-cat", "cat", "non-cat", "cat", "non-cat"])
    >>> y_pred = np.array(["cat", "cat", "non-cat", "non-cat", "non-cat"])
    >>> class_likelihood_ratios(y_true, y_pred)
    (1.33..., 0.66...)
    >>> y_true = np.array(["non-zebra", "zebra", "non-zebra", "zebra", "non-zebra"])
    >>> y_pred = np.array(["zebra", "zebra", "non-zebra", "non-zebra", "non-zebra"])
    >>> class_likelihood_ratios(y_true, y_pred)
    (1.5, 0.75)

    To avoid ambiguities, use the notation `labels=[negative_class,
    positive_class]`

    >>> y_true = np.array(["non-cat", "cat", "non-cat", "cat", "non-cat"])
    >>> y_pred = np.array(["cat", "cat", "non-cat", "non-cat", "non-cat"])
    >>> class_likelihood_ratios(y_true, y_pred, labels=["non-cat", "cat"])
    (1.5, 0.75)
    """

    y_type, y_true, y_pred = _check_targets(y_true, y_pred)
    if y_type != "binary":
        raise ValueError(
            "class_likelihood_ratios only supports binary classification "
            f"problems, got targets of type: {y_type}"
        )

    cm = confusion_matrix(
        y_true,
        y_pred,
        sample_weight=sample_weight,
        labels=labels,
    )

    # Case when `y_test` contains a single class and `y_test == y_pred`.
    # This may happen when cross-validating imbalanced data and should
    # not be interpreted as a perfect score.
    if cm.shape == (1, 1):
        msg = "samples of only one class were seen during testing "
        if raise_warning:
            warnings.warn(msg, UserWarning, stacklevel=2)
        positive_likelihood_ratio = np.nan
        negative_likelihood_ratio = np.nan
    else:
        tn, fp, fn, tp = cm.ravel()
        support_pos = tp + fn
        support_neg = tn + fp
        pos_num = tp * support_neg
        pos_denom = fp * support_pos
        neg_num = fn * support_neg
        neg_denom = tn * support_pos

        # If zero division warn and set scores to nan, else divide
        if support_pos == 0:
            msg = "no samples of the positive class were present in the testing set "
            if raise_warning:
                warnings.warn(msg, UserWarning, stacklevel=2)
            positive_likelihood_ratio = np.nan
            negative_likelihood_ratio = np.nan
        if fp == 0:
            if tp == 0:
                msg = "no samples predicted for the positive class"
            else:
                msg = "positive_likelihood_ratio ill-defined and being set to nan "
            if raise_warning:
                warnings.warn(msg, UserWarning, stacklevel=2)
            positive_likelihood_ratio = np.nan
        else:
            positive_likelihood_ratio = pos_num / pos_denom
        if tn == 0:
            msg = "negative_likelihood_ratio ill-defined and being set to nan "
            if raise_warning:
                warnings.warn(msg, UserWarning, stacklevel=2)
            negative_likelihood_ratio = np.nan
        else:
            negative_likelihood_ratio = neg_num / neg_denom

    return positive_likelihood_ratio, negative_likelihood_ratio


@validate_params(
    {
        "y_true": ["array-like", "sparse matrix"],
        "y_pred": ["array-like", "sparse matrix"],
        "labels": ["array-like", None],
        "pos_label": [Real, str, "boolean", None],
        "average": [
            StrOptions({"micro", "macro", "samples", "weighted", "binary"}),
            None,
        ],
        "sample_weight": ["array-like", None],
        "zero_division": [
            Options(Real, {0.0, 1.0}),
            "nan",
            StrOptions({"warn"}),
        ],
    },
    prefer_skip_nested_validation=True,
)
def precision_score(
    y_true,
    y_pred,
    *,
    labels=None,
    pos_label=1,
    average="binary",
    sample_weight=None,
    zero_division="warn",
):
    """Compute the precision.

    The precision is the ratio ``tp / (tp + fp)`` where ``tp`` is the number of
    true positives and ``fp`` the number of false positives. The precision is
    intuitively the ability of the classifier not to label as positive a sample
    that is negative.

    The best value is 1 and the worst value is 0.

    Support beyond term:`binary` targets is achieved by treating :term:`multiclass`
    and :term:`multilabel` data as a collection of binary problems, one for each
    label. For the :term:`binary` case, setting `average='binary'` will return
    precision for `pos_label`. If `average` is not `'binary'`, `pos_label` is ignored
    and precision for both classes are computed, then averaged or both returned (when
    `average=None`). Similarly, for :term:`multiclass` and :term:`multilabel` targets,
    precision for all `labels` are either returned or averaged depending on the
    `average` parameter. Use `labels` specify the set of labels to calculate precision
    for.

    Read more in the :ref:`User Guide <precision_recall_f_measure_metrics>`.

    Parameters
    ----------
    y_true : 1d array-like, or label indicator array / sparse matrix
        Ground truth (correct) target values.

    y_pred : 1d array-like, or label indicator array / sparse matrix
        Estimated targets as returned by a classifier.

    labels : array-like, default=None
        The set of labels to include when `average != 'binary'`, and their
        order if `average is None`. Labels present in the data can be
        excluded, for example in multiclass classification to exclude a "negative
        class". Labels not present in the data can be included and will be
        "assigned" 0 samples. For multilabel targets, labels are column indices.
        By default, all labels in `y_true` and `y_pred` are used in sorted order.

        .. versionchanged:: 0.17
           Parameter `labels` improved for multiclass problem.

    pos_label : int, float, bool or str, default=1
        The class to report if `average='binary'` and the data is binary,
        otherwise this parameter is ignored.
        For multiclass or multilabel targets, set `labels=[pos_label]` and
        `average != 'binary'` to report metrics for one label only.

    average : {'micro', 'macro', 'samples', 'weighted', 'binary'} or None, \
            default='binary'
        This parameter is required for multiclass/multilabel targets.
        If ``None``, the scores for each class are returned. Otherwise, this
        determines the type of averaging performed on the data:

        ``'binary'``:
            Only report results for the class specified by ``pos_label``.
            This is applicable only if targets (``y_{true,pred}``) are binary.
        ``'micro'``:
            Calculate metrics globally by counting the total true positives,
            false negatives and false positives.
        ``'macro'``:
            Calculate metrics for each label, and find their unweighted
            mean.  This does not take label imbalance into account.
        ``'weighted'``:
            Calculate metrics for each label, and find their average weighted
            by support (the number of true instances for each label). This
            alters 'macro' to account for label imbalance; it can result in an
            F-score that is not between precision and recall.
        ``'samples'``:
            Calculate metrics for each instance, and find their average (only
            meaningful for multilabel classification where this differs from
            :func:`accuracy_score`).

    sample_weight : array-like of shape (n_samples,), default=None
        Sample weights.

    zero_division : {"warn", 0.0, 1.0, np.nan}, default="warn"
        Sets the value to return when there is a zero division.

        Notes:
        - If set to "warn", this acts like 0, but a warning is also raised.
        - If set to `np.nan`, such values will be excluded from the average.

        .. versionadded:: 1.3
           `np.nan` option was added.

    Returns
    -------
    precision : float (if average is not None) or array of float of shape \
                (n_unique_labels,)
        Precision of the positive class in binary classification or weighted
        average of the precision of each class for the multiclass task.

    See Also
    --------
    precision_recall_fscore_support : Compute precision, recall, F-measure and
        support for each class.
    recall_score :  Compute the ratio ``tp / (tp + fn)`` where ``tp`` is the
        number of true positives and ``fn`` the number of false negatives.
    PrecisionRecallDisplay.from_estimator : Plot precision-recall curve given
        an estimator and some data.
    PrecisionRecallDisplay.from_predictions : Plot precision-recall curve given
        binary class predictions.
    multilabel_confusion_matrix : Compute a confusion matrix for each class or
        sample.

    Notes
    -----
    When ``true positive + false positive == 0``, precision returns 0 and
    raises ``UndefinedMetricWarning``. This behavior can be
    modified with ``zero_division``.

    Examples
    --------
    >>> import numpy as np
    >>> from sklearn.metrics import precision_score
    >>> y_true = [0, 1, 2, 0, 1, 2]
    >>> y_pred = [0, 2, 1, 0, 0, 1]
    >>> precision_score(y_true, y_pred, average='macro')
    0.22...
    >>> precision_score(y_true, y_pred, average='micro')
    0.33...
    >>> precision_score(y_true, y_pred, average='weighted')
    0.22...
    >>> precision_score(y_true, y_pred, average=None)
    array([0.66..., 0.        , 0.        ])
    >>> y_pred = [0, 0, 0, 0, 0, 0]
    >>> precision_score(y_true, y_pred, average=None)
    array([0.33..., 0.        , 0.        ])
    >>> precision_score(y_true, y_pred, average=None, zero_division=1)
    array([0.33..., 1.        , 1.        ])
    >>> precision_score(y_true, y_pred, average=None, zero_division=np.nan)
    array([0.33...,        nan,        nan])

    >>> # multilabel classification
    >>> y_true = [[0, 0, 0], [1, 1, 1], [0, 1, 1]]
    >>> y_pred = [[0, 0, 0], [1, 1, 1], [1, 1, 0]]
    >>> precision_score(y_true, y_pred, average=None)
    array([0.5, 1. , 1. ])
    """
    p, _, _, _ = precision_recall_fscore_support(
        y_true,
        y_pred,
        labels=labels,
        pos_label=pos_label,
        average=average,
        warn_for=("precision",),
        sample_weight=sample_weight,
        zero_division=zero_division,
    )
    return p


@validate_params(
    {
        "y_true": ["array-like", "sparse matrix"],
        "y_pred": ["array-like", "sparse matrix"],
        "labels": ["array-like", None],
        "pos_label": [Real, str, "boolean", None],
        "average": [
            StrOptions({"micro", "macro", "samples", "weighted", "binary"}),
            None,
        ],
        "sample_weight": ["array-like", None],
        "zero_division": [
            Options(Real, {0.0, 1.0}),
            "nan",
            StrOptions({"warn"}),
        ],
    },
    prefer_skip_nested_validation=True,
)
def recall_score(
    y_true,
    y_pred,
    *,
    labels=None,
    pos_label=1,
    average="binary",
    sample_weight=None,
    zero_division="warn",
):
    """Compute the recall.

    The recall is the ratio ``tp / (tp + fn)`` where ``tp`` is the number of
    true positives and ``fn`` the number of false negatives. The recall is
    intuitively the ability of the classifier to find all the positive samples.

    The best value is 1 and the worst value is 0.

    Support beyond term:`binary` targets is achieved by treating :term:`multiclass`
    and :term:`multilabel` data as a collection of binary problems, one for each
    label. For the :term:`binary` case, setting `average='binary'` will return
    recall for `pos_label`. If `average` is not `'binary'`, `pos_label` is ignored
    and recall for both classes are computed then averaged or both returned (when
    `average=None`). Similarly, for :term:`multiclass` and :term:`multilabel` targets,
    recall for all `labels` are either returned or averaged depending on the `average`
    parameter. Use `labels` specify the set of labels to calculate recall for.

    Read more in the :ref:`User Guide <precision_recall_f_measure_metrics>`.

    Parameters
    ----------
    y_true : 1d array-like, or label indicator array / sparse matrix
        Ground truth (correct) target values.

    y_pred : 1d array-like, or label indicator array / sparse matrix
        Estimated targets as returned by a classifier.

    labels : array-like, default=None
        The set of labels to include when `average != 'binary'`, and their
        order if `average is None`. Labels present in the data can be
        excluded, for example in multiclass classification to exclude a "negative
        class". Labels not present in the data can be included and will be
        "assigned" 0 samples. For multilabel targets, labels are column indices.
        By default, all labels in `y_true` and `y_pred` are used in sorted order.

        .. versionchanged:: 0.17
           Parameter `labels` improved for multiclass problem.

    pos_label : int, float, bool or str, default=1
        The class to report if `average='binary'` and the data is binary,
        otherwise this parameter is ignored.
        For multiclass or multilabel targets, set `labels=[pos_label]` and
        `average != 'binary'` to report metrics for one label only.

    average : {'micro', 'macro', 'samples', 'weighted', 'binary'} or None, \
            default='binary'
        This parameter is required for multiclass/multilabel targets.
        If ``None``, the scores for each class are returned. Otherwise, this
        determines the type of averaging performed on the data:

        ``'binary'``:
            Only report results for the class specified by ``pos_label``.
            This is applicable only if targets (``y_{true,pred}``) are binary.
        ``'micro'``:
            Calculate metrics globally by counting the total true positives,
            false negatives and false positives.
        ``'macro'``:
            Calculate metrics for each label, and find their unweighted
            mean.  This does not take label imbalance into account.
        ``'weighted'``:
            Calculate metrics for each label, and find their average weighted
            by support (the number of true instances for each label). This
            alters 'macro' to account for label imbalance; it can result in an
            F-score that is not between precision and recall. Weighted recall
            is equal to accuracy.
        ``'samples'``:
            Calculate metrics for each instance, and find their average (only
            meaningful for multilabel classification where this differs from
            :func:`accuracy_score`).

    sample_weight : array-like of shape (n_samples,), default=None
        Sample weights.

    zero_division : {"warn", 0.0, 1.0, np.nan}, default="warn"
        Sets the value to return when there is a zero division.

        Notes:
        - If set to "warn", this acts like 0, but a warning is also raised.
        - If set to `np.nan`, such values will be excluded from the average.

        .. versionadded:: 1.3
           `np.nan` option was added.

    Returns
    -------
    recall : float (if average is not None) or array of float of shape \
             (n_unique_labels,)
        Recall of the positive class in binary classification or weighted
        average of the recall of each class for the multiclass task.

    See Also
    --------
    precision_recall_fscore_support : Compute precision, recall, F-measure and
        support for each class.
    precision_score : Compute the ratio ``tp / (tp + fp)`` where ``tp`` is the
        number of true positives and ``fp`` the number of false positives.
    balanced_accuracy_score : Compute balanced accuracy to deal with imbalanced
        datasets.
    multilabel_confusion_matrix : Compute a confusion matrix for each class or
        sample.
    PrecisionRecallDisplay.from_estimator : Plot precision-recall curve given
        an estimator and some data.
    PrecisionRecallDisplay.from_predictions : Plot precision-recall curve given
        binary class predictions.

    Notes
    -----
    When ``true positive + false negative == 0``, recall returns 0 and raises
    ``UndefinedMetricWarning``. This behavior can be modified with
    ``zero_division``.

    Examples
    --------
    >>> import numpy as np
    >>> from sklearn.metrics import recall_score
    >>> y_true = [0, 1, 2, 0, 1, 2]
    >>> y_pred = [0, 2, 1, 0, 0, 1]
    >>> recall_score(y_true, y_pred, average='macro')
    0.33...
    >>> recall_score(y_true, y_pred, average='micro')
    0.33...
    >>> recall_score(y_true, y_pred, average='weighted')
    0.33...
    >>> recall_score(y_true, y_pred, average=None)
    array([1., 0., 0.])
    >>> y_true = [0, 0, 0, 0, 0, 0]
    >>> recall_score(y_true, y_pred, average=None)
    array([0.5, 0. , 0. ])
    >>> recall_score(y_true, y_pred, average=None, zero_division=1)
    array([0.5, 1. , 1. ])
    >>> recall_score(y_true, y_pred, average=None, zero_division=np.nan)
    array([0.5, nan, nan])

    >>> # multilabel classification
    >>> y_true = [[0, 0, 0], [1, 1, 1], [0, 1, 1]]
    >>> y_pred = [[0, 0, 0], [1, 1, 1], [1, 1, 0]]
    >>> recall_score(y_true, y_pred, average=None)
    array([1. , 1. , 0.5])
    """
    _, r, _, _ = precision_recall_fscore_support(
        y_true,
        y_pred,
        labels=labels,
        pos_label=pos_label,
        average=average,
        warn_for=("recall",),
        sample_weight=sample_weight,
        zero_division=zero_division,
    )
    return r


@validate_params(
    {
        "y_true": ["array-like"],
        "y_pred": ["array-like"],
        "sample_weight": ["array-like", None],
        "adjusted": ["boolean"],
    },
    prefer_skip_nested_validation=True,
)
def balanced_accuracy_score(y_true, y_pred, *, sample_weight=None, adjusted=False):
    """Compute the balanced accuracy.

    The balanced accuracy in binary and multiclass classification problems to
    deal with imbalanced datasets. It is defined as the average of recall
    obtained on each class.

    The best value is 1 and the worst value is 0 when ``adjusted=False``.

    Read more in the :ref:`User Guide <balanced_accuracy_score>`.

    .. versionadded:: 0.20

    Parameters
    ----------
    y_true : array-like of shape (n_samples,)
        Ground truth (correct) target values.

    y_pred : array-like of shape (n_samples,)
        Estimated targets as returned by a classifier.

    sample_weight : array-like of shape (n_samples,), default=None
        Sample weights.

    adjusted : bool, default=False
        When true, the result is adjusted for chance, so that random
        performance would score 0, while keeping perfect performance at a score
        of 1.

    Returns
    -------
    balanced_accuracy : float
        Balanced accuracy score.

    See Also
    --------
    average_precision_score : Compute average precision (AP) from prediction
        scores.
    precision_score : Compute the precision score.
    recall_score : Compute the recall score.
    roc_auc_score : Compute Area Under the Receiver Operating Characteristic
        Curve (ROC AUC) from prediction scores.

    Notes
    -----
    Some literature promotes alternative definitions of balanced accuracy. Our
    definition is equivalent to :func:`accuracy_score` with class-balanced
    sample weights, and shares desirable properties with the binary case.
    See the :ref:`User Guide <balanced_accuracy_score>`.

    References
    ----------
    .. [1] Brodersen, K.H.; Ong, C.S.; Stephan, K.E.; Buhmann, J.M. (2010).
           The balanced accuracy and its posterior distribution.
           Proceedings of the 20th International Conference on Pattern
           Recognition, 3121-24.
    .. [2] John. D. Kelleher, Brian Mac Namee, Aoife D'Arcy, (2015).
           `Fundamentals of Machine Learning for Predictive Data Analytics:
           Algorithms, Worked Examples, and Case Studies
           <https://mitpress.mit.edu/books/fundamentals-machine-learning-predictive-data-analytics>`_.

    Examples
    --------
    >>> from sklearn.metrics import balanced_accuracy_score
    >>> y_true = [0, 1, 0, 0, 1, 0]
    >>> y_pred = [0, 1, 0, 0, 0, 1]
    >>> balanced_accuracy_score(y_true, y_pred)
    0.625
    """
    C = confusion_matrix(y_true, y_pred, sample_weight=sample_weight)
    with np.errstate(divide="ignore", invalid="ignore"):
        per_class = np.diag(C) / C.sum(axis=1)
    if np.any(np.isnan(per_class)):
        warnings.warn("y_pred contains classes not in y_true")
        per_class = per_class[~np.isnan(per_class)]
    score = np.mean(per_class)
    if adjusted:
        n_classes = len(per_class)
        chance = 1 / n_classes
        score -= chance
        score /= 1 - chance
    return score


@validate_params(
    {
        "y_true": ["array-like", "sparse matrix"],
        "y_pred": ["array-like", "sparse matrix"],
        "labels": ["array-like", None],
        "target_names": ["array-like", None],
        "sample_weight": ["array-like", None],
        "digits": [Interval(Integral, 0, None, closed="left")],
        "output_dict": ["boolean"],
        "zero_division": [
            Options(Real, {0.0, 1.0}),
            "nan",
            StrOptions({"warn"}),
        ],
    },
    prefer_skip_nested_validation=True,
)
def classification_report(
    y_true,
    y_pred,
    *,
    labels=None,
    target_names=None,
    sample_weight=None,
    digits=2,
    output_dict=False,
    zero_division="warn",
):
    """Build a text report showing the main classification metrics.

    Read more in the :ref:`User Guide <classification_report>`.

    Parameters
    ----------
    y_true : 1d array-like, or label indicator array / sparse matrix
        Ground truth (correct) target values.

    y_pred : 1d array-like, or label indicator array / sparse matrix
        Estimated targets as returned by a classifier.

    labels : array-like of shape (n_labels,), default=None
        Optional list of label indices to include in the report.

    target_names : array-like of shape (n_labels,), default=None
        Optional display names matching the labels (same order).

    sample_weight : array-like of shape (n_samples,), default=None
        Sample weights.

    digits : int, default=2
        Number of digits for formatting output floating point values.
        When ``output_dict`` is ``True``, this will be ignored and the
        returned values will not be rounded.

    output_dict : bool, default=False
        If True, return output as dict.

        .. versionadded:: 0.20

    zero_division : {"warn", 0.0, 1.0, np.nan}, default="warn"
        Sets the value to return when there is a zero division. If set to
        "warn", this acts as 0, but warnings are also raised.

        .. versionadded:: 1.3
           `np.nan` option was added.

    Returns
    -------
    report : str or dict
        Text summary of the precision, recall, F1 score for each class.
        Dictionary returned if output_dict is True. Dictionary has the
        following structure::

            {'label 1': {'precision':0.5,
                         'recall':1.0,
                         'f1-score':0.67,
                         'support':1},
             'label 2': { ... },
              ...
            }

        The reported averages include macro average (averaging the unweighted
        mean per label), weighted average (averaging the support-weighted mean
        per label), and sample average (only for multilabel classification).
        Micro average (averaging the total true positives, false negatives and
        false positives) is only shown for multi-label or multi-class
        with a subset of classes, because it corresponds to accuracy
        otherwise and would be the same for all metrics.
        See also :func:`precision_recall_fscore_support` for more details
        on averages.

        Note that in binary classification, recall of the positive class
        is also known as "sensitivity"; recall of the negative class is
        "specificity".

    See Also
    --------
    precision_recall_fscore_support: Compute precision, recall, F-measure and
        support for each class.
    confusion_matrix: Compute confusion matrix to evaluate the accuracy of a
        classification.
    multilabel_confusion_matrix: Compute a confusion matrix for each class or sample.

    Examples
    --------
    >>> from sklearn.metrics import classification_report
    >>> y_true = [0, 1, 2, 2, 2]
    >>> y_pred = [0, 0, 2, 2, 1]
    >>> target_names = ['class 0', 'class 1', 'class 2']
    >>> print(classification_report(y_true, y_pred, target_names=target_names))
                  precision    recall  f1-score   support
    <BLANKLINE>
         class 0       0.50      1.00      0.67         1
         class 1       0.00      0.00      0.00         1
         class 2       1.00      0.67      0.80         3
    <BLANKLINE>
        accuracy                           0.60         5
       macro avg       0.50      0.56      0.49         5
    weighted avg       0.70      0.60      0.61         5
    <BLANKLINE>
    >>> y_pred = [1, 1, 0]
    >>> y_true = [1, 1, 1]
    >>> print(classification_report(y_true, y_pred, labels=[1, 2, 3]))
                  precision    recall  f1-score   support
    <BLANKLINE>
               1       1.00      0.67      0.80         3
               2       0.00      0.00      0.00         0
               3       0.00      0.00      0.00         0
    <BLANKLINE>
       micro avg       1.00      0.67      0.80         3
       macro avg       0.33      0.22      0.27         3
    weighted avg       1.00      0.67      0.80         3
    <BLANKLINE>
    """

    y_type, y_true, y_pred = _check_targets(y_true, y_pred)

    if labels is None:
        labels = unique_labels(y_true, y_pred)
        labels_given = False
    else:
        labels = np.asarray(labels)
        labels_given = True

    # labelled micro average
    micro_is_accuracy = (y_type == "multiclass" or y_type == "binary") and (
        not labels_given or (set(labels) == set(unique_labels(y_true, y_pred)))
    )

    if target_names is not None and len(labels) != len(target_names):
        if labels_given:
            warnings.warn(
                "labels size, {0}, does not match size of target_names, {1}".format(
                    len(labels), len(target_names)
                )
            )
        else:
            raise ValueError(
                "Number of classes, {0}, does not match size of "
                "target_names, {1}. Try specifying the labels "
                "parameter".format(len(labels), len(target_names))
            )
    if target_names is None:
        target_names = ["%s" % l for l in labels]

    headers = ["precision", "recall", "f1-score", "support"]
    # compute per-class results without averaging
    p, r, f1, s = precision_recall_fscore_support(
        y_true,
        y_pred,
        labels=labels,
        average=None,
        sample_weight=sample_weight,
        zero_division=zero_division,
    )
    rows = zip(target_names, p, r, f1, s)

    if y_type.startswith("multilabel"):
        average_options = ("micro", "macro", "weighted", "samples")
    else:
        average_options = ("micro", "macro", "weighted")

    if output_dict:
        report_dict = {label[0]: label[1:] for label in rows}
        for label, scores in report_dict.items():
            report_dict[label] = dict(zip(headers, [float(i) for i in scores]))
    else:
        longest_last_line_heading = "weighted avg"
        name_width = max(len(cn) for cn in target_names)
        width = max(name_width, len(longest_last_line_heading), digits)
        head_fmt = "{:>{width}s} " + " {:>9}" * len(headers)
        report = head_fmt.format("", *headers, width=width)
        report += "\n\n"
        row_fmt = "{:>{width}s} " + " {:>9.{digits}f}" * 3 + " {:>9}\n"
        for row in rows:
            report += row_fmt.format(*row, width=width, digits=digits)
        report += "\n"

    # compute all applicable averages
    for average in average_options:
        if average.startswith("micro") and micro_is_accuracy:
            line_heading = "accuracy"
        else:
            line_heading = average + " avg"

        # compute averages with specified averaging method
        avg_p, avg_r, avg_f1, _ = precision_recall_fscore_support(
            y_true,
            y_pred,
            labels=labels,
            average=average,
            sample_weight=sample_weight,
            zero_division=zero_division,
        )
        avg = [avg_p, avg_r, avg_f1, np.sum(s)]

        if output_dict:
            report_dict[line_heading] = dict(zip(headers, [float(i) for i in avg]))
        else:
            if line_heading == "accuracy":
                row_fmt_accuracy = (
                    "{:>{width}s} "
                    + " {:>9.{digits}}" * 2
                    + " {:>9.{digits}f}"
                    + " {:>9}\n"
                )
                report += row_fmt_accuracy.format(
                    line_heading, "", "", *avg[2:], width=width, digits=digits
                )
            else:
                report += row_fmt.format(line_heading, *avg, width=width, digits=digits)

    if output_dict:
        if "accuracy" in report_dict.keys():
            report_dict["accuracy"] = report_dict["accuracy"]["precision"]
        return report_dict
    else:
        return report


@validate_params(
    {
        "y_true": ["array-like", "sparse matrix"],
        "y_pred": ["array-like", "sparse matrix"],
        "sample_weight": ["array-like", None],
    },
    prefer_skip_nested_validation=True,
)
def hamming_loss(y_true, y_pred, *, sample_weight=None):
    """Compute the average Hamming loss.

    The Hamming loss is the fraction of labels that are incorrectly predicted.

    Read more in the :ref:`User Guide <hamming_loss>`.

    Parameters
    ----------
    y_true : 1d array-like, or label indicator array / sparse matrix
        Ground truth (correct) labels.

    y_pred : 1d array-like, or label indicator array / sparse matrix
        Predicted labels, as returned by a classifier.

    sample_weight : array-like of shape (n_samples,), default=None
        Sample weights.

        .. versionadded:: 0.18

    Returns
    -------
    loss : float or int
        Return the average Hamming loss between element of ``y_true`` and
        ``y_pred``.

    See Also
    --------
    accuracy_score : Compute the accuracy score. By default, the function will
        return the fraction of correct predictions divided by the total number
        of predictions.
    jaccard_score : Compute the Jaccard similarity coefficient score.
    zero_one_loss : Compute the Zero-one classification loss. By default, the
        function will return the percentage of imperfectly predicted subsets.

    Notes
    -----
    In multiclass classification, the Hamming loss corresponds to the Hamming
    distance between ``y_true`` and ``y_pred`` which is equivalent to the
    subset ``zero_one_loss`` function, when `normalize` parameter is set to
    True.

    In multilabel classification, the Hamming loss is different from the
    subset zero-one loss. The zero-one loss considers the entire set of labels
    for a given sample incorrect if it does not entirely match the true set of
    labels. Hamming loss is more forgiving in that it penalizes only the
    individual labels.

    The Hamming loss is upperbounded by the subset zero-one loss, when
    `normalize` parameter is set to True. It is always between 0 and 1,
    lower being better.

    References
    ----------
    .. [1] Grigorios Tsoumakas, Ioannis Katakis. Multi-Label Classification:
           An Overview. International Journal of Data Warehousing & Mining,
           3(3), 1-13, July-September 2007.

    .. [2] `Wikipedia entry on the Hamming distance
           <https://en.wikipedia.org/wiki/Hamming_distance>`_.

    Examples
    --------
    >>> from sklearn.metrics import hamming_loss
    >>> y_pred = [1, 2, 3, 4]
    >>> y_true = [2, 2, 3, 4]
    >>> hamming_loss(y_true, y_pred)
    0.25

    In the multilabel case with binary label indicators:

    >>> import numpy as np
    >>> hamming_loss(np.array([[0, 1], [1, 1]]), np.zeros((2, 2)))
    0.75
    """

    y_type, y_true, y_pred = _check_targets(y_true, y_pred)
    check_consistent_length(y_true, y_pred, sample_weight)

    if sample_weight is None:
        weight_average = 1.0
    else:
        weight_average = np.mean(sample_weight)

    if y_type.startswith("multilabel"):
        n_differences = count_nonzero(y_true - y_pred, sample_weight=sample_weight)
        return n_differences / (y_true.shape[0] * y_true.shape[1] * weight_average)

    elif y_type in ["binary", "multiclass"]:
        return _weighted_sum(y_true != y_pred, sample_weight, normalize=True)
    else:
        raise ValueError("{0} is not supported".format(y_type))


@validate_params(
    {
        "y_true": ["array-like"],
        "y_pred": ["array-like"],
        "eps": [StrOptions({"auto"}), Interval(Real, 0, 1, closed="both")],
        "normalize": ["boolean"],
        "sample_weight": ["array-like", None],
        "labels": ["array-like", None],
    },
    prefer_skip_nested_validation=True,
)
def log_loss(
    y_true, y_pred, *, eps="auto", normalize=True, sample_weight=None, labels=None
):
    r"""Log loss, aka logistic loss or cross-entropy loss.

    This is the loss function used in (multinomial) logistic regression
    and extensions of it such as neural networks, defined as the negative
    log-likelihood of a logistic model that returns ``y_pred`` probabilities
    for its training data ``y_true``.
    The log loss is only defined for two or more labels.
    For a single sample with true label :math:`y \in \{0,1\}` and
    a probability estimate :math:`p = \operatorname{Pr}(y = 1)`, the log
    loss is:

    .. math::
        L_{\log}(y, p) = -(y \log (p) + (1 - y) \log (1 - p))

    Read more in the :ref:`User Guide <log_loss>`.

    Parameters
    ----------
    y_true : array-like or label indicator matrix
        Ground truth (correct) labels for n_samples samples.

    y_pred : array-like of float, shape = (n_samples, n_classes) or (n_samples,)
        Predicted probabilities, as returned by a classifier's
        predict_proba method. If ``y_pred.shape = (n_samples,)``
        the probabilities provided are assumed to be that of the
        positive class. The labels in ``y_pred`` are assumed to be
        ordered alphabetically, as done by
        :class:`~sklearn.preprocessing.LabelBinarizer`.

    eps : float or "auto", default="auto"
        Log loss is undefined for p=0 or p=1, so probabilities are
        clipped to `max(eps, min(1 - eps, p))`. The default will depend on the
        data type of `y_pred` and is set to `np.finfo(y_pred.dtype).eps`.

        .. versionadded:: 1.2

        .. versionchanged:: 1.2
           The default value changed from `1e-15` to `"auto"` that is
           equivalent to `np.finfo(y_pred.dtype).eps`.

        .. deprecated:: 1.3
           `eps` is deprecated in 1.3 and will be removed in 1.5.

    normalize : bool, default=True
        If true, return the mean loss per sample.
        Otherwise, return the sum of the per-sample losses.

    sample_weight : array-like of shape (n_samples,), default=None
        Sample weights.

    labels : array-like, default=None
        If not provided, labels will be inferred from y_true. If ``labels``
        is ``None`` and ``y_pred`` has shape (n_samples,) the labels are
        assumed to be binary and are inferred from ``y_true``.

        .. versionadded:: 0.18

    Returns
    -------
    loss : float
        Log loss, aka logistic loss or cross-entropy loss.

    Notes
    -----
    The logarithm used is the natural logarithm (base-e).

    References
    ----------
    C.M. Bishop (2006). Pattern Recognition and Machine Learning. Springer,
    p. 209.

    Examples
    --------
    >>> from sklearn.metrics import log_loss
    >>> log_loss(["spam", "ham", "ham", "spam"],
    ...          [[.1, .9], [.9, .1], [.8, .2], [.35, .65]])
    0.21616...
    """
    y_pred = check_array(
        y_pred, ensure_2d=False, dtype=[np.float64, np.float32, np.float16]
    )
    if eps == "auto":
        eps = np.finfo(y_pred.dtype).eps
    else:
        # TODO: Remove user defined eps in 1.5
        warnings.warn(
            (
                "Setting the eps parameter is deprecated and will "
                "be removed in 1.5. Instead eps will always have"
                "a default value of `np.finfo(y_pred.dtype).eps`."
            ),
            FutureWarning,
        )

    check_consistent_length(y_pred, y_true, sample_weight)
    lb = LabelBinarizer()

    if labels is not None:
        lb.fit(labels)
    else:
        lb.fit(y_true)

    if len(lb.classes_) == 1:
        if labels is None:
            raise ValueError(
                "y_true contains only one label ({0}). Please "
                "provide the true labels explicitly through the "
                "labels argument.".format(lb.classes_[0])
            )
        else:
            raise ValueError(
                "The labels array needs to contain at least two "
                "labels for log_loss, "
                "got {0}.".format(lb.classes_)
            )

    transformed_labels = lb.transform(y_true)

    if transformed_labels.shape[1] == 1:
        transformed_labels = np.append(
            1 - transformed_labels, transformed_labels, axis=1
        )

    # Clipping
    y_pred = np.clip(y_pred, eps, 1 - eps)

    # If y_pred is of single dimension, assume y_true to be binary
    # and then check.
    if y_pred.ndim == 1:
        y_pred = y_pred[:, np.newaxis]
    if y_pred.shape[1] == 1:
        y_pred = np.append(1 - y_pred, y_pred, axis=1)

    # Check if dimensions are consistent.
    transformed_labels = check_array(transformed_labels)
    if len(lb.classes_) != y_pred.shape[1]:
        if labels is None:
            raise ValueError(
                "y_true and y_pred contain different number of "
                "classes {0}, {1}. Please provide the true "
                "labels explicitly through the labels argument. "
                "Classes found in "
                "y_true: {2}".format(
                    transformed_labels.shape[1], y_pred.shape[1], lb.classes_
                )
            )
        else:
            raise ValueError(
                "The number of classes in labels is different "
                "from that in y_pred. Classes found in "
                "labels: {0}".format(lb.classes_)
            )

    # Renormalize
    y_pred_sum = y_pred.sum(axis=1)
    if not np.isclose(y_pred_sum, 1, rtol=1e-15, atol=5 * eps).all():
        warnings.warn(
            (
                "The y_pred values do not sum to one. Starting from 1.5 this"
                "will result in an error."
            ),
            UserWarning,
        )
    y_pred = y_pred / y_pred_sum[:, np.newaxis]
    loss = -xlogy(transformed_labels, y_pred).sum(axis=1)

    return _weighted_sum(loss, sample_weight, normalize)


@validate_params(
    {
        "y_true": ["array-like"],
        "pred_decision": ["array-like"],
        "labels": ["array-like", None],
        "sample_weight": ["array-like", None],
    },
    prefer_skip_nested_validation=True,
)
def hinge_loss(y_true, pred_decision, *, labels=None, sample_weight=None):
    """Average hinge loss (non-regularized).

    In binary class case, assuming labels in y_true are encoded with +1 and -1,
    when a prediction mistake is made, ``margin = y_true * pred_decision`` is
    always negative (since the signs disagree), implying ``1 - margin`` is
    always greater than 1.  The cumulated hinge loss is therefore an upper
    bound of the number of mistakes made by the classifier.

    In multiclass case, the function expects that either all the labels are
    included in y_true or an optional labels argument is provided which
    contains all the labels. The multilabel margin is calculated according
    to Crammer-Singer's method. As in the binary case, the cumulated hinge loss
    is an upper bound of the number of mistakes made by the classifier.

    Read more in the :ref:`User Guide <hinge_loss>`.

    Parameters
    ----------
    y_true : array-like of shape (n_samples,)
        True target, consisting of integers of two values. The positive label
        must be greater than the negative label.

    pred_decision : array-like of shape (n_samples,) or (n_samples, n_classes)
        Predicted decisions, as output by decision_function (floats).

    labels : array-like, default=None
        Contains all the labels for the problem. Used in multiclass hinge loss.

    sample_weight : array-like of shape (n_samples,), default=None
        Sample weights.

    Returns
    -------
    loss : float
        Average hinge loss.

    References
    ----------
    .. [1] `Wikipedia entry on the Hinge loss
           <https://en.wikipedia.org/wiki/Hinge_loss>`_.

    .. [2] Koby Crammer, Yoram Singer. On the Algorithmic
           Implementation of Multiclass Kernel-based Vector
           Machines. Journal of Machine Learning Research 2,
           (2001), 265-292.

    .. [3] `L1 AND L2 Regularization for Multiclass Hinge Loss Models
           by Robert C. Moore, John DeNero
           <https://storage.googleapis.com/pub-tools-public-publication-data/pdf/37362.pdf>`_.

    Examples
    --------
    >>> from sklearn import svm
    >>> from sklearn.metrics import hinge_loss
    >>> X = [[0], [1]]
    >>> y = [-1, 1]
    >>> est = svm.LinearSVC(dual="auto", random_state=0)
    >>> est.fit(X, y)
    LinearSVC(dual='auto', random_state=0)
    >>> pred_decision = est.decision_function([[-2], [3], [0.5]])
    >>> pred_decision
    array([-2.18...,  2.36...,  0.09...])
    >>> hinge_loss([-1, 1, 1], pred_decision)
    0.30...

    In the multiclass case:

    >>> import numpy as np
    >>> X = np.array([[0], [1], [2], [3]])
    >>> Y = np.array([0, 1, 2, 3])
    >>> labels = np.array([0, 1, 2, 3])
    >>> est = svm.LinearSVC(dual="auto")
    >>> est.fit(X, Y)
    LinearSVC(dual='auto')
    >>> pred_decision = est.decision_function([[-1], [2], [3]])
    >>> y_true = [0, 2, 3]
    >>> hinge_loss(y_true, pred_decision, labels=labels)
    0.56...
    """
    check_consistent_length(y_true, pred_decision, sample_weight)
    pred_decision = check_array(pred_decision, ensure_2d=False)
    y_true = column_or_1d(y_true)
    y_true_unique = np.unique(labels if labels is not None else y_true)

    if y_true_unique.size > 2:
        if pred_decision.ndim <= 1:
            raise ValueError(
                "The shape of pred_decision cannot be 1d array"
                "with a multiclass target. pred_decision shape "
                "must be (n_samples, n_classes), that is "
                f"({y_true.shape[0]}, {y_true_unique.size})."
                f" Got: {pred_decision.shape}"
            )

        # pred_decision.ndim > 1 is true
        if y_true_unique.size != pred_decision.shape[1]:
            if labels is None:
                raise ValueError(
                    "Please include all labels in y_true "
                    "or pass labels as third argument"
                )
            else:
                raise ValueError(
                    "The shape of pred_decision is not "
                    "consistent with the number of classes. "
                    "With a multiclass target, pred_decision "
                    "shape must be "
                    "(n_samples, n_classes), that is "
                    f"({y_true.shape[0]}, {y_true_unique.size}). "
                    f"Got: {pred_decision.shape}"
                )
        if labels is None:
            labels = y_true_unique
        le = LabelEncoder()
        le.fit(labels)
        y_true = le.transform(y_true)
        mask = np.ones_like(pred_decision, dtype=bool)
        mask[np.arange(y_true.shape[0]), y_true] = False
        margin = pred_decision[~mask]
        margin -= np.max(pred_decision[mask].reshape(y_true.shape[0], -1), axis=1)

    else:
        # Handles binary class case
        # this code assumes that positive and negative labels
        # are encoded as +1 and -1 respectively
        pred_decision = column_or_1d(pred_decision)
        pred_decision = np.ravel(pred_decision)

        lbin = LabelBinarizer(neg_label=-1)
        y_true = lbin.fit_transform(y_true)[:, 0]

        try:
            margin = y_true * pred_decision
        except TypeError:
            raise TypeError("pred_decision should be an array of floats.")

    losses = 1 - margin
    # The hinge_loss doesn't penalize good enough predictions.
    np.clip(losses, 0, None, out=losses)
    return np.average(losses, weights=sample_weight)


@validate_params(
    {
        "y_true": ["array-like"],
        "y_proba": ["array-like", None],
        "sample_weight": ["array-like", None],
        "pos_label": [Real, str, "boolean", None],
        "y_prob": ["array-like", StrOptions({"deprecated"})],
    },
    prefer_skip_nested_validation=True,
)
def brier_score_loss(
    y_true, y_proba=None, *, sample_weight=None, pos_label=None, y_prob="deprecated"
):
    """Compute the Brier score loss.

    The smaller the Brier score loss, the better, hence the naming with "loss".
    The Brier score measures the mean squared difference between the predicted
    probability and the actual outcome. The Brier score always
    takes on a value between zero and one, since this is the largest
    possible difference between a predicted probability (which must be
    between zero and one) and the actual outcome (which can take on values
    of only 0 and 1). It can be decomposed as the sum of refinement loss and
    calibration loss.

    The Brier score is appropriate for binary and categorical outcomes that
    can be structured as true or false, but is inappropriate for ordinal
    variables which can take on three or more values (this is because the
    Brier score assumes that all possible outcomes are equivalently
    "distant" from one another). Which label is considered to be the positive
    label is controlled via the parameter `pos_label`, which defaults to
    the greater label unless `y_true` is all 0 or all -1, in which case
    `pos_label` defaults to 1.

    Read more in the :ref:`User Guide <brier_score_loss>`.

    Parameters
    ----------
    y_true : array-like of shape (n_samples,)
        True targets.

    y_proba : array-like of shape (n_samples,)
        Probabilities of the positive class.

    sample_weight : array-like of shape (n_samples,), default=None
        Sample weights.

    pos_label : int, float, bool or str, default=None
        Label of the positive class. `pos_label` will be inferred in the
        following manner:

        * if `y_true` in {-1, 1} or {0, 1}, `pos_label` defaults to 1;
        * else if `y_true` contains string, an error will be raised and
          `pos_label` should be explicitly specified;
        * otherwise, `pos_label` defaults to the greater label,
          i.e. `np.unique(y_true)[-1]`.

    y_prob : array-like of shape (n_samples,)
        Probabilities of the positive class.

        .. deprecated:: 1.4
            `y_prob` is deprecated and will be removed in 1.6. Use
            `y_proba` instead.

    Returns
    -------
    score : float
        Brier score loss.

    References
    ----------
    .. [1] `Wikipedia entry for the Brier score
            <https://en.wikipedia.org/wiki/Brier_score>`_.

    Examples
    --------
    >>> import numpy as np
    >>> from sklearn.metrics import brier_score_loss
    >>> y_true = np.array([0, 1, 1, 0])
    >>> y_true_categorical = np.array(["spam", "ham", "ham", "spam"])
    >>> y_prob = np.array([0.1, 0.9, 0.8, 0.3])
    >>> brier_score_loss(y_true, y_prob)
    0.037...
    >>> brier_score_loss(y_true, 1-y_prob, pos_label=0)
    0.037...
    >>> brier_score_loss(y_true_categorical, y_prob, pos_label="ham")
    0.037...
    >>> brier_score_loss(y_true, np.array(y_prob) > 0.5)
    0.0
    """
    # TODO(1.6): remove in 1.6 and reset y_proba to be required
<<<<<<< HEAD
    if y_proba is not None and not isinstance(y_prob, str):
=======
    if y_proba is not None and y_prob != "deprecated":
>>>>>>> 5073f516
        raise ValueError(
            "`y_prob` and `y_proba` cannot be both specified. Please use `y_proba` only"
            " as `y_prob` is deprecated in v1.4 and will be removed in v1.6."
        )
    if y_proba is None:
        warnings.warn(
            (
                "y_prob was deprecated in version 1.4 and will be removed in 1.6."
                "Please use ``y_proba`` instead."
            ),
            FutureWarning,
        )
        y_proba = y_prob

    y_true = column_or_1d(y_true)
    y_proba = column_or_1d(y_proba)
    assert_all_finite(y_true)
    assert_all_finite(y_proba)
    check_consistent_length(y_true, y_proba, sample_weight)

    y_type = type_of_target(y_true, input_name="y_true")
    if y_type != "binary":
        raise ValueError(
            "Only binary classification is supported. The type of the target "
            f"is {y_type}."
        )

    if y_proba.max() > 1:
        raise ValueError("y_proba contains values greater than 1.")
    if y_proba.min() < 0:
        raise ValueError("y_proba contains values less than 0.")

    try:
        pos_label = _check_pos_label_consistency(pos_label, y_true)
    except ValueError:
        classes = np.unique(y_true)
        if classes.dtype.kind not in ("O", "U", "S"):
            # for backward compatibility, if classes are not string then
            # `pos_label` will correspond to the greater label
            pos_label = classes[-1]
        else:
            raise
    y_true = np.array(y_true == pos_label, int)
    return np.average((y_true - y_proba) ** 2, weights=sample_weight)<|MERGE_RESOLUTION|>--- conflicted
+++ resolved
@@ -3221,11 +3221,7 @@
     0.0
     """
     # TODO(1.6): remove in 1.6 and reset y_proba to be required
-<<<<<<< HEAD
-    if y_proba is not None and not isinstance(y_prob, str):
-=======
     if y_proba is not None and y_prob != "deprecated":
->>>>>>> 5073f516
         raise ValueError(
             "`y_prob` and `y_proba` cannot be both specified. Please use `y_proba` only"
             " as `y_prob` is deprecated in v1.4 and will be removed in v1.6."
