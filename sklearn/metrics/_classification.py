"""Metrics to assess performance on classification task given class prediction.

Functions named as ``*_score`` return a scalar value to maximize: the higher
the better.

Function named as ``*_error`` or ``*_loss`` return a scalar value to minimize:
the lower the better.
"""

# Authors: Alexandre Gramfort <alexandre.gramfort@inria.fr>
#          Mathieu Blondel <mathieu@mblondel.org>
#          Olivier Grisel <olivier.grisel@ensta.org>
#          Arnaud Joly <a.joly@ulg.ac.be>
#          Jochen Wersdorfer <jochen@wersdoerfer.de>
#          Lars Buitinck
#          Joel Nothman <joel.nothman@gmail.com>
#          Noel Dawe <noel@dawe.me>
#          Jatin Shah <jatindshah@gmail.com>
#          Saurabh Jha <saurabh.jhaa@gmail.com>
#          Bernardo Stein <bernardovstein@gmail.com>
#          Shangwu Yao <shangwuyao@gmail.com>
# License: BSD 3 clause


import warnings
import numpy as np

from scipy.sparse import coo_matrix
from scipy.sparse import csr_matrix

from ..preprocessing import LabelBinarizer
from ..preprocessing import LabelEncoder
from ..utils import assert_all_finite
from ..utils import check_array
from ..utils import check_consistent_length
from ..utils import column_or_1d
from ..utils.multiclass import unique_labels
from ..utils.multiclass import type_of_target
from ..utils.validation import _num_samples
from ..utils.sparsefuncs import count_nonzero
from ..exceptions import UndefinedMetricWarning

from ._base import _check_pos_label_consistency


def _check_zero_division(zero_division):
    if isinstance(zero_division, str) and zero_division == "warn":
        return
    elif isinstance(zero_division, (int, float)) and zero_division in [0, 1]:
        return
    raise ValueError('Got zero_division={0}.'
                     ' Must be one of ["warn", 0, 1]'.format(zero_division))


def _check_targets(y_true, y_pred):
    """Check that y_true and y_pred belong to the same classification task.

    This converts multiclass or binary types to a common shape, and raises a
    ValueError for a mix of multilabel and multiclass targets, a mix of
    multilabel formats, for the presence of continuous-valued or multioutput
    targets, or for targets of different lengths.

    Column vectors are squeezed to 1d, while multilabel formats are returned
    as CSR sparse label indicators.

    Parameters
    ----------
    y_true : array-like

    y_pred : array-like

    Returns
    -------
    type_true : one of {'multilabel-indicator', 'multiclass', 'binary'}
        The type of the true target data, as output by
        ``utils.multiclass.type_of_target``.

    y_true : array or indicator matrix

    y_pred : array or indicator matrix
    """
    check_consistent_length(y_true, y_pred)
    type_true = type_of_target(y_true)
    type_pred = type_of_target(y_pred)

    y_type = {type_true, type_pred}
    if y_type == {"binary", "multiclass"}:
        y_type = {"multiclass"}

    if len(y_type) > 1:
        raise ValueError("Classification metrics can't handle a mix of {0} "
                         "and {1} targets".format(type_true, type_pred))

    # We can't have more than one value on y_type => The set is no more needed
    y_type = y_type.pop()

    # No metrics support "multiclass-multioutput" format
    if (y_type not in ["binary", "multiclass", "multilabel-indicator"]):
        raise ValueError("{0} is not supported".format(y_type))

    if y_type in ["binary", "multiclass"]:
        y_true = column_or_1d(y_true)
        y_pred = column_or_1d(y_pred)
        if y_type == "binary":
            try:
                unique_values = np.union1d(y_true, y_pred)
            except TypeError as e:
                # We expect y_true and y_pred to be of the same data type.
                # If `y_true` was provided to the classifier as strings,
                # `y_pred` given by the classifier will also be encoded with
                # strings. So we raise a meaningful error
                raise TypeError(
                    f"Labels in y_true and y_pred should be of the same type. "
                    f"Got y_true={np.unique(y_true)} and "
                    f"y_pred={np.unique(y_pred)}. Make sure that the "
                    f"predictions provided by the classifier coincides with "
                    f"the true labels."
                ) from e
            if len(unique_values) > 2:
                y_type = "multiclass"

    if y_type.startswith('multilabel'):
        y_true = csr_matrix(y_true)
        y_pred = csr_matrix(y_pred)
        y_type = 'multilabel-indicator'

    return y_type, y_true, y_pred


def _weighted_sum(sample_score, sample_weight, normalize=False):
    if normalize:
        return np.average(sample_score, weights=sample_weight)
    elif sample_weight is not None:
        return np.dot(sample_score, sample_weight)
    else:
        return sample_score.sum()


def accuracy_score(y_true, y_pred, *, normalize=True, sample_weight=None):
    """Accuracy classification score.

    In multilabel classification, this function computes subset accuracy:
    the set of labels predicted for a sample must *exactly* match the
    corresponding set of labels in y_true.

    Read more in the :ref:`User Guide <accuracy_score>`.

    Parameters
    ----------
    y_true : 1d array-like, or label indicator array / sparse matrix
        Ground truth (correct) labels.

    y_pred : 1d array-like, or label indicator array / sparse matrix
        Predicted labels, as returned by a classifier.

    normalize : bool, default=True
        If ``False``, return the number of correctly classified samples.
        Otherwise, return the fraction of correctly classified samples.

    sample_weight : array-like of shape (n_samples,), default=None
        Sample weights.

    Returns
    -------
    score : float
        If ``normalize == True``, return the fraction of correctly
        classified samples (float), else returns the number of correctly
        classified samples (int).

        The best performance is 1 with ``normalize == True`` and the number
        of samples with ``normalize == False``.

    See Also
    --------
    jaccard_score, hamming_loss, zero_one_loss

    Notes
    -----
    In binary and multiclass classification, this function is equal
    to the ``jaccard_score`` function.

    Examples
    --------
    >>> from sklearn.metrics import accuracy_score
    >>> y_pred = [0, 2, 1, 3]
    >>> y_true = [0, 1, 2, 3]
    >>> accuracy_score(y_true, y_pred)
    0.5
    >>> accuracy_score(y_true, y_pred, normalize=False)
    2

    In the multilabel case with binary label indicators:

    >>> import numpy as np
    >>> accuracy_score(np.array([[0, 1], [1, 1]]), np.ones((2, 2)))
    0.5
    """

    # Compute accuracy for each possible representation
    y_type, y_true, y_pred = _check_targets(y_true, y_pred)
    check_consistent_length(y_true, y_pred, sample_weight)
    if y_type.startswith('multilabel'):
        differing_labels = count_nonzero(y_true - y_pred, axis=1)
        score = differing_labels == 0
    else:
        score = y_true == y_pred

    return _weighted_sum(score, sample_weight, normalize)


def confusion_matrix(y_true, y_pred, *, labels=None, sample_weight=None,
                     normalize=None):
    """Compute confusion matrix to evaluate the accuracy of a classification.

    By definition a confusion matrix :math:`C` is such that :math:`C_{i, j}`
    is equal to the number of observations known to be in group :math:`i` and
    predicted to be in group :math:`j`.

    Thus in binary classification, the count of true negatives is
    :math:`C_{0,0}`, false negatives is :math:`C_{1,0}`, true positives is
    :math:`C_{1,1}` and false positives is :math:`C_{0,1}`.

    Read more in the :ref:`User Guide <confusion_matrix>`.

    Parameters
    ----------
    y_true : array-like of shape (n_samples,)
        Ground truth (correct) target values.

    y_pred : array-like of shape (n_samples,)
        Estimated targets as returned by a classifier.

    labels : array-like of shape (n_classes), default=None
        List of labels to index the matrix. This may be used to reorder
        or select a subset of labels.
        If ``None`` is given, those that appear at least once
        in ``y_true`` or ``y_pred`` are used in sorted order.

    sample_weight : array-like of shape (n_samples,), default=None
        Sample weights.

        .. versionadded:: 0.18

    normalize : {'true', 'pred', 'all'}, default=None
        Normalizes confusion matrix over the true (rows), predicted (columns)
        conditions or all the population. If None, confusion matrix will not be
        normalized.

    Returns
    -------
    C : ndarray of shape (n_classes, n_classes)
        Confusion matrix whose i-th row and j-th
        column entry indicates the number of
        samples with true label being i-th class
        and predicted label being j-th class.

    See Also
    --------
    ConfusionMatrixDisplay.from_estimator : Plot the confusion matrix
        given an estimator, the data, and the label.
    ConfusionMatrixDisplay.from_predictions : Plot the confusion matrix
        given the true and predicted labels.
    ConfusionMatrixDisplay : Confusion Matrix visualization.

    References
    ----------
    .. [1] `Wikipedia entry for the Confusion matrix
           <https://en.wikipedia.org/wiki/Confusion_matrix>`_
           (Wikipedia and other references may use a different
           convention for axes).

    Examples
    --------
    >>> from sklearn.metrics import confusion_matrix
    >>> y_true = [2, 0, 2, 2, 0, 1]
    >>> y_pred = [0, 0, 2, 2, 0, 2]
    >>> confusion_matrix(y_true, y_pred)
    array([[2, 0, 0],
           [0, 0, 1],
           [1, 0, 2]])

    >>> y_true = ["cat", "ant", "cat", "cat", "ant", "bird"]
    >>> y_pred = ["ant", "ant", "cat", "cat", "ant", "cat"]
    >>> confusion_matrix(y_true, y_pred, labels=["ant", "bird", "cat"])
    array([[2, 0, 0],
           [0, 0, 1],
           [1, 0, 2]])

    In the binary case, we can extract true positives, etc as follows:

    >>> tn, fp, fn, tp = confusion_matrix([0, 1, 0, 1], [1, 1, 1, 0]).ravel()
    >>> (tn, fp, fn, tp)
    (0, 2, 1, 1)

    """
    y_type, y_true, y_pred = _check_targets(y_true, y_pred)
    if y_type not in ("binary", "multiclass"):
        raise ValueError("%s is not supported" % y_type)

    if labels is None:
        labels = unique_labels(y_true, y_pred)
    else:
        labels = np.asarray(labels)
        n_labels = labels.size
        if n_labels == 0:
            raise ValueError("'labels' should contains at least one label.")
        elif y_true.size == 0:
            return np.zeros((n_labels, n_labels), dtype=int)
        elif len(np.intersect1d(y_true, labels)) == 0:
            raise ValueError("At least one label specified must be in y_true")

    if sample_weight is None:
        sample_weight = np.ones(y_true.shape[0], dtype=np.int64)
    else:
        sample_weight = np.asarray(sample_weight)

    check_consistent_length(y_true, y_pred, sample_weight)

    if normalize not in ['true', 'pred', 'all', None]:
        raise ValueError("normalize must be one of {'true', 'pred', "
                         "'all', None}")

    n_labels = labels.size
    # If labels are not consecutive integers starting from zero, then
    # y_true and y_pred must be converted into index form
    need_index_conversion = not (
        labels.dtype.kind in {'i', 'u', 'b'} and
        np.all(labels == np.arange(n_labels)) and
        y_true.min() >= 0 and y_pred.min() >= 0
    )
    if need_index_conversion:
        label_to_ind = {y: x for x, y in enumerate(labels)}
        y_pred = np.array([label_to_ind.get(x, n_labels + 1) for x in y_pred])
        y_true = np.array([label_to_ind.get(x, n_labels + 1) for x in y_true])

    # intersect y_pred, y_true with labels, eliminate items not in labels
    ind = np.logical_and(y_pred < n_labels, y_true < n_labels)
    if not np.all(ind):
        y_pred = y_pred[ind]
        y_true = y_true[ind]
        # also eliminate weights of eliminated items
        sample_weight = sample_weight[ind]

    # Choose the accumulator dtype to always have high precision
    if sample_weight.dtype.kind in {'i', 'u', 'b'}:
        dtype = np.int64
    else:
        dtype = np.float64

    cm = coo_matrix((sample_weight, (y_true, y_pred)),
                    shape=(n_labels, n_labels), dtype=dtype,
                    ).toarray()

    with np.errstate(all='ignore'):
        if normalize == 'true':
            cm = cm / cm.sum(axis=1, keepdims=True)
        elif normalize == 'pred':
            cm = cm / cm.sum(axis=0, keepdims=True)
        elif normalize == 'all':
            cm = cm / cm.sum()
        cm = np.nan_to_num(cm)

    return cm


def multilabel_confusion_matrix(y_true, y_pred, *, sample_weight=None,
                                labels=None, samplewise=False):
    """Compute a confusion matrix for each class or sample.

    .. versionadded:: 0.21

    Compute class-wise (default) or sample-wise (samplewise=True) multilabel
    confusion matrix to evaluate the accuracy of a classification, and output
    confusion matrices for each class or sample.

    In multilabel confusion matrix :math:`MCM`, the count of true negatives
    is :math:`MCM_{:,0,0}`, false negatives is :math:`MCM_{:,1,0}`,
    true positives is :math:`MCM_{:,1,1}` and false positives is
    :math:`MCM_{:,0,1}`.

    Multiclass data will be treated as if binarized under a one-vs-rest
    transformation. Returned confusion matrices will be in the order of
    sorted unique labels in the union of (y_true, y_pred).

    Read more in the :ref:`User Guide <multilabel_confusion_matrix>`.

    Parameters
    ----------
    y_true : {array-like, sparse matrix} of shape (n_samples, n_outputs) or \
            (n_samples,)
        Ground truth (correct) target values.

    y_pred : {array-like, sparse matrix} of shape (n_samples, n_outputs) or \
            (n_samples,)
        Estimated targets as returned by a classifier.

    sample_weight : array-like of shape (n_samples,), default=None
        Sample weights.

    labels : array-like of shape (n_classes,), default=None
        A list of classes or column indices to select some (or to force
        inclusion of classes absent from the data).

    samplewise : bool, default=False
        In the multilabel case, this calculates a confusion matrix per sample.

    Returns
    -------
    multi_confusion : ndarray of shape (n_outputs, 2, 2)
        A 2x2 confusion matrix corresponding to each output in the input.
        When calculating class-wise multi_confusion (default), then
        n_outputs = n_labels; when calculating sample-wise multi_confusion
        (samplewise=True), n_outputs = n_samples. If ``labels`` is defined,
        the results will be returned in the order specified in ``labels``,
        otherwise the results will be returned in sorted order by default.

    See Also
    --------
    confusion_matrix

    Notes
    -----
    The multilabel_confusion_matrix calculates class-wise or sample-wise
    multilabel confusion matrices, and in multiclass tasks, labels are
    binarized under a one-vs-rest way; while confusion_matrix calculates
    one confusion matrix for confusion between every two classes.

    Examples
    --------
    Multilabel-indicator case:

    >>> import numpy as np
    >>> from sklearn.metrics import multilabel_confusion_matrix
    >>> y_true = np.array([[1, 0, 1],
    ...                    [0, 1, 0]])
    >>> y_pred = np.array([[1, 0, 0],
    ...                    [0, 1, 1]])
    >>> multilabel_confusion_matrix(y_true, y_pred)
    array([[[1, 0],
            [0, 1]],
    <BLANKLINE>
           [[1, 0],
            [0, 1]],
    <BLANKLINE>
           [[0, 1],
            [1, 0]]])

    Multiclass case:

    >>> y_true = ["cat", "ant", "cat", "cat", "ant", "bird"]
    >>> y_pred = ["ant", "ant", "cat", "cat", "ant", "cat"]
    >>> multilabel_confusion_matrix(y_true, y_pred,
    ...                             labels=["ant", "bird", "cat"])
    array([[[3, 1],
            [0, 2]],
    <BLANKLINE>
           [[5, 0],
            [1, 0]],
    <BLANKLINE>
           [[2, 1],
            [1, 2]]])
    """
    y_type, y_true, y_pred = _check_targets(y_true, y_pred)
    if sample_weight is not None:
        sample_weight = column_or_1d(sample_weight)
    check_consistent_length(y_true, y_pred, sample_weight)

    if y_type not in ("binary", "multiclass", "multilabel-indicator"):
        raise ValueError("%s is not supported" % y_type)

    present_labels = unique_labels(y_true, y_pred)
    if labels is None:
        labels = present_labels
        n_labels = None
    else:
        n_labels = len(labels)
        labels = np.hstack([labels, np.setdiff1d(present_labels, labels,
                                                 assume_unique=True)])

    if y_true.ndim == 1:
        if samplewise:
            raise ValueError("Samplewise metrics are not available outside of "
                             "multilabel classification.")

        le = LabelEncoder()
        le.fit(labels)
        y_true = le.transform(y_true)
        y_pred = le.transform(y_pred)
        sorted_labels = le.classes_

        # labels are now from 0 to len(labels) - 1 -> use bincount
        tp = y_true == y_pred
        tp_bins = y_true[tp]
        if sample_weight is not None:
            tp_bins_weights = np.asarray(sample_weight)[tp]
        else:
            tp_bins_weights = None

        if len(tp_bins):
            tp_sum = np.bincount(tp_bins, weights=tp_bins_weights,
                                 minlength=len(labels))
        else:
            # Pathological case
            true_sum = pred_sum = tp_sum = np.zeros(len(labels))
        if len(y_pred):
            pred_sum = np.bincount(y_pred, weights=sample_weight,
                                   minlength=len(labels))
        if len(y_true):
            true_sum = np.bincount(y_true, weights=sample_weight,
                                   minlength=len(labels))

        # Retain only selected labels
        indices = np.searchsorted(sorted_labels, labels[:n_labels])
        tp_sum = tp_sum[indices]
        true_sum = true_sum[indices]
        pred_sum = pred_sum[indices]

    else:
        sum_axis = 1 if samplewise else 0

        # All labels are index integers for multilabel.
        # Select labels:
        if not np.array_equal(labels, present_labels):
            if np.max(labels) > np.max(present_labels):
                raise ValueError('All labels must be in [0, n labels) for '
                                 'multilabel targets. '
                                 'Got %d > %d' %
                                 (np.max(labels), np.max(present_labels)))
            if np.min(labels) < 0:
                raise ValueError('All labels must be in [0, n labels) for '
                                 'multilabel targets. '
                                 'Got %d < 0' % np.min(labels))

        if n_labels is not None:
            y_true = y_true[:, labels[:n_labels]]
            y_pred = y_pred[:, labels[:n_labels]]

        # calculate weighted counts
        true_and_pred = y_true.multiply(y_pred)
        tp_sum = count_nonzero(true_and_pred, axis=sum_axis,
                               sample_weight=sample_weight)
        pred_sum = count_nonzero(y_pred, axis=sum_axis,
                                 sample_weight=sample_weight)
        true_sum = count_nonzero(y_true, axis=sum_axis,
                                 sample_weight=sample_weight)

    fp = pred_sum - tp_sum
    fn = true_sum - tp_sum
    tp = tp_sum

    if sample_weight is not None and samplewise:
        sample_weight = np.array(sample_weight)
        tp = np.array(tp)
        fp = np.array(fp)
        fn = np.array(fn)
        tn = sample_weight * y_true.shape[1] - tp - fp - fn
    elif sample_weight is not None:
        tn = sum(sample_weight) - tp - fp - fn
    elif samplewise:
        tn = y_true.shape[1] - tp - fp - fn
    else:
        tn = y_true.shape[0] - tp - fp - fn

    return np.array([tn, fp, fn, tp]).T.reshape(-1, 2, 2)


def cohen_kappa_score(y1, y2, *, labels=None, weights=None,
                      sample_weight=None):
    r"""Cohen's kappa: a statistic that measures inter-annotator agreement.

    This function computes Cohen's kappa [1]_, a score that expresses the level
    of agreement between two annotators on a classification problem. It is
    defined as

    .. math::
        \kappa = (p_o - p_e) / (1 - p_e)

    where :math:`p_o` is the empirical probability of agreement on the label
    assigned to any sample (the observed agreement ratio), and :math:`p_e` is
    the expected agreement when both annotators assign labels randomly.
    :math:`p_e` is estimated using a per-annotator empirical prior over the
    class labels [2]_.

    Read more in the :ref:`User Guide <cohen_kappa>`.

    Parameters
    ----------
    y1 : array of shape (n_samples,)
        Labels assigned by the first annotator.

    y2 : array of shape (n_samples,)
        Labels assigned by the second annotator. The kappa statistic is
        symmetric, so swapping ``y1`` and ``y2`` doesn't change the value.

    labels : array-like of shape (n_classes,), default=None
        List of labels to index the matrix. This may be used to select a
        subset of labels. If None, all labels that appear at least once in
        ``y1`` or ``y2`` are used.

    weights : {'linear', 'quadratic'}, default=None
        Weighting type to calculate the score. None means no weighted;
        "linear" means linear weighted; "quadratic" means quadratic weighted.

    sample_weight : array-like of shape (n_samples,), default=None
        Sample weights.

    Returns
    -------
    kappa : float
        The kappa statistic, which is a number between -1 and 1. The maximum
        value means complete agreement; zero or lower means chance agreement.

    References
    ----------
    .. [1] J. Cohen (1960). "A coefficient of agreement for nominal scales".
           Educational and Psychological Measurement 20(1):37-46.
           doi:10.1177/001316446002000104.
    .. [2] `R. Artstein and M. Poesio (2008). "Inter-coder agreement for
           computational linguistics". Computational Linguistics 34(4):555-596
           <https://www.mitpressjournals.org/doi/pdf/10.1162/coli.07-034-R2>`_.
    .. [3] `Wikipedia entry for the Cohen's kappa
            <https://en.wikipedia.org/wiki/Cohen%27s_kappa>`_.
    """
    confusion = confusion_matrix(y1, y2, labels=labels,
                                 sample_weight=sample_weight)
    n_classes = confusion.shape[0]
    sum0 = np.sum(confusion, axis=0)
    sum1 = np.sum(confusion, axis=1)
    expected = np.outer(sum0, sum1) / np.sum(sum0)

    if weights is None:
        w_mat = np.ones([n_classes, n_classes], dtype=int)
        w_mat.flat[:: n_classes + 1] = 0
    elif weights == "linear" or weights == "quadratic":
        w_mat = np.zeros([n_classes, n_classes], dtype=int)
        w_mat += np.arange(n_classes)
        if weights == "linear":
            w_mat = np.abs(w_mat - w_mat.T)
        else:
            w_mat = (w_mat - w_mat.T) ** 2
    else:
        raise ValueError("Unknown kappa weighting type.")

    k = np.sum(w_mat * confusion) / np.sum(w_mat * expected)
    return 1 - k


def jaccard_score(y_true, y_pred, *, labels=None, pos_label=1,
                  average='binary', sample_weight=None, zero_division="warn"):
    """Jaccard similarity coefficient score.

    The Jaccard index [1], or Jaccard similarity coefficient, defined as
    the size of the intersection divided by the size of the union of two label
    sets, is used to compare set of predicted labels for a sample to the
    corresponding set of labels in ``y_true``.

    Read more in the :ref:`User Guide <jaccard_similarity_score>`.

    Parameters
    ----------
    y_true : 1d array-like, or label indicator array / sparse matrix
        Ground truth (correct) labels.

    y_pred : 1d array-like, or label indicator array / sparse matrix
        Predicted labels, as returned by a classifier.

    labels : array-like of shape (n_classes,), default=None
        The set of labels to include when ``average != 'binary'``, and their
        order if ``average is None``. Labels present in the data can be
        excluded, for example to calculate a multiclass average ignoring a
        majority negative class, while labels not present in the data will
        result in 0 components in a macro average. For multilabel targets,
        labels are column indices. By default, all labels in ``y_true`` and
        ``y_pred`` are used in sorted order.

    pos_label : str or int, default=1
        The class to report if ``average='binary'`` and the data is binary.
        If the data are multiclass or multilabel, this will be ignored;
        setting ``labels=[pos_label]`` and ``average != 'binary'`` will report
        scores for that label only.

    average : {None, 'micro', 'macro', 'samples', 'weighted', \
            'binary'}, default='binary'
        If ``None``, the scores for each class are returned. Otherwise, this
        determines the type of averaging performed on the data:

        ``'binary'``:
            Only report results for the class specified by ``pos_label``.
            This is applicable only if targets (``y_{true,pred}``) are binary.
        ``'micro'``:
            Calculate metrics globally by counting the total true positives,
            false negatives and false positives.
        ``'macro'``:
            Calculate metrics for each label, and find their unweighted
            mean.  This does not take label imbalance into account.
        ``'weighted'``:
            Calculate metrics for each label, and find their average, weighted
            by support (the number of true instances for each label). This
            alters 'macro' to account for label imbalance.
        ``'samples'``:
            Calculate metrics for each instance, and find their average (only
            meaningful for multilabel classification).

    sample_weight : array-like of shape (n_samples,), default=None
        Sample weights.

    zero_division : "warn", {0.0, 1.0}, default="warn"
        Sets the value to return when there is a zero division, i.e. when there
        there are no negative values in predictions and labels. If set to
        "warn", this acts like 0, but a warning is also raised.

    Returns
    -------
    score : float (if average is not None) or array of floats, shape =\
            [n_unique_labels]

    See Also
    --------
    accuracy_score, f_score, multilabel_confusion_matrix

    Notes
    -----
    :func:`jaccard_score` may be a poor metric if there are no
    positives for some samples or classes. Jaccard is undefined if there are
    no true or predicted labels, and our implementation will return a score
    of 0 with a warning.

    References
    ----------
    .. [1] `Wikipedia entry for the Jaccard index
           <https://en.wikipedia.org/wiki/Jaccard_index>`_.

    Examples
    --------
    >>> import numpy as np
    >>> from sklearn.metrics import jaccard_score
    >>> y_true = np.array([[0, 1, 1],
    ...                    [1, 1, 0]])
    >>> y_pred = np.array([[1, 1, 1],
    ...                    [1, 0, 0]])

    In the binary case:

    >>> jaccard_score(y_true[0], y_pred[0])
    0.6666...

    In the multilabel case:

    >>> jaccard_score(y_true, y_pred, average='samples')
    0.5833...
    >>> jaccard_score(y_true, y_pred, average='macro')
    0.6666...
    >>> jaccard_score(y_true, y_pred, average=None)
    array([0.5, 0.5, 1. ])

    In the multiclass case:

    >>> y_pred = [0, 2, 1, 2]
    >>> y_true = [0, 1, 2, 2]
    >>> jaccard_score(y_true, y_pred, average=None)
    array([1. , 0. , 0.33...])
    """
    labels = _check_set_wise_labels(y_true, y_pred, average, labels,
                                    pos_label)
    samplewise = average == 'samples'
    MCM = multilabel_confusion_matrix(y_true, y_pred,
                                      sample_weight=sample_weight,
                                      labels=labels, samplewise=samplewise)
    numerator = MCM[:, 1, 1]
    denominator = MCM[:, 1, 1] + MCM[:, 0, 1] + MCM[:, 1, 0]

    if average == 'micro':
        numerator = np.array([numerator.sum()])
        denominator = np.array([denominator.sum()])

    jaccard = _prf_divide(numerator, denominator, 'jaccard',
                          'true or predicted', average, ('jaccard',),
                          zero_division=zero_division)
    if average is None:
        return jaccard
    if average == 'weighted':
        weights = MCM[:, 1, 0] + MCM[:, 1, 1]
        if not np.any(weights):
            # numerator is 0, and warning should have already been issued
            weights = None
    elif average == 'samples' and sample_weight is not None:
        weights = sample_weight
    else:
        weights = None
    return np.average(jaccard, weights=weights)


def matthews_corrcoef(y_true, y_pred, *, sample_weight=None):
    """Compute the Matthews correlation coefficient (MCC).

    The Matthews correlation coefficient is used in machine learning as a
    measure of the quality of binary and multiclass classifications. It takes
    into account true and false positives and negatives and is generally
    regarded as a balanced measure which can be used even if the classes are of
    very different sizes. The MCC is in essence a correlation coefficient value
    between -1 and +1. A coefficient of +1 represents a perfect prediction, 0
    an average random prediction and -1 an inverse prediction.  The statistic
    is also known as the phi coefficient. [source: Wikipedia]

    Binary and multiclass labels are supported.  Only in the binary case does
    this relate to information about true and false positives and negatives.
    See references below.

    Read more in the :ref:`User Guide <matthews_corrcoef>`.

    Parameters
    ----------
    y_true : array, shape = [n_samples]
        Ground truth (correct) target values.

    y_pred : array, shape = [n_samples]
        Estimated targets as returned by a classifier.

    sample_weight : array-like of shape (n_samples,), default=None
        Sample weights.

        .. versionadded:: 0.18

    Returns
    -------
    mcc : float
        The Matthews correlation coefficient (+1 represents a perfect
        prediction, 0 an average random prediction and -1 and inverse
        prediction).

    References
    ----------
    .. [1] `Baldi, Brunak, Chauvin, Andersen and Nielsen, (2000). Assessing the
       accuracy of prediction algorithms for classification: an overview
       <https://doi.org/10.1093/bioinformatics/16.5.412>`_.

    .. [2] `Wikipedia entry for the Matthews Correlation Coefficient
       <https://en.wikipedia.org/wiki/Matthews_correlation_coefficient>`_.

    .. [3] `Gorodkin, (2004). Comparing two K-category assignments by a
        K-category correlation coefficient
        <https://www.sciencedirect.com/science/article/pii/S1476927104000799>`_.

    .. [4] `Jurman, Riccadonna, Furlanello, (2012). A Comparison of MCC and CEN
        Error Measures in MultiClass Prediction
        <https://journals.plos.org/plosone/article?id=10.1371/journal.pone.0041882>`_.

    Examples
    --------
    >>> from sklearn.metrics import matthews_corrcoef
    >>> y_true = [+1, +1, +1, -1]
    >>> y_pred = [+1, -1, +1, +1]
    >>> matthews_corrcoef(y_true, y_pred)
    -0.33...
    """
    y_type, y_true, y_pred = _check_targets(y_true, y_pred)
    check_consistent_length(y_true, y_pred, sample_weight)
    if y_type not in {"binary", "multiclass"}:
        raise ValueError("%s is not supported" % y_type)

    lb = LabelEncoder()
    lb.fit(np.hstack([y_true, y_pred]))
    y_true = lb.transform(y_true)
    y_pred = lb.transform(y_pred)

    C = confusion_matrix(y_true, y_pred, sample_weight=sample_weight)
    t_sum = C.sum(axis=1, dtype=np.float64)
    p_sum = C.sum(axis=0, dtype=np.float64)
    n_correct = np.trace(C, dtype=np.float64)
    n_samples = p_sum.sum()
    cov_ytyp = n_correct * n_samples - np.dot(t_sum, p_sum)
    cov_ypyp = n_samples ** 2 - np.dot(p_sum, p_sum)
    cov_ytyt = n_samples ** 2 - np.dot(t_sum, t_sum)
    mcc = cov_ytyp / np.sqrt(cov_ytyt * cov_ypyp)

    if np.isnan(mcc):
        return 0.
    else:
        return mcc


def zero_one_loss(y_true, y_pred, *, normalize=True, sample_weight=None):
    """Zero-one classification loss.

    If normalize is ``True``, return the fraction of misclassifications
    (float), else it returns the number of misclassifications (int). The best
    performance is 0.

    Read more in the :ref:`User Guide <zero_one_loss>`.

    Parameters
    ----------
    y_true : 1d array-like, or label indicator array / sparse matrix
        Ground truth (correct) labels.

    y_pred : 1d array-like, or label indicator array / sparse matrix
        Predicted labels, as returned by a classifier.

    normalize : bool, default=True
        If ``False``, return the number of misclassifications.
        Otherwise, return the fraction of misclassifications.

    sample_weight : array-like of shape (n_samples,), default=None
        Sample weights.

    Returns
    -------
    loss : float or int,
        If ``normalize == True``, return the fraction of misclassifications
        (float), else it returns the number of misclassifications (int).

    Notes
    -----
    In multilabel classification, the zero_one_loss function corresponds to
    the subset zero-one loss: for each sample, the entire set of labels must be
    correctly predicted, otherwise the loss for that sample is equal to one.

    See Also
    --------
    accuracy_score, hamming_loss, jaccard_score

    Examples
    --------
    >>> from sklearn.metrics import zero_one_loss
    >>> y_pred = [1, 2, 3, 4]
    >>> y_true = [2, 2, 3, 4]
    >>> zero_one_loss(y_true, y_pred)
    0.25
    >>> zero_one_loss(y_true, y_pred, normalize=False)
    1

    In the multilabel case with binary label indicators:

    >>> import numpy as np
    >>> zero_one_loss(np.array([[0, 1], [1, 1]]), np.ones((2, 2)))
    0.5
    """
    score = accuracy_score(y_true, y_pred,
                           normalize=normalize,
                           sample_weight=sample_weight)

    if normalize:
        return 1 - score
    else:
        if sample_weight is not None:
            n_samples = np.sum(sample_weight)
        else:
            n_samples = _num_samples(y_true)
        return n_samples - score


def f1_score(y_true, y_pred, *, labels=None, pos_label=1, average='binary',
             sample_weight=None, zero_division="warn"):
    """Compute the F1 score, also known as balanced F-score or F-measure.

    The F1 score can be interpreted as a weighted average of the precision and
    recall, where an F1 score reaches its best value at 1 and worst score at 0.
    The relative contribution of precision and recall to the F1 score are
    equal. The formula for the F1 score is::

        F1 = 2 * (precision * recall) / (precision + recall)

    In the multi-class and multi-label case, this is the average of
    the F1 score of each class with weighting depending on the ``average``
    parameter.

    Read more in the :ref:`User Guide <precision_recall_f_measure_metrics>`.

    Parameters
    ----------
    y_true : 1d array-like, or label indicator array / sparse matrix
        Ground truth (correct) target values.

    y_pred : 1d array-like, or label indicator array / sparse matrix
        Estimated targets as returned by a classifier.

    labels : array-like, default=None
        The set of labels to include when ``average != 'binary'``, and their
        order if ``average is None``. Labels present in the data can be
        excluded, for example to calculate a multiclass average ignoring a
        majority negative class, while labels not present in the data will
        result in 0 components in a macro average. For multilabel targets,
        labels are column indices. By default, all labels in ``y_true`` and
        ``y_pred`` are used in sorted order.

        .. versionchanged:: 0.17
           Parameter `labels` improved for multiclass problem.

    pos_label : str or int, default=1
        The class to report if ``average='binary'`` and the data is binary.
        If the data are multiclass or multilabel, this will be ignored;
        setting ``labels=[pos_label]`` and ``average != 'binary'`` will report
        scores for that label only.

    average : {'micro', 'macro', 'samples','weighted', 'binary'} or None, \
            default='binary'
        This parameter is required for multiclass/multilabel targets.
        If ``None``, the scores for each class are returned. Otherwise, this
        determines the type of averaging performed on the data:

        ``'binary'``:
            Only report results for the class specified by ``pos_label``.
            This is applicable only if targets (``y_{true,pred}``) are binary.
        ``'micro'``:
            Calculate metrics globally by counting the total true positives,
            false negatives and false positives.
        ``'macro'``:
            Calculate metrics for each label, and find their unweighted
            mean.  This does not take label imbalance into account.
        ``'weighted'``:
            Calculate metrics for each label, and find their average weighted
            by support (the number of true instances for each label). This
            alters 'macro' to account for label imbalance; it can result in an
            F-score that is not between precision and recall.
        ``'samples'``:
            Calculate metrics for each instance, and find their average (only
            meaningful for multilabel classification where this differs from
            :func:`accuracy_score`).

    sample_weight : array-like of shape (n_samples,), default=None
        Sample weights.

    zero_division : "warn", 0 or 1, default="warn"
        Sets the value to return when there is a zero division, i.e. when all
        predictions and labels are negative. If set to "warn", this acts as 0,
        but warnings are also raised.

    Returns
    -------
    f1_score : float or array of float, shape = [n_unique_labels]
        F1 score of the positive class in binary classification or weighted
        average of the F1 scores of each class for the multiclass task.

    See Also
    --------
    fbeta_score, precision_recall_fscore_support, jaccard_score,
    multilabel_confusion_matrix

    References
    ----------
    .. [1] `Wikipedia entry for the F1-score
           <https://en.wikipedia.org/wiki/F1_score>`_.

    Examples
    --------
    >>> from sklearn.metrics import f1_score
    >>> y_true = [0, 1, 2, 0, 1, 2]
    >>> y_pred = [0, 2, 1, 0, 0, 1]
    >>> f1_score(y_true, y_pred, average='macro')
    0.26...
    >>> f1_score(y_true, y_pred, average='micro')
    0.33...
    >>> f1_score(y_true, y_pred, average='weighted')
    0.26...
    >>> f1_score(y_true, y_pred, average=None)
    array([0.8, 0. , 0. ])
    >>> y_true = [0, 0, 0, 0, 0, 0]
    >>> y_pred = [0, 0, 0, 0, 0, 0]
    >>> f1_score(y_true, y_pred, zero_division=1)
    1.0...

    Notes
    -----
    When ``true positive + false positive == 0``, precision is undefined.
    When ``true positive + false negative == 0``, recall is undefined.
    In such cases, by default the metric will be set to 0, as will f-score,
    and ``UndefinedMetricWarning`` will be raised. This behavior can be
    modified with ``zero_division``.
    """
    return fbeta_score(y_true, y_pred, beta=1, labels=labels,
                       pos_label=pos_label, average=average,
                       sample_weight=sample_weight,
                       zero_division=zero_division)


def fbeta_score(y_true, y_pred, *, beta, labels=None, pos_label=1,
                average='binary', sample_weight=None, zero_division="warn"):
    """Compute the F-beta score.

    The F-beta score is the weighted harmonic mean of precision and recall,
    reaching its optimal value at 1 and its worst value at 0.

    The `beta` parameter determines the weight of recall in the combined
    score. ``beta < 1`` lends more weight to precision, while ``beta > 1``
    favors recall (``beta -> 0`` considers only precision, ``beta -> +inf``
    only recall).

    Read more in the :ref:`User Guide <precision_recall_f_measure_metrics>`.

    Parameters
    ----------
    y_true : 1d array-like, or label indicator array / sparse matrix
        Ground truth (correct) target values.

    y_pred : 1d array-like, or label indicator array / sparse matrix
        Estimated targets as returned by a classifier.

    beta : float
        Determines the weight of recall in the combined score.

    labels : array-like, default=None
        The set of labels to include when ``average != 'binary'``, and their
        order if ``average is None``. Labels present in the data can be
        excluded, for example to calculate a multiclass average ignoring a
        majority negative class, while labels not present in the data will
        result in 0 components in a macro average. For multilabel targets,
        labels are column indices. By default, all labels in ``y_true`` and
        ``y_pred`` are used in sorted order.

        .. versionchanged:: 0.17
           Parameter `labels` improved for multiclass problem.

    pos_label : str or int, default=1
        The class to report if ``average='binary'`` and the data is binary.
        If the data are multiclass or multilabel, this will be ignored;
        setting ``labels=[pos_label]`` and ``average != 'binary'`` will report
        scores for that label only.

    average : {'micro', 'macro', 'samples', 'weighted', 'binary'} or None \
            default='binary'
        This parameter is required for multiclass/multilabel targets.
        If ``None``, the scores for each class are returned. Otherwise, this
        determines the type of averaging performed on the data:

        ``'binary'``:
            Only report results for the class specified by ``pos_label``.
            This is applicable only if targets (``y_{true,pred}``) are binary.
        ``'micro'``:
            Calculate metrics globally by counting the total true positives,
            false negatives and false positives.
        ``'macro'``:
            Calculate metrics for each label, and find their unweighted
            mean.  This does not take label imbalance into account.
        ``'weighted'``:
            Calculate metrics for each label, and find their average weighted
            by support (the number of true instances for each label). This
            alters 'macro' to account for label imbalance; it can result in an
            F-score that is not between precision and recall.
        ``'samples'``:
            Calculate metrics for each instance, and find their average (only
            meaningful for multilabel classification where this differs from
            :func:`accuracy_score`).

    sample_weight : array-like of shape (n_samples,), default=None
        Sample weights.

    zero_division : "warn", 0 or 1, default="warn"
        Sets the value to return when there is a zero division, i.e. when all
        predictions and labels are negative. If set to "warn", this acts as 0,
        but warnings are also raised.

    Returns
    -------
    fbeta_score : float (if average is not None) or array of float, shape =\
        [n_unique_labels]
        F-beta score of the positive class in binary classification or weighted
        average of the F-beta score of each class for the multiclass task.

    See Also
    --------
    precision_recall_fscore_support, multilabel_confusion_matrix

    Notes
    -----
    When ``true positive + false positive == 0`` or
    ``true positive + false negative == 0``, f-score returns 0 and raises
    ``UndefinedMetricWarning``. This behavior can be
    modified with ``zero_division``.

    References
    ----------
    .. [1] R. Baeza-Yates and B. Ribeiro-Neto (2011).
           Modern Information Retrieval. Addison Wesley, pp. 327-328.

    .. [2] `Wikipedia entry for the F1-score
           <https://en.wikipedia.org/wiki/F1_score>`_.

    Examples
    --------
    >>> from sklearn.metrics import fbeta_score
    >>> y_true = [0, 1, 2, 0, 1, 2]
    >>> y_pred = [0, 2, 1, 0, 0, 1]
    >>> fbeta_score(y_true, y_pred, average='macro', beta=0.5)
    0.23...
    >>> fbeta_score(y_true, y_pred, average='micro', beta=0.5)
    0.33...
    >>> fbeta_score(y_true, y_pred, average='weighted', beta=0.5)
    0.23...
    >>> fbeta_score(y_true, y_pred, average=None, beta=0.5)
    array([0.71..., 0.        , 0.        ])
    """

    _, _, f, _ = precision_recall_fscore_support(y_true, y_pred,
                                                 beta=beta,
                                                 labels=labels,
                                                 pos_label=pos_label,
                                                 average=average,
                                                 warn_for=('f-score',),
                                                 sample_weight=sample_weight,
                                                 zero_division=zero_division)
    return f


def _prf_divide(numerator, denominator, metric,
                modifier, average, warn_for, zero_division="warn"):
    """Performs division and handles divide-by-zero.

    On zero-division, sets the corresponding result elements equal to
    0 or 1 (according to ``zero_division``). Plus, if
    ``zero_division != "warn"`` raises a warning.

    The metric, modifier and average arguments are used only for determining
    an appropriate warning.
    """
    mask = denominator == 0.0
    denominator = denominator.copy()
    denominator[mask] = 1  # avoid infs/nans
    result = numerator / denominator

    if not np.any(mask):
        return result

    # if ``zero_division=1``, set those with denominator == 0 equal to 1
    result[mask] = 0.0 if zero_division in ["warn", 0] else 1.0

    # the user will be removing warnings if zero_division is set to something
    # different than its default value. If we are computing only f-score
    # the warning will be raised only if precision and recall are ill-defined
    if zero_division != "warn" or metric not in warn_for:
        return result

    # build appropriate warning
    # E.g. "Precision and F-score are ill-defined and being set to 0.0 in
    # labels with no predicted samples. Use ``zero_division`` parameter to
    # control this behavior."

    if metric in warn_for and 'f-score' in warn_for:
        msg_start = '{0} and F-score are'.format(metric.title())
    elif metric in warn_for:
        msg_start = '{0} is'.format(metric.title())
    elif 'f-score' in warn_for:
        msg_start = 'F-score is'
    else:
        return result

    _warn_prf(average, modifier, msg_start, len(result))

    return result


def _warn_prf(average, modifier, msg_start, result_size):
    axis0, axis1 = 'sample', 'label'
    if average == 'samples':
        axis0, axis1 = axis1, axis0
    msg = ('{0} ill-defined and being set to 0.0 {{0}} '
           'no {1} {2}s. Use `zero_division` parameter to control'
           ' this behavior.'.format(msg_start, modifier, axis0))
    if result_size == 1:
        msg = msg.format('due to')
    else:
        msg = msg.format('in {0}s with'.format(axis1))
    warnings.warn(msg, UndefinedMetricWarning, stacklevel=2)


def _check_set_wise_labels(y_true, y_pred, average, labels, pos_label):
    """Validation associated with set-wise metrics.

    Returns identified labels.
    """
    average_options = (None, 'micro', 'macro', 'weighted', 'samples')
    if average not in average_options and average != 'binary':
        raise ValueError('average has to be one of ' +
                         str(average_options))

    y_type, y_true, y_pred = _check_targets(y_true, y_pred)
    # Convert to Python primitive type to avoid NumPy type / Python str
    # comparison. See https://github.com/numpy/numpy/issues/6784
    present_labels = unique_labels(y_true, y_pred).tolist()
    if average == 'binary':
        if y_type == 'binary':
            if pos_label not in present_labels:
                if len(present_labels) >= 2:
                    raise ValueError(
                        f"pos_label={pos_label} is not a valid label. It "
                        f"should be one of {present_labels}"
                    )
            labels = [pos_label]
        else:
            average_options = list(average_options)
            if y_type == 'multiclass':
                average_options.remove('samples')
            raise ValueError("Target is %s but average='binary'. Please "
                             "choose another average setting, one of %r."
                             % (y_type, average_options))
    elif pos_label not in (None, 1):
        warnings.warn("Note that pos_label (set to %r) is ignored when "
                      "average != 'binary' (got %r). You may use "
                      "labels=[pos_label] to specify a single positive class."
                      % (pos_label, average), UserWarning)
    return labels


def precision_recall_fscore_support(y_true, y_pred, *, beta=1.0, labels=None,
                                    pos_label=1, average=None,
                                    warn_for=('precision', 'recall',
                                              'f-score'),
                                    sample_weight=None,
                                    zero_division="warn"):
    """Compute precision, recall, F-measure and support for each class.

    The precision is the ratio ``tp / (tp + fp)`` where ``tp`` is the number of
    true positives and ``fp`` the number of false positives. The precision is
    intuitively the ability of the classifier not to label as positive a sample
    that is negative.

    The recall is the ratio ``tp / (tp + fn)`` where ``tp`` is the number of
    true positives and ``fn`` the number of false negatives. The recall is
    intuitively the ability of the classifier to find all the positive samples.

    The F-beta score can be interpreted as a weighted harmonic mean of
    the precision and recall, where an F-beta score reaches its best
    value at 1 and worst score at 0.

    The F-beta score weights recall more than precision by a factor of
    ``beta``. ``beta == 1.0`` means recall and precision are equally important.

    The support is the number of occurrences of each class in ``y_true``.

    If ``pos_label is None`` and in binary classification, this function
    returns the average precision, recall and F-measure if ``average``
    is one of ``'micro'``, ``'macro'``, ``'weighted'`` or ``'samples'``.

    Read more in the :ref:`User Guide <precision_recall_f_measure_metrics>`.

    Parameters
    ----------
    y_true : 1d array-like, or label indicator array / sparse matrix
        Ground truth (correct) target values.

    y_pred : 1d array-like, or label indicator array / sparse matrix
        Estimated targets as returned by a classifier.

    beta : float, default=1.0
        The strength of recall versus precision in the F-score.

    labels : array-like, default=None
        The set of labels to include when ``average != 'binary'``, and their
        order if ``average is None``. Labels present in the data can be
        excluded, for example to calculate a multiclass average ignoring a
        majority negative class, while labels not present in the data will
        result in 0 components in a macro average. For multilabel targets,
        labels are column indices. By default, all labels in ``y_true`` and
        ``y_pred`` are used in sorted order.

    pos_label : str or int, default=1
        The class to report if ``average='binary'`` and the data is binary.
        If the data are multiclass or multilabel, this will be ignored;
        setting ``labels=[pos_label]`` and ``average != 'binary'`` will report
        scores for that label only.

    average : {'binary', 'micro', 'macro', 'samples','weighted'}, \
            default=None
        If ``None``, the scores for each class are returned. Otherwise, this
        determines the type of averaging performed on the data:

        ``'binary'``:
            Only report results for the class specified by ``pos_label``.
            This is applicable only if targets (``y_{true,pred}``) are binary.
        ``'micro'``:
            Calculate metrics globally by counting the total true positives,
            false negatives and false positives.
        ``'macro'``:
            Calculate metrics for each label, and find their unweighted
            mean.  This does not take label imbalance into account.
        ``'weighted'``:
            Calculate metrics for each label, and find their average weighted
            by support (the number of true instances for each label). This
            alters 'macro' to account for label imbalance; it can result in an
            F-score that is not between precision and recall.
        ``'samples'``:
            Calculate metrics for each instance, and find their average (only
            meaningful for multilabel classification where this differs from
            :func:`accuracy_score`).

    warn_for : tuple or set, for internal use
        This determines which warnings will be made in the case that this
        function is being used to return only one of its metrics.

    sample_weight : array-like of shape (n_samples,), default=None
        Sample weights.

    zero_division : "warn", 0 or 1, default="warn"
        Sets the value to return when there is a zero division:
           - recall: when there are no positive labels
           - precision: when there are no positive predictions
           - f-score: both

        If set to "warn", this acts as 0, but warnings are also raised.

    Returns
    -------
    precision : float (if average is not None) or array of float, shape =\
        [n_unique_labels]

    recall : float (if average is not None) or array of float, , shape =\
        [n_unique_labels]

    fbeta_score : float (if average is not None) or array of float, shape =\
        [n_unique_labels]

    support : None (if average is not None) or array of int, shape =\
        [n_unique_labels]
        The number of occurrences of each label in ``y_true``.

    Notes
    -----
    When ``true positive + false positive == 0``, precision is undefined.
    When ``true positive + false negative == 0``, recall is undefined.
    In such cases, by default the metric will be set to 0, as will f-score,
    and ``UndefinedMetricWarning`` will be raised. This behavior can be
    modified with ``zero_division``.

    References
    ----------
    .. [1] `Wikipedia entry for the Precision and recall
           <https://en.wikipedia.org/wiki/Precision_and_recall>`_.

    .. [2] `Wikipedia entry for the F1-score
           <https://en.wikipedia.org/wiki/F1_score>`_.

    .. [3] `Discriminative Methods for Multi-labeled Classification Advances
           in Knowledge Discovery and Data Mining (2004), pp. 22-30 by Shantanu
           Godbole, Sunita Sarawagi
           <http://www.godbole.net/shantanu/pubs/multilabelsvm-pakdd04.pdf>`_.

    Examples
    --------
    >>> import numpy as np
    >>> from sklearn.metrics import precision_recall_fscore_support
    >>> y_true = np.array(['cat', 'dog', 'pig', 'cat', 'dog', 'pig'])
    >>> y_pred = np.array(['cat', 'pig', 'dog', 'cat', 'cat', 'dog'])
    >>> precision_recall_fscore_support(y_true, y_pred, average='macro')
    (0.22..., 0.33..., 0.26..., None)
    >>> precision_recall_fscore_support(y_true, y_pred, average='micro')
    (0.33..., 0.33..., 0.33..., None)
    >>> precision_recall_fscore_support(y_true, y_pred, average='weighted')
    (0.22..., 0.33..., 0.26..., None)

    It is possible to compute per-label precisions, recalls, F1-scores and
    supports instead of averaging:

    >>> precision_recall_fscore_support(y_true, y_pred, average=None,
    ... labels=['pig', 'dog', 'cat'])
    (array([0.        , 0.        , 0.66...]),
     array([0., 0., 1.]), array([0. , 0. , 0.8]),
     array([2, 2, 2]))
    """
    _check_zero_division(zero_division)
    if beta < 0:
        raise ValueError("beta should be >=0 in the F-beta score")
    labels = _check_set_wise_labels(y_true, y_pred, average, labels,
                                    pos_label)

    # Calculate tp_sum, pred_sum, true_sum ###
    samplewise = average == 'samples'
    MCM = multilabel_confusion_matrix(y_true, y_pred,
                                      sample_weight=sample_weight,
                                      labels=labels, samplewise=samplewise)
    tp_sum = MCM[:, 1, 1]
    pred_sum = tp_sum + MCM[:, 0, 1]
    true_sum = tp_sum + MCM[:, 1, 0]

    if average == 'micro':
        tp_sum = np.array([tp_sum.sum()])
        pred_sum = np.array([pred_sum.sum()])
        true_sum = np.array([true_sum.sum()])

    # Finally, we have all our sufficient statistics. Divide! #
    beta2 = beta ** 2

    # Divide, and on zero-division, set scores and/or warn according to
    # zero_division:
    precision = _prf_divide(tp_sum, pred_sum, 'precision',
                            'predicted', average, warn_for, zero_division)
    recall = _prf_divide(tp_sum, true_sum, 'recall',
                         'true', average, warn_for, zero_division)

    # warn for f-score only if zero_division is warn, it is in warn_for
    # and BOTH prec and rec are ill-defined
    if zero_division == "warn" and ("f-score",) == warn_for:
        if (pred_sum[true_sum == 0] == 0).any():
            _warn_prf(
                average, "true nor predicted", 'F-score is', len(true_sum)
            )

    # if tp == 0 F will be 1 only if all predictions are zero, all labels are
    # zero, and zero_division=1. In all other case, 0
    if np.isposinf(beta):
        f_score = recall
    else:
        denom = beta2 * precision + recall

        denom[denom == 0.] = 1  # avoid division by 0
        f_score = (1 + beta2) * precision * recall / denom

    # Average the results
    if average == 'weighted':
        weights = true_sum
        if weights.sum() == 0:
            zero_division_value = np.float64(1.0)
            if zero_division in ["warn", 0]:
                zero_division_value = np.float64(0.0)
            # precision is zero_division if there are no positive predictions
            # recall is zero_division if there are no positive labels
            # fscore is zero_division if all labels AND predictions are
            # negative
            if pred_sum.sum() == 0:
                return (zero_division_value,
                        zero_division_value,
                        zero_division_value,
                        None)
            else:
                return (np.float64(0.0),
                        zero_division_value,
                        np.float64(0.0),
                        None)

    elif average == 'samples':
        weights = sample_weight
    else:
        weights = None

    if average is not None:
        assert average != 'binary' or len(precision) == 1
        precision = np.average(precision, weights=weights)
        recall = np.average(recall, weights=weights)
        f_score = np.average(f_score, weights=weights)
        true_sum = None  # return no support

    return precision, recall, f_score, true_sum


<<<<<<< HEAD
def tpr_fpr_tnr_fnr_scores(y_true, y_pred, *, labels=None, pos_label=1,
                           average=None, warn_for=('tpr', 'fpr',
                                                   'tnr', 'fnr'),
                           sample_weight=None, zero_division="warn"):
    """Compute True Positive Rate (TPR), False Positive Rate (FPR),\
    True Negative Rate (TNR), False Negative Rate (FNR) for each class

    The TPR is the ratio ``tp / (tp + fn)`` where ``tp`` is the number of
    true positives and ``fn`` the number of false negatives.

    The FPR is the ratio ``fp / (tn + fp)`` where ``tn`` is the number of
    true negatives and ``fp`` the number of false positives.

    The TNR is the ratio ``tn / (tn + fp)`` where ``tn`` is the number of
    true negatives and ``fp`` the number of false positives.

    The FNR is the ratio ``fn / (tp + fn)`` where ``tp`` is the number of
    true positives and ``fn`` the number of false negatives.

    If ``pos_label is None`` and in binary classification, this function
    returns the true positive rate, false positive rate, true negative rate
    and false negative rate if ``average`` is one of ``'micro'``, ``'macro'``,
    ``'weighted'`` or ``'samples'``.

    Parameters
    ----------
    y_true : {array-like, label indicator array, sparse matrix} \
        of shape (n_samples,)
        Ground truth (correct) target values.

    y_pred : {array-like, label indicator array, sparse matrix} \
        of shape (n_samples,)
        Estimated targets as returned by a classifier.

    labels : list, default=None
        The set of labels to include when ``average != 'binary'``, and their
        order if ``average is None``. Labels present in the data can be
        excluded, for example to calculate a multiclass average ignoring a
        majority negative class, while labels not present in the data will
        result in 0 components in a macro average. For multilabel targets,
        labels are column indices. By default, all labels in ``y_true`` and
        ``y_pred`` are used in sorted order.

    pos_label : str or int, default=1
        The class to report if ``average='binary'`` and the data is binary.
        If the data are multiclass or multilabel, this will be ignored;
        setting ``labels=[pos_label]`` and ``average != 'binary'`` will report
        scores for that label only.

    average : str, {None, 'binary', 'micro', 'macro', 'samples', 'weighted'}, \
        default=None
        If ``None``, the scores for each class are returned. Otherwise, this
        determines the type of averaging performed on the data:

        ``'binary'``:
            Only report results for the class specified by ``pos_label``.
            This is applicable only if targets (``y_{true,pred}``) are binary.
        ``'micro'``:
            Calculate metrics globally by counting the total true positives,
            false negatives and false positives.
        ``'macro'``:
            Calculate metrics for each label, and find their unweighted
            mean.  This does not take label imbalance into account.
        ``'weighted'``:
            Calculate metrics for each label, and find their average weighted
            by support (the number of true instances for each label). This
            alters 'macro' to account for label imbalance.
        ``'samples'``:
            Calculate metrics for each instance, and find their average (only
            meaningful for multilabel classification where this differs from
            :func:`accuracy_score`).

    warn_for : tuple or set, for internal use
        This determines which warnings will be made in the case that this
        function is being used to return only one of its metrics.

    sample_weight : array-like of shape (n_samples,), default=None
        Sample weights.

    zero_division : str or int, {'warn', 0, 1}, default="warn"
        Sets the value to return when there is a zero division:
           - tpr, fnr: when there are no positive labels
           - fpr, tnr: when there are no negative labels

        If set to "warn", this acts as 0, but warnings are also raised.

    Returns
    -------
    tpr : float (if average is not None), \
        or ndarray of shape (n_unique_labels,)

    fpr : float (if average is not None), \
        or ndarray of shape (n_unique_labels,)

    tnr : float (if average is not None), \
        or ndarray of shape (n_unique_labels,)

    fnr : float (if average is not None), \
        or ndarray of shape (n_unique_labels,)
        The number of occurrences of each label in ``y_true``.

    References
    ----------
    .. [1] `Wikipedia entry for confusion matrix
           <https://en.wikipedia.org/wiki/Confusion_matrix>`_

    .. [2] `Discriminative Methods for Multi-labeled Classification Advances
           in Knowledge Discovery and Data Mining (2004), pp. 22-30 by Shantanu
           Godbole, Sunita Sarawagi
           <http://www.godbole.net/shantanu/pubs/multilabelsvm-pakdd04.pdf>`_

    Examples
    --------
    >>> import numpy as np
    >>> y_true = np.array(['cat', 'dog', 'pig', 'cat', 'dog', 'pig'])
    >>> y_pred = np.array(['cat', 'pig', 'dog', 'cat', 'cat', 'dog'])
    >>> tpr_fpr_tnr_fnr_scores(y_true, y_pred, average='macro')
    (0.3333333333333333, 0.3333333333333333, 0.6666666666666666,
     0.6666666666666666)
    >>> tpr_fpr_tnr_fnr_scores(y_true, y_pred, average='micro')
    (0.3333333333333333, 0.3333333333333333, 0.6666666666666666,
     0.6666666666666666)
    >>> tpr_fpr_tnr_fnr_scores(y_true, y_pred, average='weighted')
    (0.3333333333333333, 0.3333333333333333, 0.6666666666666666,
    0.6666666666666666)

    It is possible to compute per-label fpr, fnr, tnr, tpr and
    supports instead of averaging:

    >>> tpr_fpr_tnr_fnr_scores(y_true, y_pred, average=None,
    ... labels=['pig', 'dog', 'cat'])
    (array([0., 0., 1.]), array([0.25, 0.5 , 0.25]),
    array([0.75, 0.5 , 0.75]), array([1., 1., 0.]))

    Notes
    -----
    When ``true positive + false negative == 0``, TPR, FNR are undefined;
    When ``true negative + false positive == 0``, FPR, TNR are undefined.
    In such cases, by default the metric will be set to 0, as will f-score,
    and ``UndefinedMetricWarning`` will be raised. This behavior can be
    modified with ``zero_division``.
    """
    _check_zero_division(zero_division)

    labels = _check_set_wise_labels(y_true, y_pred, average, labels, pos_label)

    # Calculate tp_sum, fp_sum, tn_sum, fn_sum, pos_sum, neg_sum
    samplewise = average == 'samples'
    MCM = multilabel_confusion_matrix(y_true, y_pred,
                                      sample_weight=sample_weight,
                                      labels=labels, samplewise=samplewise)
    tn_sum = MCM[:, 0, 0]
    fp_sum = MCM[:, 0, 1]
    fn_sum = MCM[:, 1, 0]
    tp_sum = MCM[:, 1, 1]
    neg_sum = tn_sum + fp_sum
    pos_sum = fn_sum + tp_sum

    if average == 'micro':
        tp_sum = np.array([tp_sum.sum()])
        fp_sum = np.array([fp_sum.sum()])
        tn_sum = np.array([tn_sum.sum()])
        fn_sum = np.array([fn_sum.sum()])
        neg_sum = np.array([neg_sum.sum()])
        pos_sum = np.array([pos_sum.sum()])

    # Divide, and on zero-division, set scores and/or warn according to
    # zero_division:
    tpr = _prf_divide(tp_sum, pos_sum, 'TPR', 'positives',
                      average, warn_for, zero_division)
    fpr = _prf_divide(fp_sum, neg_sum, 'FPR', 'negatives',
                      average, warn_for, zero_division)
    tnr = _prf_divide(tn_sum, neg_sum, 'TNR', 'negatives',
                      average, warn_for, zero_division)
    fnr = _prf_divide(fn_sum, pos_sum, 'FNR', 'positives',
                      average, warn_for, zero_division)
    # Average the results
    if average == 'weighted':
        weights = pos_sum
        if weights.sum() == 0:
            zero_division_value = 0.0 if zero_division in ["warn", 0] else 1.0
            # TPR and FNR is zero_division if there are no positive labels
            # FPR and TNR is zero_division if there are no negative labels
            return (zero_division_value if pos_sum.sum() == 0 else 0,
                    zero_division_value if neg_sum.sum() == 0 else 0,
                    zero_division_value if neg_sum.sum() == 0 else 0,
                    zero_division_value if pos_sum.sum() == 0 else 0)

    elif average == 'samples':
        weights = sample_weight
    else:
        weights = None

    if average is not None:
        assert average != 'binary' or len(fpr) == 1
        fpr = np.average(fpr, weights=weights)
        tnr = np.average(tnr, weights=weights)
        fnr = np.average(fnr, weights=weights)
        tpr = np.average(tpr, weights=weights)
    return tpr, fpr, tnr, fnr


@_deprecate_positional_args
=======
>>>>>>> aa898de8
def precision_score(y_true, y_pred, *, labels=None, pos_label=1,
                    average='binary', sample_weight=None,
                    zero_division="warn"):
    """Compute the precision.

    The precision is the ratio ``tp / (tp + fp)`` where ``tp`` is the number of
    true positives and ``fp`` the number of false positives. The precision is
    intuitively the ability of the classifier not to label as positive a sample
    that is negative.

    The best value is 1 and the worst value is 0.

    Read more in the :ref:`User Guide <precision_recall_f_measure_metrics>`.

    Parameters
    ----------
    y_true : 1d array-like, or label indicator array / sparse matrix
        Ground truth (correct) target values.

    y_pred : 1d array-like, or label indicator array / sparse matrix
        Estimated targets as returned by a classifier.

    labels : array-like, default=None
        The set of labels to include when ``average != 'binary'``, and their
        order if ``average is None``. Labels present in the data can be
        excluded, for example to calculate a multiclass average ignoring a
        majority negative class, while labels not present in the data will
        result in 0 components in a macro average. For multilabel targets,
        labels are column indices. By default, all labels in ``y_true`` and
        ``y_pred`` are used in sorted order.

        .. versionchanged:: 0.17
           Parameter `labels` improved for multiclass problem.

    pos_label : str or int, default=1
        The class to report if ``average='binary'`` and the data is binary.
        If the data are multiclass or multilabel, this will be ignored;
        setting ``labels=[pos_label]`` and ``average != 'binary'`` will report
        scores for that label only.

    average : {'micro', 'macro', 'samples', 'weighted', 'binary'} \
            default='binary'
        This parameter is required for multiclass/multilabel targets.
        If ``None``, the scores for each class are returned. Otherwise, this
        determines the type of averaging performed on the data:

        ``'binary'``:
            Only report results for the class specified by ``pos_label``.
            This is applicable only if targets (``y_{true,pred}``) are binary.
        ``'micro'``:
            Calculate metrics globally by counting the total true positives,
            false negatives and false positives.
        ``'macro'``:
            Calculate metrics for each label, and find their unweighted
            mean.  This does not take label imbalance into account.
        ``'weighted'``:
            Calculate metrics for each label, and find their average weighted
            by support (the number of true instances for each label). This
            alters 'macro' to account for label imbalance; it can result in an
            F-score that is not between precision and recall.
        ``'samples'``:
            Calculate metrics for each instance, and find their average (only
            meaningful for multilabel classification where this differs from
            :func:`accuracy_score`).

    sample_weight : array-like of shape (n_samples,), default=None
        Sample weights.

    zero_division : "warn", 0 or 1, default="warn"
        Sets the value to return when there is a zero division. If set to
        "warn", this acts as 0, but warnings are also raised.

    Returns
    -------
    precision : float (if average is not None) or array of float of shape
        (n_unique_labels,)
        Precision of the positive class in binary classification or weighted
        average of the precision of each class for the multiclass task.

    See Also
    --------
    precision_recall_fscore_support, multilabel_confusion_matrix

    Notes
    -----
    When ``true positive + false positive == 0``, precision returns 0 and
    raises ``UndefinedMetricWarning``. This behavior can be
    modified with ``zero_division``.

    Examples
    --------
    >>> from sklearn.metrics import precision_score
    >>> y_true = [0, 1, 2, 0, 1, 2]
    >>> y_pred = [0, 2, 1, 0, 0, 1]
    >>> precision_score(y_true, y_pred, average='macro')
    0.22...
    >>> precision_score(y_true, y_pred, average='micro')
    0.33...
    >>> precision_score(y_true, y_pred, average='weighted')
    0.22...
    >>> precision_score(y_true, y_pred, average=None)
    array([0.66..., 0.        , 0.        ])
    >>> y_pred = [0, 0, 0, 0, 0, 0]
    >>> precision_score(y_true, y_pred, average=None)
    array([0.33..., 0.        , 0.        ])
    >>> precision_score(y_true, y_pred, average=None, zero_division=1)
    array([0.33..., 1.        , 1.        ])

    """
    p, _, _, _ = precision_recall_fscore_support(y_true, y_pred,
                                                 labels=labels,
                                                 pos_label=pos_label,
                                                 average=average,
                                                 warn_for=('precision',),
                                                 sample_weight=sample_weight,
                                                 zero_division=zero_division)
    return p


def recall_score(y_true, y_pred, *, labels=None, pos_label=1, average='binary',
                 sample_weight=None, zero_division="warn"):
    """Compute the recall, also known as sensitivity or true positive rate.

    The recall is the ratio ``tp / (tp + fn)`` where ``tp`` is the number of
    true positives and ``fn`` the number of false negatives. The recall is
    intuitively the ability of the classifier to find all the positive samples.

    The best value is 1 and the worst value is 0.

    Read more in the :ref:`User Guide <precision_recall_f_measure_metrics>`.

    Parameters
    ----------
    y_true : 1d array-like, or label indicator array / sparse matrix
        Ground truth (correct) target values.

    y_pred : 1d array-like, or label indicator array / sparse matrix
        Estimated targets as returned by a classifier.

    labels : array-like, default=None
        The set of labels to include when ``average != 'binary'``, and their
        order if ``average is None``. Labels present in the data can be
        excluded, for example to calculate a multiclass average ignoring a
        majority negative class, while labels not present in the data will
        result in 0 components in a macro average. For multilabel targets,
        labels are column indices. By default, all labels in ``y_true`` and
        ``y_pred`` are used in sorted order.

        .. versionchanged:: 0.17
           Parameter `labels` improved for multiclass problem.

    pos_label : str or int, default=1
        The class to report if ``average='binary'`` and the data is binary.
        If the data are multiclass or multilabel, this will be ignored;
        setting ``labels=[pos_label]`` and ``average != 'binary'`` will report
        scores for that label only.

    average : {'micro', 'macro', 'samples', 'weighted', 'binary'} \
            default='binary'
        This parameter is required for multiclass/multilabel targets.
        If ``None``, the scores for each class are returned. Otherwise, this
        determines the type of averaging performed on the data:

        ``'binary'``:
            Only report results for the class specified by ``pos_label``.
            This is applicable only if targets (``y_{true,pred}``) are binary.
        ``'micro'``:
            Calculate metrics globally by counting the total true positives,
            false negatives and false positives.
        ``'macro'``:
            Calculate metrics for each label, and find their unweighted
            mean.  This does not take label imbalance into account.
        ``'weighted'``:
            Calculate metrics for each label, and find their average weighted
            by support (the number of true instances for each label). This
            alters 'macro' to account for label imbalance; it can result in an
            F-score that is not between precision and recall.
        ``'samples'``:
            Calculate metrics for each instance, and find their average (only
            meaningful for multilabel classification where this differs from
            :func:`accuracy_score`).

    sample_weight : array-like of shape (n_samples,), default=None
        Sample weights.

    zero_division : "warn", 0 or 1, default="warn"
        Sets the value to return when there is a zero division. If set to
        "warn", this acts as 0, but warnings are also raised.

    Returns
    -------
    recall : float (if average is not None) or array of float of shape
        (n_unique_labels,)
        Recall of the positive class in binary classification or weighted
        average of the recall of each class for the multiclass task.

    See Also
    --------
    precision_recall_fscore_support, balanced_accuracy_score,
    multilabel_confusion_matrix

    Notes
    -----
    When ``true positive + false negative == 0``, recall returns 0 and raises
    ``UndefinedMetricWarning``. This behavior can be modified with
    ``zero_division``.

    Examples
    --------
    >>> from sklearn.metrics import recall_score
    >>> y_true = [0, 1, 2, 0, 1, 2]
    >>> y_pred = [0, 2, 1, 0, 0, 1]
    >>> recall_score(y_true, y_pred, average='macro')
    0.33...
    >>> recall_score(y_true, y_pred, average='micro')
    0.33...
    >>> recall_score(y_true, y_pred, average='weighted')
    0.33...
    >>> recall_score(y_true, y_pred, average=None)
    array([1., 0., 0.])
    >>> y_true = [0, 0, 0, 0, 0, 0]
    >>> recall_score(y_true, y_pred, average=None)
    array([0.5, 0. , 0. ])
    >>> recall_score(y_true, y_pred, average=None, zero_division=1)
    array([0.5, 1. , 1. ])
    """
    _, r, _, _ = precision_recall_fscore_support(y_true, y_pred,
                                                 labels=labels,
                                                 pos_label=pos_label,
                                                 average=average,
                                                 warn_for=('recall',),
                                                 sample_weight=sample_weight,
                                                 zero_division=zero_division)
    return r


<<<<<<< HEAD
def specificity_score(y_true, y_pred, *, labels=None, pos_label=1,
                      average='binary', sample_weight=None,
                      zero_division="warn"):
    """Compute specificity, also known as true negative rate.

    The specificity is the ratio ``tn / (tn + fp)`` where ``tn`` is the number
    of true negatives and ``fp`` is the number of false positives.
    The specificity is intuitively the ability of the classifier to find
    all the negative samples.

    The best value is 1 and the worst value is 0.

    Parameters
    ----------
    y_true : 1d array-like, or label indicator array / sparse matrix
        Ground truth (correct) target values.

    y_pred : 1d array-like, or label indicator array / sparse matrix
        Estimated targets as returned by a classifier.

    labels : array-like, default=None
        The set of labels to include when ``average != 'binary'``, and their
        order if ``average is None``. Labels present in the data can be
        excluded, for example to calculate a multiclass average ignoring a
        majority negative class, while labels not present in the data will
        result in 0 components in a macro average. For multilabel targets,
        labels are column indices. By default, all labels in ``y_true`` and
        ``y_pred`` are used in sorted order.

    pos_label : str or int, default=1
        The class to report if ``average='binary'`` and the data is binary.
        If the data are multiclass or multilabel, this will be ignored;
        setting ``labels=[pos_label]`` and ``average != 'binary'`` will report
        scores for that label only.

    average : str, {None, 'binary', 'micro', 'macro', 'samples', 'weighted'} \
            default='binary'
        This parameter is required for multiclass/multilabel targets.
        If ``None``, the scores for each class are returned. Otherwise, this
        determines the type of averaging performed on the data:

        ``'binary'``:
            Only report results for the class specified by ``pos_label``.
            This is applicable only if targets (``y_{true,pred}``) are binary.
        ``'micro'``:
            Calculate metrics globally by counting the total true positives,
            false negatives and false positives.
        ``'macro'``:
            Calculate metrics for each label, and find their unweighted
            mean.  This does not take label imbalance into account.
        ``'weighted'``:
            Calculate metrics for each label, and find their average weighted
            by support (the number of true instances for each label). This
            alters 'macro' to account for label imbalance; it can result in an
            F-score that is not between precision and recall.
        ``'samples'``:
            Calculate metrics for each instance, and find their average (only
            meaningful for multilabel classification where this differs from
            :func:`accuracy_score`).

    sample_weight : array-like of shape (n_samples,), default=None
        Sample weights.

    zero_division : "warn", 0 or 1, default="warn"
        Sets the value to return when there is a zero division. If set to
        "warn", this acts as 0, but warnings are also raised.

    Returns
    -------
    specificity : float (if average is not None) or array of float of shape
        (n_unique_labels,)
        Specificity of the positive class in binary classification or weighted
        average of the specificity of each class for the multiclass task.

    See Also
    --------
    classification_report, precision_recall_fscore_support, recall_score,
    balanced_accuracy_score, multilabel_confusion_matrix,
    tpr_fpr_tnr_fnr_scores

    Notes
    -----
    When ``true negative + false positive == 0``, specificity returns 0 and
    raises ``UndefinedMetricWarning``. This behavior can be modified with
    ``zero_division``.

    References
    ----------
    .. [1] `Wikipedia entry for sensitivity and specificity
           <https://en.wikipedia.org/wiki/Sensitivity_and_specificity>`_.

    Examples
    --------
    >>> from sklearn.metrics import specificity_score
    >>> y_true = [0, 1, 2, 0, 1, 2]
    >>> y_pred = [0, 2, 1, 0, 0, 1]
    >>> specificity_score(y_true, y_pred, average='macro')
    0.66...
    >>> specificity_score(y_true, y_pred, average='micro')
    0.66...
    >>> specificity_score(y_true, y_pred, average='weighted')
    0.66...
    >>> specificity_score(y_true, y_pred, average=None)
    array([0.75, 0.5 , 0.75])
    >>> y_true = [0, 0, 0, 0, 0, 0]
    >>> specificity_score(y_true, y_pred, average=None)
    array([0. , 0.66..., 0.83...])
    >>> specificity_score(y_true, y_pred, average=None, zero_division=1)
    array([1. , 0.66..., 0.83...])
    """
    _, _, tnr, _ = tpr_fpr_tnr_fnr_scores(y_true, y_pred,
                                          labels=labels,
                                          pos_label=pos_label,
                                          average=average,
                                          warn_for=('tnr',),
                                          sample_weight=sample_weight,
                                          zero_division=zero_division)
    return tnr


@_deprecate_positional_args
=======
>>>>>>> aa898de8
def balanced_accuracy_score(y_true, y_pred, *, sample_weight=None,
                            adjusted=False):
    """Compute the balanced accuracy.

    The balanced accuracy in binary and multiclass classification problems to
    deal with imbalanced datasets. It is defined as the average of recall
    obtained on each class.

    The best value is 1 and the worst value is 0 when ``adjusted=False``.

    Read more in the :ref:`User Guide <balanced_accuracy_score>`.

    .. versionadded:: 0.20

    Parameters
    ----------
    y_true : 1d array-like
        Ground truth (correct) target values.

    y_pred : 1d array-like
        Estimated targets as returned by a classifier.

    sample_weight : array-like of shape (n_samples,), default=None
        Sample weights.

    adjusted : bool, default=False
        When true, the result is adjusted for chance, so that random
        performance would score 0, while keeping perfect performance at a score
        of 1.

    Returns
    -------
    balanced_accuracy : float

    See Also
    --------
    recall_score, roc_auc_score

    Notes
    -----
    Some literature promotes alternative definitions of balanced accuracy. Our
    definition is equivalent to :func:`accuracy_score` with class-balanced
    sample weights, and shares desirable properties with the binary case.
    See the :ref:`User Guide <balanced_accuracy_score>`.

    References
    ----------
    .. [1] Brodersen, K.H.; Ong, C.S.; Stephan, K.E.; Buhmann, J.M. (2010).
           The balanced accuracy and its posterior distribution.
           Proceedings of the 20th International Conference on Pattern
           Recognition, 3121-24.
    .. [2] John. D. Kelleher, Brian Mac Namee, Aoife D'Arcy, (2015).
           `Fundamentals of Machine Learning for Predictive Data Analytics:
           Algorithms, Worked Examples, and Case Studies
           <https://mitpress.mit.edu/books/fundamentals-machine-learning-predictive-data-analytics>`_.

    Examples
    --------
    >>> from sklearn.metrics import balanced_accuracy_score
    >>> y_true = [0, 1, 0, 0, 1, 0]
    >>> y_pred = [0, 1, 0, 0, 0, 1]
    >>> balanced_accuracy_score(y_true, y_pred)
    0.625

    """
    C = confusion_matrix(y_true, y_pred, sample_weight=sample_weight)
    with np.errstate(divide='ignore', invalid='ignore'):
        per_class = np.diag(C) / C.sum(axis=1)
    if np.any(np.isnan(per_class)):
        warnings.warn('y_pred contains classes not in y_true')
        per_class = per_class[~np.isnan(per_class)]
    score = np.mean(per_class)
    if adjusted:
        n_classes = len(per_class)
        chance = 1 / n_classes
        score -= chance
        score /= 1 - chance
    return score


def classification_report(y_true, y_pred, *, labels=None, target_names=None,
                          sample_weight=None, digits=2, output_dict=False,
                          zero_division="warn"):
    """Build a text report showing the main classification metrics.

    Read more in the :ref:`User Guide <classification_report>`.

    Parameters
    ----------
    y_true : 1d array-like, or label indicator array / sparse matrix
        Ground truth (correct) target values.

    y_pred : 1d array-like, or label indicator array / sparse matrix
        Estimated targets as returned by a classifier.

    labels : array-like of shape (n_labels,), default=None
        Optional list of label indices to include in the report.

    target_names : list of str of shape (n_labels,), default=None
        Optional display names matching the labels (same order).

    sample_weight : array-like of shape (n_samples,), default=None
        Sample weights.

    digits : int, default=2
        Number of digits for formatting output floating point values.
        When ``output_dict`` is ``True``, this will be ignored and the
        returned values will not be rounded.

    output_dict : bool, default=False
        If True, return output as dict.

        .. versionadded:: 0.20

    zero_division : "warn", 0 or 1, default="warn"
        Sets the value to return when there is a zero division. If set to
        "warn", this acts as 0, but warnings are also raised.

    Returns
    -------
    report : string / dict
        Text summary of the precision, recall, F1 score for each class.
        Dictionary returned if output_dict is True. Dictionary has the
        following structure::

            {'label 1': {'precision':0.5,
                         'recall':1.0,
                         'f1-score':0.67,
                         'support':1},
             'label 2': { ... },
              ...
            }

        The reported averages include macro average (averaging the unweighted
        mean per label), weighted average (averaging the support-weighted mean
        per label), and sample average (only for multilabel classification).
        Micro average (averaging the total true positives, false negatives and
        false positives) is only shown for multi-label or multi-class
        with a subset of classes, because it corresponds to accuracy
        otherwise and would be the same for all metrics.
        See also :func:`precision_recall_fscore_support` for more details
        on averages.

        Note that in binary classification, recall of the positive class
        is also known as "sensitivity"; recall of the negative class is
        "specificity".

    See Also
    --------
    precision_recall_fscore_support, confusion_matrix,
    multilabel_confusion_matrix

    Examples
    --------
    >>> from sklearn.metrics import classification_report
    >>> y_true = [0, 1, 2, 2, 2]
    >>> y_pred = [0, 0, 2, 2, 1]
    >>> target_names = ['class 0', 'class 1', 'class 2']
    >>> print(classification_report(y_true, y_pred, target_names=target_names))
                  precision    recall  f1-score   support
    <BLANKLINE>
         class 0       0.50      1.00      0.67         1
         class 1       0.00      0.00      0.00         1
         class 2       1.00      0.67      0.80         3
    <BLANKLINE>
        accuracy                           0.60         5
       macro avg       0.50      0.56      0.49         5
    weighted avg       0.70      0.60      0.61         5
    <BLANKLINE>
    >>> y_pred = [1, 1, 0]
    >>> y_true = [1, 1, 1]
    >>> print(classification_report(y_true, y_pred, labels=[1, 2, 3]))
                  precision    recall  f1-score   support
    <BLANKLINE>
               1       1.00      0.67      0.80         3
               2       0.00      0.00      0.00         0
               3       0.00      0.00      0.00         0
    <BLANKLINE>
       micro avg       1.00      0.67      0.80         3
       macro avg       0.33      0.22      0.27         3
    weighted avg       1.00      0.67      0.80         3
    <BLANKLINE>
    """

    y_type, y_true, y_pred = _check_targets(y_true, y_pred)

    if labels is None:
        labels = unique_labels(y_true, y_pred)
        labels_given = False
    else:
        labels = np.asarray(labels)
        labels_given = True

    # labelled micro average
    micro_is_accuracy = ((y_type == 'multiclass' or y_type == 'binary') and
                         (not labels_given or
                          (set(labels) == set(unique_labels(y_true, y_pred)))))

    if target_names is not None and len(labels) != len(target_names):
        if labels_given:
            warnings.warn(
                "labels size, {0}, does not match size of target_names, {1}"
                .format(len(labels), len(target_names))
            )
        else:
            raise ValueError(
                "Number of classes, {0}, does not match size of "
                "target_names, {1}. Try specifying the labels "
                "parameter".format(len(labels), len(target_names))
            )
    if target_names is None:
        target_names = ['%s' % l for l in labels]

    headers = ["precision", "recall", "f1-score", "support"]
    # compute per-class results without averaging
    p, r, f1, s = precision_recall_fscore_support(y_true, y_pred,
                                                  labels=labels,
                                                  average=None,
                                                  sample_weight=sample_weight,
                                                  zero_division=zero_division)
    rows = zip(target_names, p, r, f1, s)

    if y_type.startswith('multilabel'):
        average_options = ('micro', 'macro', 'weighted', 'samples')
    else:
        average_options = ('micro', 'macro', 'weighted')

    if output_dict:
        report_dict = {label[0]: label[1:] for label in rows}
        for label, scores in report_dict.items():
            report_dict[label] = dict(zip(headers,
                                          [i.item() for i in scores]))
    else:
        longest_last_line_heading = 'weighted avg'
        name_width = max(len(cn) for cn in target_names)
        width = max(name_width, len(longest_last_line_heading), digits)
        head_fmt = '{:>{width}s} ' + ' {:>9}' * len(headers)
        report = head_fmt.format('', *headers, width=width)
        report += '\n\n'
        row_fmt = '{:>{width}s} ' + ' {:>9.{digits}f}' * 3 + ' {:>9}\n'
        for row in rows:
            report += row_fmt.format(*row, width=width, digits=digits)
        report += '\n'

    # compute all applicable averages
    for average in average_options:
        if average.startswith('micro') and micro_is_accuracy:
            line_heading = 'accuracy'
        else:
            line_heading = average + ' avg'

        # compute averages with specified averaging method
        avg_p, avg_r, avg_f1, _ = precision_recall_fscore_support(
            y_true, y_pred, labels=labels,
            average=average, sample_weight=sample_weight,
            zero_division=zero_division)
        avg = [avg_p, avg_r, avg_f1, np.sum(s)]

        if output_dict:
            report_dict[line_heading] = dict(
                zip(headers, [i.item() for i in avg]))
        else:
            if line_heading == 'accuracy':
                row_fmt_accuracy = '{:>{width}s} ' + \
                        ' {:>9.{digits}}' * 2 + ' {:>9.{digits}f}' + \
                        ' {:>9}\n'
                report += row_fmt_accuracy.format(line_heading, '', '',
                                                  *avg[2:], width=width,
                                                  digits=digits)
            else:
                report += row_fmt.format(line_heading, *avg,
                                         width=width, digits=digits)

    if output_dict:
        if 'accuracy' in report_dict.keys():
            report_dict['accuracy'] = report_dict['accuracy']['precision']
        return report_dict
    else:
        return report


def hamming_loss(y_true, y_pred, *, sample_weight=None):
    """Compute the average Hamming loss.

    The Hamming loss is the fraction of labels that are incorrectly predicted.

    Read more in the :ref:`User Guide <hamming_loss>`.

    Parameters
    ----------
    y_true : 1d array-like, or label indicator array / sparse matrix
        Ground truth (correct) labels.

    y_pred : 1d array-like, or label indicator array / sparse matrix
        Predicted labels, as returned by a classifier.

    sample_weight : array-like of shape (n_samples,), default=None
        Sample weights.

        .. versionadded:: 0.18

    Returns
    -------
    loss : float or int
        Return the average Hamming loss between element of ``y_true`` and
        ``y_pred``.

    See Also
    --------
    accuracy_score, jaccard_score, zero_one_loss

    Notes
    -----
    In multiclass classification, the Hamming loss corresponds to the Hamming
    distance between ``y_true`` and ``y_pred`` which is equivalent to the
    subset ``zero_one_loss`` function, when `normalize` parameter is set to
    True.

    In multilabel classification, the Hamming loss is different from the
    subset zero-one loss. The zero-one loss considers the entire set of labels
    for a given sample incorrect if it does not entirely match the true set of
    labels. Hamming loss is more forgiving in that it penalizes only the
    individual labels.

    The Hamming loss is upperbounded by the subset zero-one loss, when
    `normalize` parameter is set to True. It is always between 0 and 1,
    lower being better.

    References
    ----------
    .. [1] Grigorios Tsoumakas, Ioannis Katakis. Multi-Label Classification:
           An Overview. International Journal of Data Warehousing & Mining,
           3(3), 1-13, July-September 2007.

    .. [2] `Wikipedia entry on the Hamming distance
           <https://en.wikipedia.org/wiki/Hamming_distance>`_.

    Examples
    --------
    >>> from sklearn.metrics import hamming_loss
    >>> y_pred = [1, 2, 3, 4]
    >>> y_true = [2, 2, 3, 4]
    >>> hamming_loss(y_true, y_pred)
    0.25

    In the multilabel case with binary label indicators:

    >>> import numpy as np
    >>> hamming_loss(np.array([[0, 1], [1, 1]]), np.zeros((2, 2)))
    0.75
    """

    y_type, y_true, y_pred = _check_targets(y_true, y_pred)
    check_consistent_length(y_true, y_pred, sample_weight)

    if sample_weight is None:
        weight_average = 1.
    else:
        weight_average = np.mean(sample_weight)

    if y_type.startswith('multilabel'):
        n_differences = count_nonzero(y_true - y_pred,
                                      sample_weight=sample_weight)
        return (n_differences /
                (y_true.shape[0] * y_true.shape[1] * weight_average))

    elif y_type in ["binary", "multiclass"]:
        return _weighted_sum(y_true != y_pred, sample_weight, normalize=True)
    else:
        raise ValueError("{0} is not supported".format(y_type))


def log_loss(y_true, y_pred, *, eps=1e-15, normalize=True, sample_weight=None,
             labels=None):
    r"""Log loss, aka logistic loss or cross-entropy loss.

    This is the loss function used in (multinomial) logistic regression
    and extensions of it such as neural networks, defined as the negative
    log-likelihood of a logistic model that returns ``y_pred`` probabilities
    for its training data ``y_true``.
    The log loss is only defined for two or more labels.
    For a single sample with true label :math:`y \in \{0,1\}` and
    and a probability estimate :math:`p = \operatorname{Pr}(y = 1)`, the log
    loss is:

    .. math::
        L_{\log}(y, p) = -(y \log (p) + (1 - y) \log (1 - p))

    Read more in the :ref:`User Guide <log_loss>`.

    Parameters
    ----------
    y_true : array-like or label indicator matrix
        Ground truth (correct) labels for n_samples samples.

    y_pred : array-like of float, shape = (n_samples, n_classes) \
    or (n_samples,)
        Predicted probabilities, as returned by a classifier's
        predict_proba method. If ``y_pred.shape = (n_samples,)``
        the probabilities provided are assumed to be that of the
        positive class. The labels in ``y_pred`` are assumed to be
        ordered alphabetically, as done by
        :class:`preprocessing.LabelBinarizer`.

    eps : float, default=1e-15
        Log loss is undefined for p=0 or p=1, so probabilities are
        clipped to max(eps, min(1 - eps, p)).

    normalize : bool, default=True
        If true, return the mean loss per sample.
        Otherwise, return the sum of the per-sample losses.

    sample_weight : array-like of shape (n_samples,), default=None
        Sample weights.

    labels : array-like, default=None
        If not provided, labels will be inferred from y_true. If ``labels``
        is ``None`` and ``y_pred`` has shape (n_samples,) the labels are
        assumed to be binary and are inferred from ``y_true``.

        .. versionadded:: 0.18

    Returns
    -------
    loss : float

    Notes
    -----
    The logarithm used is the natural logarithm (base-e).

    Examples
    --------
    >>> from sklearn.metrics import log_loss
    >>> log_loss(["spam", "ham", "ham", "spam"],
    ...          [[.1, .9], [.9, .1], [.8, .2], [.35, .65]])
    0.21616...

    References
    ----------
    C.M. Bishop (2006). Pattern Recognition and Machine Learning. Springer,
    p. 209.
    """
    y_pred = check_array(y_pred, ensure_2d=False)
    check_consistent_length(y_pred, y_true, sample_weight)

    lb = LabelBinarizer()

    if labels is not None:
        lb.fit(labels)
    else:
        lb.fit(y_true)

    if len(lb.classes_) == 1:
        if labels is None:
            raise ValueError('y_true contains only one label ({0}). Please '
                             'provide the true labels explicitly through the '
                             'labels argument.'.format(lb.classes_[0]))
        else:
            raise ValueError('The labels array needs to contain at least two '
                             'labels for log_loss, '
                             'got {0}.'.format(lb.classes_))

    transformed_labels = lb.transform(y_true)

    if transformed_labels.shape[1] == 1:
        transformed_labels = np.append(1 - transformed_labels,
                                       transformed_labels, axis=1)

    # Clipping
    y_pred = np.clip(y_pred, eps, 1 - eps)

    # If y_pred is of single dimension, assume y_true to be binary
    # and then check.
    if y_pred.ndim == 1:
        y_pred = y_pred[:, np.newaxis]
    if y_pred.shape[1] == 1:
        y_pred = np.append(1 - y_pred, y_pred, axis=1)

    # Check if dimensions are consistent.
    transformed_labels = check_array(transformed_labels)
    if len(lb.classes_) != y_pred.shape[1]:
        if labels is None:
            raise ValueError("y_true and y_pred contain different number of "
                             "classes {0}, {1}. Please provide the true "
                             "labels explicitly through the labels argument. "
                             "Classes found in "
                             "y_true: {2}".format(transformed_labels.shape[1],
                                                  y_pred.shape[1],
                                                  lb.classes_))
        else:
            raise ValueError('The number of classes in labels is different '
                             'from that in y_pred. Classes found in '
                             'labels: {0}'.format(lb.classes_))

    # Renormalize
    y_pred /= y_pred.sum(axis=1)[:, np.newaxis]
    loss = -(transformed_labels * np.log(y_pred)).sum(axis=1)

    return _weighted_sum(loss, sample_weight, normalize)


def hinge_loss(y_true, pred_decision, *, labels=None, sample_weight=None):
    """Average hinge loss (non-regularized).

    In binary class case, assuming labels in y_true are encoded with +1 and -1,
    when a prediction mistake is made, ``margin = y_true * pred_decision`` is
    always negative (since the signs disagree), implying ``1 - margin`` is
    always greater than 1.  The cumulated hinge loss is therefore an upper
    bound of the number of mistakes made by the classifier.

    In multiclass case, the function expects that either all the labels are
    included in y_true or an optional labels argument is provided which
    contains all the labels. The multilabel margin is calculated according
    to Crammer-Singer's method. As in the binary case, the cumulated hinge loss
    is an upper bound of the number of mistakes made by the classifier.

    Read more in the :ref:`User Guide <hinge_loss>`.

    Parameters
    ----------
    y_true : array of shape (n_samples,)
        True target, consisting of integers of two values. The positive label
        must be greater than the negative label.

    pred_decision : array of shape (n_samples,) or (n_samples, n_classes)
        Predicted decisions, as output by decision_function (floats).

    labels : array-like, default=None
        Contains all the labels for the problem. Used in multiclass hinge loss.

    sample_weight : array-like of shape (n_samples,), default=None
        Sample weights.

    Returns
    -------
    loss : float

    References
    ----------
    .. [1] `Wikipedia entry on the Hinge loss
           <https://en.wikipedia.org/wiki/Hinge_loss>`_.

    .. [2] Koby Crammer, Yoram Singer. On the Algorithmic
           Implementation of Multiclass Kernel-based Vector
           Machines. Journal of Machine Learning Research 2,
           (2001), 265-292.

    .. [3] `L1 AND L2 Regularization for Multiclass Hinge Loss Models
           by Robert C. Moore, John DeNero
           <http://www.ttic.edu/sigml/symposium2011/papers/
           Moore+DeNero_Regularization.pdf>`_.

    Examples
    --------
    >>> from sklearn import svm
    >>> from sklearn.metrics import hinge_loss
    >>> X = [[0], [1]]
    >>> y = [-1, 1]
    >>> est = svm.LinearSVC(random_state=0)
    >>> est.fit(X, y)
    LinearSVC(random_state=0)
    >>> pred_decision = est.decision_function([[-2], [3], [0.5]])
    >>> pred_decision
    array([-2.18...,  2.36...,  0.09...])
    >>> hinge_loss([-1, 1, 1], pred_decision)
    0.30...

    In the multiclass case:

    >>> import numpy as np
    >>> X = np.array([[0], [1], [2], [3]])
    >>> Y = np.array([0, 1, 2, 3])
    >>> labels = np.array([0, 1, 2, 3])
    >>> est = svm.LinearSVC()
    >>> est.fit(X, Y)
    LinearSVC()
    >>> pred_decision = est.decision_function([[-1], [2], [3]])
    >>> y_true = [0, 2, 3]
    >>> hinge_loss(y_true, pred_decision, labels=labels)
    0.56...
    """
    check_consistent_length(y_true, pred_decision, sample_weight)
    pred_decision = check_array(pred_decision, ensure_2d=False)
    y_true = column_or_1d(y_true)
    y_true_unique = np.unique(labels if labels is not None else y_true)

    if y_true_unique.size > 2:

        if pred_decision.ndim <= 1:
            raise ValueError("The shape of pred_decision cannot be 1d array"
                             "with a multiclass target. pred_decision shape "
                             "must be (n_samples, n_classes), that is "
                             f"({y_true.shape[0]}, {y_true_unique.size})."
                             f" Got: {pred_decision.shape}")

        # pred_decision.ndim > 1 is true
        if y_true_unique.size != pred_decision.shape[1]:
            if labels is None:
                raise ValueError("Please include all labels in y_true "
                                 "or pass labels as third argument")
            else:
                raise ValueError("The shape of pred_decision is not "
                                 "consistent with the number of classes. "
                                 "With a multiclass target, pred_decision "
                                 "shape must be "
                                 "(n_samples, n_classes), that is "
                                 f"({y_true.shape[0]}, {y_true_unique.size}). "
                                 f"Got: {pred_decision.shape}")
        if labels is None:
            labels = y_true_unique
        le = LabelEncoder()
        le.fit(labels)
        y_true = le.transform(y_true)
        mask = np.ones_like(pred_decision, dtype=bool)
        mask[np.arange(y_true.shape[0]), y_true] = False
        margin = pred_decision[~mask]
        margin -= np.max(pred_decision[mask].reshape(y_true.shape[0], -1),
                         axis=1)

    else:
        # Handles binary class case
        # this code assumes that positive and negative labels
        # are encoded as +1 and -1 respectively
        pred_decision = column_or_1d(pred_decision)
        pred_decision = np.ravel(pred_decision)

        lbin = LabelBinarizer(neg_label=-1)
        y_true = lbin.fit_transform(y_true)[:, 0]

        try:
            margin = y_true * pred_decision
        except TypeError:
            raise TypeError("pred_decision should be an array of floats.")

    losses = 1 - margin
    # The hinge_loss doesn't penalize good enough predictions.
    np.clip(losses, 0, None, out=losses)
    return np.average(losses, weights=sample_weight)


def brier_score_loss(y_true, y_prob, *, sample_weight=None, pos_label=None):
    """Compute the Brier score loss.

    The smaller the Brier score loss, the better, hence the naming with "loss".
    The Brier score measures the mean squared difference between the predicted
    probability and the actual outcome. The Brier score always
    takes on a value between zero and one, since this is the largest
    possible difference between a predicted probability (which must be
    between zero and one) and the actual outcome (which can take on values
    of only 0 and 1). It can be decomposed is the sum of refinement loss and
    calibration loss.

    The Brier score is appropriate for binary and categorical outcomes that
    can be structured as true or false, but is inappropriate for ordinal
    variables which can take on three or more values (this is because the
    Brier score assumes that all possible outcomes are equivalently
    "distant" from one another). Which label is considered to be the positive
    label is controlled via the parameter `pos_label`, which defaults to
    the greater label unless `y_true` is all 0 or all -1, in which case
    `pos_label` defaults to 1.

    Read more in the :ref:`User Guide <brier_score_loss>`.

    Parameters
    ----------
    y_true : array of shape (n_samples,)
        True targets.

    y_prob : array of shape (n_samples,)
        Probabilities of the positive class.

    sample_weight : array-like of shape (n_samples,), default=None
        Sample weights.

    pos_label : int or str, default=None
        Label of the positive class. `pos_label` will be infered in the
        following manner:

        * if `y_true` in {-1, 1} or {0, 1}, `pos_label` defaults to 1;
        * else if `y_true` contains string, an error will be raised and
          `pos_label` should be explicitely specified;
        * otherwise, `pos_label` defaults to the greater label,
          i.e. `np.unique(y_true)[-1]`.

    Returns
    -------
    score : float
        Brier score loss.

    Examples
    --------
    >>> import numpy as np
    >>> from sklearn.metrics import brier_score_loss
    >>> y_true = np.array([0, 1, 1, 0])
    >>> y_true_categorical = np.array(["spam", "ham", "ham", "spam"])
    >>> y_prob = np.array([0.1, 0.9, 0.8, 0.3])
    >>> brier_score_loss(y_true, y_prob)
    0.037...
    >>> brier_score_loss(y_true, 1-y_prob, pos_label=0)
    0.037...
    >>> brier_score_loss(y_true_categorical, y_prob, pos_label="ham")
    0.037...
    >>> brier_score_loss(y_true, np.array(y_prob) > 0.5)
    0.0

    References
    ----------
    .. [1] `Wikipedia entry for the Brier score
            <https://en.wikipedia.org/wiki/Brier_score>`_.
    """
    y_true = column_or_1d(y_true)
    y_prob = column_or_1d(y_prob)
    assert_all_finite(y_true)
    assert_all_finite(y_prob)
    check_consistent_length(y_true, y_prob, sample_weight)

    y_type = type_of_target(y_true)
    if y_type != "binary":
        raise ValueError(
            f"Only binary classification is supported. The type of the target "
            f"is {y_type}."
        )

    if y_prob.max() > 1:
        raise ValueError("y_prob contains values greater than 1.")
    if y_prob.min() < 0:
        raise ValueError("y_prob contains values less than 0.")

    try:
        pos_label = _check_pos_label_consistency(pos_label, y_true)
    except ValueError:
        classes = np.unique(y_true)
        if classes.dtype.kind not in ('O', 'U', 'S'):
            # for backward compatibility, if classes are not string then
            # `pos_label` will correspond to the greater label
            pos_label = classes[-1]
        else:
            raise
    y_true = np.array(y_true == pos_label, int)
    return np.average((y_true - y_prob) ** 2, weights=sample_weight)<|MERGE_RESOLUTION|>--- conflicted
+++ resolved
@@ -1540,7 +1540,6 @@
     return precision, recall, f_score, true_sum
 
 
-<<<<<<< HEAD
 def tpr_fpr_tnr_fnr_scores(y_true, y_pred, *, labels=None, pos_label=1,
                            average=None, warn_for=('tpr', 'fpr',
                                                    'tnr', 'fnr'),
@@ -1743,9 +1742,6 @@
     return tpr, fpr, tnr, fnr
 
 
-@_deprecate_positional_args
-=======
->>>>>>> aa898de8
 def precision_score(y_true, y_pred, *, labels=None, pos_label=1,
                     average='binary', sample_weight=None,
                     zero_division="warn"):
@@ -1982,7 +1978,6 @@
     return r
 
 
-<<<<<<< HEAD
 def specificity_score(y_true, y_pred, *, labels=None, pos_label=1,
                       average='binary', sample_weight=None,
                       zero_division="warn"):
@@ -2103,9 +2098,6 @@
     return tnr
 
 
-@_deprecate_positional_args
-=======
->>>>>>> aa898de8
 def balanced_accuracy_score(y_true, y_pred, *, sample_weight=None,
                             adjusted=False):
     """Compute the balanced accuracy.
