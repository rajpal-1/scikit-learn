import os

from numpy.distutils.misc_util import Configuration


def configuration(parent_package="", top_path=None):
    config = Configuration("metrics", parent_package, top_path)

    libraries = []
    if os.name == "posix":
        libraries.append("m")

    config.add_subpackage("_plot")
    config.add_subpackage("_plot.tests")
    config.add_subpackage("cluster")

    config.add_extension(
        "_pairwise_fast", sources=["_pairwise_fast.pyx"], libraries=libraries
    )

<<<<<<< HEAD
    config.add_extension("_argkmin_fast",
                         sources=["_argkmin_fast.pyx"],
                         libraries=libraries)

    config.add_subpackage('tests')
=======
    config.add_subpackage("tests")
>>>>>>> bb6117b2

    return config


if __name__ == "__main__":
    from numpy.distutils.core import setup

    setup(**configuration().todict())<|MERGE_RESOLUTION|>--- conflicted
+++ resolved
@@ -18,15 +18,11 @@
         "_pairwise_fast", sources=["_pairwise_fast.pyx"], libraries=libraries
     )
 
-<<<<<<< HEAD
-    config.add_extension("_argkmin_fast",
-                         sources=["_argkmin_fast.pyx"],
-                         libraries=libraries)
+    config.add_extension(
+        "_argkmin_fast", sources=["_argkmin_fast.pyx"], libraries=libraries
+    )
 
-    config.add_subpackage('tests')
-=======
     config.add_subpackage("tests")
->>>>>>> bb6117b2
 
     return config
 
