# Authors: Fabian Pedregosa <fabian@fseoane.net>
#          Alexandre Gramfort <alexandre.gramfort@inria.fr>
#          Nelle Varoquaux <nelle.varoquaux@gmail.com>
# License: BSD 3 clause

import numpy as np
from scipy import interpolate
from scipy.stats import spearmanr
from numbers import Real
import warnings
import math

from .base import BaseEstimator, TransformerMixin, RegressorMixin
from .utils import check_array, check_consistent_length
from .utils.validation import _check_sample_weight
from .utils._param_validation import Interval, StrOptions
from ._isotonic import _inplace_contiguous_isotonic_regression, _make_unique


__all__ = ["check_increasing", "isotonic_regression", "IsotonicRegression"]


def check_increasing(x, y):
    """Determine whether y is monotonically correlated with x.

    y is found increasing or decreasing with respect to x based on a Spearman
    correlation test.

    Parameters
    ----------
    x : array-like of shape (n_samples,)
            Training data.

    y : array-like of shape (n_samples,)
        Training target.

    Returns
    -------
    increasing_bool : boolean
        Whether the relationship is increasing or decreasing.

    Notes
    -----
    The Spearman correlation coefficient is estimated from the data, and the
    sign of the resulting estimate is used as the result.

    In the event that the 95% confidence interval based on Fisher transform
    spans zero, a warning is raised.

    References
    ----------
    Fisher transformation. Wikipedia.
    https://en.wikipedia.org/wiki/Fisher_transformation
    """

    # Calculate Spearman rho estimate and set return accordingly.
    rho, _ = spearmanr(x, y)
    increasing_bool = rho >= 0

    # Run Fisher transform to get the rho CI, but handle rho=+/-1
    if rho not in [-1.0, 1.0] and len(x) > 3:
        F = 0.5 * math.log((1.0 + rho) / (1.0 - rho))
        F_se = 1 / math.sqrt(len(x) - 3)

        # Use a 95% CI, i.e., +/-1.96 S.E.
        # https://en.wikipedia.org/wiki/Fisher_transformation
        rho_0 = math.tanh(F - 1.96 * F_se)
        rho_1 = math.tanh(F + 1.96 * F_se)

        # Warn if the CI spans zero.
        if np.sign(rho_0) != np.sign(rho_1):
            warnings.warn(
                "Confidence interval of the Spearman "
                "correlation coefficient spans zero. "
                "Determination of ``increasing`` may be "
                "suspect."
            )

    return increasing_bool


def isotonic_regression(
    y, *, sample_weight=None, y_min=None, y_max=None, increasing=True
):
    """Solve the isotonic regression model.

    Read more in the :ref:`User Guide <isotonic>`.

    Parameters
    ----------
    y : array-like of shape (n_samples,)
        The data.

    sample_weight : array-like of shape (n_samples,), default=None
        Weights on each point of the regression.
        If None, weight is set to 1 (equal weights).

    y_min : float, default=None
        Lower bound on the lowest predicted value (the minimum value may
        still be higher). If not set, defaults to -inf.

    y_max : float, default=None
        Upper bound on the highest predicted value (the maximum may still be
        lower). If not set, defaults to +inf.

    increasing : bool, default=True
        Whether to compute ``y_`` is increasing (if set to True) or decreasing
        (if set to False).

    Returns
    -------
    y_ : list of floats
        Isotonic fit of y.

    References
    ----------
    "Active set algorithms for isotonic regression; A unifying framework"
    by Michael J. Best and Nilotpal Chakravarti, section 3.
    """
    order = np.s_[:] if increasing else np.s_[::-1]
    y = check_array(y, ensure_2d=False, input_name="y", dtype=[np.float64, np.float32])
    y = np.array(y[order], dtype=y.dtype)
    sample_weight = _check_sample_weight(sample_weight, y, dtype=y.dtype, copy=True)
    sample_weight = np.ascontiguousarray(sample_weight[order])

    _inplace_contiguous_isotonic_regression(y, sample_weight)
    if y_min is not None or y_max is not None:
        # Older versions of np.clip don't accept None as a bound, so use np.inf
        if y_min is None:
            y_min = -np.inf
        if y_max is None:
            y_max = np.inf
        np.clip(y, y_min, y_max, y)
    return y[order]


class IsotonicRegression(RegressorMixin, TransformerMixin, BaseEstimator):
    """Isotonic regression model.

    Read more in the :ref:`User Guide <isotonic>`.

    .. versionadded:: 0.13

    Parameters
    ----------
    y_min : float, default=None
        Lower bound on the lowest predicted value (the minimum value may
        still be higher). If not set, defaults to -inf.

    y_max : float, default=None
        Upper bound on the highest predicted value (the maximum may still be
        lower). If not set, defaults to +inf.

    increasing : bool or 'auto', default=True
        Determines whether the predictions should be constrained to increase
        or decrease with `X`. 'auto' will decide based on the Spearman
        correlation estimate's sign.

    out_of_bounds : {'nan', 'clip', 'raise'}, default='nan'
        Handles how `X` values outside of the training domain are handled
        during prediction.

        - 'nan', predictions will be NaN.
        - 'clip', predictions will be set to the value corresponding to
          the nearest train interval endpoint.
        - 'raise', a `ValueError` is raised.

    centered : bool, default=False
        The fitted function `f_` is interpolated using the 'Centered Isotonic
        Regression' method of [4]_ which gives strictly monotonic interpolations as opposed to
        the non-strict interpolation with the regular isotonic regression method.

    Attributes
    ----------
    X_min_ : float
        Minimum value of input array `X_` for left bound.

    X_max_ : float
        Maximum value of input array `X_` for right bound.

    X_thresholds_ : ndarray of shape (n_thresholds,)
        Unique ascending `X` values used to interpolate
        the y = f(X) monotonic function.

        .. versionadded:: 0.24

    y_thresholds_ : ndarray of shape (n_thresholds,)
        De-duplicated `y` values suitable to interpolate the y = f(X)
        monotonic function.

        .. versionadded:: 0.24

    f_ : function
        The interpolating function that covers the input domain ``X``. For `centerd=False`, this is stepwise constant.

    increasing_ : bool
        Inferred value for ``increasing``.

    See Also
    --------
    sklearn.linear_model.LinearRegression : Ordinary least squares Linear
        Regression.
    sklearn.ensemble.HistGradientBoostingRegressor : Gradient boosting that
        is a non-parametric model accepting monotonicity constraints.
    isotonic_regression : Function to solve the isotonic regression model.

    Notes
    -----
    Ties are broken using the secondary method from de Leeuw, 1977.

    References
    ----------
    Isotonic Median Regression: A Linear Programming Approach
    Nilotpal Chakravarti
    Mathematics of Operations Research
    Vol. 14, No. 2 (May, 1989), pp. 303-308

    Isotone Optimization in R : Pool-Adjacent-Violators
    Algorithm (PAVA) and Active Set Methods
    de Leeuw, Hornik, Mair
    Journal of Statistical Software 2009

    Correctness of Kruskal's algorithms for monotone regression with ties
    de Leeuw, Psychometrica, 1977

    .. [4] :arxiv:`Assaf P. Oron, Nancy Flournoy. "Centered Isotonic
           Regression: Point and Interval Estimation for
           Dose–Response Studies" <1701.05964>`

    Examples
    --------
    >>> from sklearn.datasets import make_regression
    >>> from sklearn.isotonic import IsotonicRegression
    >>> X, y = make_regression(n_samples=10, n_features=1, random_state=41)
    >>> iso_reg = IsotonicRegression().fit(X, y)
    >>> iso_reg.predict([.1, .2])
    array([1.8628..., 3.7256...])
    """

<<<<<<< HEAD
    def __init__(
        self,
        *,
        y_min=None,
        y_max=None,
        increasing=True,
        out_of_bounds="nan",
        centered=False,
    ):
=======
    _parameter_constraints = {
        "y_min": [Interval(Real, None, None, closed="both"), None],
        "y_max": [Interval(Real, None, None, closed="both"), None],
        "increasing": ["boolean", StrOptions({"auto"})],
        "out_of_bounds": [StrOptions({"nan", "clip", "raise"})],
    }

    def __init__(self, *, y_min=None, y_max=None, increasing=True, out_of_bounds="nan"):
>>>>>>> c9a36f75
        self.y_min = y_min
        self.y_max = y_max
        self.increasing = increasing
        self.out_of_bounds = out_of_bounds
        self.centered = centered

    def _check_input_data_shape(self, X):
        if not (X.ndim == 1 or (X.ndim == 2 and X.shape[1] == 1)):
            msg = (
                "Isotonic regression input X should be a 1d array or "
                "2d array with 1 feature"
            )
            raise ValueError(msg)

    def _build_f(self, X, y):
        """Build the f_ interp1d function."""

        bounds_error = self.out_of_bounds == "raise"
        if len(y) == 1:
            # single y, constant prediction
            self.f_ = lambda x: y.repeat(x.shape)
        else:
            self.f_ = interpolate.interp1d(
                X, y, kind="linear", bounds_error=bounds_error
            )

    def _build_y(self, X, y, sample_weight, trim_duplicates=True):
        """Build the y_ IsotonicRegression."""
        self._check_input_data_shape(X)
        X = X.reshape(-1)  # use 1d view

        # Determine increasing if auto-determination requested
        if self.increasing == "auto":
            self.increasing_ = check_increasing(X, y)
        else:
            self.increasing_ = self.increasing

        # If sample_weights is passed, removed zero-weight values and clean
        # order
        sample_weight = _check_sample_weight(sample_weight, X, dtype=X.dtype)
        mask = sample_weight > 0
        X, y, sample_weight = X[mask], y[mask], sample_weight[mask]

        order = np.lexsort((y, X))
        X, y, sample_weight = [array[order] for array in [X, y, sample_weight]]
        unique_X, unique_y, unique_sample_weight = _make_unique(X, y, sample_weight)

        X = unique_X
        y = isotonic_regression(
            unique_y,
            sample_weight=unique_sample_weight,
            y_min=self.y_min,
            y_max=self.y_max,
            increasing=self.increasing_,
        )

        # Handle the left and right bounds on X
        self.X_min_, self.X_max_ = np.min(X), np.max(X)

        if trim_duplicates and not self.centered:
            # Remove unnecessary points for faster prediction
            keep_data = np.ones((len(y),), dtype=bool)
            # Aside from the 1st and last point, remove points whose y values
            # are equal to both the point before and the point after it.
            keep_data[1:-1] = np.logical_or(
                np.not_equal(y[1:-1], y[:-2]), np.not_equal(y[1:-1], y[2:])
            )
            return X[keep_data], y[keep_data]
        elif trim_duplicates and self.centered:
            # Removed unnecessary points according to the Centered Isotoinc
            # Regression (CIR) method.
            X, y = self._build_cir_points(X, y, sample_weight)
            return X, y
        else:
            # The ability to turn off trim_duplicates is only used to it make
            # easier to unit test that removing duplicates in y does not have
            # any impact the resulting interpolation function (besides
            # prediction speed).
            return X, y

    def _build_cir_points(self, X, y, sample_weight):
        """
        Generate the points X_, y_ for the output function when Centered
        Isotonic Regression (CIR) is chosen, based on non-trimmed points X, y.
        """
        X_ = y_ = np.array([])

        for y_step in np.unique(y):
            idx = np.where(y == y_step)[0]

            # y values of 0 and 1 are special cases in CIR
            if y_step in [0, 1] and len(idx) > 1:
                X_ = np.append(X_, [X[min(idx)], X[max(idx)]])
                y_ = np.append(y_, [y_step, y_step])
            else:
                X_mean = (X[idx] * sample_weight[idx]).sum() / sample_weight[idx].sum()
                X_ = np.append(X_, X_mean)
                y_ = np.append(y_, y_step)

        # Ensure that the original domain is maintained
        if np.min(X_) > self.X_min_:
            X_ = np.insert(X_, 0, self.X_min_)
            y_ = np.insert(y_, 0, y[0])

        if np.max(X_) < self.X_max_:
            X_ = np.append(X_, self.X_max_)
            y_ = np.append(y_, y[-1])

        return X_, y_

    def fit(self, X, y, sample_weight=None):
        """Fit the model using X, y as training data.

        Parameters
        ----------
        X : array-like of shape (n_samples,) or (n_samples, 1)
            Training data.

            .. versionchanged:: 0.24
               Also accepts 2d array with 1 feature.

        y : array-like of shape (n_samples,)
            Training target.

        sample_weight : array-like of shape (n_samples,), default=None
            Weights. If set to None, all weights will be set to 1 (equal
            weights).

        Returns
        -------
        self : object
            Returns an instance of self.

        Notes
        -----
        X is stored for future use, as :meth:`transform` needs X to interpolate
        new input data.
        """
        self._validate_params()
        check_params = dict(accept_sparse=False, ensure_2d=False)
        X = check_array(
            X, input_name="X", dtype=[np.float64, np.float32], **check_params
        )
        y = check_array(y, input_name="y", dtype=X.dtype, **check_params)
        check_consistent_length(X, y, sample_weight)

        # Transform y by running the isotonic regression algorithm and
        # transform X accordingly.
        X, y = self._build_y(X, y, sample_weight)

        # It is necessary to store the non-redundant part of the training set
        # on the model to make it possible to support model persistence via
        # the pickle module as the object built by scipy.interp1d is not
        # picklable directly.
        self.X_thresholds_, self.y_thresholds_ = X, y

        # Build the interpolation function
        self._build_f(X, y)
        return self

    def transform(self, T):
        """Transform new data by linear interpolation.

        Parameters
        ----------
        T : array-like of shape (n_samples,) or (n_samples, 1)
            Data to transform.

            .. versionchanged:: 0.24
               Also accepts 2d array with 1 feature.

        Returns
        -------
        y_pred : ndarray of shape (n_samples,)
            The transformed data.
        """

        if hasattr(self, "X_thresholds_"):
            dtype = self.X_thresholds_.dtype
        else:
            dtype = np.float64

        T = check_array(T, dtype=dtype, ensure_2d=False)

        self._check_input_data_shape(T)
        T = T.reshape(-1)  # use 1d view

        if self.out_of_bounds == "clip":
            T = np.clip(T, self.X_min_, self.X_max_)

        res = self.f_(T)

        # on scipy 0.17, interp1d up-casts to float64, so we cast back
        res = res.astype(T.dtype)

        return res

    def predict(self, T):
        """Predict new data by linear interpolation.

        Parameters
        ----------
        T : array-like of shape (n_samples,) or (n_samples, 1)
            Data to transform.

        Returns
        -------
        y_pred : ndarray of shape (n_samples,)
            Transformed data.
        """
        return self.transform(T)

    # We implement get_feature_names_out here instead of using
    # `_ClassNamePrefixFeaturesOutMixin`` because `input_features` are ignored.
    # `input_features` are ignored because `IsotonicRegression` accepts 1d
    # arrays and the semantics of `feature_names_in_` are not clear for 1d arrays.
    def get_feature_names_out(self, input_features=None):
        """Get output feature names for transformation.

        Parameters
        ----------
        input_features : array-like of str or None, default=None
            Ignored.

        Returns
        -------
        feature_names_out : ndarray of str objects
            An ndarray with one string i.e. ["isotonicregression0"].
        """
        class_name = self.__class__.__name__.lower()
        return np.asarray([f"{class_name}0"], dtype=object)

    def __getstate__(self):
        """Pickle-protocol - return state of the estimator."""
        state = super().__getstate__()
        # remove interpolation method
        state.pop("f_", None)
        return state

    def __setstate__(self, state):
        """Pickle-protocol - set state of the estimator.

        We need to rebuild the interpolation function.
        """
        super().__setstate__(state)
        if hasattr(self, "X_thresholds_") and hasattr(self, "y_thresholds_"):
            self._build_f(self.X_thresholds_, self.y_thresholds_)

    def _more_tags(self):
        return {"X_types": ["1darray"]}<|MERGE_RESOLUTION|>--- conflicted
+++ resolved
@@ -237,7 +237,14 @@
     array([1.8628..., 3.7256...])
     """
 
-<<<<<<< HEAD
+    _parameter_constraints = {
+        "y_min": [Interval(Real, None, None, closed="both"), None],
+        "y_max": [Interval(Real, None, None, closed="both"), None],
+        "increasing": ["boolean", StrOptions({"auto"})],
+        "out_of_bounds": [StrOptions({"nan", "clip", "raise"})],
+        "centered": ["boolean"],
+    }
+
     def __init__(
         self,
         *,
@@ -247,16 +254,6 @@
         out_of_bounds="nan",
         centered=False,
     ):
-=======
-    _parameter_constraints = {
-        "y_min": [Interval(Real, None, None, closed="both"), None],
-        "y_max": [Interval(Real, None, None, closed="both"), None],
-        "increasing": ["boolean", StrOptions({"auto"})],
-        "out_of_bounds": [StrOptions({"nan", "clip", "raise"})],
-    }
-
-    def __init__(self, *, y_min=None, y_max=None, increasing=True, out_of_bounds="nan"):
->>>>>>> c9a36f75
         self.y_min = y_min
         self.y_max = y_max
         self.increasing = increasing
