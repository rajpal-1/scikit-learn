--- conflicted
+++ resolved
@@ -16,16 +16,10 @@
 
 from sklearn.base import BaseEstimator
 from sklearn.compose import ColumnTransformer, make_column_transformer
-<<<<<<< HEAD
-from sklearn.exceptions import NotFittedError, DataConversionWarning
-from sklearn.preprocessing import (
-    StandardScaler, Normalizer, OneHotEncoder, MinMaxScaler
-)
-=======
 from sklearn.exceptions import NotFittedError
 from sklearn.preprocessing import FunctionTransformer
-from sklearn.preprocessing import StandardScaler, Normalizer, OneHotEncoder
->>>>>>> bcd399f4
+from sklearn.preprocessing import (
+    StandardScaler, Normalizer, OneHotEncoder, MinMaxScaler)
 from sklearn.feature_extraction import DictVectorizer
 from sklearn.feature_extraction.text import CountVectorizer
 
@@ -1157,107 +1151,6 @@
     assert ct.transformers_[0][2] == ['first']
 
 
-<<<<<<< HEAD
-@pytest.mark.filterwarnings("ignore::DeprecationWarning:pandas")
-@pytest.mark.parametrize("transformers,remainder", [
-    ([('city_category', CountVectorizer(analyzer=lambda x: [x]), 'city'),
-      ('title_bow', CountVectorizer(analyzer=lambda x: [x]), 'title')],
-     MinMaxScaler()),
-    ([('city_category', CountVectorizer(analyzer=lambda x: [x]), 'city'),
-      ('min_max', MinMaxScaler(), ['expert_rating', 'user_rating'])],
-     'passthrough')
-])
-def test_column_transformer_inverse_with_strings(transformers, remainder):
-    pd = pytest.importorskip('pandas')
-
-    df = pd.DataFrame({
-        'city': ['London', 'London', 'Paris', 'Sallisaw'],
-        'title': ["His Last Bow", "How Watson Learned the Trick",
-                  "A Moveable Feast", "The Grapes of Wrath"],
-        'expert_rating': [5, 3, 4, 5],
-        'user_rating': [4, 5, 4, 3]
-    })
-
-    column_trans = ColumnTransformer(transformers, remainder=remainder)
-
-    result = column_trans.fit_transform(df)
-    df_inverse = column_trans.inverse_transform(result)
-
-    pd.util.testing.assert_frame_equal(df, df_inverse)
-
-
-@pytest.mark.filterwarnings("ignore::DeprecationWarning:pandas")
-def test_column_transformer_inverse_with_strings_default_count_vectorizer():
-    pd = pytest.importorskip('pandas')
-
-    df = pd.DataFrame({
-        'city': ['London', 'London', 'Paris', 'Sallisaw'],
-        'title': ["His Last Bow", "How Watson Learned the Trick",
-                  "A Moveable Feast", "The Grapes of Wrath"],
-        'expert_rating': [5, 3, 4, 5],
-        'user_rating': [4, 5, 4, 3]
-    })
-
-    column_trans = ColumnTransformer(
-        [('city_category', CountVectorizer(), 'city'),
-         ('title_bow', CountVectorizer(), 'title')],
-        remainder=MinMaxScaler())
-
-    result = column_trans.fit_transform(df)
-    df_inverse = column_trans.inverse_transform(result)
-
-    name_to_cv = {k: v for k, v, _ in column_trans.transformers_}
-    title_cv = name_to_cv['title_bow']
-    title_result = title_cv.transform(df['title'])
-    title_inverse = title_cv.inverse_transform(title_result)
-
-    city_cv = name_to_cv['city_category']
-    city_result = city_cv.transform(df['city'])
-    city_inverse = city_cv.inverse_transform(city_result)
-
-    expected_inverse = df.copy()
-    expected_inverse['title'] = np.array(title_inverse)
-    expected_inverse['city'] = np.array(city_inverse)
-
-    pd.util.testing.assert_frame_equal(df_inverse, expected_inverse)
-
-
-def test_column_transformer_transformer_does_not_define_inverse():
-
-    class NoInverseTransform(BaseEstimator):
-        def fit(self, X, y=None):
-            return self
-
-        def transform(self, X, y=None):
-            # 1D Series -> 2D DataFrame
-            if hasattr(X, 'to_frame'):
-                return X.to_frame()
-            # 1D array -> 2D array
-            if X.ndim == 1:
-                return np.atleast_2d(X).T
-            return X
-
-    X_array = np.array([[0, 1, 2], [2, 4, 6]]).T
-    ct = ColumnTransformer([('trans1', NoInverseTransform(), [0]),
-                            ('trans2', NoInverseTransform(), [1])])
-    X_trans = ct.fit_transform(X_array)
-
-    error_msg = ("Unable to invert: "
-                 "trans1,trans2 does not define inverse_transform")
-    with pytest.raises(ValueError, match=error_msg):
-        ct.inverse_transform(X_trans)
-
-    pd = pytest.importorskip('pandas')
-    X_df = pd.DataFrame(X_array, columns=['first', 'second'])
-    ct = ColumnTransformer([('trans1', Trans(), ['first']),
-                            ('trans2', NoInverseTransform(), ['second'])])
-    X_trans = ct.fit_transform(X_df)
-
-    error_msg = ("Unable to invert: "
-                 "trans2 does not define inverse_transform")
-    with pytest.raises(ValueError, match=error_msg):
-        ct.inverse_transform(X_trans)
-=======
 def test_column_transformer_negative_column_indexes():
     X = np.random.randn(2, 2)
     X_categories = np.array([[1], [2]])
@@ -1372,4 +1265,104 @@
     )
     X_trans = column_transformer.fit_transform(X)
     assert X_trans.shape == (3, 2)
->>>>>>> bcd399f4
+
+
+@pytest.mark.filterwarnings("ignore::DeprecationWarning:pandas")
+@pytest.mark.parametrize("transformers,remainder", [
+    ([('city_category', CountVectorizer(analyzer=lambda x: [x]), 'city'),
+      ('title_bow', CountVectorizer(analyzer=lambda x: [x]), 'title')],
+     MinMaxScaler()),
+    ([('city_category', CountVectorizer(analyzer=lambda x: [x]), 'city'),
+      ('min_max', MinMaxScaler(), ['expert_rating', 'user_rating'])],
+     'passthrough')
+])
+def test_column_transformer_inverse_with_strings(transformers, remainder):
+    pd = pytest.importorskip('pandas')
+
+    df = pd.DataFrame({
+        'city': ['London', 'London', 'Paris', 'Sallisaw'],
+        'title': ["His Last Bow", "How Watson Learned the Trick",
+                  "A Moveable Feast", "The Grapes of Wrath"],
+        'expert_rating': [5, 3, 4, 5],
+        'user_rating': [4, 5, 4, 3]
+    })
+
+    column_trans = ColumnTransformer(transformers, remainder=remainder)
+
+    result = column_trans.fit_transform(df)
+    df_inverse = column_trans.inverse_transform(result)
+
+    pd.util.testing.assert_frame_equal(df, df_inverse)
+
+
+@pytest.mark.filterwarnings("ignore::DeprecationWarning:pandas")
+def test_column_transformer_inverse_with_strings_default_count_vectorizer():
+    pd = pytest.importorskip('pandas')
+
+    df = pd.DataFrame({
+        'city': ['London', 'London', 'Paris', 'Sallisaw'],
+        'title': ["His Last Bow", "How Watson Learned the Trick",
+                  "A Moveable Feast", "The Grapes of Wrath"],
+        'expert_rating': [5, 3, 4, 5],
+        'user_rating': [4, 5, 4, 3]
+    })
+
+    column_trans = ColumnTransformer(
+        [('city_category', CountVectorizer(), 'city'),
+         ('title_bow', CountVectorizer(), 'title')],
+        remainder=MinMaxScaler())
+
+    result = column_trans.fit_transform(df)
+    df_inverse = column_trans.inverse_transform(result)
+
+    name_to_cv = {k: v for k, v, _ in column_trans.transformers_}
+    title_cv = name_to_cv['title_bow']
+    title_result = title_cv.transform(df['title'])
+    title_inverse = title_cv.inverse_transform(title_result)
+
+    city_cv = name_to_cv['city_category']
+    city_result = city_cv.transform(df['city'])
+    city_inverse = city_cv.inverse_transform(city_result)
+
+    expected_inverse = df.copy()
+    expected_inverse['title'] = np.array(title_inverse)
+    expected_inverse['city'] = np.array(city_inverse)
+
+    pd.util.testing.assert_frame_equal(df_inverse, expected_inverse)
+
+
+def test_column_transformer_transformer_does_not_define_inverse():
+
+    class NoInverseTransform(BaseEstimator):
+        def fit(self, X, y=None):
+            return self
+
+        def transform(self, X, y=None):
+            # 1D Series -> 2D DataFrame
+            if hasattr(X, 'to_frame'):
+                return X.to_frame()
+            # 1D array -> 2D array
+            if X.ndim == 1:
+                return np.atleast_2d(X).T
+            return X
+
+    X_array = np.array([[0, 1, 2], [2, 4, 6]]).T
+    ct = ColumnTransformer([('trans1', NoInverseTransform(), [0]),
+                            ('trans2', NoInverseTransform(), [1])])
+    X_trans = ct.fit_transform(X_array)
+
+    error_msg = ("Unable to invert: "
+                 "trans1,trans2 does not define inverse_transform")
+    with pytest.raises(ValueError, match=error_msg):
+        ct.inverse_transform(X_trans)
+
+    pd = pytest.importorskip('pandas')
+    X_df = pd.DataFrame(X_array, columns=['first', 'second'])
+    ct = ColumnTransformer([('trans1', Trans(), ['first']),
+                            ('trans2', NoInverseTransform(), ['second'])])
+    X_trans = ct.fit_transform(X_df)
+
+    error_msg = ("Unable to invert: "
+                 "trans2 does not define inverse_transform")
+    with pytest.raises(ValueError, match=error_msg):
+        ct.inverse_transform(X_trans)