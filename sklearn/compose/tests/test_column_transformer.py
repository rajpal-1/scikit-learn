"""
Test the ColumnTransformer.
"""
import re
import pickle

import numpy as np
from scipy import sparse
import pytest

from numpy.testing import assert_allclose
from sklearn.utils._testing import assert_array_equal
from sklearn.utils._testing import assert_allclose_dense_sparse
from sklearn.utils._testing import assert_almost_equal

from sklearn.base import BaseEstimator
from sklearn.compose import (
    ColumnTransformer,
    make_column_transformer,
    make_column_selector,
)
from sklearn.exceptions import NotFittedError
from sklearn.preprocessing import FunctionTransformer
from sklearn.preprocessing import StandardScaler, Normalizer, OneHotEncoder
from sklearn.feature_extraction import DictVectorizer


class Trans(BaseEstimator):
    def fit(self, X, y=None):
        return self

    def transform(self, X, y=None):
        # 1D Series -> 2D DataFrame
        if hasattr(X, "to_frame"):
            return X.to_frame()
        # 1D array -> 2D array
        if X.ndim == 1:
            return np.atleast_2d(X).T
        return X


class DoubleTrans(BaseEstimator):
    def fit(self, X, y=None):
        return self

    def transform(self, X):
        return 2 * X


class SparseMatrixTrans(BaseEstimator):
    def fit(self, X, y=None):
        return self

    def transform(self, X, y=None):
        n_samples = len(X)
        return sparse.eye(n_samples, n_samples).tocsr()


class TransNo2D(BaseEstimator):
    def fit(self, X, y=None):
        return self

    def transform(self, X, y=None):
        return X


class TransRaise(BaseEstimator):
    def fit(self, X, y=None):
        raise ValueError("specific message")

    def transform(self, X, y=None):
        raise ValueError("specific message")


def test_column_transformer():
    X_array = np.array([[0, 1, 2], [2, 4, 6]]).T

    X_res_first1D = np.array([0, 1, 2])
    X_res_second1D = np.array([2, 4, 6])
    X_res_first = X_res_first1D.reshape(-1, 1)
    X_res_both = X_array

    cases = [
        # single column 1D / 2D
        (0, X_res_first),
        ([0], X_res_first),
        # list-like
        ([0, 1], X_res_both),
        (np.array([0, 1]), X_res_both),
        # slice
        (slice(0, 1), X_res_first),
        (slice(0, 2), X_res_both),
        # boolean mask
        (np.array([True, False]), X_res_first),
        ([True, False], X_res_first),
        (np.array([True, True]), X_res_both),
        ([True, True], X_res_both),
    ]

    for selection, res in cases:
        ct = ColumnTransformer([("trans", Trans(), selection)], remainder="drop")
        assert_array_equal(ct.fit_transform(X_array), res)
        assert_array_equal(ct.fit(X_array).transform(X_array), res)

        # callable that returns any of the allowed specifiers
        ct = ColumnTransformer(
            [("trans", Trans(), lambda x: selection)], remainder="drop"
        )
        assert_array_equal(ct.fit_transform(X_array), res)
        assert_array_equal(ct.fit(X_array).transform(X_array), res)

    ct = ColumnTransformer([("trans1", Trans(), [0]), ("trans2", Trans(), [1])])
    assert_array_equal(ct.fit_transform(X_array), X_res_both)
    assert_array_equal(ct.fit(X_array).transform(X_array), X_res_both)
    assert len(ct.transformers_) == 2

    # test with transformer_weights
    transformer_weights = {"trans1": 0.1, "trans2": 10}
    both = ColumnTransformer(
        [("trans1", Trans(), [0]), ("trans2", Trans(), [1])],
        transformer_weights=transformer_weights,
    )
    res = np.vstack(
        [
            transformer_weights["trans1"] * X_res_first1D,
            transformer_weights["trans2"] * X_res_second1D,
        ]
    ).T
    assert_array_equal(both.fit_transform(X_array), res)
    assert_array_equal(both.fit(X_array).transform(X_array), res)
    assert len(both.transformers_) == 2

    both = ColumnTransformer(
        [("trans", Trans(), [0, 1])], transformer_weights={"trans": 0.1}
    )
    assert_array_equal(both.fit_transform(X_array), 0.1 * X_res_both)
    assert_array_equal(both.fit(X_array).transform(X_array), 0.1 * X_res_both)
    assert len(both.transformers_) == 1


def test_column_transformer_dataframe():
    pd = pytest.importorskip("pandas")

    X_array = np.array([[0, 1, 2], [2, 4, 6]]).T
    X_df = pd.DataFrame(X_array, columns=["first", "second"])

    X_res_first = np.array([0, 1, 2]).reshape(-1, 1)
    X_res_both = X_array

    cases = [
        # String keys: label based
        # scalar
        ("first", X_res_first),
        # list
        (["first"], X_res_first),
        (["first", "second"], X_res_both),
        # slice
        (slice("first", "second"), X_res_both),
        # int keys: positional
        # scalar
        (0, X_res_first),
        # list
        ([0], X_res_first),
        ([0, 1], X_res_both),
        (np.array([0, 1]), X_res_both),
        # slice
        (slice(0, 1), X_res_first),
        (slice(0, 2), X_res_both),
        # boolean mask
        (np.array([True, False]), X_res_first),
        (pd.Series([True, False], index=["first", "second"]), X_res_first),
        ([True, False], X_res_first),
    ]

    for selection, res in cases:
        ct = ColumnTransformer([("trans", Trans(), selection)], remainder="drop")
        assert_array_equal(ct.fit_transform(X_df), res)
        assert_array_equal(ct.fit(X_df).transform(X_df), res)

        # callable that returns any of the allowed specifiers
        ct = ColumnTransformer(
            [("trans", Trans(), lambda X: selection)], remainder="drop"
        )
        assert_array_equal(ct.fit_transform(X_df), res)
        assert_array_equal(ct.fit(X_df).transform(X_df), res)

    ct = ColumnTransformer(
        [("trans1", Trans(), ["first"]), ("trans2", Trans(), ["second"])]
    )
    assert_array_equal(ct.fit_transform(X_df), X_res_both)
    assert_array_equal(ct.fit(X_df).transform(X_df), X_res_both)
    assert len(ct.transformers_) == 2
    assert ct.transformers_[-1][0] != "remainder"

    ct = ColumnTransformer([("trans1", Trans(), [0]), ("trans2", Trans(), [1])])
    assert_array_equal(ct.fit_transform(X_df), X_res_both)
    assert_array_equal(ct.fit(X_df).transform(X_df), X_res_both)
    assert len(ct.transformers_) == 2
    assert ct.transformers_[-1][0] != "remainder"

    # test with transformer_weights
    transformer_weights = {"trans1": 0.1, "trans2": 10}
    both = ColumnTransformer(
        [("trans1", Trans(), ["first"]), ("trans2", Trans(), ["second"])],
        transformer_weights=transformer_weights,
    )
    res = np.vstack(
        [
            transformer_weights["trans1"] * X_df["first"],
            transformer_weights["trans2"] * X_df["second"],
        ]
    ).T
    assert_array_equal(both.fit_transform(X_df), res)
    assert_array_equal(both.fit(X_df).transform(X_df), res)
    assert len(both.transformers_) == 2
    assert both.transformers_[-1][0] != "remainder"

    # test multiple columns
    both = ColumnTransformer(
        [("trans", Trans(), ["first", "second"])], transformer_weights={"trans": 0.1}
    )
    assert_array_equal(both.fit_transform(X_df), 0.1 * X_res_both)
    assert_array_equal(both.fit(X_df).transform(X_df), 0.1 * X_res_both)
    assert len(both.transformers_) == 1
    assert both.transformers_[-1][0] != "remainder"

    both = ColumnTransformer(
        [("trans", Trans(), [0, 1])], transformer_weights={"trans": 0.1}
    )
    assert_array_equal(both.fit_transform(X_df), 0.1 * X_res_both)
    assert_array_equal(both.fit(X_df).transform(X_df), 0.1 * X_res_both)
    assert len(both.transformers_) == 1
    assert both.transformers_[-1][0] != "remainder"

    # ensure pandas object is passed through

    class TransAssert(BaseEstimator):
        def fit(self, X, y=None):
            return self

        def transform(self, X, y=None):
            assert isinstance(X, (pd.DataFrame, pd.Series))
            if isinstance(X, pd.Series):
                X = X.to_frame()
            return X

    ct = ColumnTransformer([("trans", TransAssert(), "first")], remainder="drop")
    ct.fit_transform(X_df)
    ct = ColumnTransformer([("trans", TransAssert(), ["first", "second"])])
    ct.fit_transform(X_df)

    # integer column spec + integer column names -> still use positional
    X_df2 = X_df.copy()
    X_df2.columns = [1, 0]
    ct = ColumnTransformer([("trans", Trans(), 0)], remainder="drop")
    assert_array_equal(ct.fit_transform(X_df2), X_res_first)
    assert_array_equal(ct.fit(X_df2).transform(X_df2), X_res_first)

    assert len(ct.transformers_) == 2
    assert ct.transformers_[-1][0] == "remainder"
    assert ct.transformers_[-1][1] == "drop"
    assert_array_equal(ct.transformers_[-1][2], [1])


@pytest.mark.parametrize("pandas", [True, False], ids=["pandas", "numpy"])
@pytest.mark.parametrize(
    "column_selection",
    [[], np.array([False, False]), [False, False]],
    ids=["list", "bool", "bool_int"],
)
@pytest.mark.parametrize("callable_column", [False, True])
def test_column_transformer_empty_columns(pandas, column_selection, callable_column):
    # test case that ensures that the column transformer does also work when
    # a given transformer doesn't have any columns to work on
    X_array = np.array([[0, 1, 2], [2, 4, 6]]).T
    X_res_both = X_array

    if pandas:
        pd = pytest.importorskip("pandas")
        X = pd.DataFrame(X_array, columns=["first", "second"])
    else:
        X = X_array

    if callable_column:
        column = lambda X: column_selection  # noqa
    else:
        column = column_selection

    ct = ColumnTransformer(
        [("trans1", Trans(), [0, 1]), ("trans2", TransRaise(), column)]
    )
    assert_array_equal(ct.fit_transform(X), X_res_both)
    assert_array_equal(ct.fit(X).transform(X), X_res_both)
    assert len(ct.transformers_) == 2
    assert isinstance(ct.transformers_[1][1], TransRaise)

    ct = ColumnTransformer(
        [("trans1", TransRaise(), column), ("trans2", Trans(), [0, 1])]
    )
    assert_array_equal(ct.fit_transform(X), X_res_both)
    assert_array_equal(ct.fit(X).transform(X), X_res_both)
    assert len(ct.transformers_) == 2
    assert isinstance(ct.transformers_[0][1], TransRaise)

    ct = ColumnTransformer([("trans", TransRaise(), column)], remainder="passthrough")
    assert_array_equal(ct.fit_transform(X), X_res_both)
    assert_array_equal(ct.fit(X).transform(X), X_res_both)
    assert len(ct.transformers_) == 2  # including remainder
    assert isinstance(ct.transformers_[0][1], TransRaise)

    fixture = np.array([[], [], []])
    ct = ColumnTransformer([("trans", TransRaise(), column)], remainder="drop")
    assert_array_equal(ct.fit_transform(X), fixture)
    assert_array_equal(ct.fit(X).transform(X), fixture)
    assert len(ct.transformers_) == 2  # including remainder
    assert isinstance(ct.transformers_[0][1], TransRaise)


def test_column_transformer_output_indices():
    # Checks for the output_indices_ attribute
    X_array = np.arange(6).reshape(3, 2)

    ct = ColumnTransformer([("trans1", Trans(), [0]), ("trans2", Trans(), [1])])
    X_trans = ct.fit_transform(X_array)
    assert ct.output_indices_ == {
        "trans1": slice(0, 1),
        "trans2": slice(1, 2),
        "remainder": slice(0, 0),
    }
    assert_array_equal(X_trans[:, [0]], X_trans[:, ct.output_indices_["trans1"]])
    assert_array_equal(X_trans[:, [1]], X_trans[:, ct.output_indices_["trans2"]])

    # test with transformer_weights and multiple columns
    ct = ColumnTransformer(
        [("trans", Trans(), [0, 1])], transformer_weights={"trans": 0.1}
    )
    X_trans = ct.fit_transform(X_array)
    assert ct.output_indices_ == {"trans": slice(0, 2), "remainder": slice(0, 0)}
    assert_array_equal(X_trans[:, [0, 1]], X_trans[:, ct.output_indices_["trans"]])
    assert_array_equal(X_trans[:, []], X_trans[:, ct.output_indices_["remainder"]])

    # test case that ensures that the attribute does also work when
    # a given transformer doesn't have any columns to work on
    ct = ColumnTransformer([("trans1", Trans(), [0, 1]), ("trans2", TransRaise(), [])])
    X_trans = ct.fit_transform(X_array)
    assert ct.output_indices_ == {
        "trans1": slice(0, 2),
        "trans2": slice(0, 0),
        "remainder": slice(0, 0),
    }
    assert_array_equal(X_trans[:, [0, 1]], X_trans[:, ct.output_indices_["trans1"]])
    assert_array_equal(X_trans[:, []], X_trans[:, ct.output_indices_["trans2"]])
    assert_array_equal(X_trans[:, []], X_trans[:, ct.output_indices_["remainder"]])

    ct = ColumnTransformer([("trans", TransRaise(), [])], remainder="passthrough")
    X_trans = ct.fit_transform(X_array)
    assert ct.output_indices_ == {"trans": slice(0, 0), "remainder": slice(0, 2)}
    assert_array_equal(X_trans[:, []], X_trans[:, ct.output_indices_["trans"]])
    assert_array_equal(X_trans[:, [0, 1]], X_trans[:, ct.output_indices_["remainder"]])


def test_column_transformer_output_indices_df():
    # Checks for the output_indices_ attribute with data frames
    pd = pytest.importorskip("pandas")

    X_df = pd.DataFrame(np.arange(6).reshape(3, 2), columns=["first", "second"])

    ct = ColumnTransformer(
        [("trans1", Trans(), ["first"]), ("trans2", Trans(), ["second"])]
    )
    X_trans = ct.fit_transform(X_df)
    assert ct.output_indices_ == {
        "trans1": slice(0, 1),
        "trans2": slice(1, 2),
        "remainder": slice(0, 0),
    }
    assert_array_equal(X_trans[:, [0]], X_trans[:, ct.output_indices_["trans1"]])
    assert_array_equal(X_trans[:, [1]], X_trans[:, ct.output_indices_["trans2"]])
    assert_array_equal(X_trans[:, []], X_trans[:, ct.output_indices_["remainder"]])

    ct = ColumnTransformer([("trans1", Trans(), [0]), ("trans2", Trans(), [1])])
    X_trans = ct.fit_transform(X_df)
    assert ct.output_indices_ == {
        "trans1": slice(0, 1),
        "trans2": slice(1, 2),
        "remainder": slice(0, 0),
    }
    assert_array_equal(X_trans[:, [0]], X_trans[:, ct.output_indices_["trans1"]])
    assert_array_equal(X_trans[:, [1]], X_trans[:, ct.output_indices_["trans2"]])
    assert_array_equal(X_trans[:, []], X_trans[:, ct.output_indices_["remainder"]])


def test_column_transformer_sparse_array():
    X_sparse = sparse.eye(3, 2).tocsr()

    # no distinction between 1D and 2D
    X_res_first = X_sparse[:, 0]
    X_res_both = X_sparse

    for col in [0, [0], slice(0, 1)]:
        for remainder, res in [("drop", X_res_first), ("passthrough", X_res_both)]:
            ct = ColumnTransformer(
                [("trans", Trans(), col)], remainder=remainder, sparse_threshold=0.8
            )
            assert sparse.issparse(ct.fit_transform(X_sparse))
            assert_allclose_dense_sparse(ct.fit_transform(X_sparse), res)
            assert_allclose_dense_sparse(ct.fit(X_sparse).transform(X_sparse), res)

    for col in [[0, 1], slice(0, 2)]:
        ct = ColumnTransformer([("trans", Trans(), col)], sparse_threshold=0.8)
        assert sparse.issparse(ct.fit_transform(X_sparse))
        assert_allclose_dense_sparse(ct.fit_transform(X_sparse), X_res_both)
        assert_allclose_dense_sparse(ct.fit(X_sparse).transform(X_sparse), X_res_both)


def test_column_transformer_list():
    X_list = [[1, float("nan"), "a"], [0, 0, "b"]]
    expected_result = np.array(
        [
            [1, float("nan"), 1, 0],
            [-1, 0, 0, 1],
        ]
    )

    ct = ColumnTransformer(
        [
            ("numerical", StandardScaler(), [0, 1]),
            ("categorical", OneHotEncoder(), [2]),
        ]
    )

    assert_array_equal(ct.fit_transform(X_list), expected_result)
    assert_array_equal(ct.fit(X_list).transform(X_list), expected_result)


def test_column_transformer_sparse_stacking():
    X_array = np.array([[0, 1, 2], [2, 4, 6]]).T
    col_trans = ColumnTransformer(
        [("trans1", Trans(), [0]), ("trans2", SparseMatrixTrans(), 1)],
        sparse_threshold=0.8,
    )
    col_trans.fit(X_array)
    X_trans = col_trans.transform(X_array)
    assert sparse.issparse(X_trans)
    assert X_trans.shape == (X_trans.shape[0], X_trans.shape[0] + 1)
    assert_array_equal(X_trans.toarray()[:, 1:], np.eye(X_trans.shape[0]))
    assert len(col_trans.transformers_) == 2
    assert col_trans.transformers_[-1][0] != "remainder"

    col_trans = ColumnTransformer(
        [("trans1", Trans(), [0]), ("trans2", SparseMatrixTrans(), 1)],
        sparse_threshold=0.1,
    )
    col_trans.fit(X_array)
    X_trans = col_trans.transform(X_array)
    assert not sparse.issparse(X_trans)
    assert X_trans.shape == (X_trans.shape[0], X_trans.shape[0] + 1)
    assert_array_equal(X_trans[:, 1:], np.eye(X_trans.shape[0]))


def test_column_transformer_mixed_cols_sparse():
    df = np.array([["a", 1, True], ["b", 2, False]], dtype="O")

    ct = make_column_transformer(
        (OneHotEncoder(), [0]), ("passthrough", [1, 2]), sparse_threshold=1.0
    )

    # this shouldn't fail, since boolean can be coerced into a numeric
    # See: https://github.com/scikit-learn/scikit-learn/issues/11912
    X_trans = ct.fit_transform(df)
    assert X_trans.getformat() == "csr"
    assert_array_equal(X_trans.toarray(), np.array([[1, 0, 1, 1], [0, 1, 2, 0]]))

    ct = make_column_transformer(
        (OneHotEncoder(), [0]), ("passthrough", [0]), sparse_threshold=1.0
    )
    with pytest.raises(ValueError, match="For a sparse output, all columns should"):
        # this fails since strings `a` and `b` cannot be
        # coerced into a numeric.
        ct.fit_transform(df)


def test_column_transformer_sparse_threshold():
    X_array = np.array([["a", "b"], ["A", "B"]], dtype=object).T
    # above data has sparsity of 4 / 8 = 0.5

    # apply threshold even if all sparse
    col_trans = ColumnTransformer(
        [("trans1", OneHotEncoder(), [0]), ("trans2", OneHotEncoder(), [1])],
        sparse_threshold=0.2,
    )
    res = col_trans.fit_transform(X_array)
    assert not sparse.issparse(res)
    assert not col_trans.sparse_output_

    # mixed -> sparsity of (4 + 2) / 8 = 0.75
    for thres in [0.75001, 1]:
        col_trans = ColumnTransformer(
            [
                ("trans1", OneHotEncoder(sparse=True), [0]),
                ("trans2", OneHotEncoder(sparse=False), [1]),
            ],
            sparse_threshold=thres,
        )
        res = col_trans.fit_transform(X_array)
        assert sparse.issparse(res)
        assert col_trans.sparse_output_

    for thres in [0.75, 0]:
        col_trans = ColumnTransformer(
            [
                ("trans1", OneHotEncoder(sparse=True), [0]),
                ("trans2", OneHotEncoder(sparse=False), [1]),
            ],
            sparse_threshold=thres,
        )
        res = col_trans.fit_transform(X_array)
        assert not sparse.issparse(res)
        assert not col_trans.sparse_output_

    # if nothing is sparse -> no sparse
    for thres in [0.33, 0, 1]:
        col_trans = ColumnTransformer(
            [
                ("trans1", OneHotEncoder(sparse=False), [0]),
                ("trans2", OneHotEncoder(sparse=False), [1]),
            ],
            sparse_threshold=thres,
        )
        res = col_trans.fit_transform(X_array)
        assert not sparse.issparse(res)
        assert not col_trans.sparse_output_


def test_column_transformer_error_msg_1D():
    X_array = np.array([[0.0, 1.0, 2.0], [2.0, 4.0, 6.0]]).T

    col_trans = ColumnTransformer([("trans", StandardScaler(), 0)])
    msg = "1D data passed to a transformer"
    with pytest.raises(ValueError, match=msg):
        col_trans.fit(X_array)

    with pytest.raises(ValueError, match=msg):
        col_trans.fit_transform(X_array)

    col_trans = ColumnTransformer([("trans", TransRaise(), 0)])
    for func in [col_trans.fit, col_trans.fit_transform]:
        with pytest.raises(ValueError, match="specific message"):
            func(X_array)


def test_2D_transformer_output():
    X_array = np.array([[0, 1, 2], [2, 4, 6]]).T

    # if one transformer is dropped, test that name is still correct
    ct = ColumnTransformer([("trans1", "drop", 0), ("trans2", TransNo2D(), 1)])

    msg = "the 'trans2' transformer should be 2D"
    with pytest.raises(ValueError, match=msg):
        ct.fit_transform(X_array)
    # because fit is also doing transform, this raises already on fit
    with pytest.raises(ValueError, match=msg):
        ct.fit(X_array)


def test_2D_transformer_output_pandas():
    pd = pytest.importorskip("pandas")

    X_array = np.array([[0, 1, 2], [2, 4, 6]]).T
    X_df = pd.DataFrame(X_array, columns=["col1", "col2"])

    # if one transformer is dropped, test that name is still correct
    ct = ColumnTransformer([("trans1", TransNo2D(), "col1")])
    msg = "the 'trans1' transformer should be 2D"
    with pytest.raises(ValueError, match=msg):
        ct.fit_transform(X_df)
    # because fit is also doing transform, this raises already on fit
    with pytest.raises(ValueError, match=msg):
        ct.fit(X_df)


@pytest.mark.parametrize("remainder", ["drop", "passthrough"])
def test_column_transformer_invalid_columns(remainder):
    X_array = np.array([[0, 1, 2], [2, 4, 6]]).T

    # general invalid
    for col in [1.5, ["string", 1], slice(1, "s"), np.array([1.0])]:
        ct = ColumnTransformer([("trans", Trans(), col)], remainder=remainder)
        with pytest.raises(ValueError, match="No valid specification"):
            ct.fit(X_array)

    # invalid for arrays
    for col in ["string", ["string", "other"], slice("a", "b")]:
        ct = ColumnTransformer([("trans", Trans(), col)], remainder=remainder)
        with pytest.raises(ValueError, match="Specifying the columns"):
            ct.fit(X_array)

    # transformed n_features does not match fitted n_features
    col = [0, 1]
    ct = ColumnTransformer([("trans", Trans(), col)], remainder=remainder)
    ct.fit(X_array)
    X_array_more = np.array([[0, 1, 2], [2, 4, 6], [3, 6, 9]]).T
    msg = "X has 3 features, but ColumnTransformer is expecting 2 features as input."
    with pytest.raises(ValueError, match=msg):
        ct.transform(X_array_more)
    X_array_fewer = np.array(
        [
            [0, 1, 2],
        ]
    ).T
    err_msg = (
        "X has 1 features, but ColumnTransformer is expecting 2 features as input."
    )
    with pytest.raises(ValueError, match=err_msg):
        ct.transform(X_array_fewer)


def test_column_transformer_invalid_transformer():
    class NoTrans(BaseEstimator):
        def fit(self, X, y=None):
            return self

        def predict(self, X):
            return X

    X_array = np.array([[0, 1, 2], [2, 4, 6]]).T
    ct = ColumnTransformer([("trans", NoTrans(), [0])])
    msg = "All estimators should implement fit and transform"
    with pytest.raises(TypeError, match=msg):
        ct.fit(X_array)


def test_make_column_transformer():
    scaler = StandardScaler()
    norm = Normalizer()
    ct = make_column_transformer((scaler, "first"), (norm, ["second"]))
    names, transformers, columns = zip(*ct.transformers)
    assert names == ("standardscaler", "normalizer")
    assert transformers == (scaler, norm)
    assert columns == ("first", ["second"])


def test_make_column_transformer_pandas():
    pd = pytest.importorskip("pandas")
    X_array = np.array([[0, 1, 2], [2, 4, 6]]).T
    X_df = pd.DataFrame(X_array, columns=["first", "second"])
    norm = Normalizer()
    ct1 = ColumnTransformer([("norm", Normalizer(), X_df.columns)])
    ct2 = make_column_transformer((norm, X_df.columns))
    assert_almost_equal(ct1.fit_transform(X_df), ct2.fit_transform(X_df))


def test_make_column_transformer_kwargs():
    scaler = StandardScaler()
    norm = Normalizer()
    ct = make_column_transformer(
        (scaler, "first"),
        (norm, ["second"]),
        n_jobs=3,
        remainder="drop",
        sparse_threshold=0.5,
    )
    assert (
        ct.transformers
        == make_column_transformer((scaler, "first"), (norm, ["second"])).transformers
    )
    assert ct.n_jobs == 3
    assert ct.remainder == "drop"
    assert ct.sparse_threshold == 0.5
    # invalid keyword parameters should raise an error message
    msg = re.escape(
        "make_column_transformer() got an unexpected "
        "keyword argument 'transformer_weights'"
    )
    with pytest.raises(TypeError, match=msg):
        make_column_transformer(
            (scaler, "first"),
            (norm, ["second"]),
            transformer_weights={"pca": 10, "Transf": 1},
        )


def test_make_column_transformer_remainder_transformer():
    scaler = StandardScaler()
    norm = Normalizer()
    remainder = StandardScaler()
    ct = make_column_transformer(
        (scaler, "first"), (norm, ["second"]), remainder=remainder
    )
    assert ct.remainder == remainder


def test_column_transformer_get_set_params():
    ct = ColumnTransformer(
        [("trans1", StandardScaler(), [0]), ("trans2", StandardScaler(), [1])]
    )

    exp = {
        "n_jobs": None,
        "remainder": "drop",
        "sparse_threshold": 0.3,
        "trans1": ct.transformers[0][1],
        "trans1__copy": True,
        "trans1__with_mean": True,
        "trans1__with_std": True,
        "trans2": ct.transformers[1][1],
        "trans2__copy": True,
        "trans2__with_mean": True,
        "trans2__with_std": True,
        "transformers": ct.transformers,
        "transformer_weights": None,
        "prefix_feature_names_out": True,
        "verbose": False,
    }

    assert ct.get_params() == exp

    ct.set_params(trans1__with_mean=False)
    assert not ct.get_params()["trans1__with_mean"]

    ct.set_params(trans1="passthrough")
    exp = {
        "n_jobs": None,
        "remainder": "drop",
        "sparse_threshold": 0.3,
        "trans1": "passthrough",
        "trans2": ct.transformers[1][1],
        "trans2__copy": True,
        "trans2__with_mean": True,
        "trans2__with_std": True,
        "transformers": ct.transformers,
        "transformer_weights": None,
        "prefix_feature_names_out": True,
        "verbose": False,
    }

    assert ct.get_params() == exp


def test_column_transformer_named_estimators():
    X_array = np.array([[0.0, 1.0, 2.0], [2.0, 4.0, 6.0]]).T
    ct = ColumnTransformer(
        [
            ("trans1", StandardScaler(), [0]),
            ("trans2", StandardScaler(with_std=False), [1]),
        ]
    )
    assert not hasattr(ct, "transformers_")
    ct.fit(X_array)
    assert hasattr(ct, "transformers_")
    assert isinstance(ct.named_transformers_["trans1"], StandardScaler)
    assert isinstance(ct.named_transformers_.trans1, StandardScaler)
    assert isinstance(ct.named_transformers_["trans2"], StandardScaler)
    assert isinstance(ct.named_transformers_.trans2, StandardScaler)
    assert not ct.named_transformers_.trans2.with_std
    # check it are fitted transformers
    assert ct.named_transformers_.trans1.mean_ == 1.0


def test_column_transformer_cloning():
    X_array = np.array([[0.0, 1.0, 2.0], [2.0, 4.0, 6.0]]).T

    ct = ColumnTransformer([("trans", StandardScaler(), [0])])
    ct.fit(X_array)
    assert not hasattr(ct.transformers[0][1], "mean_")
    assert hasattr(ct.transformers_[0][1], "mean_")

    ct = ColumnTransformer([("trans", StandardScaler(), [0])])
    ct.fit_transform(X_array)
    assert not hasattr(ct.transformers[0][1], "mean_")
    assert hasattr(ct.transformers_[0][1], "mean_")


# TODO: Remove in 1.2 when get_feature_names is removed.
@pytest.mark.filterwarnings("ignore::FutureWarning:sklearn")
@pytest.mark.parametrize("get_names", ["get_feature_names", "get_feature_names_out"])
def test_column_transformer_get_feature_names(get_names):
    X_array = np.array([[0.0, 1.0, 2.0], [2.0, 4.0, 6.0]]).T
    ct = ColumnTransformer([("trans", Trans(), [0, 1])])
    # raise correct error when not fitted
    with pytest.raises(NotFittedError):
        getattr(ct, get_names)()
    # raise correct error when no feature names are available
    ct.fit(X_array)
    msg = re.escape(f"Transformer trans (type Trans) does not provide {get_names}")
    with pytest.raises(AttributeError, match=msg):
        getattr(ct, get_names)()


@pytest.mark.parametrize(
    "X, keys",
    [
        (
            np.array(
                [[{"a": 1, "b": 2}, {"a": 3, "b": 4}], [{"c": 5}, {"c": 6}]],
                dtype=object,
            ).T,
            ("a", "b", "c"),
        ),
        (
            np.array([[{1: 1, 2: 2}, {1: 3, 2: 4}], [{3: 5}, {3: 6}]], dtype=object).T,
            ("1", "2", "3"),
        ),
    ],
)
# TODO: Remove in 1.2 when get_feature_names is removed.
@pytest.mark.filterwarnings("ignore::FutureWarning:sklearn")
def test_column_transformer_get_feature_names_pipeline(X, keys):
    ct = ColumnTransformer([("col" + str(i), DictVectorizer(), i) for i in range(2)])
    ct.fit(X)
    assert ct.get_feature_names() == [f"col0__{key}" for key in keys[:2]] + [
        f"col1__{keys[2]}"
    ]

    # drop transformer
    ct = ColumnTransformer([("col0", DictVectorizer(), 0), ("col1", "drop", 1)])
    ct.fit(X)
    assert ct.get_feature_names() == [f"col0__{key}" for key in keys[:2]]

    # passthrough transformer
    ct = ColumnTransformer([("trans", "passthrough", [0, 1])])
    ct.fit(X)
    assert ct.get_feature_names() == ["x0", "x1"]

    ct = ColumnTransformer([("trans", DictVectorizer(), 0)], remainder="passthrough")
    ct.fit(X)
    assert ct.get_feature_names() == [f"trans__{key}" for key in keys[:2]] + ["x1"]

    ct = ColumnTransformer([("trans", "passthrough", [1])], remainder="passthrough")
    ct.fit(X)
    assert ct.get_feature_names() == ["x1", "x0"]

    ct = ColumnTransformer(
        [("trans", "passthrough", lambda x: [1])], remainder="passthrough"
    )
    ct.fit(X)
    assert ct.get_feature_names() == ["x1", "x0"]

    ct = ColumnTransformer(
        [("trans", "passthrough", np.array([False, True]))], remainder="passthrough"
    )
    ct.fit(X)
    assert ct.get_feature_names() == ["x1", "x0"]

    ct = ColumnTransformer(
        [("trans", "passthrough", slice(1, 2))], remainder="passthrough"
    )
    ct.fit(X)
    assert ct.get_feature_names() == ["x1", "x0"]


# TODO: Remove in 1.2 when get_feature_names is removed.
@pytest.mark.filterwarnings("ignore::FutureWarning:sklearn")
def test_column_transformer_get_feature_names_dataframe():
    # passthough transformer with a dataframe
    pd = pytest.importorskip("pandas")
    X = np.array(
        [[{"a": 1, "b": 2}, {"a": 3, "b": 4}], [{"c": 5}, {"c": 6}]], dtype=object
    ).T
    X_df = pd.DataFrame(X, columns=["col0", "col1"])

    ct = ColumnTransformer([("trans", "passthrough", ["col0", "col1"])])
    ct.fit(X_df)
    assert ct.get_feature_names() == ["col0", "col1"]

    ct = ColumnTransformer([("trans", "passthrough", [0, 1])])
    ct.fit(X_df)
    assert ct.get_feature_names() == ["col0", "col1"]

    ct = ColumnTransformer([("col0", DictVectorizer(), 0)], remainder="passthrough")
    ct.fit(X_df)
    assert ct.get_feature_names() == ["col0__a", "col0__b", "col1"]

    ct = ColumnTransformer(
        [("trans", "passthrough", ["col1"])], remainder="passthrough"
    )
    ct.fit(X_df)
    assert ct.get_feature_names() == ["col1", "col0"]

    ct = ColumnTransformer(
        [("trans", "passthrough", lambda x: x[["col1"]].columns)],
        remainder="passthrough",
    )
    ct.fit(X_df)
    assert ct.get_feature_names() == ["col1", "col0"]

    ct = ColumnTransformer(
        [("trans", "passthrough", np.array([False, True]))], remainder="passthrough"
    )
    ct.fit(X_df)
    assert ct.get_feature_names() == ["col1", "col0"]

    ct = ColumnTransformer(
        [("trans", "passthrough", slice(1, 2))], remainder="passthrough"
    )
    ct.fit(X_df)
    assert ct.get_feature_names() == ["col1", "col0"]

    ct = ColumnTransformer([("trans", "passthrough", [1])], remainder="passthrough")
    ct.fit(X_df)
    assert ct.get_feature_names() == ["col1", "col0"]


def test_column_transformer_special_strings():

    # one 'drop' -> ignore
    X_array = np.array([[0.0, 1.0, 2.0], [2.0, 4.0, 6.0]]).T
    ct = ColumnTransformer([("trans1", Trans(), [0]), ("trans2", "drop", [1])])
    exp = np.array([[0.0], [1.0], [2.0]])
    assert_array_equal(ct.fit_transform(X_array), exp)
    assert_array_equal(ct.fit(X_array).transform(X_array), exp)
    assert len(ct.transformers_) == 2
    assert ct.transformers_[-1][0] != "remainder"

    # all 'drop' -> return shape 0 array
    ct = ColumnTransformer([("trans1", "drop", [0]), ("trans2", "drop", [1])])
    assert_array_equal(ct.fit(X_array).transform(X_array).shape, (3, 0))
    assert_array_equal(ct.fit_transform(X_array).shape, (3, 0))
    assert len(ct.transformers_) == 2
    assert ct.transformers_[-1][0] != "remainder"

    # 'passthrough'
    X_array = np.array([[0.0, 1.0, 2.0], [2.0, 4.0, 6.0]]).T
    ct = ColumnTransformer([("trans1", Trans(), [0]), ("trans2", "passthrough", [1])])
    exp = X_array
    assert_array_equal(ct.fit_transform(X_array), exp)
    assert_array_equal(ct.fit(X_array).transform(X_array), exp)
    assert len(ct.transformers_) == 2
    assert ct.transformers_[-1][0] != "remainder"

    # None itself / other string is not valid
    for val in [None, "other"]:
        ct = ColumnTransformer([("trans1", Trans(), [0]), ("trans2", None, [1])])
        msg = "All estimators should implement"
        with pytest.raises(TypeError, match=msg):
            ct.fit_transform(X_array)
        with pytest.raises(TypeError, match=msg):
            ct.fit(X_array)


def test_column_transformer_remainder():
    X_array = np.array([[0, 1, 2], [2, 4, 6]]).T

    X_res_first = np.array([0, 1, 2]).reshape(-1, 1)
    X_res_second = np.array([2, 4, 6]).reshape(-1, 1)
    X_res_both = X_array

    # default drop
    ct = ColumnTransformer([("trans1", Trans(), [0])])
    assert_array_equal(ct.fit_transform(X_array), X_res_first)
    assert_array_equal(ct.fit(X_array).transform(X_array), X_res_first)
    assert len(ct.transformers_) == 2
    assert ct.transformers_[-1][0] == "remainder"
    assert ct.transformers_[-1][1] == "drop"
    assert_array_equal(ct.transformers_[-1][2], [1])

    # specify passthrough
    ct = ColumnTransformer([("trans", Trans(), [0])], remainder="passthrough")
    assert_array_equal(ct.fit_transform(X_array), X_res_both)
    assert_array_equal(ct.fit(X_array).transform(X_array), X_res_both)
    assert len(ct.transformers_) == 2
    assert ct.transformers_[-1][0] == "remainder"
    assert ct.transformers_[-1][1] == "passthrough"
    assert_array_equal(ct.transformers_[-1][2], [1])

    # column order is not preserved (passed through added to end)
    ct = ColumnTransformer([("trans1", Trans(), [1])], remainder="passthrough")
    assert_array_equal(ct.fit_transform(X_array), X_res_both[:, ::-1])
    assert_array_equal(ct.fit(X_array).transform(X_array), X_res_both[:, ::-1])
    assert len(ct.transformers_) == 2
    assert ct.transformers_[-1][0] == "remainder"
    assert ct.transformers_[-1][1] == "passthrough"
    assert_array_equal(ct.transformers_[-1][2], [0])

    # passthrough when all actual transformers are skipped
    ct = ColumnTransformer([("trans1", "drop", [0])], remainder="passthrough")
    assert_array_equal(ct.fit_transform(X_array), X_res_second)
    assert_array_equal(ct.fit(X_array).transform(X_array), X_res_second)
    assert len(ct.transformers_) == 2
    assert ct.transformers_[-1][0] == "remainder"
    assert ct.transformers_[-1][1] == "passthrough"
    assert_array_equal(ct.transformers_[-1][2], [1])

    # error on invalid arg
    ct = ColumnTransformer([("trans1", Trans(), [0])], remainder=1)
    msg = "remainder keyword needs to be one of 'drop', 'passthrough', or estimator."
    with pytest.raises(ValueError, match=msg):
        ct.fit(X_array)

    with pytest.raises(ValueError, match=msg):
        ct.fit_transform(X_array)

    # check default for make_column_transformer
    ct = make_column_transformer((Trans(), [0]))
    assert ct.remainder == "drop"


@pytest.mark.parametrize(
    "key", [[0], np.array([0]), slice(0, 1), np.array([True, False])]
)
def test_column_transformer_remainder_numpy(key):
    # test different ways that columns are specified with passthrough
    X_array = np.array([[0, 1, 2], [2, 4, 6]]).T
    X_res_both = X_array

    ct = ColumnTransformer([("trans1", Trans(), key)], remainder="passthrough")
    assert_array_equal(ct.fit_transform(X_array), X_res_both)
    assert_array_equal(ct.fit(X_array).transform(X_array), X_res_both)
    assert len(ct.transformers_) == 2
    assert ct.transformers_[-1][0] == "remainder"
    assert ct.transformers_[-1][1] == "passthrough"
    assert_array_equal(ct.transformers_[-1][2], [1])


@pytest.mark.parametrize(
    "key",
    [
        [0],
        slice(0, 1),
        np.array([True, False]),
        ["first"],
        "pd-index",
        np.array(["first"]),
        np.array(["first"], dtype=object),
        slice(None, "first"),
        slice("first", "first"),
    ],
)
def test_column_transformer_remainder_pandas(key):
    # test different ways that columns are specified with passthrough
    pd = pytest.importorskip("pandas")
    if isinstance(key, str) and key == "pd-index":
        key = pd.Index(["first"])

    X_array = np.array([[0, 1, 2], [2, 4, 6]]).T
    X_df = pd.DataFrame(X_array, columns=["first", "second"])
    X_res_both = X_array

    ct = ColumnTransformer([("trans1", Trans(), key)], remainder="passthrough")
    assert_array_equal(ct.fit_transform(X_df), X_res_both)
    assert_array_equal(ct.fit(X_df).transform(X_df), X_res_both)
    assert len(ct.transformers_) == 2
    assert ct.transformers_[-1][0] == "remainder"
    assert ct.transformers_[-1][1] == "passthrough"
    assert_array_equal(ct.transformers_[-1][2], [1])


@pytest.mark.parametrize(
    "key", [[0], np.array([0]), slice(0, 1), np.array([True, False, False])]
)
def test_column_transformer_remainder_transformer(key):
    X_array = np.array([[0, 1, 2], [2, 4, 6], [8, 6, 4]]).T
    X_res_both = X_array.copy()

    # second and third columns are doubled when remainder = DoubleTrans
    X_res_both[:, 1:3] *= 2

    ct = ColumnTransformer([("trans1", Trans(), key)], remainder=DoubleTrans())

    assert_array_equal(ct.fit_transform(X_array), X_res_both)
    assert_array_equal(ct.fit(X_array).transform(X_array), X_res_both)
    assert len(ct.transformers_) == 2
    assert ct.transformers_[-1][0] == "remainder"
    assert isinstance(ct.transformers_[-1][1], DoubleTrans)
    assert_array_equal(ct.transformers_[-1][2], [1, 2])


def test_column_transformer_no_remaining_remainder_transformer():
    X_array = np.array([[0, 1, 2], [2, 4, 6], [8, 6, 4]]).T

    ct = ColumnTransformer([("trans1", Trans(), [0, 1, 2])], remainder=DoubleTrans())

    assert_array_equal(ct.fit_transform(X_array), X_array)
    assert_array_equal(ct.fit(X_array).transform(X_array), X_array)
    assert len(ct.transformers_) == 1
    assert ct.transformers_[-1][0] != "remainder"


def test_column_transformer_drops_all_remainder_transformer():
    X_array = np.array([[0, 1, 2], [2, 4, 6], [8, 6, 4]]).T

    # columns are doubled when remainder = DoubleTrans
    X_res_both = 2 * X_array.copy()[:, 1:3]

    ct = ColumnTransformer([("trans1", "drop", [0])], remainder=DoubleTrans())

    assert_array_equal(ct.fit_transform(X_array), X_res_both)
    assert_array_equal(ct.fit(X_array).transform(X_array), X_res_both)
    assert len(ct.transformers_) == 2
    assert ct.transformers_[-1][0] == "remainder"
    assert isinstance(ct.transformers_[-1][1], DoubleTrans)
    assert_array_equal(ct.transformers_[-1][2], [1, 2])


def test_column_transformer_sparse_remainder_transformer():
    X_array = np.array([[0, 1, 2], [2, 4, 6], [8, 6, 4]]).T

    ct = ColumnTransformer(
        [("trans1", Trans(), [0])], remainder=SparseMatrixTrans(), sparse_threshold=0.8
    )

    X_trans = ct.fit_transform(X_array)
    assert sparse.issparse(X_trans)
    # SparseMatrixTrans creates 3 features for each column. There is
    # one column in ``transformers``, thus:
    assert X_trans.shape == (3, 3 + 1)

    exp_array = np.hstack((X_array[:, 0].reshape(-1, 1), np.eye(3)))
    assert_array_equal(X_trans.toarray(), exp_array)
    assert len(ct.transformers_) == 2
    assert ct.transformers_[-1][0] == "remainder"
    assert isinstance(ct.transformers_[-1][1], SparseMatrixTrans)
    assert_array_equal(ct.transformers_[-1][2], [1, 2])


def test_column_transformer_drop_all_sparse_remainder_transformer():
    X_array = np.array([[0, 1, 2], [2, 4, 6], [8, 6, 4]]).T
    ct = ColumnTransformer(
        [("trans1", "drop", [0])], remainder=SparseMatrixTrans(), sparse_threshold=0.8
    )

    X_trans = ct.fit_transform(X_array)
    assert sparse.issparse(X_trans)

    #  SparseMatrixTrans creates 3 features for each column, thus:
    assert X_trans.shape == (3, 3)
    assert_array_equal(X_trans.toarray(), np.eye(3))
    assert len(ct.transformers_) == 2
    assert ct.transformers_[-1][0] == "remainder"
    assert isinstance(ct.transformers_[-1][1], SparseMatrixTrans)
    assert_array_equal(ct.transformers_[-1][2], [1, 2])


def test_column_transformer_get_set_params_with_remainder():
    ct = ColumnTransformer(
        [("trans1", StandardScaler(), [0])], remainder=StandardScaler()
    )

    exp = {
        "n_jobs": None,
        "remainder": ct.remainder,
        "remainder__copy": True,
        "remainder__with_mean": True,
        "remainder__with_std": True,
        "sparse_threshold": 0.3,
        "trans1": ct.transformers[0][1],
        "trans1__copy": True,
        "trans1__with_mean": True,
        "trans1__with_std": True,
        "transformers": ct.transformers,
        "transformer_weights": None,
        "prefix_feature_names_out": True,
        "verbose": False,
    }

    assert ct.get_params() == exp

    ct.set_params(remainder__with_std=False)
    assert not ct.get_params()["remainder__with_std"]

    ct.set_params(trans1="passthrough")
    exp = {
        "n_jobs": None,
        "remainder": ct.remainder,
        "remainder__copy": True,
        "remainder__with_mean": True,
        "remainder__with_std": False,
        "sparse_threshold": 0.3,
        "trans1": "passthrough",
        "transformers": ct.transformers,
        "transformer_weights": None,
        "prefix_feature_names_out": True,
        "verbose": False,
    }
    assert ct.get_params() == exp


def test_column_transformer_no_estimators():
    X_array = np.array([[0, 1, 2], [2, 4, 6], [8, 6, 4]]).astype("float").T
    ct = ColumnTransformer([], remainder=StandardScaler())

    params = ct.get_params()
    assert params["remainder__with_mean"]

    X_trans = ct.fit_transform(X_array)
    assert X_trans.shape == X_array.shape
    assert len(ct.transformers_) == 1
    assert ct.transformers_[-1][0] == "remainder"
    assert ct.transformers_[-1][2] == [0, 1, 2]


@pytest.mark.parametrize(
    ["est", "pattern"],
    [
        (
            ColumnTransformer(
                [("trans1", Trans(), [0]), ("trans2", Trans(), [1])],
                remainder=DoubleTrans(),
            ),
            (
                r"\[ColumnTransformer\].*\(1 of 3\) Processing trans1.* total=.*\n"
                r"\[ColumnTransformer\].*\(2 of 3\) Processing trans2.* total=.*\n"
                r"\[ColumnTransformer\].*\(3 of 3\) Processing remainder.* total=.*\n$"
            ),
        ),
        (
            ColumnTransformer(
                [("trans1", Trans(), [0]), ("trans2", Trans(), [1])],
                remainder="passthrough",
            ),
            (
                r"\[ColumnTransformer\].*\(1 of 3\) Processing trans1.* total=.*\n"
                r"\[ColumnTransformer\].*\(2 of 3\) Processing trans2.* total=.*\n"
                r"\[ColumnTransformer\].*\(3 of 3\) Processing remainder.* total=.*\n$"
            ),
        ),
        (
            ColumnTransformer(
                [("trans1", Trans(), [0]), ("trans2", "drop", [1])],
                remainder="passthrough",
            ),
            (
                r"\[ColumnTransformer\].*\(1 of 2\) Processing trans1.* total=.*\n"
                r"\[ColumnTransformer\].*\(2 of 2\) Processing remainder.* total=.*\n$"
            ),
        ),
        (
            ColumnTransformer(
                [("trans1", Trans(), [0]), ("trans2", "passthrough", [1])],
                remainder="passthrough",
            ),
            (
                r"\[ColumnTransformer\].*\(1 of 3\) Processing trans1.* total=.*\n"
                r"\[ColumnTransformer\].*\(2 of 3\) Processing trans2.* total=.*\n"
                r"\[ColumnTransformer\].*\(3 of 3\) Processing remainder.* total=.*\n$"
            ),
        ),
        (
            ColumnTransformer([("trans1", Trans(), [0])], remainder="passthrough"),
            (
                r"\[ColumnTransformer\].*\(1 of 2\) Processing trans1.* total=.*\n"
                r"\[ColumnTransformer\].*\(2 of 2\) Processing remainder.* total=.*\n$"
            ),
        ),
        (
            ColumnTransformer(
                [("trans1", Trans(), [0]), ("trans2", Trans(), [1])], remainder="drop"
            ),
            (
                r"\[ColumnTransformer\].*\(1 of 2\) Processing trans1.* total=.*\n"
                r"\[ColumnTransformer\].*\(2 of 2\) Processing trans2.* total=.*\n$"
            ),
        ),
        (
            ColumnTransformer([("trans1", Trans(), [0])], remainder="drop"),
            r"\[ColumnTransformer\].*\(1 of 1\) Processing trans1.* total=.*\n$",
        ),
    ],
)
@pytest.mark.parametrize("method", ["fit", "fit_transform"])
def test_column_transformer_verbose(est, pattern, method, capsys):
    X_array = np.array([[0, 1, 2], [2, 4, 6], [8, 6, 4]]).T

    func = getattr(est, method)
    est.set_params(verbose=False)
    func(X_array)
    assert not capsys.readouterr().out, "Got output for verbose=False"

    est.set_params(verbose=True)
    func(X_array)
    assert re.match(pattern, capsys.readouterr()[0])


def test_column_transformer_no_estimators_set_params():
    ct = ColumnTransformer([]).set_params(n_jobs=2)
    assert ct.n_jobs == 2


def test_column_transformer_callable_specifier():
    # assert that function gets the full array
    X_array = np.array([[0, 1, 2], [2, 4, 6]]).T
    X_res_first = np.array([[0, 1, 2]]).T

    def func(X):
        assert_array_equal(X, X_array)
        return [0]

    ct = ColumnTransformer([("trans", Trans(), func)], remainder="drop")
    assert_array_equal(ct.fit_transform(X_array), X_res_first)
    assert_array_equal(ct.fit(X_array).transform(X_array), X_res_first)
    assert callable(ct.transformers[0][2])
    assert ct.transformers_[0][2] == [0]


def test_column_transformer_callable_specifier_dataframe():
    # assert that function gets the full dataframe
    pd = pytest.importorskip("pandas")
    X_array = np.array([[0, 1, 2], [2, 4, 6]]).T
    X_res_first = np.array([[0, 1, 2]]).T

    X_df = pd.DataFrame(X_array, columns=["first", "second"])

    def func(X):
        assert_array_equal(X.columns, X_df.columns)
        assert_array_equal(X.values, X_df.values)
        return ["first"]

    ct = ColumnTransformer([("trans", Trans(), func)], remainder="drop")
    assert_array_equal(ct.fit_transform(X_df), X_res_first)
    assert_array_equal(ct.fit(X_df).transform(X_df), X_res_first)
    assert callable(ct.transformers[0][2])
    assert ct.transformers_[0][2] == ["first"]


def test_column_transformer_negative_column_indexes():
    X = np.random.randn(2, 2)
    X_categories = np.array([[1], [2]])
    X = np.concatenate([X, X_categories], axis=1)

    ohe = OneHotEncoder()

    tf_1 = ColumnTransformer([("ohe", ohe, [-1])], remainder="passthrough")
    tf_2 = ColumnTransformer([("ohe", ohe, [2])], remainder="passthrough")
    assert_array_equal(tf_1.fit_transform(X), tf_2.fit_transform(X))


@pytest.mark.parametrize("array_type", [np.asarray, sparse.csr_matrix])
def test_column_transformer_mask_indexing(array_type):
    # Regression test for #14510
    # Boolean array-like does not behave as boolean array with NumPy < 1.12
    # and sparse matrices as well
    X = np.transpose([[1, 2, 3], [4, 5, 6], [5, 6, 7], [8, 9, 10]])
    X = array_type(X)
    column_transformer = ColumnTransformer(
        [("identity", FunctionTransformer(), [False, True, False, True])]
    )
    X_trans = column_transformer.fit_transform(X)
    assert X_trans.shape == (3, 2)


def test_n_features_in():
    # make sure n_features_in is what is passed as input to the column
    # transformer.

    X = [[1, 2], [3, 4], [5, 6]]
    ct = ColumnTransformer([("a", DoubleTrans(), [0]), ("b", DoubleTrans(), [1])])
    assert not hasattr(ct, "n_features_in_")
    ct.fit(X)
    assert ct.n_features_in_ == 2


@pytest.mark.parametrize(
    "cols, pattern, include, exclude",
    [
        (["col_int", "col_float"], None, np.number, None),
        (["col_int", "col_float"], None, None, object),
        (["col_int", "col_float"], None, [int, float], None),
        (["col_str"], None, [object], None),
        (["col_str"], None, object, None),
        (["col_float"], None, float, None),
        (["col_float"], "at$", [np.number], None),
        (["col_int"], None, [int], None),
        (["col_int"], "^col_int", [np.number], None),
        (["col_float", "col_str"], "float|str", None, None),
        (["col_str"], "^col_s", None, [int]),
        ([], "str$", float, None),
        (["col_int", "col_float", "col_str"], None, [np.number, object], None),
    ],
)
def test_make_column_selector_with_select_dtypes(cols, pattern, include, exclude):
    pd = pytest.importorskip("pandas")

    X_df = pd.DataFrame(
        {
            "col_int": np.array([0, 1, 2], dtype=int),
            "col_float": np.array([0.0, 1.0, 2.0], dtype=float),
            "col_str": ["one", "two", "three"],
        },
        columns=["col_int", "col_float", "col_str"],
    )

    selector = make_column_selector(
        dtype_include=include, dtype_exclude=exclude, pattern=pattern
    )

    assert_array_equal(selector(X_df), cols)


def test_column_transformer_with_make_column_selector():
    # Functional test for column transformer + column selector
    pd = pytest.importorskip("pandas")
    X_df = pd.DataFrame(
        {
            "col_int": np.array([0, 1, 2], dtype=int),
            "col_float": np.array([0.0, 1.0, 2.0], dtype=float),
            "col_cat": ["one", "two", "one"],
            "col_str": ["low", "middle", "high"],
        },
        columns=["col_int", "col_float", "col_cat", "col_str"],
    )
    X_df["col_str"] = X_df["col_str"].astype("category")

    cat_selector = make_column_selector(dtype_include=["category", object])
    num_selector = make_column_selector(dtype_include=np.number)

    ohe = OneHotEncoder()
    scaler = StandardScaler()

    ct_selector = make_column_transformer((ohe, cat_selector), (scaler, num_selector))
    ct_direct = make_column_transformer(
        (ohe, ["col_cat", "col_str"]), (scaler, ["col_float", "col_int"])
    )

    X_selector = ct_selector.fit_transform(X_df)
    X_direct = ct_direct.fit_transform(X_df)

    assert_allclose(X_selector, X_direct)


def test_make_column_selector_error():
    selector = make_column_selector(dtype_include=np.number)
    X = np.array([[0.1, 0.2]])
    msg = "make_column_selector can only be applied to pandas dataframes"
    with pytest.raises(ValueError, match=msg):
        selector(X)


def test_make_column_selector_pickle():
    pd = pytest.importorskip("pandas")

    X_df = pd.DataFrame(
        {
            "col_int": np.array([0, 1, 2], dtype=int),
            "col_float": np.array([0.0, 1.0, 2.0], dtype=float),
            "col_str": ["one", "two", "three"],
        },
        columns=["col_int", "col_float", "col_str"],
    )

    selector = make_column_selector(dtype_include=[object])
    selector_picked = pickle.loads(pickle.dumps(selector))

    assert_array_equal(selector(X_df), selector_picked(X_df))


# TODO: Remove in 1.2 when get_feature_names is removed.
@pytest.mark.filterwarnings("ignore::FutureWarning:sklearn")
@pytest.mark.parametrize(
    "empty_col",
    [[], np.array([], dtype=int), lambda x: []],
    ids=["list", "array", "callable"],
)
@pytest.mark.parametrize(
    "get_names, expected_names",
    [
        ("get_feature_names", ["ohe__x0_a", "ohe__x0_b", "ohe__x1_z"]),
        ("get_feature_names_out", ["ohe__col1_a", "ohe__col1_b", "ohe__col2_z"]),
    ],
)
def test_feature_names_empty_columns(empty_col, get_names, expected_names):
    pd = pytest.importorskip("pandas")

    df = pd.DataFrame({"col1": ["a", "a", "b"], "col2": ["z", "z", "z"]})

    ct = ColumnTransformer(
        transformers=[
            ("ohe", OneHotEncoder(), ["col1", "col2"]),
            ("empty_features", OneHotEncoder(), empty_col),
        ],
    )

    ct.fit(df)
    assert_array_equal(getattr(ct, get_names)(), expected_names)


@pytest.mark.parametrize(
    "selector",
    [
        [1],
        lambda x: [1],
        ["col2"],
        lambda x: ["col2"],
        [False, True],
        lambda x: [False, True],
    ],
)
def test_feature_names_out_pandas(selector):
    """Checks name when selecting only the second column"""
    pd = pytest.importorskip("pandas")
    df = pd.DataFrame({"col1": ["a", "a", "b"], "col2": ["z", "z", "z"]})
    ct = ColumnTransformer([("ohe", OneHotEncoder(), selector)])
    ct.fit(df)

    assert_array_equal(ct.get_feature_names_out(), ["ohe__col2_z"])


@pytest.mark.parametrize(
    "selector", [[1], lambda x: [1], [False, True], lambda x: [False, True]]
)
def test_feature_names_out_non_pandas(selector):
    """Checks name when selecting the second column with numpy array"""
    X = [["a", "z"], ["a", "z"], ["b", "z"]]
    ct = ColumnTransformer([("ohe", OneHotEncoder(), selector)])
    ct.fit(X)

    assert_array_equal(ct.get_feature_names_out(), ["ohe__x1_z"])


@pytest.mark.parametrize("remainder", ["passthrough", StandardScaler()])
def test_sk_visual_block_remainder(remainder):
    # remainder='passthrough' or an estimator will be shown in repr_html
    ohe = OneHotEncoder()
    ct = ColumnTransformer(
        transformers=[("ohe", ohe, ["col1", "col2"])], remainder=remainder
    )
    visual_block = ct._sk_visual_block_()
    assert visual_block.names == ("ohe", "remainder")
    assert visual_block.name_details == (["col1", "col2"], "")
    assert visual_block.estimators == (ohe, remainder)


def test_sk_visual_block_remainder_drop():
    # remainder='drop' is not shown in repr_html
    ohe = OneHotEncoder()
    ct = ColumnTransformer(transformers=[("ohe", ohe, ["col1", "col2"])])
    visual_block = ct._sk_visual_block_()
    assert visual_block.names == ("ohe",)
    assert visual_block.name_details == (["col1", "col2"],)
    assert visual_block.estimators == (ohe,)


@pytest.mark.parametrize("remainder", ["passthrough", StandardScaler()])
def test_sk_visual_block_remainder_fitted_pandas(remainder):
    # Remainder shows the columns after fitting
    pd = pytest.importorskip("pandas")
    ohe = OneHotEncoder()
    ct = ColumnTransformer(
        transformers=[("ohe", ohe, ["col1", "col2"])], remainder=remainder
    )
    df = pd.DataFrame(
        {
            "col1": ["a", "b", "c"],
            "col2": ["z", "z", "z"],
            "col3": [1, 2, 3],
            "col4": [3, 4, 5],
        }
    )
    ct.fit(df)
    visual_block = ct._sk_visual_block_()
    assert visual_block.names == ("ohe", "remainder")
    assert visual_block.name_details == (["col1", "col2"], ["col3", "col4"])
    assert visual_block.estimators == (ohe, remainder)


@pytest.mark.parametrize("remainder", ["passthrough", StandardScaler()])
def test_sk_visual_block_remainder_fitted_numpy(remainder):
    # Remainder shows the indices after fitting
    X = np.array([[1, 2, 3], [4, 5, 6]], dtype=float)
    scaler = StandardScaler()
    ct = ColumnTransformer(
        transformers=[("scale", scaler, [0, 2])], remainder=remainder
    )
    ct.fit(X)
    visual_block = ct._sk_visual_block_()
    assert visual_block.names == ("scale", "remainder")
    assert visual_block.name_details == ([0, 2], [1])
    assert visual_block.estimators == (scaler, remainder)


# TODO: Remove in 1.2 when get_feature_names is removed
def test_column_transformers_get_feature_names_deprecated():
    """Check that get_feature_names is deprecated"""
    X = np.array([[0, 1], [2, 4]])
    ct = ColumnTransformer([("trans", "passthrough", [0, 1])])
    ct.fit(X)

    msg = "get_feature_names is deprecated in 1.0"
    with pytest.warns(FutureWarning, match=msg):
        ct.get_feature_names()


@pytest.mark.parametrize("explicit_colname", ["first", "second", 0, 1])
@pytest.mark.parametrize("remainder", [Trans(), "passthrough", "drop"])
def test_column_transformer_reordered_column_names_remainder(
    explicit_colname, remainder
):
    """Test the interaction between remainder and column transformer"""
    pd = pytest.importorskip("pandas")

    X_fit_array = np.array([[0, 1, 2], [2, 4, 6]]).T
    X_fit_df = pd.DataFrame(X_fit_array, columns=["first", "second"])

    X_trans_array = np.array([[2, 4, 6], [0, 1, 2]]).T
    X_trans_df = pd.DataFrame(X_trans_array, columns=["second", "first"])

    tf = ColumnTransformer([("bycol", Trans(), explicit_colname)], remainder=remainder)

    tf.fit(X_fit_df)
    X_fit_trans = tf.transform(X_fit_df)

    # Changing the order still works
    X_trans = tf.transform(X_trans_df)
    assert_allclose(X_trans, X_fit_trans)

    # extra columns are ignored
    X_extended_df = X_fit_df.copy()
    X_extended_df["third"] = [3, 6, 9]
    X_trans = tf.transform(X_extended_df)
    assert_allclose(X_trans, X_fit_trans)

    if isinstance(explicit_colname, str):
        # Raise error if columns are specified by names but input only allows
        # to specify by position, e.g. numpy array instead of a pandas df.
        X_array = X_fit_array.copy()
        err_msg = "Specifying the columns"
        with pytest.raises(ValueError, match=err_msg):
            tf.transform(X_array)


def test_feature_name_validation_missing_columns_drop_passthough():
    """Test the interaction between {'drop', 'passthrough'} and
    missing column names."""
    pd = pytest.importorskip("pandas")

    X = np.ones(shape=(3, 4))
    df = pd.DataFrame(X, columns=["a", "b", "c", "d"])

    df_dropped = df.drop("c", axis=1)

    # with remainder='passthrough', all columns seen during `fit` must be
    # present
    tf = ColumnTransformer([("bycol", Trans(), [1])], remainder="passthrough")
    tf.fit(df)
    msg = r"columns are missing: {'c'}"
    with pytest.raises(ValueError, match=msg):
        tf.transform(df_dropped)

    # with remainder='drop', it is allowed to have column 'c' missing
    tf = ColumnTransformer([("bycol", Trans(), [1])], remainder="drop")
    tf.fit(df)

    df_dropped_trans = tf.transform(df_dropped)
    df_fit_trans = tf.transform(df)
    assert_allclose(df_dropped_trans, df_fit_trans)

    # bycol drops 'c', thus it is allowed for 'c' to be missing
    tf = ColumnTransformer([("bycol", "drop", ["c"])], remainder="passthrough")
    tf.fit(df)
    df_dropped_trans = tf.transform(df_dropped)
    df_fit_trans = tf.transform(df)
    assert_allclose(df_dropped_trans, df_fit_trans)


# TODO: Remove in 1.2 when get_feature_names is removed.
@pytest.mark.filterwarnings("ignore::FutureWarning:sklearn")
@pytest.mark.parametrize("selector", [[], [False, False]])
def test_get_feature_names_empty_selection(selector):
    """Test that get_feature_names is only called for transformers that
    were selected. Non-regression test for #19550.
    """
    ct = ColumnTransformer([("ohe", OneHotEncoder(drop="first"), selector)])
    ct.fit([[1, 2], [3, 4]])
    assert ct.get_feature_names() == []


def test_feature_names_in_():
    """Feature names are stored in column transformer.

    Column transfomer deliberately does not check for column name consistency.
    It only checks that the non-dropped names seen in `fit` are seen
    in `transform`. This behavior is already tested in
    `test_feature_name_validation_missing_columns_drop_passthough`"""

    pd = pytest.importorskip("pandas")

    feature_names = ["a", "c", "d"]
    df = pd.DataFrame([[1, 2, 3]], columns=feature_names)
    ct = ColumnTransformer([("bycol", Trans(), ["a", "d"])], remainder="passthrough")

    ct.fit(df)
    assert_array_equal(ct.feature_names_in_, feature_names)
<<<<<<< HEAD


class TransWithNames(Trans):
    def __init__(self, feature_names_out=None):
        self.feature_names_out = feature_names_out

    def get_feature_names_out(self, input_features=None):
        if self.feature_names_out is not None:
            return np.asarray(self.feature_names_out, dtype=object)
        return input_features


@pytest.mark.parametrize(
    "transformers, remainder, expected_names",
    [
        (
            [
                ("bycol1", TransWithNames(), ["d", "c"]),
                ("bycol2", "passthrough", ["d"]),
            ],
            "passthrough",
            ["bycol1__d", "bycol1__c", "bycol2__d", "remainder__a", "remainder__b"],
        ),
        (
            [
                ("bycol1", TransWithNames(), ["d", "c"]),
                ("bycol2", "passthrough", ["d"]),
            ],
            "drop",
            ["bycol1__d", "bycol1__c", "bycol2__d"],
        ),
        (
            [
                ("bycol1", TransWithNames(), ["b"]),
                ("bycol2", "drop", ["d"]),
            ],
            "passthrough",
            ["bycol1__b", "remainder__a", "remainder__c"],
        ),
        (
            [
                ("bycol1", TransWithNames(["pca1", "pca2"]), ["a", "b", "d"]),
            ],
            "passthrough",
            ["bycol1__pca1", "bycol1__pca2", "remainder__c"],
        ),
        (
            [
                ("bycol1", TransWithNames(["a", "b"]), ["d"]),
                ("bycol2", "passthrough", ["b"]),
            ],
            "drop",
            ["bycol1__a", "bycol1__b", "bycol2__b"],
        ),
        (
            [
                ("bycol1", TransWithNames([f"pca{i}" for i in range(2)]), ["b"]),
                ("bycol2", TransWithNames([f"pca{i}" for i in range(2)]), ["b"]),
            ],
            "passthrough",
            [
                "bycol1__pca0",
                "bycol1__pca1",
                "bycol2__pca0",
                "bycol2__pca1",
                "remainder__a",
                "remainder__c",
                "remainder__d",
            ],
        ),
        (
            [
                ("bycol1", "drop", ["d"]),
            ],
            "drop",
            [],
        ),
    ],
)
def test_feature_names_out_prefix_true(transformers, remainder, expected_names):
    """Check feature_names_out for prefix_feature_names_out==True (default)"""
    pd = pytest.importorskip("pandas")
    df = pd.DataFrame([[1, 2, 3, 4]], columns=["a", "b", "c", "d"])
    ct = ColumnTransformer(
        transformers,
        remainder=remainder,
    )
    ct.fit(df)

    names = ct.get_feature_names_out()
    assert isinstance(names, np.ndarray)
    assert names.dtype == object
    assert_array_equal(names, expected_names)


@pytest.mark.parametrize(
    "transformers, remainder, expected_names",
    [
        (
            [
                ("bycol1", TransWithNames(), ["d", "c"]),
                ("bycol2", "passthrough", ["a"]),
            ],
            "passthrough",
            ["d", "c", "a", "b"],
        ),
        (
            [
                ("bycol1", TransWithNames(["a"]), ["d", "c"]),
                ("bycol2", "passthrough", ["d"]),
            ],
            "drop",
            ["a", "d"],
        ),
        (
            [
                ("bycol1", TransWithNames(), ["b"]),
                ("bycol2", "drop", ["d"]),
            ],
            "passthrough",
            ["b", "a", "c"],
        ),
        (
            [
                ("bycol1", TransWithNames(["pca1", "pca2"]), ["a", "b", "d"]),
            ],
            "passthrough",
            ["pca1", "pca2", "c"],
        ),
        (
            [
                ("bycol1", TransWithNames(["a", "c"]), ["d"]),
                ("bycol2", "passthrough", ["d"]),
            ],
            "drop",
            ["a", "c", "d"],
        ),
        (
            [
                ("bycol1", TransWithNames([f"pca{i}" for i in range(2)]), ["b"]),
                ("bycol2", TransWithNames([f"kpca{i}" for i in range(2)]), ["b"]),
            ],
            "passthrough",
            ["pca0", "pca1", "kpca0", "kpca1", "a", "c", "d"],
        ),
        (
            [
                ("bycol1", "drop", ["d"]),
            ],
            "drop",
            [],
        ),
    ],
)
def test_feature_names_out_prefix_false(transformers, remainder, expected_names):
    """Check feature_names_out for prefix_feature_names_out==True (default)"""
    pd = pytest.importorskip("pandas")
    df = pd.DataFrame([[1, 2, 3, 4]], columns=["a", "b", "c", "d"])
    ct = ColumnTransformer(
        transformers,
        remainder=remainder,
        prefix_feature_names_out=False,
    )
    ct.fit(df)

    names = ct.get_feature_names_out()
    assert isinstance(names, np.ndarray)
    assert names.dtype == object
    assert_array_equal(names, expected_names)


@pytest.mark.parametrize(
    "transformers, remainder, colliding_columns",
    [
        (
            [
                ("bycol1", TransWithNames(), ["b"]),
                ("bycol2", "passthrough", ["b"]),
            ],
            "drop",
            "['b']",
        ),
        (
            [
                ("bycol1", TransWithNames(["c", "d"]), ["c"]),
                ("bycol2", "passthrough", ["c"]),
            ],
            "drop",
            "['c']",
        ),
        (
            [
                ("bycol1", TransWithNames(["a"]), ["b"]),
                ("bycol2", "passthrough", ["b"]),
            ],
            "passthrough",
            "['a']",
        ),
        (
            [
                ("bycol1", TransWithNames(["a"]), ["b"]),
                ("bycol2", "drop", ["b"]),
            ],
            "passthrough",
            "['a']",
        ),
        (
            [
                ("bycol1", TransWithNames(["c", "b"]), ["b"]),
                ("bycol2", "passthrough", ["c", "b"]),
            ],
            "drop",
            "['b', 'c']",
        ),
        (
            [
                ("bycol1", TransWithNames(["a"]), ["b"]),
                ("bycol2", "passthrough", ["a"]),
                ("bycol3", TransWithNames(["a"]), ["b"]),
            ],
            "passthrough",
            "['a']",
        ),
        (
            [
                ("bycol1", TransWithNames(["a", "b"]), ["b"]),
                ("bycol2", "passthrough", ["a"]),
                ("bycol3", TransWithNames(["b"]), ["c"]),
            ],
            "passthrough",
            "['a', 'b']",
        ),
        (
            [
                ("bycol1", TransWithNames([f"pca{i}" for i in range(6)]), ["b"]),
                ("bycol2", TransWithNames([f"pca{i}" for i in range(6)]), ["b"]),
            ],
            "passthrough",
            "['pca0', 'pca1', 'pca2', 'pca3', 'pca4', ...]",
        ),
    ],
)
def test_feature_names_out_prefix_false_errors(
    transformers, remainder, colliding_columns
):
    """Check feature_names_out for prefix_feature_names_out==False"""

    pd = pytest.importorskip("pandas")
    df = pd.DataFrame([[1, 2, 3, 4]], columns=["a", "b", "c", "d"])
    ct = ColumnTransformer(
        transformers,
        remainder=remainder,
        prefix_feature_names_out=False,
    )
    ct.fit(df)

    msg = re.escape(
        f"Output feature names: {colliding_columns} are not unique. Please set "
        "prefix_feature_names_out=True to add prefixes to feature names"
    )
    with pytest.raises(ValueError, match=msg):
        ct.get_feature_names_out()
=======
    assert isinstance(ct.feature_names_in_, np.ndarray)
    assert ct.feature_names_in_.dtype == object
>>>>>>> cf2e4e33
<|MERGE_RESOLUTION|>--- conflicted
+++ resolved
@@ -1679,7 +1679,8 @@
 
     ct.fit(df)
     assert_array_equal(ct.feature_names_in_, feature_names)
-<<<<<<< HEAD
+    assert isinstance(ct.feature_names_in_, np.ndarray)
+    assert ct.feature_names_in_.dtype == object
 
 
 class TransWithNames(Trans):
@@ -1941,8 +1942,4 @@
         "prefix_feature_names_out=True to add prefixes to feature names"
     )
     with pytest.raises(ValueError, match=msg):
-        ct.get_feature_names_out()
-=======
-    assert isinstance(ct.feature_names_in_, np.ndarray)
-    assert ct.feature_names_in_.dtype == object
->>>>>>> cf2e4e33
+        ct.get_feature_names_out()