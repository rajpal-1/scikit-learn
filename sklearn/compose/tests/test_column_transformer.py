"""
Test the ColumnTransformer.
"""
import re

import numpy as np
from scipy import sparse
import pytest

from sklearn.utils.testing import assert_raises
from sklearn.utils.testing import assert_raise_message
from sklearn.utils.testing import assert_array_equal
from sklearn.utils.testing import assert_allclose_dense_sparse
from sklearn.utils.testing import assert_almost_equal

from sklearn.base import BaseEstimator
from sklearn.compose import ColumnTransformer, make_column_transformer
from sklearn.exceptions import NotFittedError
from sklearn.preprocessing import StandardScaler, Normalizer, OneHotEncoder
from sklearn.feature_extraction import DictVectorizer


class Trans(BaseEstimator):
    def fit(self, X, y=None):
        return self

    def transform(self, X, y=None):
        # 1D Series -> 2D DataFrame
        if hasattr(X, 'to_frame'):
            return X.to_frame()
        # 1D array -> 2D array
        if X.ndim == 1:
            return np.atleast_2d(X).T
        return X


class DoubleTrans(BaseEstimator):
    def fit(self, X, y=None):
        return self

    def transform(self, X):
        return 2*X


class SparseMatrixTrans(BaseEstimator):
    def fit(self, X, y=None):
        return self

    def transform(self, X, y=None):
        n_samples = len(X)
        return sparse.eye(n_samples, n_samples).tocsr()


class TransNo2D(BaseEstimator):
    def fit(self, X, y=None):
        return self

    def transform(self, X, y=None):
        return X


class TransRaise(BaseEstimator):

    def fit(self, X, y=None):
        raise ValueError("specific message")

    def transform(self, X, y=None):
        raise ValueError("specific message")


def test_column_transformer():
    X_array = np.array([[0, 1, 2], [2, 4, 6]]).T

    X_res_first1D = np.array([0, 1, 2])
    X_res_second1D = np.array([2, 4, 6])
    X_res_first = X_res_first1D.reshape(-1, 1)
    X_res_both = X_array

    cases = [
        # single column 1D / 2D
        (0, X_res_first),
        ([0], X_res_first),
        # list-like
        ([0, 1], X_res_both),
        (np.array([0, 1]), X_res_both),
        # slice
        (slice(0, 1), X_res_first),
        (slice(0, 2), X_res_both),
        # boolean mask
        (np.array([True, False]), X_res_first),
    ]

    for selection, res in cases:
        ct = ColumnTransformer([('trans', Trans(), selection)],
                               remainder='drop')
        assert_array_equal(ct.fit_transform(X_array), res)
        assert_array_equal(ct.fit(X_array).transform(X_array), res)

        # callable that returns any of the allowed specifiers
        ct = ColumnTransformer([('trans', Trans(), lambda x: selection)],
                               remainder='drop')
        assert_array_equal(ct.fit_transform(X_array), res)
        assert_array_equal(ct.fit(X_array).transform(X_array), res)

    ct = ColumnTransformer([('trans1', Trans(), [0]),
                            ('trans2', Trans(), [1])])
    assert_array_equal(ct.fit_transform(X_array), X_res_both)
    assert_array_equal(ct.fit(X_array).transform(X_array), X_res_both)
    assert len(ct.transformers_) == 2

    # test with transformer_weights
    transformer_weights = {'trans1': .1, 'trans2': 10}
    both = ColumnTransformer([('trans1', Trans(), [0]),
                              ('trans2', Trans(), [1])],
                             transformer_weights=transformer_weights)
    res = np.vstack([transformer_weights['trans1'] * X_res_first1D,
                     transformer_weights['trans2'] * X_res_second1D]).T
    assert_array_equal(both.fit_transform(X_array), res)
    assert_array_equal(both.fit(X_array).transform(X_array), res)
    assert len(both.transformers_) == 2

    both = ColumnTransformer([('trans', Trans(), [0, 1])],
                             transformer_weights={'trans': .1})
    assert_array_equal(both.fit_transform(X_array), 0.1 * X_res_both)
    assert_array_equal(both.fit(X_array).transform(X_array), 0.1 * X_res_both)
    assert len(both.transformers_) == 1


def test_column_transformer_dataframe():
    pd = pytest.importorskip('pandas')

    X_array = np.array([[0, 1, 2], [2, 4, 6]]).T
    X_df = pd.DataFrame(X_array, columns=['first', 'second'])

    X_res_first = np.array([0, 1, 2]).reshape(-1, 1)
    X_res_both = X_array

    cases = [
        # String keys: label based

        # scalar
        ('first', X_res_first),
        # list
        (['first'], X_res_first),
        (['first', 'second'], X_res_both),
        # slice
        (slice('first', 'second'), X_res_both),

        # int keys: positional

        # scalar
        (0, X_res_first),
        # list
        ([0], X_res_first),
        ([0, 1], X_res_both),
        (np.array([0, 1]), X_res_both),
        # slice
        (slice(0, 1), X_res_first),
        (slice(0, 2), X_res_both),

        # boolean mask
        (np.array([True, False]), X_res_first),
        (pd.Series([True, False], index=['first', 'second']), X_res_first),
    ]

    for selection, res in cases:
        ct = ColumnTransformer([('trans', Trans(), selection)],
                               remainder='drop')
        assert_array_equal(ct.fit_transform(X_df), res)
        assert_array_equal(ct.fit(X_df).transform(X_df), res)

        # callable that returns any of the allowed specifiers
        ct = ColumnTransformer([('trans', Trans(), lambda X: selection)],
                               remainder='drop')
        assert_array_equal(ct.fit_transform(X_df), res)
        assert_array_equal(ct.fit(X_df).transform(X_df), res)

    ct = ColumnTransformer([('trans1', Trans(), ['first']),
                            ('trans2', Trans(), ['second'])])
    assert_array_equal(ct.fit_transform(X_df), X_res_both)
    assert_array_equal(ct.fit(X_df).transform(X_df), X_res_both)
    assert len(ct.transformers_) == 2
    assert ct.transformers_[-1][0] != 'remainder'

    ct = ColumnTransformer([('trans1', Trans(), [0]),
                            ('trans2', Trans(), [1])])
    assert_array_equal(ct.fit_transform(X_df), X_res_both)
    assert_array_equal(ct.fit(X_df).transform(X_df), X_res_both)
    assert len(ct.transformers_) == 2
    assert ct.transformers_[-1][0] != 'remainder'

    # test with transformer_weights
    transformer_weights = {'trans1': .1, 'trans2': 10}
    both = ColumnTransformer([('trans1', Trans(), ['first']),
                              ('trans2', Trans(), ['second'])],
                             transformer_weights=transformer_weights)
    res = np.vstack([transformer_weights['trans1'] * X_df['first'],
                     transformer_weights['trans2'] * X_df['second']]).T
    assert_array_equal(both.fit_transform(X_df), res)
    assert_array_equal(both.fit(X_df).transform(X_df), res)
    assert len(both.transformers_) == 2
    assert ct.transformers_[-1][0] != 'remainder'

    # test multiple columns
    both = ColumnTransformer([('trans', Trans(), ['first', 'second'])],
                             transformer_weights={'trans': .1})
    assert_array_equal(both.fit_transform(X_df), 0.1 * X_res_both)
    assert_array_equal(both.fit(X_df).transform(X_df), 0.1 * X_res_both)
    assert len(both.transformers_) == 1
    assert ct.transformers_[-1][0] != 'remainder'

    both = ColumnTransformer([('trans', Trans(), [0, 1])],
                             transformer_weights={'trans': .1})
    assert_array_equal(both.fit_transform(X_df), 0.1 * X_res_both)
    assert_array_equal(both.fit(X_df).transform(X_df), 0.1 * X_res_both)
    assert len(both.transformers_) == 1
    assert ct.transformers_[-1][0] != 'remainder'

    # ensure pandas object is passes through

    class TransAssert(BaseEstimator):

        def fit(self, X, y=None):
            return self

        def transform(self, X, y=None):
            assert isinstance(X, (pd.DataFrame, pd.Series))
            if isinstance(X, pd.Series):
                X = X.to_frame()
            return X

    ct = ColumnTransformer([('trans', TransAssert(), 'first')],
                           remainder='drop')
    ct.fit_transform(X_df)
    ct = ColumnTransformer([('trans', TransAssert(), ['first', 'second'])])
    ct.fit_transform(X_df)

    # integer column spec + integer column names -> still use positional
    X_df2 = X_df.copy()
    X_df2.columns = [1, 0]
    ct = ColumnTransformer([('trans', Trans(), 0)], remainder='drop')
    assert_array_equal(ct.fit_transform(X_df2), X_res_first)
    assert_array_equal(ct.fit(X_df2).transform(X_df2), X_res_first)

    assert len(ct.transformers_) == 2
    assert ct.transformers_[-1][0] == 'remainder'
    assert ct.transformers_[-1][1] == 'drop'
    assert_array_equal(ct.transformers_[-1][2], [1])


@pytest.mark.parametrize("pandas", [True, False], ids=['pandas', 'numpy'])
@pytest.mark.parametrize("column", [[], np.array([False, False])],
                         ids=['list', 'bool'])
def test_column_transformer_empty_columns(pandas, column):
    # test case that ensures that the column transformer does also work when
    # a given transformer doesn't have any columns to work on
    X_array = np.array([[0, 1, 2], [2, 4, 6]]).T
    X_res_both = X_array

    if pandas:
        pd = pytest.importorskip('pandas')
        X = pd.DataFrame(X_array, columns=['first', 'second'])
    else:
        X = X_array

    ct = ColumnTransformer([('trans1', Trans(), [0, 1]),
                            ('trans2', Trans(), column)])
    assert_array_equal(ct.fit_transform(X), X_res_both)
    assert_array_equal(ct.fit(X).transform(X), X_res_both)
    assert len(ct.transformers_) == 2
    assert isinstance(ct.transformers_[1][1], Trans)

    ct = ColumnTransformer([('trans1', Trans(), column),
                            ('trans2', Trans(), [0, 1])])
    assert_array_equal(ct.fit_transform(X), X_res_both)
    assert_array_equal(ct.fit(X).transform(X), X_res_both)
    assert len(ct.transformers_) == 2
    assert isinstance(ct.transformers_[0][1], Trans)

    ct = ColumnTransformer([('trans', Trans(), column)],
                           remainder='passthrough')
    assert_array_equal(ct.fit_transform(X), X_res_both)
    assert_array_equal(ct.fit(X).transform(X), X_res_both)
    assert len(ct.transformers_) == 2  # including remainder
    assert isinstance(ct.transformers_[0][1], Trans)

    fixture = np.array([[], [], []])
    ct = ColumnTransformer([('trans', Trans(), column)],
                           remainder='drop')
    assert_array_equal(ct.fit_transform(X), fixture)
    assert_array_equal(ct.fit(X).transform(X), fixture)
    assert len(ct.transformers_) == 2  # including remainder
    assert isinstance(ct.transformers_[0][1], Trans)


def test_column_transformer_sparse_array():
    X_sparse = sparse.eye(3, 2).tocsr()

    # no distinction between 1D and 2D
    X_res_first = X_sparse[:, 0]
    X_res_both = X_sparse

    for col in [0, [0], slice(0, 1)]:
        for remainder, res in [('drop', X_res_first),
                               ('passthrough', X_res_both)]:
            ct = ColumnTransformer([('trans', Trans(), col)],
                                   remainder=remainder,
                                   sparse_threshold=0.8)
            assert sparse.issparse(ct.fit_transform(X_sparse))
            assert_allclose_dense_sparse(ct.fit_transform(X_sparse), res)
            assert_allclose_dense_sparse(ct.fit(X_sparse).transform(X_sparse),
                                         res)

    for col in [[0, 1], slice(0, 2)]:
        ct = ColumnTransformer([('trans', Trans(), col)],
                               sparse_threshold=0.8)
        assert sparse.issparse(ct.fit_transform(X_sparse))
        assert_allclose_dense_sparse(ct.fit_transform(X_sparse), X_res_both)
        assert_allclose_dense_sparse(ct.fit(X_sparse).transform(X_sparse),
                                     X_res_both)


def test_column_transformer_list():
    X_list = [
        [1, float('nan'), 'a'],
        [0, 0, 'b']
    ]
    expected_result = np.array([
        [1, float('nan'), 1, 0],
        [-1, 0, 0, 1],
    ])

    ct = ColumnTransformer([
        ('numerical', StandardScaler(), [0, 1]),
        ('categorical', OneHotEncoder(), [2]),
    ])

    assert_array_equal(ct.fit_transform(X_list), expected_result)
    assert_array_equal(ct.fit(X_list).transform(X_list), expected_result)


def test_column_transformer_sparse_stacking():
    X_array = np.array([[0, 1, 2], [2, 4, 6]]).T
    col_trans = ColumnTransformer([('trans1', Trans(), [0]),
                                   ('trans2', SparseMatrixTrans(), 1)],
                                  sparse_threshold=0.8)
    col_trans.fit(X_array)
    X_trans = col_trans.transform(X_array)
    assert sparse.issparse(X_trans)
    assert X_trans.shape == (X_trans.shape[0], X_trans.shape[0] + 1)
    assert_array_equal(X_trans.toarray()[:, 1:], np.eye(X_trans.shape[0]))
    assert len(col_trans.transformers_) == 2
    assert col_trans.transformers_[-1][0] != 'remainder'

    col_trans = ColumnTransformer([('trans1', Trans(), [0]),
                                   ('trans2', SparseMatrixTrans(), 1)],
                                  sparse_threshold=0.1)
    col_trans.fit(X_array)
    X_trans = col_trans.transform(X_array)
    assert not sparse.issparse(X_trans)
    assert X_trans.shape == (X_trans.shape[0], X_trans.shape[0] + 1)
    assert_array_equal(X_trans[:, 1:], np.eye(X_trans.shape[0]))


def test_column_transformer_mixed_cols_sparse():
    df = np.array([['a', 1, True],
                   ['b', 2, False]],
                  dtype='O')

    ct = make_column_transformer(
        (OneHotEncoder(), [0]),
        ('passthrough', [1, 2]),
        sparse_threshold=1.0
    )

    # this shouldn't fail, since boolean can be coerced into a numeric
    # See: https://github.com/scikit-learn/scikit-learn/issues/11912
    X_trans = ct.fit_transform(df)
    assert X_trans.getformat() == 'csr'
    assert_array_equal(X_trans.toarray(), np.array([[1, 0, 1, 1],
                                                    [0, 1, 2, 0]]))

    ct = make_column_transformer(
        (OneHotEncoder(), [0]),
        ('passthrough', [0]),
        sparse_threshold=1.0
    )
    with pytest.raises(ValueError,
                       match="For a sparse output, all columns should"):
        # this fails since strings `a` and `b` cannot be
        # coerced into a numeric.
        ct.fit_transform(df)


def test_column_transformer_sparse_threshold():
    X_array = np.array([['a', 'b'], ['A', 'B']], dtype=object).T
    # above data has sparsity of 4 / 8 = 0.5

    # apply threshold even if all sparse
    col_trans = ColumnTransformer([('trans1', OneHotEncoder(), [0]),
                                   ('trans2', OneHotEncoder(), [1])],
                                  sparse_threshold=0.2)
    res = col_trans.fit_transform(X_array)
    assert not sparse.issparse(res)
    assert not col_trans.sparse_output_

    # mixed -> sparsity of (4 + 2) / 8 = 0.75
    for thres in [0.75001, 1]:
        col_trans = ColumnTransformer(
            [('trans1', OneHotEncoder(sparse=True), [0]),
             ('trans2', OneHotEncoder(sparse=False), [1])],
            sparse_threshold=thres)
        res = col_trans.fit_transform(X_array)
        assert sparse.issparse(res)
        assert col_trans.sparse_output_

    for thres in [0.75, 0]:
        col_trans = ColumnTransformer(
            [('trans1', OneHotEncoder(sparse=True), [0]),
             ('trans2', OneHotEncoder(sparse=False), [1])],
            sparse_threshold=thres)
        res = col_trans.fit_transform(X_array)
        assert not sparse.issparse(res)
        assert not col_trans.sparse_output_

    # if nothing is sparse -> no sparse
    for thres in [0.33, 0, 1]:
        col_trans = ColumnTransformer(
            [('trans1', OneHotEncoder(sparse=False), [0]),
             ('trans2', OneHotEncoder(sparse=False), [1])],
            sparse_threshold=thres)
        res = col_trans.fit_transform(X_array)
        assert not sparse.issparse(res)
        assert not col_trans.sparse_output_


def test_column_transformer_error_msg_1D():
    X_array = np.array([[0., 1., 2.], [2., 4., 6.]]).T

    col_trans = ColumnTransformer([('trans', StandardScaler(), 0)])
    assert_raise_message(ValueError, "1D data passed to a transformer",
                         col_trans.fit, X_array)
    assert_raise_message(ValueError, "1D data passed to a transformer",
                         col_trans.fit_transform, X_array)

    col_trans = ColumnTransformer([('trans', TransRaise(), 0)])
    for func in [col_trans.fit, col_trans.fit_transform]:
        assert_raise_message(ValueError, "specific message", func, X_array)


def test_2D_transformer_output():
    X_array = np.array([[0, 1, 2], [2, 4, 6]]).T

    # if one transformer is dropped, test that name is still correct
    ct = ColumnTransformer([('trans1', 'drop', 0),
                            ('trans2', TransNo2D(), 1)])
    assert_raise_message(ValueError, "the 'trans2' transformer should be 2D",
                         ct.fit_transform, X_array)
    # because fit is also doing transform, this raises already on fit
    assert_raise_message(ValueError, "the 'trans2' transformer should be 2D",
                         ct.fit, X_array)


def test_2D_transformer_output_pandas():
    pd = pytest.importorskip('pandas')

    X_array = np.array([[0, 1, 2], [2, 4, 6]]).T
    X_df = pd.DataFrame(X_array, columns=['col1', 'col2'])

    # if one transformer is dropped, test that name is still correct
    ct = ColumnTransformer([('trans1', TransNo2D(), 'col1')])
    assert_raise_message(ValueError, "the 'trans1' transformer should be 2D",
                         ct.fit_transform, X_df)
    # because fit is also doing transform, this raises already on fit
    assert_raise_message(ValueError, "the 'trans1' transformer should be 2D",
                         ct.fit, X_df)


@pytest.mark.parametrize("remainder", ['drop', 'passthrough'])
def test_column_transformer_invalid_columns(remainder):
    X_array = np.array([[0, 1, 2], [2, 4, 6]]).T

    # general invalid
    for col in [1.5, ['string', 1], slice(1, 's'), np.array([1.])]:
        ct = ColumnTransformer([('trans', Trans(), col)], remainder=remainder)
        assert_raise_message(ValueError, "No valid specification",
                             ct.fit, X_array)

    # invalid for arrays
    for col in ['string', ['string', 'other'], slice('a', 'b')]:
        ct = ColumnTransformer([('trans', Trans(), col)], remainder=remainder)
        assert_raise_message(ValueError, "Specifying the columns",
                             ct.fit, X_array)

    # transformed n_features does not match fitted n_features
    col = [0, 1]
    ct = ColumnTransformer([('trans', Trans(), col)], remainder=remainder)
    ct.fit(X_array)
    X_array_more = np.array([[0, 1, 2], [2, 4, 6], [3, 6, 9]]).T
    ct.transform(X_array_more)  # Should accept added columns
    X_array_fewer = np.array([[0, 1, 2], ]).T
    err_msg = 'Number of features'
    with pytest.raises(ValueError, match=err_msg):
        ct.transform(X_array_fewer)


def test_column_transformer_invalid_transformer():

    class NoTrans(BaseEstimator):
        def fit(self, X, y=None):
            return self

        def predict(self, X):
            return X

    X_array = np.array([[0, 1, 2], [2, 4, 6]]).T
    ct = ColumnTransformer([('trans', NoTrans(), [0])])
    assert_raise_message(TypeError, "All estimators should implement fit",
                         ct.fit, X_array)


def test_make_column_transformer():
    scaler = StandardScaler()
    norm = Normalizer()
    ct = make_column_transformer((scaler, 'first'), (norm, ['second']))
    names, transformers, columns = zip(*ct.transformers)
    assert names == ("standardscaler", "normalizer")
    assert transformers == (scaler, norm)
    assert columns == ('first', ['second'])


def test_make_column_transformer_pandas():
    pd = pytest.importorskip('pandas')
    X_array = np.array([[0, 1, 2], [2, 4, 6]]).T
    X_df = pd.DataFrame(X_array, columns=['first', 'second'])
    norm = Normalizer()
    ct1 = ColumnTransformer([('norm', Normalizer(), X_df.columns)])
    ct2 = make_column_transformer((norm, X_df.columns))
    assert_almost_equal(ct1.fit_transform(X_df),
                        ct2.fit_transform(X_df))


def test_make_column_transformer_kwargs():
    scaler = StandardScaler()
    norm = Normalizer()
    ct = make_column_transformer((scaler, 'first'), (norm, ['second']),
                                 n_jobs=3, remainder='drop',
                                 sparse_threshold=0.5)
    assert ct.transformers == make_column_transformer(
        (scaler, 'first'), (norm, ['second'])).transformers
    assert ct.n_jobs == 3
    assert ct.remainder == 'drop'
    assert ct.sparse_threshold == 0.5
    # invalid keyword parameters should raise an error message
    assert_raise_message(
        TypeError,
        'Unknown keyword arguments: "transformer_weights"',
        make_column_transformer, (scaler, 'first'), (norm, ['second']),
        transformer_weights={'pca': 10, 'Transf': 1}
    )


def test_make_column_transformer_remainder_transformer():
    scaler = StandardScaler()
    norm = Normalizer()
    remainder = StandardScaler()
    ct = make_column_transformer((scaler, 'first'), (norm, ['second']),
                                 remainder=remainder)
    assert ct.remainder == remainder


def test_column_transformer_get_set_params():
    ct = ColumnTransformer([('trans1', StandardScaler(), [0]),
                            ('trans2', StandardScaler(), [1])])

    exp = {'n_jobs': None,
           'remainder': 'drop',
           'sparse_threshold': 0.3,
           'trans1': ct.transformers[0][1],
           'trans1__copy': True,
           'trans1__with_mean': True,
           'trans1__with_std': True,
           'trans2': ct.transformers[1][1],
           'trans2__copy': True,
           'trans2__with_mean': True,
           'trans2__with_std': True,
           'transformers': ct.transformers,
           'transformer_weights': None,
           'verbose': False}

    assert ct.get_params() == exp

    ct.set_params(trans1__with_mean=False)
    assert not ct.get_params()['trans1__with_mean']

    ct.set_params(trans1='passthrough')
    exp = {'n_jobs': None,
           'remainder': 'drop',
           'sparse_threshold': 0.3,
           'trans1': 'passthrough',
           'trans2': ct.transformers[1][1],
           'trans2__copy': True,
           'trans2__with_mean': True,
           'trans2__with_std': True,
           'transformers': ct.transformers,
           'transformer_weights': None,
           'verbose': False}

    assert ct.get_params() == exp


def test_column_transformer_named_estimators():
    X_array = np.array([[0., 1., 2.], [2., 4., 6.]]).T
    ct = ColumnTransformer([('trans1', StandardScaler(), [0]),
                            ('trans2', StandardScaler(with_std=False), [1])])
    assert not hasattr(ct, 'transformers_')
    ct.fit(X_array)
    assert hasattr(ct, 'transformers_')
    assert isinstance(ct.named_transformers_['trans1'], StandardScaler)
    assert isinstance(ct.named_transformers_.trans1, StandardScaler)
    assert isinstance(ct.named_transformers_['trans2'], StandardScaler)
    assert isinstance(ct.named_transformers_.trans2, StandardScaler)
    assert not ct.named_transformers_.trans2.with_std
    # check it are fitted transformers
    assert ct.named_transformers_.trans1.mean_ == 1.


def test_column_transformer_cloning():
    X_array = np.array([[0., 1., 2.], [2., 4., 6.]]).T

    ct = ColumnTransformer([('trans', StandardScaler(), [0])])
    ct.fit(X_array)
    assert not hasattr(ct.transformers[0][1], 'mean_')
    assert hasattr(ct.transformers_[0][1], 'mean_')

    ct = ColumnTransformer([('trans', StandardScaler(), [0])])
    ct.fit_transform(X_array)
    assert not hasattr(ct.transformers[0][1], 'mean_')
    assert hasattr(ct.transformers_[0][1], 'mean_')


def test_column_transformer_get_feature_names():
    X_array = np.array([[0., 1., 2.], [2., 4., 6.]]).T
    ct = ColumnTransformer([('trans', Trans(), [0, 1])])
    # raise correct error when not fitted
    assert_raises(NotFittedError, ct.get_feature_names)
    # provides default names when no feature names are available
    ct.fit(X_array)
    assert_raise_message(AttributeError,
                         "Transformer trans (type Trans) does not provide "
                         "get_feature_names", ct.get_feature_names)

    # working example
    X = np.array([[{'a': 1, 'b': 2}, {'a': 3, 'b': 4}],
                  [{'c': 5}, {'c': 6}]], dtype=object).T
    ct = ColumnTransformer(
        [('col' + str(i), DictVectorizer(), i) for i in range(2)])
    ct.fit(X)
    assert ct.get_feature_names() == ['col0__a', 'col0__b', 'col1__c']

    # drop transformer
    ct = ColumnTransformer(
        [('col0', DictVectorizer(), 0), ('col1', 'drop', 1)])
    ct.fit(X)
    assert_equal(ct.get_feature_names(), ['col0__a', 'col0__b'])

    # passthrough transformer
    ct = ColumnTransformer([('trans', 'passthrough', [0, 1])])
    ct.fit(X)
    assert_equal(ct.get_feature_names(), ['trans__0', 'trans__1'])

    ct = ColumnTransformer([('trans', DictVectorizer(), 0)],
                           remainder='passthrough')
    ct.fit(X)
    assert_equal(ct.get_feature_names(), ['trans__a', 'trans__b', 'x1'])

    ct = ColumnTransformer([('trans', 'passthrough', [1])],
                           remainder='passthrough')
    ct.fit(X)
<<<<<<< HEAD
    assert_equal(ct.get_feature_names(), ['trans__1', 'x0'])

    # passthough transformer with a dataframe
    pd = pytest.importorskip('pandas')
    X_df = pd.DataFrame(X, columns=['col0', 'col1'])

    ct = ColumnTransformer([('trans', 'passthrough', ['col0', 'col1'])])
    ct.fit(X_df)
    assert_equal(ct.get_feature_names(), ['trans__col0', 'trans__col1'])

    ct = ColumnTransformer([('trans', 'passthrough', [0, 1])])
    ct.fit(X_df)
    assert_equal(ct.get_feature_names(), ['trans__0', 'trans__1'])

    ct = ColumnTransformer([('col0', DictVectorizer(), 0)],
                           remainder='passthrough')
    ct.fit(X_df)
    assert_equal(ct.get_feature_names(), ['col0__a', 'col0__b', 'col1'])

    ct = ColumnTransformer([('trans', 'passthrough', ['col1'])],
                           remainder='passthrough')
    ct.fit(X_df)
    assert_equal(ct.get_feature_names(), ['trans__col1', 'col0'])

    ct = ColumnTransformer([('trans', 'passthrough', [1])],
                           remainder='passthrough')
    ct.fit(X_df)
    assert_equal(ct.get_feature_names(), ['trans__1', 'col0'])
=======
    assert ct.get_feature_names() == ['col0__a', 'col0__b']
>>>>>>> df1e3fbe


def test_column_transformer_special_strings():

    # one 'drop' -> ignore
    X_array = np.array([[0., 1., 2.], [2., 4., 6.]]).T
    ct = ColumnTransformer(
        [('trans1', Trans(), [0]), ('trans2', 'drop', [1])])
    exp = np.array([[0.], [1.], [2.]])
    assert_array_equal(ct.fit_transform(X_array), exp)
    assert_array_equal(ct.fit(X_array).transform(X_array), exp)
    assert len(ct.transformers_) == 2
    assert ct.transformers_[-1][0] != 'remainder'

    # all 'drop' -> return shape 0 array
    ct = ColumnTransformer(
        [('trans1', 'drop', [0]), ('trans2', 'drop', [1])])
    assert_array_equal(ct.fit(X_array).transform(X_array).shape, (3, 0))
    assert_array_equal(ct.fit_transform(X_array).shape, (3, 0))
    assert len(ct.transformers_) == 2
    assert ct.transformers_[-1][0] != 'remainder'

    # 'passthrough'
    X_array = np.array([[0., 1., 2.], [2., 4., 6.]]).T
    ct = ColumnTransformer(
        [('trans1', Trans(), [0]), ('trans2', 'passthrough', [1])])
    exp = X_array
    assert_array_equal(ct.fit_transform(X_array), exp)
    assert_array_equal(ct.fit(X_array).transform(X_array), exp)
    assert len(ct.transformers_) == 2
    assert ct.transformers_[-1][0] != 'remainder'

    # None itself / other string is not valid
    for val in [None, 'other']:
        ct = ColumnTransformer(
            [('trans1', Trans(), [0]), ('trans2', None, [1])])
        assert_raise_message(TypeError, "All estimators should implement",
                             ct.fit_transform, X_array)
        assert_raise_message(TypeError, "All estimators should implement",
                             ct.fit, X_array)


def test_column_transformer_remainder():
    X_array = np.array([[0, 1, 2], [2, 4, 6]]).T

    X_res_first = np.array([0, 1, 2]).reshape(-1, 1)
    X_res_second = np.array([2, 4, 6]).reshape(-1, 1)
    X_res_both = X_array

    # default drop
    ct = ColumnTransformer([('trans1', Trans(), [0])])
    assert_array_equal(ct.fit_transform(X_array), X_res_first)
    assert_array_equal(ct.fit(X_array).transform(X_array), X_res_first)
    assert len(ct.transformers_) == 2
    assert ct.transformers_[-1][0] == 'remainder'
    assert ct.transformers_[-1][1] == 'drop'
    assert_array_equal(ct.transformers_[-1][2], [1])

    # specify passthrough
    ct = ColumnTransformer([('trans', Trans(), [0])], remainder='passthrough')
    assert_array_equal(ct.fit_transform(X_array), X_res_both)
    assert_array_equal(ct.fit(X_array).transform(X_array), X_res_both)
    assert len(ct.transformers_) == 2
    assert ct.transformers_[-1][0] == 'remainder'
    assert ct.transformers_[-1][1] == 'passthrough'
    assert_array_equal(ct.transformers_[-1][2], [1])

    # column order is not preserved (passed through added to end)
    ct = ColumnTransformer([('trans1', Trans(), [1])],
                           remainder='passthrough')
    assert_array_equal(ct.fit_transform(X_array), X_res_both[:, ::-1])
    assert_array_equal(ct.fit(X_array).transform(X_array), X_res_both[:, ::-1])
    assert len(ct.transformers_) == 2
    assert ct.transformers_[-1][0] == 'remainder'
    assert ct.transformers_[-1][1] == 'passthrough'
    assert_array_equal(ct.transformers_[-1][2], [0])

    # passthrough when all actual transformers are skipped
    ct = ColumnTransformer([('trans1', 'drop', [0])],
                           remainder='passthrough')
    assert_array_equal(ct.fit_transform(X_array), X_res_second)
    assert_array_equal(ct.fit(X_array).transform(X_array), X_res_second)
    assert len(ct.transformers_) == 2
    assert ct.transformers_[-1][0] == 'remainder'
    assert ct.transformers_[-1][1] == 'passthrough'
    assert_array_equal(ct.transformers_[-1][2], [1])

    # error on invalid arg
    ct = ColumnTransformer([('trans1', Trans(), [0])], remainder=1)
    assert_raise_message(
        ValueError,
        "remainder keyword needs to be one of \'drop\', \'passthrough\', "
        "or estimator.", ct.fit, X_array)
    assert_raise_message(
        ValueError,
        "remainder keyword needs to be one of \'drop\', \'passthrough\', "
        "or estimator.", ct.fit_transform, X_array)

    # check default for make_column_transformer
    ct = make_column_transformer((Trans(), [0]))
    assert ct.remainder == 'drop'


@pytest.mark.parametrize("key", [[0], np.array([0]), slice(0, 1),
                                 np.array([True, False])])
def test_column_transformer_remainder_numpy(key):
    # test different ways that columns are specified with passthrough
    X_array = np.array([[0, 1, 2], [2, 4, 6]]).T
    X_res_both = X_array

    ct = ColumnTransformer([('trans1', Trans(), key)],
                           remainder='passthrough')
    assert_array_equal(ct.fit_transform(X_array), X_res_both)
    assert_array_equal(ct.fit(X_array).transform(X_array), X_res_both)
    assert len(ct.transformers_) == 2
    assert ct.transformers_[-1][0] == 'remainder'
    assert ct.transformers_[-1][1] == 'passthrough'
    assert_array_equal(ct.transformers_[-1][2], [1])


@pytest.mark.parametrize(
    "key", [[0], slice(0, 1), np.array([True, False]), ['first'], 'pd-index',
            np.array(['first']), np.array(['first'], dtype=object),
            slice(None, 'first'), slice('first', 'first')])
def test_column_transformer_remainder_pandas(key):
    # test different ways that columns are specified with passthrough
    pd = pytest.importorskip('pandas')
    if isinstance(key, str) and key == 'pd-index':
        key = pd.Index(['first'])

    X_array = np.array([[0, 1, 2], [2, 4, 6]]).T
    X_df = pd.DataFrame(X_array, columns=['first', 'second'])
    X_res_both = X_array

    ct = ColumnTransformer([('trans1', Trans(), key)],
                           remainder='passthrough')
    assert_array_equal(ct.fit_transform(X_df), X_res_both)
    assert_array_equal(ct.fit(X_df).transform(X_df), X_res_both)
    assert len(ct.transformers_) == 2
    assert ct.transformers_[-1][0] == 'remainder'
    assert ct.transformers_[-1][1] == 'passthrough'
    assert_array_equal(ct.transformers_[-1][2], [1])


@pytest.mark.parametrize("key", [[0], np.array([0]), slice(0, 1),
                                 np.array([True, False, False])])
def test_column_transformer_remainder_transformer(key):
    X_array = np.array([[0, 1, 2],
                        [2, 4, 6],
                        [8, 6, 4]]).T
    X_res_both = X_array.copy()

    # second and third columns are doubled when remainder = DoubleTrans
    X_res_both[:, 1:3] *= 2

    ct = ColumnTransformer([('trans1', Trans(), key)],
                           remainder=DoubleTrans())

    assert_array_equal(ct.fit_transform(X_array), X_res_both)
    assert_array_equal(ct.fit(X_array).transform(X_array), X_res_both)
    assert len(ct.transformers_) == 2
    assert ct.transformers_[-1][0] == 'remainder'
    assert isinstance(ct.transformers_[-1][1], DoubleTrans)
    assert_array_equal(ct.transformers_[-1][2], [1, 2])


def test_column_transformer_no_remaining_remainder_transformer():
    X_array = np.array([[0, 1, 2],
                        [2, 4, 6],
                        [8, 6, 4]]).T

    ct = ColumnTransformer([('trans1', Trans(), [0, 1, 2])],
                           remainder=DoubleTrans())

    assert_array_equal(ct.fit_transform(X_array), X_array)
    assert_array_equal(ct.fit(X_array).transform(X_array), X_array)
    assert len(ct.transformers_) == 1
    assert ct.transformers_[-1][0] != 'remainder'


def test_column_transformer_drops_all_remainder_transformer():
    X_array = np.array([[0, 1, 2],
                        [2, 4, 6],
                        [8, 6, 4]]).T

    # columns are doubled when remainder = DoubleTrans
    X_res_both = 2 * X_array.copy()[:, 1:3]

    ct = ColumnTransformer([('trans1', 'drop', [0])],
                           remainder=DoubleTrans())

    assert_array_equal(ct.fit_transform(X_array), X_res_both)
    assert_array_equal(ct.fit(X_array).transform(X_array), X_res_both)
    assert len(ct.transformers_) == 2
    assert ct.transformers_[-1][0] == 'remainder'
    assert isinstance(ct.transformers_[-1][1], DoubleTrans)
    assert_array_equal(ct.transformers_[-1][2], [1, 2])


def test_column_transformer_sparse_remainder_transformer():
    X_array = np.array([[0, 1, 2],
                        [2, 4, 6],
                        [8, 6, 4]]).T

    ct = ColumnTransformer([('trans1', Trans(), [0])],
                           remainder=SparseMatrixTrans(),
                           sparse_threshold=0.8)

    X_trans = ct.fit_transform(X_array)
    assert sparse.issparse(X_trans)
    # SparseMatrixTrans creates 3 features for each column. There is
    # one column in ``transformers``, thus:
    assert X_trans.shape == (3, 3 + 1)

    exp_array = np.hstack(
        (X_array[:, 0].reshape(-1, 1), np.eye(3)))
    assert_array_equal(X_trans.toarray(), exp_array)
    assert len(ct.transformers_) == 2
    assert ct.transformers_[-1][0] == 'remainder'
    assert isinstance(ct.transformers_[-1][1], SparseMatrixTrans)
    assert_array_equal(ct.transformers_[-1][2], [1, 2])


def test_column_transformer_drop_all_sparse_remainder_transformer():
    X_array = np.array([[0, 1, 2],
                        [2, 4, 6],
                        [8, 6, 4]]).T
    ct = ColumnTransformer([('trans1', 'drop', [0])],
                           remainder=SparseMatrixTrans(),
                           sparse_threshold=0.8)

    X_trans = ct.fit_transform(X_array)
    assert sparse.issparse(X_trans)

    #  SparseMatrixTrans creates 3 features for each column, thus:
    assert X_trans.shape == (3, 3)
    assert_array_equal(X_trans.toarray(), np.eye(3))
    assert len(ct.transformers_) == 2
    assert ct.transformers_[-1][0] == 'remainder'
    assert isinstance(ct.transformers_[-1][1], SparseMatrixTrans)
    assert_array_equal(ct.transformers_[-1][2], [1, 2])


def test_column_transformer_get_set_params_with_remainder():
    ct = ColumnTransformer([('trans1', StandardScaler(), [0])],
                           remainder=StandardScaler())

    exp = {'n_jobs': None,
           'remainder': ct.remainder,
           'remainder__copy': True,
           'remainder__with_mean': True,
           'remainder__with_std': True,
           'sparse_threshold': 0.3,
           'trans1': ct.transformers[0][1],
           'trans1__copy': True,
           'trans1__with_mean': True,
           'trans1__with_std': True,
           'transformers': ct.transformers,
           'transformer_weights': None,
           'verbose': False}

    assert ct.get_params() == exp

    ct.set_params(remainder__with_std=False)
    assert not ct.get_params()['remainder__with_std']

    ct.set_params(trans1='passthrough')
    exp = {'n_jobs': None,
           'remainder': ct.remainder,
           'remainder__copy': True,
           'remainder__with_mean': True,
           'remainder__with_std': False,
           'sparse_threshold': 0.3,
           'trans1': 'passthrough',
           'transformers': ct.transformers,
           'transformer_weights': None,
           'verbose': False}

    assert ct.get_params() == exp


def test_column_transformer_no_estimators():
    X_array = np.array([[0, 1, 2],
                        [2, 4, 6],
                        [8, 6, 4]]).astype('float').T
    ct = ColumnTransformer([], remainder=StandardScaler())

    params = ct.get_params()
    assert params['remainder__with_mean']

    X_trans = ct.fit_transform(X_array)
    assert X_trans.shape == X_array.shape
    assert len(ct.transformers_) == 1
    assert ct.transformers_[-1][0] == 'remainder'
    assert ct.transformers_[-1][2] == [0, 1, 2]


@pytest.mark.parametrize(
    ['est', 'pattern'],
    [(ColumnTransformer([('trans1', Trans(), [0]), ('trans2', Trans(), [1])],
                        remainder=DoubleTrans()),
      (r'\[ColumnTransformer\].*\(1 of 3\) Processing trans1.* total=.*\n'
       r'\[ColumnTransformer\].*\(2 of 3\) Processing trans2.* total=.*\n'
       r'\[ColumnTransformer\].*\(3 of 3\) Processing remainder.* total=.*\n$'
       )),
     (ColumnTransformer([('trans1', Trans(), [0]), ('trans2', Trans(), [1])],
                        remainder='passthrough'),
      (r'\[ColumnTransformer\].*\(1 of 3\) Processing trans1.* total=.*\n'
       r'\[ColumnTransformer\].*\(2 of 3\) Processing trans2.* total=.*\n'
       r'\[ColumnTransformer\].*\(3 of 3\) Processing remainder.* total=.*\n$'
       )),
     (ColumnTransformer([('trans1', Trans(), [0]), ('trans2', 'drop', [1])],
                        remainder='passthrough'),
      (r'\[ColumnTransformer\].*\(1 of 2\) Processing trans1.* total=.*\n'
       r'\[ColumnTransformer\].*\(2 of 2\) Processing remainder.* total=.*\n$'
       )),
     (ColumnTransformer([('trans1', Trans(), [0]),
                         ('trans2', 'passthrough', [1])],
                        remainder='passthrough'),
      (r'\[ColumnTransformer\].*\(1 of 3\) Processing trans1.* total=.*\n'
       r'\[ColumnTransformer\].*\(2 of 3\) Processing trans2.* total=.*\n'
       r'\[ColumnTransformer\].*\(3 of 3\) Processing remainder.* total=.*\n$'
       )),
     (ColumnTransformer([('trans1', Trans(), [0])], remainder='passthrough'),
      (r'\[ColumnTransformer\].*\(1 of 2\) Processing trans1.* total=.*\n'
       r'\[ColumnTransformer\].*\(2 of 2\) Processing remainder.* total=.*\n$'
       )),
     (ColumnTransformer([('trans1', Trans(), [0]), ('trans2', Trans(), [1])],
                        remainder='drop'),
      (r'\[ColumnTransformer\].*\(1 of 2\) Processing trans1.* total=.*\n'
       r'\[ColumnTransformer\].*\(2 of 2\) Processing trans2.* total=.*\n$')),
     (ColumnTransformer([('trans1', Trans(), [0])], remainder='drop'),
      (r'\[ColumnTransformer\].*\(1 of 1\) Processing trans1.* total=.*\n$'))])
@pytest.mark.parametrize('method', ['fit', 'fit_transform'])
def test_column_transformer_verbose(est, pattern, method, capsys):
    X_array = np.array([[0, 1, 2], [2, 4, 6], [8, 6, 4]]).T

    func = getattr(est, method)
    est.set_params(verbose=False)
    func(X_array)
    assert not capsys.readouterr().out, 'Got output for verbose=False'

    est.set_params(verbose=True)
    func(X_array)
    assert re.match(pattern, capsys.readouterr()[0])


def test_column_transformer_no_estimators_set_params():
    ct = ColumnTransformer([]).set_params(n_jobs=2)
    assert ct.n_jobs == 2


def test_column_transformer_callable_specifier():
    # assert that function gets the full array / dataframe
    X_array = np.array([[0, 1, 2], [2, 4, 6]]).T
    X_res_first = np.array([[0, 1, 2]]).T

    def func(X):
        assert_array_equal(X, X_array)
        return [0]

    ct = ColumnTransformer([('trans', Trans(), func)],
                           remainder='drop')
    assert_array_equal(ct.fit_transform(X_array), X_res_first)
    assert_array_equal(ct.fit(X_array).transform(X_array), X_res_first)
    assert callable(ct.transformers[0][2])
    assert ct.transformers_[0][2] == [0]

    pd = pytest.importorskip('pandas')
    X_df = pd.DataFrame(X_array, columns=['first', 'second'])

    def func(X):
        assert_array_equal(X.columns, X_df.columns)
        assert_array_equal(X.values, X_df.values)
        return ['first']

    ct = ColumnTransformer([('trans', Trans(), func)],
                           remainder='drop')
    assert_array_equal(ct.fit_transform(X_df), X_res_first)
    assert_array_equal(ct.fit(X_df).transform(X_df), X_res_first)
    assert callable(ct.transformers[0][2])
    assert ct.transformers_[0][2] == ['first']


def test_column_transformer_negative_column_indexes():
    X = np.random.randn(2, 2)
    X_categories = np.array([[1], [2]])
    X = np.concatenate([X, X_categories], axis=1)

    ohe = OneHotEncoder()

    tf_1 = ColumnTransformer([('ohe', ohe, [-1])], remainder='passthrough')
    tf_2 = ColumnTransformer([('ohe', ohe,  [2])], remainder='passthrough')
    assert_array_equal(tf_1.fit_transform(X), tf_2.fit_transform(X))


@pytest.mark.parametrize("explicit_colname", ['first', 'second'])
def test_column_transformer_reordered_column_names_remainder(explicit_colname):
    """Regression test for issue #14223: 'Named col indexing fails with
       ColumnTransformer remainder on changing DataFrame column ordering'

       Should raise error on changed order combined with remainder.
       Should allow for added columns in `transform` input DataFrame
       as long as all preceding columns match.
    """
    pd = pytest.importorskip('pandas')

    X_fit_array = np.array([[0, 1, 2], [2, 4, 6]]).T
    X_fit_df = pd.DataFrame(X_fit_array, columns=['first', 'second'])

    X_trans_array = np.array([[2, 4, 6], [0, 1, 2]]).T
    X_trans_df = pd.DataFrame(X_trans_array, columns=['second', 'first'])

    tf = ColumnTransformer([('bycol', Trans(), explicit_colname)],
                           remainder=Trans())

    tf.fit(X_fit_df)
    err_msg = 'Column ordering must be equal'
    with pytest.raises(ValueError, match=err_msg):
        tf.transform(X_trans_df)

    # No error for added columns if ordering is identical
    X_extended_df = X_fit_df.copy()
    X_extended_df['third'] = [3, 6, 9]
    tf.transform(X_extended_df)  # No error should be raised

    # No 'columns' AttributeError when transform input is a numpy array
    X_array = X_fit_array.copy()
    err_msg = 'Specifying the columns'
    with pytest.raises(ValueError, match=err_msg):
        tf.transform(X_array)<|MERGE_RESOLUTION|>--- conflicted
+++ resolved
@@ -677,7 +677,7 @@
     ct = ColumnTransformer([('trans', 'passthrough', [1])],
                            remainder='passthrough')
     ct.fit(X)
-<<<<<<< HEAD
+
     assert_equal(ct.get_feature_names(), ['trans__1', 'x0'])
 
     # passthough transformer with a dataframe
@@ -706,9 +706,6 @@
                            remainder='passthrough')
     ct.fit(X_df)
     assert_equal(ct.get_feature_names(), ['trans__1', 'col0'])
-=======
-    assert ct.get_feature_names() == ['col0__a', 'col0__b']
->>>>>>> df1e3fbe
 
 
 def test_column_transformer_special_strings():
