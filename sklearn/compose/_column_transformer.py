--- conflicted
+++ resolved
@@ -17,13 +17,9 @@
 from ..base import clone, TransformerMixin
 from ..utils import Parallel, delayed
 from ..externals import six
-<<<<<<< HEAD
 from ..pipeline import (
     _fit_transform_one, _transform_one, _name_estimators,
     _inverse_transform_one)
-=======
-from ..pipeline import _fit_transform_one, _transform_one, _name_estimators
->>>>>>> 7166cd52
 from ..preprocessing import FunctionTransformer
 from ..utils import Bunch
 from ..utils.metaestimators import _BaseComposition
