"""
The :mod:`sklearn.compose._column_transformer` module implements utilities
to work with heterogeneous data and to apply different transformers to
different columns.
"""
# Author: Andreas Mueller
#         Joris Van den Bossche
# License: BSD
from itertools import chain
from functools import partial

import numpy as np
from scipy import sparse

from ..base import clone, TransformerMixin
from ..utils import Parallel, delayed
from ..externals import six
from ..pipeline import (
    _fit_transform_one, _transform_one, _name_estimators)
from ..preprocessing import FunctionTransformer
from ..utils import Bunch
from ..utils.metaestimators import _BaseComposition
from ..utils.validation import check_is_fitted


__all__ = ['ColumnTransformer', 'make_column_transformer']


_ERR_MSG_1DCOLUMN = ("1D data passed to a transformer that expects 2D data. "
                     "Try to specify the column selection as a list of one "
                     "item instead of a scalar.")


class ColumnTransformer(_BaseComposition, TransformerMixin):
    """Applies transformers to columns of an array or pandas DataFrame.

    EXPERIMENTAL: some behaviors may change between releases without
    deprecation.

    This estimator allows different columns or column subsets of the input
    to be transformed separately and the results combined into a single
    feature space.
    This is useful for heterogeneous or columnar data, to combine several
    feature extraction mechanisms or transformations into a single transformer.

    Read more in the :ref:`User Guide <column_transformer>`.

    .. versionadded:: 0.20

    Parameters
    ----------
    transformers : list of tuples
        List of (name, transformer, column(s)) tuples specifying the
        transformer objects to be applied to subsets of the data.

        name : string
            Like in Pipeline and FeatureUnion, this allows the transformer and
            its parameters to be set using ``set_params`` and searched in grid
            search.
        transformer : estimator or {'passthrough', 'drop'}
            Estimator must support `fit` and `transform`. Special-cased
            strings 'drop' and 'passthrough' are accepted as well, to
            indicate to drop the columns or to pass them through untransformed,
            respectively.
        column(s) : string or int, array-like of string or int, slice, \
boolean mask array or callable
            Indexes the data on its second axis. Integers are interpreted as
            positional columns, while strings can reference DataFrame columns
            by name.  A scalar string or int should be used where
            ``transformer`` expects X to be a 1d array-like (vector),
            otherwise a 2d array will be passed to the transformer.
            A callable is passed the input data `X` and can return any of the
            above.

    remainder : {'passthrough', 'drop'} or estimator, default 'drop'
        By default, only the specified columns in `transformers` are
        transformed and combined in the output, and the non-specified
        columns are dropped. (default of ``'drop'``).
        By specifying ``remainder='passthrough'``, all remaining columns that
        were not specified in `transformers` will be automatically passed
        through. This subset of columns is concatenated with the output of
        the transformers.
        By setting ``remainder`` to be an estimator, the remaining
        non-specified columns will use the ``remainder`` estimator. The
        estimator must support `fit` and `transform`.

    n_jobs : int, optional
        Number of jobs to run in parallel (default 1).

    transformer_weights : dict, optional
        Multiplicative weights for features per transformer. The output of the
        transformer is multiplied by these weights. Keys are transformer names,
        values the weights.

    verbose : boolean, optional
        Verbosity mode.

    Attributes
    ----------
    transformers_ : list
        The collection of fitted transformers as tuples of
        (name, fitted_transformer, column). `fitted_transformer` can be an
        estimator, 'drop', or 'passthrough'. If there are remaining columns,
        the final element is a tuple of the form:
        ('remainder', transformer, remaining_columns) corresponding to the
        ``remainder`` parameter. If there are remaining columns, then
        ``len(transformers_)==len(transformers)+1``, otherwise
        ``len(transformers_)==len(transformers)``.

    named_transformers_ : Bunch object, a dictionary with attribute access
        Read-only attribute to access any transformer by given name.
        Keys are transformer names and values are the fitted transformer
        objects.

    Notes
    -----
    The order of the columns in the transformed feature matrix follows the
    order of how the columns are specified in the `transformers` list.
    Columns of the original feature matrix that are not specified are
    dropped from the resulting transformed feature matrix, unless specified
    in the `passthrough` keyword. Those columns specified with `passthrough`
    are added at the right to the output of the transformers.

    See also
    --------
    sklearn.compose.make_column_transformer : convenience function for
        combining the outputs of multiple transformer objects applied to
        column subsets of the original feature space.

    Examples
    --------
    >>> from sklearn.compose import ColumnTransformer
    >>> from sklearn.preprocessing import Normalizer
    >>> ct = ColumnTransformer(
    ...     [("norm1", Normalizer(norm='l1'), [0, 1]),
    ...      ("norm2", Normalizer(norm='l1'), slice(2, 4))])
    >>> X = np.array([[0., 1., 2., 2.],
    ...               [1., 1., 0., 1.]])
    >>> # Normalizer scales each row of X to unit norm. A separate scaling
    >>> # is applied for the two first and two last elements of each
    >>> # row independently.
    >>> ct.fit_transform(X)    # doctest: +NORMALIZE_WHITESPACE
    array([[0. , 1. , 0.5, 0.5],
           [0.5, 0.5, 0. , 1. ]])

    """

<<<<<<< HEAD
    def __init__(self, transformers, remainder='passthrough', n_jobs=1,
                 transformer_weights=None, verbose=False):
=======
    def __init__(self, transformers, remainder='drop', n_jobs=1,
                 transformer_weights=None):
>>>>>>> 51407623
        self.transformers = transformers
        self.remainder = remainder
        self.n_jobs = n_jobs
        self.transformer_weights = transformer_weights
        self.verbose = verbose

    @property
    def _transformers(self):
        """
        Internal list of transformer only containing the name and
        transformers, dropping the columns. This is for the implementation
        of get_params via BaseComposition._get_params which expects lists
        of tuples of len 2.
        """
        return [(name, trans) for name, trans, _ in self.transformers]

    @_transformers.setter
    def _transformers(self, value):
        self.transformers = [
            (name, trans, col) for ((name, trans), (_, _, col))
            in zip(value, self.transformers)]

    def get_params(self, deep=True):
        """Get parameters for this estimator.

        Parameters
        ----------
        deep : boolean, optional
            If True, will return the parameters for this estimator and
            contained subobjects that are estimators.

        Returns
        -------
        params : mapping of string to any
            Parameter names mapped to their values.
        """
        return self._get_params('_transformers', deep=deep)

    def set_params(self, **kwargs):
        """Set the parameters of this estimator.

        Valid parameter keys can be listed with ``get_params()``.

        Returns
        -------
        self
        """
        self._set_params('_transformers', **kwargs)
        return self

    def _iter(self, X=None, fitted=False, replace_strings=False):
        """Generate (name, trans, column, weight) tuples
        """
        if fitted:
            transformers = self.transformers_
        else:
            transformers = self.transformers
            if self._remainder[2] is not None:
                transformers = chain(transformers, [self._remainder])
        get_weight = (self.transformer_weights or {}).get

        for name, trans, column in transformers:
            sub = None if X is None else _get_column(X, column)

            if replace_strings:
                # replace 'passthrough' with identity transformer and
                # skip in case of 'drop'
                if trans == 'passthrough':
                    trans = FunctionTransformer(
                        validate=False, accept_sparse=True,
                        check_inverse=False)
                elif trans == 'drop':
                    continue

            yield (name, trans, sub, get_weight(name))

    def _validate_transformers(self):
        if not self.transformers:
            return

        names, transformers, _ = zip(*self.transformers)

        # validate names
        self._validate_names(names)

        # validate estimators
        for t in transformers:
            if t in ('drop', 'passthrough'):
                continue
            if (not (hasattr(t, "fit") or hasattr(t, "fit_transform")) or not
                    hasattr(t, "transform")):
                raise TypeError("All estimators should implement fit and "
                                "transform, or can be 'drop' or 'passthrough' "
                                "specifiers. '%s' (type %s) doesn't." %
                                (t, type(t)))

    def _validate_remainder(self, X):
        """
        Validates ``remainder`` and defines ``_remainder`` targeting
        the remaining columns.
        """
        is_transformer = ((hasattr(self.remainder, "fit")
                           or hasattr(self.remainder, "fit_transform"))
                          and hasattr(self.remainder, "transform"))
        if (self.remainder not in ('drop', 'passthrough')
                and not is_transformer):
            raise ValueError(
                "The remainder keyword needs to be one of 'drop', "
                "'passthrough', or estimator. '%s' was passed instead" %
                self.remainder)

        n_columns = X.shape[1]
        cols = []
        for _, _, columns in self.transformers:
            cols.extend(_get_column_indices(X, columns))
        remaining_idx = sorted(list(set(range(n_columns)) - set(cols))) or None

        self._remainder = ('remainder', self.remainder, remaining_idx)

    @property
    def named_transformers_(self):
        """Access the fitted transformer by name.

        Read-only attribute to access any transformer by given name.
        Keys are transformer names and values are the fitted transformer
        objects.

        """
        # Use Bunch object to improve autocomplete
        return Bunch(**dict([(name, trans) for name, trans, _
                             in self.transformers_]))

    def get_feature_names(self):
        """Get feature names from all transformers.

        Returns
        -------
        feature_names : list of strings
            Names of the features produced by transform.
        """
        check_is_fitted(self, 'transformers_')
        feature_names = []
        for name, trans, _, _ in self._iter(fitted=True):
            if trans == 'drop':
                continue
            elif trans == 'passthrough':
                raise NotImplementedError(
                    "get_feature_names is not yet supported when using "
                    "a 'passthrough' transformer.")
            elif not hasattr(trans, 'get_feature_names'):
                raise AttributeError("Transformer %s (type %s) does not "
                                     "provide get_feature_names."
                                     % (str(name), type(trans).__name__))
            feature_names.extend([name + "__" + f for f in
                                  trans.get_feature_names()])
        return feature_names

    def _update_fitted_transformers(self, transformers):
        # transformers are fitted; excludes 'drop' cases
        transformers = iter(transformers)
        transformers_ = []

        transformer_iter = self.transformers
        if self._remainder[2] is not None:
            transformer_iter = chain(transformer_iter, [self._remainder])

        for name, old, column in transformer_iter:
            if old == 'drop':
                trans = 'drop'
            elif old == 'passthrough':
                # FunctionTransformer is present in list of transformers,
                # so get next transformer, but save original string
                next(transformers)
                trans = 'passthrough'
            else:
                trans = next(transformers)
            transformers_.append((name, trans, column))

        # sanity check that transformers is exhausted
        assert not list(transformers)
        self.transformers_ = transformers_

    def _validate_output(self, result):
        """
        Ensure that the output of each transformer is 2D. Otherwise
        hstack can raise an error or produce incorrect results.
        """
        names = [name for name, _, _, _ in self._iter(replace_strings=True)]
        for Xs, name in zip(result, names):
            if not getattr(Xs, 'ndim', 0) == 2:
                raise ValueError(
                    "The output of the '{0}' transformer should be 2D (scipy "
                    "matrix, array, or pandas DataFrame).".format(name))

    def _log_message(self, name, idx, total):
        if not self.verbose:
            return None
        return '(%d of %d) Fitting %s' % (idx, total, name)

    def _fit_transform(self, X, y, func, fitted=False):
        """
        Private function to fit and/or transform on demand.

        Return value (transformers and/or transformed X data) depends
        on the passed function.
        ``fitted=True`` ensures the fitted transformers are used.
        """
        transformers = list(self._iter(
            X=X, fitted=fitted, replace_strings=True))
        try:
            return Parallel(n_jobs=self.n_jobs)(
                delayed(func)(
                    transformer=clone(trans) if not fitted else trans,
                    X=X_sel,
                    y=y,
                    weight=weight,
                    message=self._log_message(
                        name, idx, len(transformers)))
                for idx, (name, trans, X_sel,
                          weight) in enumerate(transformers, 1))
        except ValueError as e:
            if "Expected 2D array, got 1D array instead" in str(e):
                raise ValueError(_ERR_MSG_1DCOLUMN)
            else:
                raise

    def fit(self, X, y=None):
        """Fit all transformers using X.

        Parameters
        ----------
        X : array-like or DataFrame of shape [n_samples, n_features]
            Input data, of which specified subsets are used to fit the
            transformers.

        y : array-like, shape (n_samples, ...), optional
            Targets for supervised learning.

        Returns
        -------
        self : ColumnTransformer
            This estimator

        """
        self._validate_remainder(X)
        self._validate_transformers()

        fit_one_transformer = partial(
            _fit_transform_one,
            is_transform=False,
            clsname='ColumnTransformer'
        )

        # fit_one_transformer returns (None, transformer) tuples
        transformer_tuples = self._fit_transform(X, y, fit_one_transformer)
        transformers = [t[1] for t in transformer_tuples]
        self._update_fitted_transformers(transformers)

        return self

    def fit_transform(self, X, y=None):
        """Fit all transformers, transform the data and concatenate results.

        Parameters
        ----------
        X : array-like or DataFrame of shape [n_samples, n_features]
            Input data, of which specified subsets are used to fit the
            transformers.

        y : array-like, shape (n_samples, ...), optional
            Targets for supervised learning.

        Returns
        -------
        X_t : array-like or sparse matrix, shape (n_samples, sum_n_components)
            hstack of results of transformers. sum_n_components is the
            sum of n_components (output dimension) over transformers. If
            any result is a sparse matrix, everything will be converted to
            sparse matrices.

        """
        self._validate_remainder(X)
        self._validate_transformers()

        fit_transform_one = partial(
            _fit_transform_one,
            is_transform=True,
            clsname='ColumnTransformer')

        result = self._fit_transform(X, y, fit_transform_one)

        if not result:
            # All transformers are None
            return np.zeros((X.shape[0], 0))

        Xs, transformers = zip(*result)

        self._update_fitted_transformers(transformers)
        self._validate_output(Xs)

        return _hstack(list(Xs))

    def transform(self, X):
        """Transform X separately by each transformer, concatenate results.

        Parameters
        ----------
        X : array-like or DataFrame of shape [n_samples, n_features]
            The data to be transformed by subset.

        Returns
        -------
        X_t : array-like or sparse matrix, shape (n_samples, sum_n_components)
            hstack of results of transformers. sum_n_components is the
            sum of n_components (output dimension) over transformers. If
            any result is a sparse matrix, everything will be converted to
            sparse matrices.

        """
        check_is_fitted(self, 'transformers_')

        try:
            Xs = Parallel(n_jobs=self.n_jobs)(
                delayed(_transform_one)(trans, X_sel, None, weight)
                for _, trans, X_sel, weight in self._iter(
                    X=X, fitted=True, replace_strings=True))
        except ValueError as e:
            if "Expected 2D array, got 1D array instead" in str(e):
                raise ValueError(_ERR_MSG_1DCOLUMN)
            else:
                raise
        self._validate_output(Xs)

        if not Xs:
            # All transformers are None
            return np.zeros((X.shape[0], 0))

        return _hstack(list(Xs))


def _check_key_type(key, superclass):
    """
    Check that scalar, list or slice is of a certain type.

    This is only used in _get_column and _get_column_indices to check
    if the `key` (column specification) is fully integer or fully string-like.

    Parameters
    ----------
    key : scalar, list, slice, array-like
        The column specification to check
    superclass : int or six.string_types
        The type for which to check the `key`

    """
    if isinstance(key, superclass):
        return True
    if isinstance(key, slice):
        return (isinstance(key.start, (superclass, type(None))) and
                isinstance(key.stop, (superclass, type(None))))
    if isinstance(key, list):
        return all(isinstance(x, superclass) for x in key)
    if hasattr(key, 'dtype'):
        if superclass is int:
            return key.dtype.kind == 'i'
        else:
            # superclass = six.string_types
            return key.dtype.kind in ('O', 'U', 'S')
    return False


def _hstack(X):
    """
    Stacks X horizontally.

    Supports input types (X): list of
        numpy arrays, sparse arrays and DataFrames
    """
    if any(sparse.issparse(f) for f in X):
        return sparse.hstack(X).tocsr()
    else:
        return np.hstack(X)


def _get_column(X, key):
    """
    Get feature column(s) from input data X.

    Supported input types (X): numpy arrays, sparse arrays and DataFrames

    Supported key types (key):
    - scalar: output is 1D
    - lists, slices, boolean masks: output is 2D
    - callable that returns any of the above

    Supported key data types:

    - integer or boolean mask (positional):
        - supported for arrays, sparse matrices and dataframes
    - string (key-based):
        - only supported for dataframes
        - So no keys other than strings are allowed (while in principle you
          can use any hashable object as key).

    """
    if callable(key):
        key = key(X)

    # check whether we have string column names or integers
    if _check_key_type(key, int):
        column_names = False
    elif _check_key_type(key, six.string_types):
        column_names = True
    elif hasattr(key, 'dtype') and np.issubdtype(key.dtype, np.bool_):
        # boolean mask
        column_names = False
        if hasattr(X, 'loc'):
            # pandas boolean masks don't work with iloc, so take loc path
            column_names = True
    else:
        raise ValueError("No valid specification of the columns. Only a "
                         "scalar, list or slice of all integers or all "
                         "strings, or boolean mask is allowed")

    if column_names:
        if hasattr(X, 'loc'):
            # pandas dataframes
            return X.loc[:, key]
        else:
            raise ValueError("Specifying the columns using strings is only "
                             "supported for pandas DataFrames")
    else:
        if hasattr(X, 'iloc'):
            # pandas dataframes
            return X.iloc[:, key]
        else:
            # numpy arrays, sparse arrays
            return X[:, key]


def _get_column_indices(X, key):
    """
    Get feature column indices for input data X and key.

    For accepted values of `key`, see the docstring of _get_column

    """
    n_columns = X.shape[1]

    if callable(key):
        key = key(X)

    if _check_key_type(key, int):
        if isinstance(key, int):
            return [key]
        elif isinstance(key, slice):
            return list(range(n_columns)[key])
        else:
            return list(key)

    elif _check_key_type(key, six.string_types):
        try:
            all_columns = list(X.columns)
        except AttributeError:
            raise ValueError("Specifying the columns using strings is only "
                             "supported for pandas DataFrames")
        if isinstance(key, six.string_types):
            columns = [key]
        elif isinstance(key, slice):
            start, stop = key.start, key.stop
            if start is not None:
                start = all_columns.index(start)
            if stop is not None:
                # pandas indexing with strings is endpoint included
                stop = all_columns.index(stop) + 1
            else:
                stop = n_columns + 1
            return list(range(n_columns)[slice(start, stop)])
        else:
            columns = list(key)

        return [all_columns.index(col) for col in columns]

    elif hasattr(key, 'dtype') and np.issubdtype(key.dtype, np.bool_):
        # boolean mask
        return list(np.arange(n_columns)[key])
    else:
        raise ValueError("No valid specification of the columns. Only a "
                         "scalar, list or slice of all integers or all "
                         "strings, or boolean mask is allowed")


def _get_transformer_list(estimators):
    """
    Construct (name, trans, column) tuples from list

    """
    transformers = [trans[1] for trans in estimators]
    columns = [trans[0] for trans in estimators]
    names = [trans[0] for trans in _name_estimators(transformers)]

    transformer_list = list(zip(names, transformers, columns))
    return transformer_list


def make_column_transformer(*transformers, **kwargs):
    """Construct a ColumnTransformer from the given transformers.

    This is a shorthand for the ColumnTransformer constructor; it does not
    require, and does not permit, naming the transformers. Instead, they will
    be given names automatically based on their types. It also does not allow
    weighting.

    Parameters
    ----------
    *transformers : tuples of column selections and transformers

    remainder : {'passthrough', 'drop'} or estimator, default 'passthrough'
        By default, all remaining columns that were not specified in
        `transformers` will be automatically passed through (default of
        ``'passthrough'``). This subset of columns is concatenated with the
        output of the transformers.
        By using ``remainder='drop'``, only the specified columns in
        `transformers` are transformed and combined in the output, and the
        non-specified columns are dropped.
        By setting ``remainder`` to be an estimator, the remaining
        non-specified columns will use the ``remainder`` estimator. The
        estimator must support `fit` and `transform`.

    n_jobs : int, optional
        Number of jobs to run in parallel (default 1).

    Returns
    -------
    ct : ColumnTransformer

    See also
    --------
    sklearn.compose.ColumnTransformer : Class that allows combining the
        outputs of multiple transformer objects used on column subsets
        of the data into a single feature space.

    Examples
    --------
    >>> from sklearn.preprocessing import StandardScaler, OneHotEncoder
    >>> from sklearn.compose import make_column_transformer
    >>> make_column_transformer(
    ...     (['numerical_column'], StandardScaler()),
    ...     (['categorical_column'], OneHotEncoder()))
    ...     # doctest: +NORMALIZE_WHITESPACE +ELLIPSIS
    ColumnTransformer(n_jobs=1, remainder='drop', transformer_weights=None,
             transformers=[('standardscaler',
                            StandardScaler(...),
                            ['numerical_column']),
                           ('onehotencoder',
                            OneHotEncoder(...),
                            ['categorical_column'])], verbose=False)

    """
    n_jobs = kwargs.pop('n_jobs', 1)
    remainder = kwargs.pop('remainder', 'drop')
    if kwargs:
        raise TypeError('Unknown keyword arguments: "{}"'
                        .format(list(kwargs.keys())[0]))
    transformer_list = _get_transformer_list(transformers)
    return ColumnTransformer(transformer_list, n_jobs=n_jobs,
                             remainder=remainder)<|MERGE_RESOLUTION|>--- conflicted
+++ resolved
@@ -145,13 +145,8 @@
 
     """
 
-<<<<<<< HEAD
-    def __init__(self, transformers, remainder='passthrough', n_jobs=1,
+    def __init__(self, transformers, remainder='drop', n_jobs=1,
                  transformer_weights=None, verbose=False):
-=======
-    def __init__(self, transformers, remainder='drop', n_jobs=1,
-                 transformer_weights=None):
->>>>>>> 51407623
         self.transformers = transformers
         self.remainder = remainder
         self.n_jobs = n_jobs
