--- conflicted
+++ resolved
@@ -113,14 +113,8 @@
 
     # BaseEstimator interface
 
-<<<<<<< HEAD
     def __init__(self, steps, memory=None, verbose=False):
-        # shallow copy of steps
-        self.steps = list(steps)
-=======
-    def __init__(self, steps, memory=None):
         self.steps = steps
->>>>>>> 2f18f83b
         self._validate_steps()
         self.memory = memory
         self.verbose = verbose
@@ -607,12 +601,9 @@
     Pipeline(memory=None,
              steps=[('standardscaler',
                      StandardScaler(copy=True, with_mean=True, with_std=True)),
-<<<<<<< HEAD
-                    ('gaussiannb', GaussianNB(priors=None))], verbose=False)
-=======
                     ('gaussiannb',
-                     GaussianNB(priors=None, var_smoothing=1e-09))])
->>>>>>> 2f18f83b
+                     GaussianNB(priors=None, var_smoothing=1e-09))],
+             verbose=False)
 
     Returns
     -------
@@ -695,15 +686,10 @@
         Verbosity mode.
 
     """
-<<<<<<< HEAD
 
     def __init__(self, transformer_list, n_jobs=1, transformer_weights=None,
                  verbose=False):
-        self.transformer_list = list(transformer_list)
-=======
-    def __init__(self, transformer_list, n_jobs=1, transformer_weights=None):
         self.transformer_list = transformer_list
->>>>>>> 2f18f83b
         self.n_jobs = n_jobs
         self.transformer_weights = transformer_weights
         self.verbose = verbose
