--- conflicted
+++ resolved
@@ -667,14 +667,9 @@
     array([[ 1.5       ,  3.0...,  0.8...],
            [-1.5       ,  5.7..., -0.4...]])
     """
-<<<<<<< HEAD
     _required_parameters = ["transformer_list"]
 
-    def __init__(self, transformer_list, n_jobs=1, transformer_weights=None):
-=======
-    def __init__(self, transformer_list, n_jobs=None,
-                 transformer_weights=None):
->>>>>>> da0cb322
+    def __init__(self, transformer_list, n_jobs=None, transformer_weights=None):
         self.transformer_list = transformer_list
         self.n_jobs = n_jobs
         self.transformer_weights = transformer_weights
