"""
The :mod:`sklearn.pipeline` module implements utilities to build a composite
estimator, as a chain of transforms and estimators.
"""
# Author: Edouard Duchesnay
#         Gael Varoquaux
#         Virgile Fritsch
#         Alexandre Gramfort
#         Lars Buitinck
# License: BSD

from collections import defaultdict

import numpy as np
from scipy import sparse

from .base import clone, TransformerMixin
from .utils import Parallel, delayed
from .externals import six
from .utils.metaestimators import if_delegate_has_method
from .utils import Bunch, log_elapsed
from .utils.validation import check_memory

from .utils.metaestimators import _BaseComposition

__all__ = ['Pipeline', 'FeatureUnion', 'make_pipeline', 'make_union']


class Pipeline(_BaseComposition):
    """Pipeline of transforms with a final estimator.

    Sequentially apply a list of transforms and a final estimator.
    Intermediate steps of the pipeline must be 'transforms', that is, they
    must implement fit and transform methods.
    The final estimator only needs to implement fit.
    The transformers in the pipeline can be cached using ``memory`` argument.

    The purpose of the pipeline is to assemble several steps that can be
    cross-validated together while setting different parameters.
    For this, it enables setting parameters of the various steps using their
    names and the parameter name separated by a '__', as in the example below.
    A step's estimator may be replaced entirely by setting the parameter
    with its name to another estimator, or a transformer removed by setting
    to None.

    Read more in the :ref:`User Guide <pipeline>`.

    Parameters
    ----------
    steps : list
        List of (name, transform) tuples (implementing fit/transform) that are
        chained, in the order in which they are chained, with the last object
        an estimator.

    memory : None, str or object with the joblib.Memory interface, optional
        Used to cache the fitted transformers of the pipeline. By default,
        no caching is performed. If a string is given, it is the path to
        the caching directory. Enabling caching triggers a clone of
        the transformers before fitting. Therefore, the transformer
        instance given to the pipeline cannot be inspected
        directly. Use the attribute ``named_steps`` or ``steps`` to
        inspect estimators within the pipeline. Caching the
        transformers is advantageous when fitting is time consuming.

    verbose : boolean, optional
        Verbosity mode.  When enabled, the time elapsed while fitting each step
        will be printed as it is completed.

    Attributes
    ----------
    named_steps : bunch object, a dictionary with attribute access
        Read-only attribute to access any step parameter by user given name.
        Keys are step names and values are steps parameters.

    See also
    --------
    sklearn.pipeline.make_pipeline : convenience function for simplified
        pipeline construction.

    Examples
    --------
    >>> from sklearn import svm
    >>> from sklearn.datasets import samples_generator
    >>> from sklearn.feature_selection import SelectKBest
    >>> from sklearn.feature_selection import f_regression
    >>> from sklearn.pipeline import Pipeline
    >>> # generate some data to play with
    >>> X, y = samples_generator.make_classification(
    ...     n_informative=5, n_redundant=0, random_state=42)
    >>> # ANOVA SVM-C
    >>> anova_filter = SelectKBest(f_regression, k=5)
    >>> clf = svm.SVC(kernel='linear')
    >>> anova_svm = Pipeline([('anova', anova_filter), ('svc', clf)])
    >>> # You can set the parameters using the names issued
    >>> # For instance, fit using a k of 10 in the SelectKBest
    >>> # and a parameter 'C' of the svm
    >>> anova_svm.set_params(anova__k=10, svc__C=.1).fit(X, y)
    ...                      # doctest: +ELLIPSIS, +NORMALIZE_WHITESPACE
    Pipeline(memory=None,
             steps=[('anova', SelectKBest(...)),
                    ('svc', SVC(...))], verbose=False)
    >>> prediction = anova_svm.predict(X)
    >>> anova_svm.score(X, y)                        # doctest: +ELLIPSIS
    0.83
    >>> # getting the selected features chosen by anova_filter
    >>> anova_svm.named_steps['anova'].get_support()
    ... # doctest: +NORMALIZE_WHITESPACE
    array([False, False,  True,  True, False, False, True,  True, False,
           True,  False,  True,  True, False, True,  False, True, True,
           False, False])
    >>> # Another way to get selected features chosen by anova_filter
    >>> anova_svm.named_steps.anova.get_support()
    ... # doctest: +NORMALIZE_WHITESPACE
    array([False, False,  True,  True, False, False, True,  True, False,
           True,  False,  True,  True, False, True,  False, True, True,
           False, False])
    """

    # BaseEstimator interface

    def __init__(self, steps, memory=None, verbose=False):
        self.steps = steps
        self._validate_steps()
        self.memory = memory
        self.verbose = verbose

    def get_params(self, deep=True):
        """Get parameters for this estimator.

        Parameters
        ----------
        deep : boolean, optional
            If True, will return the parameters for this estimator and
            contained subobjects that are estimators.

        Returns
        -------
        params : mapping of string to any
            Parameter names mapped to their values.
        """
        return self._get_params('steps', deep=deep)

    def set_params(self, **kwargs):
        """Set the parameters of this estimator.

        Valid parameter keys can be listed with ``get_params()``.

        Returns
        -------
        self
        """
        self._set_params('steps', **kwargs)
        return self

    def _validate_steps(self):
        names, estimators = zip(*self.steps)

        # validate names
        self._validate_names(names)

        # validate estimators
        transformers = estimators[:-1]
        estimator = estimators[-1]

        for t in transformers:
            if t is None:
                continue
            if (not (hasattr(t, "fit") or hasattr(t, "fit_transform")) or not
                    hasattr(t, "transform")):
                raise TypeError("All intermediate steps should be "
                                "transformers and implement fit and transform."
                                " '%s' (type %s) doesn't" % (t, type(t)))

        # We allow last estimator to be None as an identity transformation
        if estimator is not None and not hasattr(estimator, "fit"):
            raise TypeError("Last step of Pipeline should implement fit. "
                            "'%s' (type %s) doesn't"
                            % (estimator, type(estimator)))

    @property
    def _estimator_type(self):
        return self.steps[-1][1]._estimator_type

    @property
    def named_steps(self):
        # Use Bunch object to improve autocomplete
        return Bunch(**dict(self.steps))

    @property
    def _final_estimator(self):
        return self.steps[-1][1]

    def _log_message(self, step_idx):
        if not self.verbose:
            return
        if step_idx < 0:
            step_idx = len(self.steps) + step_idx
        n_steps = len([est for _, est in self.steps
                       if est is not None])
        step_num = len([est for _, est in self.steps[:step_idx + 1]
                        if est is not None])
        return '(step %d of %d) Fitting %s' % (step_num, n_steps,
                                               self.steps[step_idx][0])

    # Estimator interface

    def _fit(self, X, y=None, **fit_params):
        # shallow copy of steps - this should really be steps_
        self.steps = list(self.steps)
        self._validate_steps()
        # Setup the memory
        memory = check_memory(self.memory)

        fit_transform_one_cached = memory.cache(_fit_transform_one)

        fit_params_steps = dict((name, {}) for name, step in self.steps
                                if step is not None)
        for pname, pval in six.iteritems(fit_params):
            step, param = pname.split('__', 1)
            fit_params_steps[step][param] = pval
        Xt = X
        for step_idx, (name, transformer) in enumerate(self.steps[:-1]):
            if transformer is None:
                continue

            if hasattr(memory, 'cachedir') and memory.cachedir is None:
                # we do not clone when caching is disabled to preserve
                # backward compatibility
                cloned_transformer = transformer
            else:
<<<<<<< HEAD
                cloned_transformer = clone(transformer)
            # Fit or load from cache the current transfomer
            Xt, fitted_transformer = fit_transform_one_cached(
                True, 'Pipeline', self._log_message(step_idx),
                cloned_transformer, None, Xt, y,
                **fit_params_steps[name])
            # Replace the transformer of the step with the fitted
            # transformer. This is necessary when loading the transformer
            # from the cache.
            self.steps[step_idx] = (name, fitted_transformer)

=======
                if hasattr(memory, 'location'):
                    # joblib >= 0.12
                    if memory.location is None:
                        # we do not clone when caching is disabled to
                        # preserve backward compatibility
                        cloned_transformer = transformer
                    else:
                        cloned_transformer = clone(transformer)
                elif hasattr(memory, 'cachedir'):
                    # joblib < 0.11
                    if memory.cachedir is None:
                        # we do not clone when caching is disabled to
                        # preserve backward compatibility
                        cloned_transformer = transformer
                    else:
                        cloned_transformer = clone(transformer)
                else:
                    cloned_transformer = clone(transformer)
                # Fit or load from cache the current transfomer
                Xt, fitted_transformer = fit_transform_one_cached(
                    cloned_transformer, Xt, y, None,
                    **fit_params_steps[name])
                # Replace the transformer of the step with the fitted
                # transformer. This is necessary when loading the transformer
                # from the cache.
                self.steps[step_idx] = (name, fitted_transformer)
>>>>>>> f1c96788
        if self._final_estimator is None:
            return Xt, {}
        return Xt, fit_params_steps[self.steps[-1][0]]

    def fit(self, X, y=None, **fit_params):
        """Fit the model

        Fit all the transforms one after the other and transform the
        data, then fit the transformed data using the final estimator.

        Parameters
        ----------
        X : iterable
            Training data. Must fulfill input requirements of first step of the
            pipeline.

        y : iterable, default=None
            Training targets. Must fulfill label requirements for all steps of
            the pipeline.

        **fit_params : dict of string -> object
            Parameters passed to the ``fit`` method of each step, where
            each parameter name is prefixed such that parameter ``p`` for step
            ``s`` has key ``s__p``.

        Returns
        -------
        self : Pipeline
            This estimator
        """
        Xt, fit_params = self._fit(X, y, **fit_params)
        if self._final_estimator is not None:
            with log_elapsed('Pipeline', self._log_message(-1)):
                self._final_estimator.fit(Xt, y, **fit_params)
        return self

    def fit_transform(self, X, y=None, **fit_params):
        """Fit the model and transform with the final estimator

        Fits all the transforms one after the other and transforms the
        data, then uses fit_transform on transformed data with the final
        estimator.

        Parameters
        ----------
        X : iterable
            Training data. Must fulfill input requirements of first step of the
            pipeline.

        y : iterable, default=None
            Training targets. Must fulfill label requirements for all steps of
            the pipeline.

        **fit_params : dict of string -> object
            Parameters passed to the ``fit`` method of each step, where
            each parameter name is prefixed such that parameter ``p`` for step
            ``s`` has key ``s__p``.

        Returns
        -------
        Xt : array-like, shape = [n_samples, n_transformed_features]
            Transformed samples
        """
        last_step = self._final_estimator
        Xt, fit_params = self._fit(X, y, **fit_params)
        if last_step is None:
            return Xt
        with log_elapsed('Pipeline', self._log_message(-1)):
            if hasattr(last_step, 'fit_transform'):
                Xt = last_step.fit_transform(Xt, y, **fit_params)
            else:
                Xt = last_step.fit(Xt, y, **fit_params).transform(Xt)
        return Xt

    @if_delegate_has_method(delegate='_final_estimator')
    def predict(self, X, **predict_params):
        """Apply transforms to the data, and predict with the final estimator

        Parameters
        ----------
        X : iterable
            Data to predict on. Must fulfill input requirements of first step
            of the pipeline.

        **predict_params : dict of string -> object
            Parameters to the ``predict`` called at the end of all
            transformations in the pipeline. Note that while this may be
            used to return uncertainties from some models with return_std
            or return_cov, uncertainties that are generated by the
            transformations in the pipeline are not propagated to the
            final estimator.

        Returns
        -------
        y_pred : array-like
        """
        Xt = X
        for name, transform in self.steps[:-1]:
            if transform is not None:
                Xt = transform.transform(Xt)
        return self.steps[-1][-1].predict(Xt, **predict_params)

    @if_delegate_has_method(delegate='_final_estimator')
    def fit_predict(self, X, y=None, **fit_params):
        """Applies fit_predict of last step in pipeline after transforms.

        Applies fit_transforms of a pipeline to the data, followed by the
        fit_predict method of the final estimator in the pipeline. Valid
        only if the final estimator implements fit_predict.

        Parameters
        ----------
        X : iterable
            Training data. Must fulfill input requirements of first step of
            the pipeline.

        y : iterable, default=None
            Training targets. Must fulfill label requirements for all steps
            of the pipeline.

        **fit_params : dict of string -> object
            Parameters passed to the ``fit`` method of each step, where
            each parameter name is prefixed such that parameter ``p`` for step
            ``s`` has key ``s__p``.

        Returns
        -------
        y_pred : array-like
        """
        Xt, fit_params = self._fit(X, y, **fit_params)
        with log_elapsed('Pipeline', self._log_message(-1)):
            y_pred = self.steps[-1][-1].fit_predict(Xt, y, **fit_params)
        return y_pred

    @if_delegate_has_method(delegate='_final_estimator')
    def predict_proba(self, X):
        """Apply transforms, and predict_proba of the final estimator

        Parameters
        ----------
        X : iterable
            Data to predict on. Must fulfill input requirements of first step
            of the pipeline.

        Returns
        -------
        y_proba : array-like, shape = [n_samples, n_classes]
        """
        Xt = X
        for name, transform in self.steps[:-1]:
            if transform is not None:
                Xt = transform.transform(Xt)
        return self.steps[-1][-1].predict_proba(Xt)

    @if_delegate_has_method(delegate='_final_estimator')
    def decision_function(self, X):
        """Apply transforms, and decision_function of the final estimator

        Parameters
        ----------
        X : iterable
            Data to predict on. Must fulfill input requirements of first step
            of the pipeline.

        Returns
        -------
        y_score : array-like, shape = [n_samples, n_classes]
        """
        Xt = X
        for name, transform in self.steps[:-1]:
            if transform is not None:
                Xt = transform.transform(Xt)
        return self.steps[-1][-1].decision_function(Xt)

    @if_delegate_has_method(delegate='_final_estimator')
    def predict_log_proba(self, X):
        """Apply transforms, and predict_log_proba of the final estimator

        Parameters
        ----------
        X : iterable
            Data to predict on. Must fulfill input requirements of first step
            of the pipeline.

        Returns
        -------
        y_score : array-like, shape = [n_samples, n_classes]
        """
        Xt = X
        for name, transform in self.steps[:-1]:
            if transform is not None:
                Xt = transform.transform(Xt)
        return self.steps[-1][-1].predict_log_proba(Xt)

    @property
    def transform(self):
        """Apply transforms, and transform with the final estimator

        This also works where final estimator is ``None``: all prior
        transformations are applied.

        Parameters
        ----------
        X : iterable
            Data to transform. Must fulfill input requirements of first step
            of the pipeline.

        Returns
        -------
        Xt : array-like, shape = [n_samples, n_transformed_features]
        """
        # _final_estimator is None or has transform, otherwise attribute error
        # XXX: Handling the None case means we can't use if_delegate_has_method
        if self._final_estimator is not None:
            self._final_estimator.transform
        return self._transform

    def _transform(self, X):
        Xt = X
        for name, transform in self.steps:
            if transform is not None:
                Xt = transform.transform(Xt)
        return Xt

    @property
    def inverse_transform(self):
        """Apply inverse transformations in reverse order

        All estimators in the pipeline must support ``inverse_transform``.

        Parameters
        ----------
        Xt : array-like, shape = [n_samples, n_transformed_features]
            Data samples, where ``n_samples`` is the number of samples and
            ``n_features`` is the number of features. Must fulfill
            input requirements of last step of pipeline's
            ``inverse_transform`` method.

        Returns
        -------
        Xt : array-like, shape = [n_samples, n_features]
        """
        # raise AttributeError if necessary for hasattr behaviour
        # XXX: Handling the None case means we can't use if_delegate_has_method
        for name, transform in self.steps:
            if transform is not None:
                transform.inverse_transform
        return self._inverse_transform

    def _inverse_transform(self, X):
        Xt = X
        for name, transform in self.steps[::-1]:
            if transform is not None:
                Xt = transform.inverse_transform(Xt)
        return Xt

    @if_delegate_has_method(delegate='_final_estimator')
    def score(self, X, y=None, sample_weight=None):
        """Apply transforms, and score with the final estimator

        Parameters
        ----------
        X : iterable
            Data to predict on. Must fulfill input requirements of first step
            of the pipeline.

        y : iterable, default=None
            Targets used for scoring. Must fulfill label requirements for all
            steps of the pipeline.

        sample_weight : array-like, default=None
            If not None, this argument is passed as ``sample_weight`` keyword
            argument to the ``score`` method of the final estimator.

        Returns
        -------
        score : float
        """
        Xt = X
        for name, transform in self.steps[:-1]:
            if transform is not None:
                Xt = transform.transform(Xt)
        score_params = {}
        if sample_weight is not None:
            score_params['sample_weight'] = sample_weight
        return self.steps[-1][-1].score(Xt, y, **score_params)

    @property
    def classes_(self):
        return self.steps[-1][-1].classes_

    @property
    def _pairwise(self):
        # check if first estimator expects pairwise input
        return getattr(self.steps[0][1], '_pairwise', False)


def _name_estimators(estimators):
    """Generate names for estimators."""

    names = [type(estimator).__name__.lower() for estimator in estimators]
    namecount = defaultdict(int)
    for est, name in zip(estimators, names):
        namecount[name] += 1

    for k, v in list(six.iteritems(namecount)):
        if v == 1:
            del namecount[k]

    for i in reversed(range(len(estimators))):
        name = names[i]
        if name in namecount:
            names[i] += "-%d" % namecount[name]
            namecount[name] -= 1

    return list(zip(names, estimators))


def make_pipeline(*steps, **kwargs):
    """Construct a Pipeline from the given estimators.

    This is a shorthand for the Pipeline constructor; it does not require, and
    does not permit, naming the estimators. Instead, their names will be set
    to the lowercase of their types automatically.

    Parameters
    ----------
    *steps : list of estimators.

    memory : None, str or object with the joblib.Memory interface, optional
        Used to cache the fitted transformers of the pipeline. By default,
        no caching is performed. If a string is given, it is the path to
        the caching directory. Enabling caching triggers a clone of
        the transformers before fitting. Therefore, the transformer
        instance given to the pipeline cannot be inspected
        directly. Use the attribute ``named_steps`` or ``steps`` to
        inspect estimators within the pipeline. Caching the
        transformers is advantageous when fitting is time consuming.

    verbose : boolean, default=False
        Verbosity mode.  When enabled, the time elapsed while fitting each
        transformer will be printed as it is completed.

    See also
    --------
    sklearn.pipeline.Pipeline : Class for creating a pipeline of
        transforms with a final estimator.

    Examples
    --------
    >>> from sklearn.naive_bayes import GaussianNB
    >>> from sklearn.preprocessing import StandardScaler
    >>> make_pipeline(StandardScaler(), GaussianNB(priors=None))
    ...     # doctest: +NORMALIZE_WHITESPACE
    Pipeline(memory=None,
             steps=[('standardscaler',
                     StandardScaler(copy=True, with_mean=True, with_std=True)),
                    ('gaussiannb',
                     GaussianNB(priors=None, var_smoothing=1e-09))],
             verbose=False)

    Returns
    -------
    p : Pipeline
    """
    memory = kwargs.pop('memory', None)
    verbose = kwargs.pop('verbose', False)
    if kwargs:
        raise TypeError('Unknown keyword arguments: "{}"'
                        .format(list(kwargs.keys())[0]))
    return Pipeline(_name_estimators(steps), memory=memory, verbose=verbose)


def _transform_one(transformer, X, y, weight, **fit_params):
    res = transformer.transform(X)
    # if we have a weight for this transformer, multiply output
    if weight is None:
        return res
    return res * weight


def _fit_transform_one(is_transform, clsname, message,
                       transformer, weight,
                       X, y, **fit_params):
    with log_elapsed(clsname, message):
        if not is_transform:
            return None, transformer.fit(X, y, **fit_params)
        elif hasattr(transformer, 'fit_transform'):
            res = transformer.fit_transform(X, y, **fit_params)
        else:
            res = transformer.fit(X, y, **fit_params).transform(X)

    if weight is None:
        return res, transformer
    return res * weight, transformer


class FeatureUnion(_BaseComposition, TransformerMixin):
    """Concatenates results of multiple transformer objects.

    This estimator applies a list of transformer objects in parallel to the
    input data, then concatenates the results. This is useful to combine
    several feature extraction mechanisms into a single transformer.

    Parameters of the transformers may be set using its name and the parameter
    name separated by a '__'. A transformer may be replaced entirely by
    setting the parameter with its name to another transformer,
    or removed by setting to ``None``.

    Read more in the :ref:`User Guide <feature_union>`.

    Parameters
    ----------
    transformer_list : list of (string, transformer) tuples
        List of transformer objects to be applied to the data. The first
        half of each tuple is the name of the transformer.

    n_jobs : int, optional
        Number of jobs to run in parallel (default 1).

    transformer_weights : dict, optional
        Multiplicative weights for features per transformer.
        Keys are transformer names, values the weights.

    verbose : boolean, optional
        Verbosity mode.

    See also
    --------
    sklearn.pipeline.make_union : convenience function for simplified
        feature union construction.

    Examples
    --------
    >>> from sklearn.pipeline import FeatureUnion
    >>> from sklearn.decomposition import PCA, TruncatedSVD
    >>> union = FeatureUnion([("pca", PCA(n_components=1)),
    ...                       ("svd", TruncatedSVD(n_components=2))])
    >>> X = [[0., 1., 3], [2., 2., 5]]
    >>> union.fit_transform(X)    # doctest: +NORMALIZE_WHITESPACE +ELLIPSIS
    array([[ 1.5       ,  3.0...,  0.8...],
           [-1.5       ,  5.7..., -0.4...]])
    """

    def __init__(self, transformer_list, n_jobs=1, transformer_weights=None,
                 verbose=False):
        self.transformer_list = transformer_list
        self.n_jobs = n_jobs
        self.transformer_weights = transformer_weights
        self.verbose = verbose
        self._validate_transformers()

    def get_params(self, deep=True):
        """Get parameters for this estimator.

        Parameters
        ----------
        deep : boolean, optional
            If True, will return the parameters for this estimator and
            contained subobjects that are estimators.

        Returns
        -------
        params : mapping of string to any
            Parameter names mapped to their values.
        """
        return self._get_params('transformer_list', deep=deep)

    def set_params(self, **kwargs):
        """Set the parameters of this estimator.

        Valid parameter keys can be listed with ``get_params()``.

        Returns
        -------
        self
        """
        self._set_params('transformer_list', **kwargs)
        return self

    def _validate_transformers(self):
        names, transformers = zip(*self.transformer_list)

        # validate names
        self._validate_names(names)

        # validate estimators
        for t in transformers:
            if t is None:
                continue
            if (not (hasattr(t, "fit") or hasattr(t, "fit_transform")) or not
                    hasattr(t, "transform")):
                raise TypeError("All estimators should implement fit and "
                                "transform. '%s' (type %s) doesn't" %
                                (t, type(t)))

    def _iter(self):
        """
        Generate (name, trans, weight) tuples excluding None transformers
        """
        get_weight = (self.transformer_weights or {}).get
        return ((name, trans, get_weight(name))
                for name, trans in self.transformer_list
                if trans is not None)

    def get_feature_names(self):
        """Get feature names from all transformers.

        Returns
        -------
        feature_names : list of strings
            Names of the features produced by transform.
        """
        feature_names = []
        for name, trans, weight in self._iter():
            if not hasattr(trans, 'get_feature_names'):
                raise AttributeError("Transformer %s (type %s) does not "
                                     "provide get_feature_names."
                                     % (str(name), type(trans).__name__))
            feature_names.extend([name + "__" + f for f in
                                  trans.get_feature_names()])
        return feature_names

    def fit(self, X, y=None):
        """Fit all transformers using X.

        Parameters
        ----------
        X : iterable or array-like, depending on transformers
            Input data, used to fit transformers.

        y : array-like, shape (n_samples, ...), optional
            Targets for supervised learning.

        Returns
        -------
        self : FeatureUnion
            This estimator
        """
        fit_params = {}  # XXX: this should probably be added to method
        self._fit_transform(X, y, fit_params, is_transform=False)
        return self

    def fit_transform(self, X, y=None, **fit_params):
        """Fit all transformers, transform the data and concatenate results.

        Parameters
        ----------
        X : iterable or array-like, depending on transformers
            Input data to be transformed.

        y : array-like, shape (n_samples, ...), optional
            Targets for supervised learning.

        Returns
        -------
        X_t : array-like or sparse matrix, shape (n_samples, sum_n_components)
            hstack of results of transformers. sum_n_components is the
            sum of n_components (output dimension) over transformers.
        """
        return self._fit_transform(X, y, fit_params, is_transform=True)

    def _fit_transform(self, X, y, fit_params, is_transform):
        self.transformer_list = list(self.transformer_list)
        self._validate_transformers()
        transformers = list(self._iter())
        result = Parallel(n_jobs=self.n_jobs)(
            delayed(_fit_transform_one)(
                is_transform, 'FeatureUnion',
                ('(step %d of %d) Fitting %s' % (idx + 1, len(transformers),
                                                 name)
                 if self.verbose else None),
                transformer, weight, X, y, **fit_params)
            for idx, (name, transformer, weight)
            in enumerate(transformers))

        if not result:
            # All transformers are None
            return np.zeros((X.shape[0], 0))
        Xs, transformers = zip(*result)
        self._update_transformer_list(transformers)
        if not is_transform:
            return

        if any(sparse.issparse(f) for f in Xs):
            Xs = sparse.hstack(Xs).tocsr()
        else:
            Xs = np.hstack(Xs)
        return Xs

    def transform(self, X):
        """Transform X separately by each transformer, concatenate results.

        Parameters
        ----------
        X : iterable or array-like, depending on transformers
            Input data to be transformed.

        Returns
        -------
        X_t : array-like or sparse matrix, shape (n_samples, sum_n_components)
            hstack of results of transformers. sum_n_components is the
            sum of n_components (output dimension) over transformers.
        """
        Xs = Parallel(n_jobs=self.n_jobs)(
            delayed(_transform_one)(trans, X, None, weight)
            for name, trans, weight in self._iter())
        if not Xs:
            # All transformers are None
            return np.zeros((X.shape[0], 0))
        if any(sparse.issparse(f) for f in Xs):
            Xs = sparse.hstack(Xs).tocsr()
        else:
            Xs = np.hstack(Xs)
        return Xs

    def _update_transformer_list(self, transformers):
        transformers = iter(transformers)
        self.transformer_list[:] = [
            (name, None if old is None else next(transformers))
            for name, old in self.transformer_list
        ]


def make_union(*transformers, **kwargs):
    """Construct a FeatureUnion from the given transformers.

    This is a shorthand for the FeatureUnion constructor; it does not require,
    and does not permit, naming the transformers. Instead, they will be given
    names automatically based on their types. It also does not allow weighting.

    Parameters
    ----------
    *transformers : list of estimators

    n_jobs : int, optional
        Number of jobs to run in parallel (default 1).

    verbose : boolean, optional
         Verbosity mode.

    Returns
    -------
    f : FeatureUnion

    See also
    --------
    sklearn.pipeline.FeatureUnion : Class for concatenating the results
        of multiple transformer objects.

    Examples
    --------
    >>> from sklearn.decomposition import PCA, TruncatedSVD
    >>> from sklearn.pipeline import make_union
    >>> make_union(PCA(), TruncatedSVD())    # doctest: +NORMALIZE_WHITESPACE
    FeatureUnion(n_jobs=1,
           transformer_list=[('pca',
                              PCA(copy=True, iterated_power='auto',
                                  n_components=None, random_state=None,
                                  svd_solver='auto', tol=0.0, whiten=False)),
                             ('truncatedsvd',
                              TruncatedSVD(algorithm='randomized',
                              n_components=2, n_iter=5,
                              random_state=None, tol=0.0))],
           transformer_weights=None, verbose=False)
    """
    n_jobs = kwargs.pop('n_jobs', 1)
    verbose = kwargs.pop('verbose', False)
    if kwargs:
        # We do not currently support `transformer_weights` as we may want to
        # change its type spec in make_union
        raise TypeError('Unknown keyword arguments: "{}"'
                        .format(list(kwargs.keys())[0]))
    return FeatureUnion(_name_estimators(transformers), n_jobs=n_jobs,
                        verbose=verbose)<|MERGE_RESOLUTION|>--- conflicted
+++ resolved
@@ -228,19 +228,6 @@
                 # backward compatibility
                 cloned_transformer = transformer
             else:
-<<<<<<< HEAD
-                cloned_transformer = clone(transformer)
-            # Fit or load from cache the current transfomer
-            Xt, fitted_transformer = fit_transform_one_cached(
-                True, 'Pipeline', self._log_message(step_idx),
-                cloned_transformer, None, Xt, y,
-                **fit_params_steps[name])
-            # Replace the transformer of the step with the fitted
-            # transformer. This is necessary when loading the transformer
-            # from the cache.
-            self.steps[step_idx] = (name, fitted_transformer)
-
-=======
                 if hasattr(memory, 'location'):
                     # joblib >= 0.12
                     if memory.location is None:
@@ -259,15 +246,15 @@
                         cloned_transformer = clone(transformer)
                 else:
                     cloned_transformer = clone(transformer)
-                # Fit or load from cache the current transfomer
-                Xt, fitted_transformer = fit_transform_one_cached(
-                    cloned_transformer, Xt, y, None,
-                    **fit_params_steps[name])
-                # Replace the transformer of the step with the fitted
-                # transformer. This is necessary when loading the transformer
-                # from the cache.
-                self.steps[step_idx] = (name, fitted_transformer)
->>>>>>> f1c96788
+            # Fit or load from cache the current transfomer
+            Xt, fitted_transformer = fit_transform_one_cached(
+                True, 'Pipeline', self._log_message(step_idx),
+                cloned_transformer, None, Xt, y,
+                **fit_params_steps[name])
+            # Replace the transformer of the step with the fitted
+            # transformer. This is necessary when loading the transformer
+            # from the cache.
+            self.steps[step_idx] = (name, fitted_transformer)
         if self._final_estimator is None:
             return Xt, {}
         return Xt, fit_params_steps[self.steps[-1][0]]
