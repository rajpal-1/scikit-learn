--- conflicted
+++ resolved
@@ -337,30 +337,11 @@
                 _eval_callbacks_on_fit_iter_end(estimator=self, node=node)
                 with _print_elapsed_time("Pipeline", self._log_message(step_idx)):
                     continue
-<<<<<<< HEAD
-            if hasattr(memory, "location"):
-                # joblib >= 0.12
-                if memory.location is None:
-                    # we do not clone when caching is disabled to
-                    # preserve backward compatibility
-                    cloned_transformer = transformer
-                else:
-                    cloned_transformer = clone(transformer)
-            elif hasattr(memory, "cachedir"):
-                # joblib < 0.11
-                if memory.cachedir is None:
-                    # we do not clone when caching is disabled to
-                    # preserve backward compatibility
-                    cloned_transformer = transformer
-                else:
-                    cloned_transformer = clone(transformer)
-=======
 
             if hasattr(memory, "location") and memory.location is None:
                 # we do not clone when caching is disabled to
                 # preserve backward compatibility
                 cloned_transformer = transformer
->>>>>>> c721fa56
             else:
                 cloned_transformer = clone(transformer)
             # Fit or load from cache the current transformer
