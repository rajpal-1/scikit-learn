"""
The :mod:`sklearn.pipeline` module implements utilities to build a composite
estimator, as a chain of transforms and estimators.
"""
# Author: Edouard Duchesnay
#         Gael Varoquaux
#         Virgile Fritsch
#         Alexandre Gramfort
#         Lars Buitinck
# License: BSD

from collections import defaultdict
from itertools import islice
import warnings

import numpy as np
from scipy import sparse
from joblib import Parallel, delayed

from .base import clone, TransformerMixin
from .utils.metaestimators import if_delegate_has_method
from .utils import Bunch, _print_elapsed_time
from .utils.validation import check_memory

from .utils.metaestimators import _BaseComposition

__all__ = ['Pipeline', 'FeatureUnion', 'make_pipeline', 'make_union']


class Pipeline(_BaseComposition):
    """Pipeline of transforms with a final estimator.

    Sequentially apply a list of transforms and a final estimator.
    Intermediate steps of the pipeline must be 'transforms', that is, they
    must implement fit and transform methods.
    The final estimator only needs to implement fit.
    The transformers in the pipeline can be cached using ``memory`` argument.

    The purpose of the pipeline is to assemble several steps that can be
    cross-validated together while setting different parameters.
    For this, it enables setting parameters of the various steps using their
    names and the parameter name separated by a '__', as in the example below.
    A step's estimator may be replaced entirely by setting the parameter
    with its name to another estimator, or a transformer removed by setting
    it to 'passthrough' or ``None``.

    Read more in the :ref:`User Guide <pipeline>`.

    Parameters
    ----------
    steps : list
        List of (name, transform) tuples (implementing fit/transform) that are
        chained, in the order in which they are chained, with the last object
        an estimator.

    memory : None, str or object with the joblib.Memory interface, optional
        Used to cache the fitted transformers of the pipeline. By default,
        no caching is performed. If a string is given, it is the path to
        the caching directory. Enabling caching triggers a clone of
        the transformers before fitting. Therefore, the transformer
        instance given to the pipeline cannot be inspected
        directly. Use the attribute ``named_steps`` or ``steps`` to
        inspect estimators within the pipeline. Caching the
        transformers is advantageous when fitting is time consuming.

    verbose : boolean, optional
        If True, the time elapsed while fitting each step will be printed as it
        is completed.

    Attributes
    ----------
    named_steps : bunch object, a dictionary with attribute access
        Read-only attribute to access any step parameter by user given name.
        Keys are step names and values are steps parameters.

    See also
    --------
    sklearn.pipeline.make_pipeline : convenience function for simplified
        pipeline construction.

    Examples
    --------
    >>> from sklearn import svm
    >>> from sklearn.datasets import samples_generator
    >>> from sklearn.feature_selection import SelectKBest
    >>> from sklearn.feature_selection import f_regression
    >>> from sklearn.pipeline import Pipeline
    >>> # generate some data to play with
    >>> X, y = samples_generator.make_classification(
    ...     n_informative=5, n_redundant=0, random_state=42)
    >>> # ANOVA SVM-C
    >>> anova_filter = SelectKBest(f_regression, k=5)
    >>> clf = svm.SVC(kernel='linear')
    >>> anova_svm = Pipeline([('anova', anova_filter), ('svc', clf)])
    >>> # You can set the parameters using the names issued
    >>> # For instance, fit using a k of 10 in the SelectKBest
    >>> # and a parameter 'C' of the svm
    >>> anova_svm.set_params(anova__k=10, svc__C=.1).fit(X, y)
    Pipeline(steps=[('anova', SelectKBest(...)), ('svc', SVC(...))])
    >>> prediction = anova_svm.predict(X)
    >>> anova_svm.score(X, y)
    0.83
    >>> # getting the selected features chosen by anova_filter
    >>> anova_svm['anova'].get_support()
    array([False, False,  True,  True, False, False,  True,  True, False,
           True, False,  True,  True, False,  True, False,  True,  True,
           False, False])
    >>> # Another way to get selected features chosen by anova_filter
    >>> anova_svm.named_steps.anova.get_support()
    array([False, False,  True,  True, False, False,  True,  True, False,
           True, False,  True,  True, False,  True, False,  True,  True,
           False, False])
    >>> # Indexing can also be used to extract a sub-pipeline.
    >>> sub_pipeline = anova_svm[:1]
    >>> sub_pipeline
    Pipeline(steps=[('anova', SelectKBest(...))])
    >>> coef = anova_svm[-1].coef_
    >>> anova_svm['svc'] is anova_svm[-1]
    True
    >>> coef.shape
    (1, 10)
    >>> sub_pipeline.inverse_transform(coef).shape
    (1, 20)
    """

    # BaseEstimator interface
    _required_parameters = ['steps']

    def __init__(self, steps, memory=None, verbose=False):
        self.steps = steps
        self.memory = memory
        self.verbose = verbose
        self._validate_steps()

    def get_params(self, deep=True):
        """Get parameters for this estimator.

        Parameters
        ----------
        deep : boolean, optional
            If True, will return the parameters for this estimator and
            contained subobjects that are estimators.

        Returns
        -------
        params : mapping of string to any
            Parameter names mapped to their values.
        """
        return self._get_params('steps', deep=deep)

    def set_params(self, **kwargs):
        """Set the parameters of this estimator.

        Valid parameter keys can be listed with ``get_params()``.

        Returns
        -------
        self
        """
        self._set_params('steps', **kwargs)
        return self

    def _validate_steps(self):
        names, estimators = zip(*self.steps)

        # validate names
        self._validate_names(names)

        # validate estimators
        transformers = estimators[:-1]
        estimator = estimators[-1]

        for t in transformers:
            if t is None or t == 'passthrough':
                continue
            if (not (hasattr(t, "fit") or hasattr(t, "fit_transform")) or not
                    hasattr(t, "transform")):
                raise TypeError("All intermediate steps should be "
                                "transformers and implement fit and transform "
                                "or be the string 'passthrough' "
                                "'%s' (type %s) doesn't" % (t, type(t)))

        # We allow last estimator to be None as an identity transformation
        if (estimator is not None and estimator != 'passthrough'
                and not hasattr(estimator, "fit")):
            raise TypeError(
                "Last step of Pipeline should implement fit "
                "or be the string 'passthrough'. "
                "'%s' (type %s) doesn't" % (estimator, type(estimator)))

    def _iter(self, with_final=True, filter_passthrough=True):
        """
        Generate (idx, (name, trans)) tuples from self.steps

        When filter_passthrough is True, 'passthrough' and None transformers
        are filtered out.
        """
        stop = len(self.steps)
        if not with_final:
            stop -= 1

        for idx, (name, trans) in enumerate(islice(self.steps, 0, stop)):
            if not filter_passthrough:
                yield idx, name, trans
            elif trans is not None and trans != 'passthrough':
                yield idx, name, trans

    def __len__(self):
        """
        Returns the length of the Pipeline
        """
        return len(self.steps)

    def __getitem__(self, ind):
        """Returns a sub-pipeline or a single esimtator in the pipeline

        Indexing with an integer will return an estimator; using a slice
        returns another Pipeline instance which copies a slice of this
        Pipeline. This copy is shallow: modifying (or fitting) estimators in
        the sub-pipeline will affect the larger pipeline and vice-versa.
        However, replacing a value in `step` will not affect a copy.
        """
        if isinstance(ind, slice):
            if ind.step not in (1, None):
                raise ValueError('Pipeline slicing only supports a step of 1')
            return self.__class__(self.steps[ind])
        try:
            name, est = self.steps[ind]
        except TypeError:
            # Not an int, try get step by name
            return self.named_steps[ind]
        return est

    @property
    def _estimator_type(self):
        return self.steps[-1][1]._estimator_type

    @property
    def named_steps(self):
        # Use Bunch object to improve autocomplete
        return Bunch(**dict(self.steps))

    @property
    def _final_estimator(self):
        estimator = self.steps[-1][1]
        return 'passthrough' if estimator is None else estimator

    def _log_message(self, step_idx):
        if not self.verbose:
            return None
        name, step = self.steps[step_idx]

        return '(step %d of %d) Processing %s' % (step_idx + 1,
                                                  len(self.steps),
                                                  name)

    # Estimator interface

    def _fit(self, X, y=None, **fit_params):
        # shallow copy of steps - this should really be steps_
        self.steps = list(self.steps)
        self._validate_steps()
        # Setup the memory
        memory = check_memory(self.memory)

        fit_transform_one_cached = memory.cache(_fit_transform_one)

        fit_params_steps = {name: {} for name, step in self.steps
                            if step is not None}
        for pname, pval in fit_params.items():
            if '__' not in pname:
                raise ValueError(
                    "Pipeline.fit does not accept the {} parameter. "
                    "You can pass parameters to specific steps of your "
                    "pipeline using the stepname__parameter format, e.g. "
                    "`Pipeline.fit(X, y, logisticregression__sample_weight"
                    "=sample_weight)`.".format(pname))
            step, param = pname.split('__', 1)
            fit_params_steps[step][param] = pval
        for (step_idx,
             name,
             transformer) in self._iter(with_final=False,
                                        filter_passthrough=False):
            if (transformer is None or transformer == 'passthrough'):
                with _print_elapsed_time('Pipeline',
                                         self._log_message(step_idx)):
                    continue

            if hasattr(memory, 'location'):
                # joblib >= 0.12
                if memory.location is None:
                    # we do not clone when caching is disabled to
                    # preserve backward compatibility
                    cloned_transformer = transformer
                else:
                    cloned_transformer = clone(transformer)
            elif hasattr(memory, 'cachedir'):
                # joblib < 0.11
                if memory.cachedir is None:
                    # we do not clone when caching is disabled to
                    # preserve backward compatibility
                    cloned_transformer = transformer
                else:
                    cloned_transformer = clone(transformer)
            else:
                cloned_transformer = clone(transformer)
            # Fit or load from cache the current transfomer
            X, fitted_transformer = fit_transform_one_cached(
                cloned_transformer, X, y, None,
                message_clsname='Pipeline',
                message=self._log_message(step_idx),
                **fit_params_steps[name])
            # Replace the transformer of the step with the fitted
            # transformer. This is necessary when loading the transformer
            # from the cache.
            self.steps[step_idx] = (name, fitted_transformer)
        if self._final_estimator == 'passthrough':
            return X, {}
        return X, fit_params_steps[self.steps[-1][0]]

    def fit(self, X, y=None, **fit_params):
        """Fit the model

        Fit all the transforms one after the other and transform the
        data, then fit the transformed data using the final estimator.

        Parameters
        ----------
        X : iterable
            Training data. Must fulfill input requirements of first step of the
            pipeline.

        y : iterable, default=None
            Training targets. Must fulfill label requirements for all steps of
            the pipeline.

        **fit_params : dict of string -> object
            Parameters passed to the ``fit`` method of each step, where
            each parameter name is prefixed such that parameter ``p`` for step
            ``s`` has key ``s__p``.

        Returns
        -------
        self : Pipeline
            This estimator
        """
        Xt, fit_params = self._fit(X, y, **fit_params)
        with _print_elapsed_time('Pipeline',
                                 self._log_message(len(self.steps) - 1)):
            if self._final_estimator != 'passthrough':
                self._final_estimator.fit(Xt, y, **fit_params)
        return self

    def fit_transform(self, X, y=None, **fit_params):
        """Fit the model and transform with the final estimator

        Fits all the transforms one after the other and transforms the
        data, then uses fit_transform on transformed data with the final
        estimator.

        Parameters
        ----------
        X : iterable
            Training data. Must fulfill input requirements of first step of the
            pipeline.

        y : iterable, default=None
            Training targets. Must fulfill label requirements for all steps of
            the pipeline.

        **fit_params : dict of string -> object
            Parameters passed to the ``fit`` method of each step, where
            each parameter name is prefixed such that parameter ``p`` for step
            ``s`` has key ``s__p``.

        Returns
        -------
        Xt : array-like of shape  (n_samples, n_transformed_features)
            Transformed samples
        """
        last_step = self._final_estimator
        Xt, fit_params = self._fit(X, y, **fit_params)
        with _print_elapsed_time('Pipeline',
                                 self._log_message(len(self.steps) - 1)):
            if last_step == 'passthrough':
                return Xt
            if hasattr(last_step, 'fit_transform'):
                return last_step.fit_transform(Xt, y, **fit_params)
            else:
                return last_step.fit(Xt, y, **fit_params).transform(Xt)

    @if_delegate_has_method(delegate='_final_estimator')
    def predict(self, X, **predict_params):
        """Apply transforms to the data, and predict with the final estimator

        Parameters
        ----------
        X : iterable
            Data to predict on. Must fulfill input requirements of first step
            of the pipeline.

        **predict_params : dict of string -> object
            Parameters to the ``predict`` called at the end of all
            transformations in the pipeline. Note that while this may be
            used to return uncertainties from some models with return_std
            or return_cov, uncertainties that are generated by the
            transformations in the pipeline are not propagated to the
            final estimator.

        Returns
        -------
        y_pred : array-like
        """
        Xt = X
        for _, name, transform in self._iter(with_final=False):
            Xt = transform.transform(Xt)
        return self.steps[-1][-1].predict(Xt, **predict_params)

    @if_delegate_has_method(delegate='_final_estimator')
    def fit_predict(self, X, y=None, **fit_params):
        """Applies fit_predict of last step in pipeline after transforms.

        Applies fit_transforms of a pipeline to the data, followed by the
        fit_predict method of the final estimator in the pipeline. Valid
        only if the final estimator implements fit_predict.

        Parameters
        ----------
        X : iterable
            Training data. Must fulfill input requirements of first step of
            the pipeline.

        y : iterable, default=None
            Training targets. Must fulfill label requirements for all steps
            of the pipeline.

        **fit_params : dict of string -> object
            Parameters passed to the ``fit`` method of each step, where
            each parameter name is prefixed such that parameter ``p`` for step
            ``s`` has key ``s__p``.

        Returns
        -------
        y_pred : array-like
        """
        Xt, fit_params = self._fit(X, y, **fit_params)
        with _print_elapsed_time('Pipeline',
                                 self._log_message(len(self.steps) - 1)):
            y_pred = self.steps[-1][-1].fit_predict(Xt, y, **fit_params)
        return y_pred

    @if_delegate_has_method(delegate='_final_estimator')
    def predict_proba(self, X):
        """Apply transforms, and predict_proba of the final estimator

        Parameters
        ----------
        X : iterable
            Data to predict on. Must fulfill input requirements of first step
            of the pipeline.

        Returns
        -------
        y_proba : array-like of shape (n_samples, n_classes)
        """
        Xt = X
        for _, name, transform in self._iter(with_final=False):
            Xt = transform.transform(Xt)
        return self.steps[-1][-1].predict_proba(Xt)

    @if_delegate_has_method(delegate='_final_estimator')
    def decision_function(self, X):
        """Apply transforms, and decision_function of the final estimator

        Parameters
        ----------
        X : iterable
            Data to predict on. Must fulfill input requirements of first step
            of the pipeline.

        Returns
        -------
        y_score : array-like of shape (n_samples, n_classes)
        """
        Xt = X
        for _, name, transform in self._iter(with_final=False):
            Xt = transform.transform(Xt)
        return self.steps[-1][-1].decision_function(Xt)

    @if_delegate_has_method(delegate='_final_estimator')
    def score_samples(self, X):
        """Apply transforms, and score_samples of the final estimator.

        Parameters
        ----------
        X : iterable
            Data to predict on. Must fulfill input requirements of first step
            of the pipeline.

        Returns
        -------
        y_score : ndarray, shape (n_samples,)
        """
        Xt = X
        for _, _, transformer in self._iter(with_final=False):
            Xt = transformer.transform(Xt)
        return self.steps[-1][-1].score_samples(Xt)

    @if_delegate_has_method(delegate='_final_estimator')
    def predict_log_proba(self, X):
        """Apply transforms, and predict_log_proba of the final estimator

        Parameters
        ----------
        X : iterable
            Data to predict on. Must fulfill input requirements of first step
            of the pipeline.

        Returns
        -------
        y_score : array-like of shape (n_samples, n_classes)
        """
        Xt = X
        for _, name, transform in self._iter(with_final=False):
            Xt = transform.transform(Xt)
        return self.steps[-1][-1].predict_log_proba(Xt)

    @property
    def transform(self):
        """Apply transforms, and transform with the final estimator

        This also works where final estimator is ``None``: all prior
        transformations are applied.

        Parameters
        ----------
        X : iterable
            Data to transform. Must fulfill input requirements of first step
            of the pipeline.

        Returns
        -------
        Xt : array-like of shape  (n_samples, n_transformed_features)
        """
        # _final_estimator is None or has transform, otherwise attribute error
        # XXX: Handling the None case means we can't use if_delegate_has_method
        if self._final_estimator != 'passthrough':
            self._final_estimator.transform
        return self._transform

    def _transform(self, X):
        Xt = X
        for _, _, transform in self._iter():
            Xt = transform.transform(Xt)
        return Xt

    @property
    def inverse_transform(self):
        """Apply inverse transformations in reverse order

        All estimators in the pipeline must support ``inverse_transform``.

        Parameters
        ----------
        Xt : array-like of shape  (n_samples, n_transformed_features)
            Data samples, where ``n_samples`` is the number of samples and
            ``n_features`` is the number of features. Must fulfill
            input requirements of last step of pipeline's
            ``inverse_transform`` method.

        Returns
        -------
        Xt : array-like of shape (n_samples, n_features)
        """
        # raise AttributeError if necessary for hasattr behaviour
        # XXX: Handling the None case means we can't use if_delegate_has_method
        for _, _, transform in self._iter():
            transform.inverse_transform
        return self._inverse_transform

    def _inverse_transform(self, X):
        Xt = X
        reverse_iter = reversed(list(self._iter()))
        for _, _, transform in reverse_iter:
            Xt = transform.inverse_transform(Xt)
        return Xt

    @if_delegate_has_method(delegate='_final_estimator')
    def score(self, X, y=None, sample_weight=None):
        """Apply transforms, and score with the final estimator

        Parameters
        ----------
        X : iterable
            Data to predict on. Must fulfill input requirements of first step
            of the pipeline.

        y : iterable, default=None
            Targets used for scoring. Must fulfill label requirements for all
            steps of the pipeline.

        sample_weight : array-like, default=None
            If not None, this argument is passed as ``sample_weight`` keyword
            argument to the ``score`` method of the final estimator.

        Returns
        -------
        score : float
        """
        Xt = X
        for _, name, transform in self._iter(with_final=False):
            Xt = transform.transform(Xt)
        score_params = {}
        if sample_weight is not None:
            score_params['sample_weight'] = sample_weight
        return self.steps[-1][-1].score(Xt, y, **score_params)

    @property
    def classes_(self):
        return self.steps[-1][-1].classes_

    @property
    def _pairwise(self):
        # check if first estimator expects pairwise input
        return getattr(self.steps[0][1], '_pairwise', False)


def _name_estimators(estimators):
    """Generate names for estimators."""

    names = [
        estimator
        if isinstance(estimator, str) else type(estimator).__name__.lower()
        for estimator in estimators
    ]
    namecount = defaultdict(int)
    for est, name in zip(estimators, names):
        namecount[name] += 1

    for k, v in list(namecount.items()):
        if v == 1:
            del namecount[k]

    for i in reversed(range(len(estimators))):
        name = names[i]
        if name in namecount:
            names[i] += "-%d" % namecount[name]
            namecount[name] -= 1

    return list(zip(names, estimators))


def make_pipeline(*steps, **kwargs):
    """Construct a Pipeline from the given estimators.

    This is a shorthand for the Pipeline constructor; it does not require, and
    does not permit, naming the estimators. Instead, their names will be set
    to the lowercase of their types automatically.

    Parameters
    ----------
    *steps : list of estimators.

    memory : None, str or object with the joblib.Memory interface, optional
        Used to cache the fitted transformers of the pipeline. By default,
        no caching is performed. If a string is given, it is the path to
        the caching directory. Enabling caching triggers a clone of
        the transformers before fitting. Therefore, the transformer
        instance given to the pipeline cannot be inspected
        directly. Use the attribute ``named_steps`` or ``steps`` to
        inspect estimators within the pipeline. Caching the
        transformers is advantageous when fitting is time consuming.

    verbose : boolean, optional
        If True, the time elapsed while fitting each step will be printed as it
        is completed.

    See also
    --------
    sklearn.pipeline.Pipeline : Class for creating a pipeline of
        transforms with a final estimator.

    Examples
    --------
    >>> from sklearn.naive_bayes import GaussianNB
    >>> from sklearn.preprocessing import StandardScaler
    >>> make_pipeline(StandardScaler(), GaussianNB(priors=None))
    Pipeline(steps=[('standardscaler', StandardScaler()),
                    ('gaussiannb', GaussianNB())])

    Returns
    -------
    p : Pipeline
    """
    memory = kwargs.pop('memory', None)
    verbose = kwargs.pop('verbose', False)
    if kwargs:
        raise TypeError('Unknown keyword arguments: "{}"'
                        .format(list(kwargs.keys())[0]))
    return Pipeline(_name_estimators(steps), memory=memory, verbose=verbose)


def _transform_one(transformer, X, y, weight, **fit_params):
    res = transformer.transform(X)
    # if we have a weight for this transformer, multiply output
    if weight is None:
        return res
    return res * weight


<<<<<<< HEAD
def _inverse_transform_one(transformer, X, weight, **fit_params):
    try:
        weight = 1 if weight is None else weight
        weighted_X = X / weight
    except TypeError:
        weighted_X = X
    res = transformer.inverse_transform(weighted_X)
    return res


def _fit_transform_one(transformer, X, y, weight, **fit_params):
    if hasattr(transformer, 'fit_transform'):
        res = transformer.fit_transform(X, y, **fit_params)
    else:
        res = transformer.fit(X, y, **fit_params).transform(X)
    # if we have a weight for this transformer, multiply output
=======
def _fit_transform_one(transformer,
                       X,
                       y,
                       weight,
                       message_clsname='',
                       message=None,
                       **fit_params):
    """
    Fits ``transformer`` to ``X`` and ``y``. The transformed result is returned
    with the fitted transformer. If ``weight`` is not ``None``, the result will
    be multiplied by ``weight``.
    """
    with _print_elapsed_time(message_clsname, message):
        if hasattr(transformer, 'fit_transform'):
            res = transformer.fit_transform(X, y, **fit_params)
        else:
            res = transformer.fit(X, y, **fit_params).transform(X)

>>>>>>> bcd399f4
    if weight is None:
        return res, transformer
    return res * weight, transformer


def _fit_one(transformer,
             X,
             y,
             weight,
             message_clsname='',
             message=None,
             **fit_params):
    """
    Fits ``transformer`` to ``X`` and ``y``.
    """
    with _print_elapsed_time(message_clsname, message):
        return transformer.fit(X, y, **fit_params)


class FeatureUnion(TransformerMixin, _BaseComposition):
    """Concatenates results of multiple transformer objects.

    This estimator applies a list of transformer objects in parallel to the
    input data, then concatenates the results. This is useful to combine
    several feature extraction mechanisms into a single transformer.

    Parameters of the transformers may be set using its name and the parameter
    name separated by a '__'. A transformer may be replaced entirely by
    setting the parameter with its name to another transformer,
    or removed by setting to 'drop'.

    Read more in the :ref:`User Guide <feature_union>`.

    Parameters
    ----------
    transformer_list : list of (string, transformer) tuples
        List of transformer objects to be applied to the data. The first
        half of each tuple is the name of the transformer.

        .. versionchanged:: 0.22
           Deprecated `None` as a transformer in favor of 'drop'.

    n_jobs : int or None, optional (default=None)
        Number of jobs to run in parallel.
        ``None`` means 1 unless in a :obj:`joblib.parallel_backend` context.
        ``-1`` means using all processors. See :term:`Glossary <n_jobs>`
        for more details.

    transformer_weights : dict, optional
        Multiplicative weights for features per transformer.
        Keys are transformer names, values the weights.

    verbose : boolean, optional(default=False)
        If True, the time elapsed while fitting each transformer will be
        printed as it is completed.

    See also
    --------
    sklearn.pipeline.make_union : convenience function for simplified
        feature union construction.

    Examples
    --------
    >>> from sklearn.pipeline import FeatureUnion
    >>> from sklearn.decomposition import PCA, TruncatedSVD
    >>> union = FeatureUnion([("pca", PCA(n_components=1)),
    ...                       ("svd", TruncatedSVD(n_components=2))])
    >>> X = [[0., 1., 3], [2., 2., 5]]
    >>> union.fit_transform(X)
    array([[ 1.5       ,  3.0...,  0.8...],
           [-1.5       ,  5.7..., -0.4...]])
    """
    _required_parameters = ["transformer_list"]

    def __init__(self, transformer_list, n_jobs=None,
                 transformer_weights=None, verbose=False):
        self.transformer_list = transformer_list
        self.n_jobs = n_jobs
        self.transformer_weights = transformer_weights
        self.verbose = verbose
        self._validate_transformers()

    def get_params(self, deep=True):
        """Get parameters for this estimator.

        Parameters
        ----------
        deep : boolean, optional
            If True, will return the parameters for this estimator and
            contained subobjects that are estimators.

        Returns
        -------
        params : mapping of string to any
            Parameter names mapped to their values.
        """
        return self._get_params('transformer_list', deep=deep)

    def set_params(self, **kwargs):
        """Set the parameters of this estimator.

        Valid parameter keys can be listed with ``get_params()``.

        Returns
        -------
        self
        """
        self._set_params('transformer_list', **kwargs)
        return self

    def _validate_transformers(self):
        names, transformers = zip(*self.transformer_list)

        # validate names
        self._validate_names(names)

        # validate estimators
        for t in transformers:
            # TODO: Remove in 0.24 when None is removed
            if t is None:
                warnings.warn("Using None as a transformer is deprecated "
                              "in version 0.22 and will be removed in "
                              "version 0.24. Please use 'drop' instead.",
                              DeprecationWarning)
                continue
            if t == 'drop':
                continue
            if (not (hasattr(t, "fit") or hasattr(t, "fit_transform")) or not
                    hasattr(t, "transform")):
                raise TypeError("All estimators should implement fit and "
                                "transform. '%s' (type %s) doesn't" %
                                (t, type(t)))

    def _iter(self):
        """
        Generate (name, trans, weight) tuples excluding None and
        'drop' transformers.
        """
        get_weight = (self.transformer_weights or {}).get
        return ((name, trans, get_weight(name))
                for name, trans in self.transformer_list
                if trans is not None and trans != 'drop')

    def get_feature_names(self):
        """Get feature names from all transformers.

        Returns
        -------
        feature_names : list of strings
            Names of the features produced by transform.
        """
        feature_names = []
        for name, trans, weight in self._iter():
            if not hasattr(trans, 'get_feature_names'):
                raise AttributeError("Transformer %s (type %s) does not "
                                     "provide get_feature_names."
                                     % (str(name), type(trans).__name__))
            feature_names.extend([name + "__" + f for f in
                                  trans.get_feature_names()])
        return feature_names

    def fit(self, X, y=None, **fit_params):
        """Fit all transformers using X.

        Parameters
        ----------
        X : iterable or array-like, depending on transformers
            Input data, used to fit transformers.

        y : array-like, shape (n_samples, ...), optional
            Targets for supervised learning.

        Returns
        -------
        self : FeatureUnion
            This estimator
        """
        transformers = self._parallel_func(X, y, fit_params, _fit_one)
        if not transformers:
            # All transformers are None
            return self

        self._update_transformer_list(transformers)
        return self

    def fit_transform(self, X, y=None, **fit_params):
        """Fit all transformers, transform the data and concatenate results.

        Parameters
        ----------
        X : iterable or array-like, depending on transformers
            Input data to be transformed.

        y : array-like, shape (n_samples, ...), optional
            Targets for supervised learning.

        Returns
        -------
        X_t : array-like or sparse matrix, shape (n_samples, sum_n_components)
            hstack of results of transformers. sum_n_components is the
            sum of n_components (output dimension) over transformers.
        """
        results = self._parallel_func(X, y, fit_params, _fit_transform_one)
        if not results:
            # All transformers are None
            return np.zeros((X.shape[0], 0))

        Xs, transformers = zip(*results)
        self._update_transformer_list(transformers)

        if any(sparse.issparse(f) for f in Xs):
            Xs = sparse.hstack(Xs).tocsr()
        else:
            Xs = np.hstack(Xs)
        return Xs

    def _log_message(self, name, idx, total):
        if not self.verbose:
            return None
        return '(step %d of %d) Processing %s' % (idx, total, name)

    def _parallel_func(self, X, y, fit_params, func):
        """Runs func in parallel on X and y"""
        self.transformer_list = list(self.transformer_list)
        self._validate_transformers()
        transformers = list(self._iter())

        return Parallel(n_jobs=self.n_jobs)(delayed(func)(
            transformer, X, y, weight,
            message_clsname='FeatureUnion',
            message=self._log_message(name, idx, len(transformers)),
            **fit_params) for idx, (name, transformer,
                                    weight) in enumerate(transformers, 1))

    def transform(self, X):
        """Transform X separately by each transformer, concatenate results.

        Parameters
        ----------
        X : iterable or array-like, depending on transformers
            Input data to be transformed.

        Returns
        -------
        X_t : array-like or sparse matrix, shape (n_samples, sum_n_components)
            hstack of results of transformers. sum_n_components is the
            sum of n_components (output dimension) over transformers.
        """
        Xs = Parallel(n_jobs=self.n_jobs)(
            delayed(_transform_one)(trans, X, None, weight)
            for name, trans, weight in self._iter())
        if not Xs:
            # All transformers are None
            return np.zeros((X.shape[0], 0))
        if any(sparse.issparse(f) for f in Xs):
            Xs = sparse.hstack(Xs).tocsr()
        else:
            Xs = np.hstack(Xs)
        return Xs

    def _update_transformer_list(self, transformers):
        transformers = iter(transformers)
        self.transformer_list[:] = [(name, old if old is None or old == 'drop'
                                     else next(transformers))
                                    for name, old in self.transformer_list]


def make_union(*transformers, **kwargs):
    """Construct a FeatureUnion from the given transformers.

    This is a shorthand for the FeatureUnion constructor; it does not require,
    and does not permit, naming the transformers. Instead, they will be given
    names automatically based on their types. It also does not allow weighting.

    Parameters
    ----------
    *transformers : list of estimators

    n_jobs : int or None, optional (default=None)
        Number of jobs to run in parallel.
        ``None`` means 1 unless in a :obj:`joblib.parallel_backend` context.
        ``-1`` means using all processors. See :term:`Glossary <n_jobs>`
        for more details.

    verbose : boolean, optional(default=False)
        If True, the time elapsed while fitting each transformer will be
        printed as it is completed.

    Returns
    -------
    f : FeatureUnion

    See also
    --------
    sklearn.pipeline.FeatureUnion : Class for concatenating the results
        of multiple transformer objects.

    Examples
    --------
    >>> from sklearn.decomposition import PCA, TruncatedSVD
    >>> from sklearn.pipeline import make_union
    >>> make_union(PCA(), TruncatedSVD())
     FeatureUnion(transformer_list=[('pca', PCA()),
                                   ('truncatedsvd', TruncatedSVD())])
    """
    n_jobs = kwargs.pop('n_jobs', None)
    verbose = kwargs.pop('verbose', False)
    if kwargs:
        # We do not currently support `transformer_weights` as we may want to
        # change its type spec in make_union
        raise TypeError('Unknown keyword arguments: "{}"'
                        .format(list(kwargs.keys())[0]))
    return FeatureUnion(
        _name_estimators(transformers), n_jobs=n_jobs, verbose=verbose)<|MERGE_RESOLUTION|>--- conflicted
+++ resolved
@@ -708,7 +708,6 @@
     return res * weight
 
 
-<<<<<<< HEAD
 def _inverse_transform_one(transformer, X, weight, **fit_params):
     try:
         weight = 1 if weight is None else weight
@@ -719,13 +718,6 @@
     return res
 
 
-def _fit_transform_one(transformer, X, y, weight, **fit_params):
-    if hasattr(transformer, 'fit_transform'):
-        res = transformer.fit_transform(X, y, **fit_params)
-    else:
-        res = transformer.fit(X, y, **fit_params).transform(X)
-    # if we have a weight for this transformer, multiply output
-=======
 def _fit_transform_one(transformer,
                        X,
                        y,
@@ -744,7 +736,6 @@
         else:
             res = transformer.fit(X, y, **fit_params).transform(X)
 
->>>>>>> bcd399f4
     if weight is None:
         return res, transformer
     return res * weight, transformer
