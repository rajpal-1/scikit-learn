"""
The :mod:`sklearn.pipeline` module implements utilities to build a composite
estimator, as a chain of transforms and estimators.
"""
# Author: Edouard Duchesnay
#         Gael Varoquaux
#         Virgile Fritsch
#         Alexandre Gramfort
#         Lars Buitinck
# License: BSD

from collections import defaultdict
<<<<<<< HEAD
from warnings import warn
=======
from abc import ABCMeta, abstractmethod
>>>>>>> 3dc8d2f8

import numpy as np
from scipy import sparse

from .base import TransformerMixin
from .externals.joblib import Parallel, delayed
from .externals import six
from .utils import tosequence
from .utils.metaestimators import if_delegate_has_method, _BaseComposition

__all__ = ['Pipeline', 'FeatureUnion']


class Pipeline(_BaseComposition):
    """Pipeline of transforms with a final estimator.

    Sequentially apply a list of transforms and a final estimator.
    Intermediate steps of the pipeline must be 'transforms', that is, they
    must implement fit and transform methods.
    The final estimator only needs to implement fit.

    The purpose of the pipeline is to assemble several steps that can be
    cross-validated together while setting different parameters.
    For this, it enables setting parameters of the various steps using their
    names and the parameter name separated by a '__', as in the example below.
    A step's estimator may be replaced entirely by setting the parameter
    with its name to another estimator, or a transformer removed by setting
    to None.

    Read more in the :ref:`User Guide <pipeline>`.

    Parameters
    ----------
    steps : list
        List of (name, transform) tuples (implementing fit/transform) that are
        chained, in the order in which they are chained, with the last object
        an estimator.

    Attributes
    ----------
    named_steps : dict
        Read-only attribute to access any step parameter by user given name.
        Keys are step names and values are steps parameters.

    Examples
    --------
    >>> from sklearn import svm
    >>> from sklearn.datasets import samples_generator
    >>> from sklearn.feature_selection import SelectKBest
    >>> from sklearn.feature_selection import f_regression
    >>> from sklearn.pipeline import Pipeline
    >>> # generate some data to play with
    >>> X, y = samples_generator.make_classification(
    ...     n_informative=5, n_redundant=0, random_state=42)
    >>> # ANOVA SVM-C
    >>> anova_filter = SelectKBest(f_regression, k=5)
    >>> clf = svm.SVC(kernel='linear')
    >>> anova_svm = Pipeline([('anova', anova_filter), ('svc', clf)])
    >>> # You can set the parameters using the names issued
    >>> # For instance, fit using a k of 10 in the SelectKBest
    >>> # and a parameter 'C' of the svm
    >>> anova_svm.set_params(anova__k=10, svc__C=.1).fit(X, y)
    ...                                              # doctest: +ELLIPSIS
    Pipeline(steps=[...])
    >>> prediction = anova_svm.predict(X)
    >>> anova_svm.score(X, y)                        # doctest: +ELLIPSIS
    0.829...
    >>> # getting the selected features chosen by anova_filter
    >>> anova_svm.named_steps['anova'].get_support()
    ... # doctest: +NORMALIZE_WHITESPACE
    array([False, False,  True,  True, False, False, True,  True, False,
           True,  False,  True,  True, False, True,  False, True, True,
           False, False], dtype=bool)
    """

    # BaseEstimator interface

    def __init__(self, steps):
        # shallow copy of steps
        self.steps = tosequence(steps)
        self._validate_steps()

    def get_params(self, deep=True):
        """Get parameters for this estimator.

        Parameters
        ----------
        deep : boolean, optional
            If True, will return the parameters for this estimator and
            contained subobjects that are estimators.

        Returns
        -------
        params : mapping of string to any
            Parameter names mapped to their values.
        """
        return self._get_params('steps', deep=deep)

    def set_params(self, **kwargs):
        """Set the parameters of this estimator.

        Valid parameter keys can be listed with ``get_params()``.

        Returns
        -------
        self
        """
        self._set_params('steps', **kwargs)
        return self

    def _validate_steps(self):
        names, estimators = zip(*self.steps)

        # validate names
        self._validate_names(names)

        # validate estimators
        transformers = estimators[:-1]
        estimator = estimators[-1]

        for t in transformers:
            if t is None:
                continue
            if (not (hasattr(t, "fit") or hasattr(t, "fit_transform")) or not
                    hasattr(t, "transform")):
                raise TypeError("All intermediate steps should be "
                                "transformers and implement fit and transform."
                                " '%s' (type %s) doesn't" % (t, type(t)))

        # We allow last estimator to be None as an identity transformation
        if estimator is not None and not hasattr(estimator, "fit"):
            raise TypeError("Last step of Pipeline should implement fit. "
                            "'%s' (type %s) doesn't"
                            % (estimator, type(estimator)))

    @property
    def _estimator_type(self):
        return self.steps[-1][1]._estimator_type

    @property
    def named_steps(self):
        return dict(self.steps)

    @property
    def _final_estimator(self):
        return self.steps[-1][1]

    # Estimator interface

    def _fit(self, X, y=None, **fit_params):
        self._validate_steps()
        fit_params_steps = dict((name, {}) for name, step in self.steps
                                if step is not None)
        for pname, pval in six.iteritems(fit_params):
            step, param = pname.split('__', 1)
            fit_params_steps[step][param] = pval
        Xt = X
        for name, transform in self.steps[:-1]:
            if transform is None:
                pass
            elif hasattr(transform, "fit_transform"):
                Xt = transform.fit_transform(Xt, y, **fit_params_steps[name])
            else:
                Xt = transform.fit(Xt, y, **fit_params_steps[name]) \
                              .transform(Xt)
        if self._final_estimator is None:
            return Xt, {}
        return Xt, fit_params_steps[self.steps[-1][0]]

    def fit(self, X, y=None, **fit_params):
        """Fit the model

        Fit all the transforms one after the other and transform the
        data, then fit the transformed data using the final estimator.

        Parameters
        ----------
        X : iterable
            Training data. Must fulfill input requirements of first step of the
            pipeline.

        y : iterable, default=None
            Training targets. Must fulfill label requirements for all steps of
            the pipeline.

        **fit_params : dict of string -> object
            Parameters passed to the ``fit`` method of each step, where
            each parameter name is prefixed such that parameter ``p`` for step
            ``s`` has key ``s__p``.

        Returns
        -------
        self : Pipeline
            This estimator
        """
        Xt, fit_params = self._fit(X, y, **fit_params)
        if self._final_estimator is not None:
            self._final_estimator.fit(Xt, y, **fit_params)
        return self

    def fit_transform(self, X, y=None, **fit_params):
        """Fit the model and transform with the final estimator

        Fits all the transforms one after the other and transforms the
        data, then uses fit_transform on transformed data with the final
        estimator.

        Parameters
        ----------
        X : iterable
            Training data. Must fulfill input requirements of first step of the
            pipeline.

        y : iterable, default=None
            Training targets. Must fulfill label requirements for all steps of
            the pipeline.

        **fit_params : dict of string -> object
            Parameters passed to the ``fit`` method of each step, where
            each parameter name is prefixed such that parameter ``p`` for step
            ``s`` has key ``s__p``.

        Returns
        -------
        Xt : array-like, shape = [n_samples, n_transformed_features]
            Transformed samples
        """
        last_step = self._final_estimator
        Xt, fit_params = self._fit(X, y, **fit_params)
        if hasattr(last_step, 'fit_transform'):
            return last_step.fit_transform(Xt, y, **fit_params)
        elif last_step is None:
            return Xt
        else:
            return last_step.fit(Xt, y, **fit_params).transform(Xt)

    @if_delegate_has_method(delegate='_final_estimator')
    def predict(self, X):
        """Apply transforms to the data, and predict with the final estimator

        Parameters
        ----------
        X : iterable
            Data to predict on. Must fulfill input requirements of first step
            of the pipeline.

        Returns
        -------
        y_pred : array-like
        """
        Xt = X
        for name, transform in self.steps[:-1]:
            if transform is not None:
                Xt = transform.transform(Xt)
        return self.steps[-1][-1].predict(Xt)

    @if_delegate_has_method(delegate='_final_estimator')
    def fit_predict(self, X, y=None, **fit_params):
        """Applies fit_predict of last step in pipeline after transforms.

        Applies fit_transforms of a pipeline to the data, followed by the
        fit_predict method of the final estimator in the pipeline. Valid
        only if the final estimator implements fit_predict.

        Parameters
        ----------
        X : iterable
            Training data. Must fulfill input requirements of first step of
            the pipeline.

        y : iterable, default=None
            Training targets. Must fulfill label requirements for all steps
            of the pipeline.

        **fit_params : dict of string -> object
            Parameters passed to the ``fit`` method of each step, where
            each parameter name is prefixed such that parameter ``p`` for step
            ``s`` has key ``s__p``.

        Returns
        -------
        y_pred : array-like
        """
        Xt, fit_params = self._fit(X, y, **fit_params)
        return self.steps[-1][-1].fit_predict(Xt, y, **fit_params)

    @if_delegate_has_method(delegate='_final_estimator')
    def predict_proba(self, X):
        """Apply transforms, and predict_proba of the final estimator

        Parameters
        ----------
        X : iterable
            Data to predict on. Must fulfill input requirements of first step
            of the pipeline.

        Returns
        -------
        y_proba : array-like, shape = [n_samples, n_classes]
        """
        Xt = X
        for name, transform in self.steps[:-1]:
            if transform is not None:
                Xt = transform.transform(Xt)
        return self.steps[-1][-1].predict_proba(Xt)

    @if_delegate_has_method(delegate='_final_estimator')
    def decision_function(self, X):
        """Apply transforms, and decision_function of the final estimator

        Parameters
        ----------
        X : iterable
            Data to predict on. Must fulfill input requirements of first step
            of the pipeline.

        Returns
        -------
        y_score : array-like, shape = [n_samples, n_classes]
        """
        Xt = X
        for name, transform in self.steps[:-1]:
            if transform is not None:
                Xt = transform.transform(Xt)
        return self.steps[-1][-1].decision_function(Xt)

    @if_delegate_has_method(delegate='_final_estimator')
    def predict_log_proba(self, X):
        """Apply transforms, and predict_log_proba of the final estimator

        Parameters
        ----------
        X : iterable
            Data to predict on. Must fulfill input requirements of first step
            of the pipeline.

        Returns
        -------
        y_score : array-like, shape = [n_samples, n_classes]
        """
        Xt = X
        for name, transform in self.steps[:-1]:
            if transform is not None:
                Xt = transform.transform(Xt)
        return self.steps[-1][-1].predict_log_proba(Xt)

    @property
    def transform(self):
        """Apply transforms, and transform with the final estimator

        This also works where final estimator is ``None``: all prior
        transformations are applied.

        Parameters
        ----------
        X : iterable
            Data to transform. Must fulfill input requirements of first step
            of the pipeline.

        Returns
        -------
        Xt : array-like, shape = [n_samples, n_transformed_features]
        """
        # _final_estimator is None or has transform, otherwise attribute error
        if self._final_estimator is not None:
            self._final_estimator.transform
        return self._transform

    def _transform(self, X):
        Xt = X
        for name, transform in self.steps:
            if transform is not None:
                Xt = transform.transform(Xt)
        return Xt

    @property
    def inverse_transform(self):
        """Apply inverse transformations in reverse order

        All estimators in the pipeline must support ``inverse_transform``.

        Parameters
        ----------
        Xt : array-like, shape = [n_samples, n_transformed_features]
            Data samples, where ``n_samples`` is the number of samples and
            ``n_features`` is the number of features. Must fulfill
            input requirements of last step of pipeline's
            ``inverse_transform`` method.

        Returns
        -------
        Xt : array-like, shape = [n_samples, n_features]
        """
        # raise AttributeError if necessary for hasattr behaviour
        for name, transform in self.steps:
            if transform is not None:
                transform.inverse_transform
        return self._inverse_transform

    def _inverse_transform(self, X):
        Xt = X
        for name, transform in self.steps[::-1]:
            if transform is not None:
                Xt = transform.inverse_transform(Xt)
        return Xt

    @if_delegate_has_method(delegate='_final_estimator')
    def score(self, X, y=None, sample_weight=None):
        """Apply transforms, and score with the final estimator

        Parameters
        ----------
        X : iterable
            Data to predict on. Must fulfill input requirements of first step
            of the pipeline.

        y : iterable, default=None
            Targets used for scoring. Must fulfill label requirements for all
            steps of the pipeline.

        sample_weight : array-like, default=None
            If not None, this argument is passed as ``sample_weight`` keyword
            argument to the ``score`` method of the final estimator.

        Returns
        -------
        score : float
        """
        Xt = X
        for name, transform in self.steps[:-1]:
            if transform is not None:
                Xt = transform.transform(Xt)
        score_params = {}
        if sample_weight is not None:
            score_params['sample_weight'] = sample_weight
        return self.steps[-1][-1].score(Xt, y, **score_params)

    @property
    def classes_(self):
        return self.steps[-1][-1].classes_

    @property
    def _pairwise(self):
        # check if first estimator expects pairwise input
        return getattr(self.steps[0][1], '_pairwise', False)


def _name_estimators(estimators):
    """Generate names for estimators."""

    names = [type(estimator).__name__.lower() for estimator in estimators]
    namecount = defaultdict(int)
    for est, name in zip(estimators, names):
        namecount[name] += 1

    for k, v in list(six.iteritems(namecount)):
        if v == 1:
            del namecount[k]

    for i in reversed(range(len(estimators))):
        name = names[i]
        if name in namecount:
            names[i] += "-%d" % namecount[name]
            namecount[name] -= 1

    return list(zip(names, estimators))


def make_pipeline(*steps):
    """Construct a Pipeline from the given estimators.

    This is a shorthand for the Pipeline constructor; it does not require, and
    does not permit, naming the estimators. Instead, their names will be set
    to the lowercase of their types automatically.

    Examples
    --------
    >>> from sklearn.naive_bayes import GaussianNB
    >>> from sklearn.preprocessing import StandardScaler
    >>> make_pipeline(StandardScaler(), GaussianNB(priors=None))
    ...     # doctest: +NORMALIZE_WHITESPACE
    Pipeline(steps=[('standardscaler',
                     StandardScaler(copy=True, with_mean=True, with_std=True)),
                    ('gaussiannb', GaussianNB(priors=None))])

    Returns
    -------
    p : Pipeline
    """
    return Pipeline(_name_estimators(steps))


def _fit_one_transformer(transformer, X, y):
    return transformer.fit(X, y)


def _transform_one(transformer, name, weight, X):
    res = transformer.transform(X)
    # if we have a weight for this transformer, multiply output
    if weight is None:
        return res
    return res * weight


def _fit_transform_one(transformer, name, weight, X, y,
                       **fit_params):
    if hasattr(transformer, 'fit_transform'):
        res = transformer.fit_transform(X, y, **fit_params)
    else:
        res = transformer.fit(X, y, **fit_params).transform(X)
    # if we have a weight for this transformer, multiply output
    if weight is None:
        return res, transformer
    return res * weight, transformer


class FeatureUnion(_BaseComposition, TransformerMixin):
    """Concatenates results of multiple transformer objects.

    This estimator applies a list of transformer objects in parallel to the
    input data, then concatenates the results. This is useful to combine
    several feature extraction mechanisms into a single transformer.

    Parameters of the transformers may be set using its name and the parameter
    name separated by a '__'. A transformer may be replaced entirely by
    setting the parameter with its name to another transformer,
    or removed by setting to ``None``.

    Read more in the :ref:`User Guide <feature_union>`.

    Parameters
    ----------
    transformer_list : list of (string, transformer) tuples
        List of transformer objects to be applied to the data. The first
        half of each tuple is the name of the transformer.

    n_jobs : int, optional
        Number of jobs to run in parallel (default 1).

    transformer_weights : dict, optional
        Multiplicative weights for features per transformer.
        Keys are transformer names, values the weights.

    """
    def __init__(self, transformer_list, n_jobs=1, transformer_weights=None):
        self.transformer_list = tosequence(transformer_list)
        self.n_jobs = n_jobs
        self.transformer_weights = transformer_weights
        self._validate_transformers()

    def get_params(self, deep=True):
        """Get parameters for this estimator.

        Parameters
        ----------
        deep : boolean, optional
            If True, will return the parameters for this estimator and
            contained subobjects that are estimators.

        Returns
        -------
        params : mapping of string to any
            Parameter names mapped to their values.
        """
        return self._get_params('transformer_list', deep=deep)

    def set_params(self, **kwargs):
        """Set the parameters of this estimator.

        Valid parameter keys can be listed with ``get_params()``.

        Returns
        -------
        self
        """
        self._set_params('transformer_list', **kwargs)
        return self

    def _validate_transformers(self):
        names, transformers = zip(*self.transformer_list)

        # validate names
        self._validate_names(names)

        # validate estimators
        for t in transformers:
            if t is None:
                continue
            if (not (hasattr(t, "fit") or hasattr(t, "fit_transform")) or not
                    hasattr(t, "transform")):
                raise TypeError("All estimators should implement fit and "
                                "transform. '%s' (type %s) doesn't" %
                                (t, type(t)))

    def _iter(self):
        """Generate (name, est, weight) tuples excluding None transformers
        """
        get_weight = (self.transformer_weights or {}).get
        return ((name, trans, get_weight(name))
                for name, trans in self.transformer_list
                if trans is not None)

    def get_feature_names(self):
        """Get feature names from all transformers.

        Returns
        -------
        feature_names : list of strings
            Names of the features produced by transform.
        """
        feature_names = []
        for name, trans, weight in self._iter():
            if not hasattr(trans, 'get_feature_names'):
                raise AttributeError("Transformer %s (type %s) does not "
                                     "provide get_feature_names."
                                     % (str(name), type(trans).__name__))
            feature_names.extend([name + "__" + f for f in
                                  trans.get_feature_names()])
        return feature_names

    def fit(self, X, y=None):
        """Fit all transformers using X.

        Parameters
        ----------
        X : iterable or array-like, depending on transformers
            Input data, used to fit transformers.

        y : array-like, shape (n_samples, ...), optional
            Targets for supervised learning.

        Returns
        -------
        self : FeatureUnion
            This estimator
        """
        self._validate_transformers()
        transformers = Parallel(n_jobs=self.n_jobs)(
            delayed(_fit_one_transformer)(trans, X, y)
            for _, trans, _ in self._iter())
        self._update_transformer_list(transformers)
        return self

    def fit_transform(self, X, y=None, **fit_params):
        """Fit all transformers, transform the data and concatenate results.

        Parameters
        ----------
        X : iterable or array-like, depending on transformers
            Input data to be transformed.

        y : array-like, shape (n_samples, ...), optional
            Targets for supervised learning.

        Returns
        -------
        X_t : array-like or sparse matrix, shape (n_samples, sum_n_components)
            hstack of results of transformers. sum_n_components is the
            sum of n_components (output dimension) over transformers.
        """
        self._validate_transformers()
        result = Parallel(n_jobs=self.n_jobs)(
            delayed(_fit_transform_one)(trans, name, weight, X, y,
                                        **fit_params)
            for name, trans, weight in self._iter())

        if not result:
            # All transformers are None
            return np.zeros((X.shape[0], 0))
        Xs, transformers = zip(*result)
        self._update_transformer_list(transformers)
        if any(sparse.issparse(f) for f in Xs):
            Xs = sparse.hstack(Xs).tocsr()
        else:
            Xs = np.hstack(Xs)
        return Xs

    def transform(self, X):
        """Transform X separately by each transformer, concatenate results.

        Parameters
        ----------
        X : iterable or array-like, depending on transformers
            Input data to be transformed.

        Returns
        -------
        X_t : array-like or sparse matrix, shape (n_samples, sum_n_components)
            hstack of results of transformers. sum_n_components is the
            sum of n_components (output dimension) over transformers.
        """
        Xs = Parallel(n_jobs=self.n_jobs)(
            delayed(_transform_one)(trans, name, weight, X)
            for name, trans, weight in self._iter())
        if not Xs:
            # All transformers are None
            return np.zeros((X.shape[0], 0))
        if any(sparse.issparse(f) for f in Xs):
            Xs = sparse.hstack(Xs).tocsr()
        else:
            Xs = np.hstack(Xs)
        return Xs

    def _update_transformer_list(self, transformers):
        transformers = iter(transformers)
        self.transformer_list[:] = [
            (name, None if old is None else next(transformers))
            for name, old in self.transformer_list
        ]


def make_union(*transformers, **kwargs):
    """Construct a FeatureUnion from the given transformers.

    This is a shorthand for the FeatureUnion constructor; it does not require,
    and does not permit, naming the transformers. Instead, they will be given
    names automatically based on their types. It also does not allow weighting.

    Parameters
    ----------
    *transformers : list of estimators

    n_jobs : int, optional
        Number of jobs to run in parallel (default 1).

    Returns
    -------
    f : FeatureUnion

    Examples
    --------
    >>> from sklearn.decomposition import PCA, TruncatedSVD
    >>> from sklearn.pipeline import make_union
    >>> make_union(PCA(), TruncatedSVD())    # doctest: +NORMALIZE_WHITESPACE
    FeatureUnion(n_jobs=1,
           transformer_list=[('pca',
                              PCA(copy=True, iterated_power='auto',
                                  n_components=None, random_state=None,
                                  svd_solver='auto', tol=0.0, whiten=False)),
                             ('truncatedsvd',
                              TruncatedSVD(algorithm='randomized',
                              n_components=2, n_iter=5,
                              random_state=None, tol=0.0))],
           transformer_weights=None)
    """
    n_jobs = kwargs.pop('n_jobs', 1)
    if kwargs:
        # We do not currently support `transformer_weights` as we may want to
        # change its type spec in make_union
        raise TypeError('Unknown keyword arguments: "{}"'
                        .format(list(kwargs.keys())[0]))
    return FeatureUnion(_name_estimators(transformers), n_jobs=n_jobs)<|MERGE_RESOLUTION|>--- conflicted
+++ resolved
@@ -10,11 +10,8 @@
 # License: BSD
 
 from collections import defaultdict
-<<<<<<< HEAD
 from warnings import warn
-=======
 from abc import ABCMeta, abstractmethod
->>>>>>> 3dc8d2f8
 
 import numpy as np
 from scipy import sparse
