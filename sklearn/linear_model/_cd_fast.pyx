# Author: Alexandre Gramfort <alexandre.gramfort@inria.fr>
#         Fabian Pedregosa <fabian.pedregosa@inria.fr>
#         Olivier Grisel <olivier.grisel@ensta.org>
#         Alexis Mignon <alexis.mignon@gmail.com>
#         Manoj Kumar <manojkumarsivaraj334@gmail.com>
#
# License: BSD 3 clause

from libc.math cimport fabs
cimport numpy as cnp
import numpy as np
import numpy.linalg as linalg

from cpython cimport bool
from cython cimport floating
import warnings
from ..exceptions import ConvergenceWarning

from ..utils._cython_blas cimport (
    ColMajor,
    NoTrans,
    Trans,
    # BLAS Level 1
    _asum,
    _axpy,
    _copy,
    _dot,
    _nrm2,
    _scal,
    # BLAS Level 2
    _ger,
    _gemv,
    # BLAS Level 3
    _gemm,
)

from ..utils._random cimport our_rand_r

ctypedef cnp.float64_t DOUBLE
ctypedef cnp.uint32_t UINT32_t

cnp.import_array()

# The following two functions are shamelessly copied from the tree code.

cdef enum:
    # Max value for our rand_r replacement (near the bottom).
    # We don't use RAND_MAX because it's different across platforms and
    # particularly tiny on Windows/MSVC.
    RAND_R_MAX = 0x7FFFFFFF


cdef inline UINT32_t rand_int(UINT32_t end, UINT32_t* random_state) nogil:
    """Generate a random integer in [0; end)."""
    return our_rand_r(random_state) % end


cdef inline floating fmax(floating x, floating y) nogil:
    if x > y:
        return x
    return y


cdef inline floating fsign(floating f) nogil:
    if f == 0:
        return 0
    elif f > 0:
        return 1.0
    else:
        return -1.0


cdef floating abs_max(int n, floating* a) nogil:
    """np.max(np.abs(a))"""
    cdef int i
    cdef floating m = fabs(a[0])
    cdef floating d
    for i in range(1, n):
        d = fabs(a[i])
        if d > m:
            m = d
    return m


cdef floating max(int n, floating* a) nogil:
    """np.max(a)"""
    cdef int i
    cdef floating m = a[0]
    cdef floating d
    for i in range(1, n):
        d = a[i]
        if d > m:
            m = d
    return m


cdef floating diff_abs_max(int n, floating* a, floating* b) nogil:
    """np.max(np.abs(a - b))"""
    cdef int i
    cdef floating m = fabs(a[0] - b[0])
    cdef floating d
    for i in range(1, n):
        d = fabs(a[i] - b[i])
        if d > m:
            m = d
    return m


def enet_coordinate_descent(
    floating[::1] w,
    floating alpha,
    floating beta,
    floating[::1, :] X,
    floating[::1] y,
    int max_iter,
    floating tol,
    object rng,
    bint random=0,
    bint positive=0
):
    """Cython version of the coordinate descent algorithm
        for Elastic-Net regression

        We minimize

        (1/2) * norm(y - X w, 2)^2 + alpha norm(w, 1) + (beta/2) norm(w, 2)^2

    Returns
    -------
    w : ndarray of shape (n_features,)
        ElasticNet coefficients.
    gap : float
        Achieved dual gap.
    tol : float
        Equals input `tol` times `np.dot(y, y)`. The tolerance used for the dual gap.
    n_iter : int
        Number of coordinate descent iterations.
    """

    if floating is float:
        dtype = np.float32
    else:
        dtype = np.float64

    # get the data information into easy vars
    cdef unsigned int n_samples = X.shape[0]
    cdef unsigned int n_features = X.shape[1]

    # compute norms of the columns of X
    # norm_cols_X = np.square(X).sum(axis=0)
    # the following avoids large intermediate memory allocation
    cdef floating[::1] norm_cols_X = np.einsum("ij,ij->j", X, X)

    # initial value of the residuals
    cdef floating[::1] R = np.empty(n_samples, dtype=dtype)
    cdef floating[::1] XtA = np.empty(n_features, dtype=dtype)

    cdef floating tmp
    cdef floating w_ii
    cdef floating d_w_max
    cdef floating w_max
    cdef floating d_w_ii
    cdef floating gap = tol + 1.0
    cdef floating d_w_tol = tol
    cdef floating dual_norm_XtA
    cdef floating R_norm2
    cdef floating w_norm2
    cdef floating l1_norm
    cdef floating const
    cdef floating A_norm2
    cdef unsigned int ii
    cdef unsigned int i
    cdef unsigned int n_iter = 0
    cdef unsigned int f_iter
    cdef UINT32_t rand_r_state_seed = rng.randint(0, RAND_R_MAX)
    cdef UINT32_t* rand_r_state = &rand_r_state_seed

    if alpha == 0 and beta == 0:
        warnings.warn("Coordinate descent with no regularization may lead to "
                      "unexpected results and is discouraged.")

    with nogil:
        # R = y - np.dot(X, w)
        _copy(n_samples, &y[0], 1, &R[0], 1)
        _gemv(ColMajor, NoTrans, n_samples, n_features, -1.0, &X[0, 0],
              n_samples, &w[0], 1, 1.0, &R[0], 1)

        # tol *= np.dot(y, y)
        tol *= _dot(n_samples, &y[0], 1, &y[0], 1)

        for n_iter in range(max_iter):
            w_max = 0.0
            d_w_max = 0.0
            for f_iter in range(n_features):  # Loop over coordinates
                if random:
                    ii = rand_int(n_features, rand_r_state)
                else:
                    ii = f_iter

                if norm_cols_X[ii] == 0.0:
                    continue

                w_ii = w[ii]  # Store previous value

                if w_ii != 0.0:
                    # R += w_ii * X[:,ii]
                    _axpy(n_samples, w_ii, &X[0, ii], 1, &R[0], 1)

                # tmp = (X[:,ii]*R).sum()
                tmp = _dot(n_samples, &X[0, ii], 1, &R[0], 1)

                if positive and tmp < 0:
                    w[ii] = 0.0
                else:
                    w[ii] = (fsign(tmp) * fmax(fabs(tmp) - alpha, 0)
                             / (norm_cols_X[ii] + beta))

                if w[ii] != 0.0:
                    # R -=  w[ii] * X[:,ii] # Update residual
                    _axpy(n_samples, -w[ii], &X[0, ii], 1, &R[0], 1)

                # update the maximum absolute coefficient update
                d_w_ii = fabs(w[ii] - w_ii)
                d_w_max = fmax(d_w_max, d_w_ii)

                w_max = fmax(w_max, fabs(w[ii]))

            if (w_max == 0.0 or
                d_w_max / w_max < d_w_tol or
                n_iter == max_iter - 1):
                # the biggest coordinate update of this iteration was smaller
                # than the tolerance: check the duality gap as ultimate
                # stopping criterion

                # XtA = np.dot(X.T, R) - beta * w
                _copy(n_features, &w[0], 1, &XtA[0], 1)
                _gemv(ColMajor, Trans,
                      n_samples, n_features, 1.0, &X[0, 0], n_samples,
                      &R[0], 1,
                      -beta, &XtA[0], 1)

                if positive:
                    dual_norm_XtA = max(n_features, &XtA[0])
                else:
                    dual_norm_XtA = abs_max(n_features, &XtA[0])

                # R_norm2 = np.dot(R, R)
                R_norm2 = _dot(n_samples, &R[0], 1, &R[0], 1)

                # w_norm2 = np.dot(w, w)
                w_norm2 = _dot(n_features, &w[0], 1, &w[0], 1)

                if (dual_norm_XtA > alpha):
                    const = alpha / dual_norm_XtA
                    A_norm2 = R_norm2 * (const ** 2)
                    gap = 0.5 * (R_norm2 + A_norm2)
                else:
                    const = 1.0
                    gap = R_norm2

                l1_norm = _asum(n_features, &w[0], 1)

                # np.dot(R.T, y)
                gap += (alpha * l1_norm
                        - const * _dot(n_samples, &R[0], 1, &y[0], 1)
                        + 0.5 * beta * (1 + const ** 2) * (w_norm2))

                if gap < tol:
                    # return if we reached desired tolerance
                    break

        else:
            # for/else, runs if for doesn't end with a `break`
            with gil:
                message = (
                    "Objective did not converge. You might want to increase "
                    "the number of iterations, check the scale of the "
                    "features or consider increasing regularisation. "
                    f"Duality gap: {gap:.3e}, tolerance: {tol:.3e}"
                )
                if alpha < np.finfo(np.float64).eps:
                    message += (
                        " Linear regression models with null weight for the "
                        "l1 regularization term are more efficiently fitted "
                        "using one of the solvers implemented in "
                        "sklearn.linear_model.Ridge/RidgeCV instead."
                    )
                warnings.warn(message, ConvergenceWarning)

    return np.asarray(w), gap, tol, n_iter + 1


def sparse_enet_coordinate_descent(
    floating [::1] w,
    floating alpha,
    floating beta,
    cnp.ndarray[floating, ndim=1, mode='c'] X_data,
    cnp.ndarray[int, ndim=1, mode='c'] X_indices,
    cnp.ndarray[int, ndim=1, mode='c'] X_indptr,
    floating[::1] y,
    floating[::1] sample_weight,
    floating[::1] X_mean,
    int max_iter,
    floating tol,
    object rng,
    bint random=0,
    bint positive=0,
):
    """Cython version of the coordinate descent algorithm for Elastic-Net

    We minimize:

        1/2 * norm(y - Z w, 2)^2 + alpha * norm(w, 1) + (beta/2) * norm(w, 2)^2

    where Z = X - X_mean.
    With sample weights sw, this becomes

        1/2 * sum(sw * (y - Z w)^2, axis=0) + alpha * norm(w, 1)
        + (beta/2) * norm(w, 2)^2

    and X_mean is the weighted average of X (per column).

    Returns
    -------
    w : ndarray of shape (n_features,)
        ElasticNet coefficients.
    gap : float
        Achieved dual gap.
    tol : float
        Equals input `tol` times `np.dot(y, y)`. The tolerance used for the dual gap.
    n_iter : int
        Number of coordinate descent iterations.
    """
    # Notes for sample_weight:
    # For dense X, one centers X and y and then rescales them by sqrt(sample_weight).
    # Here, for sparse X, we get the sample_weight averaged center X_mean. We take care
    # that every calculation results as if we had rescaled y and X (and therefore also
    # X_mean) by sqrt(sample_weight) without actually calculating the square root.
    # We work with:
    #     yw = sample_weight
    #     R = sample_weight * residual
    #     norm_cols_X = np.sum(sample_weight * (X - X_mean)**2, axis=0)

    # get the data information into easy vars
    cdef unsigned int n_samples = y.shape[0]
    cdef unsigned int n_features = w.shape[0]

    # compute norms of the columns of X
    cdef unsigned int ii
    cdef floating[:] norm_cols_X

    cdef unsigned int startptr = X_indptr[0]
    cdef unsigned int endptr

    # initial value of the residuals
    # R = y - Zw, weighted version R = sample_weight * (y - Zw)
    cdef floating[::1] R
    cdef floating[::1] XtA
    cdef floating[::1] yw

    if floating is float:
        dtype = np.float32
    else:
        dtype = np.float64

    norm_cols_X = np.zeros(n_features, dtype=dtype)
    XtA = np.zeros(n_features, dtype=dtype)

    cdef floating tmp
    cdef floating w_ii
    cdef floating d_w_max
    cdef floating w_max
    cdef floating d_w_ii
    cdef floating X_mean_ii
    cdef floating R_sum = 0.0
    cdef floating R_norm2
    cdef floating w_norm2
    cdef floating A_norm2
    cdef floating l1_norm
    cdef floating normalize_sum
    cdef floating gap = tol + 1.0
    cdef floating d_w_tol = tol
    cdef floating dual_norm_XtA
    cdef unsigned int jj
    cdef unsigned int n_iter = 0
    cdef unsigned int f_iter
    cdef UINT32_t rand_r_state_seed = rng.randint(0, RAND_R_MAX)
    cdef UINT32_t* rand_r_state = &rand_r_state_seed
    cdef bint center = False
    cdef bint no_sample_weights = sample_weight is None

    if no_sample_weights:
        yw = y
        R = y.copy()
    else:
        yw = np.multiply(sample_weight, y)
        R = yw.copy()

    with nogil:
        # center = (X_mean != 0).any()
        for ii in range(n_features):
            if X_mean[ii]:
                center = True
                break

        for ii in range(n_features):
            X_mean_ii = X_mean[ii]
            endptr = X_indptr[ii + 1]
            normalize_sum = 0.0
            w_ii = w[ii]

            if no_sample_weights:
                for jj in range(startptr, endptr):
                    normalize_sum += (X_data[jj] - X_mean_ii) ** 2
                    R[X_indices[jj]] -= X_data[jj] * w_ii
                norm_cols_X[ii] = normalize_sum + \
                    (n_samples - endptr + startptr) * X_mean_ii ** 2
                if center:
                    for jj in range(n_samples):
                        R[jj] += X_mean_ii * w_ii
            else:
                for jj in range(startptr, endptr):
                    tmp = sample_weight[X_indices[jj]]
                    # second term will be subtracted by loop over range(n_samples)
                    normalize_sum += (tmp * (X_data[jj] - X_mean_ii) ** 2
                                      - tmp * X_mean_ii ** 2)
                    R[X_indices[jj]] -= tmp * X_data[jj] * w_ii
                if center:
                    for jj in range(n_samples):
                        normalize_sum += sample_weight[jj] * X_mean_ii ** 2
                        R[jj] += sample_weight[jj] * X_mean_ii * w_ii
                norm_cols_X[ii] = normalize_sum
            startptr = endptr

        # tol *= np.dot(y, y)
        # with sample weights: tol *= y @ (sw * y)
        tol *= _dot(n_samples, &y[0], 1, &yw[0], 1)

        for n_iter in range(max_iter):

            w_max = 0.0
            d_w_max = 0.0

            for f_iter in range(n_features):  # Loop over coordinates
                if random:
                    ii = rand_int(n_features, rand_r_state)
                else:
                    ii = f_iter

                if norm_cols_X[ii] == 0.0:
                    continue

                startptr = X_indptr[ii]
                endptr = X_indptr[ii + 1]
                w_ii = w[ii]  # Store previous value
                X_mean_ii = X_mean[ii]

                if w_ii != 0.0:
                    # R += w_ii * X[:,ii]
                    if no_sample_weights:
                        for jj in range(startptr, endptr):
                            R[X_indices[jj]] += X_data[jj] * w_ii
                        if center:
                            for jj in range(n_samples):
                                R[jj] -= X_mean_ii * w_ii
                    else:
                        for jj in range(startptr, endptr):
                            tmp = sample_weight[X_indices[jj]]
                            R[X_indices[jj]] += tmp * X_data[jj] * w_ii
                        if center:
                            for jj in range(n_samples):
                                R[jj] -= sample_weight[jj] * X_mean_ii * w_ii

                # tmp = (X[:,ii] * R).sum()
                tmp = 0.0
                for jj in range(startptr, endptr):
                    tmp += R[X_indices[jj]] * X_data[jj]

                if center:
                    R_sum = 0.0
                    for jj in range(n_samples):
                        R_sum += R[jj]
                    tmp -= R_sum * X_mean_ii

                if positive and tmp < 0.0:
                    w[ii] = 0.0
                else:
                    w[ii] = fsign(tmp) * fmax(fabs(tmp) - alpha, 0) \
                            / (norm_cols_X[ii] + beta)

                if w[ii] != 0.0:
                    # R -=  w[ii] * X[:,ii] # Update residual
                    if no_sample_weights:
                        for jj in range(startptr, endptr):
                            R[X_indices[jj]] -= X_data[jj] * w[ii]
                        if center:
                            for jj in range(n_samples):
                                R[jj] += X_mean_ii * w[ii]
                    else:
                        for jj in range(startptr, endptr):
                            tmp = sample_weight[X_indices[jj]]
                            R[X_indices[jj]] -= tmp * X_data[jj] * w[ii]
                        if center:
                            for jj in range(n_samples):
                                R[jj] += sample_weight[jj] * X_mean_ii * w[ii]

                # update the maximum absolute coefficient update
                d_w_ii = fabs(w[ii] - w_ii)
                d_w_max = fmax(d_w_max, d_w_ii)

                w_max = fmax(w_max, fabs(w[ii]))

            if w_max == 0.0 or d_w_max / w_max < d_w_tol or n_iter == max_iter - 1:
                # the biggest coordinate update of this iteration was smaller than
                # the tolerance: check the duality gap as ultimate stopping
                # criterion

                # sparse X.T / dense R dot product
                if center:
                    R_sum = 0.0
                    for jj in range(n_samples):
                        R_sum += R[jj]

                # XtA = X.T @ R - beta * w
                for ii in range(n_features):
                    XtA[ii] = 0.0
                    for jj in range(X_indptr[ii], X_indptr[ii + 1]):
                        XtA[ii] += X_data[jj] * R[X_indices[jj]]

                    if center:
                        XtA[ii] -= X_mean[ii] * R_sum
                    XtA[ii] -= beta * w[ii]

                if positive:
                    dual_norm_XtA = max(n_features, &XtA[0])
                else:
                    dual_norm_XtA = abs_max(n_features, &XtA[0])

                # R_norm2 = np.dot(R, R)
                if no_sample_weights:
                    R_norm2 = _dot(n_samples, &R[0], 1, &R[0], 1)
                else:
                    R_norm2 = 0.0
                    for jj in range(n_samples):
                        # R is already multiplied by sample_weight
                        if sample_weight[jj] != 0:
                            R_norm2 += (R[jj] ** 2) / sample_weight[jj]

                # w_norm2 = np.dot(w, w)
                w_norm2 = _dot(n_features, &w[0], 1, &w[0], 1)
                if (dual_norm_XtA > alpha):
                    const = alpha / dual_norm_XtA
                    A_norm2 = R_norm2 * const**2
                    gap = 0.5 * (R_norm2 + A_norm2)
                else:
                    const = 1.0
                    gap = R_norm2

                l1_norm = _asum(n_features, &w[0], 1)

                gap += (alpha * l1_norm - const * _dot(
                            n_samples,
                            &R[0], 1,
                            &y[0], 1
                            )
                        + 0.5 * beta * (1 + const ** 2) * w_norm2)

                if gap < tol:
                    # return if we reached desired tolerance
                    break

        else:
            # for/else, runs if for doesn't end with a `break`
            with gil:
                warnings.warn("Objective did not converge. You might want to "
                              "increase the number of iterations. Duality "
                              "gap: {}, tolerance: {}".format(gap, tol),
                              ConvergenceWarning)

    return np.asarray(w), gap, tol, n_iter + 1


def enet_coordinate_descent_gram(
    floating[::1] w,
    floating alpha,
    floating beta,
    cnp.ndarray[floating, ndim=2, mode='c'] Q,
    cnp.ndarray[floating, ndim=1, mode='c'] q,
    cnp.ndarray[floating, ndim=1] y,
    int max_iter,
    floating tol,
    object rng,
    bint random=0,
    bint positive=0
):
    """Cython version of the coordinate descent algorithm
        for Elastic-Net regression

        We minimize

        (1/2) * w^T Q w - q^T w + alpha norm(w, 1) + (beta/2) * norm(w, 2)^2

        which amount to the Elastic-Net problem when:
        Q = X^T X (Gram matrix)
        q = X^T y

    Returns
    -------
    w : ndarray of shape (n_features,)
        ElasticNet coefficients.
    gap : float
        Achieved dual gap.
    tol : float
        Equals input `tol` times `np.dot(y, y)`. The tolerance used for the dual gap.
    n_iter : int
        Number of coordinate descent iterations.
    """

    if floating is float:
        dtype = np.float32
    else:
        dtype = np.float64

    # get the data information into easy vars
    cdef unsigned int n_samples = y.shape[0]
    cdef unsigned int n_features = Q.shape[0]

    # initial value "Q w" which will be kept of up to date in the iterations
    cdef floating[:] H = np.dot(Q, w)

    cdef floating[:] XtA = np.zeros(n_features, dtype=dtype)
    cdef floating tmp
    cdef floating w_ii
    cdef floating d_w_max
    cdef floating w_max
    cdef floating d_w_ii
    cdef floating q_dot_w
    cdef floating w_norm2
    cdef floating gap = tol + 1.0
    cdef floating d_w_tol = tol
    cdef floating dual_norm_XtA
    cdef unsigned int ii
    cdef unsigned int n_iter = 0
    cdef unsigned int f_iter
    cdef UINT32_t rand_r_state_seed = rng.randint(0, RAND_R_MAX)
    cdef UINT32_t* rand_r_state = &rand_r_state_seed

    cdef floating y_norm2 = np.dot(y, y)
    cdef floating* w_ptr = <floating*>&w[0]
    cdef floating* Q_ptr = &Q[0, 0]
    cdef floating* q_ptr = <floating*>q.data
    cdef floating* H_ptr = &H[0]
    cdef floating* XtA_ptr = &XtA[0]
    tol = tol * y_norm2

    if alpha == 0:
        warnings.warn("Coordinate descent without L1 regularization may "
            "lead to unexpected results and is discouraged. "
            "Set l1_ratio > 0 to add L1 regularization.")

    with nogil:
        for n_iter in range(max_iter):
            w_max = 0.0
            d_w_max = 0.0
            for f_iter in range(n_features):  # Loop over coordinates
                if random:
                    ii = rand_int(n_features, rand_r_state)
                else:
                    ii = f_iter

                if Q[ii, ii] == 0.0:
                    continue

                w_ii = w[ii]  # Store previous value

                if w_ii != 0.0:
                    # H -= w_ii * Q[ii]
                    _axpy(n_features, -w_ii, Q_ptr + ii * n_features, 1,
                          H_ptr, 1)

                tmp = q[ii] - H[ii]

                if positive and tmp < 0:
                    w[ii] = 0.0
                else:
                    w[ii] = fsign(tmp) * fmax(fabs(tmp) - alpha, 0) \
                        / (Q[ii, ii] + beta)

                if w[ii] != 0.0:
                    # H +=  w[ii] * Q[ii] # Update H = X.T X w
                    _axpy(n_features, w[ii], Q_ptr + ii * n_features, 1,
                          H_ptr, 1)

                # update the maximum absolute coefficient update
                d_w_ii = fabs(w[ii] - w_ii)
                if d_w_ii > d_w_max:
                    d_w_max = d_w_ii

                if fabs(w[ii]) > w_max:
                    w_max = fabs(w[ii])

            if w_max == 0.0 or d_w_max / w_max < d_w_tol or n_iter == max_iter - 1:
                # the biggest coordinate update of this iteration was smaller than
                # the tolerance: check the duality gap as ultimate stopping
                # criterion

                # q_dot_w = np.dot(w, q)
                q_dot_w = _dot(n_features, w_ptr, 1, q_ptr, 1)

                for ii in range(n_features):
                    XtA[ii] = q[ii] - H[ii] - beta * w[ii]
                if positive:
                    dual_norm_XtA = max(n_features, XtA_ptr)
                else:
                    dual_norm_XtA = abs_max(n_features, XtA_ptr)

                # temp = np.sum(w * H)
                tmp = _dot(n_features, &w[0], 1, &H[0], 1)
                R_norm2 = y_norm2 + tmp - 2.0 * q_dot_w

                # w_norm2 = np.dot(w, w)
                w_norm2 = _dot(n_features, &w[0], 1, &w[0], 1)

                if (dual_norm_XtA > alpha):
                    const = alpha / dual_norm_XtA
                    A_norm2 = R_norm2 * (const ** 2)
                    gap = 0.5 * (R_norm2 + A_norm2)
                else:
                    const = 1.0
                    gap = R_norm2

                # The call to asum is equivalent to the L1 norm of w
                gap += (alpha * _asum(n_features, &w[0], 1) -
                        const * y_norm2 +  const * q_dot_w +
                        0.5 * beta * (1 + const ** 2) * w_norm2)

                if gap < tol:
                    # return if we reached desired tolerance
                    break

        else:
            # for/else, runs if for doesn't end with a `break`
            with gil:
                warnings.warn("Objective did not converge. You might want to "
                              "increase the number of iterations. Duality "
                              "gap: {}, tolerance: {}".format(gap, tol),
                              ConvergenceWarning)

    return np.asarray(w), gap, tol, n_iter + 1


def enet_coordinate_descent_multi_task(
    floating[::1, :] W,
    floating l1_reg,
    floating l2_reg,
    # TODO: use const qualified fused-typed memoryview when Cython 3.0 is used.
    cnp.ndarray[floating, ndim=2, mode='fortran'] X,
    cnp.ndarray[floating, ndim=2, mode='fortran'] Y,
    int max_iter,
    floating tol,
    object rng,
    bint random=0
):
    """Cython version of the coordinate descent algorithm
        for Elastic-Net mult-task regression

        We minimize

        0.5 * norm(Y - X W.T, 2)^2 + l1_reg ||W.T||_21 + 0.5 * l2_reg norm(W.T, 2)^2

<<<<<<< HEAD
    Parameters
    ----------
    W : F-contiguous ndarray of shape (n_tasks, n_features)
    X : F-contiguous ndarray of shape (n_samples, n_features)
    Y : F-contiguous ndarray of shape (n_samples, n_tasks)
=======
    Returns
    -------
    W : ndarray of shape (n_tasks, n_features)
        ElasticNet coefficients.
    gap : float
        Achieved dual gap.
    tol : float
        Equals input `tol` times `np.dot(y, y)`. The tolerance used for the dual gap.
    n_iter : int
        Number of coordinate descent iterations.
>>>>>>> d2475793
    """

    if floating is float:
        dtype = np.float32
    else:
        dtype = np.float64

    # get the data information into easy vars
    cdef unsigned int n_samples = X.shape[0]
    cdef unsigned int n_features = X.shape[1]
    cdef unsigned int n_tasks = Y.shape[1]

    # to store XtA
    cdef floating[::1, :] XtA = np.zeros((n_tasks, n_features), dtype=dtype, order="F")
    cdef floating XtA_axis0norm
    cdef floating dual_norm_XtA

    # initial value of the residuals
    cdef floating[::1, :] R = np.zeros((n_samples, n_tasks), dtype=dtype, order='F')

    cdef floating[::1] norm_cols_X = np.zeros(n_features, dtype=dtype)
    cdef floating[::1] tmp = np.zeros(n_tasks, dtype=dtype)
    cdef floating[::1] w_ii = np.zeros(n_tasks, dtype=dtype)
    cdef floating d_w_max
    cdef floating w_max
    cdef floating d_w_ii
    cdef floating nn
    cdef floating W_ii_abs_max
    cdef floating gap = tol + 1.0
    cdef floating d_w_tol = tol
    cdef floating R_norm
    cdef floating w_norm
    cdef floating ry_sum
    cdef floating l21_norm
    cdef unsigned int ii
    cdef unsigned int jj
    cdef unsigned int n_iter = 0
    cdef unsigned int f_iter
    cdef UINT32_t rand_r_state_seed = rng.randint(0, RAND_R_MAX)
    cdef UINT32_t* rand_r_state = &rand_r_state_seed

    cdef floating* X_ptr = &X[0, 0]
    cdef floating* Y_ptr = &Y[0, 0]

    if l1_reg == 0:
        warnings.warn("Coordinate descent with l1_reg=0 may lead to unexpected"
            " results and is discouraged.")

    with nogil:
        # norm_cols_X = (np.asarray(X) ** 2).sum(axis=0)
        for ii in range(n_features):
            norm_cols_X[ii] = _nrm2(n_samples, X_ptr + ii * n_samples, 1) ** 2

        # R = Y - np.dot(X, W.T)
        _copy(n_samples * n_tasks, Y_ptr, 1, &R[0, 0], 1)
        for ii in range(n_features):
            for jj in range(n_tasks):
                if W[jj, ii] != 0:
                    _axpy(n_samples, -W[jj, ii], X_ptr + ii * n_samples, 1,
                          &R[0, jj], 1)

        # tol = tol * linalg.norm(Y, ord='fro') ** 2
        tol = tol * _nrm2(n_samples * n_tasks, Y_ptr, 1) ** 2

        for n_iter in range(max_iter):
            w_max = 0.0
            d_w_max = 0.0
            for f_iter in range(n_features):  # Loop over coordinates
                if random:
                    ii = rand_int(n_features, rand_r_state)
                else:
                    ii = f_iter

                if norm_cols_X[ii] == 0.0:
                    continue

                # w_ii = W[:, ii] # Store previous value
                _copy(n_tasks, &W[0, ii], 1, &w_ii[0], 1)

                # Using Numpy:
                # R += np.dot(X[:, ii][:, None], w_ii[None, :]) # rank 1 update
                # Using Blas Level2:
                # _ger(RowMajor, n_samples, n_tasks, 1.0,
                #      &X[0, ii], 1,
                #      &w_ii[0], 1, &R[0, 0], n_tasks)
                # Using Blas Level1 and for loop to avoid slower threads
                # for such small vectors (of size n_tasks)
                for jj in range(n_tasks):
                    if w_ii[jj] != 0:
                        _axpy(n_samples, w_ii[jj], X_ptr + ii * n_samples, 1,
                              &R[0, jj], 1)

                # Using numpy:
                # tmp = np.dot(X[:, ii][None, :], R).ravel()
                # Using BLAS Level 2:
                # _gemv(RowMajor, Trans, n_samples, n_tasks, 1.0, &R[0, 0],
                #       n_tasks, &X[0, ii], 1, 0.0, &tmp[0], 1)
                # Using BLAS Level 1 (faster for small vectors like here):
                for jj in range(n_tasks):
                    tmp[jj] = _dot(n_samples, X_ptr + ii * n_samples, 1,
                                   &R[0, jj], 1)

                # nn = sqrt(np.sum(tmp ** 2))
                nn = _nrm2(n_tasks, &tmp[0], 1)

                # W[:, ii] = tmp * fmax(1. - l1_reg / nn, 0) / (norm_cols_X[ii] + l2_reg)
                _copy(n_tasks, &tmp[0], 1, &W[0, ii], 1)
                _scal(n_tasks, fmax(1. - l1_reg / nn, 0) / (norm_cols_X[ii] + l2_reg),
                      &W[0, ii], 1)

                # Using numpy:
                # R -= np.dot(X[:, ii][:, None], W[:, ii][None, :])
                # Using BLAS Level 2:
                # Update residual : rank 1 update
                # _ger(RowMajor, n_samples, n_tasks, -1.0,
                #      &X[0, ii], 1, &W[0, ii], 1,
                #      &R[0, 0], n_tasks)
                # Using BLAS Level 1 (faster for small vectors like here):
                for jj in range(n_tasks):
                    if W[jj, ii] != 0:
                        _axpy(n_samples, -W[jj, ii], X_ptr + ii * n_samples, 1,
                              &R[0, jj], 1)

                # update the maximum absolute coefficient update
                d_w_ii = diff_abs_max(n_tasks, &W[0, ii], &w_ii[0])

                if d_w_ii > d_w_max:
                    d_w_max = d_w_ii

                W_ii_abs_max = abs_max(n_tasks, &W[0, ii])
                if W_ii_abs_max > w_max:
                    w_max = W_ii_abs_max

            if w_max == 0.0 or d_w_max / w_max < d_w_tol or n_iter == max_iter - 1:
                # the biggest coordinate update of this iteration was smaller than
                # the tolerance: check the duality gap as ultimate stopping
                # criterion

                # Using numpy:
                #     XtA = np.dot(R.T, X) - l2_reg * W
                # Using BLAS Level 3:
                #     XtA = np.dot(R.T, X)
                _gemm(ColMajor, Trans, NoTrans, n_tasks, n_features, n_samples, 1.0,
                      &R[0, 0], n_samples, &X[0, 0], n_samples, 0.0, &XtA[0, 0],
                      n_tasks)
                # XtA -= l2_reg * W
                _axpy(n_features * n_tasks, -l2_reg, &W[0, 0], 1 ,&XtA[0, 0], 1)

                # dual_norm_XtA = np.max(np.sqrt(np.sum(XtA ** 2, axis=0)))
                dual_norm_XtA = 0.0
                for ii in range(n_features):
                    # np.sqrt(np.sum(XtA ** 2, axis=0))
                    # sum is over tasks
                    XtA_axis0norm = _nrm2(n_tasks, &XtA[0, ii], 1)
                    if XtA_axis0norm > dual_norm_XtA:
                        dual_norm_XtA = XtA_axis0norm

                # TODO: use squared L2 norm directly
                # R_norm = linalg.norm(R, ord='fro')
                # w_norm = linalg.norm(W, ord='fro')
                R_norm = _nrm2(n_samples * n_tasks, &R[0, 0], 1)
                w_norm = _nrm2(n_features * n_tasks, &W[0, 0], 1)
                if (dual_norm_XtA > l1_reg):
                    const =  l1_reg / dual_norm_XtA
                    A_norm = R_norm * const
                    gap = 0.5 * (R_norm ** 2 + A_norm ** 2)
                else:
                    const = 1.0
                    gap = R_norm ** 2

                # ry_sum = np.sum(R * y)
                ry_sum = _dot(n_samples * n_tasks, &R[0, 0], 1, &Y[0, 0], 1)

                # l21_norm = np.sqrt(np.sum(W ** 2, axis=0)).sum()
                l21_norm = 0.0
                for ii in range(n_features):
                    l21_norm += _nrm2(n_tasks, &W[0, ii], 1)

                gap += l1_reg * l21_norm - const * ry_sum + \
                     0.5 * l2_reg * (1 + const ** 2) * (w_norm ** 2)

                if gap < tol:
                    # return if we reached desired tolerance
                    break
        else:
            # for/else, runs if for doesn't end with a `break`
            with gil:
                warnings.warn("Objective did not converge. You might want to "
                              "increase the number of iterations. Duality "
                              "gap: {}, tolerance: {}".format(gap, tol),
                              ConvergenceWarning)

    return np.asarray(W), gap, tol, n_iter + 1<|MERGE_RESOLUTION|>--- conflicted
+++ resolved
@@ -768,13 +768,12 @@
 
         0.5 * norm(Y - X W.T, 2)^2 + l1_reg ||W.T||_21 + 0.5 * l2_reg norm(W.T, 2)^2
 
-<<<<<<< HEAD
     Parameters
     ----------
     W : F-contiguous ndarray of shape (n_tasks, n_features)
     X : F-contiguous ndarray of shape (n_samples, n_features)
     Y : F-contiguous ndarray of shape (n_samples, n_tasks)
-=======
+
     Returns
     -------
     W : ndarray of shape (n_tasks, n_features)
@@ -785,7 +784,6 @@
         Equals input `tol` times `np.dot(y, y)`. The tolerance used for the dual gap.
     n_iter : int
         Number of coordinate descent iterations.
->>>>>>> d2475793
     """
 
     if floating is float:
