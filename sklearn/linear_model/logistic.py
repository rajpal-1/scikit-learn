--- conflicted
+++ resolved
@@ -1279,16 +1279,11 @@
         self.classes_ = np.unique(y)
         n_samples, n_features = X.shape
 
-<<<<<<< HEAD
-        if solver == 'liblinear':
-            if self.n_jobs != 1:
-=======
         _check_solver_option(self.solver, self.multi_class, self.penalty,
                              self.dual)
 
-        if self.solver == 'liblinear':
+        if solver == 'liblinear':
             if effective_n_jobs(self.n_jobs) != 1:
->>>>>>> f4ce3e82
                 warnings.warn("'n_jobs' > 1 does not have any effect when"
                               " 'solver' is set to 'liblinear'. Got 'n_jobs'"
                               " = {}.".format(effective_n_jobs(self.n_jobs)))
