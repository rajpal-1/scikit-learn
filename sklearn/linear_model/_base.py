--- conflicted
+++ resolved
@@ -714,29 +714,16 @@
             check_input=check_input, sample_weight=sample_weight)
     if sample_weight is not None:
         X, y = _rescale_data(X, y, sample_weight=sample_weight)
-<<<<<<< HEAD
 
     # FIXME: 'normalize' to be removed in 1.2
-    if hasattr(precompute, '__array__') and (
-        fit_intercept and not np.allclose(X_offset, np.zeros(n_features)) or
-            normalize and not np.allclose(X_scale, np.ones(n_features))):
-        warnings.warn("Gram matrix was provided but X was centered"
-                      " to fit intercept, "
-                      "or X was normalized : recomputing Gram matrix.",
-                      UserWarning)
-        # recompute Gram
-        precompute = 'auto'
-        Xy = None
-=======
     if hasattr(precompute, '__array__'):
         if (fit_intercept and not np.allclose(X_offset, np.zeros(n_features))
-                or normalize and not np.allclose(X_scale,
-                                                 np.ones(n_features))):
-            warnings.warn(
-                "Gram matrix was provided but X was centered to fit "
-                "intercept, or X was normalized : recomputing Gram matrix.",
-                UserWarning
-            )
+                or normalize and not np.allclose(X_scale, np.ones(n_features)
+                                                 )):
+            warnings.warn("Gram matrix was provided but X was centered"
+                          " to fit intercept, "
+                          "or X was normalized : recomputing Gram matrix.",
+                          UserWarning)
             # recompute Gram
             precompute = 'auto'
             Xy = None
@@ -744,7 +731,6 @@
             # If we're going to use the user's precomputed gram matrix, we
             # do a quick check to make sure its not totally bogus.
             _check_precomputed_gram_matrix(X, precompute, X_offset, X_scale)
->>>>>>> dfc5e160
 
     # precompute if n_samples > n_features
     if isinstance(precompute, str) and precompute == 'auto':
