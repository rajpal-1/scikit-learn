# Authors: Rob Zinkov, Mathieu Blondel
# License: BSD 3 clause

from .stochastic_gradient import BaseSGDClassifier
from .stochastic_gradient import BaseSGDRegressor
from .stochastic_gradient import DEFAULT_EPSILON


class PassiveAggressiveClassifier(BaseSGDClassifier):
    """Passive Aggressive Classifier

    Read more in the :ref:`User Guide <passive_aggressive>`.

    Parameters
    ----------

    C : float
        Maximum step size (regularization). Defaults to 1.0.

    fit_intercept : bool, default=False
        Whether the intercept should be estimated or not. If False, the
        data is assumed to be already centered.

    n_iter : int, optional
        The number of passes over the training data (aka epochs).
        Defaults to 5.

    shuffle : bool, default=True
        Whether or not the training data should be shuffled after each epoch.

    random_state : int seed, RandomState instance, or None (default)
        The seed of the pseudo random number generator to use when
        shuffling the data.

    verbose : integer, optional
        The verbosity level

    n_jobs : integer, optional
        The number of CPUs to use to do the OVA (One Versus All, for
        multi-class problems) computation. -1 means 'all CPUs'. Defaults
        to 1.

    loss : string, optional
        The loss function to be used:
        hinge: equivalent to PA-I in the reference paper.
        squared_hinge: equivalent to PA-II in the reference paper.

    warm_start : bool, optional
        When set to True, reuse the solution of the previous call to fit as
        initialization, otherwise, just erase the previous solution.

    class_weight : dict, {class_label: weight} or "balanced" or None, optional
        Preset for the class_weight fit parameter.

        Weights associated with classes. If not given, all classes
        are supposed to have weight one.

        The "balanced" mode uses the values of y to automatically adjust
        weights inversely proportional to class frequencies in the input data
        as ``n_samples / (n_classes * np.bincount(y))``

<<<<<<< HEAD
    average : bool or int, optional
        When set to True, computes the averaged SGD weights and stores the
        result in the ``coef_`` attribute. If set to an int greater than 1,
        averaging will begin once the total number of samples seen reaches
        average. So average=10 will begin averaging after seeing 10 samples.
=======
        .. versionadded:: 0.17
           parameter *class_weight* to automatically weight samples.
>>>>>>> 5bba3d0a

    Attributes
    ----------
    coef_ : array, shape = [1, n_features] if n_classes == 2 else [n_classes,\
            n_features]
        Weights assigned to the features.

    intercept_ : array, shape = [1] if n_classes == 2 else [n_classes]
        Constants in decision function.

    See also
    --------

    SGDClassifier
    Perceptron

    References
    ----------
    Online Passive-Aggressive Algorithms
    <http://jmlr.csail.mit.edu/papers/volume7/crammer06a/crammer06a.pdf>
    K. Crammer, O. Dekel, J. Keshat, S. Shalev-Shwartz, Y. Singer - JMLR (2006)

    """
    def __init__(self, C=1.0, fit_intercept=True, n_iter=5, shuffle=True,
                 verbose=0, loss="hinge", n_jobs=1, random_state=None,
<<<<<<< HEAD
                 warm_start=False, class_weight=None, average=False):
        BaseSGDClassifier.__init__(self,
                                   penalty=None,
                                   fit_intercept=fit_intercept,
                                   n_iter=n_iter,
                                   shuffle=shuffle,
                                   verbose=verbose,
                                   random_state=random_state,
                                   eta0=1.0,
                                   warm_start=warm_start,
                                   class_weight=class_weight,
                                   average=average,
                                   n_jobs=n_jobs)
=======
                 warm_start=False, class_weight=None):
        super(PassiveAggressiveClassifier, self).__init__(
            penalty=None,
            fit_intercept=fit_intercept,
            n_iter=n_iter,
            shuffle=shuffle,
            verbose=verbose,
            random_state=random_state,
            eta0=1.0,
            warm_start=warm_start,
            class_weight=class_weight,
            n_jobs=n_jobs)
>>>>>>> 5bba3d0a
        self.C = C
        self.loss = loss

    def partial_fit(self, X, y, classes=None):
        """Fit linear model with Passive Aggressive algorithm.

        Parameters
        ----------
        X : {array-like, sparse matrix}, shape = [n_samples, n_features]
            Subset of the training data

        y : numpy array of shape [n_samples]
            Subset of the target values

        classes : array, shape = [n_classes]
            Classes across all calls to partial_fit.
            Can be obtained by via `np.unique(y_all)`, where y_all is the
            target vector of the entire dataset.
            This argument is required for the first call to partial_fit
            and can be omitted in the subsequent calls.
            Note that y doesn't need to contain all labels in `classes`.

        Returns
        -------
        self : returns an instance of self.
        """
        if self.class_weight == 'balanced':
            raise ValueError("class_weight 'balanced' is not supported for "
                             "partial_fit. For 'balanced' weights, use "
                             "`sklearn.utils.compute_class_weight` with "
                             "`class_weight='balanced'`. In place of y you "
                             "can use a large enough subset of the full "
                             "training set target to properly estimate the "
                             "class frequency distributions. Pass the "
                             "resulting weights as the class_weight "
                             "parameter.")
        lr = "pa1" if self.loss == "hinge" else "pa2"
        return self._partial_fit(X, y, alpha=1.0, C=self.C,
                                 loss="hinge", learning_rate=lr, n_iter=1,
                                 classes=classes, sample_weight=None,
                                 coef_init=None, intercept_init=None)

    def fit(self, X, y, coef_init=None, intercept_init=None):
        """Fit linear model with Passive Aggressive algorithm.

        Parameters
        ----------
        X : {array-like, sparse matrix}, shape = [n_samples, n_features]
            Training data

        y : numpy array of shape [n_samples]
            Target values

        coef_init : array, shape = [n_classes,n_features]
            The initial coefficients to warm-start the optimization.

        intercept_init : array, shape = [n_classes]
            The initial intercept to warm-start the optimization.

        Returns
        -------
        self : returns an instance of self.
        """
        lr = "pa1" if self.loss == "hinge" else "pa2"
        return self._fit(X, y, alpha=1.0, C=self.C,
                         loss="hinge", learning_rate=lr,
                         coef_init=coef_init, intercept_init=intercept_init)


class PassiveAggressiveRegressor(BaseSGDRegressor):
    """Passive Aggressive Regressor

    Read more in the :ref:`User Guide <passive_aggressive>`.

    Parameters
    ----------

    C : float
        Maximum step size (regularization). Defaults to 1.0.

    epsilon : float
        If the difference between the current prediction and the correct label
        is below this threshold, the model is not updated.

    fit_intercept : bool
        Whether the intercept should be estimated or not. If False, the
        data is assumed to be already centered. Defaults to True.

    n_iter : int, optional
        The number of passes over the training data (aka epochs).
        Defaults to 5.

    shuffle : bool, default=True
        Whether or not the training data should be shuffled after each epoch.

    random_state : int seed, RandomState instance, or None (default)
        The seed of the pseudo random number generator to use when
        shuffling the data.

    verbose : integer, optional
        The verbosity level

    loss : string, optional
        The loss function to be used:
        epsilon_insensitive: equivalent to PA-I in the reference paper.
        squared_epsilon_insensitive: equivalent to PA-II in the reference
        paper.

    warm_start : bool, optional
        When set to True, reuse the solution of the previous call to fit as
        initialization, otherwise, just erase the previous solution.

    average : bool or int, optional
        When set to True, computes the averaged SGD weights and stores the
        result in the ``coef_`` attribute. If set to an int greater than 1,
        averaging will begin once the total number of samples seen reaches
        average. So average=10 will begin averaging after seeing 10 samples.

    Attributes
    ----------
    coef_ : array, shape = [1, n_features] if n_classes == 2 else [n_classes,\
            n_features]
        Weights assigned to the features.

    intercept_ : array, shape = [1] if n_classes == 2 else [n_classes]
        Constants in decision function.

    See also
    --------

    SGDRegressor

    References
    ----------
    Online Passive-Aggressive Algorithms
    <http://jmlr.csail.mit.edu/papers/volume7/crammer06a/crammer06a.pdf>
    K. Crammer, O. Dekel, J. Keshat, S. Shalev-Shwartz, Y. Singer - JMLR (2006)

    """
    def __init__(self, C=1.0, fit_intercept=True, n_iter=5, shuffle=True,
                 verbose=0, loss="epsilon_insensitive",
<<<<<<< HEAD
                 epsilon=DEFAULT_EPSILON, random_state=None, warm_start=False,
                 average=False):
        BaseSGDRegressor.__init__(self,
                                  penalty=None,
                                  l1_ratio=0,
                                  epsilon=epsilon,
                                  eta0=1.0,
                                  fit_intercept=fit_intercept,
                                  n_iter=n_iter,
                                  shuffle=shuffle,
                                  verbose=verbose,
                                  random_state=random_state,
                                  warm_start=warm_start,
                                  average=average)
=======
                 epsilon=DEFAULT_EPSILON, random_state=None, warm_start=False):
        super(PassiveAggressiveRegressor, self).__init__(
            penalty=None,
            l1_ratio=0,
            epsilon=epsilon,
            eta0=1.0,
            fit_intercept=fit_intercept,
            n_iter=n_iter,
            shuffle=shuffle,
            verbose=verbose,
            random_state=random_state,
            warm_start=warm_start)
>>>>>>> 5bba3d0a
        self.C = C
        self.loss = loss

    def partial_fit(self, X, y):
        """Fit linear model with Passive Aggressive algorithm.

        Parameters
        ----------
        X : {array-like, sparse matrix}, shape = [n_samples, n_features]
            Subset of training data

        y : numpy array of shape [n_samples]
            Subset of target values

        Returns
        -------
        self : returns an instance of self.
        """
        lr = "pa1" if self.loss == "epsilon_insensitive" else "pa2"
        return self._partial_fit(X, y, alpha=1.0, C=self.C,
                                 loss="epsilon_insensitive",
                                 learning_rate=lr, n_iter=1,
                                 sample_weight=None,
                                 coef_init=None, intercept_init=None)

    def fit(self, X, y, coef_init=None, intercept_init=None):
        """Fit linear model with Passive Aggressive algorithm.

        Parameters
        ----------
        X : {array-like, sparse matrix}, shape = [n_samples, n_features]
            Training data

        y : numpy array of shape [n_samples]
            Target values

        coef_init : array, shape = [n_features]
            The initial coefficients to warm-start the optimization.

        intercept_init : array, shape = [1]
            The initial intercept to warm-start the optimization.

        Returns
        -------
        self : returns an instance of self.
        """
        lr = "pa1" if self.loss == "epsilon_insensitive" else "pa2"
        return self._fit(X, y, alpha=1.0, C=self.C,
                         loss="epsilon_insensitive",
                         learning_rate=lr,
                         coef_init=coef_init,
                         intercept_init=intercept_init)<|MERGE_RESOLUTION|>--- conflicted
+++ resolved
@@ -59,16 +59,14 @@
         weights inversely proportional to class frequencies in the input data
         as ``n_samples / (n_classes * np.bincount(y))``
 
-<<<<<<< HEAD
+		.. versionadded:: 0.17
+           parameter *class_weight* to automatically weight samples.
+
     average : bool or int, optional
         When set to True, computes the averaged SGD weights and stores the
         result in the ``coef_`` attribute. If set to an int greater than 1,
         averaging will begin once the total number of samples seen reaches
         average. So average=10 will begin averaging after seeing 10 samples.
-=======
-        .. versionadded:: 0.17
-           parameter *class_weight* to automatically weight samples.
->>>>>>> 5bba3d0a
 
     Attributes
     ----------
@@ -94,9 +92,8 @@
     """
     def __init__(self, C=1.0, fit_intercept=True, n_iter=5, shuffle=True,
                  verbose=0, loss="hinge", n_jobs=1, random_state=None,
-<<<<<<< HEAD
                  warm_start=False, class_weight=None, average=False):
-        BaseSGDClassifier.__init__(self,
+        super(PassiveAggressiveClassifier, self).__init__(
                                    penalty=None,
                                    fit_intercept=fit_intercept,
                                    n_iter=n_iter,
@@ -108,20 +105,6 @@
                                    class_weight=class_weight,
                                    average=average,
                                    n_jobs=n_jobs)
-=======
-                 warm_start=False, class_weight=None):
-        super(PassiveAggressiveClassifier, self).__init__(
-            penalty=None,
-            fit_intercept=fit_intercept,
-            n_iter=n_iter,
-            shuffle=shuffle,
-            verbose=verbose,
-            random_state=random_state,
-            eta0=1.0,
-            warm_start=warm_start,
-            class_weight=class_weight,
-            n_jobs=n_jobs)
->>>>>>> 5bba3d0a
         self.C = C
         self.loss = loss
 
@@ -263,10 +246,9 @@
     """
     def __init__(self, C=1.0, fit_intercept=True, n_iter=5, shuffle=True,
                  verbose=0, loss="epsilon_insensitive",
-<<<<<<< HEAD
                  epsilon=DEFAULT_EPSILON, random_state=None, warm_start=False,
                  average=False):
-        BaseSGDRegressor.__init__(self,
+        super(PassiveAggressiveRegressor, self).__init__(
                                   penalty=None,
                                   l1_ratio=0,
                                   epsilon=epsilon,
@@ -278,20 +260,6 @@
                                   random_state=random_state,
                                   warm_start=warm_start,
                                   average=average)
-=======
-                 epsilon=DEFAULT_EPSILON, random_state=None, warm_start=False):
-        super(PassiveAggressiveRegressor, self).__init__(
-            penalty=None,
-            l1_ratio=0,
-            epsilon=epsilon,
-            eta0=1.0,
-            fit_intercept=fit_intercept,
-            n_iter=n_iter,
-            shuffle=shuffle,
-            verbose=verbose,
-            random_state=random_state,
-            warm_start=warm_start)
->>>>>>> 5bba3d0a
         self.C = C
         self.loss = loss
 
