--- conflicted
+++ resolved
@@ -49,23 +49,21 @@
         When set to True, reuse the solution of the previous call to fit as
         initialization, otherwise, just erase the previous solution.
 
-<<<<<<< HEAD
+    class_weight : dict, {class_label: weight} or "balanced" or None, optional
+        Preset for the class_weight fit parameter.
+
+        Weights associated with classes. If not given, all classes
+        are supposed to have weight one.
+
+        The "balanced" mode uses the values of y to automatically adjust
+        weights inversely proportional to class frequencies in the input data
+        as ``n_samples / (n_classes * np.bincount(y))``
+
     average : bool or int, optional
         When set to True, computes the averaged SGD weights and stores the
         result in the ``coef_`` attribute. If set to an int greater than 1,
         averaging will begin once the total number of samples seen reaches
         average. So average=10 will begin averaging after seeing 10 samples.
-=======
-    class_weight : dict, {class_label: weight} or "balanced" or None, optional
-        Preset for the class_weight fit parameter.
-
-        Weights associated with classes. If not given, all classes
-        are supposed to have weight one.
-
-        The "balanced" mode uses the values of y to automatically adjust
-        weights inversely proportional to class frequencies in the input data
-        as ``n_samples / (n_classes * np.bincount(y))``
->>>>>>> 364825ae
 
     Attributes
     ----------
@@ -89,15 +87,9 @@
     K. Crammer, O. Dekel, J. Keshat, S. Shalev-Shwartz, Y. Singer - JMLR (2006)
 
     """
-<<<<<<< HEAD
-    def __init__(self, C=1.0, fit_intercept=True,
-                 n_iter=5, shuffle=True, verbose=0, loss="hinge",
-                 n_jobs=1, random_state=None, warm_start=False, average=False):
-=======
     def __init__(self, C=1.0, fit_intercept=True, n_iter=5, shuffle=True,
                  verbose=0, loss="hinge", n_jobs=1, random_state=None,
-                 warm_start=False, class_weight=None):
->>>>>>> 364825ae
+                 warm_start=False, class_weight=None, average=False):
         BaseSGDClassifier.__init__(self,
                                    penalty=None,
                                    fit_intercept=fit_intercept,
@@ -107,11 +99,8 @@
                                    random_state=random_state,
                                    eta0=1.0,
                                    warm_start=warm_start,
-<<<<<<< HEAD
+                                   class_weight=class_weight,
                                    average=average,
-=======
-                                   class_weight=class_weight,
->>>>>>> 364825ae
                                    n_jobs=n_jobs)
         self.C = C
         self.loss = loss
@@ -254,12 +243,8 @@
     """
     def __init__(self, C=1.0, fit_intercept=True, n_iter=5, shuffle=True,
                  verbose=0, loss="epsilon_insensitive",
-<<<<<<< HEAD
-                 epsilon=DEFAULT_EPSILON, random_state=None, class_weight=None,
-                 warm_start=False, average=False):
-=======
-                 epsilon=DEFAULT_EPSILON, random_state=None, warm_start=False):
->>>>>>> 364825ae
+                 epsilon=DEFAULT_EPSILON, random_state=None, warm_start=False,
+                 average=False):
         BaseSGDRegressor.__init__(self,
                                   penalty=None,
                                   l1_ratio=0,
