--- conflicted
+++ resolved
@@ -429,12 +429,7 @@
 
 
 def _check_solver(solver, penalty, dual):
-<<<<<<< HEAD
-    all_solvers = ['liblinear', 'newton-cg', 'lbfgs', 'sag', 'saga',
-                   'trust-ncg']
-=======
-    all_solvers = ["liblinear", "newton-cg", "lbfgs", "sag", "saga"]
->>>>>>> 0c65bbfe
+    all_solvers = ["liblinear", "newton-cg", "lbfgs", "sag", "saga", "trust-ncg"]
     if solver not in all_solvers:
         raise ValueError(
             "Logistic Regression supports only solvers in %s, got %s."
@@ -770,11 +765,7 @@
     if multi_class == "multinomial":
         # scipy.optimize.minimize and newton-cg accepts only
         # ravelled parameters.
-<<<<<<< HEAD
-        if solver in ['lbfgs', 'trust-ncg', 'newton-cg']:
-=======
-        if solver in ["lbfgs", "newton-cg"]:
->>>>>>> 0c65bbfe
+        if solver in ["lbfgs", "trust-ncg", "newton-cg"]:
             w0 = w0.ravel()
         target = Y_multi
         if solver == "lbfgs":
@@ -791,14 +782,15 @@
                 return _multinomial_loss_grad(x, *args)[1]
 
             hess = _multinomial_grad_hess
-<<<<<<< HEAD
-        elif solver == 'trust-ncg':
-            def func(x, *args): return _multinomial_loss_grad(x, *args)[0:2]
-            def hessp(x, *args): return _multinomial_grad_hess(*args)[1](x)
-        warm_start_sag = {'coef': w0.T}
-=======
+        elif solver == "trust-ncg":
+
+            def func(x, *args):
+                return _multinomial_loss_grad(x, *args)[0:2]
+
+            def hessp(x, *args):
+                return _multinomial_grad_hess(*args)[1](x)
+
         warm_start_sag = {"coef": w0.T}
->>>>>>> 0c65bbfe
     else:
         target = y_bin
         if solver == "lbfgs":
@@ -810,48 +802,39 @@
                 return _logistic_loss_and_grad(x, *args)[1]
 
             hess = _logistic_grad_hess
-<<<<<<< HEAD
-        elif solver == 'trust-ncg':
+        elif solver == "trust-ncg":
             func = _logistic_loss_and_grad
-            def hessp(x, *args): return _logistic_grad_hess(*args)[1](x)
-        warm_start_sag = {'coef': np.expand_dims(w0, axis=1)}
-=======
+
+            def hessp(x, *args):
+                return _logistic_grad_hess(*args)[1](x)
+
         warm_start_sag = {"coef": np.expand_dims(w0, axis=1)}
->>>>>>> 0c65bbfe
 
     coefs = list()
     n_iter = np.zeros(len(Cs), dtype=np.int32)
     for i, C in enumerate(Cs):
-<<<<<<< HEAD
-        if solver in ['lbfgs', 'trust-ncg']:
-            iprint = [-1, 50, 1, 100, 101][
-                np.searchsorted(np.array([0, 1, 2, 3]), verbose)]
-            if solver == 'lbfgs':
+        if solver in ["lbfgs", "trust-ncg"]:
+            if solver == "lbfgs":
+                iprint = [-1, 50, 1, 100, 101][
+                    np.searchsorted(np.array([0, 1, 2, 3]), verbose)
+                ]
                 opt_res = optimize.minimize(
-                    func, w0, method="L-BFGS-B", jac=True,
-                    args=(X, target, 1. / C, sample_weight),
-                    options={"iprint": iprint, "gtol": tol,
-                             "maxiter": max_iter}
+                    func,
+                    w0,
+                    method="L-BFGS-B",
+                    jac=True,
+                    args=(X, target, 1.0 / C, sample_weight),
+                    options={"iprint": iprint, "gtol": tol, "maxiter": max_iter},
                 )
-            elif solver == 'trust-ncg':
+            elif solver == "trust-ncg":
                 opt_res = optimize.minimize(
-                    func, w0, method=solver, jac=True, hessp=hessp,
-                    args=(X, target, 1. / C, sample_weight)
+                    func,
+                    w0,
+                    method=solver,
+                    jac=True,
+                    hessp=hessp,
+                    args=(X, target, 1.0 / C, sample_weight),
                 )
-=======
-        if solver == "lbfgs":
-            iprint = [-1, 50, 1, 100, 101][
-                np.searchsorted(np.array([0, 1, 2, 3]), verbose)
-            ]
-            opt_res = optimize.minimize(
-                func,
-                w0,
-                method="L-BFGS-B",
-                jac=True,
-                args=(X, target, 1.0 / C, sample_weight),
-                options={"iprint": iprint, "gtol": tol, "maxiter": max_iter},
-            )
->>>>>>> 0c65bbfe
             n_iter_i = _check_optimize_result(
                 solver,
                 opt_res,
