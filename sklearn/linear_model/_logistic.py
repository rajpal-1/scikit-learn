--- conflicted
+++ resolved
@@ -905,31 +905,18 @@
         Algorithm to use in the optimization problem. Default is 'lbfgs'.
         To choose a solver, you might want to consider the following aspects:
 
-<<<<<<< HEAD
             - For small datasets, 'liblinear' is a good choice, whereas 'sag'
-              and 'saga' are faster for large ones;
-            - For multiclass problems, only 'newton-cg', 'sag', 'saga' and
-              'lbfgs' handle multinomial loss;
-            - 'liblinear' is limited to one-versus-rest schemes.
+              and 'saga' are faster for large ones.
+            - All solvers except 'liblinear' can handle multiclass problems. They use
+              the multinomial loss.
+            - 'liblinear' can only handle binary classification. To apply a
+              one-versus-rest scheme for the multiclass setting one can wrap it with
+              the `OneVsRestClassifier`.
             - 'newton-cholesky' is a good choice for
               `n_samples` >> `n_features * n_classes`, especially with one-hot encoded
               categorical features with rare categories. Be aware that the memory usage
               of this solver has a quadratic dependency on `n_features * n_classes`
               because it explicitly computes the full Hessian matrix.
-=======
-        - For small datasets, 'liblinear' is a good choice, whereas 'sag'
-          and 'saga' are faster for large ones;
-        - For multiclass problems, only 'newton-cg', 'sag', 'saga' and
-          'lbfgs' handle multinomial loss;
-        - 'liblinear' and 'newton-cholesky' can only handle binary classification
-          by default. To apply a one-versus-rest scheme for the multiclass setting
-          one can wrapt it with the `OneVsRestClassifier`.
-        - 'newton-cholesky' is a good choice for `n_samples` >> `n_features`,
-          especially with one-hot encoded categorical features with rare
-          categories. Be aware that the memory usage of this solver has a quadratic
-          dependency on `n_features` because it explicitly computes the Hessian
-          matrix.
->>>>>>> e12f192c
 
         .. warning::
            The choice of the algorithm depends on the penalty chosen and on
@@ -1434,16 +1421,8 @@
         check_is_fitted(self)
 
         ovr = self.multi_class in ["ovr", "warn"] or (
-<<<<<<< HEAD
-            self.multi_class == "auto"
+            self.multi_class in ["auto", "deprecated"]
             and (self.classes_.size <= 2 or self.solver == "liblinear")
-=======
-            self.multi_class in ["auto", "deprecated"]
-            and (
-                self.classes_.size <= 2
-                or self.solver in ("liblinear", "newton-cholesky")
-            )
->>>>>>> e12f192c
         )
         if ovr:
             return super()._predict_proba_lr(X)
@@ -1551,35 +1530,20 @@
         Algorithm to use in the optimization problem. Default is 'lbfgs'.
         To choose a solver, you might want to consider the following aspects:
 
-<<<<<<< HEAD
             - For small datasets, 'liblinear' is a good choice, whereas 'sag'
-              and 'saga' are faster for large ones;
-            - For multiclass problems, only 'newton-cg', 'sag', 'saga' and
-              'lbfgs' handle multinomial loss;
+              and 'saga' are faster for large ones.
+            - All solvers except 'liblinear' can handle multiclass problems. They use
+              the multinomial loss.
             - 'liblinear' might be slower in :class:`LogisticRegressionCV`
-              because it does not handle warm-starting. 'liblinear' is
-              limited to one-versus-rest schemes.
+              because it does not handle warm-starting.
+              'liblinear' can only handle binary classification. To apply a
+              one-versus-rest scheme for the multiclass setting one can wrap it with
+              the `OneVsRestClassifier`.
             - 'newton-cholesky' is a good choice for
               `n_samples` >> `n_features * n_classes`, especially with one-hot encoded
               categorical features with rare categories. Be aware that the memory usage
               of this solver has a quadratic dependency on `n_features * n_classes`
               because it explicitly computes the full Hessian matrix.
-=======
-        - For small datasets, 'liblinear' is a good choice, whereas 'sag'
-          and 'saga' are faster for large ones;
-        - For multiclass problems, only 'newton-cg', 'sag', 'saga' and
-          'lbfgs' handle multinomial loss;
-        - 'liblinear' might be slower in :class:`LogisticRegressionCV`
-          because it does not handle warm-starting.
-        - 'liblinear' and 'newton-cholesky' can only handle binary classification
-          by default. To apply a one-versus-rest scheme for the multiclass setting
-          one can wrapt it with the `OneVsRestClassifier`.
-        - 'newton-cholesky' is a good choice for `n_samples` >> `n_features`,
-          especially with one-hot encoded categorical features with rare
-          categories. Be aware that the memory usage of this solver has a quadratic
-          dependency on `n_features` because it explicitly computes the Hessian
-          matrix.
->>>>>>> e12f192c
 
         .. warning::
            The choice of the algorithm depends on the penalty chosen and on
