"""
Logistic Regression
"""

# Author: Gael Varoquaux <gael.varoquaux@normalesup.org>
#         Fabian Pedregosa <f@bianp.net>
#         Alexandre Gramfort <alexandre.gramfort@telecom-paristech.fr>
#         Manoj Kumar <manojkumarsivaraj334@gmail.com>
#         Lars Buitinck
#         Simon Wu <s8wu@uwaterloo.ca>
#         Arthur Mensch <arthur.mensch@m4x.org

import numbers
import warnings

import numpy as np
from scipy import optimize, sparse
from scipy.special import expit, logsumexp
from joblib import Parallel, delayed, effective_n_jobs

from ..utils._typing import Literal
from ..utils._typing import RandomState
from ..utils._typing import Annotated
from ..utils._typing import Shape
from typing import Union
from typing import Optional
from ._base import LinearClassifierMixin, SparseCoefMixin, BaseEstimator
from ._sag import sag_solver
from ..preprocessing import LabelEncoder, LabelBinarizer
from ..svm._base import _fit_liblinear
from ..utils import check_array, check_consistent_length, compute_class_weight
from ..utils import check_random_state
from ..utils.extmath import (log_logistic, safe_sparse_dot, softmax,
                             squared_norm)
from ..utils.extmath import row_norms
from ..utils.optimize import _newton_cg, _check_optimize_result
from ..utils.validation import check_is_fitted, _check_sample_weight
from ..utils.validation import _deprecate_positional_args
from ..utils.multiclass import check_classification_targets
from ..utils.fixes import _joblib_parallel_args
from ..model_selection import check_cv
from ..metrics import get_scorer


_LOGISTIC_SOLVER_CONVERGENCE_MSG = (
    "Please also refer to the documentation for alternative solver options:\n"
    "    https://scikit-learn.org/stable/modules/linear_model.html"
    "#logistic-regression")


# .. some helper functions for logistic_regression_path ..
def _intercept_dot(w, X, y):
    """Computes y * np.dot(X, w).

    It takes into consideration if the intercept should be fit or not.

    Parameters
    ----------
    w : ndarray of shape (n_features,) or (n_features + 1,)
        Coefficient vector.

    X : {array-like, sparse matrix} of shape (n_samples, n_features)
        Training data.

    y : ndarray of shape (n_samples,)
        Array of labels.

    Returns
    -------
    w : ndarray of shape (n_features,)
        Coefficient vector without the intercept weight (w[-1]) if the
        intercept should be fit. Unchanged otherwise.

    c : float
        The intercept.

    yz : float
        y * np.dot(X, w).
    """
    c = 0.
    if w.size == X.shape[1] + 1:
        c = w[-1]
        w = w[:-1]

    z = safe_sparse_dot(X, w) + c
    yz = y * z
    return w, c, yz


def _logistic_loss_and_grad(w, X, y, alpha, sample_weight=None):
    """Computes the logistic loss and gradient.

    Parameters
    ----------
    w : ndarray of shape (n_features,) or (n_features + 1,)
        Coefficient vector.

    X : {array-like, sparse matrix} of shape (n_samples, n_features)
        Training data.

    y : ndarray of shape (n_samples,)
        Array of labels.

    alpha : float
        Regularization parameter. alpha is equal to 1 / C.

    sample_weight : array-like of shape (n_samples,), default=None
        Array of weights that are assigned to individual samples.
        If not provided, then each sample is given unit weight.

    Returns
    -------
    out : float
        Logistic loss.

    grad : ndarray of shape (n_features,) or (n_features + 1,)
        Logistic gradient.
    """
    n_samples, n_features = X.shape
    grad = np.empty_like(w)

    w, c, yz = _intercept_dot(w, X, y)

    if sample_weight is None:
        sample_weight = np.ones(n_samples)

    # Logistic loss is the negative of the log of the logistic function.
    out = -np.sum(sample_weight * log_logistic(yz)) + .5 * alpha * np.dot(w, w)

    z = expit(yz)
    z0 = sample_weight * (z - 1) * y

    grad[:n_features] = safe_sparse_dot(X.T, z0) + alpha * w

    # Case where we fit the intercept.
    if grad.shape[0] > n_features:
        grad[-1] = z0.sum()
    return out, grad


def _logistic_loss(w, X, y, alpha, sample_weight=None):
    """Computes the logistic loss.

    Parameters
    ----------
    w : ndarray of shape (n_features,) or (n_features + 1,)
        Coefficient vector.

    X : {array-like, sparse matrix} of shape (n_samples, n_features)
        Training data.

    y : ndarray of shape (n_samples,)
        Array of labels.

    alpha : float
        Regularization parameter. alpha is equal to 1 / C.

    sample_weight : array-like of shape (n_samples,) default=None
        Array of weights that are assigned to individual samples.
        If not provided, then each sample is given unit weight.

    Returns
    -------
    out : float
        Logistic loss.
    """
    w, c, yz = _intercept_dot(w, X, y)

    if sample_weight is None:
        sample_weight = np.ones(y.shape[0])

    # Logistic loss is the negative of the log of the logistic function.
    out = -np.sum(sample_weight * log_logistic(yz)) + .5 * alpha * np.dot(w, w)
    return out


def _logistic_grad_hess(w, X, y, alpha, sample_weight=None):
    """Computes the gradient and the Hessian, in the case of a logistic loss.

    Parameters
    ----------
    w : ndarray of shape (n_features,) or (n_features + 1,)
        Coefficient vector.

    X : {array-like, sparse matrix} of shape (n_samples, n_features)
        Training data.

    y : ndarray of shape (n_samples,)
        Array of labels.

    alpha : float
        Regularization parameter. alpha is equal to 1 / C.

    sample_weight : array-like of shape (n_samples,) default=None
        Array of weights that are assigned to individual samples.
        If not provided, then each sample is given unit weight.

    Returns
    -------
    grad : ndarray of shape (n_features,) or (n_features + 1,)
        Logistic gradient.

    Hs : callable
        Function that takes the gradient as a parameter and returns the
        matrix product of the Hessian and gradient.
    """
    n_samples, n_features = X.shape
    grad = np.empty_like(w)
    fit_intercept = grad.shape[0] > n_features

    w, c, yz = _intercept_dot(w, X, y)

    if sample_weight is None:
        sample_weight = np.ones(y.shape[0])

    z = expit(yz)
    z0 = sample_weight * (z - 1) * y

    grad[:n_features] = safe_sparse_dot(X.T, z0) + alpha * w

    # Case where we fit the intercept.
    if fit_intercept:
        grad[-1] = z0.sum()

    # The mat-vec product of the Hessian
    d = sample_weight * z * (1 - z)
    if sparse.issparse(X):
        dX = safe_sparse_dot(sparse.dia_matrix((d, 0),
                             shape=(n_samples, n_samples)), X)
    else:
        # Precompute as much as possible
        dX = d[:, np.newaxis] * X

    if fit_intercept:
        # Calculate the double derivative with respect to intercept
        # In the case of sparse matrices this returns a matrix object.
        dd_intercept = np.squeeze(np.array(dX.sum(axis=0)))

    def Hs(s):
        ret = np.empty_like(s)
        ret[:n_features] = X.T.dot(dX.dot(s[:n_features]))
        ret[:n_features] += alpha * s[:n_features]

        # For the fit intercept case.
        if fit_intercept:
            ret[:n_features] += s[-1] * dd_intercept
            ret[-1] = dd_intercept.dot(s[:n_features])
            ret[-1] += d.sum() * s[-1]
        return ret

    return grad, Hs


def _multinomial_loss(w, X, Y, alpha, sample_weight):
    """Computes multinomial loss and class probabilities.

    Parameters
    ----------
    w : ndarray of shape (n_classes * n_features,) or
        (n_classes * (n_features + 1),)
        Coefficient vector.

    X : {array-like, sparse matrix} of shape (n_samples, n_features)
        Training data.

    Y : ndarray of shape (n_samples, n_classes)
        Transformed labels according to the output of LabelBinarizer.

    alpha : float
        Regularization parameter. alpha is equal to 1 / C.

    sample_weight : array-like of shape (n_samples,)
        Array of weights that are assigned to individual samples.

    Returns
    -------
    loss : float
        Multinomial loss.

    p : ndarray of shape (n_samples, n_classes)
        Estimated class probabilities.

    w : ndarray of shape (n_classes, n_features)
        Reshaped param vector excluding intercept terms.

    Reference
    ---------
    Bishop, C. M. (2006). Pattern recognition and machine learning.
    Springer. (Chapter 4.3.4)
    """
    n_classes = Y.shape[1]
    n_features = X.shape[1]
    fit_intercept = w.size == (n_classes * (n_features + 1))
    w = w.reshape(n_classes, -1)
    sample_weight = sample_weight[:, np.newaxis]
    if fit_intercept:
        intercept = w[:, -1]
        w = w[:, :-1]
    else:
        intercept = 0
    p = safe_sparse_dot(X, w.T)
    p += intercept
    p -= logsumexp(p, axis=1)[:, np.newaxis]
    loss = -(sample_weight * Y * p).sum()
    loss += 0.5 * alpha * squared_norm(w)
    p = np.exp(p, p)
    return loss, p, w


def _multinomial_loss_grad(w, X, Y, alpha, sample_weight):
    """Computes the multinomial loss, gradient and class probabilities.

    Parameters
    ----------
    w : ndarray of shape (n_classes * n_features,) or
        (n_classes * (n_features + 1),)
        Coefficient vector.

    X : {array-like, sparse matrix} of shape (n_samples, n_features)
        Training data.

    Y : ndarray of shape (n_samples, n_classes)
        Transformed labels according to the output of LabelBinarizer.

    alpha : float
        Regularization parameter. alpha is equal to 1 / C.

    sample_weight : array-like of shape (n_samples,)
        Array of weights that are assigned to individual samples.

    Returns
    -------
    loss : float
        Multinomial loss.

    grad : ndarray of shape (n_classes * n_features,) or \
            (n_classes * (n_features + 1),)
        Ravelled gradient of the multinomial loss.

    p : ndarray of shape (n_samples, n_classes)
        Estimated class probabilities

    Reference
    ---------
    Bishop, C. M. (2006). Pattern recognition and machine learning.
    Springer. (Chapter 4.3.4)
    """
    n_classes = Y.shape[1]
    n_features = X.shape[1]
    fit_intercept = (w.size == n_classes * (n_features + 1))
    grad = np.zeros((n_classes, n_features + bool(fit_intercept)),
                    dtype=X.dtype)
    loss, p, w = _multinomial_loss(w, X, Y, alpha, sample_weight)
    sample_weight = sample_weight[:, np.newaxis]
    diff = sample_weight * (p - Y)
    grad[:, :n_features] = safe_sparse_dot(diff.T, X)
    grad[:, :n_features] += alpha * w
    if fit_intercept:
        grad[:, -1] = diff.sum(axis=0)
    return loss, grad.ravel(), p


def _multinomial_grad_hess(w, X, Y, alpha, sample_weight):
    """
    Computes the gradient and the Hessian, in the case of a multinomial loss.

    Parameters
    ----------
    w : ndarray of shape (n_classes * n_features,) or
        (n_classes * (n_features + 1),)
        Coefficient vector.

    X : {array-like, sparse matrix} of shape (n_samples, n_features)
        Training data.

    Y : ndarray of shape (n_samples, n_classes)
        Transformed labels according to the output of LabelBinarizer.

    alpha : float
        Regularization parameter. alpha is equal to 1 / C.

    sample_weight : array-like of shape (n_samples,)
        Array of weights that are assigned to individual samples.

    Returns
    -------
    grad : ndarray of shape (n_classes * n_features,) or \
            (n_classes * (n_features + 1),)
        Ravelled gradient of the multinomial loss.

    hessp : callable
        Function that takes in a vector input of shape (n_classes * n_features)
        or (n_classes * (n_features + 1)) and returns matrix-vector product
        with hessian.

    References
    ----------
    Barak A. Pearlmutter (1993). Fast Exact Multiplication by the Hessian.
        http://www.bcl.hamilton.ie/~barak/papers/nc-hessian.pdf
    """
    n_features = X.shape[1]
    n_classes = Y.shape[1]
    fit_intercept = w.size == (n_classes * (n_features + 1))

    # `loss` is unused. Refactoring to avoid computing it does not
    # significantly speed up the computation and decreases readability
    loss, grad, p = _multinomial_loss_grad(w, X, Y, alpha, sample_weight)
    sample_weight = sample_weight[:, np.newaxis]

    # Hessian-vector product derived by applying the R-operator on the gradient
    # of the multinomial loss function.
    def hessp(v):
        v = v.reshape(n_classes, -1)
        if fit_intercept:
            inter_terms = v[:, -1]
            v = v[:, :-1]
        else:
            inter_terms = 0
        # r_yhat holds the result of applying the R-operator on the multinomial
        # estimator.
        r_yhat = safe_sparse_dot(X, v.T)
        r_yhat += inter_terms
        r_yhat += (-p * r_yhat).sum(axis=1)[:, np.newaxis]
        r_yhat *= p
        r_yhat *= sample_weight
        hessProd = np.zeros((n_classes, n_features + bool(fit_intercept)))
        hessProd[:, :n_features] = safe_sparse_dot(r_yhat.T, X)
        hessProd[:, :n_features] += v * alpha
        if fit_intercept:
            hessProd[:, -1] = r_yhat.sum(axis=0)
        return hessProd.ravel()

    return grad, hessp


def _check_solver(solver, penalty, dual):
    all_solvers = ['liblinear', 'newton-cg', 'lbfgs', 'sag', 'saga']
    if solver not in all_solvers:
        raise ValueError("Logistic Regression supports only solvers in %s, got"
                         " %s." % (all_solvers, solver))

    all_penalties = ['l1', 'l2', 'elasticnet', 'none']
    if penalty not in all_penalties:
        raise ValueError("Logistic Regression supports only penalties in %s,"
                         " got %s." % (all_penalties, penalty))

    if solver not in ['liblinear', 'saga'] and penalty not in ('l2', 'none'):
        raise ValueError("Solver %s supports only 'l2' or 'none' penalties, "
                         "got %s penalty." % (solver, penalty))
    if solver != 'liblinear' and dual:
        raise ValueError("Solver %s supports only "
                         "dual=False, got dual=%s" % (solver, dual))

    if penalty == 'elasticnet' and solver != 'saga':
        raise ValueError("Only 'saga' solver supports elasticnet penalty,"
                         " got solver={}.".format(solver))

    if solver == 'liblinear' and penalty == 'none':
        raise ValueError(
            "penalty='none' is not supported for the liblinear solver"
        )

    return solver


def _check_multi_class(multi_class, solver, n_classes):
    if multi_class == 'auto':
        if solver == 'liblinear':
            multi_class = 'ovr'
        elif n_classes > 2:
            multi_class = 'multinomial'
        else:
            multi_class = 'ovr'
    if multi_class not in ('multinomial', 'ovr'):
        raise ValueError("multi_class should be 'multinomial', 'ovr' or "
                         "'auto'. Got %s." % multi_class)
    if multi_class == 'multinomial' and solver == 'liblinear':
        raise ValueError("Solver %s does not support "
                         "a multinomial backend." % solver)
    return multi_class


def _logistic_regression_path(X, y, pos_class=None, Cs=10, fit_intercept=True,
                              max_iter=100, tol=1e-4, verbose=0,
                              solver='lbfgs', coef=None,
                              class_weight=None, dual=False, penalty='l2',
                              intercept_scaling=1., multi_class='auto',
                              random_state=None, check_input=True,
                              max_squared_sum=None, sample_weight=None,
                              l1_ratio=None):
    """Compute a Logistic Regression model for a list of regularization
    parameters.

    This is an implementation that uses the result of the previous model
    to speed up computations along the set of solutions, making it faster
    than sequentially calling LogisticRegression for the different parameters.
    Note that there will be no speedup with liblinear solver, since it does
    not handle warm-starting.

    Read more in the :ref:`User Guide <logistic_regression>`.

    Parameters
    ----------
    X : {array-like, sparse matrix} of shape (n_samples, n_features)
        Input data.

    y : array-like of shape (n_samples,) or (n_samples, n_targets)
        Input data, target values.

    pos_class : int, default=None
        The class with respect to which we perform a one-vs-all fit.
        If None, then it is assumed that the given problem is binary.

    Cs : int or array-like of shape (n_cs,), default=10
        List of values for the regularization parameter or integer specifying
        the number of regularization parameters that should be used. In this
        case, the parameters will be chosen in a logarithmic scale between
        1e-4 and 1e4.

    fit_intercept : bool, default=True
        Whether to fit an intercept for the model. In this case the shape of
        the returned array is (n_cs, n_features + 1).

    max_iter : int, default=100
        Maximum number of iterations for the solver.

    tol : float, default=1e-4
        Stopping criterion. For the newton-cg and lbfgs solvers, the iteration
        will stop when ``max{|g_i | i = 1, ..., n} <= tol``
        where ``g_i`` is the i-th component of the gradient.

    verbose : int, default=0
        For the liblinear and lbfgs solvers set verbose to any positive
        number for verbosity.

    solver : {'lbfgs', 'newton-cg', 'liblinear', 'sag', 'saga'}, \
            default='lbfgs'
        Numerical solver to use.

    coef : array-like of shape (n_features,), default=None
        Initialization value for coefficients of logistic regression.
        Useless for liblinear solver.

    class_weight : dict or 'balanced', default=None
        Weights associated with classes in the form ``{class_label: weight}``.
        If not given, all classes are supposed to have weight one.

        The "balanced" mode uses the values of y to automatically adjust
        weights inversely proportional to class frequencies in the input data
        as ``n_samples / (n_classes * np.bincount(y))``.

        Note that these weights will be multiplied with sample_weight (passed
        through the fit method) if sample_weight is specified.

    dual : bool, default=False
        Dual or primal formulation. Dual formulation is only implemented for
        l2 penalty with liblinear solver. Prefer dual=False when
        n_samples > n_features.

    penalty : {'l1', 'l2', 'elasticnet'}, default='l2'
        Used to specify the norm used in the penalization. The 'newton-cg',
        'sag' and 'lbfgs' solvers support only l2 penalties. 'elasticnet' is
        only supported by the 'saga' solver.

    intercept_scaling : float, default=1.
        Useful only when the solver 'liblinear' is used
        and self.fit_intercept is set to True. In this case, x becomes
        [x, self.intercept_scaling],
        i.e. a "synthetic" feature with constant value equal to
        intercept_scaling is appended to the instance vector.
        The intercept becomes ``intercept_scaling * synthetic_feature_weight``.

        Note! the synthetic feature weight is subject to l1/l2 regularization
        as all other features.
        To lessen the effect of regularization on synthetic feature weight
        (and therefore on the intercept) intercept_scaling has to be increased.

    multi_class : {'ovr', 'multinomial', 'auto'}, default='auto'
        If the option chosen is 'ovr', then a binary problem is fit for each
        label. For 'multinomial' the loss minimised is the multinomial loss fit
        across the entire probability distribution, *even when the data is
        binary*. 'multinomial' is unavailable when solver='liblinear'.
        'auto' selects 'ovr' if the data is binary, or if solver='liblinear',
        and otherwise selects 'multinomial'.

        .. versionadded:: 0.18
           Stochastic Average Gradient descent solver for 'multinomial' case.
        .. versionchanged:: 0.22
            Default changed from 'ovr' to 'auto' in 0.22.

    random_state : int, RandomState instance, default=None
        Used when ``solver`` == 'sag', 'saga' or 'liblinear' to shuffle the
        data. See :term:`Glossary <random_state>` for details.

    check_input : bool, default=True
        If False, the input arrays X and y will not be checked.

    max_squared_sum : float, default=None
        Maximum squared sum of X over samples. Used only in SAG solver.
        If None, it will be computed, going through all the samples.
        The value should be precomputed to speed up cross validation.

    sample_weight : array-like of shape(n_samples,), default=None
        Array of weights that are assigned to individual samples.
        If not provided, then each sample is given unit weight.

    l1_ratio : float, default=None
        The Elastic-Net mixing parameter, with ``0 <= l1_ratio <= 1``. Only
        used if ``penalty='elasticnet'``. Setting ``l1_ratio=0`` is equivalent
        to using ``penalty='l2'``, while setting ``l1_ratio=1`` is equivalent
        to using ``penalty='l1'``. For ``0 < l1_ratio <1``, the penalty is a
        combination of L1 and L2.

    Returns
    -------
    coefs : ndarray of shape (n_cs, n_features) or (n_cs, n_features + 1)
        List of coefficients for the Logistic Regression model. If
        fit_intercept is set to True then the second dimension will be
        n_features + 1, where the last item represents the intercept. For
        ``multiclass='multinomial'``, the shape is (n_classes, n_cs,
        n_features) or (n_classes, n_cs, n_features + 1).

    Cs : ndarray
        Grid of Cs used for cross-validation.

    n_iter : array of shape (n_cs,)
        Actual number of iteration for each Cs.

    Notes
    -----
    You might get slightly different results with the solver liblinear than
    with the others since this uses LIBLINEAR which penalizes the intercept.

    .. versionchanged:: 0.19
        The "copy" parameter was removed.
    """
    if isinstance(Cs, numbers.Integral):
        Cs = np.logspace(-4, 4, Cs)

    solver = _check_solver(solver, penalty, dual)

    # Preprocessing.
    if check_input:
        X = check_array(X, accept_sparse='csr', dtype=np.float64,
                        accept_large_sparse=solver != 'liblinear')
        y = check_array(y, ensure_2d=False, dtype=None)
        check_consistent_length(X, y)
    _, n_features = X.shape

    classes = np.unique(y)
    random_state = check_random_state(random_state)

    multi_class = _check_multi_class(multi_class, solver, len(classes))
    if pos_class is None and multi_class != 'multinomial':
        if (classes.size > 2):
            raise ValueError('To fit OvR, use the pos_class argument')
        # np.unique(y) gives labels in sorted order.
        pos_class = classes[1]

    # If sample weights exist, convert them to array (support for lists)
    # and check length
    # Otherwise set them to 1 for all examples
    sample_weight = _check_sample_weight(sample_weight, X,
                                         dtype=X.dtype)

    # If class_weights is a dict (provided by the user), the weights
    # are assigned to the original labels. If it is "balanced", then
    # the class_weights are assigned after masking the labels with a OvR.
    le = LabelEncoder()
    if isinstance(class_weight, dict) or multi_class == 'multinomial':
        class_weight_ = compute_class_weight(class_weight,
                                             classes=classes, y=y)
        sample_weight *= class_weight_[le.fit_transform(y)]

    # For doing a ovr, we need to mask the labels first. for the
    # multinomial case this is not necessary.
    if multi_class == 'ovr':
        w0 = np.zeros(n_features + int(fit_intercept), dtype=X.dtype)
        mask_classes = np.array([-1, 1])
        mask = (y == pos_class)
        y_bin = np.ones(y.shape, dtype=X.dtype)
        y_bin[~mask] = -1.
        # for compute_class_weight

        if class_weight == "balanced":
            class_weight_ = compute_class_weight(class_weight,
                                                 classes=mask_classes,
                                                 y=y_bin)
            sample_weight *= class_weight_[le.fit_transform(y_bin)]

    else:
        if solver not in ['sag', 'saga']:
            lbin = LabelBinarizer()
            Y_multi = lbin.fit_transform(y)
            if Y_multi.shape[1] == 1:
                Y_multi = np.hstack([1 - Y_multi, Y_multi])
        else:
            # SAG multinomial solver needs LabelEncoder, not LabelBinarizer
            le = LabelEncoder()
            Y_multi = le.fit_transform(y).astype(X.dtype, copy=False)

        w0 = np.zeros((classes.size, n_features + int(fit_intercept)),
                      order='F', dtype=X.dtype)

    if coef is not None:
        # it must work both giving the bias term and not
        if multi_class == 'ovr':
            if coef.size not in (n_features, w0.size):
                raise ValueError(
                    'Initialization coef is of shape %d, expected shape '
                    '%d or %d' % (coef.size, n_features, w0.size))
            w0[:coef.size] = coef
        else:
            # For binary problems coef.shape[0] should be 1, otherwise it
            # should be classes.size.
            n_classes = classes.size
            if n_classes == 2:
                n_classes = 1

            if (coef.shape[0] != n_classes or
                    coef.shape[1] not in (n_features, n_features + 1)):
                raise ValueError(
                    'Initialization coef is of shape (%d, %d), expected '
                    'shape (%d, %d) or (%d, %d)' % (
                        coef.shape[0], coef.shape[1], classes.size,
                        n_features, classes.size, n_features + 1))

            if n_classes == 1:
                w0[0, :coef.shape[1]] = -coef
                w0[1, :coef.shape[1]] = coef
            else:
                w0[:, :coef.shape[1]] = coef

    if multi_class == 'multinomial':
        # scipy.optimize.minimize and newton-cg accepts only
        # ravelled parameters.
        if solver in ['lbfgs', 'newton-cg']:
            w0 = w0.ravel()
        target = Y_multi
        if solver == 'lbfgs':
            def func(x, *args): return _multinomial_loss_grad(x, *args)[0:2]
        elif solver == 'newton-cg':
            def func(x, *args): return _multinomial_loss(x, *args)[0]
            def grad(x, *args): return _multinomial_loss_grad(x, *args)[1]
            hess = _multinomial_grad_hess
        warm_start_sag = {'coef': w0.T}
    else:
        target = y_bin
        if solver == 'lbfgs':
            func = _logistic_loss_and_grad
        elif solver == 'newton-cg':
            func = _logistic_loss
            def grad(x, *args): return _logistic_loss_and_grad(x, *args)[1]
            hess = _logistic_grad_hess
        warm_start_sag = {'coef': np.expand_dims(w0, axis=1)}

    coefs = list()
    n_iter = np.zeros(len(Cs), dtype=np.int32)
    for i, C in enumerate(Cs):
        if solver == 'lbfgs':
            iprint = [-1, 50, 1, 100, 101][
                np.searchsorted(np.array([0, 1, 2, 3]), verbose)]
            opt_res = optimize.minimize(
                func, w0, method="L-BFGS-B", jac=True,
                args=(X, target, 1. / C, sample_weight),
                options={"iprint": iprint, "gtol": tol, "maxiter": max_iter}
            )
            n_iter_i = _check_optimize_result(
                solver, opt_res, max_iter,
                extra_warning_msg=_LOGISTIC_SOLVER_CONVERGENCE_MSG)
            w0, loss = opt_res.x, opt_res.fun
        elif solver == 'newton-cg':
            args = (X, target, 1. / C, sample_weight)
            w0, n_iter_i = _newton_cg(hess, func, grad, w0, args=args,
                                      maxiter=max_iter, tol=tol)
        elif solver == 'liblinear':
            coef_, intercept_, n_iter_i, = _fit_liblinear(
                X, target, C, fit_intercept, intercept_scaling, None,
                penalty, dual, verbose, max_iter, tol, random_state,
                sample_weight=sample_weight)
            if fit_intercept:
                w0 = np.concatenate([coef_.ravel(), intercept_])
            else:
                w0 = coef_.ravel()

        elif solver in ['sag', 'saga']:
            if multi_class == 'multinomial':
                target = target.astype(X.dtype, copy=False)
                loss = 'multinomial'
            else:
                loss = 'log'
            # alpha is for L2-norm, beta is for L1-norm
            if penalty == 'l1':
                alpha = 0.
                beta = 1. / C
            elif penalty == 'l2':
                alpha = 1. / C
                beta = 0.
            else:  # Elastic-Net penalty
                alpha = (1. / C) * (1 - l1_ratio)
                beta = (1. / C) * l1_ratio

            w0, n_iter_i, warm_start_sag = sag_solver(
                X, target, sample_weight, loss, alpha,
                beta, max_iter, tol,
                verbose, random_state, False, max_squared_sum, warm_start_sag,
                is_saga=(solver == 'saga'))

        else:
            raise ValueError("solver must be one of {'liblinear', 'lbfgs', "
                             "'newton-cg', 'sag'}, got '%s' instead" % solver)

        if multi_class == 'multinomial':
            n_classes = max(2, classes.size)
            multi_w0 = np.reshape(w0, (n_classes, -1))
            if n_classes == 2:
                multi_w0 = multi_w0[1][np.newaxis, :]
            coefs.append(multi_w0.copy())
        else:
            coefs.append(w0.copy())

        n_iter[i] = n_iter_i

    return np.array(coefs), np.array(Cs), n_iter


# helper function for LogisticCV
def _log_reg_scoring_path(X, y, train, test, pos_class=None, Cs=10,
                          scoring=None, fit_intercept=False,
                          max_iter=100, tol=1e-4, class_weight=None,
                          verbose=0, solver='lbfgs', penalty='l2',
                          dual=False, intercept_scaling=1.,
                          multi_class='auto', random_state=None,
                          max_squared_sum=None, sample_weight=None,
                          l1_ratio=None):
    """Computes scores across logistic_regression_path

    Parameters
    ----------
    X : {array-like, sparse matrix} of shape (n_samples, n_features)
        Training data.

    y : array-like of shape (n_samples,) or (n_samples, n_targets)
        Target labels.

    train : list of indices
        The indices of the train set.

    test : list of indices
        The indices of the test set.

    pos_class : int, default=None
        The class with respect to which we perform a one-vs-all fit.
        If None, then it is assumed that the given problem is binary.

    Cs : int or list of floats, default=10
        Each of the values in Cs describes the inverse of
        regularization strength. If Cs is as an int, then a grid of Cs
        values are chosen in a logarithmic scale between 1e-4 and 1e4.
        If not provided, then a fixed set of values for Cs are used.

    scoring : callable, default=None
        A string (see model evaluation documentation) or
        a scorer callable object / function with signature
        ``scorer(estimator, X, y)``. For a list of scoring functions
        that can be used, look at :mod:`sklearn.metrics`. The
        default scoring option used is accuracy_score.

    fit_intercept : bool, default=False
        If False, then the bias term is set to zero. Else the last
        term of each coef_ gives us the intercept.

    max_iter : int, default=100
        Maximum number of iterations for the solver.

    tol : float, default=1e-4
        Tolerance for stopping criteria.

    class_weight : dict or 'balanced', default=None
        Weights associated with classes in the form ``{class_label: weight}``.
        If not given, all classes are supposed to have weight one.

        The "balanced" mode uses the values of y to automatically adjust
        weights inversely proportional to class frequencies in the input data
        as ``n_samples / (n_classes * np.bincount(y))``

        Note that these weights will be multiplied with sample_weight (passed
        through the fit method) if sample_weight is specified.

    verbose : int, default=0
        For the liblinear and lbfgs solvers set verbose to any positive
        number for verbosity.

    solver : {'lbfgs', 'newton-cg', 'liblinear', 'sag', 'saga'}, \
            default='lbfgs'
        Decides which solver to use.

    penalty : {'l1', 'l2', 'elasticnet'}, default='l2'
        Used to specify the norm used in the penalization. The 'newton-cg',
        'sag' and 'lbfgs' solvers support only l2 penalties. 'elasticnet' is
        only supported by the 'saga' solver.

    dual : bool, default=False
        Dual or primal formulation. Dual formulation is only implemented for
        l2 penalty with liblinear solver. Prefer dual=False when
        n_samples > n_features.

    intercept_scaling : float, default=1.
        Useful only when the solver 'liblinear' is used
        and self.fit_intercept is set to True. In this case, x becomes
        [x, self.intercept_scaling],
        i.e. a "synthetic" feature with constant value equals to
        intercept_scaling is appended to the instance vector.
        The intercept becomes intercept_scaling * synthetic feature weight
        Note! the synthetic feature weight is subject to l1/l2 regularization
        as all other features.
        To lessen the effect of regularization on synthetic feature weight
        (and therefore on the intercept) intercept_scaling has to be increased.

    multi_class : {'auto', 'ovr', 'multinomial'}, default='auto'
        If the option chosen is 'ovr', then a binary problem is fit for each
        label. For 'multinomial' the loss minimised is the multinomial loss fit
        across the entire probability distribution, *even when the data is
        binary*. 'multinomial' is unavailable when solver='liblinear'.

    random_state : int, RandomState instance, default=None
        Used when ``solver`` == 'sag', 'saga' or 'liblinear' to shuffle the
        data. See :term:`Glossary <random_state>` for details.

    max_squared_sum : float, default=None
        Maximum squared sum of X over samples. Used only in SAG solver.
        If None, it will be computed, going through all the samples.
        The value should be precomputed to speed up cross validation.

    sample_weight : array-like of shape(n_samples,), default=None
        Array of weights that are assigned to individual samples.
        If not provided, then each sample is given unit weight.

    l1_ratio : float, default=None
        The Elastic-Net mixing parameter, with ``0 <= l1_ratio <= 1``. Only
        used if ``penalty='elasticnet'``. Setting ``l1_ratio=0`` is equivalent
        to using ``penalty='l2'``, while setting ``l1_ratio=1`` is equivalent
        to using ``penalty='l1'``. For ``0 < l1_ratio <1``, the penalty is a
        combination of L1 and L2.

    Returns
    -------
    coefs : ndarray of shape (n_cs, n_features) or (n_cs, n_features + 1)
        List of coefficients for the Logistic Regression model. If
        fit_intercept is set to True then the second dimension will be
        n_features + 1, where the last item represents the intercept.

    Cs : ndarray
        Grid of Cs used for cross-validation.

    scores : ndarray of shape (n_cs,)
        Scores obtained for each Cs.

    n_iter : ndarray of shape(n_cs,)
        Actual number of iteration for each Cs.
    """
    X_train = X[train]
    X_test = X[test]
    y_train = y[train]
    y_test = y[test]

    if sample_weight is not None:
        sample_weight = _check_sample_weight(sample_weight, X)
        sample_weight = sample_weight[train]

    coefs, Cs, n_iter = _logistic_regression_path(
        X_train, y_train, Cs=Cs, l1_ratio=l1_ratio,
        fit_intercept=fit_intercept, solver=solver, max_iter=max_iter,
        class_weight=class_weight, pos_class=pos_class,
        multi_class=multi_class, tol=tol, verbose=verbose, dual=dual,
        penalty=penalty, intercept_scaling=intercept_scaling,
        random_state=random_state, check_input=False,
        max_squared_sum=max_squared_sum, sample_weight=sample_weight)

    log_reg = LogisticRegression(solver=solver, multi_class=multi_class)

    # The score method of Logistic Regression has a classes_ attribute.
    if multi_class == 'ovr':
        log_reg.classes_ = np.array([-1, 1])
    elif multi_class == 'multinomial':
        log_reg.classes_ = np.unique(y_train)
    else:
        raise ValueError("multi_class should be either multinomial or ovr, "
                         "got %d" % multi_class)

    if pos_class is not None:
        mask = (y_test == pos_class)
        y_test = np.ones(y_test.shape, dtype=np.float64)
        y_test[~mask] = -1.

    scores = list()

    scoring = get_scorer(scoring)
    for w in coefs:
        if multi_class == 'ovr':
            w = w[np.newaxis, :]
        if fit_intercept:
            log_reg.coef_ = w[:, :-1]
            log_reg.intercept_ = w[:, -1]
        else:
            log_reg.coef_ = w
            log_reg.intercept_ = 0.

        if scoring is None:
            scores.append(log_reg.score(X_test, y_test))
        else:
            scores.append(scoring(log_reg, X_test, y_test))

    return coefs, Cs, np.array(scores), n_iter


<<<<<<< HEAD
class LogisticRegression(BaseEstimator, LinearClassifierMixin,
                         SparseCoefMixin, inject_docstring=True):
=======
class LogisticRegression(LinearClassifierMixin,
                         SparseCoefMixin,
                         BaseEstimator):
>>>>>>> c3f25168
    """
    Logistic Regression (aka logit, MaxEnt) classifier.

    In the multiclass case, the training algorithm uses the one-vs-rest (OvR)
    scheme if the 'multi_class' option is set to 'ovr', and uses the
    cross-entropy loss if the 'multi_class' option is set to 'multinomial'.
    (Currently the 'multinomial' option is supported only by the 'lbfgs',
    'sag', 'saga' and 'newton-cg' solvers.)

    This class implements regularized logistic regression using the
    'liblinear' library, 'newton-cg', 'sag', 'saga' and 'lbfgs' solvers. **Note
    that regularization is applied by default**. It can handle both dense
    and sparse input. Use C-ordered arrays or CSR matrices containing 64-bit
    floats for optimal performance; any other input format will be converted
    (and copied).

    The 'newton-cg', 'sag', and 'lbfgs' solvers support only L2 regularization
    with primal formulation, or no regularization. The 'liblinear' solver
    supports both L1 and L2 regularization, with a dual formulation only for
    the L2 penalty. The Elastic-Net regularization is only supported by the
    'saga' solver.

    Read more in the :ref:`User Guide <logistic_regression>`.

    Parameters
    ----------
    penalty :
        Used to specify the norm used in the penalization. The 'newton-cg',
        'sag' and 'lbfgs' solvers support only l2 penalties. 'elasticnet' is
        only supported by the 'saga' solver. If 'none' (not supported by the
        liblinear solver), no regularization is applied.

        .. versionadded:: 0.19
           l1 penalty with SAGA solver (allowing 'multinomial' + L1)

    dual :
        Dual or primal formulation. Dual formulation is only implemented for
        l2 penalty with liblinear solver. Prefer dual=False when
        n_samples > n_features.

    tol :
        Tolerance for stopping criteria.

    C :
        Inverse of regularization strength; must be a positive float.
        Like in support vector machines, smaller values specify stronger
        regularization.

    fit_intercept :
        Specifies if a constant (a.k.a. bias or intercept) should be
        added to the decision function.

    intercept_scaling :
        Useful only when the solver 'liblinear' is used
        and self.fit_intercept is set to True. In this case, x becomes
        [x, self.intercept_scaling],
        i.e. a "synthetic" feature with constant value equal to
        intercept_scaling is appended to the instance vector.
        The intercept becomes ``intercept_scaling * synthetic_feature_weight``.

        Note! the synthetic feature weight is subject to l1/l2 regularization
        as all other features.
        To lessen the effect of regularization on synthetic feature weight
        (and therefore on the intercept) intercept_scaling has to be increased.

    class_weight :
        Weights associated with classes in the form ``{class_label: weight}``.
        If not given, all classes are supposed to have weight one.

        The "balanced" mode uses the values of y to automatically adjust
        weights inversely proportional to class frequencies in the input data
        as ``n_samples / (n_classes * np.bincount(y))``.

        Note that these weights will be multiplied with sample_weight (passed
        through the fit method) if sample_weight is specified.

        .. versionadded:: 0.17
           *class_weight='balanced'*

    random_state :
        Used when ``solver`` == 'sag', 'saga' or 'liblinear' to shuffle the
        data. See :term:`Glossary <random_state>` for details.

    solver :

        Algorithm to use in the optimization problem.

        - For small datasets, 'liblinear' is a good choice, whereas 'sag' and
          'saga' are faster for large ones.
        - For multiclass problems, only 'newton-cg', 'sag', 'saga' and 'lbfgs'
          handle multinomial loss; 'liblinear' is limited to one-versus-rest
          schemes.
        - 'newton-cg', 'lbfgs', 'sag' and 'saga' handle L2 or no penalty
        - 'liblinear' and 'saga' also handle L1 penalty
        - 'saga' also supports 'elasticnet' penalty
        - 'liblinear' does not support setting ``penalty='none'``

        Note that 'sag' and 'saga' fast convergence is only guaranteed on
        features with approximately the same scale. You can
        preprocess the data with a scaler from sklearn.preprocessing.

        .. versionadded:: 0.17
           Stochastic Average Gradient descent solver.
        .. versionadded:: 0.19
           SAGA solver.
        .. versionchanged:: 0.22
            The default solver changed from 'liblinear' to 'lbfgs' in 0.22.

    max_iter :
        Maximum number of iterations taken for the solvers to converge.

    multi_class :
        If the option chosen is 'ovr', then a binary problem is fit for each
        label. For 'multinomial' the loss minimised is the multinomial loss fit
        across the entire probability distribution, *even when the data is
        binary*. 'multinomial' is unavailable when solver='liblinear'.
        'auto' selects 'ovr' if the data is binary, or if solver='liblinear',
        and otherwise selects 'multinomial'.

        .. versionadded:: 0.18
           Stochastic Average Gradient descent solver for 'multinomial' case.
        .. versionchanged:: 0.22
            Default changed from 'ovr' to 'auto' in 0.22.

    verbose :
        For the liblinear and lbfgs solvers set verbose to any positive
        number for verbosity.

    warm_start :
        When set to True, reuse the solution of the previous call to fit as
        initialization, otherwise, just erase the previous solution.
        Useless for liblinear solver. See :term:`the Glossary <warm_start>`.

        .. versionadded:: 0.17
           *warm_start* to support *lbfgs*, *newton-cg*, *sag*, *saga* solvers.

    n_jobs :
        Number of CPU cores used when parallelizing over classes if
        multi_class='ovr'". This parameter is ignored when the ``solver`` is
        set to 'liblinear' regardless of whether 'multi_class' is specified or
        not. ``None`` means 1 unless in a :obj:`joblib.parallel_backend`
        context. ``-1`` means using all processors.
        See :term:`Glossary <n_jobs>` for more details.

    l1_ratio :
        The Elastic-Net mixing parameter, with ``0 <= l1_ratio <= 1``. Only
        used if ``penalty='elasticnet'``. Setting ``l1_ratio=0`` is equivalent
        to using ``penalty='l2'``, while setting ``l1_ratio=1`` is equivalent
        to using ``penalty='l1'``. For ``0 < l1_ratio <1``, the penalty is a
        combination of L1 and L2.

    Attributes
    ----------

    classes_ :
        A list of class labels known to the classifier.

    coef_ :
        Coefficient of the features in the decision function.

        `coef_` is of shape (1, n_features) when the given problem is binary.
        In particular, when `multi_class='multinomial'`, `coef_` corresponds
        to outcome 1 (True) and `-coef_` corresponds to outcome 0 (False).

    intercept_ :
        Intercept (a.k.a. bias) added to the decision function.

        If `fit_intercept` is set to False, the intercept is set to zero.
        `intercept_` is of shape (1,) when the given problem is binary.
        In particular, when `multi_class='multinomial'`, `intercept_`
        corresponds to outcome 1 (True) and `-intercept_` corresponds to
        outcome 0 (False).

    n_iter_ :
        Actual number of iterations for all classes. If binary or multinomial,
        it returns only 1 element. For liblinear solver, only the maximum
        number of iteration across all classes is given.

        .. versionchanged:: 0.20

            In SciPy <= 1.0.0 the number of lbfgs iterations may exceed
            ``max_iter``. ``n_iter_`` will now report at most ``max_iter``.

    See Also
    --------
    SGDClassifier : Incrementally trained logistic regression (when given
        the parameter ``loss="log"``).
    LogisticRegressionCV : Logistic regression with built-in cross validation.

    Notes
    -----
    The underlying C implementation uses a random number generator to
    select features when fitting the model. It is thus not uncommon,
    to have slightly different results for the same input data. If
    that happens, try with a smaller tol parameter.

    Predict output may not match that of standalone liblinear in certain
    cases. See :ref:`differences from liblinear <liblinear_differences>`
    in the narrative documentation.

    References
    ----------

    L-BFGS-B -- Software for Large-scale Bound-constrained Optimization
        Ciyou Zhu, Richard Byrd, Jorge Nocedal and Jose Luis Morales.
        http://users.iems.northwestern.edu/~nocedal/lbfgsb.html

    LIBLINEAR -- A Library for Large Linear Classification
        https://www.csie.ntu.edu.tw/~cjlin/liblinear/

    SAG -- Mark Schmidt, Nicolas Le Roux, and Francis Bach
        Minimizing Finite Sums with the Stochastic Average Gradient
        https://hal.inria.fr/hal-00860051/document

    SAGA -- Defazio, A., Bach F. & Lacoste-Julien S. (2014).
        SAGA: A Fast Incremental Gradient Method With Support
        for Non-Strongly Convex Composite Objectives
        https://arxiv.org/abs/1407.0202

    Hsiang-Fu Yu, Fang-Lan Huang, Chih-Jen Lin (2011). Dual coordinate descent
        methods for logistic regression and maximum entropy models.
        Machine Learning 85(1-2):41-75.
        https://www.csie.ntu.edu.tw/~cjlin/papers/maxent_dual.pdf

    Examples
    --------
    >>> from sklearn.datasets import load_iris
    >>> from sklearn.linear_model import LogisticRegression
    >>> X, y = load_iris(return_X_y=True)
    >>> clf = LogisticRegression(random_state=0).fit(X, y)
    >>> clf.predict(X[:2, :])
    array([0, 0])
    >>> clf.predict_proba(X[:2, :])
    array([[9.8...e-01, 1.8...e-02, 1.4...e-08],
           [9.7...e-01, 2.8...e-02, ...e-08]])
    >>> clf.score(X, y)
    0.97...
    """
    classes_: Annotated[np.ndarray, Shape(("n_classes",))]  # noqa
    coef_: Annotated[np.ndarray, Shape((1, "n_features"),  # noqa
                                       ("n_classes", "n_features"))]  # noqa
    intercept_: Annotated[np.ndarray, Shape((1,),  # noqa
                                            ("n_classes",))]  # noqa
    n_iter_: Annotated[np.ndarray, Shape(("n_classes",), (1,))]  # noqa

    @_deprecate_positional_args
    def __init__(self,
                 penalty: Literal['l1', 'l2', 'elasticnet', 'none'] = 'l2',
                 *,
                 dual: bool = False,
                 tol: float = 1e-4,
                 C: float = 1.0,
                 fit_intercept: bool = True,
                 intercept_scaling: float = 1,
                 class_weight: Union[dict, Literal['balanced']] = None,
                 random_state: RandomState = None,
                 solver: Literal['newton-cg', 'lbfgs', 'liblinear', 'sag',
                                 'saga'] = 'lbfgs',
                 max_iter: int = 100,
                 multi_class: Literal['auto', 'ovr', 'multinomial'] = 'auto',
                 verbose: int = 0,
                 warm_start: bool = False,
                 n_jobs: Optional[int] = None,
                 l1_ratio: float = None):

        self.penalty = penalty
        self.dual = dual
        self.tol = tol
        self.C = C
        self.fit_intercept = fit_intercept
        self.intercept_scaling = intercept_scaling
        self.class_weight = class_weight
        self.random_state = random_state
        self.solver = solver
        self.max_iter = max_iter
        self.multi_class = multi_class
        self.verbose = verbose
        self.warm_start = warm_start
        self.n_jobs = n_jobs
        self.l1_ratio = l1_ratio

    def fit(self, X, y, sample_weight=None):
        """
        Fit the model according to the given training data.

        Parameters
        ----------
        X : {array-like, sparse matrix} of shape (n_samples, n_features)
            Training vector, where n_samples is the number of samples and
            n_features is the number of features.

        y : array-like of shape (n_samples,)
            Target vector relative to X.

        sample_weight : array-like of shape (n_samples,) default=None
            Array of weights that are assigned to individual samples.
            If not provided, then each sample is given unit weight.

            .. versionadded:: 0.17
               *sample_weight* support to LogisticRegression.

        Returns
        -------
        self
            Fitted estimator.

        Notes
        -----
        The SAGA solver supports both float64 and float32 bit arrays.
        """
        solver = _check_solver(self.solver, self.penalty, self.dual)

        if not isinstance(self.C, numbers.Number) or self.C < 0:
            raise ValueError("Penalty term must be positive; got (C=%r)"
                             % self.C)
        if self.penalty == 'elasticnet':
            if (not isinstance(self.l1_ratio, numbers.Number) or
                    self.l1_ratio < 0 or self.l1_ratio > 1):
                raise ValueError("l1_ratio must be between 0 and 1;"
                                 " got (l1_ratio=%r)" % self.l1_ratio)
        elif self.l1_ratio is not None:
            warnings.warn("l1_ratio parameter is only used when penalty is "
                          "'elasticnet'. Got "
                          "(penalty={})".format(self.penalty))
        if self.penalty == 'none':
            if self.C != 1.0:  # default values
                warnings.warn(
                    "Setting penalty='none' will ignore the C and l1_ratio "
                    "parameters"
                )
                # Note that check for l1_ratio is done right above
            C_ = np.inf
            penalty = 'l2'
        else:
            C_ = self.C
            penalty = self.penalty
        if not isinstance(self.max_iter, numbers.Number) or self.max_iter < 0:
            raise ValueError("Maximum number of iteration must be positive;"
                             " got (max_iter=%r)" % self.max_iter)
        if not isinstance(self.tol, numbers.Number) or self.tol < 0:
            raise ValueError("Tolerance for stopping criteria must be "
                             "positive; got (tol=%r)" % self.tol)

        if solver == 'lbfgs':
            _dtype = np.float64
        else:
            _dtype = [np.float64, np.float32]

        X, y = self._validate_data(X, y, accept_sparse='csr', dtype=_dtype,
                                   order="C",
                                   accept_large_sparse=solver != 'liblinear')
        check_classification_targets(y)
        self.classes_ = np.unique(y)

        multi_class = _check_multi_class(self.multi_class, solver,
                                         len(self.classes_))

        if solver == 'liblinear':
            if effective_n_jobs(self.n_jobs) != 1:
                warnings.warn("'n_jobs' > 1 does not have any effect when"
                              " 'solver' is set to 'liblinear'. Got 'n_jobs'"
                              " = {}.".format(effective_n_jobs(self.n_jobs)))
            self.coef_, self.intercept_, n_iter_ = _fit_liblinear(
                X, y, self.C, self.fit_intercept, self.intercept_scaling,
                self.class_weight, self.penalty, self.dual, self.verbose,
                self.max_iter, self.tol, self.random_state,
                sample_weight=sample_weight)
            self.n_iter_ = np.array([n_iter_])
            return self

        if solver in ['sag', 'saga']:
            max_squared_sum = row_norms(X, squared=True).max()
        else:
            max_squared_sum = None

        n_classes = len(self.classes_)
        classes_ = self.classes_
        if n_classes < 2:
            raise ValueError("This solver needs samples of at least 2 classes"
                             " in the data, but the data contains only one"
                             " class: %r" % classes_[0])

        if len(self.classes_) == 2:
            n_classes = 1
            classes_ = classes_[1:]

        if self.warm_start:
            warm_start_coef = getattr(self, 'coef_', None)
        else:
            warm_start_coef = None
        if warm_start_coef is not None and self.fit_intercept:
            warm_start_coef = np.append(warm_start_coef,
                                        self.intercept_[:, np.newaxis],
                                        axis=1)

        self.coef_ = list()
        self.intercept_ = np.zeros(n_classes)

        # Hack so that we iterate only once for the multinomial case.
        if multi_class == 'multinomial':
            classes_ = [None]
            warm_start_coef = [warm_start_coef]
        if warm_start_coef is None:
            warm_start_coef = [None] * n_classes

        path_func = delayed(_logistic_regression_path)

        # The SAG solver releases the GIL so it's more efficient to use
        # threads for this solver.
        if solver in ['sag', 'saga']:
            prefer = 'threads'
        else:
            prefer = 'processes'
        fold_coefs_ = Parallel(n_jobs=self.n_jobs, verbose=self.verbose,
                               **_joblib_parallel_args(prefer=prefer))(
            path_func(X, y, pos_class=class_, Cs=[C_],
                      l1_ratio=self.l1_ratio, fit_intercept=self.fit_intercept,
                      tol=self.tol, verbose=self.verbose, solver=solver,
                      multi_class=multi_class, max_iter=self.max_iter,
                      class_weight=self.class_weight, check_input=False,
                      random_state=self.random_state, coef=warm_start_coef_,
                      penalty=penalty, max_squared_sum=max_squared_sum,
                      sample_weight=sample_weight)
            for class_, warm_start_coef_ in zip(classes_, warm_start_coef))

        fold_coefs_, _, n_iter_ = zip(*fold_coefs_)
        self.n_iter_ = np.asarray(n_iter_, dtype=np.int32)[:, 0]

        n_features = X.shape[1]
        if multi_class == 'multinomial':
            self.coef_ = fold_coefs_[0][0]
        else:
            self.coef_ = np.asarray(fold_coefs_)
            self.coef_ = self.coef_.reshape(n_classes, n_features +
                                            int(self.fit_intercept))

        if self.fit_intercept:
            self.intercept_ = self.coef_[:, -1]
            self.coef_ = self.coef_[:, :-1]

        return self

    def predict_proba(self, X):
        """
        Probability estimates.

        The returned estimates for all classes are ordered by the
        label of classes.

        For a multi_class problem, if multi_class is set to be "multinomial"
        the softmax function is used to find the predicted probability of
        each class.
        Else use a one-vs-rest approach, i.e calculate the probability
        of each class assuming it to be positive using the logistic function.
        and normalize these values across all the classes.

        Parameters
        ----------
        X : array-like of shape (n_samples, n_features)
            Vector to be scored, where `n_samples` is the number of samples and
            `n_features` is the number of features.

        Returns
        -------
        T : array-like of shape (n_samples, n_classes)
            Returns the probability of the sample for each class in the model,
            where classes are ordered as they are in ``self.classes_``.
        """
        check_is_fitted(self)

        ovr = (self.multi_class in ["ovr", "warn"] or
               (self.multi_class == 'auto' and (self.classes_.size <= 2 or
                                                self.solver == 'liblinear')))
        if ovr:
            return super()._predict_proba_lr(X)
        else:
            decision = self.decision_function(X)
            if decision.ndim == 1:
                # Workaround for multi_class="multinomial" and binary outcomes
                # which requires softmax prediction with only a 1D decision.
                decision_2d = np.c_[-decision, decision]
            else:
                decision_2d = decision
            return softmax(decision_2d, copy=False)

    def predict_log_proba(self, X):
        """
        Predict logarithm of probability estimates.

        The returned estimates for all classes are ordered by the
        label of classes.

        Parameters
        ----------
        X : array-like of shape (n_samples, n_features)
            Vector to be scored, where `n_samples` is the number of samples and
            `n_features` is the number of features.

        Returns
        -------
        T : array-like of shape (n_samples, n_classes)
            Returns the log-probability of the sample for each class in the
            model, where classes are ordered as they are in ``self.classes_``.
        """
        return np.log(self.predict_proba(X))


class LogisticRegressionCV(LogisticRegression,
                           LinearClassifierMixin,
                           BaseEstimator):
    """Logistic Regression CV (aka logit, MaxEnt) classifier.

    See glossary entry for :term:`cross-validation estimator`.

    This class implements logistic regression using liblinear, newton-cg, sag
    of lbfgs optimizer. The newton-cg, sag and lbfgs solvers support only L2
    regularization with primal formulation. The liblinear solver supports both
    L1 and L2 regularization, with a dual formulation only for the L2 penalty.
    Elastic-Net penalty is only supported by the saga solver.

    For the grid of `Cs` values and `l1_ratios` values, the best hyperparameter
    is selected by the cross-validator
    :class:`~sklearn.model_selection.StratifiedKFold`, but it can be changed
    using the :term:`cv` parameter. The 'newton-cg', 'sag', 'saga' and 'lbfgs'
    solvers can warm-start the coefficients (see :term:`Glossary<warm_start>`).

    Read more in the :ref:`User Guide <logistic_regression>`.

    Parameters
    ----------
    Cs : int or list of floats, default=10
        Each of the values in Cs describes the inverse of regularization
        strength. If Cs is as an int, then a grid of Cs values are chosen
        in a logarithmic scale between 1e-4 and 1e4.
        Like in support vector machines, smaller values specify stronger
        regularization.

    fit_intercept : bool, default=True
        Specifies if a constant (a.k.a. bias or intercept) should be
        added to the decision function.

    cv : int or cross-validation generator, default=None
        The default cross-validation generator used is Stratified K-Folds.
        If an integer is provided, then it is the number of folds used.
        See the module :mod:`sklearn.model_selection` module for the
        list of possible cross-validation objects.

        .. versionchanged:: 0.22
            ``cv`` default value if None changed from 3-fold to 5-fold.

    dual : bool, default=False
        Dual or primal formulation. Dual formulation is only implemented for
        l2 penalty with liblinear solver. Prefer dual=False when
        n_samples > n_features.

    penalty : {'l1', 'l2', 'elasticnet'}, default='l2'
        Used to specify the norm used in the penalization. The 'newton-cg',
        'sag' and 'lbfgs' solvers support only l2 penalties. 'elasticnet' is
        only supported by the 'saga' solver.

    scoring : str or callable, default=None
        A string (see model evaluation documentation) or
        a scorer callable object / function with signature
        ``scorer(estimator, X, y)``. For a list of scoring functions
        that can be used, look at :mod:`sklearn.metrics`. The
        default scoring option used is 'accuracy'.

    solver : {'newton-cg', 'lbfgs', 'liblinear', 'sag', 'saga'}, \
            default='lbfgs'

        Algorithm to use in the optimization problem.

        - For small datasets, 'liblinear' is a good choice, whereas 'sag' and
          'saga' are faster for large ones.
        - For multiclass problems, only 'newton-cg', 'sag', 'saga' and 'lbfgs'
          handle multinomial loss; 'liblinear' is limited to one-versus-rest
          schemes.
        - 'newton-cg', 'lbfgs' and 'sag' only handle L2 penalty, whereas
          'liblinear' and 'saga' handle L1 penalty.
        - 'liblinear' might be slower in LogisticRegressionCV because it does
          not handle warm-starting.

        Note that 'sag' and 'saga' fast convergence is only guaranteed on
        features with approximately the same scale. You can preprocess the data
        with a scaler from sklearn.preprocessing.

        .. versionadded:: 0.17
           Stochastic Average Gradient descent solver.
        .. versionadded:: 0.19
           SAGA solver.

    tol : float, default=1e-4
        Tolerance for stopping criteria.

    max_iter : int, default=100
        Maximum number of iterations of the optimization algorithm.

    class_weight : dict or 'balanced', default=None
        Weights associated with classes in the form ``{class_label: weight}``.
        If not given, all classes are supposed to have weight one.

        The "balanced" mode uses the values of y to automatically adjust
        weights inversely proportional to class frequencies in the input data
        as ``n_samples / (n_classes * np.bincount(y))``.

        Note that these weights will be multiplied with sample_weight (passed
        through the fit method) if sample_weight is specified.

        .. versionadded:: 0.17
           class_weight == 'balanced'

    n_jobs : int, default=None
        Number of CPU cores used during the cross-validation loop.
        ``None`` means 1 unless in a :obj:`joblib.parallel_backend` context.
        ``-1`` means using all processors. See :term:`Glossary <n_jobs>`
        for more details.

    verbose : int, default=0
        For the 'liblinear', 'sag' and 'lbfgs' solvers set verbose to any
        positive number for verbosity.

    refit : bool, default=True
        If set to True, the scores are averaged across all folds, and the
        coefs and the C that corresponds to the best score is taken, and a
        final refit is done using these parameters.
        Otherwise the coefs, intercepts and C that correspond to the
        best scores across folds are averaged.

    intercept_scaling : float, default=1
        Useful only when the solver 'liblinear' is used
        and self.fit_intercept is set to True. In this case, x becomes
        [x, self.intercept_scaling],
        i.e. a "synthetic" feature with constant value equal to
        intercept_scaling is appended to the instance vector.
        The intercept becomes ``intercept_scaling * synthetic_feature_weight``.

        Note! the synthetic feature weight is subject to l1/l2 regularization
        as all other features.
        To lessen the effect of regularization on synthetic feature weight
        (and therefore on the intercept) intercept_scaling has to be increased.

    multi_class : {'auto, 'ovr', 'multinomial'}, default='auto'
        If the option chosen is 'ovr', then a binary problem is fit for each
        label. For 'multinomial' the loss minimised is the multinomial loss fit
        across the entire probability distribution, *even when the data is
        binary*. 'multinomial' is unavailable when solver='liblinear'.
        'auto' selects 'ovr' if the data is binary, or if solver='liblinear',
        and otherwise selects 'multinomial'.

        .. versionadded:: 0.18
           Stochastic Average Gradient descent solver for 'multinomial' case.
        .. versionchanged:: 0.22
            Default changed from 'ovr' to 'auto' in 0.22.

    random_state : int, RandomState instance, default=None
        Used when `solver='sag'`, 'saga' or 'liblinear' to shuffle the data.
        Note that this only applies to the solver and not the cross-validation
        generator. See :term:`Glossary <random_state>` for details.

    l1_ratios : list of float, default=None
        The list of Elastic-Net mixing parameter, with ``0 <= l1_ratio <= 1``.
        Only used if ``penalty='elasticnet'``. A value of 0 is equivalent to
        using ``penalty='l2'``, while 1 is equivalent to using
        ``penalty='l1'``. For ``0 < l1_ratio <1``, the penalty is a combination
        of L1 and L2.

    Attributes
    ----------
    classes_ : ndarray of shape (n_classes, )
        A list of class labels known to the classifier.

    coef_ : ndarray of shape (1, n_features) or (n_classes, n_features)
        Coefficient of the features in the decision function.

        `coef_` is of shape (1, n_features) when the given problem
        is binary.

    intercept_ : ndarray of shape (1,) or (n_classes,)
        Intercept (a.k.a. bias) added to the decision function.

        If `fit_intercept` is set to False, the intercept is set to zero.
        `intercept_` is of shape(1,) when the problem is binary.

    Cs_ : ndarray of shape (n_cs)
        Array of C i.e. inverse of regularization parameter values used
        for cross-validation.

    l1_ratios_ : ndarray of shape (n_l1_ratios)
        Array of l1_ratios used for cross-validation. If no l1_ratio is used
        (i.e. penalty is not 'elasticnet'), this is set to ``[None]``

    coefs_paths_ : ndarray of shape (n_folds, n_cs, n_features) or \
                   (n_folds, n_cs, n_features + 1)
        dict with classes as the keys, and the path of coefficients obtained
        during cross-validating across each fold and then across each Cs
        after doing an OvR for the corresponding class as values.
        If the 'multi_class' option is set to 'multinomial', then
        the coefs_paths are the coefficients corresponding to each class.
        Each dict value has shape ``(n_folds, n_cs, n_features)`` or
        ``(n_folds, n_cs, n_features + 1)`` depending on whether the
        intercept is fit or not. If ``penalty='elasticnet'``, the shape is
        ``(n_folds, n_cs, n_l1_ratios_, n_features)`` or
        ``(n_folds, n_cs, n_l1_ratios_, n_features + 1)``.

    scores_ : dict
        dict with classes as the keys, and the values as the
        grid of scores obtained during cross-validating each fold, after doing
        an OvR for the corresponding class. If the 'multi_class' option
        given is 'multinomial' then the same scores are repeated across
        all classes, since this is the multinomial class. Each dict value
        has shape ``(n_folds, n_cs`` or ``(n_folds, n_cs, n_l1_ratios)`` if
        ``penalty='elasticnet'``.

    C_ : ndarray of shape (n_classes,) or (n_classes - 1,)
        Array of C that maps to the best scores across every class. If refit is
        set to False, then for each class, the best C is the average of the
        C's that correspond to the best scores for each fold.
        `C_` is of shape(n_classes,) when the problem is binary.

    l1_ratio_ : ndarray of shape (n_classes,) or (n_classes - 1,)
        Array of l1_ratio that maps to the best scores across every class. If
        refit is set to False, then for each class, the best l1_ratio is the
        average of the l1_ratio's that correspond to the best scores for each
        fold.  `l1_ratio_` is of shape(n_classes,) when the problem is binary.

    n_iter_ : ndarray of shape (n_classes, n_folds, n_cs) or (1, n_folds, n_cs)
        Actual number of iterations for all classes, folds and Cs.
        In the binary or multinomial cases, the first dimension is equal to 1.
        If ``penalty='elasticnet'``, the shape is ``(n_classes, n_folds,
        n_cs, n_l1_ratios)`` or ``(1, n_folds, n_cs, n_l1_ratios)``.


    Examples
    --------
    >>> from sklearn.datasets import load_iris
    >>> from sklearn.linear_model import LogisticRegressionCV
    >>> X, y = load_iris(return_X_y=True)
    >>> clf = LogisticRegressionCV(cv=5, random_state=0).fit(X, y)
    >>> clf.predict(X[:2, :])
    array([0, 0])
    >>> clf.predict_proba(X[:2, :]).shape
    (2, 3)
    >>> clf.score(X, y)
    0.98...

    See also
    --------
    LogisticRegression

    """
    @_deprecate_positional_args
    def __init__(self, *, Cs=10, fit_intercept=True, cv=None, dual=False,
                 penalty='l2', scoring=None, solver='lbfgs', tol=1e-4,
                 max_iter=100, class_weight=None, n_jobs=None, verbose=0,
                 refit=True, intercept_scaling=1., multi_class='auto',
                 random_state=None, l1_ratios=None):
        self.Cs = Cs
        self.fit_intercept = fit_intercept
        self.cv = cv
        self.dual = dual
        self.penalty = penalty
        self.scoring = scoring
        self.tol = tol
        self.max_iter = max_iter
        self.class_weight = class_weight
        self.n_jobs = n_jobs
        self.verbose = verbose
        self.solver = solver
        self.refit = refit
        self.intercept_scaling = intercept_scaling
        self.multi_class = multi_class
        self.random_state = random_state
        self.l1_ratios = l1_ratios

    def fit(self, X, y, sample_weight=None):
        """Fit the model according to the given training data.

        Parameters
        ----------
        X : {array-like, sparse matrix} of shape (n_samples, n_features)
            Training vector, where n_samples is the number of samples and
            n_features is the number of features.

        y : array-like of shape (n_samples,)
            Target vector relative to X.

        sample_weight : array-like of shape (n_samples,) default=None
            Array of weights that are assigned to individual samples.
            If not provided, then each sample is given unit weight.

        Returns
        -------
        self : object
        """
        solver = _check_solver(self.solver, self.penalty, self.dual)

        if not isinstance(self.max_iter, numbers.Number) or self.max_iter < 0:
            raise ValueError("Maximum number of iteration must be positive;"
                             " got (max_iter=%r)" % self.max_iter)
        if not isinstance(self.tol, numbers.Number) or self.tol < 0:
            raise ValueError("Tolerance for stopping criteria must be "
                             "positive; got (tol=%r)" % self.tol)
        if self.penalty == 'elasticnet':
            if self.l1_ratios is None or len(self.l1_ratios) == 0 or any(
                    (not isinstance(l1_ratio, numbers.Number) or l1_ratio < 0
                     or l1_ratio > 1) for l1_ratio in self.l1_ratios):
                raise ValueError("l1_ratios must be a list of numbers between "
                                 "0 and 1; got (l1_ratios=%r)" %
                                 self.l1_ratios)
            l1_ratios_ = self.l1_ratios
        else:
            if self.l1_ratios is not None:
                warnings.warn("l1_ratios parameter is only used when penalty "
                              "is 'elasticnet'. Got (penalty={})".format(
                                  self.penalty))

            l1_ratios_ = [None]

        if self.penalty == 'none':
            raise ValueError(
                "penalty='none' is not useful and not supported by "
                "LogisticRegressionCV."
            )

        X, y = self._validate_data(X, y, accept_sparse='csr', dtype=np.float64,
                                   order="C",
                                   accept_large_sparse=solver != 'liblinear')
        check_classification_targets(y)

        class_weight = self.class_weight

        # Encode for string labels
        label_encoder = LabelEncoder().fit(y)
        y = label_encoder.transform(y)
        if isinstance(class_weight, dict):
            class_weight = {label_encoder.transform([cls])[0]: v
                            for cls, v in class_weight.items()}

        # The original class labels
        classes = self.classes_ = label_encoder.classes_
        encoded_labels = label_encoder.transform(label_encoder.classes_)

        multi_class = _check_multi_class(self.multi_class, solver,
                                         len(classes))

        if solver in ['sag', 'saga']:
            max_squared_sum = row_norms(X, squared=True).max()
        else:
            max_squared_sum = None

        # init cross-validation generator
        cv = check_cv(self.cv, y, classifier=True)
        folds = list(cv.split(X, y))

        # Use the label encoded classes
        n_classes = len(encoded_labels)

        if n_classes < 2:
            raise ValueError("This solver needs samples of at least 2 classes"
                             " in the data, but the data contains only one"
                             " class: %r" % classes[0])

        if n_classes == 2:
            # OvR in case of binary problems is as good as fitting
            # the higher label
            n_classes = 1
            encoded_labels = encoded_labels[1:]
            classes = classes[1:]

        # We need this hack to iterate only once over labels, in the case of
        # multi_class = multinomial, without changing the value of the labels.
        if multi_class == 'multinomial':
            iter_encoded_labels = iter_classes = [None]
        else:
            iter_encoded_labels = encoded_labels
            iter_classes = classes

        # compute the class weights for the entire dataset y
        if class_weight == "balanced":
            class_weight = compute_class_weight(
                class_weight, classes=np.arange(len(self.classes_)), y=y)
            class_weight = dict(enumerate(class_weight))

        path_func = delayed(_log_reg_scoring_path)

        # The SAG solver releases the GIL so it's more efficient to use
        # threads for this solver.
        if self.solver in ['sag', 'saga']:
            prefer = 'threads'
        else:
            prefer = 'processes'

        fold_coefs_ = Parallel(n_jobs=self.n_jobs, verbose=self.verbose,
                               **_joblib_parallel_args(prefer=prefer))(
            path_func(X, y, train, test, pos_class=label, Cs=self.Cs,
                      fit_intercept=self.fit_intercept, penalty=self.penalty,
                      dual=self.dual, solver=solver, tol=self.tol,
                      max_iter=self.max_iter, verbose=self.verbose,
                      class_weight=class_weight, scoring=self.scoring,
                      multi_class=multi_class,
                      intercept_scaling=self.intercept_scaling,
                      random_state=self.random_state,
                      max_squared_sum=max_squared_sum,
                      sample_weight=sample_weight,
                      l1_ratio=l1_ratio
                      )
            for label in iter_encoded_labels
            for train, test in folds
            for l1_ratio in l1_ratios_)

        # _log_reg_scoring_path will output different shapes depending on the
        # multi_class param, so we need to reshape the outputs accordingly.
        # Cs is of shape (n_classes . n_folds . n_l1_ratios, n_Cs) and all the
        # rows are equal, so we just take the first one.
        # After reshaping,
        # - scores is of shape (n_classes, n_folds, n_Cs . n_l1_ratios)
        # - coefs_paths is of shape
        #  (n_classes, n_folds, n_Cs . n_l1_ratios, n_features)
        # - n_iter is of shape
        #  (n_classes, n_folds, n_Cs . n_l1_ratios) or
        #  (1, n_folds, n_Cs . n_l1_ratios)
        coefs_paths, Cs, scores, n_iter_ = zip(*fold_coefs_)
        self.Cs_ = Cs[0]
        if multi_class == 'multinomial':
            coefs_paths = np.reshape(
                coefs_paths,
                (len(folds),  len(l1_ratios_) * len(self.Cs_), n_classes, -1)
            )
            # equiv to coefs_paths = np.moveaxis(coefs_paths, (0, 1, 2, 3),
            #                                                 (1, 2, 0, 3))
            coefs_paths = np.swapaxes(coefs_paths, 0, 1)
            coefs_paths = np.swapaxes(coefs_paths, 0, 2)
            self.n_iter_ = np.reshape(
                n_iter_,
                (1, len(folds), len(self.Cs_) * len(l1_ratios_))
            )
            # repeat same scores across all classes
            scores = np.tile(scores, (n_classes, 1, 1))
        else:
            coefs_paths = np.reshape(
                coefs_paths,
                (n_classes, len(folds), len(self.Cs_) * len(l1_ratios_),
                 -1)
            )
            self.n_iter_ = np.reshape(
                n_iter_,
                (n_classes, len(folds), len(self.Cs_) * len(l1_ratios_))
            )
        scores = np.reshape(scores, (n_classes, len(folds), -1))
        self.scores_ = dict(zip(classes, scores))
        self.coefs_paths_ = dict(zip(classes, coefs_paths))

        self.C_ = list()
        self.l1_ratio_ = list()
        self.coef_ = np.empty((n_classes, X.shape[1]))
        self.intercept_ = np.zeros(n_classes)
        for index, (cls, encoded_label) in enumerate(
                zip(iter_classes, iter_encoded_labels)):

            if multi_class == 'ovr':
                scores = self.scores_[cls]
                coefs_paths = self.coefs_paths_[cls]
            else:
                # For multinomial, all scores are the same across classes
                scores = scores[0]
                # coefs_paths will keep its original shape because
                # logistic_regression_path expects it this way

            if self.refit:
                # best_index is between 0 and (n_Cs . n_l1_ratios - 1)
                # for example, with n_cs=2 and n_l1_ratios=3
                # the layout of scores is
                # [c1, c2, c1, c2, c1, c2]
                #   l1_1 ,  l1_2 ,  l1_3
                best_index = scores.sum(axis=0).argmax()

                best_index_C = best_index % len(self.Cs_)
                C_ = self.Cs_[best_index_C]
                self.C_.append(C_)

                best_index_l1 = best_index // len(self.Cs_)
                l1_ratio_ = l1_ratios_[best_index_l1]
                self.l1_ratio_.append(l1_ratio_)

                if multi_class == 'multinomial':
                    coef_init = np.mean(coefs_paths[:, :, best_index, :],
                                        axis=1)
                else:
                    coef_init = np.mean(coefs_paths[:, best_index, :], axis=0)

                # Note that y is label encoded and hence pos_class must be
                # the encoded label / None (for 'multinomial')
                w, _, _ = _logistic_regression_path(
                    X, y, pos_class=encoded_label, Cs=[C_], solver=solver,
                    fit_intercept=self.fit_intercept, coef=coef_init,
                    max_iter=self.max_iter, tol=self.tol,
                    penalty=self.penalty,
                    class_weight=class_weight,
                    multi_class=multi_class,
                    verbose=max(0, self.verbose - 1),
                    random_state=self.random_state,
                    check_input=False, max_squared_sum=max_squared_sum,
                    sample_weight=sample_weight,
                    l1_ratio=l1_ratio_)
                w = w[0]

            else:
                # Take the best scores across every fold and the average of
                # all coefficients corresponding to the best scores.
                best_indices = np.argmax(scores, axis=1)
                if multi_class == 'ovr':
                    w = np.mean([coefs_paths[i, best_indices[i], :]
                                 for i in range(len(folds))], axis=0)
                else:
                    w = np.mean([coefs_paths[:, i, best_indices[i], :]
                                 for i in range(len(folds))], axis=0)

                best_indices_C = best_indices % len(self.Cs_)
                self.C_.append(np.mean(self.Cs_[best_indices_C]))

                if self.penalty == 'elasticnet':
                    best_indices_l1 = best_indices // len(self.Cs_)
                    self.l1_ratio_.append(np.mean(l1_ratios_[best_indices_l1]))
                else:
                    self.l1_ratio_.append(None)

            if multi_class == 'multinomial':
                self.C_ = np.tile(self.C_, n_classes)
                self.l1_ratio_ = np.tile(self.l1_ratio_, n_classes)
                self.coef_ = w[:, :X.shape[1]]
                if self.fit_intercept:
                    self.intercept_ = w[:, -1]
            else:
                self.coef_[index] = w[: X.shape[1]]
                if self.fit_intercept:
                    self.intercept_[index] = w[-1]

        self.C_ = np.asarray(self.C_)
        self.l1_ratio_ = np.asarray(self.l1_ratio_)
        self.l1_ratios_ = np.asarray(l1_ratios_)
        # if elasticnet was used, add the l1_ratios dimension to some
        # attributes
        if self.l1_ratios is not None:
            # with n_cs=2 and n_l1_ratios=3
            # the layout of scores is
            # [c1, c2, c1, c2, c1, c2]
            #   l1_1 ,  l1_2 ,  l1_3
            # To get a 2d array with the following layout
            #      l1_1, l1_2, l1_3
            # c1 [[ .  ,  .  ,  .  ],
            # c2  [ .  ,  .  ,  .  ]]
            # We need to first reshape and then transpose.
            # The same goes for the other arrays
            for cls, coefs_path in self.coefs_paths_.items():
                self.coefs_paths_[cls] = coefs_path.reshape(
                    (len(folds), self.l1_ratios_.size, self.Cs_.size, -1))
                self.coefs_paths_[cls] = np.transpose(self.coefs_paths_[cls],
                                                      (0, 2, 1, 3))
            for cls, score in self.scores_.items():
                self.scores_[cls] = score.reshape(
                    (len(folds), self.l1_ratios_.size, self.Cs_.size))
                self.scores_[cls] = np.transpose(self.scores_[cls], (0, 2, 1))

            self.n_iter_ = self.n_iter_.reshape(
                (-1, len(folds), self.l1_ratios_.size, self.Cs_.size))
            self.n_iter_ = np.transpose(self.n_iter_, (0, 1, 3, 2))

        return self

    def score(self, X, y, sample_weight=None):
        """Returns the score using the `scoring` option on the given
        test data and labels.

        Parameters
        ----------
        X : array-like of shape (n_samples, n_features)
            Test samples.

        y : array-like of shape (n_samples,)
            True labels for X.

        sample_weight : array-like of shape (n_samples,), default=None
            Sample weights.

        Returns
        -------
        score : float
            Score of self.predict(X) wrt. y.

        """
        scoring = self.scoring or 'accuracy'
        scoring = get_scorer(scoring)

        return scoring(self, X, y, sample_weight=sample_weight)

    def _more_tags(self):
        return {
            '_xfail_checks': {
                'check_sample_weights_invariance(kind=zeros)':
                'zero sample_weight is not equivalent to removing samples',
            }
        }<|MERGE_RESOLUTION|>--- conflicted
+++ resolved
@@ -1014,14 +1014,9 @@
     return coefs, Cs, np.array(scores), n_iter
 
 
-<<<<<<< HEAD
-class LogisticRegression(BaseEstimator, LinearClassifierMixin,
-                         SparseCoefMixin, inject_docstring=True):
-=======
 class LogisticRegression(LinearClassifierMixin,
                          SparseCoefMixin,
-                         BaseEstimator):
->>>>>>> c3f25168
+                         BaseEstimator, inject_docstring=True):
     """
     Logistic Regression (aka logit, MaxEnt) classifier.
 
