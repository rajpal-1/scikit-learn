--- conflicted
+++ resolved
@@ -1219,7 +1219,6 @@
             prefer = "threads"
         else:
             prefer = "processes"
-<<<<<<< HEAD
 
         # TODO: Refactor this to avoid joblib parallelism entirely when doing binary
         # and multinomial multiclass classification and use joblib only for the
@@ -1235,14 +1234,7 @@
         else:
             n_threads = 1
 
-        fold_coefs_ = Parallel(
-            n_jobs=self.n_jobs,
-            verbose=self.verbose,
-            **_joblib_parallel_args(prefer=prefer),
-        )(
-=======
         fold_coefs_ = Parallel(n_jobs=self.n_jobs, verbose=self.verbose, prefer=prefer)(
->>>>>>> 39c341ad
             path_func(
                 X,
                 y,
