--- conflicted
+++ resolved
@@ -22,16 +22,10 @@
 from ..model_selection import check_cv
 from ..utils.extmath import safe_sparse_dot
 from ..utils.fixes import _astype_copy_false, _joblib_parallel_args
-<<<<<<< HEAD
 from ..utils.validation import (check_consistent_length, check_is_fitted,
                                 _check_sample_weight, column_or_1d,
                                 _deprecate_positional_args)
-=======
-from ..utils.validation import check_is_fitted, _check_sample_weight
-from ..utils.validation import column_or_1d
-from ..utils.validation import _deprecate_positional_args
 from ..utils.fixes import delayed
->>>>>>> aa4a10db
 
 # mypy error: Module 'sklearn.linear_model' has no attribute '_cd_fast'
 from . import _cd_fast as cd_fast  # type: ignore
@@ -305,7 +299,7 @@
     [[0.         0.         0.46915237]
      [0.2159048  0.4425765  0.23668876]]
 
-    See Also
+    See also
     --------
     lars_path
     Lasso
@@ -693,12 +687,12 @@
     To avoid unnecessary memory duplication the X argument of the fit method
     should be directly passed as a Fortran-contiguous numpy array.
 
-    See Also
+    See also
     --------
     ElasticNetCV : Elastic net model with best model selection by
         cross-validation.
-    SGDRegressor : Implements elastic net regression with incremental training.
-    SGDClassifier : Implements logistic regression with elastic net penalty
+    SGDRegressor: implements elastic net regression with incremental training.
+    SGDClassifier: implements logistic regression with elastic net penalty
         (``SGDClassifier(loss="log", penalty="elasticnet")``).
     """
     path = staticmethod(enet_path)
@@ -746,7 +740,6 @@
 
         Notes
         -----
-
         Coordinate descent is an algorithm that considers each column of
         data at a time hence it will automatically convert the X input
         as a Fortran-contiguous numpy array if necessary.
@@ -1012,7 +1005,7 @@
     >>> print(clf.intercept_)
     0.15...
 
-    See Also
+    See also
     --------
     lars_path
     lasso_path
@@ -1576,7 +1569,7 @@
     To avoid unnecessary memory duplication the X argument of the fit method
     should be directly passed as a Fortran-contiguous numpy array.
 
-    See Also
+    See also
     --------
     lars_path
     lasso_path
@@ -1793,7 +1786,7 @@
 
         alpha = a + b and l1_ratio = a / (a + b).
 
-    See Also
+    See also
     --------
     enet_path
     ElasticNet
@@ -1943,7 +1936,7 @@
     >>> print(clf.intercept_)
     [0.0872422 0.0872422]
 
-    See Also
+    See also
     --------
     MultiTaskElasticNet : Multi-task L1/L2 ElasticNet with built-in
         cross-validation.
@@ -2141,9 +2134,9 @@
     >>> print(clf.intercept_)
     [-0.41888636 -0.87382323]
 
-    See Also
+    See also
     --------
-    MultiTaskLasso : Multi-task L1/L2 Lasso with built-in cross-validation.
+    MultiTaskLasso : Multi-task L1/L2 Lasso with built-in cross-validation
     Lasso
     MultiTaskElasticNet
 
@@ -2326,7 +2319,7 @@
     >>> print(clf.intercept_)
     [0.00166409 0.00166409]
 
-    See Also
+    See also
     --------
     MultiTaskElasticNet
     ElasticNetCV
@@ -2532,7 +2525,7 @@
     >>> reg.predict(X[:1,])
     array([[153.7971...,  94.9015...]])
 
-    See Also
+    See also
     --------
     MultiTaskElasticNet
     ElasticNetCV
