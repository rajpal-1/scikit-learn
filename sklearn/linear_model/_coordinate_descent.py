# Author: Alexandre Gramfort <alexandre.gramfort@inria.fr>
#         Fabian Pedregosa <fabian.pedregosa@inria.fr>
#         Olivier Grisel <olivier.grisel@ensta.org>
#         Gael Varoquaux <gael.varoquaux@inria.fr>
#
# License: BSD 3 clause

import sys
import warnings
import numbers
from abc import ABC, abstractmethod

import numpy as np
from scipy import sparse
from joblib import Parallel, effective_n_jobs

from ._base import LinearModel, _pre_fit
from ..base import RegressorMixin, MultiOutputMixin
from ._base import _preprocess_data, _deprecate_normalize
from ..utils import check_array
from ..utils.validation import check_random_state
from ..model_selection import check_cv
from ..utils.extmath import safe_sparse_dot
from ..utils.fixes import _astype_copy_false, _joblib_parallel_args
from ..utils.validation import (
    _check_sample_weight,
    check_consistent_length,
    check_is_fitted,
    column_or_1d,
)
from ..utils.fixes import delayed

# mypy error: Module 'sklearn.linear_model' has no attribute '_cd_fast'
from . import _cd_fast as cd_fast  # type: ignore


def _set_order(X, y, order="C"):
    """Change the order of X and y if necessary.

    Parameters
    ----------
    X : {array-like, sparse matrix} of shape (n_samples, n_features)
        Training data.

    y : ndarray of shape (n_samples,)
        Target values.

    order : {None, 'C', 'F'}
        If 'C', dense arrays are returned as C-ordered, sparse matrices in csr
        format. If 'F', dense arrays are return as F-ordered, sparse matrices
        in csc format.

    Returns
    -------
    X : {array-like, sparse matrix} of shape (n_samples, n_features)
        Training data with guaranteed order.

    y : ndarray of shape (n_samples,)
        Target values with guaranteed order.
    """
    if order not in [None, "C", "F"]:
        raise ValueError(
            "Unknown value for order. Got {} instead of None, 'C' or 'F'.".format(order)
        )
    sparse_X = sparse.issparse(X)
    sparse_y = sparse.issparse(y)
    if order is not None:
        sparse_format = "csc" if order == "F" else "csr"
        if sparse_X:
            # As of scipy 1.1.0, new argument copy=False by default.
            # This is what we want.
            X = X.asformat(sparse_format, **_astype_copy_false(X))
        else:
            X = np.asarray(X, order=order)
        if sparse_y:
            y = y.asformat(sparse_format)
        else:
            y = np.asarray(y, order=order)
    return X, y


###############################################################################
# Paths functions


def _alpha_grid(
    X,
    y,
    Xy=None,
    l1_ratio=1.0,
    fit_intercept=True,
    eps=1e-3,
    n_alphas=100,
    normalize=False,
    copy_X=True,
):
    """Compute the grid of alpha values for elastic net parameter search

    Parameters
    ----------
    X : {array-like, sparse matrix} of shape (n_samples, n_features)
        Training data. Pass directly as Fortran-contiguous data to avoid
        unnecessary memory duplication

    y : ndarray of shape (n_samples,) or (n_samples, n_outputs)
        Target values

    Xy : array-like of shape (n_features,) or (n_features, n_outputs),\
         default=None
        Xy = np.dot(X.T, y) that can be precomputed.

    l1_ratio : float, default=1.0
        The elastic net mixing parameter, with ``0 < l1_ratio <= 1``.
        For ``l1_ratio = 0`` the penalty is an L2 penalty. (currently not
        supported) ``For l1_ratio = 1`` it is an L1 penalty. For
        ``0 < l1_ratio <1``, the penalty is a combination of L1 and L2.

    eps : float, default=1e-3
        Length of the path. ``eps=1e-3`` means that
        ``alpha_min / alpha_max = 1e-3``

    n_alphas : int, default=100
        Number of alphas along the regularization path

    fit_intercept : bool, default=True
        Whether to fit an intercept or not

    normalize : bool, default=False
        This parameter is ignored when ``fit_intercept`` is set to False.
        If True, the regressors X will be normalized before regression by
        subtracting the mean and dividing by the l2-norm.
        If you wish to standardize, please use
        :class:`~sklearn.preprocessing.StandardScaler` before calling ``fit``
        on an estimator with ``normalize=False``.

        .. deprecated:: 1.0
            ``normalize`` was deprecated in version 1.0 and will be removed in
            1.2.

    copy_X : bool, default=True
        If ``True``, X will be copied; else, it may be overwritten.
    """
    if l1_ratio == 0:
        raise ValueError(
            "Automatic alpha grid generation is not supported for"
            " l1_ratio=0. Please supply a grid by providing "
            "your estimator with the appropriate `alphas=` "
            "argument."
        )
    n_samples = len(y)

    sparse_center = False
    if Xy is None:
        X_sparse = sparse.isspmatrix(X)
        sparse_center = X_sparse and (fit_intercept or normalize)
        X = check_array(
            X, accept_sparse="csc", copy=(copy_X and fit_intercept and not X_sparse)
        )
        if not X_sparse:
            # X can be touched inplace thanks to the above line
            X, y, _, _, _ = _preprocess_data(X, y, fit_intercept, normalize, copy=False)
        Xy = safe_sparse_dot(X.T, y, dense_output=True)

        if sparse_center:
            # Workaround to find alpha_max for sparse matrices.
            # since we should not destroy the sparsity of such matrices.
            _, _, X_offset, _, X_scale = _preprocess_data(
                X, y, fit_intercept, normalize, return_mean=True
            )
            mean_dot = X_offset * np.sum(y)

    if Xy.ndim == 1:
        Xy = Xy[:, np.newaxis]

    if sparse_center:
        if fit_intercept:
            Xy -= mean_dot[:, np.newaxis]
        if normalize:
            Xy /= X_scale[:, np.newaxis]

    alpha_max = np.sqrt(np.sum(Xy ** 2, axis=1)).max() / (n_samples * l1_ratio)

    if alpha_max <= np.finfo(float).resolution:
        alphas = np.empty(n_alphas)
        alphas.fill(np.finfo(float).resolution)
        return alphas

    return np.logspace(np.log10(alpha_max * eps), np.log10(alpha_max), num=n_alphas)[
        ::-1
    ]


def lasso_path(
    X,
    y,
    *,
    eps=1e-3,
    n_alphas=100,
    alphas=None,
    precompute="auto",
    Xy=None,
    copy_X=True,
    coef_init=None,
    verbose=False,
    return_n_iter=False,
    positive=False,
    **params,
):
    """Compute Lasso path with coordinate descent.

    The Lasso optimization function varies for mono and multi-outputs.

    For mono-output tasks it is::

        (1 / (2 * n_samples)) * ||y - Xw||^2_2 + alpha * ||w||_1

    For multi-output tasks it is::

        (1 / (2 * n_samples)) * ||Y - XW||^2_Fro + alpha * ||W||_21

    Where::

        ||W||_21 = \\sum_i \\sqrt{\\sum_j w_{ij}^2}

    i.e. the sum of norm of each row.

    Read more in the :ref:`User Guide <lasso>`.

    Parameters
    ----------
    X : {array-like, sparse matrix} of shape (n_samples, n_features)
        Training data. Pass directly as Fortran-contiguous data to avoid
        unnecessary memory duplication. If ``y`` is mono-output then ``X``
        can be sparse.

    y : {array-like, sparse matrix} of shape (n_samples,) or \
        (n_samples, n_targets)
        Target values.

    eps : float, default=1e-3
        Length of the path. ``eps=1e-3`` means that
        ``alpha_min / alpha_max = 1e-3``.

    n_alphas : int, default=100
        Number of alphas along the regularization path.

    alphas : ndarray, default=None
        List of alphas where to compute the models.
        If ``None`` alphas are set automatically.

    precompute : 'auto', bool or array-like of shape \
            (n_features, n_features), default='auto'
        Whether to use a precomputed Gram matrix to speed up
        calculations. If set to ``'auto'`` let us decide. The Gram
        matrix can also be passed as argument.

    Xy : array-like of shape (n_features,) or (n_features, n_targets),\
         default=None
        Xy = np.dot(X.T, y) that can be precomputed. It is useful
        only when the Gram matrix is precomputed.

    copy_X : bool, default=True
        If ``True``, X will be copied; else, it may be overwritten.

    coef_init : ndarray of shape (n_features, ), default=None
        The initial values of the coefficients.

    verbose : bool or int, default=False
        Amount of verbosity.

    return_n_iter : bool, default=False
        Whether to return the number of iterations or not.

    positive : bool, default=False
        If set to True, forces coefficients to be positive.
        (Only allowed when ``y.ndim == 1``).

    **params : kwargs
        Keyword arguments passed to the coordinate descent solver.

    Returns
    -------
    alphas : ndarray of shape (n_alphas,)
        The alphas along the path where models are computed.

    coefs : ndarray of shape (n_features, n_alphas) or \
            (n_targets, n_features, n_alphas)
        Coefficients along the path.

    dual_gaps : ndarray of shape (n_alphas,)
        The dual gaps at the end of the optimization for each alpha.

    n_iters : list of int
        The number of iterations taken by the coordinate descent optimizer to
        reach the specified tolerance for each alpha.

    See Also
    --------
    lars_path : Compute Least Angle Regression or Lasso path using LARS
        algorithm.
    Lasso : The Lasso is a linear model that estimates sparse coefficients.
    LassoLars : Lasso model fit with Least Angle Regression a.k.a. Lars.
    LassoCV : Lasso linear model with iterative fitting along a regularization
        path.
    LassoLarsCV : Cross-validated Lasso using the LARS algorithm.
    sklearn.decomposition.sparse_encode : Estimator that can be used to
        transform signals into sparse linear combination of atoms from a fixed.

    Notes
    -----
    For an example, see
    :ref:`examples/linear_model/plot_lasso_coordinate_descent_path.py
    <sphx_glr_auto_examples_linear_model_plot_lasso_coordinate_descent_path.py>`.

    To avoid unnecessary memory duplication the X argument of the fit method
    should be directly passed as a Fortran-contiguous numpy array.

    Note that in certain cases, the Lars solver may be significantly
    faster to implement this functionality. In particular, linear
    interpolation can be used to retrieve model coefficients between the
    values output by lars_path

    Examples
    --------

    Comparing lasso_path and lars_path with interpolation:

    >>> X = np.array([[1, 2, 3.1], [2.3, 5.4, 4.3]]).T
    >>> y = np.array([1, 2, 3.1])
    >>> # Use lasso_path to compute a coefficient path
    >>> _, coef_path, _ = lasso_path(X, y, alphas=[5., 1., .5])
    >>> print(coef_path)
    [[0.         0.         0.46874778]
     [0.2159048  0.4425765  0.23689075]]

    >>> # Now use lars_path and 1D linear interpolation to compute the
    >>> # same path
    >>> from sklearn.linear_model import lars_path
    >>> alphas, active, coef_path_lars = lars_path(X, y, method='lasso')
    >>> from scipy import interpolate
    >>> coef_path_continuous = interpolate.interp1d(alphas[::-1],
    ...                                             coef_path_lars[:, ::-1])
    >>> print(coef_path_continuous([5., 1., .5]))
    [[0.         0.         0.46915237]
     [0.2159048  0.4425765  0.23668876]]
    """
    return enet_path(
        X,
        y,
        l1_ratio=1.0,
        eps=eps,
        n_alphas=n_alphas,
        alphas=alphas,
        precompute=precompute,
        Xy=Xy,
        copy_X=copy_X,
        coef_init=coef_init,
        verbose=verbose,
        positive=positive,
        return_n_iter=return_n_iter,
        **params,
    )


def enet_path(
    X,
    y,
    *,
    l1_ratio=0.5,
    eps=1e-3,
    n_alphas=100,
    alphas=None,
    precompute="auto",
    Xy=None,
    copy_X=True,
    coef_init=None,
    verbose=False,
    return_n_iter=False,
    positive=False,
    check_input=True,
    **params,
):
    """Compute elastic net path with coordinate descent.

    The elastic net optimization function varies for mono and multi-outputs.

    For mono-output tasks it is::

        1 / (2 * n_samples) * ||y - Xw||^2_2
        + alpha * l1_ratio * ||w||_1
        + 0.5 * alpha * (1 - l1_ratio) * ||w||^2_2

    For multi-output tasks it is::

        (1 / (2 * n_samples)) * ||Y - XW||_Fro^2
        + alpha * l1_ratio * ||W||_21
        + 0.5 * alpha * (1 - l1_ratio) * ||W||_Fro^2

    Where::

        ||W||_21 = \\sum_i \\sqrt{\\sum_j w_{ij}^2}

    i.e. the sum of norm of each row.

    Read more in the :ref:`User Guide <elastic_net>`.

    Parameters
    ----------
    X : {array-like, sparse matrix} of shape (n_samples, n_features)
        Training data. Pass directly as Fortran-contiguous data to avoid
        unnecessary memory duplication. If ``y`` is mono-output then ``X``
        can be sparse.

    y : {array-like, sparse matrix} of shape (n_samples,) or \
        (n_samples, n_targets)
        Target values.

    l1_ratio : float, default=0.5
        Number between 0 and 1 passed to elastic net (scaling between
        l1 and l2 penalties). ``l1_ratio=1`` corresponds to the Lasso.

    eps : float, default=1e-3
        Length of the path. ``eps=1e-3`` means that
        ``alpha_min / alpha_max = 1e-3``.

    n_alphas : int, default=100
        Number of alphas along the regularization path.

    alphas : ndarray, default=None
        List of alphas where to compute the models.
        If None alphas are set automatically.

    precompute : 'auto', bool or array-like of shape \
            (n_features, n_features), default='auto'
        Whether to use a precomputed Gram matrix to speed up
        calculations. If set to ``'auto'`` let us decide. The Gram
        matrix can also be passed as argument.

    Xy : array-like of shape (n_features,) or (n_features, n_targets),\
         default=None
        Xy = np.dot(X.T, y) that can be precomputed. It is useful
        only when the Gram matrix is precomputed.

    copy_X : bool, default=True
        If ``True``, X will be copied; else, it may be overwritten.

    coef_init : ndarray of shape (n_features, ), default=None
        The initial values of the coefficients.

    verbose : bool or int, default=False
        Amount of verbosity.

    return_n_iter : bool, default=False
        Whether to return the number of iterations or not.

    positive : bool, default=False
        If set to True, forces coefficients to be positive.
        (Only allowed when ``y.ndim == 1``).

    check_input : bool, default=True
        If set to False, the input validation checks are skipped (including the
        Gram matrix when provided). It is assumed that they are handled
        by the caller.

    **params : kwargs
        Keyword arguments passed to the coordinate descent solver.

    Returns
    -------
    alphas : ndarray of shape (n_alphas,)
        The alphas along the path where models are computed.

    coefs : ndarray of shape (n_features, n_alphas) or \
            (n_targets, n_features, n_alphas)
        Coefficients along the path.

    dual_gaps : ndarray of shape (n_alphas,)
        The dual gaps at the end of the optimization for each alpha.

    n_iters : list of int
        The number of iterations taken by the coordinate descent optimizer to
        reach the specified tolerance for each alpha.
        (Is returned when ``return_n_iter`` is set to True).

    See Also
    --------
    MultiTaskElasticNet : Multi-task ElasticNet model trained with L1/L2 mixed-norm \
    as regularizer.
    MultiTaskElasticNetCV : Multi-task L1/L2 ElasticNet with built-in cross-validation.
    ElasticNet : Linear regression with combined L1 and L2 priors as regularizer.
    ElasticNetCV : Elastic Net model with iterative fitting along a regularization path.

    Notes
    -----
    For an example, see
    :ref:`examples/linear_model/plot_lasso_coordinate_descent_path.py
    <sphx_glr_auto_examples_linear_model_plot_lasso_coordinate_descent_path.py>`.
    """
    X_offset_param = params.pop("X_offset", None)
    X_scale_param = params.pop("X_scale", None)
    tol = params.pop("tol", 1e-4)
    max_iter = params.pop("max_iter", 1000)
    random_state = params.pop("random_state", None)
    selection = params.pop("selection", "cyclic")

    if len(params) > 0:
        raise ValueError("Unexpected parameters in params", params.keys())

    # We expect X and y to be already Fortran ordered when bypassing
    # checks
    if check_input:
        X = check_array(
            X,
            accept_sparse="csc",
            dtype=[np.float64, np.float32],
            order="F",
            copy=copy_X,
        )
        y = check_array(
            y,
            accept_sparse="csc",
            dtype=X.dtype.type,
            order="F",
            copy=False,
            ensure_2d=False,
        )
        if Xy is not None:
            # Xy should be a 1d contiguous array or a 2D C ordered array
            Xy = check_array(
                Xy, dtype=X.dtype.type, order="C", copy=False, ensure_2d=False
            )

    n_samples, n_features = X.shape

    multi_output = False
    if y.ndim != 1:
        multi_output = True
        n_targets = y.shape[1]

    if multi_output and positive:
        raise ValueError("positive=True is not allowed for multi-output (y.ndim != 1)")

    # MultiTaskElasticNet does not support sparse matrices
    if not multi_output and sparse.isspmatrix(X):
        if X_offset_param is not None:
            # As sparse matrices are not actually centered we need this
            # to be passed to the CD solver.
            X_sparse_scaling = X_offset_param / X_scale_param
            X_sparse_scaling = np.asarray(X_sparse_scaling, dtype=X.dtype)
        else:
            X_sparse_scaling = np.zeros(n_features, dtype=X.dtype)

    # X should be normalized and fit already if function is called
    # from ElasticNet.fit
    if check_input:
        X, y, X_offset, y_offset, X_scale, precompute, Xy = _pre_fit(
            X,
            y,
            Xy,
            precompute,
            normalize=False,
            fit_intercept=False,
            copy=False,
            check_input=check_input,
        )
    if alphas is None:
        # No need to normalize of fit_intercept: it has been done
        # above
        alphas = _alpha_grid(
            X,
            y,
            Xy=Xy,
            l1_ratio=l1_ratio,
            fit_intercept=False,
            eps=eps,
            n_alphas=n_alphas,
            normalize=False,
            copy_X=False,
        )
    else:
        alphas = np.sort(alphas)[::-1]  # make sure alphas are properly ordered

    n_alphas = len(alphas)
    dual_gaps = np.empty(n_alphas)
    n_iters = []

    rng = check_random_state(random_state)
    if selection not in ["random", "cyclic"]:
        raise ValueError("selection should be either random or cyclic.")
    random = selection == "random"

    if not multi_output:
        coefs = np.empty((n_features, n_alphas), dtype=X.dtype)
    else:
        coefs = np.empty((n_targets, n_features, n_alphas), dtype=X.dtype)

    if coef_init is None:
        coef_ = np.zeros(coefs.shape[:-1], dtype=X.dtype, order="F")
    else:
        coef_ = np.asfortranarray(coef_init, dtype=X.dtype)

    for i, alpha in enumerate(alphas):
        # account for n_samples scaling in objectives between here and cd_fast
        l1_reg = alpha * l1_ratio * n_samples
        l2_reg = alpha * (1.0 - l1_ratio) * n_samples
        if not multi_output and sparse.isspmatrix(X):
            model = cd_fast.sparse_enet_coordinate_descent(
                coef_,
                l1_reg,
                l2_reg,
                X.data,
                X.indices,
                X.indptr,
                y,
                X_sparse_scaling,
                max_iter,
                tol,
                rng,
                random,
                positive,
            )
        elif multi_output:
            model = cd_fast.enet_coordinate_descent_multi_task(
                coef_, l1_reg, l2_reg, X, y, max_iter, tol, rng, random
            )
        elif isinstance(precompute, np.ndarray):
            # We expect precompute to be already Fortran ordered when bypassing
            # checks
            if check_input:
                precompute = check_array(precompute, dtype=X.dtype.type, order="C")
            model = cd_fast.enet_coordinate_descent_gram(
                coef_,
                l1_reg,
                l2_reg,
                precompute,
                Xy,
                y,
                max_iter,
                tol,
                rng,
                random,
                positive,
            )
        elif precompute is False:
            model = cd_fast.enet_coordinate_descent(
                coef_, l1_reg, l2_reg, X, y, max_iter, tol, rng, random, positive
            )
        else:
            raise ValueError(
                "Precompute should be one of True, False, 'auto' or array-like. Got %r"
                % precompute
            )
        coef_, dual_gap_, eps_, n_iter_ = model
        coefs[..., i] = coef_
        # we correct the scale of the returned dual gap, as the objective
        # in cd_fast is n_samples * the objective in this docstring.
        dual_gaps[i] = dual_gap_ / n_samples
        n_iters.append(n_iter_)

        if verbose:
            if verbose > 2:
                print(model)
            elif verbose > 1:
                print("Path: %03i out of %03i" % (i, n_alphas))
            else:
                sys.stderr.write(".")

    if return_n_iter:
        return alphas, coefs, dual_gaps, n_iters
    return alphas, coefs, dual_gaps


###############################################################################
# ElasticNet model


class ElasticNet(MultiOutputMixin, RegressorMixin, LinearModel):
    """Linear regression with combined L1 and L2 priors as regularizer.

    Minimizes the objective function::

            1 / (2 * n_samples) * ||y - Xw||^2_2
            + alpha * l1_ratio * ||w||_1
            + 0.5 * alpha * (1 - l1_ratio) * ||w||^2_2

    If you are interested in controlling the L1 and L2 penalty
    separately, keep in mind that this is equivalent to::

            a * ||w||_1 + 0.5 * b * ||w||_2^2

    where::

            alpha = a + b and l1_ratio = a / (a + b)

    The parameter l1_ratio corresponds to alpha in the glmnet R package while
    alpha corresponds to the lambda parameter in glmnet. Specifically, l1_ratio
    = 1 is the lasso penalty. Currently, l1_ratio <= 0.01 is not reliable,
    unless you supply your own sequence of alpha.

    Read more in the :ref:`User Guide <elastic_net>`.

    Parameters
    ----------
    alpha : float, default=1.0
        Constant that multiplies the penalty terms. Defaults to 1.0.
        See the notes for the exact mathematical meaning of this
        parameter. ``alpha = 0`` is equivalent to an ordinary least square,
        solved by the :class:`LinearRegression` object. For numerical
        reasons, using ``alpha = 0`` with the ``Lasso`` object is not advised.
        Given this, you should use the :class:`LinearRegression` object.

    l1_ratio : float, default=0.5
        The ElasticNet mixing parameter, with ``0 <= l1_ratio <= 1``. For
        ``l1_ratio = 0`` the penalty is an L2 penalty. ``For l1_ratio = 1`` it
        is an L1 penalty.  For ``0 < l1_ratio < 1``, the penalty is a
        combination of L1 and L2.

    fit_intercept : bool, default=True
        Whether the intercept should be estimated or not. If ``False``, the
        data is assumed to be already centered.

    normalize : bool, default=False
        This parameter is ignored when ``fit_intercept`` is set to False.
        If True, the regressors X will be normalized before regression by
        subtracting the mean and dividing by the l2-norm.
        If you wish to standardize, please use
        :class:`~sklearn.preprocessing.StandardScaler` before calling ``fit``
        on an estimator with ``normalize=False``.

        .. deprecated:: 1.0
            ``normalize`` was deprecated in version 1.0 and will be removed in
            1.2.

    precompute : bool or array-like of shape (n_features, n_features),\
                 default=False
        Whether to use a precomputed Gram matrix to speed up
        calculations. The Gram matrix can also be passed as argument.
        For sparse input this option is always ``False`` to preserve sparsity.

    max_iter : int, default=1000
        The maximum number of iterations.

    copy_X : bool, default=True
        If ``True``, X will be copied; else, it may be overwritten.

    tol : float, default=1e-4
        The tolerance for the optimization: if the updates are
        smaller than ``tol``, the optimization code checks the
        dual gap for optimality and continues until it is smaller
        than ``tol``.

    warm_start : bool, default=False
        When set to ``True``, reuse the solution of the previous call to fit as
        initialization, otherwise, just erase the previous solution.
        See :term:`the Glossary <warm_start>`.

    positive : bool, default=False
        When set to ``True``, forces the coefficients to be positive.

    random_state : int, RandomState instance, default=None
        The seed of the pseudo random number generator that selects a random
        feature to update. Used when ``selection`` == 'random'.
        Pass an int for reproducible output across multiple function calls.
        See :term:`Glossary <random_state>`.

    selection : {'cyclic', 'random'}, default='cyclic'
        If set to 'random', a random coefficient is updated every iteration
        rather than looping over features sequentially by default. This
        (setting to 'random') often leads to significantly faster convergence
        especially when tol is higher than 1e-4.

    Attributes
    ----------
    coef_ : ndarray of shape (n_features,) or (n_targets, n_features)
        Parameter vector (w in the cost function formula).

    sparse_coef_ : sparse matrix of shape (n_features,) or \
            (n_targets, n_features)
        Sparse representation of the `coef_`.

    intercept_ : float or ndarray of shape (n_targets,)
        Independent term in decision function.

    n_iter_ : list of int
        Number of iterations run by the coordinate descent solver to reach
        the specified tolerance.

    dual_gap_ : float or ndarray of shape (n_targets,)
        Given param alpha, the dual gaps at the end of the optimization,
        same shape as each observation of y.

    n_features_in_ : int
        Number of features seen during :term:`fit`.

        .. versionadded:: 0.24

    feature_names_in_ : ndarray of shape (`n_features_in_`,)
        Names of features seen during :term:`fit`. Defined only when `X`
        has feature names that are all strings.

        .. versionadded:: 1.0

    See Also
    --------
    ElasticNetCV : Elastic net model with best model selection by
        cross-validation.
    SGDRegressor : Implements elastic net regression with incremental training.
    SGDClassifier : Implements logistic regression with elastic net penalty
        (``SGDClassifier(loss="log", penalty="elasticnet")``).

    Notes
    -----
    To avoid unnecessary memory duplication the X argument of the fit method
    should be directly passed as a Fortran-contiguous numpy array.

    Examples
    --------
    >>> from sklearn.linear_model import ElasticNet
    >>> from sklearn.datasets import make_regression

    >>> X, y = make_regression(n_features=2, random_state=0)
    >>> regr = ElasticNet(random_state=0)
    >>> regr.fit(X, y)
    ElasticNet(random_state=0)
    >>> print(regr.coef_)
    [18.83816048 64.55968825]
    >>> print(regr.intercept_)
    1.451...
    >>> print(regr.predict([[0, 0]]))
    [1.451...]
    """

    path = staticmethod(enet_path)

    def __init__(
        self,
        alpha=1.0,
        *,
        l1_ratio=0.5,
        fit_intercept=True,
        normalize="deprecated",
        precompute=False,
        max_iter=1000,
        copy_X=True,
        tol=1e-4,
        warm_start=False,
        positive=False,
        random_state=None,
        selection="cyclic",
    ):
        self.alpha = alpha
        self.l1_ratio = l1_ratio
        self.fit_intercept = fit_intercept
        self.normalize = normalize
        self.precompute = precompute
        self.max_iter = max_iter
        self.copy_X = copy_X
        self.tol = tol
        self.warm_start = warm_start
        self.positive = positive
        self.random_state = random_state
        self.selection = selection

    def fit(self, X, y, sample_weight=None, check_input=True):
        """Fit model with coordinate descent.

        Parameters
        ----------
        X : {ndarray, sparse matrix} of (n_samples, n_features)
            Data.

        y : {ndarray, sparse matrix} of shape (n_samples,) or \
            (n_samples, n_targets)
            Target. Will be cast to X's dtype if necessary.

        sample_weight : float or array-like of shape (n_samples,), default=None
            Sample weights. Internally, the `sample_weight` vector will be
            rescaled to sum to `n_samples`.

            .. versionadded:: 0.23

        check_input : bool, default=True
            Allow to bypass several input checking.
            Don't use this parameter unless you know what you do.

        Returns
        -------
        self : object
            Fitted estimator.

        Notes
        -----
        Coordinate descent is an algorithm that considers each column of
        data at a time hence it will automatically convert the X input
        as a Fortran-contiguous numpy array if necessary.

        To avoid memory re-allocation it is advised to allocate the
        initial data in memory directly using that format.
        """
        _normalize = _deprecate_normalize(
            self.normalize, default=False, estimator_name=self.__class__.__name__
        )

        if self.alpha == 0:
            warnings.warn(
                "With alpha=0, this algorithm does not converge "
                "well. You are advised to use the LinearRegression "
                "estimator",
                stacklevel=2,
            )

        if isinstance(self.precompute, str):
            raise ValueError(
                "precompute should be one of True, False or array-like. Got %r"
                % self.precompute
            )

        if (
            not isinstance(self.l1_ratio, numbers.Number)
            or self.l1_ratio < 0
            or self.l1_ratio > 1
        ):
            raise ValueError(
                f"l1_ratio must be between 0 and 1; got l1_ratio={self.l1_ratio}"
            )

        # Remember if X is copied
        X_copied = False
        # We expect X and y to be float64 or float32 Fortran ordered arrays
        # when bypassing checks
        if check_input:
            X_copied = self.copy_X and self.fit_intercept
            X, y = self._validate_data(
                X,
                y,
                accept_sparse="csc",
                order="F",
                dtype=[np.float64, np.float32],
                copy=X_copied,
                multi_output=True,
                y_numeric=True,
            )
            y = check_array(
                y, order="F", copy=False, dtype=X.dtype.type, ensure_2d=False
            )

        n_samples, n_features = X.shape
        alpha = self.alpha

        if isinstance(sample_weight, numbers.Number):
            sample_weight = None
        if sample_weight is not None:
            if check_input:
                if sparse.issparse(X):
                    raise ValueError(
                        "Sample weights do not (yet) support sparse matrices."
                    )
                sample_weight = _check_sample_weight(sample_weight, X, dtype=X.dtype)
            # TLDR: Rescale sw to sum up to n_samples.
            # Long: The objective function of Enet
            #
            #    1/2 * np.average(squared error, weights=sw)
            #    + alpha * penalty                                   (1)
            #
            # is invariant under rescaling of sw.
            # But enet_path coordinate descent minimizes
            #
            #     1/2 * sum(squared error) + alpha * penalty
            #
            # and therefore sets
            #
            #     alpha = n_samples * alpha
            #
            # inside its function body, which results in an objective
            # equivalent to (1) without sw.
            # With sw, however, enet_path should set
            #
            #     alpha = sum(sw) * alpha                            (2)
            #
            # Therefore, using the freedom of Eq. (1) to rescale alpha before
            # calling enet_path, we do
            #
            #     alpha = sum(sw) / n_samples * alpha
            #
            # such that the rescaling inside enet_path is exactly Eq. (2)
            # because now sum(sw) = n_samples.
            sample_weight = sample_weight * (n_samples / np.sum(sample_weight))
            # Note: Alternatively, we could also have rescaled alpha instead
            # of sample_weight:
            #
            #     alpha *= np.sum(sample_weight) / n_samples

        # Ensure copying happens only once, don't do it again if done above.
        # X and y will be rescaled if sample_weight is not None, order='F'
        # ensures that the returned X and y are still F-contiguous.
        should_copy = self.copy_X and not X_copied
        X, y, X_offset, y_offset, X_scale, precompute, Xy = _pre_fit(
            X,
            y,
            None,
            self.precompute,
            _normalize,
            self.fit_intercept,
            copy=should_copy,
            check_input=check_input,
            sample_weight=sample_weight,
        )
        # coordinate descent needs F-ordered arrays and _pre_fit might have
        # called _rescale_data
        if check_input or sample_weight is not None:
            X, y = _set_order(X, y, order="F")
        if y.ndim == 1:
            y = y[:, np.newaxis]
        if Xy is not None and Xy.ndim == 1:
            Xy = Xy[:, np.newaxis]

        n_targets = y.shape[1]

        if self.selection not in ["cyclic", "random"]:
            raise ValueError("selection should be either random or cyclic.")

        if not self.warm_start or not hasattr(self, "coef_"):
            coef_ = np.zeros((n_targets, n_features), dtype=X.dtype, order="F")
        else:
            coef_ = self.coef_
            if coef_.ndim == 1:
                coef_ = coef_[np.newaxis, :]

        dual_gaps_ = np.zeros(n_targets, dtype=X.dtype)
        self.n_iter_ = []

        for k in range(n_targets):
            if Xy is not None:
                this_Xy = Xy[:, k]
            else:
                this_Xy = None
            _, this_coef, this_dual_gap, this_iter = self.path(
                X,
                y[:, k],
                l1_ratio=self.l1_ratio,
                eps=None,
                n_alphas=None,
                alphas=[alpha],
                precompute=precompute,
                Xy=this_Xy,
                copy_X=True,
                verbose=False,
                tol=self.tol,
                positive=self.positive,
                X_offset=X_offset,
                X_scale=X_scale,
                return_n_iter=True,
                coef_init=coef_[k],
                max_iter=self.max_iter,
                random_state=self.random_state,
                selection=self.selection,
                check_input=False,
            )
            coef_[k] = this_coef[:, 0]
            dual_gaps_[k] = this_dual_gap[0]
            self.n_iter_.append(this_iter[0])

        if n_targets == 1:
            self.n_iter_ = self.n_iter_[0]
            self.coef_ = coef_[0]
            self.dual_gap_ = dual_gaps_[0]
        else:
            self.coef_ = coef_
            self.dual_gap_ = dual_gaps_

        self._set_intercept(X_offset, y_offset, X_scale)

        # workaround since _set_intercept will cast self.coef_ into X.dtype
        self.coef_ = np.asarray(self.coef_, dtype=X.dtype)

        # return self for chaining fit and predict calls
        return self

    @property
    def sparse_coef_(self):
        """Sparse representation of the fitted `coef_`."""
        return sparse.csr_matrix(self.coef_)

    def _decision_function(self, X):
        """Decision function of the linear model.

        Parameters
        ----------
        X : numpy array or scipy.sparse matrix of shape (n_samples, n_features)

        Returns
        -------
        T : ndarray of shape (n_samples,)
            The predicted decision function.
        """
        check_is_fitted(self)
        if sparse.isspmatrix(X):
            return safe_sparse_dot(X, self.coef_.T, dense_output=True) + self.intercept_
        else:
            return super()._decision_function(X)


###############################################################################
# Lasso model


class Lasso(ElasticNet):
    """Linear Model trained with L1 prior as regularizer (aka the Lasso).

    The optimization objective for Lasso is::

        (1 / (2 * n_samples)) * ||y - Xw||^2_2 + alpha * ||w||_1

    Technically the Lasso model is optimizing the same objective function as
    the Elastic Net with ``l1_ratio=1.0`` (no L2 penalty).

    Read more in the :ref:`User Guide <lasso>`.

    Parameters
    ----------
    alpha : float, default=1.0
        Constant that multiplies the L1 term. Defaults to 1.0.
        ``alpha = 0`` is equivalent to an ordinary least square, solved
        by the :class:`LinearRegression` object. For numerical
        reasons, using ``alpha = 0`` with the ``Lasso`` object is not advised.
        Given this, you should use the :class:`LinearRegression` object.

    fit_intercept : bool, default=True
        Whether to calculate the intercept for this model. If set
        to False, no intercept will be used in calculations
        (i.e. data is expected to be centered).

    normalize : bool, default=False
        This parameter is ignored when ``fit_intercept`` is set to False.
        If True, the regressors X will be normalized before regression by
        subtracting the mean and dividing by the l2-norm.
        If you wish to standardize, please use
        :class:`~sklearn.preprocessing.StandardScaler` before calling ``fit``
        on an estimator with ``normalize=False``.

        .. deprecated:: 1.0
            ``normalize`` was deprecated in version 1.0 and will be removed in
            1.2.

    precompute : 'auto', bool or array-like of shape (n_features, n_features),\
    precompute : bool or array-like of shape (n_features, n_features),\
                 default=False
        Whether to use a precomputed Gram matrix to speed up
        calculations. The Gram matrix can also be passed as argument.
        For sparse input this option is always ``False`` to preserve sparsity.

    copy_X : bool, default=True
        If ``True``, X will be copied; else, it may be overwritten.

    max_iter : int, default=1000
        The maximum number of iterations.

    tol : float, default=1e-4
        The tolerance for the optimization: if the updates are
        smaller than ``tol``, the optimization code checks the
        dual gap for optimality and continues until it is smaller
        than ``tol``.

    warm_start : bool, default=False
        When set to True, reuse the solution of the previous call to fit as
        initialization, otherwise, just erase the previous solution.
        See :term:`the Glossary <warm_start>`.

    positive : bool, default=False
        When set to ``True``, forces the coefficients to be positive.

    random_state : int, RandomState instance, default=None
        The seed of the pseudo random number generator that selects a random
        feature to update. Used when ``selection`` == 'random'.
        Pass an int for reproducible output across multiple function calls.
        See :term:`Glossary <random_state>`.

    selection : {'cyclic', 'random'}, default='cyclic'
        If set to 'random', a random coefficient is updated every iteration
        rather than looping over features sequentially by default. This
        (setting to 'random') often leads to significantly faster convergence
        especially when tol is higher than 1e-4.

    Attributes
    ----------
    coef_ : ndarray of shape (n_features,) or (n_targets, n_features)
        Parameter vector (w in the cost function formula).

    dual_gap_ : float or ndarray of shape (n_targets,)
        Given param alpha, the dual gaps at the end of the optimization,
        same shape as each observation of y.

    sparse_coef_ : sparse matrix of shape (n_features, 1) or \
            (n_targets, n_features)
        Readonly property derived from ``coef_``.

    intercept_ : float or ndarray of shape (n_targets,)
        Independent term in decision function.

    n_iter_ : int or list of int
        Number of iterations run by the coordinate descent solver to reach
        the specified tolerance.

    n_features_in_ : int
        Number of features seen during :term:`fit`.

        .. versionadded:: 0.24

    feature_names_in_ : ndarray of shape (`n_features_in_`,)
        Names of features seen during :term:`fit`. Defined only when `X`
        has feature names that are all strings.

        .. versionadded:: 1.0

    See Also
    --------
    lars_path : Regularization path using LARS.
    lasso_path : Regularization path using Lasso.
    LassoLars : Lasso Path along the regularization parameter usingLARS algorithm.
    LassoCV : Lasso alpha parameter by cross-validation.
    LassoLarsCV : Lasso least angle parameter algorithm by cross-validation.
    sklearn.decomposition.sparse_encode : Sparse coding array estimator.

    Notes
    -----
    The algorithm used to fit the model is coordinate descent.

    To avoid unnecessary memory duplication the X argument of the fit method
    should be directly passed as a Fortran-contiguous numpy array.

    Examples
    --------
    >>> from sklearn import linear_model
    >>> clf = linear_model.Lasso(alpha=0.1)
    >>> clf.fit([[0,0], [1, 1], [2, 2]], [0, 1, 2])
    Lasso(alpha=0.1)
    >>> print(clf.coef_)
    [0.85 0.  ]
    >>> print(clf.intercept_)
    0.15...
    """

    path = staticmethod(enet_path)

    def __init__(
        self,
        alpha=1.0,
        *,
        fit_intercept=True,
        normalize="deprecated",
        precompute=False,
        copy_X=True,
        max_iter=1000,
        tol=1e-4,
        warm_start=False,
        positive=False,
        random_state=None,
        selection="cyclic",
    ):
        super().__init__(
            alpha=alpha,
            l1_ratio=1.0,
            fit_intercept=fit_intercept,
            normalize=normalize,
            precompute=precompute,
            copy_X=copy_X,
            max_iter=max_iter,
            tol=tol,
            warm_start=warm_start,
            positive=positive,
            random_state=random_state,
            selection=selection,
        )


###############################################################################
# Functions for CV with paths functions


def _path_residuals(
    X,
    y,
    sample_weight,
    train,
    test,
    normalize,
    fit_intercept,
    path,
    path_params,
    alphas=None,
    l1_ratio=1,
    X_order=None,
    dtype=None,
):
    """Returns the MSE for the models computed by 'path'.

    Parameters
    ----------
    X : {array-like, sparse matrix} of shape (n_samples, n_features)
        Training data.

    y : array-like of shape (n_samples,) or (n_samples, n_targets)
        Target values.

    sample_weight : None or array-like of shape (n_samples,)
        Sample weights.

    train : list of indices
        The indices of the train set.

    test : list of indices
        The indices of the test set.

    path : callable
        Function returning a list of models on the path. See
        enet_path for an example of signature.

    path_params : dictionary
        Parameters passed to the path function.

    alphas : array-like, default=None
        Array of float that is used for cross-validation. If not
        provided, computed using 'path'.

    l1_ratio : float, default=1
        float between 0 and 1 passed to ElasticNet (scaling between
        l1 and l2 penalties). For ``l1_ratio = 0`` the penalty is an
        L2 penalty. For ``l1_ratio = 1`` it is an L1 penalty. For ``0
        < l1_ratio < 1``, the penalty is a combination of L1 and L2.

    X_order : {'F', 'C'}, default=None
        The order of the arrays expected by the path function to
        avoid memory copies.

    dtype : a numpy dtype, default=None
        The dtype of the arrays expected by the path function to
        avoid memory copies.
    """
    X_train = X[train]
    y_train = y[train]
    X_test = X[test]
    y_test = y[test]
    if sample_weight is None:
        sw_train, sw_test = None, None
    else:
        sw_train = sample_weight[train]
        sw_test = sample_weight[test]
        n_samples = X_train.shape[0]
        # TLDR: Rescale sw_train to sum up to n_samples on the training set.
        # See TLDR and long comment inside ElasticNet.fit.
        sw_train *= n_samples / np.sum(sw_train)
        # Note: Alternatively, we could also have rescaled alpha instead
        # of sample_weight:
        #
        #     alpha *= np.sum(sample_weight) / n_samples

    if not sparse.issparse(X):
        for array, array_input in (
            (X_train, X),
            (y_train, y),
            (X_test, X),
            (y_test, y),
        ):
            if array.base is not array_input and not array.flags["WRITEABLE"]:
                # fancy indexing should create a writable copy but it doesn't
                # for read-only memmaps (cf. numpy#14132).
                array.setflags(write=True)

    if y.ndim == 1:
        precompute = path_params["precompute"]
    else:
        # No Gram variant of multi-task exists right now.
        # Fall back to default enet_multitask
        precompute = False

    X_train, y_train, X_offset, y_offset, X_scale, precompute, Xy = _pre_fit(
        X_train,
        y_train,
        None,
        precompute,
        normalize,
        fit_intercept,
        copy=False,
        sample_weight=sw_train,
    )

    path_params = path_params.copy()
    path_params["Xy"] = Xy
    path_params["X_offset"] = X_offset
    path_params["X_scale"] = X_scale
    path_params["precompute"] = precompute
    path_params["copy_X"] = False
    path_params["alphas"] = alphas

    if "l1_ratio" in path_params:
        path_params["l1_ratio"] = l1_ratio

    # Do the ordering and type casting here, as if it is done in the path,
    # X is copied and a reference is kept here
    X_train = check_array(X_train, accept_sparse="csc", dtype=dtype, order=X_order)
    alphas, coefs, _ = path(X_train, y_train, **path_params)
    del X_train, y_train

    if y.ndim == 1:
        # Doing this so that it becomes coherent with multioutput.
        coefs = coefs[np.newaxis, :, :]
        y_offset = np.atleast_1d(y_offset)
        y_test = y_test[:, np.newaxis]

    if normalize:
        nonzeros = np.flatnonzero(X_scale)
        coefs[:, nonzeros] /= X_scale[nonzeros][:, np.newaxis]

    intercepts = y_offset[:, np.newaxis] - np.dot(X_offset, coefs)
    X_test_coefs = safe_sparse_dot(X_test, coefs)
    residues = X_test_coefs - y_test[:, :, np.newaxis]
    residues += intercepts
    if sample_weight is None:
        this_mse = (residues ** 2).mean(axis=0)
    else:
        this_mse = np.average(residues ** 2, weights=sw_test, axis=0)

    return this_mse.mean(axis=0)


class LinearModelCV(MultiOutputMixin, LinearModel, ABC):
    """Base class for iterative model fitting along a regularization path."""

    @abstractmethod
    def __init__(
        self,
        eps=1e-3,
        n_alphas=100,
        alphas=None,
        fit_intercept=True,
        normalize="deprecated",
        precompute="auto",
        max_iter=1000,
        tol=1e-4,
        copy_X=True,
        cv=None,
        verbose=False,
        n_jobs=None,
        positive=False,
        random_state=None,
        selection="cyclic",
    ):
        self.eps = eps
        self.n_alphas = n_alphas
        self.alphas = alphas
        self.fit_intercept = fit_intercept
        self.normalize = normalize
        self.precompute = precompute
        self.max_iter = max_iter
        self.tol = tol
        self.copy_X = copy_X
        self.cv = cv
        self.verbose = verbose
        self.n_jobs = n_jobs
        self.positive = positive
        self.random_state = random_state
        self.selection = selection

    @abstractmethod
    def _get_estimator(self):
        """Model to be fitted after the best alpha has been determined."""

    @abstractmethod
    def _is_multitask(self):
        """Bool indicating if class is meant for multidimensional target."""

    @staticmethod
    @abstractmethod
    def path(X, y, **kwargs):
        """Compute path with coordinate descent."""

    def fit(self, X, y, sample_weight=None):
        """Fit linear model with coordinate descent.

        Fit is on grid of alphas and best alpha estimated by cross-validation.

        Parameters
        ----------
        X : {array-like, sparse matrix} of shape (n_samples, n_features)
            Training data. Pass directly as Fortran-contiguous data
            to avoid unnecessary memory duplication. If y is mono-output,
            X can be sparse.

        y : array-like of shape (n_samples,) or (n_samples, n_targets)
            Target values.

        sample_weight : float or array-like of shape (n_samples,), \
                default=None
            Sample weights used for fitting and evaluation of the weighted
            mean squared error of each cv-fold. Note that the cross validated
            MSE that is finally used to find the best model is the unweighted
            mean over the (weighted) MSEs of each test fold.

        Returns
        -------
        self : object
            Returns an instance of fitted model.
        """

        # Do as _deprecate_normalize but without warning as it's raised
        # below during the refitting on the best alpha.
        _normalize = self.normalize
        if _normalize == "deprecated":
            _normalize = False

        # This makes sure that there is no duplication in memory.
        # Dealing right with copy_X is important in the following:
        # Multiple functions touch X and subsamples of X and can induce a
        # lot of duplication of memory
        copy_X = self.copy_X and self.fit_intercept

        check_y_params = dict(
            copy=False, dtype=[np.float64, np.float32], ensure_2d=False
        )
        if isinstance(X, np.ndarray) or sparse.isspmatrix(X):
            # Keep a reference to X
            reference_to_old_X = X
            # Let us not impose fortran ordering so far: it is
            # not useful for the cross-validation loop and will be done
            # by the model fitting itself

            # Need to validate separately here.
            # We can't pass multi_ouput=True because that would allow y to be
            # csr. We also want to allow y to be 64 or 32 but check_X_y only
            # allows to convert for 64.
            check_X_params = dict(
                accept_sparse="csc", dtype=[np.float64, np.float32], copy=False
            )
            X, y = self._validate_data(
                X, y, validate_separately=(check_X_params, check_y_params)
            )
            if sparse.isspmatrix(X):
                if hasattr(reference_to_old_X, "data") and not np.may_share_memory(
                    reference_to_old_X.data, X.data
                ):
                    # X is a sparse matrix and has been copied
                    copy_X = False
            elif not np.may_share_memory(reference_to_old_X, X):
                # X has been copied
                copy_X = False
            del reference_to_old_X
        else:
            # Need to validate separately here.
            # We can't pass multi_ouput=True because that would allow y to be
            # csr. We also want to allow y to be 64 or 32 but check_X_y only
            # allows to convert for 64.
            check_X_params = dict(
                accept_sparse="csc",
                dtype=[np.float64, np.float32],
                order="F",
                copy=copy_X,
            )
            X, y = self._validate_data(
                X, y, validate_separately=(check_X_params, check_y_params)
            )
            copy_X = False

        check_consistent_length(X, y)

        if not self._is_multitask():
            if y.ndim > 1 and y.shape[1] > 1:
                raise ValueError(
                    "For multi-task outputs, use MultiTask%s" % self.__class__.__name__
                )
            y = column_or_1d(y, warn=True)
        else:
            if sparse.isspmatrix(X):
                raise TypeError("X should be dense but a sparse matrix waspassed")
            elif y.ndim == 1:
                raise ValueError(
                    "For mono-task outputs, use %sCV" % self.__class__.__name__[9:]
                )

        if isinstance(sample_weight, numbers.Number):
            sample_weight = None
        if sample_weight is not None:
            if sparse.issparse(X):
                raise ValueError("Sample weights do not (yet) support sparse matrices.")
            sample_weight = _check_sample_weight(sample_weight, X, dtype=X.dtype)

        model = self._get_estimator()

        if self.selection not in ["random", "cyclic"]:
            raise ValueError("selection should be either random or cyclic.")

        # All LinearModelCV parameters except 'cv' are acceptable
        path_params = self.get_params()

        # FIXME: 'normalize' to be removed in 1.2
        # path_params["normalize"] = _normalize
        # Pop `intercept` and `normalize` that are not parameter of the path
        # function
        path_params.pop("normalize", None)
        path_params.pop("fit_intercept", None)

        if "l1_ratio" in path_params:
            l1_ratios = np.atleast_1d(path_params["l1_ratio"])
            # For the first path, we need to set l1_ratio
            path_params["l1_ratio"] = l1_ratios[0]
        else:
            l1_ratios = [
                1,
            ]
        path_params.pop("cv", None)
        path_params.pop("n_jobs", None)

        alphas = self.alphas
        n_l1_ratio = len(l1_ratios)
        if alphas is None:
            alphas = [
                _alpha_grid(
                    X,
                    y,
                    l1_ratio=l1_ratio,
                    fit_intercept=self.fit_intercept,
                    eps=self.eps,
                    n_alphas=self.n_alphas,
                    normalize=_normalize,
                    copy_X=self.copy_X,
                )
                for l1_ratio in l1_ratios
            ]
        else:
            # Making sure alphas is properly ordered.
            alphas = np.tile(np.sort(alphas)[::-1], (n_l1_ratio, 1))
        # We want n_alphas to be the number of alphas used for each l1_ratio.
        n_alphas = len(alphas[0])
        path_params.update({"n_alphas": n_alphas})

        path_params["copy_X"] = copy_X
        # We are not computing in parallel, we can modify X
        # inplace in the folds
        if effective_n_jobs(self.n_jobs) > 1:
            path_params["copy_X"] = False

        # init cross-validation generator
        cv = check_cv(self.cv)

        # Compute path for all folds and compute MSE to get the best alpha
        folds = list(cv.split(X, y))
        best_mse = np.inf

        # We do a double for loop folded in one, in order to be able to
        # iterate in parallel on l1_ratio and folds
        jobs = (
            delayed(_path_residuals)(
                X,
                y,
                sample_weight,
                train,
                test,
                _normalize,
                self.fit_intercept,
                self.path,
                path_params,
                alphas=this_alphas,
                l1_ratio=this_l1_ratio,
                X_order="F",
                dtype=X.dtype.type,
            )
            for this_l1_ratio, this_alphas in zip(l1_ratios, alphas)
            for train, test in folds
        )
        mse_paths = Parallel(
            n_jobs=self.n_jobs,
            verbose=self.verbose,
            **_joblib_parallel_args(prefer="threads"),
        )(jobs)
        mse_paths = np.reshape(mse_paths, (n_l1_ratio, len(folds), -1))
        # The mean is computed over folds.
        mean_mse = np.mean(mse_paths, axis=1)
        self.mse_path_ = np.squeeze(np.moveaxis(mse_paths, 2, 1))
        for l1_ratio, l1_alphas, mse_alphas in zip(l1_ratios, alphas, mean_mse):
            i_best_alpha = np.argmin(mse_alphas)
            this_best_mse = mse_alphas[i_best_alpha]
            if this_best_mse < best_mse:
                best_alpha = l1_alphas[i_best_alpha]
                best_l1_ratio = l1_ratio
                best_mse = this_best_mse

        self.l1_ratio_ = best_l1_ratio
        self.alpha_ = best_alpha
        if self.alphas is None:
            self.alphas_ = np.asarray(alphas)
            if n_l1_ratio == 1:
                self.alphas_ = self.alphas_[0]
        # Remove duplicate alphas in case alphas is provided.
        else:
            self.alphas_ = np.asarray(alphas[0])

        # Refit the model with the parameters selected
        common_params = {
            name: value
            for name, value in self.get_params().items()
            if name in model.get_params()
        }
        model.set_params(**common_params)
        model.alpha = best_alpha
        model.l1_ratio = best_l1_ratio
        model.copy_X = copy_X
        precompute = getattr(self, "precompute", None)
        if isinstance(precompute, str) and precompute == "auto":
            model.precompute = False

        if sample_weight is None:
            # MultiTaskElasticNetCV does not (yet) support sample_weight, even
            # not sample_weight=None.
            model.fit(X, y)
        else:
            model.fit(X, y, sample_weight=sample_weight)
        if not hasattr(self, "l1_ratio"):
            del self.l1_ratio_
        self.coef_ = model.coef_
        self.intercept_ = model.intercept_
        self.dual_gap_ = model.dual_gap_
        self.n_iter_ = model.n_iter_
        return self

    def _more_tags(self):
        # Note: check_sample_weights_invariance(kind='ones') should work, but
        # currently we can only mark a whole test as xfail.
        return {
            "_xfail_checks": {
                "check_sample_weights_invariance": (
                    "zero sample_weight is not equivalent to removing samples"
                ),
            }
        }


class LassoCV(RegressorMixin, LinearModelCV):
    """Lasso linear model with iterative fitting along a regularization path.

    See glossary entry for :term:`cross-validation estimator`.

    The best model is selected by cross-validation.

    The optimization objective for Lasso is::

        (1 / (2 * n_samples)) * ||y - Xw||^2_2 + alpha * ||w||_1

    Read more in the :ref:`User Guide <lasso>`.

    Parameters
    ----------
    eps : float, default=1e-3
        Length of the path. ``eps=1e-3`` means that
        ``alpha_min / alpha_max = 1e-3``.

    n_alphas : int, default=100
        Number of alphas along the regularization path.

    alphas : ndarray, default=None
        List of alphas where to compute the models.
        If ``None`` alphas are set automatically.

    fit_intercept : bool, default=True
        Whether to calculate the intercept for this model. If set
        to false, no intercept will be used in calculations
        (i.e. data is expected to be centered).

    normalize : bool, default=False
        This parameter is ignored when ``fit_intercept`` is set to False.
        If True, the regressors X will be normalized before regression by
        subtracting the mean and dividing by the l2-norm.
        If you wish to standardize, please use
        :class:`~sklearn.preprocessing.StandardScaler` before calling ``fit``
        on an estimator with ``normalize=False``.

        .. deprecated:: 1.0
            ``normalize`` was deprecated in version 1.0 and will be removed in
            1.2.

    precompute : 'auto', bool or array-like of shape \
            (n_features, n_features), default='auto'
        Whether to use a precomputed Gram matrix to speed up
        calculations. If set to ``'auto'`` let us decide. The Gram
        matrix can also be passed as argument.

    max_iter : int, default=1000
        The maximum number of iterations.

    tol : float, default=1e-4
        The tolerance for the optimization: if the updates are
        smaller than ``tol``, the optimization code checks the
        dual gap for optimality and continues until it is smaller
        than ``tol``.

    copy_X : bool, default=True
        If ``True``, X will be copied; else, it may be overwritten.

    cv : int, cross-validation generator or iterable, default=None
        Determines the cross-validation splitting strategy.
        Possible inputs for cv are:

        - None, to use the default 5-fold cross-validation,
        - int, to specify the number of folds.
        - :term:`CV splitter`,
        - An iterable yielding (train, test) splits as arrays of indices.

        For int/None inputs, :class:`KFold` is used.

        Refer :ref:`User Guide <cross_validation>` for the various
        cross-validation strategies that can be used here.

        .. versionchanged:: 0.22
            ``cv`` default value if None changed from 3-fold to 5-fold.

    verbose : bool or int, default=False
        Amount of verbosity.

    n_jobs : int, default=None
        Number of CPUs to use during the cross validation.
        ``None`` means 1 unless in a :obj:`joblib.parallel_backend` context.
        ``-1`` means using all processors. See :term:`Glossary <n_jobs>`
        for more details.

    positive : bool, default=False
        If positive, restrict regression coefficients to be positive.

    random_state : int, RandomState instance, default=None
        The seed of the pseudo random number generator that selects a random
        feature to update. Used when ``selection`` == 'random'.
        Pass an int for reproducible output across multiple function calls.
        See :term:`Glossary <random_state>`.

    selection : {'cyclic', 'random'}, default='cyclic'
        If set to 'random', a random coefficient is updated every iteration
        rather than looping over features sequentially by default. This
        (setting to 'random') often leads to significantly faster convergence
        especially when tol is higher than 1e-4.

    Attributes
    ----------
    alpha_ : float
        The amount of penalization chosen by cross validation.

    coef_ : ndarray of shape (n_features,) or (n_targets, n_features)
        Parameter vector (w in the cost function formula).

    intercept_ : float or ndarray of shape (n_targets,)
        Independent term in decision function.

    mse_path_ : ndarray of shape (n_alphas, n_folds)
        Mean square error for the test set on each fold, varying alpha.

    alphas_ : ndarray of shape (n_alphas,)
        The grid of alphas used for fitting.

    dual_gap_ : float or ndarray of shape (n_targets,)
        The dual gap at the end of the optimization for the optimal alpha
        (``alpha_``).

    n_iter_ : int
        Number of iterations run by the coordinate descent solver to reach
        the specified tolerance for the optimal alpha.

    n_features_in_ : int
        Number of features seen during :term:`fit`.

        .. versionadded:: 0.24

    feature_names_in_ : ndarray of shape (`n_features_in_`,)
        Names of features seen during :term:`fit`. Defined only when `X`
        has feature names that are all strings.

        .. versionadded:: 1.0

    See Also
    --------
    lars_path : Compute Least Angle Regression or Lasso path using LARS
        algorithm.
    lasso_path : Compute Lasso path with coordinate descent.
    Lasso : The Lasso is a linear model that estimates sparse coefficients.
    LassoLars : Lasso model fit with Least Angle Regression a.k.a. Lars.
    LassoCV : Lasso linear model with iterative fitting along a regularization
        path.
    LassoLarsCV : Cross-validated Lasso using the LARS algorithm.

    Notes
    -----
    For an example, see
    :ref:`examples/linear_model/plot_lasso_model_selection.py
    <sphx_glr_auto_examples_linear_model_plot_lasso_model_selection.py>`.

    To avoid unnecessary memory duplication the X argument of the fit method
    should be directly passed as a Fortran-contiguous numpy array.

    Examples
    --------
    >>> from sklearn.linear_model import LassoCV
    >>> from sklearn.datasets import make_regression
    >>> X, y = make_regression(noise=4, random_state=0)
    >>> reg = LassoCV(cv=5, random_state=0).fit(X, y)
    >>> reg.score(X, y)
    0.9993...
    >>> reg.predict(X[:1,])
    array([-78.4951...])
    """

    path = staticmethod(lasso_path)

    def __init__(
        self,
        *,
        eps=1e-3,
        n_alphas=100,
        alphas=None,
        fit_intercept=True,
        normalize="deprecated",
        precompute="auto",
        max_iter=1000,
        tol=1e-4,
        copy_X=True,
        cv=None,
        verbose=False,
        n_jobs=None,
        positive=False,
        random_state=None,
        selection="cyclic",
    ):
        super().__init__(
            eps=eps,
            n_alphas=n_alphas,
            alphas=alphas,
            fit_intercept=fit_intercept,
            normalize=normalize,
            precompute=precompute,
            max_iter=max_iter,
            tol=tol,
            copy_X=copy_X,
            cv=cv,
            verbose=verbose,
            n_jobs=n_jobs,
            positive=positive,
            random_state=random_state,
            selection=selection,
        )

    def _get_estimator(self):
        return Lasso()

    def _is_multitask(self):
        return False

    def _more_tags(self):
        return {"multioutput": False}


class ElasticNetCV(RegressorMixin, LinearModelCV):
    """Elastic Net model with iterative fitting along a regularization path.

    See glossary entry for :term:`cross-validation estimator`.

    Read more in the :ref:`User Guide <elastic_net>`.

    Parameters
    ----------
    l1_ratio : float or list of float, default=0.5
        Float between 0 and 1 passed to ElasticNet (scaling between
        l1 and l2 penalties). For ``l1_ratio = 0``
        the penalty is an L2 penalty. For ``l1_ratio = 1`` it is an L1 penalty.
        For ``0 < l1_ratio < 1``, the penalty is a combination of L1 and L2
        This parameter can be a list, in which case the different
        values are tested by cross-validation and the one giving the best
        prediction score is used. Note that a good choice of list of
        values for l1_ratio is often to put more values close to 1
        (i.e. Lasso) and less close to 0 (i.e. Ridge), as in ``[.1, .5, .7,
        .9, .95, .99, 1]``.

    eps : float, default=1e-3
        Length of the path. ``eps=1e-3`` means that
        ``alpha_min / alpha_max = 1e-3``.

    n_alphas : int, default=100
        Number of alphas along the regularization path, used for each l1_ratio.

    alphas : ndarray, default=None
        List of alphas where to compute the models.
        If None alphas are set automatically.

    fit_intercept : bool, default=True
        Whether to calculate the intercept for this model. If set
        to false, no intercept will be used in calculations
        (i.e. data is expected to be centered).

    normalize : bool, default=False
        This parameter is ignored when ``fit_intercept`` is set to False.
        If True, the regressors X will be normalized before regression by
        subtracting the mean and dividing by the l2-norm.
        If you wish to standardize, please use
        :class:`~sklearn.preprocessing.StandardScaler` before calling ``fit``
        on an estimator with ``normalize=False``.

        .. deprecated:: 1.0
            ``normalize`` was deprecated in version 1.0 and will be removed in
            1.2.

    precompute : 'auto', bool or array-like of shape \
            (n_features, n_features), default='auto'
        Whether to use a precomputed Gram matrix to speed up
        calculations. If set to ``'auto'`` let us decide. The Gram
        matrix can also be passed as argument.

    max_iter : int, default=1000
        The maximum number of iterations.

    tol : float, default=1e-4
        The tolerance for the optimization: if the updates are
        smaller than ``tol``, the optimization code checks the
        dual gap for optimality and continues until it is smaller
        than ``tol``.

    cv : int, cross-validation generator or iterable, default=None
        Determines the cross-validation splitting strategy.
        Possible inputs for cv are:

        - None, to use the default 5-fold cross-validation,
        - int, to specify the number of folds.
        - :term:`CV splitter`,
        - An iterable yielding (train, test) splits as arrays of indices.

        For int/None inputs, :class:`KFold` is used.

        Refer :ref:`User Guide <cross_validation>` for the various
        cross-validation strategies that can be used here.

        .. versionchanged:: 0.22
            ``cv`` default value if None changed from 3-fold to 5-fold.

    copy_X : bool, default=True
        If ``True``, X will be copied; else, it may be overwritten.

    verbose : bool or int, default=0
        Amount of verbosity.

    n_jobs : int, default=None
        Number of CPUs to use during the cross validation.
        ``None`` means 1 unless in a :obj:`joblib.parallel_backend` context.
        ``-1`` means using all processors. See :term:`Glossary <n_jobs>`
        for more details.

    positive : bool, default=False
        When set to ``True``, forces the coefficients to be positive.

    random_state : int, RandomState instance, default=None
        The seed of the pseudo random number generator that selects a random
        feature to update. Used when ``selection`` == 'random'.
        Pass an int for reproducible output across multiple function calls.
        See :term:`Glossary <random_state>`.

    selection : {'cyclic', 'random'}, default='cyclic'
        If set to 'random', a random coefficient is updated every iteration
        rather than looping over features sequentially by default. This
        (setting to 'random') often leads to significantly faster convergence
        especially when tol is higher than 1e-4.

    Attributes
    ----------
    alpha_ : float
        The amount of penalization chosen by cross validation.

    l1_ratio_ : float
        The compromise between l1 and l2 penalization chosen by
        cross validation.

    coef_ : ndarray of shape (n_features,) or (n_targets, n_features)
        Parameter vector (w in the cost function formula).

    intercept_ : float or ndarray of shape (n_targets, n_features)
        Independent term in the decision function.

    mse_path_ : ndarray of shape (n_l1_ratio, n_alpha, n_folds)
        Mean square error for the test set on each fold, varying l1_ratio and
        alpha.

    alphas_ : ndarray of shape (n_alphas,) or (n_l1_ratio, n_alphas)
        The grid of alphas used for fitting, for each l1_ratio.

    dual_gap_ : float
        The dual gaps at the end of the optimization for the optimal alpha.

    n_iter_ : int
        Number of iterations run by the coordinate descent solver to reach
        the specified tolerance for the optimal alpha.

    n_features_in_ : int
        Number of features seen during :term:`fit`.

        .. versionadded:: 0.24

<<<<<<< HEAD
    See Also
=======
    feature_names_in_ : ndarray of shape (`n_features_in_`,)
        Names of features seen during :term:`fit`. Defined only when `X`
        has feature names that are all strings.

        .. versionadded:: 1.0

    Examples
>>>>>>> 786c4e5e
    --------
    enet_path : Compute elastic net path with coordinate descent.
    ElasticNet : Linear regression with combined L1 and L2 priors as regularizer.

    Notes
    -----
    For an example, see
    :ref:`examples/linear_model/plot_lasso_model_selection.py
    <sphx_glr_auto_examples_linear_model_plot_lasso_model_selection.py>`.

    To avoid unnecessary memory duplication the X argument of the fit method
    should be directly passed as a Fortran-contiguous numpy array.

    The parameter l1_ratio corresponds to alpha in the glmnet R package
    while alpha corresponds to the lambda parameter in glmnet.
    More specifically, the optimization objective is::

        1 / (2 * n_samples) * ||y - Xw||^2_2
        + alpha * l1_ratio * ||w||_1
        + 0.5 * alpha * (1 - l1_ratio) * ||w||^2_2

    If you are interested in controlling the L1 and L2 penalty
    separately, keep in mind that this is equivalent to::

        a * L1 + b * L2

    for::

        alpha = a + b and l1_ratio = a / (a + b).

    Examples
    --------
    >>> from sklearn.linear_model import ElasticNetCV
    >>> from sklearn.datasets import make_regression

    >>> X, y = make_regression(n_features=2, random_state=0)
    >>> regr = ElasticNetCV(cv=5, random_state=0)
    >>> regr.fit(X, y)
    ElasticNetCV(cv=5, random_state=0)
    >>> print(regr.alpha_)
    0.199...
    >>> print(regr.intercept_)
    0.398...
    >>> print(regr.predict([[0, 0]]))
    [0.398...]
    """

    path = staticmethod(enet_path)

    def __init__(
        self,
        *,
        l1_ratio=0.5,
        eps=1e-3,
        n_alphas=100,
        alphas=None,
        fit_intercept=True,
        normalize="deprecated",
        precompute="auto",
        max_iter=1000,
        tol=1e-4,
        cv=None,
        copy_X=True,
        verbose=0,
        n_jobs=None,
        positive=False,
        random_state=None,
        selection="cyclic",
    ):
        self.l1_ratio = l1_ratio
        self.eps = eps
        self.n_alphas = n_alphas
        self.alphas = alphas
        self.fit_intercept = fit_intercept
        self.normalize = normalize
        self.precompute = precompute
        self.max_iter = max_iter
        self.tol = tol
        self.cv = cv
        self.copy_X = copy_X
        self.verbose = verbose
        self.n_jobs = n_jobs
        self.positive = positive
        self.random_state = random_state
        self.selection = selection

    def _get_estimator(self):
        return ElasticNet()

    def _is_multitask(self):
        return False

    def _more_tags(self):
        return {"multioutput": False}


###############################################################################
# Multi Task ElasticNet and Lasso models (with joint feature selection)


class MultiTaskElasticNet(Lasso):
    """Multi-task ElasticNet model trained with L1/L2 mixed-norm as
    regularizer.

    The optimization objective for MultiTaskElasticNet is::

        (1 / (2 * n_samples)) * ||Y - XW||_Fro^2
        + alpha * l1_ratio * ||W||_21
        + 0.5 * alpha * (1 - l1_ratio) * ||W||_Fro^2

    Where::

        ||W||_21 = sum_i sqrt(sum_j W_ij ^ 2)

    i.e. the sum of norms of each row.

    Read more in the :ref:`User Guide <multi_task_elastic_net>`.

    Parameters
    ----------
    alpha : float, default=1.0
        Constant that multiplies the L1/L2 term. Defaults to 1.0.

    l1_ratio : float, default=0.5
        The ElasticNet mixing parameter, with 0 < l1_ratio <= 1.
        For l1_ratio = 1 the penalty is an L1/L2 penalty. For l1_ratio = 0 it
        is an L2 penalty.
        For ``0 < l1_ratio < 1``, the penalty is a combination of L1/L2 and L2.

    fit_intercept : bool, default=True
        Whether to calculate the intercept for this model. If set
        to false, no intercept will be used in calculations
        (i.e. data is expected to be centered).

    normalize : bool, default=False
        This parameter is ignored when ``fit_intercept`` is set to False.
        If True, the regressors X will be normalized before regression by
        subtracting the mean and dividing by the l2-norm.
        If you wish to standardize, please use
        :class:`~sklearn.preprocessing.StandardScaler` before calling ``fit``
        on an estimator with ``normalize=False``.

        .. deprecated:: 1.0
            ``normalize`` was deprecated in version 1.0 and will be removed in
            1.2.

    copy_X : bool, default=True
        If ``True``, X will be copied; else, it may be overwritten.

    max_iter : int, default=1000
        The maximum number of iterations.

    tol : float, default=1e-4
        The tolerance for the optimization: if the updates are
        smaller than ``tol``, the optimization code checks the
        dual gap for optimality and continues until it is smaller
        than ``tol``.

    warm_start : bool, default=False
        When set to ``True``, reuse the solution of the previous call to fit as
        initialization, otherwise, just erase the previous solution.
        See :term:`the Glossary <warm_start>`.

    random_state : int, RandomState instance, default=None
        The seed of the pseudo random number generator that selects a random
        feature to update. Used when ``selection`` == 'random'.
        Pass an int for reproducible output across multiple function calls.
        See :term:`Glossary <random_state>`.

    selection : {'cyclic', 'random'}, default='cyclic'
        If set to 'random', a random coefficient is updated every iteration
        rather than looping over features sequentially by default. This
        (setting to 'random') often leads to significantly faster convergence
        especially when tol is higher than 1e-4.

    Attributes
    ----------
    intercept_ : ndarray of shape (n_targets,)
        Independent term in decision function.

    coef_ : ndarray of shape (n_targets, n_features)
        Parameter vector (W in the cost function formula). If a 1D y is
        passed in at fit (non multi-task usage), ``coef_`` is then a 1D array.
        Note that ``coef_`` stores the transpose of ``W``, ``W.T``.

    n_iter_ : int
        Number of iterations run by the coordinate descent solver to reach
        the specified tolerance.

    dual_gap_ : float
        The dual gaps at the end of the optimization.

    eps_ : float
        The tolerance scaled scaled by the variance of the target `y`.

    sparse_coef_ : sparse matrix of shape (n_features,) or \
            (n_targets, n_features)
        Sparse representation of the `coef_`.

    n_features_in_ : int
        Number of features seen during :term:`fit`.

        .. versionadded:: 0.24

    feature_names_in_ : ndarray of shape (`n_features_in_`,)
        Names of features seen during :term:`fit`. Defined only when `X`
        has feature names that are all strings.

        .. versionadded:: 1.0

    Examples
    --------
    >>> from sklearn import linear_model
    >>> clf = linear_model.MultiTaskElasticNet(alpha=0.1)
    >>> clf.fit([[0,0], [1, 1], [2, 2]], [[0, 0], [1, 1], [2, 2]])
    MultiTaskElasticNet(alpha=0.1)
    >>> print(clf.coef_)
    [[0.45663524 0.45612256]
     [0.45663524 0.45612256]]
    >>> print(clf.intercept_)
    [0.0872422 0.0872422]

    See Also
    --------
    MultiTaskElasticNetCV : Multi-task L1/L2 ElasticNet with built-in
        cross-validation.
    ElasticNet
    MultiTaskLasso

    Notes
    -----
    The algorithm used to fit the model is coordinate descent.

    To avoid unnecessary memory duplication the X and y arguments of the fit
    method should be directly passed as Fortran-contiguous numpy arrays.
    """

    def __init__(
        self,
        alpha=1.0,
        *,
        l1_ratio=0.5,
        fit_intercept=True,
        normalize="deprecated",
        copy_X=True,
        max_iter=1000,
        tol=1e-4,
        warm_start=False,
        random_state=None,
        selection="cyclic",
    ):
        self.l1_ratio = l1_ratio
        self.alpha = alpha
        self.fit_intercept = fit_intercept
        self.normalize = normalize
        self.max_iter = max_iter
        self.copy_X = copy_X
        self.tol = tol
        self.warm_start = warm_start
        self.random_state = random_state
        self.selection = selection

    def fit(self, X, y):
        """Fit MultiTaskElasticNet model with coordinate descent.

        Parameters
        ----------
        X : ndarray of shape (n_samples, n_features)
            Data.
        y : ndarray of shape (n_samples, n_targets)
            Target. Will be cast to X's dtype if necessary.

        Returns
        -------
        self : object

        Notes
        -----
        Coordinate descent is an algorithm that considers each column of
        data at a time hence it will automatically convert the X input
        as a Fortran-contiguous numpy array if necessary.

        To avoid memory re-allocation it is advised to allocate the
        initial data in memory directly using that format.
        """
        _normalize = _deprecate_normalize(
            self.normalize, default=False, estimator_name=self.__class__.__name__
        )

        # Need to validate separately here.
        # We can't pass multi_ouput=True because that would allow y to be csr.
        check_X_params = dict(
            dtype=[np.float64, np.float32],
            order="F",
            copy=self.copy_X and self.fit_intercept,
        )
        check_y_params = dict(ensure_2d=False, order="F")
        X, y = self._validate_data(
            X, y, validate_separately=(check_X_params, check_y_params)
        )
        check_consistent_length(X, y)
        y = y.astype(X.dtype)

        if hasattr(self, "l1_ratio"):
            model_str = "ElasticNet"
        else:
            model_str = "Lasso"
        if y.ndim == 1:
            raise ValueError("For mono-task outputs, use %s" % model_str)

        n_samples, n_features = X.shape
        n_targets = y.shape[1]

        X, y, X_offset, y_offset, X_scale = _preprocess_data(
            X, y, self.fit_intercept, _normalize, copy=False
        )

        if not self.warm_start or not hasattr(self, "coef_"):
            self.coef_ = np.zeros(
                (n_targets, n_features), dtype=X.dtype.type, order="F"
            )

        l1_reg = self.alpha * self.l1_ratio * n_samples
        l2_reg = self.alpha * (1.0 - self.l1_ratio) * n_samples

        self.coef_ = np.asfortranarray(self.coef_)  # coef contiguous in memory

        if self.selection not in ["random", "cyclic"]:
            raise ValueError("selection should be either random or cyclic.")
        random = self.selection == "random"

        (
            self.coef_,
            self.dual_gap_,
            self.eps_,
            self.n_iter_,
        ) = cd_fast.enet_coordinate_descent_multi_task(
            self.coef_,
            l1_reg,
            l2_reg,
            X,
            y,
            self.max_iter,
            self.tol,
            check_random_state(self.random_state),
            random,
        )

        # account for different objective scaling here and in cd_fast
        self.dual_gap_ /= n_samples

        self._set_intercept(X_offset, y_offset, X_scale)

        # return self for chaining fit and predict calls
        return self

    def _more_tags(self):
        return {"multioutput_only": True}


class MultiTaskLasso(MultiTaskElasticNet):
    """Multi-task Lasso model trained with L1/L2 mixed-norm as regularizer.

    The optimization objective for Lasso is::

        (1 / (2 * n_samples)) * ||Y - XW||^2_Fro + alpha * ||W||_21

    Where::

        ||W||_21 = \\sum_i \\sqrt{\\sum_j w_{ij}^2}

    i.e. the sum of norm of each row.

    Read more in the :ref:`User Guide <multi_task_lasso>`.

    Parameters
    ----------
    alpha : float, default=1.0
        Constant that multiplies the L1/L2 term. Defaults to 1.0.

    fit_intercept : bool, default=True
        Whether to calculate the intercept for this model. If set
        to false, no intercept will be used in calculations
        (i.e. data is expected to be centered).

    normalize : bool, default=False
        This parameter is ignored when ``fit_intercept`` is set to False.
        If True, the regressors X will be normalized before regression by
        subtracting the mean and dividing by the l2-norm.
        If you wish to standardize, please use
        :class:`~sklearn.preprocessing.StandardScaler` before calling ``fit``
        on an estimator with ``normalize=False``.

        .. deprecated:: 1.0
            ``normalize`` was deprecated in version 1.0 and will be removed in
            1.2.

    copy_X : bool, default=True
        If ``True``, X will be copied; else, it may be overwritten.

    max_iter : int, default=1000
        The maximum number of iterations.

    tol : float, default=1e-4
        The tolerance for the optimization: if the updates are
        smaller than ``tol``, the optimization code checks the
        dual gap for optimality and continues until it is smaller
        than ``tol``.

    warm_start : bool, default=False
        When set to ``True``, reuse the solution of the previous call to fit as
        initialization, otherwise, just erase the previous solution.
        See :term:`the Glossary <warm_start>`.

    random_state : int, RandomState instance, default=None
        The seed of the pseudo random number generator that selects a random
        feature to update. Used when ``selection`` == 'random'.
        Pass an int for reproducible output across multiple function calls.
        See :term:`Glossary <random_state>`.

    selection : {'cyclic', 'random'}, default='cyclic'
        If set to 'random', a random coefficient is updated every iteration
        rather than looping over features sequentially by default. This
        (setting to 'random') often leads to significantly faster convergence
        especially when tol is higher than 1e-4

    Attributes
    ----------
    coef_ : ndarray of shape (n_targets, n_features)
        Parameter vector (W in the cost function formula).
        Note that ``coef_`` stores the transpose of ``W``, ``W.T``.

    intercept_ : ndarray of shape (n_targets,)
        Independent term in decision function.

    n_iter_ : int
        Number of iterations run by the coordinate descent solver to reach
        the specified tolerance.

    dual_gap_ : ndarray of shape (n_alphas,)
        The dual gaps at the end of the optimization for each alpha.

    eps_ : float
        The tolerance scaled scaled by the variance of the target `y`.

    sparse_coef_ : sparse matrix of shape (n_features,) or \
            (n_targets, n_features)
        Sparse representation of the `coef_`.

    n_features_in_ : int
        Number of features seen during :term:`fit`.

        .. versionadded:: 0.24

    feature_names_in_ : ndarray of shape (`n_features_in_`,)
        Names of features seen during :term:`fit`. Defined only when `X`
        has feature names that are all strings.

        .. versionadded:: 1.0

    Examples
    --------
    >>> from sklearn import linear_model
    >>> clf = linear_model.MultiTaskLasso(alpha=0.1)
    >>> clf.fit([[0, 1], [1, 2], [2, 4]], [[0, 0], [1, 1], [2, 3]])
    MultiTaskLasso(alpha=0.1)
    >>> print(clf.coef_)
    [[0.         0.60809415]
    [0.         0.94592424]]
    >>> print(clf.intercept_)
    [-0.41888636 -0.87382323]

    See Also
    --------
    MultiTaskLasso : Multi-task L1/L2 Lasso with built-in cross-validation
    Lasso
    MultiTaskElasticNet

    Notes
    -----
    The algorithm used to fit the model is coordinate descent.

    To avoid unnecessary memory duplication the X and y arguments of the fit
    method should be directly passed as Fortran-contiguous numpy arrays.
    """

    def __init__(
        self,
        alpha=1.0,
        *,
        fit_intercept=True,
        normalize="deprecated",
        copy_X=True,
        max_iter=1000,
        tol=1e-4,
        warm_start=False,
        random_state=None,
        selection="cyclic",
    ):
        self.alpha = alpha
        self.fit_intercept = fit_intercept
        self.normalize = normalize
        self.max_iter = max_iter
        self.copy_X = copy_X
        self.tol = tol
        self.warm_start = warm_start
        self.l1_ratio = 1.0
        self.random_state = random_state
        self.selection = selection


class MultiTaskElasticNetCV(RegressorMixin, LinearModelCV):
    """Multi-task L1/L2 ElasticNet with built-in cross-validation.

    See glossary entry for :term:`cross-validation estimator`.

    The optimization objective for MultiTaskElasticNet is::

        (1 / (2 * n_samples)) * ||Y - XW||^Fro_2
        + alpha * l1_ratio * ||W||_21
        + 0.5 * alpha * (1 - l1_ratio) * ||W||_Fro^2

    Where::

        ||W||_21 = \\sum_i \\sqrt{\\sum_j w_{ij}^2}

    i.e. the sum of norm of each row.

    Read more in the :ref:`User Guide <multi_task_elastic_net>`.

    .. versionadded:: 0.15

    Parameters
    ----------
    l1_ratio : float or list of float, default=0.5
        The ElasticNet mixing parameter, with 0 < l1_ratio <= 1.
        For l1_ratio = 1 the penalty is an L1/L2 penalty. For l1_ratio = 0 it
        is an L2 penalty.
        For ``0 < l1_ratio < 1``, the penalty is a combination of L1/L2 and L2.
        This parameter can be a list, in which case the different
        values are tested by cross-validation and the one giving the best
        prediction score is used. Note that a good choice of list of
        values for l1_ratio is often to put more values close to 1
        (i.e. Lasso) and less close to 0 (i.e. Ridge), as in ``[.1, .5, .7,
        .9, .95, .99, 1]``

    eps : float, default=1e-3
        Length of the path. ``eps=1e-3`` means that
        ``alpha_min / alpha_max = 1e-3``.

    n_alphas : int, default=100
        Number of alphas along the regularization path.

    alphas : array-like, default=None
        List of alphas where to compute the models.
        If not provided, set automatically.

    fit_intercept : bool, default=True
        Whether to calculate the intercept for this model. If set
        to false, no intercept will be used in calculations
        (i.e. data is expected to be centered).

    normalize : bool, default=False
        This parameter is ignored when ``fit_intercept`` is set to False.
        If True, the regressors X will be normalized before regression by
        subtracting the mean and dividing by the l2-norm.
        If you wish to standardize, please use
        :class:`~sklearn.preprocessing.StandardScaler` before calling ``fit``
        on an estimator with ``normalize=False``.

        .. deprecated:: 1.0
            ``normalize`` was deprecated in version 1.0 and will be removed in
            1.2.

    max_iter : int, default=1000
        The maximum number of iterations.

    tol : float, default=1e-4
        The tolerance for the optimization: if the updates are
        smaller than ``tol``, the optimization code checks the
        dual gap for optimality and continues until it is smaller
        than ``tol``.

    cv : int, cross-validation generator or iterable, default=None
        Determines the cross-validation splitting strategy.
        Possible inputs for cv are:

        - None, to use the default 5-fold cross-validation,
        - int, to specify the number of folds.
        - :term:`CV splitter`,
        - An iterable yielding (train, test) splits as arrays of indices.

        For int/None inputs, :class:`KFold` is used.

        Refer :ref:`User Guide <cross_validation>` for the various
        cross-validation strategies that can be used here.

        .. versionchanged:: 0.22
            ``cv`` default value if None changed from 3-fold to 5-fold.

    copy_X : bool, default=True
        If ``True``, X will be copied; else, it may be overwritten.

    verbose : bool or int, default=0
        Amount of verbosity.

    n_jobs : int, default=None
        Number of CPUs to use during the cross validation. Note that this is
        used only if multiple values for l1_ratio are given.
        ``None`` means 1 unless in a :obj:`joblib.parallel_backend` context.
        ``-1`` means using all processors. See :term:`Glossary <n_jobs>`
        for more details.

    random_state : int, RandomState instance, default=None
        The seed of the pseudo random number generator that selects a random
        feature to update. Used when ``selection`` == 'random'.
        Pass an int for reproducible output across multiple function calls.
        See :term:`Glossary <random_state>`.

    selection : {'cyclic', 'random'}, default='cyclic'
        If set to 'random', a random coefficient is updated every iteration
        rather than looping over features sequentially by default. This
        (setting to 'random') often leads to significantly faster convergence
        especially when tol is higher than 1e-4.

    Attributes
    ----------
    intercept_ : ndarray of shape (n_targets,)
        Independent term in decision function.

    coef_ : ndarray of shape (n_targets, n_features)
        Parameter vector (W in the cost function formula).
        Note that ``coef_`` stores the transpose of ``W``, ``W.T``.

    alpha_ : float
        The amount of penalization chosen by cross validation.

    mse_path_ : ndarray of shape (n_alphas, n_folds) or \
                (n_l1_ratio, n_alphas, n_folds)
        Mean square error for the test set on each fold, varying alpha.

    alphas_ : ndarray of shape (n_alphas,) or (n_l1_ratio, n_alphas)
        The grid of alphas used for fitting, for each l1_ratio.

    l1_ratio_ : float
        Best l1_ratio obtained by cross-validation.

    n_iter_ : int
        Number of iterations run by the coordinate descent solver to reach
        the specified tolerance for the optimal alpha.

    dual_gap_ : float
        The dual gap at the end of the optimization for the optimal alpha.

    n_features_in_ : int
        Number of features seen during :term:`fit`.

        .. versionadded:: 0.24

    feature_names_in_ : ndarray of shape (`n_features_in_`,)
        Names of features seen during :term:`fit`. Defined only when `X`
        has feature names that are all strings.

        .. versionadded:: 1.0

    Examples
    --------
    >>> from sklearn import linear_model
    >>> clf = linear_model.MultiTaskElasticNetCV(cv=3)
    >>> clf.fit([[0,0], [1, 1], [2, 2]],
    ...         [[0, 0], [1, 1], [2, 2]])
    MultiTaskElasticNetCV(cv=3)
    >>> print(clf.coef_)
    [[0.52875032 0.46958558]
     [0.52875032 0.46958558]]
    >>> print(clf.intercept_)
    [0.00166409 0.00166409]

    See Also
    --------
    MultiTaskElasticNet
    ElasticNetCV
    MultiTaskLassoCV

    Notes
    -----
    The algorithm used to fit the model is coordinate descent.

    To avoid unnecessary memory duplication the X and y arguments of the fit
    method should be directly passed as Fortran-contiguous numpy arrays.
    """

    path = staticmethod(enet_path)

    def __init__(
        self,
        *,
        l1_ratio=0.5,
        eps=1e-3,
        n_alphas=100,
        alphas=None,
        fit_intercept=True,
        normalize="deprecated",
        max_iter=1000,
        tol=1e-4,
        cv=None,
        copy_X=True,
        verbose=0,
        n_jobs=None,
        random_state=None,
        selection="cyclic",
    ):
        self.l1_ratio = l1_ratio
        self.eps = eps
        self.n_alphas = n_alphas
        self.alphas = alphas
        self.fit_intercept = fit_intercept
        self.normalize = normalize
        self.max_iter = max_iter
        self.tol = tol
        self.cv = cv
        self.copy_X = copy_X
        self.verbose = verbose
        self.n_jobs = n_jobs
        self.random_state = random_state
        self.selection = selection

    def _get_estimator(self):
        return MultiTaskElasticNet()

    def _is_multitask(self):
        return True

    def _more_tags(self):
        return {"multioutput_only": True}

    # This is necessary as LinearModelCV now supports sample_weight while
    # MultiTaskElasticNet does not (yet).
    def fit(self, X, y):
        """Fit MultiTaskElasticNet model with coordinate descent.

        Fit is on grid of alphas and best alpha estimated by cross-validation.

        Parameters
        ----------
        X : ndarray of shape (n_samples, n_features)
            Data
        y : ndarray of shape (n_samples, n_targets)
            Target. Will be cast to X's dtype if necessary

        Returns
        -------
        self : object
        """
        return super().fit(X, y)


class MultiTaskLassoCV(RegressorMixin, LinearModelCV):
    """Multi-task Lasso model trained with L1/L2 mixed-norm as regularizer.

    See glossary entry for :term:`cross-validation estimator`.

    The optimization objective for MultiTaskLasso is::

        (1 / (2 * n_samples)) * ||Y - XW||^Fro_2 + alpha * ||W||_21

    Where::

        ||W||_21 = \\sum_i \\sqrt{\\sum_j w_{ij}^2}

    i.e. the sum of norm of each row.

    Read more in the :ref:`User Guide <multi_task_lasso>`.

    .. versionadded:: 0.15

    Parameters
    ----------
    eps : float, default=1e-3
        Length of the path. ``eps=1e-3`` means that
        ``alpha_min / alpha_max = 1e-3``.

    n_alphas : int, default=100
        Number of alphas along the regularization path.

    alphas : array-like, default=None
        List of alphas where to compute the models.
        If not provided, set automatically.

    fit_intercept : bool, default=True
        Whether to calculate the intercept for this model. If set
        to false, no intercept will be used in calculations
        (i.e. data is expected to be centered).

    normalize : bool, default=False
        This parameter is ignored when ``fit_intercept`` is set to False.
        If True, the regressors X will be normalized before regression by
        subtracting the mean and dividing by the l2-norm.
        If you wish to standardize, please use
        :class:`~sklearn.preprocessing.StandardScaler` before calling ``fit``
        on an estimator with ``normalize=False``.

        .. deprecated:: 1.0
            ``normalize`` was deprecated in version 1.0 and will be removed in
            1.2.

    max_iter : int, default=1000
        The maximum number of iterations.

    tol : float, default=1e-4
        The tolerance for the optimization: if the updates are
        smaller than ``tol``, the optimization code checks the
        dual gap for optimality and continues until it is smaller
        than ``tol``.

    copy_X : bool, default=True
        If ``True``, X will be copied; else, it may be overwritten.

    cv : int, cross-validation generator or iterable, default=None
        Determines the cross-validation splitting strategy.
        Possible inputs for cv are:

        - None, to use the default 5-fold cross-validation,
        - int, to specify the number of folds.
        - :term:`CV splitter`,
        - An iterable yielding (train, test) splits as arrays of indices.

        For int/None inputs, :class:`KFold` is used.

        Refer :ref:`User Guide <cross_validation>` for the various
        cross-validation strategies that can be used here.

        .. versionchanged:: 0.22
            ``cv`` default value if None changed from 3-fold to 5-fold.

    verbose : bool or int, default=False
        Amount of verbosity.

    n_jobs : int, default=None
        Number of CPUs to use during the cross validation. Note that this is
        used only if multiple values for l1_ratio are given.
        ``None`` means 1 unless in a :obj:`joblib.parallel_backend` context.
        ``-1`` means using all processors. See :term:`Glossary <n_jobs>`
        for more details.

    random_state : int, RandomState instance, default=None
        The seed of the pseudo random number generator that selects a random
        feature to update. Used when ``selection`` == 'random'.
        Pass an int for reproducible output across multiple function calls.
        See :term:`Glossary <random_state>`.

    selection : {'cyclic', 'random'}, default='cyclic'
        If set to 'random', a random coefficient is updated every iteration
        rather than looping over features sequentially by default. This
        (setting to 'random') often leads to significantly faster convergence
        especially when tol is higher than 1e-4.

    Attributes
    ----------
    intercept_ : ndarray of shape (n_targets,)
        Independent term in decision function.

    coef_ : ndarray of shape (n_targets, n_features)
        Parameter vector (W in the cost function formula).
        Note that ``coef_`` stores the transpose of ``W``, ``W.T``.

    alpha_ : float
        The amount of penalization chosen by cross validation.

    mse_path_ : ndarray of shape (n_alphas, n_folds)
        Mean square error for the test set on each fold, varying alpha.

    alphas_ : ndarray of shape (n_alphas,)
        The grid of alphas used for fitting.

    n_iter_ : int
        Number of iterations run by the coordinate descent solver to reach
        the specified tolerance for the optimal alpha.

    dual_gap_ : float
        The dual gap at the end of the optimization for the optimal alpha.

    n_features_in_ : int
        Number of features seen during :term:`fit`.

        .. versionadded:: 0.24

    feature_names_in_ : ndarray of shape (`n_features_in_`,)
        Names of features seen during :term:`fit`. Defined only when `X`
        has feature names that are all strings.

        .. versionadded:: 1.0

    Examples
    --------
    >>> from sklearn.linear_model import MultiTaskLassoCV
    >>> from sklearn.datasets import make_regression
    >>> from sklearn.metrics import r2_score
    >>> X, y = make_regression(n_targets=2, noise=4, random_state=0)
    >>> reg = MultiTaskLassoCV(cv=5, random_state=0).fit(X, y)
    >>> r2_score(y, reg.predict(X))
    0.9994...
    >>> reg.alpha_
    0.5713...
    >>> reg.predict(X[:1,])
    array([[153.7971...,  94.9015...]])

    See Also
    --------
    MultiTaskElasticNet
    ElasticNetCV
    MultiTaskElasticNetCV

    Notes
    -----
    The algorithm used to fit the model is coordinate descent.

    To avoid unnecessary memory duplication the X and y arguments of the fit
    method should be directly passed as Fortran-contiguous numpy arrays.
    """

    path = staticmethod(lasso_path)

    def __init__(
        self,
        *,
        eps=1e-3,
        n_alphas=100,
        alphas=None,
        fit_intercept=True,
        normalize="deprecated",
        max_iter=1000,
        tol=1e-4,
        copy_X=True,
        cv=None,
        verbose=False,
        n_jobs=None,
        random_state=None,
        selection="cyclic",
    ):
        super().__init__(
            eps=eps,
            n_alphas=n_alphas,
            alphas=alphas,
            fit_intercept=fit_intercept,
            normalize=normalize,
            max_iter=max_iter,
            tol=tol,
            copy_X=copy_X,
            cv=cv,
            verbose=verbose,
            n_jobs=n_jobs,
            random_state=random_state,
            selection=selection,
        )

    def _get_estimator(self):
        return MultiTaskLasso()

    def _is_multitask(self):
        return True

    def _more_tags(self):
        return {"multioutput_only": True}

    # This is necessary as LinearModelCV now supports sample_weight while
    # MultiTaskElasticNet does not (yet).
    def fit(self, X, y):
        """Fit MultiTaskLasso model with coordinate descent.

        Fit is on grid of alphas and best alpha estimated by cross-validation.

        Parameters
        ----------
        X : ndarray of shape (n_samples, n_features)
            Data.
        y : ndarray of shape (n_samples, n_targets)
            Target. Will be cast to X's dtype if necessary.

        Returns
        -------
        self : object
            Returns an instance of fitted model.
        """
        return super().fit(X, y)<|MERGE_RESOLUTION|>--- conflicted
+++ resolved
@@ -2094,17 +2094,13 @@
 
         .. versionadded:: 0.24
 
-<<<<<<< HEAD
-    See Also
-=======
     feature_names_in_ : ndarray of shape (`n_features_in_`,)
         Names of features seen during :term:`fit`. Defined only when `X`
         has feature names that are all strings.
 
         .. versionadded:: 1.0
 
-    Examples
->>>>>>> 786c4e5e
+    See Also
     --------
     enet_path : Compute elastic net path with coordinate descent.
     ElasticNet : Linear regression with combined L1 and L2 priors as regularizer.
