--- conflicted
+++ resolved
@@ -203,11 +203,7 @@
     positive=False,
     **params,
 ):
-<<<<<<< HEAD
     """Compute Lasso path with coordinate descent.
-=======
-    """Compute Lasso path with coordinate descent
->>>>>>> 509b9ffb
 
     The Lasso optimization function varies for mono and multi-outputs.
 
@@ -378,12 +374,7 @@
     check_input=True,
     **params,
 ):
-<<<<<<< HEAD
     """Compute elastic net path with coordinate descent.
-=======
-    """
-    Compute elastic net path with coordinate descent.
->>>>>>> 509b9ffb
 
     The elastic net optimization function varies for mono and multi-outputs.
 
@@ -589,11 +580,7 @@
     if not multi_output:
         coefs = np.empty((n_features, n_alphas), dtype=X.dtype)
     else:
-<<<<<<< HEAD
         coefs = np.empty((n_targets, n_features, n_alphas), dtype=X.dtype)
-=======
-        coefs = np.empty((n_outputs, n_features, n_alphas), dtype=X.dtype)
->>>>>>> 509b9ffb
 
     if coef_init is None:
         coef_ = np.zeros(coefs.shape[:-1], dtype=X.dtype, order="F")
@@ -944,7 +931,6 @@
                         "Sample weights do not (yet) support " "sparse matrices."
                     )
                 sample_weight = _check_sample_weight(sample_weight, X, dtype=X.dtype)
-<<<<<<< HEAD
             # TLDR: Rescale sw to sum up to n_samples.
             # Long: The objective function of Enet
             #
@@ -973,10 +959,6 @@
             #
             # such that the rescaling inside enet_path is exactly Eq. (2)
             # because now sum(sw) = n_samples.
-=======
-            # simplify things by rescaling sw to sum up to n_samples
-            # => np.average(x, weights=sw) = np.mean(sw * x)
->>>>>>> 509b9ffb
             sample_weight = sample_weight * (n_samples / np.sum(sample_weight))
             # Note: Alternatively, we could also have rescaled alpha instead
             # of sample_weight:
@@ -1264,10 +1246,7 @@
 def _path_residuals(
     X,
     y,
-<<<<<<< HEAD
     sample_weight,
-=======
->>>>>>> 509b9ffb
     train,
     test,
     path,
@@ -1362,7 +1341,6 @@
         precompute = False
 
     X_train, y_train, X_offset, y_offset, X_scale, precompute, Xy = _pre_fit(
-<<<<<<< HEAD
         X_train,
         y_train,
         None,
@@ -1371,9 +1349,6 @@
         fit_intercept,
         copy=False,
         sample_weight=sw_train,
-=======
-        X_train, y_train, None, precompute, normalize, fit_intercept, copy=False
->>>>>>> 509b9ffb
     )
 
     path_params = path_params.copy()
@@ -1560,7 +1535,6 @@
                 raise ValueError(
                     "For mono-task outputs, use " "%sCV" % self.__class__.__name__[9:]
                 )
-<<<<<<< HEAD
 
         if isinstance(sample_weight, numbers.Number):
             sample_weight = None
@@ -1570,23 +1544,12 @@
                     "Sample weights do not (yet) support " "sparse matrices."
                 )
             sample_weight = _check_sample_weight(sample_weight, X, dtype=X.dtype)
-=======
->>>>>>> 509b9ffb
 
         model = self._get_estimator()
 
         if self.selection not in ["random", "cyclic"]:
             raise ValueError("selection should be either random or cyclic.")
 
-<<<<<<< HEAD
-=======
-        if X.shape[0] != y.shape[0]:
-            raise ValueError(
-                "X and y have inconsistent dimensions (%d != %d)"
-                % (X.shape[0], y.shape[0])
-            )
-
->>>>>>> 509b9ffb
         # All LinearModelCV parameters except 'cv' are acceptable
         path_params = self.get_params()
         if "l1_ratio" in path_params:
@@ -1642,10 +1605,7 @@
             delayed(_path_residuals)(
                 X,
                 y,
-<<<<<<< HEAD
                 sample_weight,
-=======
->>>>>>> 509b9ffb
                 train,
                 test,
                 self.path,
@@ -1666,11 +1626,7 @@
         mse_paths = np.reshape(mse_paths, (n_l1_ratio, len(folds), -1))
         # The mean is computed over folds.
         mean_mse = np.mean(mse_paths, axis=1)
-<<<<<<< HEAD
         self.mse_path_ = np.squeeze(np.moveaxis(mse_paths, 2, 1))
-=======
-        self.mse_path_ = np.squeeze(np.rollaxis(mse_paths, 2, 1))
->>>>>>> 509b9ffb
         for l1_ratio, l1_alphas, mse_alphas in zip(l1_ratios, alphas, mean_mse):
             i_best_alpha = np.argmin(mse_alphas)
             this_best_mse = mse_alphas[i_best_alpha]
@@ -1702,16 +1658,12 @@
         precompute = getattr(self, "precompute", None)
         if isinstance(precompute, str) and precompute == "auto":
             model.precompute = False
-<<<<<<< HEAD
         if sample_weight is None:
             # MultiTaskElasticNetCV does not (yet) support sample_weight, even
             # not sample_weight=None.
             model.fit(X, y)
         else:
             model.fit(X, y, sample_weight=sample_weight)
-=======
-        model.fit(X, y)
->>>>>>> 509b9ffb
         if not hasattr(self, "l1_ratio"):
             del self.l1_ratio_
         self.coef_ = model.coef_
@@ -1725,7 +1677,9 @@
         # currently we can only mark a whole test as xfail.
         return {
             "_xfail_checks": {
-                "check_sample_weights_invariance": "zero sample_weight is not equivalent to removing samples",
+                "check_sample_weights_invariance": (
+                    "zero sample_weight is not equivalent to removing samples"
+                ),
             }
         }
 
@@ -2362,10 +2316,6 @@
         X, y = self._validate_data(
             X, y, validate_separately=(check_X_params, check_y_params)
         )
-<<<<<<< HEAD
-        check_consistent_length(X, y)
-=======
->>>>>>> 509b9ffb
         y = y.astype(X.dtype)
 
         if hasattr(self, "l1_ratio"):
@@ -2376,30 +2326,16 @@
             raise ValueError("For mono-task outputs, use %s" % model_str)
 
         n_samples, n_features = X.shape
-<<<<<<< HEAD
         n_targets = y.shape[1]
-=======
-        _, n_tasks = y.shape
-
-        if n_samples != y.shape[0]:
-            raise ValueError(
-                "X and y have inconsistent dimensions (%d != %d)"
-                % (n_samples, y.shape[0])
-            )
->>>>>>> 509b9ffb
 
         X, y, X_offset, y_offset, X_scale = _preprocess_data(
             X, y, self.fit_intercept, self.normalize, copy=False
         )
 
         if not self.warm_start or not hasattr(self, "coef_"):
-<<<<<<< HEAD
             self.coef_ = np.zeros(
                 (n_targets, n_features), dtype=X.dtype.type, order="F"
             )
-=======
-            self.coef_ = np.zeros((n_tasks, n_features), dtype=X.dtype.type, order="F")
->>>>>>> 509b9ffb
 
         l1_reg = self.alpha * self.l1_ratio * n_samples
         l2_reg = self.alpha * (1.0 - self.l1_ratio) * n_samples
@@ -2794,7 +2730,6 @@
 
     def _more_tags(self):
         return {"multioutput_only": True}
-<<<<<<< HEAD
 
     # This is necessary as LinearModelCV now supports sample_weight while
     # MultiTaskElasticNet does not (yet).
@@ -2815,8 +2750,6 @@
         self : object
         """
         return super().fit(X, y)
-=======
->>>>>>> 509b9ffb
 
 
 class MultiTaskLassoCV(RegressorMixin, LinearModelCV):
@@ -3015,7 +2948,6 @@
         return True
 
     def _more_tags(self):
-<<<<<<< HEAD
         return {"multioutput_only": True}
 
     # This is necessary as LinearModelCV now supports sample_weight while
@@ -3036,7 +2968,4 @@
         -------
         self : object
         """
-        return super().fit(X, y)
-=======
-        return {"multioutput_only": True}
->>>>>>> 509b9ffb
+        return super().fit(X, y)