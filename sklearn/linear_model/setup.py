--- conflicted
+++ resolved
@@ -2,13 +2,7 @@
 
 import numpy
 
-<<<<<<< HEAD
-from sklearn._build_utils import get_blas_info
-
 from Cython import Tempita
-
-=======
->>>>>>> b29a9610
 
 def configuration(parent_package='', top_path=None):
     from numpy.distutils.misc_util import Configuration
