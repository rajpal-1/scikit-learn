# cython: cdivision=True
# cython: boundscheck=False
# cython: wraparound=False
#
# Author: Peter Prettenhofer <peter.prettenhofer@gmail.com>
#         Mathieu Blondel (partial_fit support)
#         Rob Zinkov (passive-aggressive)
#         Lars Buitinck
#
# License: BSD 3 clause


import numpy as np
import sys
from time import time

cimport cython
from libc.math cimport exp, log, sqrt, pow, fabs
cimport numpy as np
from numpy.math cimport INFINITY
cdef extern from "sgd_fast_helpers.h":
    bint skl_isfinite(double) nogil

from sklearn.utils.weight_vector cimport WeightVector
from sklearn.utils.seq_dataset cimport SequentialDataset

np.import_array()

# Penalty constants
DEF NO_PENALTY = 0
DEF L1 = 1
DEF L2 = 2
DEF ELASTICNET = 3

# Learning rate constants
DEF CONSTANT = 1
DEF OPTIMAL = 2
DEF INVSCALING = 3
DEF ADAPTIVE = 4
DEF PA1 = 5
DEF PA2 = 6



# ----------------------------------------
# Extension Types for Loss Functions
# ----------------------------------------

cdef class LossFunction:
    """Base class for convex loss functions"""

    cdef double loss(self, double p, double y) nogil:
        """Evaluate the loss function.

        Parameters
        ----------
        p : double
            The prediction, p = w^T x
        y : double
            The true value (aka target)

        Returns
        -------
        double
            The loss evaluated at `p` and `y`.
        """
        return 0.

    def dloss(self, double p, double y):
        """Evaluate the derivative of the loss function with respect to
        the prediction `p`.

        Parameters
        ----------
        p : double
            The prediction, p = w^T x
        y : double
            The true value (aka target)
        Returns
        -------
        double
            The derivative of the loss function with regards to `p`.
        """
        return self._dloss(p, y)

    cdef double _dloss(self, double p, double y) nogil:
        # Implementation of dloss; separate function because cpdef and nogil
        # can't be combined.
        return 0.


cdef class Regression(LossFunction):
    """Base class for loss functions for regression"""

    cdef double loss(self, double p, double y) nogil:
        return 0.

    cdef double _dloss(self, double p, double y) nogil:
        return 0.


cdef class Classification(LossFunction):
    """Base class for loss functions for classification"""

    cdef double loss(self, double p, double y) nogil:
        return 0.

    cdef double _dloss(self, double p, double y) nogil:
        return 0.


cdef class ModifiedHuber(Classification):
    """Modified Huber loss for binary classification with y in {-1, 1}

    This is equivalent to quadratically smoothed SVM with gamma = 2.

    See T. Zhang 'Solving Large Scale Linear Prediction Problems Using
    Stochastic Gradient Descent', ICML'04.
    """
    cdef double loss(self, double p, double y) nogil:
        cdef double z = p * y
        if z >= 1.0:
            return 0.0
        elif z >= -1.0:
            return (1.0 - z) * (1.0 - z)
        else:
            return -4.0 * z

    cdef double _dloss(self, double p, double y) nogil:
        cdef double z = p * y
        if z >= 1.0:
            return 0.0
        elif z >= -1.0:
            return 2.0 * (1.0 - z) * -y
        else:
            return -4.0 * y

    def __reduce__(self):
        return ModifiedHuber, ()


cdef class Hinge(Classification):
    """Hinge loss for binary classification tasks with y in {-1,1}

    Parameters
    ----------

    threshold : float > 0.0
        Margin threshold. When threshold=1.0, one gets the loss used by SVM.
        When threshold=0.0, one gets the loss used by the Perceptron.
    """

    cdef double threshold

    def __init__(self, double threshold=1.0):
        self.threshold = threshold

    cdef double loss(self, double p, double y) nogil:
        cdef double z = p * y
        if z <= self.threshold:
            return self.threshold - z
        return 0.0

    cdef double _dloss(self, double p, double y) nogil:
        cdef double z = p * y
        if z <= self.threshold:
            return -y
        return 0.0

    def __reduce__(self):
        return Hinge, (self.threshold,)


cdef class SquaredHinge(Classification):
    """Squared Hinge loss for binary classification tasks with y in {-1,1}

    Parameters
    ----------

    threshold : float > 0.0
        Margin threshold. When threshold=1.0, one gets the loss used by
        (quadratically penalized) SVM.
    """

    cdef double threshold

    def __init__(self, double threshold=1.0):
        self.threshold = threshold

    cdef double loss(self, double p, double y) nogil:
        cdef double z = self.threshold - p * y
        if z > 0:
            return z * z
        return 0.0

    cdef double _dloss(self, double p, double y) nogil:
        cdef double z = self.threshold - p * y
        if z > 0:
            return -2 * y * z
        return 0.0

    def __reduce__(self):
        return SquaredHinge, (self.threshold,)


cdef class Log(Classification):
    """Logistic regression loss for binary classification with y in {-1, 1}"""

    cdef double loss(self, double p, double y) nogil:
        cdef double z = p * y
        # approximately equal and saves the computation of the log
        if z > 18:
            return exp(-z)
        if z < -18:
            return -z
        return log(1.0 + exp(-z))

    cdef double _dloss(self, double p, double y) nogil:
        cdef double z = p * y
        # approximately equal and saves the computation of the log
        if z > 18.0:
            return exp(-z) * -y
        if z < -18.0:
            return -y
        return -y / (exp(z) + 1.0)

    def __reduce__(self):
        return Log, ()


cdef class SquaredLoss(Regression):
    """Squared loss traditional used in linear regression."""
    cdef double loss(self, double p, double y) nogil:
        return 0.5 * (p - y) * (p - y)

    cdef double _dloss(self, double p, double y) nogil:
        return p - y

    def __reduce__(self):
        return SquaredLoss, ()


cdef class Huber(Regression):
    """Huber regression loss

    Variant of the SquaredLoss that is robust to outliers (quadratic near zero,
    linear in for large errors).

    https://en.wikipedia.org/wiki/Huber_Loss_Function
    """

    cdef double c

    def __init__(self, double c):
        self.c = c

    cdef double loss(self, double p, double y) nogil:
        cdef double r = p - y
        cdef double abs_r = fabs(r)
        if abs_r <= self.c:
            return 0.5 * r * r
        else:
            return self.c * abs_r - (0.5 * self.c * self.c)

    cdef double _dloss(self, double p, double y) nogil:
        cdef double r = p - y
        cdef double abs_r = fabs(r)
        if abs_r <= self.c:
            return r
        elif r > 0.0:
            return self.c
        else:
            return -self.c

    def __reduce__(self):
        return Huber, (self.c,)


cdef class EpsilonInsensitive(Regression):
    """Epsilon-Insensitive loss (used by SVR).

    loss = max(0, |y - p| - epsilon)
    """

    cdef double epsilon

    def __init__(self, double epsilon):
        self.epsilon = epsilon

    cdef double loss(self, double p, double y) nogil:
        cdef double ret = fabs(y - p) - self.epsilon
        return ret if ret > 0 else 0

    cdef double _dloss(self, double p, double y) nogil:
        if y - p > self.epsilon:
            return -1
        elif p - y > self.epsilon:
            return 1
        else:
            return 0

    def __reduce__(self):
        return EpsilonInsensitive, (self.epsilon,)


cdef class SquaredEpsilonInsensitive(Regression):
    """Epsilon-Insensitive loss.

    loss = max(0, |y - p| - epsilon)^2
    """

    cdef double epsilon

    def __init__(self, double epsilon):
        self.epsilon = epsilon

    cdef double loss(self, double p, double y) nogil:
        cdef double ret = fabs(y - p) - self.epsilon
        return ret * ret if ret > 0 else 0

    cdef double _dloss(self, double p, double y) nogil:
        cdef double z
        z = y - p
        if z > self.epsilon:
            return -2 * (z - self.epsilon)
        elif z < -self.epsilon:
            return 2 * (-z - self.epsilon)
        else:
            return 0

    def __reduce__(self):
        return SquaredEpsilonInsensitive, (self.epsilon,)


def plain_sgd(np.ndarray[double, ndim=1, mode='c'] weights,
              double intercept,
              LossFunction loss,
              int penalty_type,
              double alpha, double C,
              double l1_ratio,
              SequentialDataset dataset,
              np.ndarray[short, ndim=1, mode='c'] validation_mask,
              bint early_stopping, estimator,
              int n_iter_no_change,
              int max_iter, double tol, int fit_intercept,
              int verbose, bint shuffle, np.uint32_t seed,
              double weight_pos, double weight_neg,
              int learning_rate, double eta0,
              double power_t,
              double t=1.0,
              double intercept_decay=1.0):
    """Plain SGD for generic loss functions and penalties.

    Parameters
    ----------
    weights : ndarray[double, ndim=1]
        The allocated coef_ vector.
    intercept : double
        The initial intercept.
    loss : LossFunction
        A concrete ``LossFunction`` object.
    penalty_type : int
        The penalty 2 for L2, 1 for L1, and 3 for Elastic-Net.
    alpha : float
        The regularization parameter.
    C : float
        Maximum step size for passive aggressive.
    l1_ratio : float
        The Elastic Net mixing parameter, with 0 <= l1_ratio <= 1.
        l1_ratio=0 corresponds to L2 penalty, l1_ratio=1 to L1.
    dataset : SequentialDataset
        A concrete ``SequentialDataset`` object.
    validation_mask : ndarray[short, ndim=1]
        Equal to True on the validation set
    early_stopping : boolean
        Whether to use a stopping criterion based on the validation set
    estimator : BaseSGD
        A concrete object inheriting ``BaseSGD``
        Used only if early_stopping is True.
    n_iter_no_change : int
        Number of iteration with no improvement to wait before stopping
    max_iter : int
        The maximum number of iterations (epochs).
    tol: double
        The tolerance for the stopping criterion
    fit_intercept : int
        Whether or not to fit the intercept (1 or 0).
    verbose : int
        Print verbose output; 0 for quite.
    shuffle : boolean
        Whether to shuffle the training data before each epoch.
    weight_pos : float
        The weight of the positive class.
    weight_neg : float
        The weight of the negative class.
    seed : np.uint32_t
        Seed of the pseudorandom number generator used to shuffle the data.
    learning_rate : int
        The learning rate:
        (1) constant, eta = eta0
        (2) optimal, eta = 1.0/(alpha * t).
        (3) inverse scaling, eta = eta0 / pow(t, power_t)
<<<<<<< HEAD
        (4) adaptive decrease
        (5) Passive Aggressive-I, eta = min(alpha, loss/norm(x))
        (6) Passive Aggressive-II, eta = 1.0 / (norm(x) + 0.5*alpha)
=======
        (4) Passive Aggressive-I, eta = min(alpha, loss/norm(x))
        (5) Passive Aggressive-II, eta = 1.0 / (norm(x) + 0.5*alpha)
>>>>>>> e8d8b8ee
    eta0 : double
        The initial learning rate.
    power_t : double
        The exponent for inverse scaling learning rate.
    t : double
        Initial state of the learning rate. This value is equal to the
        iteration count except when the learning rate is set to `optimal`.
        Default: 1.0.
    intercept_decay : double
        The decay ratio of intercept, used in updating intercept.

    Returns
    -------
    weights : array, shape=[n_features]
        The fitted weight vector.
    intercept : float
        The fitted intercept term.
    n_iter_ : int
        The actual number of iter (epochs).
    """
    standard_weights, standard_intercept,\
        _, _, n_iter_ = _plain_sgd(weights,
                                   intercept,
                                   None,
                                   0,
                                   loss,
                                   penalty_type,
                                   alpha, C,
                                   l1_ratio,
                                   dataset,
                                   validation_mask,
                                   early_stopping,
                                   estimator,
                                   n_iter_no_change,
                                   max_iter, tol, fit_intercept,
                                   verbose, shuffle, seed,
                                   weight_pos, weight_neg,
                                   learning_rate, eta0,
                                   power_t,
                                   t,
                                   intercept_decay,
                                   0)
    return standard_weights, standard_intercept, n_iter_


def average_sgd(np.ndarray[double, ndim=1, mode='c'] weights,
                double intercept,
                np.ndarray[double, ndim=1, mode='c'] average_weights,
                double average_intercept,
                LossFunction loss,
                int penalty_type,
                double alpha, double C,
                double l1_ratio,
                SequentialDataset dataset,
                np.ndarray[short, ndim=1, mode='c'] validation_mask,
                bint early_stopping, estimator,
                int n_iter_no_change,
                int max_iter, double tol, int fit_intercept,
                int verbose, bint shuffle, np.uint32_t seed,
                double weight_pos, double weight_neg,
                int learning_rate, double eta0,
                double power_t,
                double t=1.0,
                double intercept_decay=1.0,
                int average=1):
    """Average SGD for generic loss functions and penalties.

    Parameters
    ----------
    weights : ndarray[double, ndim=1]
        The allocated coef_ vector.
    intercept : double
        The initial intercept.
    average_weights : ndarray[double, ndim=1]
        The average weights as computed for ASGD
    average_intercept : double
        The average intercept for ASGD
    loss : LossFunction
        A concrete ``LossFunction`` object.
    penalty_type : int
        The penalty 2 for L2, 1 for L1, and 3 for Elastic-Net.
    alpha : float
        The regularization parameter.
    C : float
        Maximum step size for passive aggressive.
    l1_ratio : float
        The Elastic Net mixing parameter, with 0 <= l1_ratio <= 1.
        l1_ratio=0 corresponds to L2 penalty, l1_ratio=1 to L1.
    dataset : SequentialDataset
        A concrete ``SequentialDataset`` object.
    validation_mask : ndarray[short, ndim=1]
        Equal to True on the validation set
    early_stopping : boolean
        Whether to use a stopping criterion based on the validation set
    estimator : BaseSGD
        A concrete object inheriting ``BaseSGD``
        Used only if early_stopping is True.
    n_iter_no_change : int
        Number of iteration with no improvement to wait before stopping
    max_iter : int
        The maximum number of iterations (epochs).
    tol: double
        The tolerance for the stopping criterion.
    fit_intercept : int
        Whether or not to fit the intercept (1 or 0).
    verbose : int
        Print verbose output; 0 for quite.
    shuffle : boolean
        Whether to shuffle the training data before each epoch.
    weight_pos : float
        The weight of the positive class.
    weight_neg : float
        The weight of the negative class.
    seed : np.uint32_t
        Seed of the pseudorandom number generator used to shuffle the data.
    learning_rate : int
        The learning rate:
        (1) constant, eta = eta0
        (2) optimal, eta = 1.0/(alpha * t).
        (3) inverse scaling, eta = eta0 / pow(t, power_t)
        (4) adaptive decrease
        (5) Passive Aggressive-I, eta = min(alpha, loss/norm(x))
        (6) Passive Aggressive-II, eta = 1.0 / (norm(x) + 0.5*alpha)
    eta0 : double
        The initial learning rate.
    power_t : double
        The exponent for inverse scaling learning rate.
    t : double
        Initial state of the learning rate. This value is equal to the
        iteration count except when the learning rate is set to `optimal`.
        Default: 1.0.
    average : int
        The number of iterations before averaging starts. average=1 is
        equivalent to averaging for all iterations.

    Returns
    -------
    weights : array, shape=[n_features]
        The fitted weight vector.
    intercept : float
        The fitted intercept term.
    average_weights : array shape=[n_features]
        The averaged weights across iterations
    average_intercept : float
        The averaged intercept across iterations
    n_iter_ : int
        The actual number of iter (epochs).
    """
    return _plain_sgd(weights,
                      intercept,
                      average_weights,
                      average_intercept,
                      loss,
                      penalty_type,
                      alpha, C,
                      l1_ratio,
                      dataset,
                      validation_mask,
                      early_stopping,
                      estimator,
                      n_iter_no_change,
                      max_iter, tol, fit_intercept,
                      verbose, shuffle, seed,
                      weight_pos, weight_neg,
                      learning_rate, eta0,
                      power_t,
                      t,
                      intercept_decay,
                      average)


def _plain_sgd(np.ndarray[double, ndim=1, mode='c'] weights,
               double intercept,
               np.ndarray[double, ndim=1, mode='c'] average_weights,
               double average_intercept,
               LossFunction loss,
               int penalty_type,
               double alpha, double C,
               double l1_ratio,
               SequentialDataset dataset,
               np.ndarray[short, ndim=1, mode='c'] validation_mask,
               bint early_stopping, estimator,
               int n_iter_no_change,
               int max_iter, double tol, int fit_intercept,
               int verbose, bint shuffle, np.uint32_t seed,
               double weight_pos, double weight_neg,
               int learning_rate, double eta0,
               double power_t,
               double t=1.0,
               double intercept_decay=1.0,
               int average=0):

    # get the data information into easy vars
    cdef Py_ssize_t n_samples = dataset.n_samples
    cdef Py_ssize_t n_features = weights.shape[0]

    cdef WeightVector w = WeightVector(weights, average_weights)
    cdef double* w_ptr = &weights[0]
    cdef double *x_data_ptr = NULL
    cdef int *x_ind_ptr = NULL
    cdef double* ps_ptr = NULL

    # helper variables
    cdef int no_improvement_count = 0
    cdef bint infinity = False
    cdef int xnnz
    cdef double eta = 0.0
    cdef double p = 0.0
    cdef double update = 0.0
    cdef double sumloss = 0.0
    cdef double score = 0.0
    cdef double previous_loss = INFINITY
    cdef double previous_score = -INFINITY
    cdef double y = 0.0
    cdef double sample_weight
    cdef double class_weight = 1.0
    cdef unsigned int count = 0
    cdef unsigned int epoch = 0
    cdef unsigned int i = 0
    cdef int is_hinge = isinstance(loss, Hinge)
    cdef double optimal_init = 0.0
    cdef double dloss = 0.0
    cdef double MAX_DLOSS = 1e12
    cdef double max_change = 0.0
    cdef double max_weight = 0.0

    cdef long long sample_index
    cdef short [:] validation_mask_view = validation_mask

    # q vector is only used for L1 regularization
    cdef np.ndarray[double, ndim = 1, mode = "c"] q = None
    cdef double * q_data_ptr = NULL
    if penalty_type == L1 or penalty_type == ELASTICNET:
        q = np.zeros((n_features,), dtype=np.float64, order="c")
        q_data_ptr = <double * > q.data
    cdef double u = 0.0

    if penalty_type == L2:
        l1_ratio = 0.0
    elif penalty_type == L1:
        l1_ratio = 1.0

    eta = eta0

    if learning_rate == OPTIMAL:
        typw = np.sqrt(1.0 / np.sqrt(alpha))
        # computing eta0, the initial learning rate
        initial_eta0 = typw / max(1.0, loss.dloss(-typw, 1.0))
        # initialize t such that eta at first sample equals eta0
        optimal_init = 1.0 / (initial_eta0 * alpha)

    t_start = time()
    with nogil:
        for epoch in range(max_iter):
            sumloss = 0
            if verbose > 0:
                with gil:
                    print("-- Epoch %d" % (epoch + 1))
            if shuffle:
                dataset.shuffle(seed)
            for i in range(n_samples):
                dataset.next(&x_data_ptr, &x_ind_ptr, &xnnz,
                             &y, &sample_weight)

                sample_index = dataset.index_data_ptr[dataset.current_index]
                if validation_mask_view[sample_index]:
                    # do not learn on the validation set
                    continue

                p = w.dot(x_data_ptr, x_ind_ptr, xnnz) + intercept
                if learning_rate == OPTIMAL:
                    eta = 1.0 / (alpha * (optimal_init + t - 1))
                elif learning_rate == INVSCALING:
                    eta = eta0 / pow(t, power_t)

                if verbose or not early_stopping:
                    sumloss += loss.loss(p, y)

                if y > 0.0:
                    class_weight = weight_pos
                else:
                    class_weight = weight_neg

                if learning_rate == PA1:
                    update = sqnorm(x_data_ptr, x_ind_ptr, xnnz)
                    if update == 0:
                        continue
                    update = min(C, loss.loss(p, y) / update)
                elif learning_rate == PA2:
                    update = sqnorm(x_data_ptr, x_ind_ptr, xnnz)
                    update = loss.loss(p, y) / (update + 0.5 / C)
                else:
                    dloss = loss._dloss(p, y)
                    # clip dloss with large values to avoid numerical
                    # instabilities
                    if dloss < -MAX_DLOSS:
                        dloss = -MAX_DLOSS
                    elif dloss > MAX_DLOSS:
                        dloss = MAX_DLOSS
                    update = -eta * dloss

                if learning_rate >= PA1:
                    if is_hinge:
                        # classification
                        update *= y
                    elif y - p < 0:
                        # regression
                        update *= -1

                update *= class_weight * sample_weight

                if penalty_type >= L2:
                    # do not scale to negative values when eta or alpha are too
                    # big: instead set the weights to zero
                    w.scale(max(0, 1.0 - ((1.0 - l1_ratio) * eta * alpha)))
                if update != 0.0:
                    w.add(x_data_ptr, x_ind_ptr, xnnz, update)
                    if fit_intercept == 1:
                        intercept += update * intercept_decay

                if 0 < average <= t:
                    # compute the average for the intercept and update the
                    # average weights, this is done regardless as to whether
                    # the update is 0

                    w.add_average(x_data_ptr, x_ind_ptr, xnnz,
                                  update, (t - average + 1))
                    average_intercept += ((intercept - average_intercept) /
                                          (t - average + 1))

                if penalty_type == L1 or penalty_type == ELASTICNET:
                    u += (l1_ratio * eta * alpha)
                    l1penalty(w, q_data_ptr, x_ind_ptr, xnnz, u)

                t += 1
                count += 1

            # report epoch information
            if verbose > 0:
                with gil:
                    print("Norm: %.2f, NNZs: %d, Bias: %.6f, T: %d, "
                          "Avg. loss: %f"
                          % (w.norm(), weights.nonzero()[0].shape[0],
                             intercept, count, sumloss / n_samples))
                    print("Total training time: %.2f seconds."
                          % (time() - t_start))

            # floating-point under-/overflow check.
            if (not skl_isfinite(intercept)
                or any_nonfinite(<double *>weights.data, n_features)):
                infinity = True
                break

            # evaluate the score on the validation set
            if early_stopping:
                with gil:
                    score = estimator._validation_score(weights, intercept)
                if tol > -INFINITY and score < previous_score + tol:
                    no_improvement_count += 1
                previous_score = score
            # or evaluate the loss on the training set
            else:
                if (tol > -INFINITY and
                        sumloss > previous_loss - tol * n_samples):
                    no_improvement_count += 1
                previous_loss = sumloss

            # if there is no improvement several times in a row
            if no_improvement_count >= n_iter_no_change:
                if learning_rate == ADAPTIVE and eta > 1e-6:
                    eta = eta / 5
                    no_improvement_count = 0
                else:
                    if verbose:
                        with gil:
                            print("Convergence after %d epochs took %.2f "
                                  "seconds" % (epoch + 1, time() - t_start))
                    break

    if infinity:
        raise ValueError(("Floating-point under-/overflow occurred at epoch"
                          " #%d. Scaling input data with StandardScaler or"
                          " MinMaxScaler might help.") % (epoch + 1))

    w.reset_wscale()

    return weights, intercept, average_weights, average_intercept, epoch + 1


cdef bint any_nonfinite(double *w, int n) nogil:
    for i in range(n):
        if not skl_isfinite(w[i]):
            return True
    return 0


cdef double sqnorm(double * x_data_ptr, int * x_ind_ptr, int xnnz) nogil:
    cdef double x_norm = 0.0
    cdef int j
    cdef double z
    for j in range(xnnz):
        z = x_data_ptr[j]
        x_norm += z * z
    return x_norm


cdef void l1penalty(WeightVector w, double * q_data_ptr,
                    int *x_ind_ptr, int xnnz, double u) nogil:
    """Apply the L1 penalty to each updated feature

    This implements the truncated gradient approach by
    [Tsuruoka, Y., Tsujii, J., and Ananiadou, S., 2009].
    """
    cdef double z = 0.0
    cdef int j = 0
    cdef int idx = 0
    cdef double wscale = w.wscale
    cdef double *w_data_ptr = w.w_data_ptr
    for j in range(xnnz):
        idx = x_ind_ptr[j]
        z = w_data_ptr[idx]
        if wscale * w_data_ptr[idx] > 0.0:
            w_data_ptr[idx] = max(
                0.0, w_data_ptr[idx] - ((u + q_data_ptr[idx]) / wscale))

        elif wscale * w_data_ptr[idx] < 0.0:
            w_data_ptr[idx] = min(
                0.0, w_data_ptr[idx] + ((u - q_data_ptr[idx]) / wscale))

        q_data_ptr[idx] += wscale * (w_data_ptr[idx] - z)<|MERGE_RESOLUTION|>--- conflicted
+++ resolved
@@ -400,14 +400,9 @@
         (1) constant, eta = eta0
         (2) optimal, eta = 1.0/(alpha * t).
         (3) inverse scaling, eta = eta0 / pow(t, power_t)
-<<<<<<< HEAD
         (4) adaptive decrease
         (5) Passive Aggressive-I, eta = min(alpha, loss/norm(x))
         (6) Passive Aggressive-II, eta = 1.0 / (norm(x) + 0.5*alpha)
-=======
-        (4) Passive Aggressive-I, eta = min(alpha, loss/norm(x))
-        (5) Passive Aggressive-II, eta = 1.0 / (norm(x) + 0.5*alpha)
->>>>>>> e8d8b8ee
     eta0 : double
         The initial learning rate.
     power_t : double
