# Authors: Christian Lorentzen <lorentzen.ch@gmail.com>
#
# License: BSD 3 clause

<<<<<<< HEAD
=======
from functools import partial
import itertools
import re
import warnings

>>>>>>> 6fe1f465
import numpy as np
from numpy.testing import assert_allclose
import pytest
from scipy import linalg
from scipy.optimize import minimize, root

from sklearn.base import clone
from sklearn._loss import HalfBinomialLoss
from sklearn._loss.glm_distribution import TweedieDistribution
from sklearn._loss.link import IdentityLink, LogLink

from sklearn.datasets import make_low_rank_matrix, make_regression
from sklearn.linear_model import (
    GammaRegressor,
    PoissonRegressor,
    Ridge,
    TweedieRegressor,
)
from sklearn.linear_model._glm import _GeneralizedLinearRegressor
from sklearn.linear_model._linear_loss import LinearModelLoss
from sklearn.exceptions import ConvergenceWarning
from sklearn.metrics import d2_tweedie_score
from sklearn.model_selection import train_test_split


SOLVERS = ["lbfgs"]


class BinomialRegressor(_GeneralizedLinearRegressor):
    def _get_loss(self):
        return HalfBinomialLoss()


def _special_minimize(fun, grad, x, tol_NM, tol):
    # Find good starting point by Nelder-Mead
    res_NM = minimize(
        fun, x, method="Nelder-Mead", options={"xatol": tol_NM, "fatol": tol_NM}
    )
    # Now refine via root finding on the gradient of the function, which is more
    # precise than minimizing the function itself.
    res = root(
        grad,
        res_NM.x,
        method="lm",
        options={"ftol": tol, "xtol": tol, "gtol": tol},
    )
    return res.x


@pytest.fixture(scope="module")
def regression_data():
    X, y = make_regression(
        n_samples=107, n_features=10, n_informative=80, noise=0.5, random_state=2
    )
    return X, y


@pytest.fixture(
    params=itertools.product(
        ["long", "wide"],
        [
            BinomialRegressor(),
            PoissonRegressor(),
            GammaRegressor(),
            # TweedieRegressor(power=3.0),  # too difficult
            # TweedieRegressor(power=0, link="log"),  # too difficult
            TweedieRegressor(power=1.5),
        ],
    ),
    ids=lambda param: f"{param[0]}-{param[1]}",
)
def glm_dataset(global_random_seed, request):
    """Dataset with GLM solutions, well conditioned X.

    This is inspired by ols_ridge_dataset in test_ridge.py.

    The construction is based on the SVD decomposition of X = U S V'.

    Parameters
    ----------
    type : {"long", "wide"}
        If "long", then n_samples > n_features.
        If "wide", then n_features > n_samples.
    model : a GLM model

    For "wide", we return the minimum norm solution:

        min ||w||_2 subject to w = argmin deviance(X, y, w)

    Note that the deviance is always minimized if y = inverse_link(X w) is possible to
    achieve, which it is in the wide data case. Therefore, we can construct the
    solution with minimum norm like (wide) OLS:

        min ||w||_2 subject to link(y) = raw_prediction = X w

    Returns
    -------
    model : GLM model
    X : ndarray
        Last column of 1, i.e. intercept.
    y : ndarray
    coef_unpenalized : ndarray
        Minimum norm solutions, i.e. min sum(loss(w)) (with mininum ||w||_2 in
        case of ambiguity)
        Last coefficient is intercept.
    coef_penalized : ndarray
        GLM solution with alpha=l2_reg_strength=1, i.e.
        min 1/n * sum(loss) + ||w[:-1]||_2^2.
        Last coefficient is intercept.
    l2_reg_strength : float
        Always equal 1.
    """
    data_type, model = request.param
    # Make larger dim more than double as big as the smaller one.
    # This helps when constructing singular matrices like (X, X).
    if data_type == "long":
        n_samples, n_features = 12, 4
    else:
        n_samples, n_features = 4, 12
    k = min(n_samples, n_features)
    rng = np.random.RandomState(global_random_seed)
    X = make_low_rank_matrix(
        n_samples=n_samples,
        n_features=n_features,
        effective_rank=k,
        tail_strength=0.1,
        random_state=rng,
    )
    X[:, -1] = 1  # last columns acts as intercept
    U, s, Vt = linalg.svd(X, full_matrices=False)
    assert np.all(s > 1e-3)  # to be sure
    assert np.max(s) / np.min(s) < 100  # condition number of X

    if data_type == "long":
        coef_unpenalized = rng.uniform(low=1, high=3, size=n_features)
        coef_unpenalized *= rng.choice([-1, 1], size=n_features)
        raw_prediction = X @ coef_unpenalized
    else:
        raw_prediction = rng.uniform(low=-3, high=3, size=n_samples)
        # minimum norm solution min ||w||_2 such that raw_prediction = X w:
        # w = X'(XX')^-1 raw_prediction = V s^-1 U' raw_prediction
        coef_unpenalized = Vt.T @ np.diag(1 / s) @ U.T @ raw_prediction

    linear_loss = LinearModelLoss(base_loss=model._get_loss(), fit_intercept=True)
    sw = np.full(shape=n_samples, fill_value=1 / n_samples)
    y = linear_loss.base_loss.link.inverse(raw_prediction)

    # Add penalty l2_reg_strength * ||coef||_2^2 for l2_reg_strength=1 and solve with
    # optimizer. Note that the problem is well conditioned such that we get accurate
    # results.
    l2_reg_strength = 1
    fun = partial(
        linear_loss.loss,
        X=X[:, :-1],
        y=y,
        sample_weight=sw,
        l2_reg_strength=l2_reg_strength,
    )
    grad = partial(
        linear_loss.gradient,
        X=X[:, :-1],
        y=y,
        sample_weight=sw,
        l2_reg_strength=l2_reg_strength,
    )
    coef_penalized_with_intercept = _special_minimize(
        fun, grad, coef_unpenalized, tol_NM=1e-6, tol=1e-14
    )

    linear_loss = LinearModelLoss(base_loss=model._get_loss(), fit_intercept=False)
    fun = partial(
        linear_loss.loss,
        X=X[:, :-1],
        y=y,
        sample_weight=sw,
        l2_reg_strength=l2_reg_strength,
    )
    grad = partial(
        linear_loss.gradient,
        X=X[:, :-1],
        y=y,
        sample_weight=sw,
        l2_reg_strength=l2_reg_strength,
    )
    coef_penalized_without_intercept = _special_minimize(
        fun, grad, coef_unpenalized[:-1], tol_NM=1e-6, tol=1e-14
    )

    # To be sure
    assert np.linalg.norm(coef_penalized_with_intercept) < np.linalg.norm(
        coef_unpenalized
    )

    return (
        model,
        X,
        y,
        coef_unpenalized,
        coef_penalized_with_intercept,
        coef_penalized_without_intercept,
        l2_reg_strength,
    )


@pytest.mark.parametrize("solver", SOLVERS)
@pytest.mark.parametrize("fit_intercept", [False, True])
def test_glm_regression(solver, fit_intercept, glm_dataset):
    """Test that GLM converges for all solvers to correct solution.

    We work with a simple constructed data set with known solution.
    """
    model, X, y, _, coef_with_intercept, coef_without_intercept, alpha = glm_dataset
    params = dict(
        alpha=alpha,
        fit_intercept=fit_intercept,
        # While _GeneralizedLinearRegressor exposes the solver parameter, public
        # estimators currently do not, and lbfgs is the only solver anyway.
        # TODO: Expose solver as soon as we have a second solver to choose from.
        # solver=solver,  # only lbfgs available
        tol=1e-12,
        max_iter=1000,
    )

    model = clone(model).set_params(**params)
    X = X[:, :-1]  # remove intercept
    if fit_intercept:
        coef = coef_with_intercept
        intercept = coef[-1]
        coef = coef[:-1]
    else:
        coef = coef_without_intercept
        intercept = 0

    model.fit(X, y)

    rtol = 5e-5
    assert model.intercept_ == pytest.approx(intercept, rel=rtol)
    assert_allclose(model.coef_, coef, rtol=rtol)

    # Same with sample_weight.
    model = (
        clone(model).set_params(**params).fit(X, y, sample_weight=np.ones(X.shape[0]))
    )
    assert model.intercept_ == pytest.approx(intercept, rel=rtol)
    assert_allclose(model.coef_, coef, rtol=rtol)


@pytest.mark.parametrize("solver", SOLVERS)
@pytest.mark.parametrize("fit_intercept", [True, False])
def test_glm_regression_hstacked_X(solver, fit_intercept, glm_dataset):
    """Test that GLM converges for all solvers to correct solution on hstacked data.

    We work with a simple constructed data set with known solution.
    Fit on [X] with alpha is the same as fit on [X, X]/2 with alpha/2.
    For long X, [X, X] is still a long but singular matrix.
    """
    model, X, y, _, coef_with_intercept, coef_without_intercept, alpha = glm_dataset
    n_samples, n_features = X.shape
    params = dict(
        alpha=alpha / 2,
        fit_intercept=fit_intercept,
        # solver=solver,  # only lbfgs available
        tol=1e-12,
        max_iter=1000,
    )

    model = clone(model).set_params(**params)
    X = X[:, :-1]  # remove intercept
    X = 0.5 * np.concatenate((X, X), axis=1)
    assert np.linalg.matrix_rank(X) <= min(n_samples, n_features - 1)
    if fit_intercept:
        coef = coef_with_intercept
        intercept = coef[-1]
        coef = coef[:-1]
    else:
        coef = coef_without_intercept
        intercept = 0
    model.fit(X, y)

    rtol = 2e-4
    assert model.intercept_ == pytest.approx(intercept, rel=rtol)
    assert_allclose(model.coef_, np.r_[coef, coef], rtol=rtol)


@pytest.mark.parametrize("solver", SOLVERS)
@pytest.mark.parametrize("fit_intercept", [True, False])
def test_glm_regression_vstacked_X(solver, fit_intercept, glm_dataset):
    """Test that GLM converges for all solvers to correct solution on vstacked data.

    We work with a simple constructed data set with known solution.
    Fit on [X] with alpha is the same as fit on [X], [y]
                                                [X], [y] with 1 * alpha.
    It is the same alpha as the average loss stays the same.
    For wide X, [X', X'] is a singular matrix.
    """
    model, X, y, _, coef_with_intercept, coef_without_intercept, alpha = glm_dataset
    n_samples, n_features = X.shape
    params = dict(
        alpha=alpha,
        fit_intercept=fit_intercept,
        # solver=solver,  # only lbfgs available
        tol=1e-12,
        max_iter=1000,
    )

    model = clone(model).set_params(**params)
    X = X[:, :-1]  # remove intercept
    X = np.concatenate((X, X), axis=0)
    assert np.linalg.matrix_rank(X) <= min(n_samples, n_features)
    y = np.r_[y, y]
    if fit_intercept:
        coef = coef_with_intercept
        intercept = coef[-1]
        coef = coef[:-1]
    else:
        coef = coef_without_intercept
        intercept = 0
    model.fit(X, y)

    rtol = 3e-5
    assert model.intercept_ == pytest.approx(intercept, rel=rtol)
    assert_allclose(model.coef_, coef, rtol=rtol)


@pytest.mark.parametrize("solver", SOLVERS)
@pytest.mark.parametrize("fit_intercept", [True, False])
def test_glm_regression_unpenalized(solver, fit_intercept, glm_dataset):
    """Test that unpenalized GLM converges for all solvers to correct solution.

    We work with a simple constructed data set with known solution.
    Note: This checks the minimum norm solution for wide X, i.e.
    n_samples < n_features:
        min ||w||_2 subject to w = argmin deviance(X, y, w)
    """
    model, X, y, coef, _, _, _ = glm_dataset
    n_samples, n_features = X.shape
    alpha = 0  # unpenalized
    params = dict(
        alpha=alpha,
        fit_intercept=fit_intercept,
        # solver=solver,  # only lbfgs available
        tol=1e-12,
        max_iter=1000,
    )

    model = clone(model).set_params(**params)
    if fit_intercept:
        X = X[:, :-1]  # remove intercept
        intercept = coef[-1]
        coef = coef[:-1]
    else:
        intercept = 0

    model.fit(X, y)

    # FIXME: `assert_allclose(model.coef_, coef)` should work for all cases but fails
    # for the wide/fat case with n_features > n_samples. Most current GLM solvers do
    # NOT return the minimum norm solution with fit_intercept=True.
    rtol = 5e-5
    if n_samples > n_features:
        assert model.intercept_ == pytest.approx(intercept)
        assert_allclose(model.coef_, coef, rtol=rtol)
    else:
        # As it is an underdetermined problem, prediction = y. The following shows that
        # we get a solution, i.e. a (non-unique) minimum of the objective function ...
        assert_allclose(model.predict(X), y, rtol=1e-6)
        if fit_intercept:
            # But it is not the minimum norm solution. Otherwise the norms would be
            # equal.
            norm_solution = np.linalg.norm(np.r_[intercept, coef])
            norm_model = np.linalg.norm(np.r_[model.intercept_, model.coef_])
            assert norm_model > (1 + 1e-12) * norm_solution

            # See https://github.com/scikit-learn/scikit-learn/issues/23670.
            # Note: Even adding a tiny penalty does not give the minimal norm solution.
            # XXX: We could have naively expected LBFGS to find the minimal norm
            # solution by adding a very small penalty. Even that fails for a reason we
            # do not properly understand at this point.
        else:
            # When `fit_intercept=False`, LBFGS naturally converges to the minimum norm
            # solution on this problem.
            # XXX: Do we have any theoretical guarantees why this should be the case?
            assert model.intercept_ == pytest.approx(intercept)
            assert_allclose(model.coef_, coef, rtol=rtol)


@pytest.mark.parametrize("solver", SOLVERS)
@pytest.mark.parametrize("fit_intercept", [True, False])
def test_glm_regression_unpenalized_hstacked_X(solver, fit_intercept, glm_dataset):
    """Test that unpenalized GLM converges for all solvers to correct solution.

    We work with a simple constructed data set with known solution.
    GLM fit on [X] is the same as fit on [X, X]/2.
    For long X, [X, X] is a singular matrix and we check against the minimum norm
    solution:
        min ||w||_2 subject to w = argmin deviance(X, y, w)
    """
    model, X, y, coef, _, _, _ = glm_dataset
    n_samples, n_features = X.shape
    alpha = 0  # unpenalized
    params = dict(
        alpha=alpha,
        fit_intercept=fit_intercept,
        # solver=solver,  # only lbfgs available
        tol=1e-12,
        max_iter=1000,
    )

    model = clone(model).set_params(**params)
    if fit_intercept:
        intercept = coef[-1]
        coef = coef[:-1]
        if n_samples > n_features:
            X = X[:, :-1]  # remove intercept
            X = 0.5 * np.concatenate((X, X), axis=1)
        else:
            # To know the minimum norm solution, we keep one intercept column and do
            # not divide by 2. Later on, we must take special care.
            X = np.c_[X[:, :-1], X[:, :-1], X[:, -1]]
    else:
        intercept = 0
        X = 0.5 * np.concatenate((X, X), axis=1)
    assert np.linalg.matrix_rank(X) <= min(n_samples, n_features)

    with warnings.catch_warnings():
        if fit_intercept and n_samples <= n_features:
            # XXX: Investigate if the lack of convergence in this case should be
            # considered a bug or not.
            warnings.filterwarnings("ignore", category=ConvergenceWarning)
        model.fit(X, y)

    if fit_intercept and n_samples <= n_features:
        # Here we take special care.
        model_intercept = 2 * model.intercept_
        model_coef = 2 * model.coef_[:-1]  # exclude the other intercept term.
        # For minimum norm solution, we would have
        # assert model.intercept_ == pytest.approx(model.coef_[-1])
    else:
        model_intercept = model.intercept_
        model_coef = model.coef_

    rtol = 6e-5
    if n_samples > n_features:
        assert model_intercept == pytest.approx(intercept)
        assert_allclose(model_coef, np.r_[coef, coef], rtol=1e-4)
    else:
        # As it is an underdetermined problem, prediction = y. The following shows that
        # we get a solution, i.e. a (non-unique) minimum of the objective function ...
        assert_allclose(model.predict(X), y, rtol=1e-6)
        if fit_intercept:
            # Same as in test_glm_regression_unpenalized.
            # But it is not the minimum norm solution. Otherwise the norms would be
            # equal.
            norm_solution = np.linalg.norm(
                0.5 * np.r_[intercept, intercept, coef, coef]
            )
            norm_model = np.linalg.norm(np.r_[model.intercept_, model.coef_])
            assert norm_model > (1 + 1e-12) * norm_solution
            # For minimum norm solution, we would have
            # assert model.intercept_ == pytest.approx(model.coef_[-1])
        else:
            assert model_intercept == pytest.approx(intercept)
            assert_allclose(model_coef, np.r_[coef, coef], rtol=rtol)


@pytest.mark.parametrize("solver", SOLVERS)
@pytest.mark.parametrize("fit_intercept", [True, False])
def test_glm_regression_unpenalized_vstacked_X(solver, fit_intercept, glm_dataset):
    """Test that unpenalized GLM converges for all solvers to correct solution.

    We work with a simple constructed data set with known solution.
    GLM fit on [X] is the same as fit on [X], [y]
                                         [X], [y].
    For wide X, [X', X'] is a singular matrix and we check against the minimum norm
    solution:
        min ||w||_2 subject to w = argmin deviance(X, y, w)
    """
    model, X, y, coef, _, _, _ = glm_dataset
    n_samples, n_features = X.shape
    alpha = 0  # unpenalized
    params = dict(
        alpha=alpha,
        fit_intercept=fit_intercept,
        # solver=solver,  # only lbfgs available
        tol=1e-12,
        max_iter=1000,
    )

    model = clone(model).set_params(**params)
    if fit_intercept:
        X = X[:, :-1]  # remove intercept
        intercept = coef[-1]
        coef = coef[:-1]
    else:
        intercept = 0
    X = np.concatenate((X, X), axis=0)
    assert np.linalg.matrix_rank(X) <= min(n_samples, n_features)
    y = np.r_[y, y]

    model.fit(X, y)

    rtol = 5e-5
    if n_samples > n_features:
        assert model.intercept_ == pytest.approx(intercept)
        assert_allclose(model.coef_, coef, rtol=rtol)
    else:
        # As it is an underdetermined problem, prediction = y. The following shows that
        # we get a solution, i.e. a (non-unique) minimum of the objective function ...
        assert_allclose(model.predict(X), y, rtol=1e-6)
        if fit_intercept:
            # Same as in test_glm_regression_unpenalized.
            # But it is not the minimum norm solution. Otherwise the norms would be
            # equal.
            norm_solution = np.linalg.norm(np.r_[intercept, coef])
            norm_model = np.linalg.norm(np.r_[model.intercept_, model.coef_])
            assert norm_model > (1 + 1e-12) * norm_solution
        else:
            assert model.intercept_ == pytest.approx(intercept)
            assert_allclose(model.coef_, coef, rtol=rtol)


def test_sample_weights_validation():
    """Test the raised errors in the validation of sample_weight."""
    # scalar value but not positive
    X = [[1]]
    y = [1]
    weights = 0
    glm = _GeneralizedLinearRegressor()

    # Positive weights are accepted
    glm.fit(X, y, sample_weight=1)

    # 2d array
    weights = [[0]]
    with pytest.raises(ValueError, match="must be 1D array or scalar"):
        glm.fit(X, y, weights)

    # 1d but wrong length
    weights = [1, 0]
    msg = r"sample_weight.shape == \(2,\), expected \(1,\)!"
    with pytest.raises(ValueError, match=msg):
        glm.fit(X, y, weights)


@pytest.mark.parametrize(
    "glm",
    [
        TweedieRegressor(power=3),
        PoissonRegressor(),
        GammaRegressor(),
        TweedieRegressor(power=1.5),
    ],
)
def test_glm_wrong_y_range(glm):
    y = np.array([-1, 2])
    X = np.array([[1], [1]])
    msg = r"Some value\(s\) of y are out of the valid range of the loss"
    with pytest.raises(ValueError, match=msg):
        glm.fit(X, y)


@pytest.mark.parametrize("fit_intercept", [False, True])
def test_glm_identity_regression(fit_intercept):
    """Test GLM regression with identity link on a simple dataset."""
    coef = [1.0, 2.0]
    X = np.array([[1, 1, 1, 1, 1], [0, 1, 2, 3, 4]]).T
    y = np.dot(X, coef)
    glm = _GeneralizedLinearRegressor(
        alpha=0,
        fit_intercept=fit_intercept,
        tol=1e-12,
    )
    if fit_intercept:
        glm.fit(X[:, 1:], y)
        assert_allclose(glm.coef_, coef[1:], rtol=1e-10)
        assert_allclose(glm.intercept_, coef[0], rtol=1e-10)
    else:
        glm.fit(X, y)
        assert_allclose(glm.coef_, coef, rtol=1e-12)


@pytest.mark.parametrize("fit_intercept", [False, True])
@pytest.mark.parametrize("alpha", [0.0, 1.0])
@pytest.mark.parametrize(
    "GLMEstimator", [_GeneralizedLinearRegressor, PoissonRegressor, GammaRegressor]
)
def test_glm_sample_weight_consistency(fit_intercept, alpha, GLMEstimator):
    """Test that the impact of sample_weight is consistent"""
    rng = np.random.RandomState(0)
    n_samples, n_features = 10, 5

    X = rng.rand(n_samples, n_features)
    y = rng.rand(n_samples)
    glm_params = dict(alpha=alpha, fit_intercept=fit_intercept)

    glm = GLMEstimator(**glm_params).fit(X, y)
    coef = glm.coef_.copy()

    # sample_weight=np.ones(..) should be equivalent to sample_weight=None
    sample_weight = np.ones(y.shape)
    glm.fit(X, y, sample_weight=sample_weight)
    assert_allclose(glm.coef_, coef, rtol=1e-12)

    # sample_weight are normalized to 1 so, scaling them has no effect
    sample_weight = 2 * np.ones(y.shape)
    glm.fit(X, y, sample_weight=sample_weight)
    assert_allclose(glm.coef_, coef, rtol=1e-12)

    # setting one element of sample_weight to 0 is equivalent to removing
    # the corresponding sample
    sample_weight = np.ones(y.shape)
    sample_weight[-1] = 0
    glm.fit(X, y, sample_weight=sample_weight)
    coef1 = glm.coef_.copy()
    glm.fit(X[:-1], y[:-1])
    assert_allclose(glm.coef_, coef1, rtol=1e-12)

    # check that multiplying sample_weight by 2 is equivalent
    # to repeating corresponding samples twice
    X2 = np.concatenate([X, X[: n_samples // 2]], axis=0)
    y2 = np.concatenate([y, y[: n_samples // 2]])
    sample_weight_1 = np.ones(len(y))
    sample_weight_1[: n_samples // 2] = 2

    glm1 = GLMEstimator(**glm_params).fit(X, y, sample_weight=sample_weight_1)

    glm2 = GLMEstimator(**glm_params).fit(X2, y2, sample_weight=None)
    assert_allclose(glm1.coef_, glm2.coef_)


@pytest.mark.parametrize("fit_intercept", [True, False])
@pytest.mark.parametrize(
    "estimator",
    [
        PoissonRegressor(),
        GammaRegressor(),
        TweedieRegressor(power=3.0),
        TweedieRegressor(power=0, link="log"),
        TweedieRegressor(power=1.5),
        TweedieRegressor(power=4.5),
    ],
)
def test_glm_log_regression(fit_intercept, estimator):
    """Test GLM regression with log link on a simple dataset."""
    coef = [0.2, -0.1]
    X = np.array([[0, 1, 2, 3, 4], [1, 1, 1, 1, 1]]).T
    y = np.exp(np.dot(X, coef))
    glm = clone(estimator).set_params(
        alpha=0,
        fit_intercept=fit_intercept,
        tol=1e-8,
    )
    if fit_intercept:
        res = glm.fit(X[:, :-1], y)
        assert_allclose(res.coef_, coef[:-1], rtol=1e-6)
        assert_allclose(res.intercept_, coef[-1], rtol=1e-6)
    else:
        res = glm.fit(X, y)
        assert_allclose(res.coef_, coef, rtol=2e-6)


@pytest.mark.parametrize("solver", SOLVERS)
@pytest.mark.parametrize("fit_intercept", [True, False])
def test_warm_start(solver, fit_intercept, global_random_seed):
    n_samples, n_features = 100, 10
    X, y = make_regression(
        n_samples=n_samples,
        n_features=n_features,
        n_informative=n_features - 2,
        bias=fit_intercept * 1.0,
        noise=1.0,
        random_state=global_random_seed,
    )
    y = np.abs(y)  # Poisson requires non-negative targets.
    alpha = 1
    params = {
        # "solver": solver,  # only lbfgs available
        "fit_intercept": fit_intercept,
        "tol": 1e-10,
    }

    glm1 = PoissonRegressor(warm_start=False, max_iter=1000, alpha=alpha, **params)
    glm1.fit(X, y)

    glm2 = PoissonRegressor(warm_start=True, max_iter=1, alpha=alpha, **params)
    # As we intentionally set max_iter=1 such that the solver should raise a
    # ConvergenceWarning.
    with pytest.warns(ConvergenceWarning):
        glm2.fit(X, y)

    linear_loss = LinearModelLoss(
        base_loss=glm1._get_loss(),
        fit_intercept=fit_intercept,
    )
    sw = np.full_like(y, fill_value=1 / n_samples)

    objective_glm1 = linear_loss.loss(
        coef=np.r_[glm1.coef_, glm1.intercept_] if fit_intercept else glm1.coef_,
        X=X,
        y=y,
        sample_weight=sw,
        l2_reg_strength=alpha,
    )
    objective_glm2 = linear_loss.loss(
        coef=np.r_[glm2.coef_, glm2.intercept_] if fit_intercept else glm2.coef_,
        X=X,
        y=y,
        sample_weight=sw,
        l2_reg_strength=alpha,
    )
    assert objective_glm1 < objective_glm2

    glm2.set_params(max_iter=1000)
    glm2.fit(X, y)
    # The two models are not exactly identical since the lbfgs solver
    # computes the approximate hessian from previous iterations, which
    # will not be strictly identical in the case of a warm start.
    assert_allclose(glm1.coef_, glm2.coef_, rtol=2e-4)
    assert_allclose(glm1.score(X, y), glm2.score(X, y), rtol=1e-5)


# FIXME: 'normalize' to be removed in 1.2 in LinearRegression
@pytest.mark.filterwarnings("ignore:'normalize' was deprecated")
@pytest.mark.parametrize("n_samples, n_features", [(100, 10), (10, 100)])
@pytest.mark.parametrize("fit_intercept", [True, False])
@pytest.mark.parametrize("sample_weight", [None, True])
def test_normal_ridge_comparison(
    n_samples, n_features, fit_intercept, sample_weight, request
):
    """Compare with Ridge regression for Normal distributions."""
    test_size = 10
    X, y = make_regression(
        n_samples=n_samples + test_size,
        n_features=n_features,
        n_informative=n_features - 2,
        noise=0.5,
        random_state=42,
    )

    if n_samples > n_features:
        ridge_params = {"solver": "svd"}
    else:
        ridge_params = {"solver": "saga", "max_iter": 1000000, "tol": 1e-7}

    (
        X_train,
        X_test,
        y_train,
        y_test,
    ) = train_test_split(X, y, test_size=test_size, random_state=0)

    alpha = 1.0
    if sample_weight is None:
        sw_train = None
        alpha_ridge = alpha * n_samples
    else:
        sw_train = np.random.RandomState(0).rand(len(y_train))
        alpha_ridge = alpha * sw_train.sum()

    # GLM has 1/(2*n) * Loss + 1/2*L2, Ridge has Loss + L2
    ridge = Ridge(
        alpha=alpha_ridge,
        normalize=False,
        random_state=42,
        fit_intercept=fit_intercept,
        **ridge_params,
    )
    ridge.fit(X_train, y_train, sample_weight=sw_train)

    glm = _GeneralizedLinearRegressor(
        alpha=alpha,
        fit_intercept=fit_intercept,
        max_iter=300,
        tol=1e-5,
    )
    glm.fit(X_train, y_train, sample_weight=sw_train)
    assert glm.coef_.shape == (X.shape[1],)
    assert_allclose(glm.coef_, ridge.coef_, atol=5e-5)
    assert_allclose(glm.intercept_, ridge.intercept_, rtol=1e-5)
    assert_allclose(glm.predict(X_train), ridge.predict(X_train), rtol=2e-4)
    assert_allclose(glm.predict(X_test), ridge.predict(X_test), rtol=2e-4)


def test_poisson_glmnet():
    """Compare Poisson regression with L2 regularization and LogLink to glmnet"""
    # library("glmnet")
    # options(digits=10)
    # df <- data.frame(a=c(-2,-1,1,2), b=c(0,0,1,1), y=c(0,1,1,2))
    # x <- data.matrix(df[,c("a", "b")])
    # y <- df$y
    # fit <- glmnet(x=x, y=y, alpha=0, intercept=T, family="poisson",
    #               standardize=F, thresh=1e-10, nlambda=10000)
    # coef(fit, s=1)
    # (Intercept) -0.12889386979
    # a            0.29019207995
    # b            0.03741173122
    X = np.array([[-2, -1, 1, 2], [0, 0, 1, 1]]).T
    y = np.array([0, 1, 1, 2])
    glm = PoissonRegressor(
        alpha=1,
        fit_intercept=True,
        tol=1e-7,
        max_iter=300,
    )
    glm.fit(X, y)
    assert_allclose(glm.intercept_, -0.12889386979, rtol=1e-5)
    assert_allclose(glm.coef_, [0.29019207995, 0.03741173122], rtol=1e-5)


def test_convergence_warning(regression_data):
    X, y = regression_data

    est = _GeneralizedLinearRegressor(max_iter=1, tol=1e-20)
    with pytest.warns(ConvergenceWarning):
        est.fit(X, y)


@pytest.mark.parametrize(
    "name, link_class", [("identity", IdentityLink), ("log", LogLink)]
)
def test_tweedie_link_argument(name, link_class):
    """Test GLM link argument set as string."""
    y = np.array([0.1, 0.5])  # in range of all distributions
    X = np.array([[1], [2]])
    glm = TweedieRegressor(power=1, link=name).fit(X, y)
    assert isinstance(glm._base_loss.link, link_class)


@pytest.mark.parametrize(
    "power, expected_link_class",
    [
        (0, IdentityLink),  # normal
        (1, LogLink),  # poisson
        (2, LogLink),  # gamma
        (3, LogLink),  # inverse-gaussian
    ],
)
def test_tweedie_link_auto(power, expected_link_class):
    """Test that link='auto' delivers the expected link function"""
    y = np.array([0.1, 0.5])  # in range of all distributions
    X = np.array([[1], [2]])
    glm = TweedieRegressor(link="auto", power=power).fit(X, y)
    assert isinstance(glm._base_loss.link, expected_link_class)


@pytest.mark.parametrize("power", [0, 1, 1.5, 2, 3])
@pytest.mark.parametrize("link", ["log", "identity"])
def test_tweedie_score(regression_data, power, link):
    """Test that GLM score equals d2_tweedie_score for Tweedie losses."""
    X, y = regression_data
    # make y positive
    y = np.abs(y) + 1.0
    glm = TweedieRegressor(power=power, link=link).fit(X, y)
    assert glm.score(X, y) == pytest.approx(
        d2_tweedie_score(y, glm.predict(X), power=power)
    )


@pytest.mark.parametrize(
    "estimator, value",
    [
        (PoissonRegressor(), True),
        (GammaRegressor(), True),
        (TweedieRegressor(power=1.5), True),
        (TweedieRegressor(power=0), False),
    ],
)
def test_tags(estimator, value):
    assert estimator._get_tags()["requires_positive_y"] is value


# TODO(1.3): remove
@pytest.mark.parametrize(
    "est, family",
    [
        (PoissonRegressor(), "poisson"),
        (GammaRegressor(), "gamma"),
        (TweedieRegressor(), TweedieDistribution()),
        (TweedieRegressor(power=2), TweedieDistribution(power=2)),
        (TweedieRegressor(power=3), TweedieDistribution(power=3)),
    ],
)
def test_family_deprecation(est, family):
    """Test backward compatibility of the family property."""
    with pytest.warns(FutureWarning, match="`family` was deprecated"):
        if isinstance(family, str):
            assert est.family == family
        else:
            assert est.family.__class__ == family.__class__
            assert est.family.power == family.power<|MERGE_RESOLUTION|>--- conflicted
+++ resolved
@@ -2,14 +2,10 @@
 #
 # License: BSD 3 clause
 
-<<<<<<< HEAD
-=======
 from functools import partial
 import itertools
-import re
 import warnings
 
->>>>>>> 6fe1f465
 import numpy as np
 from numpy.testing import assert_allclose
 import pytest
