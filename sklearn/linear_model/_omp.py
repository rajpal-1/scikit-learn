"""Orthogonal matching pursuit algorithms
"""

# Author: Vlad Niculae
#
# License: BSD 3 clause

import warnings
from math import sqrt

import numpy as np
from scipy import linalg
from scipy.linalg.lapack import get_lapack_funcs
from joblib import Parallel

from ._base import LinearModel, _pre_fit, _deprecate_normalize
from ..base import RegressorMixin, MultiOutputMixin
from ..utils import as_float_array, check_array
from ..utils.fixes import delayed
from ..model_selection import check_cv

premature = (
    "Orthogonal matching pursuit ended prematurely due to linear"
    " dependence in the dictionary. The requested precision might"
    " not have been met."
)


def _cholesky_omp(X, y, n_nonzero_coefs, tol=None, copy_X=True, return_path=False):
    """Orthogonal Matching Pursuit step using the Cholesky decomposition.

    Parameters
    ----------
    X : ndarray of shape (n_samples, n_features)
        Input dictionary. Columns are assumed to have unit norm.

    y : ndarray of shape (n_samples,)
        Input targets.

    n_nonzero_coefs : int
        Targeted number of non-zero elements.

    tol : float, default=None
        Targeted squared error, if not None overrides n_nonzero_coefs.

    copy_X : bool, default=True
        Whether the design matrix X must be copied by the algorithm. A false
        value is only helpful if X is already Fortran-ordered, otherwise a
        copy is made anyway.

    return_path : bool, default=False
        Whether to return every value of the nonzero coefficients along the
        forward path. Useful for cross-validation.

    Returns
    -------
    gamma : ndarray of shape (n_nonzero_coefs,)
        Non-zero elements of the solution.

    idx : ndarray of shape (n_nonzero_coefs,)
        Indices of the positions of the elements in gamma within the solution
        vector.

    coef : ndarray of shape (n_features, n_nonzero_coefs)
        The first k values of column k correspond to the coefficient value
        for the active features at that step. The lower left triangle contains
        garbage. Only returned if ``return_path=True``.

    n_active : int
        Number of active features at convergence.
    """
    if copy_X:
        X = X.copy("F")
    else:  # even if we are allowed to overwrite, still copy it if bad order
        X = np.asfortranarray(X)

    min_float = np.finfo(X.dtype).eps
    nrm2, swap = linalg.get_blas_funcs(("nrm2", "swap"), (X,))
    (potrs,) = get_lapack_funcs(("potrs",), (X,))

    alpha = np.dot(X.T, y)
    residual = y
    gamma = np.empty(0)
    n_active = 0
    indices = np.arange(X.shape[1])  # keeping track of swapping

    max_features = X.shape[1] if tol is not None else n_nonzero_coefs

    L = np.empty((max_features, max_features), dtype=X.dtype)

    if return_path:
        coefs = np.empty_like(L)

    while True:
        lam = np.argmax(np.abs(np.dot(X.T, residual)))
        if lam < n_active or alpha[lam] ** 2 < min_float:
            # atom already selected or inner product too small
            warnings.warn(premature, RuntimeWarning, stacklevel=2)
            break

        if n_active > 0:
            # Updates the Cholesky decomposition of X' X
            L[n_active, :n_active] = np.dot(X[:, :n_active].T, X[:, lam])
            linalg.solve_triangular(
                L[:n_active, :n_active],
                L[n_active, :n_active],
                trans=0,
                lower=1,
                overwrite_b=True,
                check_finite=False,
            )
            v = nrm2(L[n_active, :n_active]) ** 2
            Lkk = linalg.norm(X[:, lam]) ** 2 - v
            if Lkk <= min_float:  # selected atoms are dependent
                warnings.warn(premature, RuntimeWarning, stacklevel=2)
                break
            L[n_active, n_active] = sqrt(Lkk)
        else:
            L[0, 0] = linalg.norm(X[:, lam])

        X.T[n_active], X.T[lam] = swap(X.T[n_active], X.T[lam])
        alpha[n_active], alpha[lam] = alpha[lam], alpha[n_active]
        indices[n_active], indices[lam] = indices[lam], indices[n_active]
        n_active += 1

        # solves LL'x = X'y as a composition of two triangular systems
        gamma, _ = potrs(
            L[:n_active, :n_active], alpha[:n_active], lower=True, overwrite_b=False
        )

        if return_path:
            coefs[:n_active, n_active - 1] = gamma
        residual = y - np.dot(X[:, :n_active], gamma)
        if tol is not None and nrm2(residual) ** 2 <= tol:
            break
        elif n_active == max_features:
            break

    if return_path:
        return gamma, indices[:n_active], coefs[:, :n_active], n_active
    else:
        return gamma, indices[:n_active], n_active


def _gram_omp(
    Gram,
    Xy,
    n_nonzero_coefs,
    tol_0=None,
    tol=None,
    copy_Gram=True,
    copy_Xy=True,
    return_path=False,
):
    """Orthogonal Matching Pursuit step on a precomputed Gram matrix.

    This function uses the Cholesky decomposition method.

    Parameters
    ----------
    Gram : ndarray of shape (n_features, n_features)
        Gram matrix of the input data matrix.

    Xy : ndarray of shape (n_features,)
        Input targets.

    n_nonzero_coefs : int
        Targeted number of non-zero elements.

    tol_0 : float, default=None
        Squared norm of y, required if tol is not None.

    tol : float, default=None
        Targeted squared error, if not None overrides n_nonzero_coefs.

    copy_Gram : bool, default=True
        Whether the gram matrix must be copied by the algorithm. A false
        value is only helpful if it is already Fortran-ordered, otherwise a
        copy is made anyway.

    copy_Xy : bool, default=True
        Whether the covariance vector Xy must be copied by the algorithm.
        If False, it may be overwritten.

    return_path : bool, default=False
        Whether to return every value of the nonzero coefficients along the
        forward path. Useful for cross-validation.

    Returns
    -------
    gamma : ndarray of shape (n_nonzero_coefs,)
        Non-zero elements of the solution.

    idx : ndarray of shape (n_nonzero_coefs,)
        Indices of the positions of the elements in gamma within the solution
        vector.

    coefs : ndarray of shape (n_features, n_nonzero_coefs)
        The first k values of column k correspond to the coefficient value
        for the active features at that step. The lower left triangle contains
        garbage. Only returned if ``return_path=True``.

    n_active : int
        Number of active features at convergence.
    """
    Gram = Gram.copy("F") if copy_Gram else np.asfortranarray(Gram)

    if copy_Xy or not Xy.flags.writeable:
        Xy = Xy.copy()

    min_float = np.finfo(Gram.dtype).eps
    nrm2, swap = linalg.get_blas_funcs(("nrm2", "swap"), (Gram,))
    (potrs,) = get_lapack_funcs(("potrs",), (Gram,))

    indices = np.arange(len(Gram))  # keeping track of swapping
    alpha = Xy
    tol_curr = tol_0
    delta = 0
    gamma = np.empty(0)
    n_active = 0

    max_features = len(Gram) if tol is not None else n_nonzero_coefs

    L = np.empty((max_features, max_features), dtype=Gram.dtype)

    L[0, 0] = 1.0
    if return_path:
        coefs = np.empty_like(L)

    while True:
        lam = np.argmax(np.abs(alpha))
        if lam < n_active or alpha[lam] ** 2 < min_float:
            # selected same atom twice, or inner product too small
            warnings.warn(premature, RuntimeWarning, stacklevel=3)
            break
        if n_active > 0:
            L[n_active, :n_active] = Gram[lam, :n_active]
            linalg.solve_triangular(
                L[:n_active, :n_active],
                L[n_active, :n_active],
                trans=0,
                lower=1,
                overwrite_b=True,
                check_finite=False,
            )
            v = nrm2(L[n_active, :n_active]) ** 2
            Lkk = Gram[lam, lam] - v
            if Lkk <= min_float:  # selected atoms are dependent
                warnings.warn(premature, RuntimeWarning, stacklevel=3)
                break
            L[n_active, n_active] = sqrt(Lkk)
        else:
            L[0, 0] = sqrt(Gram[lam, lam])

        Gram[n_active], Gram[lam] = swap(Gram[n_active], Gram[lam])
        Gram.T[n_active], Gram.T[lam] = swap(Gram.T[n_active], Gram.T[lam])
        indices[n_active], indices[lam] = indices[lam], indices[n_active]
        Xy[n_active], Xy[lam] = Xy[lam], Xy[n_active]
        n_active += 1
        # solves LL'x = X'y as a composition of two triangular systems
        gamma, _ = potrs(
            L[:n_active, :n_active], Xy[:n_active], lower=True, overwrite_b=False
        )
        if return_path:
            coefs[:n_active, n_active - 1] = gamma
        beta = np.dot(Gram[:, :n_active], gamma)
        alpha = Xy - beta
        if tol is not None:
            tol_curr += delta
            delta = np.inner(gamma, beta[:n_active])
            tol_curr -= delta
            if abs(tol_curr) <= tol:
                break
        elif n_active == max_features:
            break

    if return_path:
        return gamma, indices[:n_active], coefs[:, :n_active], n_active
    else:
        return gamma, indices[:n_active], n_active


def orthogonal_mp(
    X,
    y,
    *,
    n_nonzero_coefs=None,
    tol=None,
    precompute=False,
    copy_X=True,
    return_path=False,
    return_n_iter=False
):
    r"""Orthogonal Matching Pursuit (OMP).

    Solves n_targets Orthogonal Matching Pursuit problems.
    An instance of the problem has the form:

    When parametrized by the number of non-zero coefficients using
    `n_nonzero_coefs`:
    argmin ||y - X\gamma||^2 subject to ||\gamma||_0 <= n_{nonzero coefs}

    When parametrized by error using the parameter `tol`:
    argmin ||\gamma||_0 subject to ||y - X\gamma||^2 <= tol

    Read more in the :ref:`User Guide <omp>`.

    Parameters
    ----------
    X : ndarray of shape (n_samples, n_features)
        Input data. Columns are assumed to have unit norm.

    y : ndarray of shape (n_samples,) or (n_samples, n_targets)
        Input targets.

    n_nonzero_coefs : int, default=None
        Desired number of non-zero entries in the solution. If None (by
        default) this value is set to 10% of n_features.

    tol : float, default=None
        Maximum norm of the residual. If not None, overrides n_nonzero_coefs.

    precompute : 'auto' or bool, default=False
        Whether to perform precomputations. Improves performance when n_targets
        or n_samples is very large.

    copy_X : bool, default=True
        Whether the design matrix X must be copied by the algorithm. A false
        value is only helpful if X is already Fortran-ordered, otherwise a
        copy is made anyway.

    return_path : bool, default=False
        Whether to return every value of the nonzero coefficients along the
        forward path. Useful for cross-validation.

    return_n_iter : bool, default=False
        Whether or not to return the number of iterations.

    Returns
    -------
    coef : ndarray of shape (n_features,) or (n_features, n_targets)
        Coefficients of the OMP solution. If `return_path=True`, this contains
        the whole coefficient path. In this case its shape is
        (n_features, n_features) or (n_features, n_targets, n_features) and
        iterating over the last axis yields coefficients in increasing order
        of active features.

    n_iters : array-like or int
        Number of active features across every target. Returned only if
        `return_n_iter` is set to True.

    See Also
    --------
    OrthogonalMatchingPursuit
    orthogonal_mp_gram
    lars_path
    sklearn.decomposition.sparse_encode

    Notes
    -----
    Orthogonal matching pursuit was introduced in S. Mallat, Z. Zhang,
    Matching pursuits with time-frequency dictionaries, IEEE Transactions on
    Signal Processing, Vol. 41, No. 12. (December 1993), pp. 3397-3415.
    (http://blanche.polytechnique.fr/~mallat/papiers/MallatPursuit93.pdf)

    This implementation is based on Rubinstein, R., Zibulevsky, M. and Elad,
    M., Efficient Implementation of the K-SVD Algorithm using Batch Orthogonal
    Matching Pursuit Technical Report - CS Technion, April 2008.
    https://www.cs.technion.ac.il/~ronrubin/Publications/KSVD-OMP-v2.pdf

    """
    X = check_array(X, order="F", copy=copy_X)
    copy_X = False
    if y.ndim == 1:
        y = y.reshape(-1, 1)
    y = check_array(y)
    if y.shape[1] > 1:  # subsequent targets will be affected
        copy_X = True
    if n_nonzero_coefs is None and tol is None:
        # default for n_nonzero_coefs is 0.1 * n_features
        # but at least one.
        n_nonzero_coefs = max(int(0.1 * X.shape[1]), 1)
    if tol is not None and tol < 0:
        raise ValueError("Epsilon cannot be negative")
    if tol is None and n_nonzero_coefs <= 0:
        raise ValueError("The number of atoms must be positive")
    if tol is None and n_nonzero_coefs > X.shape[1]:
        raise ValueError(
            "The number of atoms cannot be more than the number " "of features"
        )
    if precompute == "auto":
        precompute = X.shape[0] > X.shape[1]
    if precompute:
        G = np.dot(X.T, X)
        G = np.asfortranarray(G)
        Xy = np.dot(X.T, y)
        if tol is not None:
            norms_squared = np.sum((y ** 2), axis=0)
        else:
            norms_squared = None
        return orthogonal_mp_gram(
            G,
            Xy,
            n_nonzero_coefs=n_nonzero_coefs,
            tol=tol,
            norms_squared=norms_squared,
            copy_Gram=copy_X,
            copy_Xy=False,
            return_path=return_path,
        )

    if return_path:
        coef = np.zeros((X.shape[1], y.shape[1], X.shape[1]))
    else:
        coef = np.zeros((X.shape[1], y.shape[1]))
    n_iters = []

    for k in range(y.shape[1]):
        out = _cholesky_omp(
            X, y[:, k], n_nonzero_coefs, tol, copy_X=copy_X, return_path=return_path
        )
        if return_path:
            _, idx, coefs, n_iter = out
            coef = coef[:, :, : len(idx)]
            for n_active, x in enumerate(coefs.T):
                coef[idx[: n_active + 1], k, n_active] = x[: n_active + 1]
        else:
            x, idx, n_iter = out
            coef[idx, k] = x
        n_iters.append(n_iter)

    if y.shape[1] == 1:
        n_iters = n_iters[0]

    if return_n_iter:
        return np.squeeze(coef), n_iters
    else:
        return np.squeeze(coef)


def orthogonal_mp_gram(
    Gram,
    Xy,
    *,
    n_nonzero_coefs=None,
    tol=None,
    norms_squared=None,
    copy_Gram=True,
    copy_Xy=True,
    return_path=False,
    return_n_iter=False
):
    """Gram Orthogonal Matching Pursuit (OMP).

    Solves n_targets Orthogonal Matching Pursuit problems using only
    the Gram matrix X.T * X and the product X.T * y.

    Read more in the :ref:`User Guide <omp>`.

    Parameters
    ----------
    Gram : ndarray of shape (n_features, n_features)
        Gram matrix of the input data: X.T * X.

    Xy : ndarray of shape (n_features,) or (n_features, n_targets)
        Input targets multiplied by X: X.T * y.

    n_nonzero_coefs : int, default=None
        Desired number of non-zero entries in the solution. If None (by
        default) this value is set to 10% of n_features.

    tol : float, default=None
        Maximum norm of the residual. If not None, overrides n_nonzero_coefs.

    norms_squared : array-like of shape (n_targets,), default=None
        Squared L2 norms of the lines of y. Required if tol is not None.

    copy_Gram : bool, default=True
        Whether the gram matrix must be copied by the algorithm. A false
        value is only helpful if it is already Fortran-ordered, otherwise a
        copy is made anyway.

    copy_Xy : bool, default=True
        Whether the covariance vector Xy must be copied by the algorithm.
        If False, it may be overwritten.

    return_path : bool, default=False
        Whether to return every value of the nonzero coefficients along the
        forward path. Useful for cross-validation.

    return_n_iter : bool, default=False
        Whether or not to return the number of iterations.

    Returns
    -------
    coef : ndarray of shape (n_features,) or (n_features, n_targets)
        Coefficients of the OMP solution. If `return_path=True`, this contains
        the whole coefficient path. In this case its shape is
        (n_features, n_features) or (n_features, n_targets, n_features) and
        iterating over the last axis yields coefficients in increasing order
        of active features.

    n_iters : array-like or int
        Number of active features across every target. Returned only if
        `return_n_iter` is set to True.

    See Also
    --------
    OrthogonalMatchingPursuit
    orthogonal_mp
    lars_path
    sklearn.decomposition.sparse_encode

    Notes
    -----
    Orthogonal matching pursuit was introduced in G. Mallat, Z. Zhang,
    Matching pursuits with time-frequency dictionaries, IEEE Transactions on
    Signal Processing, Vol. 41, No. 12. (December 1993), pp. 3397-3415.
    (http://blanche.polytechnique.fr/~mallat/papiers/MallatPursuit93.pdf)

    This implementation is based on Rubinstein, R., Zibulevsky, M. and Elad,
    M., Efficient Implementation of the K-SVD Algorithm using Batch Orthogonal
    Matching Pursuit Technical Report - CS Technion, April 2008.
    https://www.cs.technion.ac.il/~ronrubin/Publications/KSVD-OMP-v2.pdf

    """
    Gram = check_array(Gram, order="F", copy=copy_Gram)
    Xy = np.asarray(Xy)
    if Xy.ndim > 1 and Xy.shape[1] > 1:
        # or subsequent target will be affected
        copy_Gram = True
    if Xy.ndim == 1:
        Xy = Xy[:, np.newaxis]
        if tol is not None:
            norms_squared = [norms_squared]
    if copy_Xy or not Xy.flags.writeable:
        # Make the copy once instead of many times in _gram_omp itself.
        Xy = Xy.copy()

    if n_nonzero_coefs is None and tol is None:
        n_nonzero_coefs = int(0.1 * len(Gram))
    if tol is not None and norms_squared is None:
        raise ValueError(
            "Gram OMP needs the precomputed norms in order "
            "to evaluate the error sum of squares."
        )
    if tol is not None and tol < 0:
        raise ValueError("Epsilon cannot be negative")
    if tol is None and n_nonzero_coefs <= 0:
        raise ValueError("The number of atoms must be positive")
    if tol is None and n_nonzero_coefs > len(Gram):
        raise ValueError(
            "The number of atoms cannot be more than the number " "of features"
        )

    if return_path:
        coef = np.zeros((len(Gram), Xy.shape[1], len(Gram)))
    else:
        coef = np.zeros((len(Gram), Xy.shape[1]))

    n_iters = []
    for k in range(Xy.shape[1]):
        out = _gram_omp(
            Gram,
            Xy[:, k],
            n_nonzero_coefs,
            norms_squared[k] if tol is not None else None,
            tol,
            copy_Gram=copy_Gram,
            copy_Xy=False,
            return_path=return_path,
        )
        if return_path:
            _, idx, coefs, n_iter = out
            coef = coef[:, :, : len(idx)]
            for n_active, x in enumerate(coefs.T):
                coef[idx[: n_active + 1], k, n_active] = x[: n_active + 1]
        else:
            x, idx, n_iter = out
            coef[idx, k] = x
        n_iters.append(n_iter)

    if Xy.shape[1] == 1:
        n_iters = n_iters[0]

    if return_n_iter:
        return np.squeeze(coef), n_iters
    else:
        return np.squeeze(coef)


class OrthogonalMatchingPursuit(MultiOutputMixin, RegressorMixin, LinearModel):
    """Orthogonal Matching Pursuit model (OMP).

    Read more in the :ref:`User Guide <omp>`.

    Parameters
    ----------
    n_nonzero_coefs : int, default=None
        Desired number of non-zero entries in the solution. If None (by
        default) this value is set to 10% of n_features.

    tol : float, default=None
        Maximum norm of the residual. If not None, overrides n_nonzero_coefs.

    fit_intercept : bool, default=True
        whether to calculate the intercept for this model. If set
        to false, no intercept will be used in calculations
        (i.e. data is expected to be centered).

    normalize : bool, default=True
        This parameter is ignored when ``fit_intercept`` is set to False.
        If True, the regressors X will be normalized before regression by
        subtracting the mean and dividing by the l2-norm.
        If you wish to standardize, please use
        :class:`~sklearn.preprocessing.StandardScaler` before calling ``fit``
        on an estimator with ``normalize=False``.

        .. deprecated:: 1.0
            ``normalize`` was deprecated in version 1.0. It will default
            to False in 1.2 and be removed in 1.4.

    precompute : 'auto' or bool, default='auto'
        Whether to use a precomputed Gram and Xy matrix to speed up
        calculations. Improves performance when :term:`n_targets` or
        :term:`n_samples` is very large. Note that if you already have such
        matrices, you can pass them directly to the fit method.

    Attributes
    ----------
    coef_ : ndarray of shape (n_features,) or (n_targets, n_features)
        Parameter vector (w in the formula).

    intercept_ : float or ndarray of shape (n_targets,)
        Independent term in decision function.

    n_iter_ : int or array-like
        Number of active features across every target.

    n_nonzero_coefs_ : int
        The number of non-zero coefficients in the solution. If
        `n_nonzero_coefs` is None and `tol` is None this value is either set
        to 10% of `n_features` or 1, whichever is greater.

    n_features_in_ : int
        Number of features seen during :term:`fit`.

        .. versionadded:: 0.24

    Examples
    --------
    >>> from sklearn.linear_model import OrthogonalMatchingPursuit
    >>> from sklearn.datasets import make_regression
    >>> X, y = make_regression(noise=4, random_state=0)
    >>> reg = OrthogonalMatchingPursuit(normalize=False).fit(X, y)
    >>> reg.score(X, y)
    0.9991...
    >>> reg.predict(X[:1,])
    array([-78.3854...])

    Notes
    -----
    Orthogonal matching pursuit was introduced in G. Mallat, Z. Zhang,
    Matching pursuits with time-frequency dictionaries, IEEE Transactions on
    Signal Processing, Vol. 41, No. 12. (December 1993), pp. 3397-3415.
    (http://blanche.polytechnique.fr/~mallat/papiers/MallatPursuit93.pdf)

    This implementation is based on Rubinstein, R., Zibulevsky, M. and Elad,
    M., Efficient Implementation of the K-SVD Algorithm using Batch Orthogonal
    Matching Pursuit Technical Report - CS Technion, April 2008.
    https://www.cs.technion.ac.il/~ronrubin/Publications/KSVD-OMP-v2.pdf

    See Also
    --------
    orthogonal_mp
    orthogonal_mp_gram
    lars_path
    Lars
    LassoLars
    sklearn.decomposition.sparse_encode
    OrthogonalMatchingPursuitCV
    """
<<<<<<< HEAD
    def __init__(self, *, n_nonzero_coefs=None, tol=None, fit_intercept=True,
                 normalize='deprecated', precompute='auto'):
=======

    def __init__(
        self,
        *,
        n_nonzero_coefs=None,
        tol=None,
        fit_intercept=True,
        normalize=True,
        precompute="auto"
    ):
>>>>>>> 0a10a500
        self.n_nonzero_coefs = n_nonzero_coefs
        self.tol = tol
        self.fit_intercept = fit_intercept
        self.normalize = normalize
        self.precompute = precompute

    def fit(self, X, y):
        """Fit the model using X, y as training data.

        Parameters
        ----------
        X : array-like of shape (n_samples, n_features)
            Training data.

        y : array-like of shape (n_samples,) or (n_samples, n_targets)
            Target values. Will be cast to X's dtype if necessary


        Returns
        -------
        self : object
            returns an instance of self.
        """
        _normalize = _deprecate_normalize(
            self.normalize, default=True,
            estimator_name=self.__class__.__name__
        )

        X, y = self._validate_data(X, y, multi_output=True, y_numeric=True)
        n_features = X.shape[1]

<<<<<<< HEAD
        X, y, X_offset, y_offset, X_scale, Gram, Xy = \
            _pre_fit(X, y, None, self.precompute, _normalize,
                     self.fit_intercept, copy=True)
=======
        X, y, X_offset, y_offset, X_scale, Gram, Xy = _pre_fit(
            X, y, None, self.precompute, self.normalize, self.fit_intercept, copy=True
        )
>>>>>>> 0a10a500

        if y.ndim == 1:
            y = y[:, np.newaxis]

        if self.n_nonzero_coefs is None and self.tol is None:
            # default for n_nonzero_coefs is 0.1 * n_features
            # but at least one.
            self.n_nonzero_coefs_ = max(int(0.1 * n_features), 1)
        else:
            self.n_nonzero_coefs_ = self.n_nonzero_coefs

        if Gram is False:
            coef_, self.n_iter_ = orthogonal_mp(
                X,
                y,
                n_nonzero_coefs=self.n_nonzero_coefs_,
                tol=self.tol,
                precompute=False,
                copy_X=True,
                return_n_iter=True,
            )
        else:
            norms_sq = np.sum(y ** 2, axis=0) if self.tol is not None else None

            coef_, self.n_iter_ = orthogonal_mp_gram(
                Gram,
                Xy=Xy,
                n_nonzero_coefs=self.n_nonzero_coefs_,
                tol=self.tol,
                norms_squared=norms_sq,
                copy_Gram=True,
                copy_Xy=True,
                return_n_iter=True,
            )
        self.coef_ = coef_.T
        self._set_intercept(X_offset, y_offset, X_scale)
        return self


def _omp_path_residues(
    X_train,
    y_train,
    X_test,
    y_test,
    copy=True,
    fit_intercept=True,
    normalize=True,
    max_iter=100,
):
    """Compute the residues on left-out data for a full LARS path.

    Parameters
    ----------
    X_train : ndarray of shape (n_samples, n_features)
        The data to fit the LARS on.

    y_train : ndarray of shape (n_samples)
        The target variable to fit LARS on.

    X_test : ndarray of shape (n_samples, n_features)
        The data to compute the residues on.

    y_test : ndarray of shape (n_samples)
        The target variable to compute the residues on.

    copy : bool, default=True
        Whether X_train, X_test, y_train and y_test should be copied.  If
        False, they may be overwritten.

    fit_intercept : bool, default=True
        Whether to calculate the intercept for this model. If set
        to false, no intercept will be used in calculations
        (i.e. data is expected to be centered).

    normalize : bool, default=True
        This parameter is ignored when ``fit_intercept`` is set to False.
        If True, the regressors X will be normalized before regression by
        subtracting the mean and dividing by the l2-norm.
        If you wish to standardize, please use
        :class:`~sklearn.preprocessing.StandardScaler` before calling ``fit``
        on an estimator with ``normalize=False``.

        .. deprecated:: 1.0
            ``normalize`` was deprecated in version 1.0. It will default
            to False in 1.2 and be removed in 1.4.

    max_iter : int, default=100
        Maximum numbers of iterations to perform, therefore maximum features
        to include. 100 by default.

    Returns
    -------
    residues : ndarray of shape (n_samples, max_features)
        Residues of the prediction on the test data.
    """

    if copy:
        X_train = X_train.copy()
        y_train = y_train.copy()
        X_test = X_test.copy()
        y_test = y_test.copy()

    if fit_intercept:
        X_mean = X_train.mean(axis=0)
        X_train -= X_mean
        X_test -= X_mean
        y_mean = y_train.mean(axis=0)
        y_train = as_float_array(y_train, copy=False)
        y_train -= y_mean
        y_test = as_float_array(y_test, copy=False)
        y_test -= y_mean

    if normalize:
        norms = np.sqrt(np.sum(X_train ** 2, axis=0))
        nonzeros = np.flatnonzero(norms)
        X_train[:, nonzeros] /= norms[nonzeros]

    coefs = orthogonal_mp(
        X_train,
        y_train,
        n_nonzero_coefs=max_iter,
        tol=None,
        precompute=False,
        copy_X=False,
        return_path=True,
    )
    if coefs.ndim == 1:
        coefs = coefs[:, np.newaxis]
    if normalize:
        coefs[nonzeros] /= norms[nonzeros][:, np.newaxis]

    return np.dot(coefs.T, X_test.T) - y_test


class OrthogonalMatchingPursuitCV(RegressorMixin, LinearModel):
    """Cross-validated Orthogonal Matching Pursuit model (OMP).

    See glossary entry for :term:`cross-validation estimator`.

    Read more in the :ref:`User Guide <omp>`.

    Parameters
    ----------
    copy : bool, default=True
        Whether the design matrix X must be copied by the algorithm. A false
        value is only helpful if X is already Fortran-ordered, otherwise a
        copy is made anyway.

    fit_intercept : bool, default=True
        whether to calculate the intercept for this model. If set
        to false, no intercept will be used in calculations
        (i.e. data is expected to be centered).

    normalize : bool, default=True
        This parameter is ignored when ``fit_intercept`` is set to False.
        If True, the regressors X will be normalized before regression by
        subtracting the mean and dividing by the l2-norm.
        If you wish to standardize, please use
        :class:`~sklearn.preprocessing.StandardScaler` before calling ``fit``
        on an estimator with ``normalize=False``.

        .. deprecated:: 1.0
            ``normalize`` was deprecated in version 1.0. It will default
            to False in 1.2 and be removed in 1.4.

    max_iter : int, default=None
        Maximum numbers of iterations to perform, therefore maximum features
        to include. 10% of ``n_features`` but at least 5 if available.

    cv : int, cross-validation generator or iterable, default=None
        Determines the cross-validation splitting strategy.
        Possible inputs for cv are:

        - None, to use the default 5-fold cross-validation,
        - integer, to specify the number of folds.
        - :term:`CV splitter`,
        - An iterable yielding (train, test) splits as arrays of indices.

        For integer/None inputs, :class:`KFold` is used.

        Refer :ref:`User Guide <cross_validation>` for the various
        cross-validation strategies that can be used here.

        .. versionchanged:: 0.22
            ``cv`` default value if None changed from 3-fold to 5-fold.

    n_jobs : int, default=None
        Number of CPUs to use during the cross validation.
        ``None`` means 1 unless in a :obj:`joblib.parallel_backend` context.
        ``-1`` means using all processors. See :term:`Glossary <n_jobs>`
        for more details.

    verbose : bool or int, default=False
        Sets the verbosity amount.

    Attributes
    ----------
    intercept_ : float or ndarray of shape (n_targets,)
        Independent term in decision function.

    coef_ : ndarray of shape (n_features,) or (n_targets, n_features)
        Parameter vector (w in the problem formulation).

    n_nonzero_coefs_ : int
        Estimated number of non-zero coefficients giving the best mean squared
        error over the cross-validation folds.

    n_iter_ : int or array-like
        Number of active features across every target for the model refit with
        the best hyperparameters got by cross-validating across all folds.

    n_features_in_ : int
        Number of features seen during :term:`fit`.

        .. versionadded:: 0.24

    Examples
    --------
    >>> from sklearn.linear_model import OrthogonalMatchingPursuitCV
    >>> from sklearn.datasets import make_regression
    >>> X, y = make_regression(n_features=100, n_informative=10,
    ...                        noise=4, random_state=0)
    >>> reg = OrthogonalMatchingPursuitCV(cv=5, normalize=False).fit(X, y)
    >>> reg.score(X, y)
    0.9991...
    >>> reg.n_nonzero_coefs_
    10
    >>> reg.predict(X[:1,])
    array([-78.3854...])

    See Also
    --------
    orthogonal_mp
    orthogonal_mp_gram
    lars_path
    Lars
    LassoLars
    OrthogonalMatchingPursuit
    LarsCV
    LassoLarsCV
    sklearn.decomposition.sparse_encode

    """
<<<<<<< HEAD
    def __init__(self, *, copy=True, fit_intercept=True, normalize='deprecated',
                 max_iter=None, cv=None, n_jobs=None, verbose=False):
=======

    def __init__(
        self,
        *,
        copy=True,
        fit_intercept=True,
        normalize=True,
        max_iter=None,
        cv=None,
        n_jobs=None,
        verbose=False
    ):
>>>>>>> 0a10a500
        self.copy = copy
        self.fit_intercept = fit_intercept
        self.normalize = normalize
        self.max_iter = max_iter
        self.cv = cv
        self.n_jobs = n_jobs
        self.verbose = verbose

    def fit(self, X, y):
        """Fit the model using X, y as training data.

        Parameters
        ----------
        X : array-like of shape (n_samples, n_features)
            Training data.

        y : array-like of shape (n_samples,)
            Target values. Will be cast to X's dtype if necessary.

        Returns
        -------
        self : object
            returns an instance of self.
        """
<<<<<<< HEAD

        _normalize = _deprecate_normalize(
            self.normalize, default=True,
            estimator_name=self.__class__.__name__
        )

        X, y = self._validate_data(X, y, y_numeric=True, ensure_min_features=2,
                                   estimator=self)
=======
        X, y = self._validate_data(
            X, y, y_numeric=True, ensure_min_features=2, estimator=self
        )
>>>>>>> 0a10a500
        X = as_float_array(X, copy=False, force_all_finite=False)
        cv = check_cv(self.cv, classifier=False)
        max_iter = (
            min(max(int(0.1 * X.shape[1]), 5), X.shape[1])
            if not self.max_iter
            else self.max_iter
        )
        cv_paths = Parallel(n_jobs=self.n_jobs, verbose=self.verbose)(
            delayed(_omp_path_residues)(
<<<<<<< HEAD
                X[train], y[train], X[test], y[test], self.copy,
                self.fit_intercept, _normalize, max_iter)
            for train, test in cv.split(X))
=======
                X[train],
                y[train],
                X[test],
                y[test],
                self.copy,
                self.fit_intercept,
                self.normalize,
                max_iter,
            )
            for train, test in cv.split(X)
        )
>>>>>>> 0a10a500

        min_early_stop = min(fold.shape[0] for fold in cv_paths)
        mse_folds = np.array(
            [(fold[:min_early_stop] ** 2).mean(axis=1) for fold in cv_paths]
        )
        best_n_nonzero_coefs = np.argmin(mse_folds.mean(axis=0)) + 1
        self.n_nonzero_coefs_ = best_n_nonzero_coefs
<<<<<<< HEAD
        omp = OrthogonalMatchingPursuit(n_nonzero_coefs=best_n_nonzero_coefs,
                                        fit_intercept=self.fit_intercept,
                                        normalize=_normalize)
=======
        omp = OrthogonalMatchingPursuit(
            n_nonzero_coefs=best_n_nonzero_coefs,
            fit_intercept=self.fit_intercept,
            normalize=self.normalize,
        )
>>>>>>> 0a10a500
        omp.fit(X, y)
        self.coef_ = omp.coef_
        self.intercept_ = omp.intercept_
        self.n_iter_ = omp.n_iter_
        return self<|MERGE_RESOLUTION|>--- conflicted
+++ resolved
@@ -680,10 +680,6 @@
     sklearn.decomposition.sparse_encode
     OrthogonalMatchingPursuitCV
     """
-<<<<<<< HEAD
-    def __init__(self, *, n_nonzero_coefs=None, tol=None, fit_intercept=True,
-                 normalize='deprecated', precompute='auto'):
-=======
 
     def __init__(
         self,
@@ -691,10 +687,9 @@
         n_nonzero_coefs=None,
         tol=None,
         fit_intercept=True,
-        normalize=True,
+        normalize='deprecated',
         precompute="auto"
     ):
->>>>>>> 0a10a500
         self.n_nonzero_coefs = n_nonzero_coefs
         self.tol = tol
         self.fit_intercept = fit_intercept
@@ -725,16 +720,10 @@
 
         X, y = self._validate_data(X, y, multi_output=True, y_numeric=True)
         n_features = X.shape[1]
-
-<<<<<<< HEAD
-        X, y, X_offset, y_offset, X_scale, Gram, Xy = \
-            _pre_fit(X, y, None, self.precompute, _normalize,
-                     self.fit_intercept, copy=True)
-=======
+        
         X, y, X_offset, y_offset, X_scale, Gram, Xy = _pre_fit(
-            X, y, None, self.precompute, self.normalize, self.fit_intercept, copy=True
-        )
->>>>>>> 0a10a500
+            X, y, None, self.precompute, _normalize, self.fit_intercept, copy=True
+        )
 
         if y.ndim == 1:
             y = y[:, np.newaxis]
@@ -978,23 +967,18 @@
     sklearn.decomposition.sparse_encode
 
     """
-<<<<<<< HEAD
-    def __init__(self, *, copy=True, fit_intercept=True, normalize='deprecated',
-                 max_iter=None, cv=None, n_jobs=None, verbose=False):
-=======
 
     def __init__(
         self,
         *,
         copy=True,
         fit_intercept=True,
-        normalize=True,
+        normalize='deprecated',
         max_iter=None,
         cv=None,
         n_jobs=None,
         verbose=False
     ):
->>>>>>> 0a10a500
         self.copy = copy
         self.fit_intercept = fit_intercept
         self.normalize = normalize
@@ -1019,7 +1003,6 @@
         self : object
             returns an instance of self.
         """
-<<<<<<< HEAD
 
         _normalize = _deprecate_normalize(
             self.normalize, default=True,
@@ -1028,11 +1011,6 @@
 
         X, y = self._validate_data(X, y, y_numeric=True, ensure_min_features=2,
                                    estimator=self)
-=======
-        X, y = self._validate_data(
-            X, y, y_numeric=True, ensure_min_features=2, estimator=self
-        )
->>>>>>> 0a10a500
         X = as_float_array(X, copy=False, force_all_finite=False)
         cv = check_cv(self.cv, classifier=False)
         max_iter = (
@@ -1042,23 +1020,17 @@
         )
         cv_paths = Parallel(n_jobs=self.n_jobs, verbose=self.verbose)(
             delayed(_omp_path_residues)(
-<<<<<<< HEAD
-                X[train], y[train], X[test], y[test], self.copy,
-                self.fit_intercept, _normalize, max_iter)
-            for train, test in cv.split(X))
-=======
                 X[train],
                 y[train],
                 X[test],
                 y[test],
                 self.copy,
                 self.fit_intercept,
-                self.normalize,
+                _normalize,
                 max_iter,
             )
             for train, test in cv.split(X)
         )
->>>>>>> 0a10a500
 
         min_early_stop = min(fold.shape[0] for fold in cv_paths)
         mse_folds = np.array(
@@ -1066,17 +1038,11 @@
         )
         best_n_nonzero_coefs = np.argmin(mse_folds.mean(axis=0)) + 1
         self.n_nonzero_coefs_ = best_n_nonzero_coefs
-<<<<<<< HEAD
-        omp = OrthogonalMatchingPursuit(n_nonzero_coefs=best_n_nonzero_coefs,
-                                        fit_intercept=self.fit_intercept,
-                                        normalize=_normalize)
-=======
         omp = OrthogonalMatchingPursuit(
             n_nonzero_coefs=best_n_nonzero_coefs,
             fit_intercept=self.fit_intercept,
-            normalize=self.normalize,
-        )
->>>>>>> 0a10a500
+            normalize=_normalize,
+        )
         omp.fit(X, y)
         self.coef_ = omp.coef_
         self.intercept_ = omp.intercept_
