import warnings

from distutils.version import LooseVersion

import numpy as np
import pytest
from scipy import linalg

from sklearn.model_selection import train_test_split
from sklearn.utils.testing import assert_allclose
from sklearn.utils.testing import assert_array_almost_equal
from sklearn.utils.testing import assert_equal
from sklearn.utils.testing import assert_less
from sklearn.utils.testing import assert_greater
from sklearn.utils.testing import assert_raises
from sklearn.utils.testing import ignore_warnings
from sklearn.utils.testing import assert_warns
from sklearn.utils.testing import TempMemmap
from sklearn.exceptions import ConvergenceWarning
from sklearn import linear_model, datasets
from sklearn.linear_model.least_angle import _lars_path_residues, LassoLarsIC

# TODO: use another dataset that has multiple drops
diabetes = datasets.load_diabetes()
X, y = diabetes.data, diabetes.target
G = np.dot(X.T, X)
Xy = np.dot(X.T, y)
n_samples = y.size


def test_simple():
    # Principle of Lars is to keep covariances tied and decreasing

    # also test verbose output
    from io import StringIO
    import sys
    old_stdout = sys.stdout
    try:
        sys.stdout = StringIO()

        _, _, coef_path_ = linear_model.lars_path(
            X, y, method='lar', verbose=10)

        sys.stdout = old_stdout

        for i, coef_ in enumerate(coef_path_.T):
            res = y - np.dot(X, coef_)
            cov = np.dot(X.T, res)
            C = np.max(abs(cov))
            eps = 1e-3
            ocur = len(cov[C - eps < abs(cov)])
            if i < X.shape[1]:
                assert ocur == i + 1
            else:
                # no more than max_pred variables can go into the active set
                assert ocur == X.shape[1]
    finally:
        sys.stdout = old_stdout


def test_simple_precomputed():
    # The same, with precomputed Gram matrix

    _, _, coef_path_ = linear_model.lars_path(
        X, y, Gram=G, method='lar')

    for i, coef_ in enumerate(coef_path_.T):
        res = y - np.dot(X, coef_)
        cov = np.dot(X.T, res)
        C = np.max(abs(cov))
        eps = 1e-3
        ocur = len(cov[C - eps < abs(cov)])
        if i < X.shape[1]:
            assert ocur == i + 1
        else:
            # no more than max_pred variables can go into the active set
            assert ocur == X.shape[1]


def _assert_same_lars_path_result(output1, output2):
    assert_equal(len(output1), len(output2))
    for o1, o2 in zip(output1, output2):
        assert_allclose(o1, o2)


@pytest.mark.parametrize('method', ['lar', 'lasso'])
@pytest.mark.parametrize('return_path', [True, False])
def test_lars_path_gram_equivalent(method, return_path):
    _assert_same_lars_path_result(
        linear_model.lars_path_gram(
            Xy=Xy, Gram=G, n_samples=n_samples, method=method,
            return_path=return_path),
        linear_model.lars_path(
            X, y, Gram=G, method=method,
            return_path=return_path))


def test_x_none_gram_none_raises_value_error():
    # Test that lars_path with no X and Gram raises exception
    Xy = np.dot(X.T, y)
    assert_raises(ValueError, linear_model.lars_path, None, y, Gram=None,
                  Xy=Xy)


def test_all_precomputed():
    # Test that lars_path with precomputed Gram and Xy gives the right answer
    G = np.dot(X.T, X)
    Xy = np.dot(X.T, y)
    for method in 'lar', 'lasso':
        output = linear_model.lars_path(X, y, method=method)
        output_pre = linear_model.lars_path(X, y, Gram=G, Xy=Xy,
                                            method=method)
        for expected, got in zip(output, output_pre):
            assert_array_almost_equal(expected, got)


@pytest.mark.filterwarnings('ignore: `rcond` parameter will change')
# numpy deprecation
def test_lars_lstsq():
    # Test that Lars gives least square solution at the end
    # of the path
    X1 = 3 * X  # use un-normalized dataset
    clf = linear_model.LassoLars(alpha=0.)
    clf.fit(X1, y)
    # Avoid FutureWarning about default value change when numpy >= 1.14
    rcond = None if LooseVersion(np.__version__) >= '1.14' else -1
    coef_lstsq = np.linalg.lstsq(X1, y, rcond=rcond)[0]
    assert_array_almost_equal(clf.coef_, coef_lstsq)


@pytest.mark.filterwarnings('ignore:`rcond` parameter will change')
# numpy deprecation
def test_lasso_gives_lstsq_solution():
    # Test that Lars Lasso gives least square solution at the end
    # of the path
    _, _, coef_path_ = linear_model.lars_path(X, y, method='lasso')
    coef_lstsq = np.linalg.lstsq(X, y)[0]
    assert_array_almost_equal(coef_lstsq, coef_path_[:, -1])


def test_collinearity():
    # Check that lars_path is robust to collinearity in input
    X = np.array([[3., 3., 1.],
                  [2., 2., 0.],
                  [1., 1., 0]])
    y = np.array([1., 0., 0])
    rng = np.random.RandomState(0)

    f = ignore_warnings
    _, _, coef_path_ = f(linear_model.lars_path)(X, y, alpha_min=0.01)
    assert not np.isnan(coef_path_).any()
    residual = np.dot(X, coef_path_[:, -1]) - y
    assert_less((residual ** 2).sum(), 1.)  # just make sure it's bounded

    n_samples = 10
    X = rng.rand(n_samples, 5)
    y = np.zeros(n_samples)
    _, _, coef_path_ = linear_model.lars_path(X, y, Gram='auto', copy_X=False,
                                              copy_Gram=False, alpha_min=0.,
                                              method='lasso', verbose=0,
                                              max_iter=500)
    assert_array_almost_equal(coef_path_, np.zeros_like(coef_path_))


def test_no_path():
    # Test that the ``return_path=False`` option returns the correct output
    alphas_, _, coef_path_ = linear_model.lars_path(
        X, y, method='lar')
    alpha_, _, coef = linear_model.lars_path(
        X, y, method='lar', return_path=False)

    assert_array_almost_equal(coef, coef_path_[:, -1])
    assert alpha_ == alphas_[-1]


def test_no_path_precomputed():
    # Test that the ``return_path=False`` option with Gram remains correct
    alphas_, _, coef_path_ = linear_model.lars_path(
        X, y, method='lar', Gram=G)
    alpha_, _, coef = linear_model.lars_path(
        X, y, method='lar', Gram=G, return_path=False)

    assert_array_almost_equal(coef, coef_path_[:, -1])
    assert alpha_ == alphas_[-1]


def test_no_path_all_precomputed():
    # Test that the ``return_path=False`` option with Gram and Xy remains
    # correct
    X, y = 3 * diabetes.data, diabetes.target
    G = np.dot(X.T, X)
    Xy = np.dot(X.T, y)
    alphas_, _, coef_path_ = linear_model.lars_path(
        X, y, method='lasso', Xy=Xy, Gram=G, alpha_min=0.9)
    alpha_, _, coef = linear_model.lars_path(
        X, y, method='lasso', Gram=G, Xy=Xy, alpha_min=0.9, return_path=False)

    assert_array_almost_equal(coef, coef_path_[:, -1])
    assert alpha_ == alphas_[-1]


@pytest.mark.filterwarnings('ignore: The default value of cv')  # 0.22
@pytest.mark.parametrize(
        'classifier',
        [linear_model.Lars, linear_model.LarsCV, linear_model.LassoLarsIC])
def test_lars_precompute(classifier):
    # Check for different values of precompute
    G = np.dot(X.T, X)

    clf = classifier(precompute=G)
    output_1 = ignore_warnings(clf.fit)(X, y).coef_
    for precompute in [True, False, 'auto', None]:
        clf = classifier(precompute=precompute)
        output_2 = clf.fit(X, y).coef_
        assert_array_almost_equal(output_1, output_2, decimal=8)


def test_singular_matrix():
    # Test when input is a singular matrix
    X1 = np.array([[1, 1.], [1., 1.]])
    y1 = np.array([1, 1])
    _, _, coef_path = linear_model.lars_path(X1, y1)
    assert_array_almost_equal(coef_path.T, [[0, 0], [1, 0]])


def test_rank_deficient_design():
    # consistency test that checks that LARS Lasso is handling rank
    # deficient input data (with n_features < rank) in the same way
    # as coordinate descent Lasso
    y = [5, 0, 5]
    for X in (
              [[5, 0],
               [0, 5],
               [10, 10]],
              [[10, 10, 0],
               [1e-32, 0, 0],
               [0, 0, 1]]
             ):
        # To be able to use the coefs to compute the objective function,
        # we need to turn off normalization
        lars = linear_model.LassoLars(.1, normalize=False)
        coef_lars_ = lars.fit(X, y).coef_
        obj_lars = (1. / (2. * 3.)
                    * linalg.norm(y - np.dot(X, coef_lars_)) ** 2
                    + .1 * linalg.norm(coef_lars_, 1))
        coord_descent = linear_model.Lasso(.1, tol=1e-6, normalize=False)
        coef_cd_ = coord_descent.fit(X, y).coef_
        obj_cd = ((1. / (2. * 3.)) * linalg.norm(y - np.dot(X, coef_cd_)) ** 2
                  + .1 * linalg.norm(coef_cd_, 1))
        assert_less(obj_lars, obj_cd * (1. + 1e-8))


def test_lasso_lars_vs_lasso_cd():
    # Test that LassoLars and Lasso using coordinate descent give the
    # same results.
    X = 3 * diabetes.data

    alphas, _, lasso_path = linear_model.lars_path(X, y, method='lasso')
    lasso_cd = linear_model.Lasso(fit_intercept=False, tol=1e-8)
    for c, a in zip(lasso_path.T, alphas):
        if a == 0:
            continue
        lasso_cd.alpha = a
        lasso_cd.fit(X, y)
        error = linalg.norm(c - lasso_cd.coef_)
        assert_less(error, 0.01)

    # similar test, with the classifiers
    for alpha in np.linspace(1e-2, 1 - 1e-2, 20):
        clf1 = linear_model.LassoLars(alpha=alpha, normalize=False).fit(X, y)
        clf2 = linear_model.Lasso(alpha=alpha, tol=1e-8,
                                  normalize=False).fit(X, y)
        err = linalg.norm(clf1.coef_ - clf2.coef_)
        assert_less(err, 1e-3)

    # same test, with normalized data
    X = diabetes.data
    alphas, _, lasso_path = linear_model.lars_path(X, y, method='lasso')
    lasso_cd = linear_model.Lasso(fit_intercept=False, normalize=True,
                                  tol=1e-8)
    for c, a in zip(lasso_path.T, alphas):
        if a == 0:
            continue
        lasso_cd.alpha = a
        lasso_cd.fit(X, y)
        error = linalg.norm(c - lasso_cd.coef_)
        assert_less(error, 0.01)


def test_lasso_lars_vs_lasso_cd_early_stopping():
    # Test that LassoLars and Lasso using coordinate descent give the
    # same results when early stopping is used.
    # (test : before, in the middle, and in the last part of the path)
    alphas_min = [10, 0.9, 1e-4]

    for alpha_min in alphas_min:
        alphas, _, lasso_path = linear_model.lars_path(X, y, method='lasso',
                                                       alpha_min=alpha_min)
        lasso_cd = linear_model.Lasso(fit_intercept=False, tol=1e-8)
        lasso_cd.alpha = alphas[-1]
        lasso_cd.fit(X, y)
        error = linalg.norm(lasso_path[:, -1] - lasso_cd.coef_)
        assert_less(error, 0.01)

    # same test, with normalization
    for alpha_min in alphas_min:
        alphas, _, lasso_path = linear_model.lars_path(X, y, method='lasso',
                                                       alpha_min=alpha_min)
        lasso_cd = linear_model.Lasso(fit_intercept=True, normalize=True,
                                      tol=1e-8)
        lasso_cd.alpha = alphas[-1]
        lasso_cd.fit(X, y)
        error = linalg.norm(lasso_path[:, -1] - lasso_cd.coef_)
        assert_less(error, 0.01)


def test_lasso_lars_path_length():
    # Test that the path length of the LassoLars is right
    lasso = linear_model.LassoLars()
    lasso.fit(X, y)
    lasso2 = linear_model.LassoLars(alpha=lasso.alphas_[2])
    lasso2.fit(X, y)
    assert_array_almost_equal(lasso.alphas_[:3], lasso2.alphas_)
    # Also check that the sequence of alphas is always decreasing
    assert np.all(np.diff(lasso.alphas_) < 0)


def test_lasso_lars_vs_lasso_cd_ill_conditioned():
    # Test lasso lars on a very ill-conditioned design, and check that
    # it does not blow up, and stays somewhat close to a solution given
    # by the coordinate descent solver
    # Also test that lasso_path (using lars_path output style) gives
    # the same result as lars_path and previous lasso output style
    # under these conditions.
    rng = np.random.RandomState(42)

    # Generate data
    n, m = 70, 100
    k = 5
    X = rng.randn(n, m)
    w = np.zeros((m, 1))
    i = np.arange(0, m)
    rng.shuffle(i)
    supp = i[:k]
    w[supp] = np.sign(rng.randn(k, 1)) * (rng.rand(k, 1) + 1)
    y = np.dot(X, w)
    sigma = 0.2
    y += sigma * rng.rand(*y.shape)
    y = y.squeeze()
    lars_alphas, _, lars_coef = linear_model.lars_path(X, y, method='lasso')

    _, lasso_coef2, _ = linear_model.lasso_path(X, y,
                                                alphas=lars_alphas,
                                                tol=1e-6,
                                                fit_intercept=False)

    assert_array_almost_equal(lars_coef, lasso_coef2, decimal=1)


def test_lasso_lars_vs_lasso_cd_ill_conditioned2():
    # Create an ill-conditioned situation in which the LARS has to go
    # far in the path to converge, and check that LARS and coordinate
    # descent give the same answers
    # Note it used to be the case that Lars had to use the drop for good
    # strategy for this but this is no longer the case with the
    # equality_tolerance checks
    X = [[1e20, 1e20, 0],
         [-1e-32, 0, 0],
         [1, 1, 1]]
    y = [10, 10, 1]
    alpha = .0001

    def objective_function(coef):
        return (1. / (2. * len(X)) * linalg.norm(y - np.dot(X, coef)) ** 2
                + alpha * linalg.norm(coef, 1))

    lars = linear_model.LassoLars(alpha=alpha, normalize=False)
    assert_warns(ConvergenceWarning, lars.fit, X, y)
    lars_coef_ = lars.coef_
    lars_obj = objective_function(lars_coef_)

    coord_descent = linear_model.Lasso(alpha=alpha, tol=1e-4, normalize=False)
    cd_coef_ = coord_descent.fit(X, y).coef_
    cd_obj = objective_function(cd_coef_)

    assert_less(lars_obj, cd_obj * (1. + 1e-8))


def test_lars_add_features():
    # assure that at least some features get added if necessary
    # test for 6d2b4c
    # Hilbert matrix
    n = 5
    H = 1. / (np.arange(1, n + 1) + np.arange(n)[:, np.newaxis])
    clf = linear_model.Lars(fit_intercept=False).fit(
        H, np.arange(n))
    assert np.all(np.isfinite(clf.coef_))


def test_lars_n_nonzero_coefs(verbose=False):
    lars = linear_model.Lars(n_nonzero_coefs=6, verbose=verbose)
    lars.fit(X, y)
    assert_equal(len(lars.coef_.nonzero()[0]), 6)
    # The path should be of length 6 + 1 in a Lars going down to 6
    # non-zero coefs
    assert_equal(len(lars.alphas_), 7)


@ignore_warnings
def test_multitarget():
    # Assure that estimators receiving multidimensional y do the right thing
    Y = np.vstack([y, y ** 2]).T
    n_targets = Y.shape[1]
    estimators = [
        linear_model.LassoLars(),
        linear_model.Lars(),
        # regression test for gh-1615
        linear_model.LassoLars(fit_intercept=False),
        linear_model.Lars(fit_intercept=False),
    ]

    for estimator in estimators:
        estimator.fit(X, Y)
        Y_pred = estimator.predict(X)
        alphas, active, coef, path = (estimator.alphas_, estimator.active_,
                                      estimator.coef_, estimator.coef_path_)
        for k in range(n_targets):
            estimator.fit(X, Y[:, k])
            y_pred = estimator.predict(X)
            assert_array_almost_equal(alphas[k], estimator.alphas_)
            assert_array_almost_equal(active[k], estimator.active_)
            assert_array_almost_equal(coef[k], estimator.coef_)
            assert_array_almost_equal(path[k], estimator.coef_path_)
            assert_array_almost_equal(Y_pred[:, k], y_pred)


@pytest.mark.filterwarnings('ignore: The default value of cv')  # 0.22
def test_lars_cv():
    # Test the LassoLarsCV object by checking that the optimal alpha
    # increases as the number of samples increases.
    # This property is not actually guaranteed in general and is just a
    # property of the given dataset, with the given steps chosen.
    old_alpha = 0
    lars_cv = linear_model.LassoLarsCV()
    for length in (400, 200, 100):
        X = diabetes.data[:length]
        y = diabetes.target[:length]
        lars_cv.fit(X, y)
        np.testing.assert_array_less(old_alpha, lars_cv.alpha_)
        old_alpha = lars_cv.alpha_
    assert not hasattr(lars_cv, 'n_nonzero_coefs')


<<<<<<< HEAD
def test_lars_cv_max_iter(recwarn):
    warnings.simplefilter('always')
    with np.errstate(divide='raise', invalid='raise'):
        X = diabetes.data
        y = diabetes.target
=======
@pytest.mark.filterwarnings('ignore::FutureWarning')
def test_lars_cv_max_iter():
    with warnings.catch_warnings(record=True) as w:
>>>>>>> eb93420e
        rng = np.random.RandomState(42)
        x = rng.randn(len(y))
        X = diabetes.data
        X = np.c_[X, x, x]  # add correlated features
        lars_cv = linear_model.LassoLarsCV(max_iter=5, cv=5)
        lars_cv.fit(X, y)
    # Check that there is no warning in general and no ConvergenceWarning
    # in particular.
    # Materialize the string representation of the warning to get a more
    # informative error message in case of AssertionError.
    recorded_warnings = [str(w) for w in recwarn]
    assert recorded_warnings == []


def test_lasso_lars_ic():
    # Test the LassoLarsIC object by checking that
    # - some good features are selected.
    # - alpha_bic > alpha_aic
    # - n_nonzero_bic < n_nonzero_aic
    lars_bic = linear_model.LassoLarsIC('bic')
    lars_aic = linear_model.LassoLarsIC('aic')
    rng = np.random.RandomState(42)
    X = diabetes.data
    X = np.c_[X, rng.randn(X.shape[0], 5)]  # add 5 bad features
    lars_bic.fit(X, y)
    lars_aic.fit(X, y)
    nonzero_bic = np.where(lars_bic.coef_)[0]
    nonzero_aic = np.where(lars_aic.coef_)[0]
    assert_greater(lars_bic.alpha_, lars_aic.alpha_)
    assert_less(len(nonzero_bic), len(nonzero_aic))
    assert_less(np.max(nonzero_bic), diabetes.data.shape[1])

    # test error on unknown IC
    lars_broken = linear_model.LassoLarsIC('<unknown>')
    assert_raises(ValueError, lars_broken.fit, X, y)


def test_lars_path_readonly_data():
    # When using automated memory mapping on large input, the
    # fold data is in read-only mode
    # This is a non-regression test for:
    # https://github.com/scikit-learn/scikit-learn/issues/4597
    splitted_data = train_test_split(X, y, random_state=42)
    with TempMemmap(splitted_data) as (X_train, X_test, y_train, y_test):
        # The following should not fail despite copy=False
        _lars_path_residues(X_train, y_train, X_test, y_test, copy=False)


def test_lars_path_positive_constraint():
    # this is the main test for the positive parameter on the lars_path method
    # the estimator classes just make use of this function

    # we do the test on the diabetes dataset

    # ensure that we get negative coefficients when positive=False
    # and all positive when positive=True
    # for method 'lar' (default) and lasso

    # Once deprecation of LAR + positive option is done use these:
    # assert_raises(ValueError, linear_model.lars_path, diabetes['data'],
    #               diabetes['target'], method='lar', positive=True)
    with pytest.warns(DeprecationWarning, match='broken'):
        linear_model.lars_path(diabetes['data'], diabetes['target'],
                               return_path=True, method='lar',
                               positive=True)
    method = 'lasso'
    _, _, coefs = \
        linear_model.lars_path(X, y, return_path=True, method=method,
                               positive=False)
    assert coefs.min() < 0

    _, _, coefs = \
        linear_model.lars_path(X, y, return_path=True, method=method,
                               positive=True)
    assert coefs.min() >= 0


# now we gonna test the positive option for all estimator classes

default_parameter = {'fit_intercept': False}

estimator_parameter_map = {'LassoLars': {'alpha': 0.1},
                           'LassoLarsCV': {},
                           'LassoLarsIC': {}}


@pytest.mark.filterwarnings('ignore: The default value of cv')  # 0.22
def test_estimatorclasses_positive_constraint():
    # testing the transmissibility for the positive option of all estimator
    # classes in this same function here
    default_parameter = {'fit_intercept': False}

    estimator_parameter_map = {'LassoLars': {'alpha': 0.1},
                               'LassoLarsCV': {},
                               'LassoLarsIC': {}}
    for estname in estimator_parameter_map:
        params = default_parameter.copy()
        params.update(estimator_parameter_map[estname])
        estimator = getattr(linear_model, estname)(positive=False, **params)
        estimator.fit(X, y)
        assert estimator.coef_.min() < 0
        estimator = getattr(linear_model, estname)(positive=True, **params)
        estimator.fit(X, y)
        assert min(estimator.coef_) >= 0


def test_lasso_lars_vs_lasso_cd_positive():
    # Test that LassoLars and Lasso using coordinate descent give the
    # same results when using the positive option

    # This test is basically a copy of the above with additional positive
    # option. However for the middle part, the comparison of coefficient values
    # for a range of alphas, we had to make an adaptations. See below.

    # not normalized data
    X = 3 * diabetes.data

    alphas, _, lasso_path = linear_model.lars_path(X, y, method='lasso',
                                                   positive=True)
    lasso_cd = linear_model.Lasso(fit_intercept=False, tol=1e-8, positive=True)
    for c, a in zip(lasso_path.T, alphas):
        if a == 0:
            continue
        lasso_cd.alpha = a
        lasso_cd.fit(X, y)
        error = linalg.norm(c - lasso_cd.coef_)
        assert_less(error, 0.01)

    # The range of alphas chosen for coefficient comparison here is restricted
    # as compared with the above test without the positive option. This is due
    # to the circumstance that the Lars-Lasso algorithm does not converge to
    # the least-squares-solution for small alphas, see 'Least Angle Regression'
    # by Efron et al 2004. The coefficients are typically in congruence up to
    # the smallest alpha reached by the Lars-Lasso algorithm and start to
    # diverge thereafter.  See
    # https://gist.github.com/michigraber/7e7d7c75eca694c7a6ff

    for alpha in np.linspace(6e-1, 1 - 1e-2, 20):
        clf1 = linear_model.LassoLars(fit_intercept=False, alpha=alpha,
                                      normalize=False, positive=True).fit(X, y)
        clf2 = linear_model.Lasso(fit_intercept=False, alpha=alpha, tol=1e-8,
                                  normalize=False, positive=True).fit(X, y)
        err = linalg.norm(clf1.coef_ - clf2.coef_)
        assert_less(err, 1e-3)

    # normalized data
    X = diabetes.data
    alphas, _, lasso_path = linear_model.lars_path(X, y, method='lasso',
                                                   positive=True)
    lasso_cd = linear_model.Lasso(fit_intercept=False, normalize=True,
                                  tol=1e-8, positive=True)
    for c, a in zip(lasso_path.T[:-1], alphas[:-1]):  # don't include alpha=0
        lasso_cd.alpha = a
        lasso_cd.fit(X, y)
        error = linalg.norm(c - lasso_cd.coef_)
        assert_less(error, 0.01)


def test_lasso_lars_vs_R_implementation():
    # Test that sklearn LassoLars implementation agrees with the LassoLars
    # implementation available in R (lars library) under the following
    # scenarios:
    # 1) fit_intercept=False and normalize=False
    # 2) fit_intercept=True and normalize=True

    # Let's generate the data used in the bug report 7778
    y = np.array([-6.45006793, -3.51251449, -8.52445396, 6.12277822,
                  -19.42109366])
    x = np.array([[0.47299829, 0, 0, 0, 0],
                  [0.08239882, 0.85784863, 0, 0, 0],
                  [0.30114139, -0.07501577, 0.80895216, 0, 0],
                  [-0.01460346, -0.1015233, 0.0407278, 0.80338378, 0],
                  [-0.69363927, 0.06754067, 0.18064514, -0.0803561,
                   0.40427291]])

    X = x.T

    ###########################################################################
    # Scenario 1: Let's compare R vs sklearn when fit_intercept=False and
    # normalize=False
    ###########################################################################
    #
    # The R result was obtained using the following code:
    #
    # library(lars)
    # model_lasso_lars = lars(X, t(y), type="lasso", intercept=FALSE,
    #                         trace=TRUE, normalize=FALSE)
    # r = t(model_lasso_lars$beta)
    #

    r = np.array([[0, 0, 0, 0, 0, -79.810362809499026, -83.528788732782829,
                   -83.777653739190711, -83.784156932888934,
                   -84.033390591756657],
                  [0, 0, 0, 0, -0.476624256777266, 0, 0, 0, 0,
                   0.025219751009936],
                  [0, -3.577397088285891, -4.702795355871871,
                   -7.016748621359461, -7.614898471899412, -0.336938391359179,
                   0, 0, 0.001213370600853, 0.048162321585148],
                  [0, 0, 0, 2.231558436628169, 2.723267514525966,
                   2.811549786389614, 2.813766976061531, 2.817462468949557,
                   2.817368178703816, 2.816221090636795],
                  [0, 0, -1.218422599914637, -3.457726183014808,
                   -4.021304522060710, -45.827461592423745,
                   -47.776608869312305,
                   -47.911561610746404, -47.914845922736234,
                   -48.039562334265717]])

    model_lasso_lars = linear_model.LassoLars(alpha=0, fit_intercept=False,
                                              normalize=False)
    model_lasso_lars.fit(X, y)
    skl_betas = model_lasso_lars.coef_path_

    assert_array_almost_equal(r, skl_betas, decimal=12)
    ###########################################################################

    ###########################################################################
    # Scenario 2: Let's compare R vs sklearn when fit_intercept=True and
    # normalize=True
    #
    # Note: When normalize is equal to True, R returns the coefficients in
    # their original units, that is, they are rescaled back, whereas sklearn
    # does not do that, therefore, we need to do this step before comparing
    # their results.
    ###########################################################################
    #
    # The R result was obtained using the following code:
    #
    # library(lars)
    # model_lasso_lars2 = lars(X, t(y), type="lasso", intercept=TRUE,
    #                           trace=TRUE, normalize=TRUE)
    # r2 = t(model_lasso_lars2$beta)

    r2 = np.array([[0, 0, 0, 0, 0],
                   [0, 0, 0, 8.371887668009453, 19.463768371044026],
                   [0, 0, 0, 0, 9.901611055290553],
                   [0, 7.495923132833733, 9.245133544334507,
                    17.389369207545062, 26.971656815643499],
                   [0, 0, -1.569380717440311, -5.924804108067312,
                    -7.996385265061972]])

    model_lasso_lars2 = linear_model.LassoLars(alpha=0, fit_intercept=True,
                                               normalize=True)
    model_lasso_lars2.fit(X, y)
    skl_betas2 = model_lasso_lars2.coef_path_

    # Let's rescale back the coefficients returned by sklearn before comparing
    # against the R result (read the note above)
    temp = X - np.mean(X, axis=0)
    normx = np.sqrt(np.sum(temp ** 2, axis=0))
    skl_betas2 /= normx[:, np.newaxis]

    assert_array_almost_equal(r2, skl_betas2, decimal=12)
    ###########################################################################


@pytest.mark.parametrize('copy_X', [True, False])
def test_lasso_lars_copyX_behaviour(copy_X):
    """
    Test that user input regarding copy_X is not being overridden (it was until
    at least version 0.21)

    """
    lasso_lars = LassoLarsIC(copy_X=copy_X, precompute=False)
    rng = np.random.RandomState(0)
    X = rng.normal(0, 1, (100, 5))
    X_copy = X.copy()
    y = X[:, 2]
    lasso_lars.fit(X, y)
    assert copy_X == np.array_equal(X, X_copy)


@pytest.mark.parametrize('copy_X', [True, False])
def test_lasso_lars_fit_copyX_behaviour(copy_X):
    """
    Test that user input to .fit for copy_X overrides default __init__ value

    """
    lasso_lars = LassoLarsIC(precompute=False)
    rng = np.random.RandomState(0)
    X = rng.normal(0, 1, (100, 5))
    X_copy = X.copy()
    y = X[:, 2]
    lasso_lars.fit(X, y, copy_X=copy_X)
    assert copy_X == np.array_equal(X, X_copy)<|MERGE_RESOLUTION|>--- conflicted
+++ resolved
@@ -451,17 +451,11 @@
     assert not hasattr(lars_cv, 'n_nonzero_coefs')
 
 
-<<<<<<< HEAD
 def test_lars_cv_max_iter(recwarn):
     warnings.simplefilter('always')
     with np.errstate(divide='raise', invalid='raise'):
         X = diabetes.data
         y = diabetes.target
-=======
-@pytest.mark.filterwarnings('ignore::FutureWarning')
-def test_lars_cv_max_iter():
-    with warnings.catch_warnings(record=True) as w:
->>>>>>> eb93420e
         rng = np.random.RandomState(42)
         x = rng.randn(len(y))
         X = diabetes.data
