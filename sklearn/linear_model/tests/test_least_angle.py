import warnings

from distutils.version import LooseVersion

import numpy as np
import pytest
from scipy import linalg

from sklearn.model_selection import train_test_split
from sklearn.utils.testing import assert_allclose
from sklearn.utils.testing import assert_array_almost_equal
from sklearn.utils.testing import assert_equal
from sklearn.utils.testing import assert_less
from sklearn.utils.testing import assert_greater
from sklearn.utils.testing import assert_raises
from sklearn.utils.testing import ignore_warnings
from sklearn.utils.testing import assert_warns
from sklearn.utils.testing import TempMemmap
from sklearn.exceptions import ConvergenceWarning
from sklearn import linear_model, datasets
from sklearn.linear_model.least_angle import _lars_path_residues, LassoLarsIC

# TODO: use another dataset that has multiple drops
diabetes = datasets.load_diabetes()
X, y = diabetes.data, diabetes.target
G = np.dot(X.T, X)
Xy = np.dot(X.T, y)
n_samples = y.size


def test_simple():
    # Principle of Lars is to keep covariances tied and decreasing

    # also test verbose output
    from io import StringIO
    import sys
    old_stdout = sys.stdout
    try:
        sys.stdout = StringIO()

        _, _, coef_path_ = linear_model.lars_path(
            X, y, method='lar', verbose=10)

        sys.stdout = old_stdout

        for i, coef_ in enumerate(coef_path_.T):
            res = y - np.dot(X, coef_)
            cov = np.dot(X.T, res)
            C = np.max(abs(cov))
            eps = 1e-3
            ocur = len(cov[C - eps < abs(cov)])
            if i < X.shape[1]:
                assert ocur == i + 1
            else:
                # no more than max_pred variables can go into the active set
                assert ocur == X.shape[1]
    finally:
        sys.stdout = old_stdout


def test_simple_precomputed():
    # The same, with precomputed Gram matrix

    _, _, coef_path_ = linear_model.lars_path(
        X, y, Gram=G, method='lar')

    for i, coef_ in enumerate(coef_path_.T):
        res = y - np.dot(X, coef_)
        cov = np.dot(X.T, res)
        C = np.max(abs(cov))
        eps = 1e-3
        ocur = len(cov[C - eps < abs(cov)])
        if i < X.shape[1]:
            assert ocur == i + 1
        else:
            # no more than max_pred variables can go into the active set
            assert ocur == X.shape[1]


def _assert_same_lars_path_result(output1, output2):
    assert_equal(len(output1), len(output2))
    for o1, o2 in zip(output1, output2):
        assert_allclose(o1, o2)


@pytest.mark.parametrize('method', ['lar', 'lasso'])
@pytest.mark.parametrize('return_path', [True, False])
def test_lars_path_gram_equivalent(method, return_path):
    _assert_same_lars_path_result(
        linear_model.lars_path_gram(
            Xy=Xy, Gram=G, n_samples=n_samples, method=method,
            return_path=return_path),
        linear_model.lars_path(
            X, y, Gram=G, method=method,
            return_path=return_path))


def test_x_none_gram_none_raises_value_error():
    # Test that lars_path with no X and Gram raises exception
    Xy = np.dot(X.T, y)
    assert_raises(ValueError, linear_model.lars_path, None, y, Gram=None,
                  Xy=Xy)


def test_all_precomputed():
    # Test that lars_path with precomputed Gram and Xy gives the right answer
    G = np.dot(X.T, X)
    Xy = np.dot(X.T, y)
    for method in 'lar', 'lasso':
        output = linear_model.lars_path(X, y, method=method)
        output_pre = linear_model.lars_path(X, y, Gram=G, Xy=Xy,
                                            method=method)
        for expected, got in zip(output, output_pre):
            assert_array_almost_equal(expected, got)


@pytest.mark.filterwarnings('ignore: `rcond` parameter will change')
# numpy deprecation
def test_lars_lstsq():
    # Test that Lars gives least square solution at the end
    # of the path
    X1 = 3 * X  # use un-normalized dataset
    clf = linear_model.LassoLars(alpha=0.)
    clf.fit(X1, y)
    # Avoid FutureWarning about default value change when numpy >= 1.14
    rcond = None if LooseVersion(np.__version__) >= '1.14' else -1
    coef_lstsq = np.linalg.lstsq(X1, y, rcond=rcond)[0]
    assert_array_almost_equal(clf.coef_, coef_lstsq)


@pytest.mark.filterwarnings('ignore:`rcond` parameter will change')
# numpy deprecation
def test_lasso_gives_lstsq_solution():
    # Test that Lars Lasso gives least square solution at the end
    # of the path
    _, _, coef_path_ = linear_model.lars_path(X, y, method='lasso')
    coef_lstsq = np.linalg.lstsq(X, y)[0]
    assert_array_almost_equal(coef_lstsq, coef_path_[:, -1])


def test_collinearity():
    # Check that lars_path is robust to collinearity in input
    X = np.array([[3., 3., 1.],
                  [2., 2., 0.],
                  [1., 1., 0]])
    y = np.array([1., 0., 0])
    rng = np.random.RandomState(0)

    f = ignore_warnings
    _, _, coef_path_ = f(linear_model.lars_path)(X, y, alpha_min=0.01)
    assert not np.isnan(coef_path_).any()
    residual = np.dot(X, coef_path_[:, -1]) - y
    assert_less((residual ** 2).sum(), 1.)  # just make sure it's bounded

    n_samples = 10
    X = rng.rand(n_samples, 5)
    y = np.zeros(n_samples)
    _, _, coef_path_ = linear_model.lars_path(X, y, Gram='auto', copy_X=False,
                                              copy_Gram=False, alpha_min=0.,
                                              method='lasso', verbose=0,
                                              max_iter=500)
    assert_array_almost_equal(coef_path_, np.zeros_like(coef_path_))


def test_no_path():
    # Test that the ``return_path=False`` option returns the correct output
    alphas_, _, coef_path_ = linear_model.lars_path(
        X, y, method='lar')
    alpha_, _, coef = linear_model.lars_path(
        X, y, method='lar', return_path=False)

    assert_array_almost_equal(coef, coef_path_[:, -1])
    assert alpha_ == alphas_[-1]


def test_no_path_precomputed():
    # Test that the ``return_path=False`` option with Gram remains correct
    alphas_, _, coef_path_ = linear_model.lars_path(
        X, y, method='lar', Gram=G)
    alpha_, _, coef = linear_model.lars_path(
        X, y, method='lar', Gram=G, return_path=False)

    assert_array_almost_equal(coef, coef_path_[:, -1])
    assert alpha_ == alphas_[-1]


def test_no_path_all_precomputed():
    # Test that the ``return_path=False`` option with Gram and Xy remains
    # correct
    X, y = 3 * diabetes.data, diabetes.target
    G = np.dot(X.T, X)
    Xy = np.dot(X.T, y)
    alphas_, _, coef_path_ = linear_model.lars_path(
        X, y, method='lasso', Xy=Xy, Gram=G, alpha_min=0.9)
    alpha_, _, coef = linear_model.lars_path(
        X, y, method='lasso', Gram=G, Xy=Xy, alpha_min=0.9, return_path=False)

    assert_array_almost_equal(coef, coef_path_[:, -1])
    assert alpha_ == alphas_[-1]


<<<<<<< HEAD
@pytest.mark.filterwarnings('ignore: You should specify a value')  # 0.22
@pytest.mark.parametrize('classifier', [linear_model.Lars, linear_model.LarsCV,
                                        linear_model.LassoLarsIC])
=======
@pytest.mark.filterwarnings('ignore: The default value of cv')  # 0.22
@pytest.mark.parametrize(
        'classifier',
        [linear_model.Lars, linear_model.LarsCV, linear_model.LassoLarsIC])
>>>>>>> fc6d906c
def test_lars_precompute(classifier):
    # Check for different values of precompute
    G = np.dot(X.T, X)

    clf = classifier(precompute=G)
    output_1 = ignore_warnings(clf.fit)(X, y).coef_
    for precompute in [True, False, 'auto', None]:
        clf = classifier(precompute=precompute)
        output_2 = clf.fit(X, y).coef_
        assert_array_almost_equal(output_1, output_2, decimal=8)


def test_singular_matrix():
    # Test when input is a singular matrix
    X1 = np.array([[1, 1.], [1., 1.]])
    y1 = np.array([1, 1])
    _, _, coef_path = linear_model.lars_path(X1, y1)
    assert_array_almost_equal(coef_path.T, [[0, 0], [1, 0]])


def test_rank_deficient_design():
    # consistency test that checks that LARS Lasso is handling rank
    # deficient input data (with n_features < rank) in the same way
    # as coordinate descent Lasso
    y = [5, 0, 5]
    for X in (
              [[5, 0],
               [0, 5],
               [10, 10]],
              [[10, 10, 0],
               [1e-32, 0, 0],
               [0, 0, 1]]
             ):
        # To be able to use the coefs to compute the objective function,
        # we need to turn off normalization
        lars = linear_model.LassoLars(.1, normalize=False)
        coef_lars_ = lars.fit(X, y).coef_
        obj_lars = (1. / (2. * 3.)
                    * linalg.norm(y - np.dot(X, coef_lars_)) ** 2
                    + .1 * linalg.norm(coef_lars_, 1))
        coord_descent = linear_model.Lasso(.1, tol=1e-6, normalize=False)
        coef_cd_ = coord_descent.fit(X, y).coef_
        obj_cd = ((1. / (2. * 3.)) * linalg.norm(y - np.dot(X, coef_cd_)) ** 2
                  + .1 * linalg.norm(coef_cd_, 1))
        assert_less(obj_lars, obj_cd * (1. + 1e-8))


def test_lasso_lars_vs_lasso_cd():
    # Test that LassoLars and Lasso using coordinate descent give the
    # same results.
    X = 3 * diabetes.data

    alphas, _, lasso_path = linear_model.lars_path(X, y, method='lasso')
    lasso_cd = linear_model.Lasso(fit_intercept=False, tol=1e-8)
    for c, a in zip(lasso_path.T, alphas):
        if a == 0:
            continue
        lasso_cd.alpha = a
        lasso_cd.fit(X, y)
        error = linalg.norm(c - lasso_cd.coef_)
        assert_less(error, 0.01)

    # similar test, with the classifiers
    for alpha in np.linspace(1e-2, 1 - 1e-2, 20):
        clf1 = linear_model.LassoLars(alpha=alpha, normalize=False).fit(X, y)
        clf2 = linear_model.Lasso(alpha=alpha, tol=1e-8,
                                  normalize=False).fit(X, y)
        err = linalg.norm(clf1.coef_ - clf2.coef_)
        assert_less(err, 1e-3)

    # same test, with normalized data
    X = diabetes.data
    alphas, _, lasso_path = linear_model.lars_path(X, y, method='lasso')
    lasso_cd = linear_model.Lasso(fit_intercept=False, normalize=True,
                                  tol=1e-8)
    for c, a in zip(lasso_path.T, alphas):
        if a == 0:
            continue
        lasso_cd.alpha = a
        lasso_cd.fit(X, y)
        error = linalg.norm(c - lasso_cd.coef_)
        assert_less(error, 0.01)


def test_lasso_lars_vs_lasso_cd_early_stopping():
    # Test that LassoLars and Lasso using coordinate descent give the
    # same results when early stopping is used.
    # (test : before, in the middle, and in the last part of the path)
    alphas_min = [10, 0.9, 1e-4]

    for alpha_min in alphas_min:
        alphas, _, lasso_path = linear_model.lars_path(X, y, method='lasso',
                                                       alpha_min=alpha_min)
        lasso_cd = linear_model.Lasso(fit_intercept=False, tol=1e-8)
        lasso_cd.alpha = alphas[-1]
        lasso_cd.fit(X, y)
        error = linalg.norm(lasso_path[:, -1] - lasso_cd.coef_)
        assert_less(error, 0.01)

    # same test, with normalization
    for alpha_min in alphas_min:
        alphas, _, lasso_path = linear_model.lars_path(X, y, method='lasso',
                                                       alpha_min=alpha_min)
        lasso_cd = linear_model.Lasso(fit_intercept=True, normalize=True,
                                      tol=1e-8)
        lasso_cd.alpha = alphas[-1]
        lasso_cd.fit(X, y)
        error = linalg.norm(lasso_path[:, -1] - lasso_cd.coef_)
        assert_less(error, 0.01)


def test_lasso_lars_path_length():
    # Test that the path length of the LassoLars is right
    lasso = linear_model.LassoLars()
    lasso.fit(X, y)
    lasso2 = linear_model.LassoLars(alpha=lasso.alphas_[2])
    lasso2.fit(X, y)
    assert_array_almost_equal(lasso.alphas_[:3], lasso2.alphas_)
    # Also check that the sequence of alphas is always decreasing
    assert np.all(np.diff(lasso.alphas_) < 0)


def test_lasso_lars_vs_lasso_cd_ill_conditioned():
    # Test lasso lars on a very ill-conditioned design, and check that
    # it does not blow up, and stays somewhat close to a solution given
    # by the coordinate descent solver
    # Also test that lasso_path (using lars_path output style) gives
    # the same result as lars_path and previous lasso output style
    # under these conditions.
    rng = np.random.RandomState(42)

    # Generate data
    n, m = 70, 100
    k = 5
    X = rng.randn(n, m)
    w = np.zeros((m, 1))
    i = np.arange(0, m)
    rng.shuffle(i)
    supp = i[:k]
    w[supp] = np.sign(rng.randn(k, 1)) * (rng.rand(k, 1) + 1)
    y = np.dot(X, w)
    sigma = 0.2
    y += sigma * rng.rand(*y.shape)
    y = y.squeeze()
    lars_alphas, _, lars_coef = linear_model.lars_path(X, y, method='lasso')

    _, lasso_coef2, _ = linear_model.lasso_path(X, y,
                                                alphas=lars_alphas,
                                                tol=1e-6,
                                                fit_intercept=False)

    assert_array_almost_equal(lars_coef, lasso_coef2, decimal=1)


def test_lasso_lars_vs_lasso_cd_ill_conditioned2():
    # Create an ill-conditioned situation in which the LARS has to go
    # far in the path to converge, and check that LARS and coordinate
    # descent give the same answers
    # Note it used to be the case that Lars had to use the drop for good
    # strategy for this but this is no longer the case with the
    # equality_tolerance checks
    X = [[1e20, 1e20, 0],
         [-1e-32, 0, 0],
         [1, 1, 1]]
    y = [10, 10, 1]
    alpha = .0001

    def objective_function(coef):
        return (1. / (2. * len(X)) * linalg.norm(y - np.dot(X, coef)) ** 2
                + alpha * linalg.norm(coef, 1))

    lars = linear_model.LassoLars(alpha=alpha, normalize=False)
    assert_warns(ConvergenceWarning, lars.fit, X, y)
    lars_coef_ = lars.coef_
    lars_obj = objective_function(lars_coef_)

    coord_descent = linear_model.Lasso(alpha=alpha, tol=1e-4, normalize=False)
    cd_coef_ = coord_descent.fit(X, y).coef_
    cd_obj = objective_function(cd_coef_)

    assert_less(lars_obj, cd_obj * (1. + 1e-8))


def test_lars_add_features():
    # assure that at least some features get added if necessary
    # test for 6d2b4c
    # Hilbert matrix
    n = 5
    H = 1. / (np.arange(1, n + 1) + np.arange(n)[:, np.newaxis])
    clf = linear_model.Lars(fit_intercept=False).fit(
        H, np.arange(n))
    assert np.all(np.isfinite(clf.coef_))


def test_lars_n_nonzero_coefs(verbose=False):
    lars = linear_model.Lars(n_nonzero_coefs=6, verbose=verbose)
    lars.fit(X, y)
    assert_equal(len(lars.coef_.nonzero()[0]), 6)
    # The path should be of length 6 + 1 in a Lars going down to 6
    # non-zero coefs
    assert_equal(len(lars.alphas_), 7)


@ignore_warnings
def test_multitarget():
    # Assure that estimators receiving multidimensional y do the right thing
    Y = np.vstack([y, y ** 2]).T
    n_targets = Y.shape[1]
    estimators = [
        linear_model.LassoLars(),
        linear_model.Lars(),
        # regression test for gh-1615
        linear_model.LassoLars(fit_intercept=False),
        linear_model.Lars(fit_intercept=False),
    ]

    for estimator in estimators:
        estimator.fit(X, Y)
        Y_pred = estimator.predict(X)
        alphas, active, coef, path = (estimator.alphas_, estimator.active_,
                                      estimator.coef_, estimator.coef_path_)
        for k in range(n_targets):
            estimator.fit(X, Y[:, k])
            y_pred = estimator.predict(X)
            assert_array_almost_equal(alphas[k], estimator.alphas_)
            assert_array_almost_equal(active[k], estimator.active_)
            assert_array_almost_equal(coef[k], estimator.coef_)
            assert_array_almost_equal(path[k], estimator.coef_path_)
            assert_array_almost_equal(Y_pred[:, k], y_pred)


@pytest.mark.filterwarnings('ignore: The default value of cv')  # 0.22
def test_lars_cv():
    # Test the LassoLarsCV object by checking that the optimal alpha
    # increases as the number of samples increases.
    # This property is not actually guaranteed in general and is just a
    # property of the given dataset, with the given steps chosen.
    old_alpha = 0
    lars_cv = linear_model.LassoLarsCV()
    for length in (400, 200, 100):
        X = diabetes.data[:length]
        y = diabetes.target[:length]
        lars_cv.fit(X, y)
        np.testing.assert_array_less(old_alpha, lars_cv.alpha_)
        old_alpha = lars_cv.alpha_
    assert not hasattr(lars_cv, 'n_nonzero_coefs')


@pytest.mark.filterwarnings('ignore::FutureWarning')
def test_lars_cv_max_iter():
    with warnings.catch_warnings(record=True) as w:
        rng = np.random.RandomState(42)
        x = rng.randn(len(y))
        X = diabetes.data
        X = np.c_[X, x, x]  # add correlated features
        lars_cv = linear_model.LassoLarsCV(max_iter=5)
        lars_cv.fit(X, y)
    assert len(w) == 0


def test_lasso_lars_ic():
    # Test the LassoLarsIC object by checking that
    # - some good features are selected.
    # - alpha_bic > alpha_aic
    # - n_nonzero_bic < n_nonzero_aic
    lars_bic = linear_model.LassoLarsIC('bic')
    lars_aic = linear_model.LassoLarsIC('aic')
    rng = np.random.RandomState(42)
    X = diabetes.data
    X = np.c_[X, rng.randn(X.shape[0], 5)]  # add 5 bad features
    lars_bic.fit(X, y)
    lars_aic.fit(X, y)
    nonzero_bic = np.where(lars_bic.coef_)[0]
    nonzero_aic = np.where(lars_aic.coef_)[0]
    assert_greater(lars_bic.alpha_, lars_aic.alpha_)
    assert_less(len(nonzero_bic), len(nonzero_aic))
    assert_less(np.max(nonzero_bic), diabetes.data.shape[1])

    # test error on unknown IC
    lars_broken = linear_model.LassoLarsIC('<unknown>')
    assert_raises(ValueError, lars_broken.fit, X, y)


def test_lars_path_readonly_data():
    # When using automated memory mapping on large input, the
    # fold data is in read-only mode
    # This is a non-regression test for:
    # https://github.com/scikit-learn/scikit-learn/issues/4597
    splitted_data = train_test_split(X, y, random_state=42)
    with TempMemmap(splitted_data) as (X_train, X_test, y_train, y_test):
        # The following should not fail despite copy=False
        _lars_path_residues(X_train, y_train, X_test, y_test, copy=False)


@pytest.mark.filterwarnings('ignore: The default of the `iid`')  # 0.22
def test_lars_path_positive_constraint():
    # this is the main test for the positive parameter on the lars_path method
    # the estimator classes just make use of this function

    # we do the test on the diabetes dataset

    # ensure that we get negative coefficients when positive=False
    # and all positive when positive=True
    # for method 'lar' (default) and lasso

    # Once deprecation of LAR + positive option is done use these:
    # assert_raises(ValueError, linear_model.lars_path, diabetes['data'],
    #               diabetes['target'], method='lar', positive=True)
    with pytest.warns(DeprecationWarning, match='broken'):
        linear_model.lars_path(diabetes['data'], diabetes['target'],
                               return_path=True, method='lar',
                               positive=True)
    method = 'lasso'
    _, _, coefs = \
        linear_model.lars_path(X, y, return_path=True, method=method,
                               positive=False)
    assert coefs.min() < 0

    _, _, coefs = \
        linear_model.lars_path(X, y, return_path=True, method=method,
                               positive=True)
    assert coefs.min() >= 0


# now we gonna test the positive option for all estimator classes

default_parameter = {'fit_intercept': False}

estimator_parameter_map = {'LassoLars': {'alpha': 0.1},
                           'LassoLarsCV': {},
                           'LassoLarsIC': {}}


@pytest.mark.filterwarnings('ignore: The default value of cv')  # 0.22
def test_estimatorclasses_positive_constraint():
    # testing the transmissibility for the positive option of all estimator
    # classes in this same function here
    default_parameter = {'fit_intercept': False}

    estimator_parameter_map = {'LassoLars': {'alpha': 0.1},
                               'LassoLarsCV': {},
                               'LassoLarsIC': {}}
    for estname in estimator_parameter_map:
        params = default_parameter.copy()
        params.update(estimator_parameter_map[estname])
        estimator = getattr(linear_model, estname)(positive=False, **params)
        estimator.fit(X, y)
        assert estimator.coef_.min() < 0
        estimator = getattr(linear_model, estname)(positive=True, **params)
        estimator.fit(X, y)
        assert min(estimator.coef_) >= 0


def test_lasso_lars_vs_lasso_cd_positive():
    # Test that LassoLars and Lasso using coordinate descent give the
    # same results when using the positive option

    # This test is basically a copy of the above with additional positive
    # option. However for the middle part, the comparison of coefficient values
    # for a range of alphas, we had to make an adaptations. See below.

    # not normalized data
    X = 3 * diabetes.data

    alphas, _, lasso_path = linear_model.lars_path(X, y, method='lasso',
                                                   positive=True)
    lasso_cd = linear_model.Lasso(fit_intercept=False, tol=1e-8, positive=True)
    for c, a in zip(lasso_path.T, alphas):
        if a == 0:
            continue
        lasso_cd.alpha = a
        lasso_cd.fit(X, y)
        error = linalg.norm(c - lasso_cd.coef_)
        assert_less(error, 0.01)

    # The range of alphas chosen for coefficient comparison here is restricted
    # as compared with the above test without the positive option. This is due
    # to the circumstance that the Lars-Lasso algorithm does not converge to
    # the least-squares-solution for small alphas, see 'Least Angle Regression'
    # by Efron et al 2004. The coefficients are typically in congruence up to
    # the smallest alpha reached by the Lars-Lasso algorithm and start to
    # diverge thereafter.  See
    # https://gist.github.com/michigraber/7e7d7c75eca694c7a6ff

    for alpha in np.linspace(6e-1, 1 - 1e-2, 20):
        clf1 = linear_model.LassoLars(fit_intercept=False, alpha=alpha,
                                      normalize=False, positive=True).fit(X, y)
        clf2 = linear_model.Lasso(fit_intercept=False, alpha=alpha, tol=1e-8,
                                  normalize=False, positive=True).fit(X, y)
        err = linalg.norm(clf1.coef_ - clf2.coef_)
        assert_less(err, 1e-3)

    # normalized data
    X = diabetes.data
    alphas, _, lasso_path = linear_model.lars_path(X, y, method='lasso',
                                                   positive=True)
    lasso_cd = linear_model.Lasso(fit_intercept=False, normalize=True,
                                  tol=1e-8, positive=True)
    for c, a in zip(lasso_path.T[:-1], alphas[:-1]):  # don't include alpha=0
        lasso_cd.alpha = a
        lasso_cd.fit(X, y)
        error = linalg.norm(c - lasso_cd.coef_)
        assert_less(error, 0.01)


def test_lasso_lars_vs_R_implementation():
    # Test that sklearn LassoLars implementation agrees with the LassoLars
    # implementation available in R (lars library) under the following
    # scenarios:
    # 1) fit_intercept=False and normalize=False
    # 2) fit_intercept=True and normalize=True

    # Let's generate the data used in the bug report 7778
    y = np.array([-6.45006793, -3.51251449, -8.52445396, 6.12277822,
                  -19.42109366])
    x = np.array([[0.47299829, 0, 0, 0, 0],
                  [0.08239882, 0.85784863, 0, 0, 0],
                  [0.30114139, -0.07501577, 0.80895216, 0, 0],
                  [-0.01460346, -0.1015233, 0.0407278, 0.80338378, 0],
                  [-0.69363927, 0.06754067, 0.18064514, -0.0803561,
                   0.40427291]])

    X = x.T

    ###########################################################################
    # Scenario 1: Let's compare R vs sklearn when fit_intercept=False and
    # normalize=False
    ###########################################################################
    #
    # The R result was obtained using the following code:
    #
    # library(lars)
    # model_lasso_lars = lars(X, t(y), type="lasso", intercept=FALSE,
    #                         trace=TRUE, normalize=FALSE)
    # r = t(model_lasso_lars$beta)
    #

    r = np.array([[0, 0, 0, 0, 0, -79.810362809499026, -83.528788732782829,
                   -83.777653739190711, -83.784156932888934,
                   -84.033390591756657],
                  [0, 0, 0, 0, -0.476624256777266, 0, 0, 0, 0,
                   0.025219751009936],
                  [0, -3.577397088285891, -4.702795355871871,
                   -7.016748621359461, -7.614898471899412, -0.336938391359179,
                   0, 0, 0.001213370600853, 0.048162321585148],
                  [0, 0, 0, 2.231558436628169, 2.723267514525966,
                   2.811549786389614, 2.813766976061531, 2.817462468949557,
                   2.817368178703816, 2.816221090636795],
                  [0, 0, -1.218422599914637, -3.457726183014808,
                   -4.021304522060710, -45.827461592423745,
                   -47.776608869312305,
                   -47.911561610746404, -47.914845922736234,
                   -48.039562334265717]])

    model_lasso_lars = linear_model.LassoLars(alpha=0, fit_intercept=False,
                                              normalize=False)
    model_lasso_lars.fit(X, y)
    skl_betas = model_lasso_lars.coef_path_

    assert_array_almost_equal(r, skl_betas, decimal=12)
    ###########################################################################

    ###########################################################################
    # Scenario 2: Let's compare R vs sklearn when fit_intercept=True and
    # normalize=True
    #
    # Note: When normalize is equal to True, R returns the coefficients in
    # their original units, that is, they are rescaled back, whereas sklearn
    # does not do that, therefore, we need to do this step before comparing
    # their results.
    ###########################################################################
    #
    # The R result was obtained using the following code:
    #
    # library(lars)
    # model_lasso_lars2 = lars(X, t(y), type="lasso", intercept=TRUE,
    #                           trace=TRUE, normalize=TRUE)
    # r2 = t(model_lasso_lars2$beta)

    r2 = np.array([[0, 0, 0, 0, 0],
                   [0, 0, 0, 8.371887668009453, 19.463768371044026],
                   [0, 0, 0, 0, 9.901611055290553],
                   [0, 7.495923132833733, 9.245133544334507,
                    17.389369207545062, 26.971656815643499],
                   [0, 0, -1.569380717440311, -5.924804108067312,
                    -7.996385265061972]])

    model_lasso_lars2 = linear_model.LassoLars(alpha=0, fit_intercept=True,
                                               normalize=True)
    model_lasso_lars2.fit(X, y)
    skl_betas2 = model_lasso_lars2.coef_path_

    # Let's rescale back the coefficients returned by sklearn before comparing
    # against the R result (read the note above)
    temp = X - np.mean(X, axis=0)
    normx = np.sqrt(np.sum(temp ** 2, axis=0))
    skl_betas2 /= normx[:, np.newaxis]

    assert_array_almost_equal(r2, skl_betas2, decimal=12)
    ###########################################################################


@pytest.mark.parametrize('copy_X', [True, False])
def test_lasso_lars_copyX_behaviour(copy_X):
    """
    Test that user input regarding copy_X is not being overridden (it was until
    at least version 0.21)

    """
    lasso_lars = LassoLarsIC(copy_X=copy_X, precompute=False)
    rng = np.random.RandomState(0)
    X = rng.normal(0, 1, (100, 5))
    X_copy = X.copy()
    y = X[:, 2]
    lasso_lars.fit(X, y)
    assert copy_X == np.array_equal(X, X_copy)


@pytest.mark.parametrize('copy_X', [True, False])
def test_lasso_lars_fit_copyX_behaviour(copy_X):
    """
    Test that user input to .fit for copy_X overrides default __init__ value

    """
    lasso_lars = LassoLarsIC(precompute=False)
    rng = np.random.RandomState(0)
    X = rng.normal(0, 1, (100, 5))
    X_copy = X.copy()
    y = X[:, 2]
    lasso_lars.fit(X, y, copy_X=copy_X)
    assert copy_X == np.array_equal(X, X_copy)<|MERGE_RESOLUTION|>--- conflicted
+++ resolved
@@ -199,16 +199,10 @@
     assert alpha_ == alphas_[-1]
 
 
-<<<<<<< HEAD
-@pytest.mark.filterwarnings('ignore: You should specify a value')  # 0.22
-@pytest.mark.parametrize('classifier', [linear_model.Lars, linear_model.LarsCV,
-                                        linear_model.LassoLarsIC])
-=======
 @pytest.mark.filterwarnings('ignore: The default value of cv')  # 0.22
 @pytest.mark.parametrize(
         'classifier',
         [linear_model.Lars, linear_model.LarsCV, linear_model.LassoLarsIC])
->>>>>>> fc6d906c
 def test_lars_precompute(classifier):
     # Check for different values of precompute
     G = np.dot(X.T, X)
