import warnings

from distutils.version import LooseVersion

import numpy as np
from scipy import linalg

import pytest

from sklearn.model_selection import train_test_split
from sklearn.utils.testing import assert_equal
from sklearn.utils.testing import assert_array_almost_equal
from sklearn.utils.testing import assert_true
from sklearn.utils.testing import assert_false
from sklearn.utils.testing import assert_less
from sklearn.utils.testing import assert_greater
from sklearn.utils.testing import assert_raises
from sklearn.utils.testing import ignore_warnings
from sklearn.utils.testing import assert_warns
from sklearn.utils.testing import TempMemmap
from sklearn.exceptions import ConvergenceWarning
from sklearn import linear_model, datasets
from sklearn.linear_model.least_angle import _lars_path_residues

# TODO: use another dataset that has multiple drops
diabetes = datasets.load_diabetes()
X, y = diabetes.data, diabetes.target
G = np.dot(X.T, X)
Xy = np.dot(X.T, y)
n_samples = y.size


def test_simple():
    # Principle of Lars is to keep covariances tied and decreasing

    # also test verbose output
    from sklearn.externals.six.moves import cStringIO as StringIO
    import sys
    old_stdout = sys.stdout
    try:
        sys.stdout = StringIO()

        alphas_, active, coef_path_ = linear_model.lars_path(
            X, y, method='lar', verbose=10)

        sys.stdout = old_stdout

        for i, coef_ in enumerate(coef_path_.T):
            res = y - np.dot(X, coef_)
            cov = np.dot(X.T, res)
            C = np.max(abs(cov))
            eps = 1e-3
            ocur = len(cov[C - eps < abs(cov)])
            if i < X.shape[1]:
                assert_true(ocur == i + 1)
            else:
                # no more than max_pred variables can go into the active set
                assert_true(ocur == X.shape[1])
    finally:
        sys.stdout = old_stdout


def test_simple_precomputed():
    # The same, with precomputed Gram matrix

    alphas_, active, coef_path_ = linear_model.lars_path(
        X, y, Gram=G, method='lar')

    for i, coef_ in enumerate(coef_path_.T):
        res = y - np.dot(X, coef_)
        cov = np.dot(X.T, res)
        C = np.max(abs(cov))
        eps = 1e-3
        ocur = len(cov[C - eps < abs(cov)])
        if i < X.shape[1]:
            assert_true(ocur == i + 1)
        else:
            # no more than max_pred variables can go into the active set
            assert_true(ocur == X.shape[1])


def test_simple_precomputed_sufficient_stats():
    # The same, with precomputed Gram matrix
    alphas_, active, coef_path_ = linear_model.lars_path(
        None, None, Xy=Xy, Gram=G, n_samples=n_samples,
        method='lar')

    for i, coef_ in enumerate(coef_path_.T):
        res = y - np.dot(X, coef_)
        cov = np.dot(X.T, res)
        C = np.max(abs(cov))
        eps = 1e-3
        ocur = len(cov[C - eps < abs(cov)])
        if i < X.shape[1]:
            assert_true(ocur == i + 1)
        else:
            # no more than max_pred variables can go into the active set
            assert_true(ocur == X.shape[1])


def test_all_precomputed():
    # Test that lars_path with precomputed Gram and Xy gives the right answer
    for method in ('lar', 'lasso'):
        output = linear_model.lars_path(X, y, method=method)
        output_pre = linear_model.lars_path(X, y, Gram=G, Xy=Xy, method=method)
        for expected, got in zip(output, output_pre):
            assert_array_almost_equal(expected, got)


<<<<<<< HEAD
def test_all_precomputed_sufficient_stats():
    # Test that lars_path with precomputed Gram and Xy gives the right answer
    for method in ('lar', 'lasso'):
        output = linear_model.lars_path(X, y, method=method)
        output_suff = linear_model.lars_path(
            None, None, Gram=G, Xy=Xy, n_samples=n_samples, method=method)
        for expected, got in zip(output, output_suff):
            assert_array_almost_equal(expected, got)


=======
@pytest.mark.filterwarnings('ignore: `rcond` parameter will change')
# numpy deprecation
>>>>>>> b3c177cf
def test_lars_lstsq():
    # Test that Lars gives least square solution at the end
    # of the path
    X1 = 3 * X  # use un-normalized dataset
    clf = linear_model.LassoLars(alpha=0.)
    clf.fit(X1, y)
    # Avoid FutureWarning about default value change when numpy >= 1.14
    rcond = None if LooseVersion(np.__version__) >= '1.14' else -1
    coef_lstsq = np.linalg.lstsq(X1, y, rcond=rcond)[0]
    assert_array_almost_equal(clf.coef_, coef_lstsq)


@pytest.mark.filterwarnings('ignore:`rcond` parameter will change')
# numpy deprecation
def test_lasso_gives_lstsq_solution():
    # Test that Lars Lasso gives least square solution at the end
    # of the path
    alphas_, active, coef_path_ = linear_model.lars_path(X, y, method='lasso')
    coef_lstsq = np.linalg.lstsq(X, y)[0]
    assert_array_almost_equal(coef_lstsq, coef_path_[:, -1])


def test_lasso_gives_lstsq_solution_sufficient_stats():
    # Test that Lars Lasso gives least square solution at the end
    # of the path
    alphas_, active, coef_path_ = linear_model.lars_path(
        None, None, Gram=G, Xy=Xy, n_samples=n_samples, method='lasso')
    coef_lstsq = np.linalg.lstsq(X, y)[0]
    assert_array_almost_equal(coef_lstsq, coef_path_[:, -1])


def test_collinearity():
    # Check that lars_path is robust to collinearity in input
    X = np.array([[3., 3., 1.],
                  [2., 2., 0.],
                  [1., 1., 0]])
    y = np.array([1., 0., 0])
    rng = np.random.RandomState(0)

    _, _, coef_path_ = ignore_warnings(linear_model.lars_path)(
        X, y, alpha_min=0.01)
    assert_true(not np.isnan(coef_path_).any())
    residual = np.dot(X, coef_path_[:, -1]) - y
    assert_less((residual ** 2).sum(), 1.)  # just make sure it's bounded

    n_samples = 10
    X = rng.rand(n_samples, 5)
    y = np.zeros(n_samples)
    _, _, coef_path_ = linear_model.lars_path(X, y, Gram='auto', copy_X=False,
                                              copy_Gram=False, alpha_min=0.,
                                              method='lasso', verbose=0,
                                              max_iter=500)
    assert_array_almost_equal(coef_path_, np.zeros_like(coef_path_))


def test_collinearity_sufficient_stats():
    # Check that lars_path is robust to collinearity in input
    X = np.array([[3., 3., 1.],
                  [2., 2., 0.],
                  [1., 1., 0]])
    y = np.array([1., 0., 0])
    G = np.dot(X.T, X)
    Xy = np.dot(X.T, y)
    rng = np.random.RandomState(0)

    _, _, coef_path_ = ignore_warnings(linear_model.lars_path)(
        None, None, Xy=Xy, Gram=G, n_samples=y.size, alpha_min=0.01)
    assert_true(not np.isnan(coef_path_).any())
    residual = np.dot(X, coef_path_[:, -1]) - y
    assert_less((residual ** 2).sum(), 1.)  # just make sure it's bounded

    n_samples = 10
    X = rng.rand(n_samples, 5)
    y = np.zeros(n_samples)
    _, _, coef_path_ = linear_model.lars_path(X, y, Gram='auto', copy_X=False,
                                              copy_Gram=False, alpha_min=0.,
                                              method='lasso', verbose=0,
                                              max_iter=500)
    assert_array_almost_equal(coef_path_, np.zeros_like(coef_path_))


def test_no_path():
    # Test that the ``return_path=False`` option returns the correct output
    alphas_, active_, coef_path_ = linear_model.lars_path(
        X, y, method='lar')
    alpha_, active, coef = linear_model.lars_path(
        X, y, method='lar', return_path=False)

    assert_array_almost_equal(coef, coef_path_[:, -1])
    assert_true(alpha_ == alphas_[-1])


def test_no_path_sufficient_stats():
    # Test that the ``return_path=False`` option returns the correct output
    alphas_, active_, coef_path_ = linear_model.lars_path(
        X, y, method='lar')
    alpha_, active, coef = linear_model.lars_path(
        None, None, Gram=G, Xy=Xy, n_samples=n_samples, method='lar',
        return_path=False)

    assert_array_almost_equal(coef, coef_path_[:, -1])
    assert_true(alpha_ == alphas_[-1])


def test_no_path_precomputed():
    # Test that the ``return_path=False`` option with Gram remains correct
    alphas_, active_, coef_path_ = linear_model.lars_path(
        X, y, method='lar', Gram=G)
    alpha_, active, coef = linear_model.lars_path(
        X, y, method='lar', Gram=G, return_path=False)

    assert_array_almost_equal(coef, coef_path_[:, -1])
    assert_true(alpha_ == alphas_[-1])


def test_no_path_precomputed_sufficient_stats():
    # Test that the ``return_path=False`` option with Gram remains correct
    alphas_, active_, coef_path_ = linear_model.lars_path(
        X, y, method='lar', Gram=G)
    alpha_, active, coef = linear_model.lars_path(
        None, None, method='lar', Gram=G, Xy=Xy, n_samples=n_samples,
        return_path=False)

    assert_array_almost_equal(coef, coef_path_[:, -1])
    assert_true(alpha_ == alphas_[-1])


def test_no_path_all_precomputed():
    # Test that the ``return_path=False`` option with Gram and Xy remains
    # correct
    X, y = 3 * diabetes.data, diabetes.target
    G = np.dot(X.T, X)
    Xy = np.dot(X.T, y)

    alphas_, active_, coef_path_ = linear_model.lars_path(
        X, y, method='lasso', Xy=Xy, Gram=G, alpha_min=0.9)
    alpha_, active, coef = linear_model.lars_path(
        X, y, method='lasso', Gram=G, Xy=Xy, alpha_min=0.9, return_path=False)

    assert_array_almost_equal(coef, coef_path_[:, -1])
    assert_true(alpha_ == alphas_[-1])


def test_no_path_all_precomputed_sufficient_stats():
    # Test that the ``return_path=False`` option with Gram and Xy remains
    # correct
    X, y = 3 * diabetes.data, diabetes.target
    G = np.dot(X.T, X)
    Xy = np.dot(X.T, y)
    n_samples = y.size

    alphas_, active_, coef_path_ = linear_model.lars_path(
        None, None, method='lasso', Xy=Xy, Gram=G, n_samples=n_samples,
        alpha_min=0.9)
    alpha_, active, coef = linear_model.lars_path(
        None, None, method='lasso', Xy=Xy, Gram=G, n_samples=n_samples,
        alpha_min=0.9, return_path=False)

    assert_array_almost_equal(coef, coef_path_[:, -1])
    assert_true(alpha_ == alphas_[-1])


@pytest.mark.filterwarnings('ignore: You should specify a value')  # 0.22
@pytest.mark.parametrize(
        'classifier',
        [linear_model.Lars, linear_model.LarsCV, linear_model.LassoLarsIC])
def test_lars_precompute(classifier):
    # Check for different values of precompute
    clf = classifier(precompute=G)
    output_1 = ignore_warnings(clf.fit)(X, y).coef_
    for precompute in [True, False, 'auto', None]:
        clf = classifier(precompute=precompute)
        output_2 = clf.fit(X, y).coef_
        assert_array_almost_equal(output_1, output_2, decimal=8)


def test_singular_matrix():
    # Test when input is a singular matrix
    X1 = np.array([[1, 1.], [1., 1.]])
    y1 = np.array([1, 1])
    alphas, active, coef_path = linear_model.lars_path(X1, y1)
    assert_array_almost_equal(coef_path.T, [[0, 0], [1, 0]])


def test_singular_matrix_sufficient_stats():
    # Test when input is a singular matrix
    X1 = np.array([[1, 1.], [1., 1.]])
    y1 = np.array([1, 1])
    G1 = np.dot(X1.T, X1)
    Xy1 = np.dot(X1.T, y1)
    n_samples1 = y1.size
    alphas, active, coef_path = linear_model.lars_path(
        None, None, Xy=Xy1, Gram=G1, n_samples=n_samples1)
    assert_array_almost_equal(coef_path.T, [[0, 0], [1, 0]])


def test_rank_deficient_design():
    # consistency test that checks that LARS Lasso is handling rank
    # deficient input data (with n_features < rank) in the same way
    # as coordinate descent Lasso
    y = [5, 0, 5]
    for X in ([[5, 0],
               [0, 5],
               [10, 10]],

              [[10, 10, 0],
               [1e-32, 0, 0],
               [0, 0, 1]],
              ):
        # To be able to use the coefs to compute the objective function,
        # we need to turn off normalization
        lars = linear_model.LassoLars(.1, normalize=False)
        coef_lars_ = lars.fit(X, y).coef_
        obj_lars = (1. / (2. * 3.)
                    * linalg.norm(y - np.dot(X, coef_lars_)) ** 2
                    + .1 * linalg.norm(coef_lars_, 1))
        coord_descent = linear_model.Lasso(.1, tol=1e-6, normalize=False)
        coef_cd_ = coord_descent.fit(X, y).coef_
        obj_cd = ((1. / (2. * 3.)) * linalg.norm(y - np.dot(X, coef_cd_)) ** 2
                  + .1 * linalg.norm(coef_cd_, 1))
        assert_less(obj_lars, obj_cd * (1. + 1e-8))


def test_lasso_lars_vs_lasso_cd():
    # Test that LassoLars and Lasso using coordinate descent give the
    # same results.
    X = 3 * diabetes.data

    alphas, _, lasso_path = linear_model.lars_path(X, y, method='lasso')
    lasso_cd = linear_model.Lasso(fit_intercept=False, tol=1e-8)
    for c, a in zip(lasso_path.T, alphas):
        if a == 0:
            continue
        lasso_cd.alpha = a
        lasso_cd.fit(X, y)
        error = linalg.norm(c - lasso_cd.coef_)
        assert_less(error, 0.01)

    # similar test, with the classifiers
    for alpha in np.linspace(1e-2, 1 - 1e-2, 20):
        clf1 = linear_model.LassoLars(alpha=alpha, normalize=False).fit(X, y)
        clf2 = linear_model.Lasso(alpha=alpha, tol=1e-8,
                                  normalize=False).fit(X, y)
        err = linalg.norm(clf1.coef_ - clf2.coef_)
        assert_less(err, 1e-3)

    # same test, with normalized data
    X = diabetes.data
    alphas, _, lasso_path = linear_model.lars_path(X, y, method='lasso')
    lasso_cd = linear_model.Lasso(fit_intercept=False, normalize=True,
                                  tol=1e-8)
    for c, a in zip(lasso_path.T, alphas):
        if a == 0:
            continue
        lasso_cd.alpha = a
        lasso_cd.fit(X, y)
        error = linalg.norm(c - lasso_cd.coef_)
        assert_less(error, 0.01)


def test_lasso_lars_vs_lasso_cd_sufficient_stats():
    # Test that LassoLars and Lasso using coordinate descent give the
    # same results.
    X = 3 * diabetes.data
    alphas, _, lasso_path = linear_model.lars_path(
        None, None, Xy=3 * Xy, Gram=9*G, n_samples=n_samples, method='lasso')
    lasso_cd = linear_model.Lasso(fit_intercept=False, tol=1e-8)
    for c, a in zip(lasso_path.T, alphas):
        if a == 0:
            continue
        lasso_cd.alpha = a
        lasso_cd.fit(X, y)
        error = linalg.norm(c - lasso_cd.coef_)
        assert_less(error, 0.01)

    # similar test, with the classifiers
    for alpha in np.linspace(1e-2, 1 - 1e-2, 20):
        clf1 = linear_model.LassoLars(alpha=alpha, normalize=False).fit(X, y)
        clf2 = linear_model.Lasso(alpha=alpha, tol=1e-8,
                                  normalize=False).fit(X, y)
        err = linalg.norm(clf1.coef_ - clf2.coef_)
        assert_less(err, 1e-3)

    # same test, with normalized data
    X = diabetes.data
    alphas, _, lasso_path = linear_model.lars_path(
        None, None, Xy=Xy, Gram=G, n_samples=n_samples, method='lasso')
    lasso_cd = linear_model.Lasso(fit_intercept=False, normalize=True,
                                  tol=1e-8)
    for c, a in zip(lasso_path.T, alphas):
        if a == 0:
            continue
        lasso_cd.alpha = a
        lasso_cd.fit(X, y)
        error = linalg.norm(c - lasso_cd.coef_)
        assert_less(error, 0.01)


def test_lasso_lars_vs_lasso_cd_early_stopping():
    # Test that LassoLars and Lasso using coordinate descent give the
    # same results when early stopping is used.
    # (test : before, in the middle, and in the last part of the path)
    alphas_min = [10, 0.9, 1e-4]

    for alpha_min in alphas_min:
        alphas, _, lasso_path = linear_model.lars_path(X, y, method='lasso',
                                                       alpha_min=alpha_min)
        lasso_cd = linear_model.Lasso(fit_intercept=False, tol=1e-8)
        lasso_cd.alpha = alphas[-1]
        lasso_cd.fit(X, y)
        error = linalg.norm(lasso_path[:, -1] - lasso_cd.coef_)
        assert_less(error, 0.01)

    # same test, with normalization
    for alpha_min in alphas_min:
        alphas, _, lasso_path = linear_model.lars_path(X, y, method='lasso',
                                                       alpha_min=alpha_min)
        lasso_cd = linear_model.Lasso(fit_intercept=True, normalize=True,
                                      tol=1e-8)
        lasso_cd.alpha = alphas[-1]
        lasso_cd.fit(X, y)
        error = linalg.norm(lasso_path[:, -1] - lasso_cd.coef_)
        assert_less(error, 0.01)


def test_lasso_lars_vs_lasso_cd_early_stopping_sufficient_stats():
    # Test that LassoLars and Lasso using coordinate descent give the
    # same results when early stopping is used.
    # (test : before, in the middle, and in the last part of the path)
    alphas_min = [10, 0.9, 1e-4]
    for alpha_min in alphas_min:
        alphas, _, lasso_path = linear_model.lars_path(
            None, None, Xy=Xy, Gram=G, method='lasso', n_samples=n_samples,
            alpha_min=alpha_min)
        lasso_cd = linear_model.Lasso(fit_intercept=False, tol=1e-8)
        lasso_cd.alpha = alphas[-1]
        lasso_cd.fit(X, y)
        error = linalg.norm(lasso_path[:, -1] - lasso_cd.coef_)
        assert_less(error, 0.01)

    # same test, with normalization
    for alpha_min in alphas_min:
        alphas, _, lasso_path = linear_model.lars_path(
            None, None, Xy=Xy, Gram=G, method='lasso', n_samples=n_samples,
            alpha_min=alpha_min)
        lasso_cd = linear_model.Lasso(fit_intercept=True, normalize=True,
                                      tol=1e-8)
        lasso_cd.alpha = alphas[-1]
        lasso_cd.fit(X, y)
        error = linalg.norm(lasso_path[:, -1] - lasso_cd.coef_)
        assert_less(error, 0.01)


def test_lasso_lars_path_length():
    # Test that the path length of the LassoLars is right
    lasso = linear_model.LassoLars()
    lasso.fit(X, y)
    lasso2 = linear_model.LassoLars(alpha=lasso.alphas_[2])
    lasso2.fit(X, y)
    assert_array_almost_equal(lasso.alphas_[:3], lasso2.alphas_)
    # Also check that the sequence of alphas is always decreasing
    assert_true(np.all(np.diff(lasso.alphas_) < 0))


def test_lasso_lars_vs_lasso_cd_ill_conditioned():
    # Test lasso lars on a very ill-conditioned design, and check that
    # it does not blow up, and stays somewhat close to a solution given
    # by the coordinate descent solver
    # Also test that lasso_path (using lars_path output style) gives
    # the same result as lars_path and previous lasso output style
    # under these conditions.
    rng = np.random.RandomState(42)

    # Generate data
    n, m = 70, 100
    k = 5
    X = rng.randn(n, m)
    w = np.zeros((m, 1))
    i = np.arange(0, m)
    rng.shuffle(i)
    supp = i[:k]
    w[supp] = np.sign(rng.randn(k, 1)) * (rng.rand(k, 1) + 1)
    y = np.dot(X, w)
    sigma = 0.2
    y += sigma * rng.rand(*y.shape)
    y = y.squeeze()
    lars_alphas, _, lars_coef = linear_model.lars_path(X, y, method='lasso')

    _, lasso_coef2, _ = linear_model.lasso_path(X, y,
                                                alphas=lars_alphas,
                                                tol=1e-6,
                                                fit_intercept=False)

    assert_array_almost_equal(lars_coef, lasso_coef2, decimal=1)


def test_lasso_lars_vs_lasso_cd_ill_conditioned_sufficient_stats():
    # Test lasso lars on a very ill-conditioned design, and check that
    # it does not blow up, and stays somewhat close to a solution given
    # by the coordinate descent solver
    # Also test that lasso_path (using lars_path output style) gives
    # the same result as lars_path and previous lasso output style
    # under these conditions.
    rng = np.random.RandomState(42)

    # Generate data
    n, m = 70, 100
    k = 5
    X = rng.randn(n, m)
    w = np.zeros((m, 1))
    i = np.arange(0, m)
    rng.shuffle(i)
    supp = i[:k]
    w[supp] = np.sign(rng.randn(k, 1)) * (rng.rand(k, 1) + 1)
    y = np.dot(X, w)
    sigma = 0.2
    y += sigma * rng.rand(*y.shape)
    y = y.squeeze()
    Xy = np.dot(X.T, y)
    G = np.dot(X.T, X)
    lars_alphas, _, lars_coef = linear_model.lars_path(
        None, None, Xy=Xy, Gram=G, n_samples=n, method='lasso')

    _, lasso_coef2, _ = linear_model.lasso_path(X, y,
                                                alphas=lars_alphas,
                                                tol=1e-6,
                                                fit_intercept=False)

    assert_array_almost_equal(lars_coef, lasso_coef2, decimal=1)


def test_lasso_lars_vs_lasso_cd_ill_conditioned2():
    # Create an ill-conditioned situation in which the LARS has to go
    # far in the path to converge, and check that LARS and coordinate
    # descent give the same answers
    # Note it used to be the case that Lars had to use the drop for good
    # strategy for this but this is no longer the case with the
    # equality_tolerance checks
    X = [[1e20, 1e20, 0],
         [-1e-32, 0, 0],
         [1, 1, 1]]
    y = [10, 10, 1]
    alpha = .0001

    def objective_function(coef):
        return (1. / (2. * len(X)) * linalg.norm(y - np.dot(X, coef)) ** 2
                + alpha * linalg.norm(coef, 1))

    lars = linear_model.LassoLars(alpha=alpha, normalize=False)
    assert_warns(ConvergenceWarning, lars.fit, X, y)
    lars_coef_ = lars.coef_
    lars_obj = objective_function(lars_coef_)

    coord_descent = linear_model.Lasso(alpha=alpha, tol=1e-4, normalize=False)
    cd_coef_ = coord_descent.fit(X, y).coef_
    cd_obj = objective_function(cd_coef_)

    assert_less(lars_obj, cd_obj * (1. + 1e-8))


def test_lars_add_features():
    # assure that at least some features get added if necessary
    # test for 6d2b4c
    # Hilbert matrix
    n = 5
    H = 1. / (np.arange(1, n + 1) + np.arange(n)[:, np.newaxis])
    clf = linear_model.Lars(fit_intercept=False).fit(
        H, np.arange(n))
    assert_true(np.all(np.isfinite(clf.coef_)))


def test_lars_n_nonzero_coefs(verbose=False):
    lars = linear_model.Lars(n_nonzero_coefs=6, verbose=verbose)
    lars.fit(X, y)
    assert_equal(len(lars.coef_.nonzero()[0]), 6)
    # The path should be of length 6 + 1 in a Lars going down to 6
    # non-zero coefs
    assert_equal(len(lars.alphas_), 7)


@ignore_warnings
def test_multitarget():
    # Assure that estimators receiving multidimensional y do the right thing
    Y = np.vstack([y, y ** 2]).T
    n_targets = Y.shape[1]
    estimators = [
        linear_model.LassoLars(),
        linear_model.Lars(),
        # regression test for gh-1615
        linear_model.LassoLars(fit_intercept=False),
        linear_model.Lars(fit_intercept=False),
    ]

    for estimator in estimators:
        estimator.fit(X, Y)
        Y_pred = estimator.predict(X)
        alphas, active, coef, path = (estimator.alphas_, estimator.active_,
                                      estimator.coef_, estimator.coef_path_)
        for k in range(n_targets):
            estimator.fit(X, Y[:, k])
            y_pred = estimator.predict(X)
            assert_array_almost_equal(alphas[k], estimator.alphas_)
            assert_array_almost_equal(active[k], estimator.active_)
            assert_array_almost_equal(coef[k], estimator.coef_)
            assert_array_almost_equal(path[k], estimator.coef_path_)
            assert_array_almost_equal(Y_pred[:, k], y_pred)


@pytest.mark.filterwarnings('ignore: You should specify a value')  # 0.22
def test_lars_cv():
    # Test the LassoLarsCV object by checking that the optimal alpha
    # increases as the number of samples increases.
    # This property is not actually guaranteed in general and is just a
    # property of the given dataset, with the given steps chosen.
    old_alpha = 0
    lars_cv = linear_model.LassoLarsCV()
    for length in (400, 200, 100):
        X = diabetes.data[:length]
        y = diabetes.target[:length]
        lars_cv.fit(X, y)
        np.testing.assert_array_less(old_alpha, lars_cv.alpha_)
        old_alpha = lars_cv.alpha_
    assert_false(hasattr(lars_cv, 'n_nonzero_coefs'))


@pytest.mark.filterwarnings('ignore::FutureWarning')
def test_lars_cv_max_iter():
    with warnings.catch_warnings(record=True) as w:
        rng = np.random.RandomState(42)
        x = rng.randn(len(y))
        X = diabetes.data
        X = np.c_[X, x, x]  # add correlated features
        lars_cv = linear_model.LassoLarsCV(max_iter=5)
        lars_cv.fit(X, y)
    assert_true(len(w) == 0)


def test_lasso_lars_ic():
    # Test the LassoLarsIC object by checking that
    # - some good features are selected.
    # - alpha_bic > alpha_aic
    # - n_nonzero_bic < n_nonzero_aic
    lars_bic = linear_model.LassoLarsIC('bic')
    lars_aic = linear_model.LassoLarsIC('aic')
    rng = np.random.RandomState(42)
    X = diabetes.data
    X = np.c_[X, rng.randn(X.shape[0], 5)]  # add 5 bad features
    lars_bic.fit(X, y)
    lars_aic.fit(X, y)
    nonzero_bic = np.where(lars_bic.coef_)[0]
    nonzero_aic = np.where(lars_aic.coef_)[0]
    assert_greater(lars_bic.alpha_, lars_aic.alpha_)
    assert_less(len(nonzero_bic), len(nonzero_aic))
    assert_less(np.max(nonzero_bic), diabetes.data.shape[1])

    # test error on unknown IC
    lars_broken = linear_model.LassoLarsIC('<unknown>')
    assert_raises(ValueError, lars_broken.fit, X, y)


def test_lars_path_readonly_data():
    # When using automated memory mapping on large input, the
    # fold data is in read-only mode
    # This is a non-regression test for:
    # https://github.com/scikit-learn/scikit-learn/issues/4597
    splitted_data = train_test_split(X, y, random_state=42)
    with TempMemmap(splitted_data) as (X_train, X_test, y_train, y_test):
        # The following should not fail despite copy=False
        _lars_path_residues(X_train, y_train, X_test, y_test, copy=False)


@pytest.mark.filterwarnings('ignore: The default of the `iid`')  # 0.22
def test_lars_path_positive_constraint():
    # this is the main test for the positive parameter on the lars_path method
    # the estimator classes just make use of this function

    # we do the test on the diabetes dataset

    # ensure that we get negative coefficients when positive=False
    # and all positive when positive=True
    # for method 'lar' (default) and lasso

    # Once deprecation of LAR + positive option is done use these:
    # assert_raises(ValueError, linear_model.lars_path, diabetes['data'],
    #               diabetes['target'], method='lar', positive=True)

<<<<<<< HEAD
    with warnings.catch_warnings(record=True) as w:
        linear_model.lars_path(X, y, return_path=True, method='lar',
                               positive=True)
    assert_true(len(w) == 1)
    assert 'broken' in str(w[0].message)
=======
    with pytest.warns(DeprecationWarning, match="broken"):
        linear_model.lars_path(diabetes['data'], diabetes['target'],
                               return_path=True, method='lar',
                               positive=True)
>>>>>>> b3c177cf

    method = 'lasso'
    alpha, active, coefs = \
        linear_model.lars_path(X, y, return_path=True, method=method,
                               positive=False)
    assert_true(coefs.min() < 0)

    alpha, active, coefs = \
        linear_model.lars_path(X, y, return_path=True, method=method,
                               positive=True)
    assert_true(coefs.min() >= 0)


def test_lars_path_positive_constraint_sufficient_stats():
    # this is the main test for the positive parameter on the lars_path method
    # the estimator classes just make use of this function

    # we do the test on the diabetes dataset

    # ensure that we get negative coefficients when positive=False
    # and all positive when positive=True
    # for method 'lar' (default) and lasso

    # Once deprecation of LAR + positive option is done use these:
    # assert_raises(ValueError, linear_model.lars_path, diabetes['data'],
    #               diabetes['target'], method='lar', positive=True)

    with warnings.catch_warnings(record=True) as w:
        linear_model.lars_path(None, None, Xy=Xy, Gram=G, n_samples=n_samples,
                               return_path=True, method='lar', positive=True)
    assert_true(len(w) == 1)
    assert 'broken' in str(w[0].message)

    method = 'lasso'
    alpha, active, coefs = \
        linear_model.lars_path(None, None, Xy=Xy, Gram=G, n_samples=n_samples,
                               return_path=True, method=method, positive=False)
    assert_true(coefs.min() < 0)

    alpha, active, coefs = \
        linear_model.lars_path(None, None, Xy=Xy, Gram=G, n_samples=n_samples,
                               return_path=True, method=method, positive=True)
    assert_true(coefs.min() >= 0)


<<<<<<< HEAD
# now we gonna test the positive option for all estimator classes
=======
@pytest.mark.filterwarnings('ignore: You should specify a value')  # 0.22
>>>>>>> b3c177cf
def test_estimatorclasses_positive_constraint():
    # testing the transmissibility for the positive option of all estimator
    # classes in this same function here
    default_parameter = {'fit_intercept': False}

    estimator_parameter_map = {'LassoLars': {'alpha': 0.1},
                               'LassoLarsCV': {},
                               'LassoLarsIC': {}}
    for estname in estimator_parameter_map:
        params = default_parameter.copy()
        params.update(estimator_parameter_map[estname])
        estimator = getattr(linear_model, estname)(positive=False, **params)
        estimator.fit(X, y)
        assert_true(estimator.coef_.min() < 0)
        estimator = getattr(linear_model, estname)(positive=True, **params)
        estimator.fit(X, y)
        assert_true(min(estimator.coef_) >= 0)


def test_lasso_lars_vs_lasso_cd_positive():
    # Test that LassoLars and Lasso using coordinate descent give the
    # same results when using the positive option

    # This test is basically a copy of the above with additional positive
    # option. However for the middle part, the comparison of coefficient values
    # for a range of alphas, we had to make an adaptations. See below.

    # not normalized data
    X = 3 * diabetes.data

    alphas, _, lasso_path = linear_model.lars_path(X, y, method='lasso',
                                                   positive=True)
    lasso_cd = linear_model.Lasso(fit_intercept=False, tol=1e-8, positive=True)
    for c, a in zip(lasso_path.T, alphas):
        if a == 0:
            continue
        lasso_cd.alpha = a
        lasso_cd.fit(X, y)
        error = linalg.norm(c - lasso_cd.coef_)
        assert_less(error, 0.01)

    # The range of alphas chosen for coefficient comparison here is restricted
    # as compared with the above test without the positive option. This is due
    # to the circumstance that the Lars-Lasso algorithm does not converge to
    # the least-squares-solution for small alphas, see 'Least Angle Regression'
    # by Efron et al 2004. The coefficients are typically in congruence up to
    # the smallest alpha reached by the Lars-Lasso algorithm and start to
    # diverge thereafter.  See
    # https://gist.github.com/michigraber/7e7d7c75eca694c7a6ff

    for alpha in np.linspace(6e-1, 1 - 1e-2, 20):
        clf1 = linear_model.LassoLars(fit_intercept=False, alpha=alpha,
                                      normalize=False, positive=True).fit(X, y)
        clf2 = linear_model.Lasso(fit_intercept=False, alpha=alpha, tol=1e-8,
                                  normalize=False, positive=True).fit(X, y)
        err = linalg.norm(clf1.coef_ - clf2.coef_)
        assert_less(err, 1e-3)

    # normalized data
    X = diabetes.data
    alphas, _, lasso_path = linear_model.lars_path(X, y, method='lasso',
                                                   positive=True)
    lasso_cd = linear_model.Lasso(fit_intercept=False, normalize=True,
                                  tol=1e-8, positive=True)
    for c, a in zip(lasso_path.T[:-1], alphas[:-1]):  # don't include alpha=0
        lasso_cd.alpha = a
        lasso_cd.fit(X, y)
        error = linalg.norm(c - lasso_cd.coef_)
        assert_less(error, 0.01)


def test_lasso_lars_vs_lasso_cd_positive_sufficient_stats():
    # Test that LassoLars and Lasso using coordinate descent give the
    # same results when using the positive option

    # This test is basically a copy of the above with additional positive
    # option. However for the middle part, the comparison of coefficient values
    # for a range of alphas, we had to make an adaptations. See below.

    # not normalized data
    X = 3 * diabetes.data

    alphas, _, lasso_path = linear_model.lars_path(
        None, None, Xy=3*Xy, Gram=9*G, n_samples=n_samples, method='lasso',
        positive=True)
    lasso_cd = linear_model.Lasso(fit_intercept=False, tol=1e-8, positive=True)
    for c, a in zip(lasso_path.T, alphas):
        if a == 0:
            continue
        lasso_cd.alpha = a
        lasso_cd.fit(X, y)
        error = linalg.norm(c - lasso_cd.coef_)
        assert_less(error, 0.01)

    # The range of alphas chosen for coefficient comparison here is restricted
    # as compared with the above test without the positive option. This is due
    # to the circumstance that the Lars-Lasso algorithm does not converge to
    # the least-squares-solution for small alphas, see 'Least Angle Regression'
    # by Efron et al 2004. The coefficients are typically in congruence up to
    # the smallest alpha reached by the Lars-Lasso algorithm and start to
    # diverge thereafter.  See
    # https://gist.github.com/michigraber/7e7d7c75eca694c7a6ff

    for alpha in np.linspace(6e-1, 1 - 1e-2, 20):
        clf1 = linear_model.LassoLars(fit_intercept=False, alpha=alpha,
                                      normalize=False, positive=True).fit(X, y)
        clf2 = linear_model.Lasso(fit_intercept=False, alpha=alpha, tol=1e-8,
                                  normalize=False, positive=True).fit(X, y)
        err = linalg.norm(clf1.coef_ - clf2.coef_)
        assert_less(err, 1e-3)

    # normalized data
    X = diabetes.data
    alphas, _, lasso_path = linear_model.lars_path(
        None, None, Xy=Xy, Gram=G, n_samples=n_samples, method='lasso',
        positive=True)
    lasso_cd = linear_model.Lasso(fit_intercept=False, normalize=True,
                                  tol=1e-8, positive=True)
    for c, a in zip(lasso_path.T[:-1], alphas[:-1]):  # don't include alpha=0
        lasso_cd.alpha = a
        lasso_cd.fit(X, y)
        error = linalg.norm(c - lasso_cd.coef_)
        assert_less(error, 0.01)


def test_lasso_lars_vs_R_implementation():
    # Test that sklearn LassoLars implementation agrees with the LassoLars
    # implementation available in R (lars library) under the following
    # scenarios:
    # 1) fit_intercept=False and normalize=False
    # 2) fit_intercept=True and normalize=True

    # Let's generate the data used in the bug report 7778
    y = np.array([-6.45006793, -3.51251449, -8.52445396, 6.12277822,
                  -19.42109366])
    x = np.array([[0.47299829, 0, 0, 0, 0],
                  [0.08239882, 0.85784863, 0, 0, 0],
                  [0.30114139, -0.07501577, 0.80895216, 0, 0],
                  [-0.01460346, -0.1015233, 0.0407278, 0.80338378, 0],
                  [-0.69363927, 0.06754067, 0.18064514, -0.0803561,
                   0.40427291]])

    X = x.T

    ###########################################################################
    # Scenario 1: Let's compare R vs sklearn when fit_intercept=False and
    # normalize=False
    ###########################################################################
    #
    # The R result was obtained using the following code:
    #
    # library(lars)
    # model_lasso_lars = lars(X, t(y), type="lasso", intercept=FALSE,
    #                         trace=TRUE, normalize=FALSE)
    # r = t(model_lasso_lars$beta)
    #

    r = np.array([[0, 0, 0, 0, 0, -79.810362809499026, -83.528788732782829,
                   -83.777653739190711, -83.784156932888934,
                   -84.033390591756657],
                  [0, 0, 0, 0, -0.476624256777266, 0, 0, 0, 0,
                   0.025219751009936],
                  [0, -3.577397088285891, -4.702795355871871,
                   -7.016748621359461, -7.614898471899412, -0.336938391359179,
                   0, 0, 0.001213370600853,  0.048162321585148],
                  [0, 0, 0, 2.231558436628169, 2.723267514525966,
                   2.811549786389614, 2.813766976061531, 2.817462468949557,
                   2.817368178703816, 2.816221090636795],
                  [0, 0, -1.218422599914637, -3.457726183014808,
                   -4.021304522060710, -45.827461592423745,
                   -47.776608869312305,
                   -47.911561610746404, -47.914845922736234,
                   -48.039562334265717]])

    model_lasso_lars = linear_model.LassoLars(alpha=0, fit_intercept=False,
                                              normalize=False)
    model_lasso_lars.fit(X, y)
    skl_betas = model_lasso_lars.coef_path_

    assert_array_almost_equal(r, skl_betas, decimal=12)
    ###########################################################################

    ###########################################################################
    # Scenario 2: Let's compare R vs sklearn when fit_intercept=True and
    # normalize=True
    #
    # Note: When normalize is equal to True, R returns the coefficients in
    # their original units, that is, they are rescaled back, whereas sklearn
    # does not do that, therefore, we need to do this step before comparing
    # their results.
    ###########################################################################
    #
    # The R result was obtained using the following code:
    #
    # library(lars)
    # model_lasso_lars2 = lars(X, t(y), type="lasso", intercept=TRUE,
    #                           trace=TRUE, normalize=TRUE)
    # r2 = t(model_lasso_lars2$beta)

    r2 = np.array([[0, 0, 0, 0, 0],
                   [0, 0, 0, 8.371887668009453, 19.463768371044026],
                   [0, 0, 0, 0, 9.901611055290553],
                   [0, 7.495923132833733, 9.245133544334507,
                    17.389369207545062, 26.971656815643499],
                   [0, 0, -1.569380717440311, -5.924804108067312,
                    -7.996385265061972]])

    model_lasso_lars2 = linear_model.LassoLars(alpha=0, fit_intercept=True,
                                               normalize=True)
    model_lasso_lars2.fit(X, y)
    skl_betas2 = model_lasso_lars2.coef_path_

    # Let's rescale back the coefficients returned by sklearn before comparing
    # against the R result (read the note above)
    temp = X - np.mean(X, axis=0)
    normx = np.sqrt(np.sum(temp ** 2, axis=0))
    skl_betas2 /= normx[:, np.newaxis]

    assert_array_almost_equal(r2, skl_betas2, decimal=12)
    ###########################################################################<|MERGE_RESOLUTION|>--- conflicted
+++ resolved
@@ -107,7 +107,6 @@
             assert_array_almost_equal(expected, got)
 
 
-<<<<<<< HEAD
 def test_all_precomputed_sufficient_stats():
     # Test that lars_path with precomputed Gram and Xy gives the right answer
     for method in ('lar', 'lasso'):
@@ -118,10 +117,8 @@
             assert_array_almost_equal(expected, got)
 
 
-=======
 @pytest.mark.filterwarnings('ignore: `rcond` parameter will change')
 # numpy deprecation
->>>>>>> b3c177cf
 def test_lars_lstsq():
     # Test that Lars gives least square solution at the end
     # of the path
@@ -707,20 +704,11 @@
     # Once deprecation of LAR + positive option is done use these:
     # assert_raises(ValueError, linear_model.lars_path, diabetes['data'],
     #               diabetes['target'], method='lar', positive=True)
-
-<<<<<<< HEAD
-    with warnings.catch_warnings(record=True) as w:
-        linear_model.lars_path(X, y, return_path=True, method='lar',
-                               positive=True)
-    assert_true(len(w) == 1)
-    assert 'broken' in str(w[0].message)
-=======
     with pytest.warns(DeprecationWarning, match="broken"):
         linear_model.lars_path(diabetes['data'], diabetes['target'],
                                return_path=True, method='lar',
                                positive=True)
->>>>>>> b3c177cf
-
+    
     method = 'lasso'
     alpha, active, coefs = \
         linear_model.lars_path(X, y, return_path=True, method=method,
@@ -765,11 +753,7 @@
     assert_true(coefs.min() >= 0)
 
 
-<<<<<<< HEAD
-# now we gonna test the positive option for all estimator classes
-=======
 @pytest.mark.filterwarnings('ignore: You should specify a value')  # 0.22
->>>>>>> b3c177cf
 def test_estimatorclasses_positive_constraint():
     # testing the transmissibility for the positive option of all estimator
     # classes in this same function here
