--- conflicted
+++ resolved
@@ -532,24 +532,6 @@
     # Test that the path give almost the same results. However since in this
     # case we take the average of the coefs after fitting across all the
     # folds, it need not be exactly the same.
-<<<<<<< HEAD
-    clf_path = LogisticRegressionCV(solver='lbfgs', multi_class='multinomial',
-                                    Cs=[1.])
-    clf_path.fit(X, y)
-    assert_array_almost_equal(clf_path.coef_, clf_int.coef_, decimal=3)
-    assert_almost_equal(clf_path.intercept_, clf_int.intercept_, decimal=3)
-
-
-def test_liblinear_decision_function_zero():
-    """Test negative prediction when decision_function values are zero.
-
-    Liblinear predicts the positive class when decision_function values
-    are zero. This is a test to verify that we do not do the same.
-    See Issue: https://github.com/scikit-learn/scikit-learn/issues/3600
-    and the PR https://github.com/scikit-learn/scikit-learn/pull/3623
-    """
-    rng = np.random.RandomState(0)
-=======
     for solver in ['lbfgs', 'newton-cg']:
         clf_path = LogisticRegressionCV(solver=solver,
                                         multi_class='multinomial', Cs=[1.])
@@ -595,7 +577,6 @@
     # are zero. This is a test to verify that we do not do the same.
     # See Issue: https://github.com/scikit-learn/scikit-learn/issues/3600
     # and the PR https://github.com/scikit-learn/scikit-learn/pull/3623
->>>>>>> acc1ac27
     X, y = make_classification(n_samples=5, n_features=5)
     clf = LogisticRegression(fit_intercept=False)
     clf.fit(X, y)
@@ -606,13 +587,6 @@
 
 
 def test_liblinear_logregcv_sparse():
-<<<<<<< HEAD
-    """Test LogRegCV with solver='liblinear' works for sparse matrices"""
-
-    X, y = make_classification(n_samples=10, n_features=5)
-    clf = LogisticRegressionCV(solver='liblinear')
-    clf.fit(sparse.csr_matrix(X), y)
-=======
     # Test LogRegCV with solver='liblinear' works for sparse matrices
 
     X, y = make_classification(n_samples=10, n_features=5)
@@ -636,5 +610,4 @@
 
     clf = LogisticRegression(fit_intercept=False)
     clf.fit(X, Y1)
-    assert_equal(clf.intercept_, 0.)
->>>>>>> acc1ac27
+    assert_equal(clf.intercept_, 0.)