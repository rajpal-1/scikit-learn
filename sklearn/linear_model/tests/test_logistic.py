--- conflicted
+++ resolved
@@ -2076,7 +2076,6 @@
         clf.fit(X_prep, y)
 
 
-<<<<<<< HEAD
 def test_lr_cv_scores_differ_when_sample_weight_is_requested():
     rng = np.random.RandomState(10)
     X, y = make_classification(n_samples=10, random_state=rng)
@@ -2116,7 +2115,8 @@
         lr_cv2.fit(X, y, **kwargs)
 
     assert_almost_equal(lr_cv1.scores_[1], lr_cv2.scores_[1])
-=======
+
+
 @pytest.mark.parametrize("solver", SOLVERS)
 def test_zero_max_iter(solver):
     # Make sure we can inspect the state of LogisticRegression right after
@@ -2140,5 +2140,4 @@
             clf.predict_proba(X),
             np.full(shape=(X.shape[0], 2), fill_value=0.5),
         )
-    assert clf.score(X, y) < 0.7
->>>>>>> 2ab1d81e
+    assert clf.score(X, y) < 0.7