--- conflicted
+++ resolved
@@ -706,7 +706,6 @@
     X, y = make_classification(
         n_samples=20, n_features=20, n_informative=10, n_classes=3, random_state=0
     )
-<<<<<<< HEAD
     tol = 1e-7
     params = dict(fit_intercept=fit_intercept, random_state=42, multi_class=multi_class)
 
@@ -721,14 +720,6 @@
         supported_solvers = set(SOLVERS)
     if fit_intercept:
         supported_solvers -= set(["liblinear"])
-=======
-    tol = 1e-8
-    params = dict(fit_intercept=False, tol=tol, random_state=42)
-
-    # Override max iteration count for specific solvers to allow for
-    # proper convergence.
-    solver_max_iter = {"sag": 10_000, "saga": 10_000}
->>>>>>> e12f192c
 
     regressors = {
         solver: LogisticRegression(
@@ -737,11 +728,7 @@
             max_iter=solver_max_iter.get(solver, 100),
             **params,
         ).fit(X, y)
-<<<<<<< HEAD
         for solver in supported_solvers
-=======
-        for solver in set(SOLVERS) - set(["liblinear", "newton-cholesky"])
->>>>>>> e12f192c
     }
 
     for solver_1, solver_2 in itertools.combinations(regressors, r=2):
@@ -2097,12 +2084,8 @@
 
     clf = LogisticRegression(
         C=len(iris.data),
-<<<<<<< HEAD
         solver=solver,
         multi_class="multinomial",
-=======
-        solver="lbfgs",
->>>>>>> e12f192c
         fit_intercept=fit_intercept,
     )
     # Scaling X to ease convergence.
