--- conflicted
+++ resolved
@@ -595,11 +595,6 @@
     assert_equal(sorted(np.unique(lr_cv_str.predict(X_ref))), ['bar', 'baz'])
 
 
-<<<<<<< HEAD
-@pytest.mark.filterwarnings('ignore: Default multi_class will')  # 0.22
-=======
-@pytest.mark.filterwarnings('ignore: The default value of cv')  # 0.22
->>>>>>> 7ea7284f
 def test_logistic_cv_sparse():
     X, y = make_classification(n_samples=50, n_features=5,
                                random_state=0)
@@ -1027,11 +1022,6 @@
     clf.fit(sparse.csr_matrix(X), y)
 
 
-<<<<<<< HEAD
-@pytest.mark.filterwarnings('ignore: Default multi_class will')  # 0.22
-=======
-@pytest.mark.filterwarnings('ignore: The default value of cv')  # 0.22
->>>>>>> 7ea7284f
 def test_saga_sparse():
     # Test LogRegCV with solver='liblinear' works for sparse matrices
 
@@ -1125,11 +1115,6 @@
     assert_array_almost_equal(lr_saga.coef_, lr_saga_dense.coef_)
 
 
-<<<<<<< HEAD
-@pytest.mark.filterwarnings('ignore: Default multi_class will')  # 0.22
-=======
-@pytest.mark.filterwarnings('ignore: The default value of cv')  # 0.22
->>>>>>> 7ea7284f
 @pytest.mark.parametrize("random_seed", [42])
 @pytest.mark.parametrize("penalty", ["l1", "l2"])
 def test_logistic_regression_cv_refit(random_seed, penalty):
