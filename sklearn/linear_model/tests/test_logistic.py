import os
import re
import warnings
import numpy as np
from numpy.testing import assert_allclose, assert_almost_equal
from numpy.testing import assert_array_almost_equal, assert_array_equal
import scipy.sparse as sp
from scipy import linalg, optimize, sparse

import pytest

from sklearn.base import clone
from sklearn.datasets import load_iris, make_classification
from sklearn.metrics import log_loss
from sklearn.metrics import get_scorer
from sklearn.model_selection import StratifiedKFold
from sklearn.model_selection import GridSearchCV
from sklearn.model_selection import train_test_split
from sklearn.model_selection import cross_val_score
from sklearn.preprocessing import LabelEncoder, StandardScaler
from sklearn.utils import compute_class_weight, _IS_32BIT
from sklearn.utils._testing import ignore_warnings
from sklearn.utils import shuffle
from sklearn.linear_model import SGDClassifier
from sklearn.preprocessing import scale
from sklearn.utils._testing import skip_if_no_parallel

from sklearn.exceptions import ConvergenceWarning
from sklearn.linear_model._logistic import (
    LogisticRegression,
    _logistic_regression_path,
    LogisticRegressionCV,
    _logistic_loss_and_grad,
    _logistic_grad_hess,
    _multinomial_grad_hess,
    _logistic_loss,
    _log_reg_scoring_path,
)

X = [[-1, 0], [0, 1], [1, 1]]
X_sp = sp.csr_matrix(X)
Y1 = [0, 1, 1]
Y2 = [2, 1, 0]
iris = load_iris()


def check_predictions(clf, X, y):
    """Check that the model is able to fit the classification data"""
    n_samples = len(y)
    classes = np.unique(y)
    n_classes = classes.shape[0]

    predicted = clf.fit(X, y).predict(X)
    assert_array_equal(clf.classes_, classes)

    assert predicted.shape == (n_samples,)
    assert_array_equal(predicted, y)

    probabilities = clf.predict_proba(X)
    assert probabilities.shape == (n_samples, n_classes)
    assert_array_almost_equal(probabilities.sum(axis=1), np.ones(n_samples))
    assert_array_equal(probabilities.argmax(axis=1), y)


def test_predict_2_classes():
    # Simple sanity check on a 2 classes dataset
    # Make sure it predicts the correct result on simple datasets.
    check_predictions(LogisticRegression(random_state=0), X, Y1)
    check_predictions(LogisticRegression(random_state=0), X_sp, Y1)

    check_predictions(LogisticRegression(C=100, random_state=0), X, Y1)
    check_predictions(LogisticRegression(C=100, random_state=0), X_sp, Y1)

    check_predictions(LogisticRegression(fit_intercept=False, random_state=0), X, Y1)
    check_predictions(LogisticRegression(fit_intercept=False, random_state=0), X_sp, Y1)


def test_error():
    # Test for appropriate exception on errors
    msg = "Penalty term must be positive"

    with pytest.raises(ValueError, match=msg):
        LogisticRegression(C=-1).fit(X, Y1)

    with pytest.raises(ValueError, match=msg):
        LogisticRegression(C="test").fit(X, Y1)

    msg = "is not a valid scoring value"
    with pytest.raises(ValueError, match=msg):
        LogisticRegressionCV(scoring="bad-scorer", cv=2).fit(X, Y1)

    for LR in [LogisticRegression, LogisticRegressionCV]:
        msg = "Tolerance for stopping criteria must be positive"

        with pytest.raises(ValueError, match=msg):
            LR(tol=-1).fit(X, Y1)

        with pytest.raises(ValueError, match=msg):
            LR(tol="test").fit(X, Y1)

        msg = "Maximum number of iteration must be positive"

        with pytest.raises(ValueError, match=msg):
            LR(max_iter=-1).fit(X, Y1)

        with pytest.raises(ValueError, match=msg):
            LR(max_iter="test").fit(X, Y1)


def test_logistic_cv_mock_scorer():
    class MockScorer:
        def __init__(self):
            self.calls = 0
            self.scores = [0.1, 0.4, 0.8, 0.5]

        def __call__(self, model, X, y, sample_weight=None):
            score = self.scores[self.calls % len(self.scores)]
            self.calls += 1
            return score

    mock_scorer = MockScorer()
    Cs = [1, 2, 3, 4]
    cv = 2

    lr = LogisticRegressionCV(Cs=Cs, scoring=mock_scorer, cv=cv)
    lr.fit(X, Y1)

    # Cs[2] has the highest score (0.8) from MockScorer
    assert lr.C_[0] == Cs[2]

    # scorer called 8 times (cv*len(Cs))
    assert mock_scorer.calls == cv * len(Cs)

    # reset mock_scorer
    mock_scorer.calls = 0
    custom_score = lr.score(X, lr.predict(X))

    assert custom_score == mock_scorer.scores[0]
    assert mock_scorer.calls == 1


def test_logistic_cv_score_does_not_warn_by_default():
    lr = LogisticRegressionCV(cv=2)
    lr.fit(X, Y1)

    with pytest.warns(None) as record:
        lr.score(X, lr.predict(X))
    assert len(record) == 0


@skip_if_no_parallel
def test_lr_liblinear_warning():
    n_samples, n_features = iris.data.shape
    target = iris.target_names[iris.target]

    lr = LogisticRegression(solver="liblinear", n_jobs=2)
    warning_message = (
        "'n_jobs' > 1 does not have any effect when"
        " 'solver' is set to 'liblinear'. Got 'n_jobs'"
        " = 2."
    )
    with pytest.warns(UserWarning, match=warning_message):
        lr.fit(iris.data, target)


def test_predict_3_classes():
    check_predictions(LogisticRegression(C=10), X, Y2)
    check_predictions(LogisticRegression(C=10), X_sp, Y2)


def test_predict_iris():
    # Test logistic regression with the iris dataset
    n_samples, n_features = iris.data.shape

    target = iris.target_names[iris.target]

    # Test that both multinomial and OvR solvers handle
    # multiclass data correctly and give good accuracy
    # score (>0.95) for the training data.
    for clf in [
        LogisticRegression(C=len(iris.data), solver="liblinear", multi_class="ovr"),
        LogisticRegression(C=len(iris.data), solver="lbfgs", multi_class="multinomial"),
        LogisticRegression(
            C=len(iris.data), solver="newton-cg", multi_class="multinomial"
        ),
        LogisticRegression(
            C=len(iris.data), solver="sag", tol=1e-2, multi_class="ovr", random_state=42
        ),
        LogisticRegression(
            C=len(iris.data),
            solver="saga",
            tol=1e-2,
            multi_class="ovr",
            random_state=42,
        ),
    ]:
        clf.fit(iris.data, target)
        assert_array_equal(np.unique(target), clf.classes_)

        pred = clf.predict(iris.data)
        assert np.mean(pred == target) > 0.95

        probabilities = clf.predict_proba(iris.data)
        assert_array_almost_equal(probabilities.sum(axis=1), np.ones(n_samples))

        pred = iris.target_names[probabilities.argmax(axis=1)]
        assert np.mean(pred == target) > 0.95


@pytest.mark.parametrize("solver", ["lbfgs", "newton-cg", "sag", "saga"])
def test_multinomial_validation(solver):
    lr = LogisticRegression(C=-1, solver=solver, multi_class="multinomial")

    with pytest.raises(ValueError):
        lr.fit([[0, 1], [1, 0]], [0, 1])


@pytest.mark.parametrize("LR", [LogisticRegression, LogisticRegressionCV])
def test_check_solver_option(LR):
    X, y = iris.data, iris.target

    msg = (
        r"Logistic Regression supports only solvers in \['liblinear', "
        r"'newton-cg', 'lbfgs', 'sag', 'saga'\], got wrong_name."
    )
    lr = LR(solver="wrong_name", multi_class="ovr")
    with pytest.raises(ValueError, match=msg):
        lr.fit(X, y)

    msg = "multi_class should be 'multinomial', 'ovr' or 'auto'. Got wrong_name"
    lr = LR(solver="newton-cg", multi_class="wrong_name")
    with pytest.raises(ValueError, match=msg):
        lr.fit(X, y)

    # only 'liblinear' solver
    msg = "Solver liblinear does not support a multinomial backend."
    lr = LR(solver="liblinear", multi_class="multinomial")
    with pytest.raises(ValueError, match=msg):
        lr.fit(X, y)

    # all solvers except 'liblinear' and 'saga'
    for solver in ["newton-cg", "lbfgs", "sag"]:
        msg = "Solver %s supports only 'l2' or 'none' penalties," % solver
        lr = LR(solver=solver, penalty="l1", multi_class="ovr")
        with pytest.raises(ValueError, match=msg):
            lr.fit(X, y)
    for solver in ["newton-cg", "lbfgs", "sag", "saga"]:
        msg = "Solver %s supports only dual=False, got dual=True" % solver
        lr = LR(solver=solver, dual=True, multi_class="ovr")
        with pytest.raises(ValueError, match=msg):
            lr.fit(X, y)

    # only saga supports elasticnet. We only test for liblinear because the
    # error is raised before for the other solvers (solver %s supports only l2
    # penalties)
    for solver in ["liblinear"]:
        msg = "Only 'saga' solver supports elasticnet penalty, got solver={}.".format(
            solver
        )
        lr = LR(solver=solver, penalty="elasticnet")
        with pytest.raises(ValueError, match=msg):
            lr.fit(X, y)

    # liblinear does not support penalty='none'
    msg = "penalty='none' is not supported for the liblinear solver"
    lr = LR(penalty="none", solver="liblinear")
    with pytest.raises(ValueError, match=msg):
        lr.fit(X, y)


@pytest.mark.parametrize("solver", ["lbfgs", "newton-cg", "sag", "saga"])
def test_multinomial_binary(solver):
    # Test multinomial LR on a binary problem.
    target = (iris.target > 0).astype(np.intp)
    target = np.array(["setosa", "not-setosa"])[target]

    clf = LogisticRegression(
        solver=solver, multi_class="multinomial", random_state=42, max_iter=2000
    )
    clf.fit(iris.data, target)

    assert clf.coef_.shape == (1, iris.data.shape[1])
    assert clf.intercept_.shape == (1,)
    assert_array_equal(clf.predict(iris.data), target)

    mlr = LogisticRegression(
        solver=solver, multi_class="multinomial", random_state=42, fit_intercept=False
    )
    mlr.fit(iris.data, target)
    pred = clf.classes_[np.argmax(clf.predict_log_proba(iris.data), axis=1)]
    assert np.mean(pred == target) > 0.9


def test_multinomial_binary_probabilities():
    # Test multinomial LR gives expected probabilities based on the
    # decision function, for a binary problem.
    X, y = make_classification()
    clf = LogisticRegression(multi_class="multinomial", solver="saga")
    clf.fit(X, y)

    decision = clf.decision_function(X)
    proba = clf.predict_proba(X)

    expected_proba_class_1 = np.exp(decision) / (np.exp(decision) + np.exp(-decision))
    expected_proba = np.c_[1 - expected_proba_class_1, expected_proba_class_1]

    assert_almost_equal(proba, expected_proba)


def test_sparsify():
    # Test sparsify and densify members.
    n_samples, n_features = iris.data.shape
    target = iris.target_names[iris.target]
    clf = LogisticRegression(random_state=0).fit(iris.data, target)

    pred_d_d = clf.decision_function(iris.data)

    clf.sparsify()
    assert sp.issparse(clf.coef_)
    pred_s_d = clf.decision_function(iris.data)

    sp_data = sp.coo_matrix(iris.data)
    pred_s_s = clf.decision_function(sp_data)

    clf.densify()
    pred_d_s = clf.decision_function(sp_data)

    assert_array_almost_equal(pred_d_d, pred_s_d)
    assert_array_almost_equal(pred_d_d, pred_s_s)
    assert_array_almost_equal(pred_d_d, pred_d_s)


def test_inconsistent_input():
    # Test that an exception is raised on inconsistent input
    rng = np.random.RandomState(0)
    X_ = rng.random_sample((5, 10))
    y_ = np.ones(X_.shape[0])
    y_[0] = 0

    clf = LogisticRegression(random_state=0)

    # Wrong dimensions for training data
    y_wrong = y_[:-1]

    with pytest.raises(ValueError):
        clf.fit(X, y_wrong)

    # Wrong dimensions for test data
    with pytest.raises(ValueError):
        clf.fit(X_, y_).predict(rng.random_sample((3, 12)))


def test_write_parameters():
    # Test that we can write to coef_ and intercept_
    clf = LogisticRegression(random_state=0)
    clf.fit(X, Y1)
    clf.coef_[:] = 0
    clf.intercept_[:] = 0
    assert_array_almost_equal(clf.decision_function(X), 0)


def test_nan():
    # Test proper NaN handling.
    # Regression test for Issue #252: fit used to go into an infinite loop.
    Xnan = np.array(X, dtype=np.float64)
    Xnan[0, 1] = np.nan
    logistic = LogisticRegression(random_state=0)

    with pytest.raises(ValueError):
        logistic.fit(Xnan, Y1)


def test_consistency_path():
    # Test that the path algorithm is consistent
    rng = np.random.RandomState(0)
    X = np.concatenate((rng.randn(100, 2) + [1, 1], rng.randn(100, 2)))
    y = [1] * 100 + [-1] * 100
    Cs = np.logspace(0, 4, 10)

    f = ignore_warnings
    # can't test with fit_intercept=True since LIBLINEAR
    # penalizes the intercept
    for solver in ["sag", "saga"]:
        coefs, Cs, _ = f(_logistic_regression_path)(
            X,
            y,
            Cs=Cs,
            fit_intercept=False,
            tol=1e-5,
            solver=solver,
            max_iter=1000,
            multi_class="ovr",
            random_state=0,
        )
        for i, C in enumerate(Cs):
            lr = LogisticRegression(
                C=C,
                fit_intercept=False,
                tol=1e-5,
                solver=solver,
                multi_class="ovr",
                random_state=0,
                max_iter=1000,
            )
            lr.fit(X, y)
            lr_coef = lr.coef_.ravel()
            assert_array_almost_equal(
                lr_coef, coefs[i], decimal=4, err_msg="with solver = %s" % solver
            )

    # test for fit_intercept=True
    for solver in ("lbfgs", "newton-cg", "liblinear", "sag", "saga"):
        Cs = [1e3]
        coefs, Cs, _ = f(_logistic_regression_path)(
            X,
            y,
            Cs=Cs,
            tol=1e-6,
            solver=solver,
            intercept_scaling=10000.0,
            random_state=0,
            multi_class="ovr",
        )
        lr = LogisticRegression(
            C=Cs[0],
            tol=1e-4,
            intercept_scaling=10000.0,
            random_state=0,
            multi_class="ovr",
            solver=solver,
        )
        lr.fit(X, y)
        lr_coef = np.concatenate([lr.coef_.ravel(), lr.intercept_])
        assert_array_almost_equal(
            lr_coef, coefs[0], decimal=4, err_msg="with solver = %s" % solver
        )


def test_logistic_regression_path_convergence_fail():
    rng = np.random.RandomState(0)
    X = np.concatenate((rng.randn(100, 2) + [1, 1], rng.randn(100, 2)))
    y = [1] * 100 + [-1] * 100
    Cs = [1e3]

    # Check that the convergence message points to both a model agnostic
    # advice (scaling the data) and to the logistic regression specific
    # documentation that includes hints on the solver configuration.
    with pytest.warns(ConvergenceWarning) as record:
        with warnings.catch_warnings():
            # scipy 1.3.0 uses tostring which is deprecated in numpy
            warnings.filterwarnings("ignore", "tostring", DeprecationWarning)
            _logistic_regression_path(
                X, y, Cs=Cs, tol=0.0, max_iter=1, random_state=0, verbose=0
            )

    assert len(record) == 1
    warn_msg = record[0].message.args[0]
    assert "lbfgs failed to converge" in warn_msg
    assert "Increase the number of iterations" in warn_msg
    assert "scale the data" in warn_msg
    assert "linear_model.html#logistic-regression" in warn_msg


def test_liblinear_dual_random_state():
    # random_state is relevant for liblinear solver only if dual=True
    X, y = make_classification(n_samples=20, random_state=0)
    lr1 = LogisticRegression(
        random_state=0,
        dual=True,
        max_iter=1,
        tol=1e-15,
        solver="liblinear",
        multi_class="ovr",
    )
    lr1.fit(X, y)
    lr2 = LogisticRegression(
        random_state=0,
        dual=True,
        max_iter=1,
        tol=1e-15,
        solver="liblinear",
        multi_class="ovr",
    )
    lr2.fit(X, y)
    lr3 = LogisticRegression(
        random_state=8,
        dual=True,
        max_iter=1,
        tol=1e-15,
        solver="liblinear",
        multi_class="ovr",
    )
    lr3.fit(X, y)

    # same result for same random state
    assert_array_almost_equal(lr1.coef_, lr2.coef_)
    # different results for different random states
    msg = "Arrays are not almost equal to 6 decimals"
    with pytest.raises(AssertionError, match=msg):
        assert_array_almost_equal(lr1.coef_, lr3.coef_)


def test_logistic_loss_and_grad():
    X_ref, y = make_classification(n_samples=20, random_state=0)
    n_features = X_ref.shape[1]

    X_sp = X_ref.copy()
    X_sp[X_sp < 0.1] = 0
    X_sp = sp.csr_matrix(X_sp)
    for X in (X_ref, X_sp):
        w = np.zeros(n_features)

        # First check that our derivation of the grad is correct
        loss, grad = _logistic_loss_and_grad(w, X, y, alpha=1.0)
        approx_grad = optimize.approx_fprime(
            w, lambda w: _logistic_loss_and_grad(w, X, y, alpha=1.0)[0], 1e-3
        )
        assert_array_almost_equal(grad, approx_grad, decimal=2)

        # Second check that our intercept implementation is good
        w = np.zeros(n_features + 1)
        loss_interp, grad_interp = _logistic_loss_and_grad(w, X, y, alpha=1.0)
        assert_array_almost_equal(loss, loss_interp)

        approx_grad = optimize.approx_fprime(
            w, lambda w: _logistic_loss_and_grad(w, X, y, alpha=1.0)[0], 1e-3
        )
        assert_array_almost_equal(grad_interp, approx_grad, decimal=2)


def test_logistic_grad_hess():
    rng = np.random.RandomState(0)
    n_samples, n_features = 50, 5
    X_ref = rng.randn(n_samples, n_features)
    y = np.sign(X_ref.dot(5 * rng.randn(n_features)))
    X_ref -= X_ref.mean()
    X_ref /= X_ref.std()
    X_sp = X_ref.copy()
    X_sp[X_sp < 0.1] = 0
    X_sp = sp.csr_matrix(X_sp)
    for X in (X_ref, X_sp):
        w = np.full(n_features, 0.1)

        # First check that _logistic_grad_hess is consistent
        # with _logistic_loss_and_grad
        loss, grad = _logistic_loss_and_grad(w, X, y, alpha=1.0)
        grad_2, hess = _logistic_grad_hess(w, X, y, alpha=1.0)
        assert_array_almost_equal(grad, grad_2)

        # Now check our hessian along the second direction of the grad
        vector = np.zeros_like(grad)
        vector[1] = 1
        hess_col = hess(vector)

        # Computation of the Hessian is particularly fragile to numerical
        # errors when doing simple finite differences. Here we compute the
        # grad along a path in the direction of the vector and then use a
        # least-square regression to estimate the slope
        e = 1e-3
        d_x = np.linspace(-e, e, 30)
        d_grad = np.array(
            [_logistic_loss_and_grad(w + t * vector, X, y, alpha=1.0)[1] for t in d_x]
        )

        d_grad -= d_grad.mean(axis=0)
        approx_hess_col = linalg.lstsq(d_x[:, np.newaxis], d_grad,
                                       check_finite=False)[0].ravel()

        assert_array_almost_equal(approx_hess_col, hess_col, decimal=3)

        # Second check that our intercept implementation is good
        w = np.zeros(n_features + 1)
        loss_interp, grad_interp = _logistic_loss_and_grad(w, X, y, alpha=1.0)
        loss_interp_2 = _logistic_loss(w, X, y, alpha=1.0)
        grad_interp_2, hess = _logistic_grad_hess(w, X, y, alpha=1.0)
        assert_array_almost_equal(loss_interp, loss_interp_2)
        assert_array_almost_equal(grad_interp, grad_interp_2)


def test_logistic_cv():
    # test for LogisticRegressionCV object
    n_samples, n_features = 50, 5
    rng = np.random.RandomState(0)
    X_ref = rng.randn(n_samples, n_features)
    y = np.sign(X_ref.dot(5 * rng.randn(n_features)))
    X_ref -= X_ref.mean()
    X_ref /= X_ref.std()
    lr_cv = LogisticRegressionCV(
        Cs=[1.0], fit_intercept=False, solver="liblinear", multi_class="ovr", cv=3
    )
    lr_cv.fit(X_ref, y)
    lr = LogisticRegression(
        C=1.0, fit_intercept=False, solver="liblinear", multi_class="ovr"
    )
    lr.fit(X_ref, y)
    assert_array_almost_equal(lr.coef_, lr_cv.coef_)

    assert_array_equal(lr_cv.coef_.shape, (1, n_features))
    assert_array_equal(lr_cv.classes_, [-1, 1])
    assert len(lr_cv.classes_) == 2

    coefs_paths = np.asarray(list(lr_cv.coefs_paths_.values()))
    assert_array_equal(coefs_paths.shape, (1, 3, 1, n_features))
    assert_array_equal(lr_cv.Cs_.shape, (1,))
    scores = np.asarray(list(lr_cv.scores_.values()))
    assert_array_equal(scores.shape, (1, 3, 1))


@pytest.mark.parametrize(
    "scoring, multiclass_agg_list",
    [
        ("accuracy", [""]),
        ("precision", ["_macro", "_weighted"]),
        # no need to test for micro averaging because it
        # is the same as accuracy for f1, precision,
        # and recall (see https://github.com/
        # scikit-learn/scikit-learn/pull/
        # 11578#discussion_r203250062)
        ("f1", ["_macro", "_weighted"]),
        ("neg_log_loss", [""]),
        ("recall", ["_macro", "_weighted"]),
    ],
)
def test_logistic_cv_multinomial_score(scoring, multiclass_agg_list):
    # test that LogisticRegressionCV uses the right score to compute its
    # cross-validation scores when using a multinomial scoring
    # see https://github.com/scikit-learn/scikit-learn/issues/8720
    X, y = make_classification(
        n_samples=100, random_state=0, n_classes=3, n_informative=6
    )
    train, test = np.arange(80), np.arange(80, 100)
    lr = LogisticRegression(C=1.0, multi_class="multinomial")
    # we use lbfgs to support multinomial
    params = lr.get_params()
    # we store the params to set them further in _log_reg_scoring_path
    for key in ["C", "n_jobs", "warm_start"]:
        del params[key]
    lr.fit(X[train], y[train])
    for averaging in multiclass_agg_list:
        scorer = get_scorer(scoring + averaging)
        assert_array_almost_equal(
            _log_reg_scoring_path(
                X, y, train, test, Cs=[1.0], scoring=scorer, **params
            )[2][0],
            scorer(lr, X[test], y[test]),
        )


def test_multinomial_logistic_regression_string_inputs():
    # Test with string labels for LogisticRegression(CV)
    n_samples, n_features, n_classes = 50, 5, 3
    X_ref, y = make_classification(
        n_samples=n_samples,
        n_features=n_features,
        n_classes=n_classes,
        n_informative=3,
        random_state=0,
    )
    y_str = LabelEncoder().fit(["bar", "baz", "foo"]).inverse_transform(y)
    # For numerical labels, let y values be taken from set (-1, 0, 1)
    y = np.array(y) - 1
    # Test for string labels
    lr = LogisticRegression(multi_class="multinomial")
    lr_cv = LogisticRegressionCV(multi_class="multinomial", Cs=3)
    lr_str = LogisticRegression(multi_class="multinomial")
    lr_cv_str = LogisticRegressionCV(multi_class="multinomial", Cs=3)

    lr.fit(X_ref, y)
    lr_cv.fit(X_ref, y)
    lr_str.fit(X_ref, y_str)
    lr_cv_str.fit(X_ref, y_str)

    assert_array_almost_equal(lr.coef_, lr_str.coef_)
    assert sorted(lr_str.classes_) == ["bar", "baz", "foo"]
    assert_array_almost_equal(lr_cv.coef_, lr_cv_str.coef_)
    assert sorted(lr_str.classes_) == ["bar", "baz", "foo"]
    assert sorted(lr_cv_str.classes_) == ["bar", "baz", "foo"]

    # The predictions should be in original labels
    assert sorted(np.unique(lr_str.predict(X_ref))) == ["bar", "baz", "foo"]
    assert sorted(np.unique(lr_cv_str.predict(X_ref))) == ["bar", "baz", "foo"]

    # Make sure class weights can be given with string labels
    lr_cv_str = LogisticRegression(
        class_weight={"bar": 1, "baz": 2, "foo": 0}, multi_class="multinomial"
    ).fit(X_ref, y_str)
    assert sorted(np.unique(lr_cv_str.predict(X_ref))) == ["bar", "baz"]


def test_logistic_cv_sparse():
    X, y = make_classification(n_samples=50, n_features=5, random_state=0)
    X[X < 1.0] = 0.0
    csr = sp.csr_matrix(X)

    clf = LogisticRegressionCV()
    clf.fit(X, y)
    clfs = LogisticRegressionCV()
    clfs.fit(csr, y)
    assert_array_almost_equal(clfs.coef_, clf.coef_)
    assert_array_almost_equal(clfs.intercept_, clf.intercept_)
    assert clfs.C_ == clf.C_


def test_intercept_logistic_helper():
    n_samples, n_features = 10, 5
    X, y = make_classification(
        n_samples=n_samples, n_features=n_features, random_state=0
    )

    # Fit intercept case.
    alpha = 1.0
    w = np.ones(n_features + 1)
    grad_interp, hess_interp = _logistic_grad_hess(w, X, y, alpha)
    loss_interp = _logistic_loss(w, X, y, alpha)

    # Do not fit intercept. This can be considered equivalent to adding
    # a feature vector of ones, i.e column of one vectors.
    X_ = np.hstack((X, np.ones(10)[:, np.newaxis]))
    grad, hess = _logistic_grad_hess(w, X_, y, alpha)
    loss = _logistic_loss(w, X_, y, alpha)

    # In the fit_intercept=False case, the feature vector of ones is
    # penalized. This should be taken care of.
    assert_almost_equal(loss_interp + 0.5 * (w[-1] ** 2), loss)

    # Check gradient.
    assert_array_almost_equal(grad_interp[:n_features], grad[:n_features])
    assert_almost_equal(grad_interp[-1] + alpha * w[-1], grad[-1])

    rng = np.random.RandomState(0)
    grad = rng.rand(n_features + 1)
    hess_interp = hess_interp(grad)
    hess = hess(grad)
    assert_array_almost_equal(hess_interp[:n_features], hess[:n_features])
    assert_almost_equal(hess_interp[-1] + alpha * grad[-1], hess[-1])


def test_ovr_multinomial_iris():
    # Test that OvR and multinomial are correct using the iris dataset.
    train, target = iris.data, iris.target
    n_samples, n_features = train.shape

    # The cv indices from stratified kfold (where stratification is done based
    # on the fine-grained iris classes, i.e, before the classes 0 and 1 are
    # conflated) is used for both clf and clf1
    n_cv = 2
    cv = StratifiedKFold(n_cv)
    precomputed_folds = list(cv.split(train, target))

    # Train clf on the original dataset where classes 0 and 1 are separated
    clf = LogisticRegressionCV(cv=precomputed_folds, multi_class="ovr")
    clf.fit(train, target)

    # Conflate classes 0 and 1 and train clf1 on this modified dataset
    clf1 = LogisticRegressionCV(cv=precomputed_folds, multi_class="ovr")
    target_copy = target.copy()
    target_copy[target_copy == 0] = 1
    clf1.fit(train, target_copy)

    # Ensure that what OvR learns for class2 is same regardless of whether
    # classes 0 and 1 are separated or not
    assert_allclose(clf.scores_[2], clf1.scores_[2])
    assert_allclose(clf.intercept_[2:], clf1.intercept_)
    assert_allclose(clf.coef_[2][np.newaxis, :], clf1.coef_)

    # Test the shape of various attributes.
    assert clf.coef_.shape == (3, n_features)
    assert_array_equal(clf.classes_, [0, 1, 2])
    coefs_paths = np.asarray(list(clf.coefs_paths_.values()))
    assert coefs_paths.shape == (3, n_cv, 10, n_features + 1)
    assert clf.Cs_.shape == (10,)
    scores = np.asarray(list(clf.scores_.values()))
    assert scores.shape == (3, n_cv, 10)

    # Test that for the iris data multinomial gives a better accuracy than OvR
    for solver in ["lbfgs", "newton-cg", "sag", "saga"]:
        max_iter = 500 if solver in ["sag", "saga"] else 15
        clf_multi = LogisticRegressionCV(
            solver=solver,
            multi_class="multinomial",
            max_iter=max_iter,
            random_state=42,
            tol=1e-3 if solver in ["sag", "saga"] else 1e-2,
            cv=2,
        )
        clf_multi.fit(train, target)
        multi_score = clf_multi.score(train, target)
        ovr_score = clf.score(train, target)
        assert multi_score > ovr_score

        # Test attributes of LogisticRegressionCV
        assert clf.coef_.shape == clf_multi.coef_.shape
        assert_array_equal(clf_multi.classes_, [0, 1, 2])
        coefs_paths = np.asarray(list(clf_multi.coefs_paths_.values()))
        assert coefs_paths.shape == (3, n_cv, 10, n_features + 1)
        assert clf_multi.Cs_.shape == (10,)
        scores = np.asarray(list(clf_multi.scores_.values()))
        assert scores.shape == (3, n_cv, 10)


def test_logistic_regression_solvers():
    X, y = make_classification(n_features=10, n_informative=5, random_state=0)

    params = dict(fit_intercept=False, random_state=42, multi_class="ovr")
    ncg = LogisticRegression(solver="newton-cg", **params)
    lbf = LogisticRegression(solver="lbfgs", **params)
    lib = LogisticRegression(solver="liblinear", **params)
    sag = LogisticRegression(solver="sag", **params)
    saga = LogisticRegression(solver="saga", **params)
    ncg.fit(X, y)
    lbf.fit(X, y)
    sag.fit(X, y)
    saga.fit(X, y)
    lib.fit(X, y)
    assert_array_almost_equal(ncg.coef_, lib.coef_, decimal=3)
    assert_array_almost_equal(lib.coef_, lbf.coef_, decimal=3)
    assert_array_almost_equal(ncg.coef_, lbf.coef_, decimal=3)
    assert_array_almost_equal(sag.coef_, lib.coef_, decimal=3)
    assert_array_almost_equal(sag.coef_, ncg.coef_, decimal=3)
    assert_array_almost_equal(sag.coef_, lbf.coef_, decimal=3)
    assert_array_almost_equal(saga.coef_, sag.coef_, decimal=3)
    assert_array_almost_equal(saga.coef_, lbf.coef_, decimal=3)
    assert_array_almost_equal(saga.coef_, ncg.coef_, decimal=3)
    assert_array_almost_equal(saga.coef_, lib.coef_, decimal=3)


def test_logistic_regression_solvers_multiclass():
    X, y = make_classification(
        n_samples=20, n_features=20, n_informative=10, n_classes=3, random_state=0
    )
    tol = 1e-7
    params = dict(fit_intercept=False, tol=tol, random_state=42, multi_class="ovr")
    ncg = LogisticRegression(solver="newton-cg", **params)
    lbf = LogisticRegression(solver="lbfgs", **params)
    lib = LogisticRegression(solver="liblinear", **params)
    sag = LogisticRegression(solver="sag", max_iter=1000, **params)
    saga = LogisticRegression(solver="saga", max_iter=10000, **params)
    ncg.fit(X, y)
    lbf.fit(X, y)
    sag.fit(X, y)
    saga.fit(X, y)
    lib.fit(X, y)
    assert_array_almost_equal(ncg.coef_, lib.coef_, decimal=4)
    assert_array_almost_equal(lib.coef_, lbf.coef_, decimal=4)
    assert_array_almost_equal(ncg.coef_, lbf.coef_, decimal=4)
    assert_array_almost_equal(sag.coef_, lib.coef_, decimal=4)
    assert_array_almost_equal(sag.coef_, ncg.coef_, decimal=4)
    assert_array_almost_equal(sag.coef_, lbf.coef_, decimal=4)
    assert_array_almost_equal(saga.coef_, sag.coef_, decimal=4)
    assert_array_almost_equal(saga.coef_, lbf.coef_, decimal=4)
    assert_array_almost_equal(saga.coef_, ncg.coef_, decimal=4)
    assert_array_almost_equal(saga.coef_, lib.coef_, decimal=4)


def test_logistic_regressioncv_class_weights():
    for weight in [{0: 0.1, 1: 0.2}, {0: 0.1, 1: 0.2, 2: 0.5}]:
        n_classes = len(weight)
        for class_weight in (weight, "balanced"):
            X, y = make_classification(
                n_samples=30,
                n_features=3,
                n_repeated=0,
                n_informative=3,
                n_redundant=0,
                n_classes=n_classes,
                random_state=0,
            )

            clf_lbf = LogisticRegressionCV(
                solver="lbfgs",
                Cs=1,
                fit_intercept=False,
                multi_class="ovr",
                class_weight=class_weight,
            )
            clf_ncg = LogisticRegressionCV(
                solver="newton-cg",
                Cs=1,
                fit_intercept=False,
                multi_class="ovr",
                class_weight=class_weight,
            )
            clf_lib = LogisticRegressionCV(
                solver="liblinear",
                Cs=1,
                fit_intercept=False,
                multi_class="ovr",
                class_weight=class_weight,
            )
            clf_sag = LogisticRegressionCV(
                solver="sag",
                Cs=1,
                fit_intercept=False,
                multi_class="ovr",
                class_weight=class_weight,
                tol=1e-5,
                max_iter=10000,
                random_state=0,
            )
            clf_saga = LogisticRegressionCV(
                solver="saga",
                Cs=1,
                fit_intercept=False,
                multi_class="ovr",
                class_weight=class_weight,
                tol=1e-5,
                max_iter=10000,
                random_state=0,
            )
            clf_lbf.fit(X, y)
            clf_ncg.fit(X, y)
            clf_lib.fit(X, y)
            clf_sag.fit(X, y)
            clf_saga.fit(X, y)
            assert_array_almost_equal(clf_lib.coef_, clf_lbf.coef_, decimal=4)
            assert_array_almost_equal(clf_ncg.coef_, clf_lbf.coef_, decimal=4)
            assert_array_almost_equal(clf_sag.coef_, clf_lbf.coef_, decimal=4)
            assert_array_almost_equal(clf_saga.coef_, clf_lbf.coef_, decimal=4)


def test_logistic_regression_sample_weights():
    X, y = make_classification(
        n_samples=20, n_features=5, n_informative=3, n_classes=2, random_state=0
    )
    sample_weight = y + 1

    for LR in [LogisticRegression, LogisticRegressionCV]:

        kw = {"random_state": 42, "fit_intercept": False, "multi_class": "ovr"}
        if LR is LogisticRegressionCV:
            kw.update({"Cs": 3, "cv": 3})

        # Test that passing sample_weight as ones is the same as
        # not passing them at all (default None)
        for solver in ["lbfgs", "liblinear"]:
            clf_sw_none = LR(solver=solver, **kw)
            clf_sw_ones = LR(solver=solver, **kw)
            clf_sw_none.fit(X, y)
            clf_sw_ones.fit(X, y, sample_weight=np.ones(y.shape[0]))
            assert_array_almost_equal(clf_sw_none.coef_, clf_sw_ones.coef_, decimal=4)

        # Test that sample weights work the same with the lbfgs,
        # newton-cg, and 'sag' solvers
        clf_sw_lbfgs = LR(**kw)
        clf_sw_lbfgs.fit(X, y, sample_weight=sample_weight)
        clf_sw_n = LR(solver="newton-cg", **kw)
        clf_sw_n.fit(X, y, sample_weight=sample_weight)
        clf_sw_sag = LR(solver="sag", tol=1e-10, **kw)
        # ignore convergence warning due to small dataset
        with ignore_warnings():
            clf_sw_sag.fit(X, y, sample_weight=sample_weight)
        clf_sw_liblinear = LR(solver="liblinear", **kw)
        clf_sw_liblinear.fit(X, y, sample_weight=sample_weight)
        assert_array_almost_equal(clf_sw_lbfgs.coef_, clf_sw_n.coef_, decimal=4)
        assert_array_almost_equal(clf_sw_lbfgs.coef_, clf_sw_sag.coef_, decimal=4)
        assert_array_almost_equal(clf_sw_lbfgs.coef_, clf_sw_liblinear.coef_, decimal=4)

        # Test that passing class_weight as [1,2] is the same as
        # passing class weight = [1,1] but adjusting sample weights
        # to be 2 for all instances of class 2
        for solver in ["lbfgs", "liblinear"]:
            clf_cw_12 = LR(solver=solver, class_weight={0: 1, 1: 2}, **kw)
            clf_cw_12.fit(X, y)
            clf_sw_12 = LR(solver=solver, **kw)
            clf_sw_12.fit(X, y, sample_weight=sample_weight)
            assert_array_almost_equal(clf_cw_12.coef_, clf_sw_12.coef_, decimal=4)

    # Test the above for l1 penalty and l2 penalty with dual=True.
    # since the patched liblinear code is different.
    clf_cw = LogisticRegression(
        solver="liblinear",
        fit_intercept=False,
        class_weight={0: 1, 1: 2},
        penalty="l1",
        tol=1e-5,
        random_state=42,
        multi_class="ovr",
    )
    clf_cw.fit(X, y)
    clf_sw = LogisticRegression(
        solver="liblinear",
        fit_intercept=False,
        penalty="l1",
        tol=1e-5,
        random_state=42,
        multi_class="ovr",
    )
    clf_sw.fit(X, y, sample_weight)
    assert_array_almost_equal(clf_cw.coef_, clf_sw.coef_, decimal=4)

    clf_cw = LogisticRegression(
        solver="liblinear",
        fit_intercept=False,
        class_weight={0: 1, 1: 2},
        penalty="l2",
        dual=True,
        random_state=42,
        multi_class="ovr",
    )
    clf_cw.fit(X, y)
    clf_sw = LogisticRegression(
        solver="liblinear",
        fit_intercept=False,
        penalty="l2",
        dual=True,
        random_state=42,
        multi_class="ovr",
    )
    clf_sw.fit(X, y, sample_weight)
    assert_array_almost_equal(clf_cw.coef_, clf_sw.coef_, decimal=4)


def _compute_class_weight_dictionary(y):
    # helper for returning a dictionary instead of an array
    classes = np.unique(y)
    class_weight = compute_class_weight("balanced", classes=classes, y=y)
    class_weight_dict = dict(zip(classes, class_weight))
    return class_weight_dict


def test_logistic_regression_class_weights():
    # Multinomial case: remove 90% of class 0
    X = iris.data[45:, :]
    y = iris.target[45:]
    solvers = ("lbfgs", "newton-cg")
    class_weight_dict = _compute_class_weight_dictionary(y)

    for solver in solvers:
        clf1 = LogisticRegression(
            solver=solver, multi_class="multinomial", class_weight="balanced"
        )
        clf2 = LogisticRegression(
            solver=solver, multi_class="multinomial", class_weight=class_weight_dict
        )
        clf1.fit(X, y)
        clf2.fit(X, y)
        assert_array_almost_equal(clf1.coef_, clf2.coef_, decimal=4)

    # Binary case: remove 90% of class 0 and 100% of class 2
    X = iris.data[45:100, :]
    y = iris.target[45:100]
    solvers = ("lbfgs", "newton-cg", "liblinear")
    class_weight_dict = _compute_class_weight_dictionary(y)

    for solver in solvers:
        clf1 = LogisticRegression(
            solver=solver, multi_class="ovr", class_weight="balanced"
        )
        clf2 = LogisticRegression(
            solver=solver, multi_class="ovr", class_weight=class_weight_dict
        )
        clf1.fit(X, y)
        clf2.fit(X, y)
        assert_array_almost_equal(clf1.coef_, clf2.coef_, decimal=6)


def test_logistic_regression_multinomial():
    # Tests for the multinomial option in logistic regression

    # Some basic attributes of Logistic Regression
    n_samples, n_features, n_classes = 50, 20, 3
    X, y = make_classification(
        n_samples=n_samples,
        n_features=n_features,
        n_informative=10,
        n_classes=n_classes,
        random_state=0,
    )

    X = StandardScaler(with_mean=False).fit_transform(X)

    # 'lbfgs' is used as a referenced
    solver = "lbfgs"
    ref_i = LogisticRegression(solver=solver, multi_class="multinomial")
    ref_w = LogisticRegression(
        solver=solver, multi_class="multinomial", fit_intercept=False
    )
    ref_i.fit(X, y)
    ref_w.fit(X, y)
    assert ref_i.coef_.shape == (n_classes, n_features)
    assert ref_w.coef_.shape == (n_classes, n_features)
    for solver in ["sag", "saga", "newton-cg"]:
        clf_i = LogisticRegression(
            solver=solver,
            multi_class="multinomial",
            random_state=42,
            max_iter=2000,
            tol=1e-7,
        )
        clf_w = LogisticRegression(
            solver=solver,
            multi_class="multinomial",
            random_state=42,
            max_iter=2000,
            tol=1e-7,
            fit_intercept=False,
        )
        clf_i.fit(X, y)
        clf_w.fit(X, y)
        assert clf_i.coef_.shape == (n_classes, n_features)
        assert clf_w.coef_.shape == (n_classes, n_features)

        # Compare solutions between lbfgs and the other solvers
        assert_allclose(ref_i.coef_, clf_i.coef_, rtol=1e-2)
        assert_allclose(ref_w.coef_, clf_w.coef_, rtol=1e-2)
        assert_allclose(ref_i.intercept_, clf_i.intercept_, rtol=1e-2)

    # Test that the path give almost the same results. However since in this
    # case we take the average of the coefs after fitting across all the
    # folds, it need not be exactly the same.
    for solver in ["lbfgs", "newton-cg", "sag", "saga"]:
        clf_path = LogisticRegressionCV(
            solver=solver, max_iter=2000, tol=1e-6, multi_class="multinomial", Cs=[1.0]
        )
        clf_path.fit(X, y)
        assert_allclose(clf_path.coef_, ref_i.coef_, rtol=2e-2)
        assert_allclose(clf_path.intercept_, ref_i.intercept_, rtol=2e-2)


def test_multinomial_grad_hess():
    rng = np.random.RandomState(0)
    n_samples, n_features, n_classes = 100, 5, 3
    X = rng.randn(n_samples, n_features)
    w = rng.rand(n_classes, n_features)
    Y = np.zeros((n_samples, n_classes))
    ind = np.argmax(np.dot(X, w.T), axis=1)
    Y[range(0, n_samples), ind] = 1
    w = w.ravel()
    sample_weights = np.ones(X.shape[0])
    grad, hessp = _multinomial_grad_hess(
        w, X, Y, alpha=1.0, sample_weight=sample_weights
    )
    # extract first column of hessian matrix
    vec = np.zeros(n_features * n_classes)
    vec[0] = 1
    hess_col = hessp(vec)

    # Estimate hessian using least squares as done in
    # test_logistic_grad_hess
    e = 1e-3

    d_x = np.linspace(-e, e, 30)
<<<<<<< HEAD

    d_grad = np.array([
        _multinomial_grad_hess(w + t * vec, X, Y, alpha=1.,
                               sample_weight=sample_weights)[0]
        for t in d_x
    ])
=======
    d_grad = np.array(
        [
            _multinomial_grad_hess(
                w + t * vec, X, Y, alpha=1.0, sample_weight=sample_weights
            )[0]
            for t in d_x
        ]
    )
>>>>>>> 57daa2de
    d_grad -= d_grad.mean(axis=0)
    approx_hess_col = linalg.lstsq(
        d_x[:, np.newaxis], d_grad, check_finite=False
        )[0].ravel()
    assert_array_almost_equal(hess_col, approx_hess_col)


def test_liblinear_decision_function_zero():
    # Test negative prediction when decision_function values are zero.
    # Liblinear predicts the positive class when decision_function values
    # are zero. This is a test to verify that we do not do the same.
    # See Issue: https://github.com/scikit-learn/scikit-learn/issues/3600
    # and the PR https://github.com/scikit-learn/scikit-learn/pull/3623
    X, y = make_classification(n_samples=5, n_features=5, random_state=0)
    clf = LogisticRegression(fit_intercept=False, solver="liblinear", multi_class="ovr")
    clf.fit(X, y)

    # Dummy data such that the decision function becomes zero.
    X = np.zeros((5, 5))
    assert_array_equal(clf.predict(X), np.zeros(5))


def test_liblinear_logregcv_sparse():
    # Test LogRegCV with solver='liblinear' works for sparse matrices

    X, y = make_classification(n_samples=10, n_features=5, random_state=0)
    clf = LogisticRegressionCV(solver="liblinear", multi_class="ovr")
    clf.fit(sparse.csr_matrix(X), y)


def test_saga_sparse():
    # Test LogRegCV with solver='liblinear' works for sparse matrices

    X, y = make_classification(n_samples=10, n_features=5, random_state=0)
    clf = LogisticRegressionCV(solver="saga")
    clf.fit(sparse.csr_matrix(X), y)


def test_logreg_intercept_scaling():
    # Test that the right error message is thrown when intercept_scaling <= 0

    for i in [-1, 0]:
        clf = LogisticRegression(
            intercept_scaling=i, solver="liblinear", multi_class="ovr"
        )
        msg = (
            "Intercept scaling is %r but needs to be greater than 0."
            " To disable fitting an intercept,"
            " set fit_intercept=False."
            % clf.intercept_scaling
        )
        with pytest.raises(ValueError, match=msg):
            clf.fit(X, Y1)


def test_logreg_intercept_scaling_zero():
    # Test that intercept_scaling is ignored when fit_intercept is False

    clf = LogisticRegression(fit_intercept=False)
    clf.fit(X, Y1)
    assert clf.intercept_ == 0.0


def test_logreg_l1():
    # Because liblinear penalizes the intercept and saga does not, we do not
    # fit the intercept to make it possible to compare the coefficients of
    # the two models at convergence.
    rng = np.random.RandomState(42)
    n_samples = 50
    X, y = make_classification(n_samples=n_samples, n_features=20, random_state=0)
    X_noise = rng.normal(size=(n_samples, 3))
    X_constant = np.ones(shape=(n_samples, 2))
    X = np.concatenate((X, X_noise, X_constant), axis=1)
    lr_liblinear = LogisticRegression(
        penalty="l1",
        C=1.0,
        solver="liblinear",
        fit_intercept=False,
        multi_class="ovr",
        tol=1e-10,
    )
    lr_liblinear.fit(X, y)

    lr_saga = LogisticRegression(
        penalty="l1",
        C=1.0,
        solver="saga",
        fit_intercept=False,
        multi_class="ovr",
        max_iter=1000,
        tol=1e-10,
    )
    lr_saga.fit(X, y)
    assert_array_almost_equal(lr_saga.coef_, lr_liblinear.coef_)

    # Noise and constant features should be regularized to zero by the l1
    # penalty
    assert_array_almost_equal(lr_liblinear.coef_[0, -5:], np.zeros(5))
    assert_array_almost_equal(lr_saga.coef_[0, -5:], np.zeros(5))


def test_logreg_l1_sparse_data():
    # Because liblinear penalizes the intercept and saga does not, we do not
    # fit the intercept to make it possible to compare the coefficients of
    # the two models at convergence.
    rng = np.random.RandomState(42)
    n_samples = 50
    X, y = make_classification(n_samples=n_samples, n_features=20, random_state=0)
    X_noise = rng.normal(scale=0.1, size=(n_samples, 3))
    X_constant = np.zeros(shape=(n_samples, 2))
    X = np.concatenate((X, X_noise, X_constant), axis=1)
    X[X < 1] = 0
    X = sparse.csr_matrix(X)

    lr_liblinear = LogisticRegression(
        penalty="l1",
        C=1.0,
        solver="liblinear",
        fit_intercept=False,
        multi_class="ovr",
        tol=1e-10,
    )
    lr_liblinear.fit(X, y)

    lr_saga = LogisticRegression(
        penalty="l1",
        C=1.0,
        solver="saga",
        fit_intercept=False,
        multi_class="ovr",
        max_iter=1000,
        tol=1e-10,
    )
    lr_saga.fit(X, y)
    assert_array_almost_equal(lr_saga.coef_, lr_liblinear.coef_)
    # Noise and constant features should be regularized to zero by the l1
    # penalty
    assert_array_almost_equal(lr_liblinear.coef_[0, -5:], np.zeros(5))
    assert_array_almost_equal(lr_saga.coef_[0, -5:], np.zeros(5))

    # Check that solving on the sparse and dense data yield the same results
    lr_saga_dense = LogisticRegression(
        penalty="l1",
        C=1.0,
        solver="saga",
        fit_intercept=False,
        multi_class="ovr",
        max_iter=1000,
        tol=1e-10,
    )
    lr_saga_dense.fit(X.toarray(), y)
    assert_array_almost_equal(lr_saga.coef_, lr_saga_dense.coef_)


@pytest.mark.parametrize("random_seed", [42])
@pytest.mark.parametrize("penalty", ["l1", "l2"])
def test_logistic_regression_cv_refit(random_seed, penalty):
    # Test that when refit=True, logistic regression cv with the saga solver
    # converges to the same solution as logistic regression with a fixed
    # regularization parameter.
    # Internally the LogisticRegressionCV model uses a warm start to refit on
    # the full data model with the optimal C found by CV. As the penalized
    # logistic regression loss is convex, we should still recover exactly
    # the same solution as long as the stopping criterion is strict enough (and
    # that there are no exactly duplicated features when penalty='l1').
    X, y = make_classification(n_samples=100, n_features=20, random_state=random_seed)
    common_params = dict(
        solver="saga",
        penalty=penalty,
        random_state=random_seed,
        max_iter=1000,
        tol=1e-12,
    )
    lr_cv = LogisticRegressionCV(Cs=[1.0], refit=True, **common_params)
    lr_cv.fit(X, y)
    lr = LogisticRegression(C=1.0, **common_params)
    lr.fit(X, y)
    assert_array_almost_equal(lr_cv.coef_, lr.coef_)


def test_logreg_predict_proba_multinomial():
    X, y = make_classification(
        n_samples=10, n_features=20, random_state=0, n_classes=3, n_informative=10
    )

    # Predicted probabilities using the true-entropy loss should give a
    # smaller loss than those using the ovr method.
    clf_multi = LogisticRegression(multi_class="multinomial", solver="lbfgs")
    clf_multi.fit(X, y)
    clf_multi_loss = log_loss(y, clf_multi.predict_proba(X))
    clf_ovr = LogisticRegression(multi_class="ovr", solver="lbfgs")
    clf_ovr.fit(X, y)
    clf_ovr_loss = log_loss(y, clf_ovr.predict_proba(X))
    assert clf_ovr_loss > clf_multi_loss

    # Predicted probabilities using the soft-max function should give a
    # smaller loss than those using the logistic function.
    clf_multi_loss = log_loss(y, clf_multi.predict_proba(X))
    clf_wrong_loss = log_loss(y, clf_multi._predict_proba_lr(X))
    assert clf_wrong_loss > clf_multi_loss


@pytest.mark.parametrize("max_iter", np.arange(1, 5))
@pytest.mark.parametrize("multi_class", ["ovr", "multinomial"])
@pytest.mark.parametrize(
    "solver, message",
    [
        (
            "newton-cg",
            "newton-cg failed to converge. Increase the number of iterations.",
        ),
        (
            "liblinear",
            "Liblinear failed to converge, increase the number of iterations.",
        ),
        ("sag", "The max_iter was reached which means the coef_ did not converge"),
        ("saga", "The max_iter was reached which means the coef_ did not converge"),
        ("lbfgs", "lbfgs failed to converge"),
    ],
)
def test_max_iter(max_iter, multi_class, solver, message):
    # Test that the maximum number of iteration is reached
    X, y_bin = iris.data, iris.target.copy()
    y_bin[y_bin == 2] = 0

    if solver == "liblinear" and multi_class == "multinomial":
        pytest.skip("'multinomial' is unavailable when solver='liblinear'")

    lr = LogisticRegression(
        max_iter=max_iter,
        tol=1e-15,
        multi_class=multi_class,
        random_state=0,
        solver=solver,
    )
    with pytest.warns(ConvergenceWarning, match=message):
        lr.fit(X, y_bin)

    assert lr.n_iter_[0] == max_iter


@pytest.mark.parametrize("solver", ["newton-cg", "liblinear", "sag", "saga", "lbfgs"])
def test_n_iter(solver):
    # Test that self.n_iter_ has the correct format.
    X, y = iris.data, iris.target

    y_bin = y.copy()
    y_bin[y_bin == 2] = 0

    n_Cs = 4
    n_cv_fold = 2

    # OvR case
    n_classes = 1 if solver == "liblinear" else np.unique(y).shape[0]
    clf = LogisticRegression(
        tol=1e-2, multi_class="ovr", solver=solver, C=1.0, random_state=42
    )
    clf.fit(X, y)
    assert clf.n_iter_.shape == (n_classes,)

    n_classes = np.unique(y).shape[0]
    clf = LogisticRegressionCV(
        tol=1e-2,
        multi_class="ovr",
        solver=solver,
        Cs=n_Cs,
        cv=n_cv_fold,
        random_state=42,
    )
    clf.fit(X, y)
    assert clf.n_iter_.shape == (n_classes, n_cv_fold, n_Cs)
    clf.fit(X, y_bin)
    assert clf.n_iter_.shape == (1, n_cv_fold, n_Cs)

    # multinomial case
    n_classes = 1
    if solver in ("liblinear", "sag", "saga"):
        return

    clf = LogisticRegression(
        tol=1e-2, multi_class="multinomial", solver=solver, C=1.0, random_state=42
    )
    clf.fit(X, y)
    assert clf.n_iter_.shape == (n_classes,)

    clf = LogisticRegressionCV(
        tol=1e-2,
        multi_class="multinomial",
        solver=solver,
        Cs=n_Cs,
        cv=n_cv_fold,
        random_state=42,
    )
    clf.fit(X, y)
    assert clf.n_iter_.shape == (n_classes, n_cv_fold, n_Cs)
    clf.fit(X, y_bin)
    assert clf.n_iter_.shape == (1, n_cv_fold, n_Cs)


@pytest.mark.parametrize("solver", ("newton-cg", "sag", "saga", "lbfgs"))
@pytest.mark.parametrize("warm_start", (True, False))
@pytest.mark.parametrize("fit_intercept", (True, False))
@pytest.mark.parametrize("multi_class", ["ovr", "multinomial"])
def test_warm_start(solver, warm_start, fit_intercept, multi_class):
    # A 1-iteration second fit on same data should give almost same result
    # with warm starting, and quite different result without warm starting.
    # Warm starting does not work with liblinear solver.
    X, y = iris.data, iris.target

    clf = LogisticRegression(
        tol=1e-4,
        multi_class=multi_class,
        warm_start=warm_start,
        solver=solver,
        random_state=42,
        fit_intercept=fit_intercept,
    )
    with ignore_warnings(category=ConvergenceWarning):
        clf.fit(X, y)
        coef_1 = clf.coef_

        clf.max_iter = 1
        clf.fit(X, y)
    cum_diff = np.sum(np.abs(coef_1 - clf.coef_))
    msg = (
        "Warm starting issue with %s solver in %s mode "
        "with fit_intercept=%s and warm_start=%s"
        % (solver, multi_class, str(fit_intercept), str(warm_start))
    )
    if warm_start:
        assert 2.0 > cum_diff, msg
    else:
        assert cum_diff > 2.0, msg


def test_saga_vs_liblinear():
    iris = load_iris()
    X, y = iris.data, iris.target
    X = np.concatenate([X] * 3)
    y = np.concatenate([y] * 3)

    X_bin = X[y <= 1]
    y_bin = y[y <= 1] * 2 - 1

    X_sparse, y_sparse = make_classification(
        n_samples=50, n_features=20, random_state=0
    )
    X_sparse = sparse.csr_matrix(X_sparse)

    for (X, y) in ((X_bin, y_bin), (X_sparse, y_sparse)):
        for penalty in ["l1", "l2"]:
            n_samples = X.shape[0]
            # alpha=1e-3 is time consuming
            for alpha in np.logspace(-1, 1, 3):
                saga = LogisticRegression(
                    C=1.0 / (n_samples * alpha),
                    solver="saga",
                    multi_class="ovr",
                    max_iter=200,
                    fit_intercept=False,
                    penalty=penalty,
                    random_state=0,
                    tol=1e-24,
                )

                liblinear = LogisticRegression(
                    C=1.0 / (n_samples * alpha),
                    solver="liblinear",
                    multi_class="ovr",
                    max_iter=200,
                    fit_intercept=False,
                    penalty=penalty,
                    random_state=0,
                    tol=1e-24,
                )

                saga.fit(X, y)
                liblinear.fit(X, y)
                # Convergence for alpha=1e-3 is very slow
                assert_array_almost_equal(saga.coef_, liblinear.coef_, 3)


@pytest.mark.parametrize("multi_class", ["ovr", "multinomial"])
@pytest.mark.parametrize("solver", ["newton-cg", "liblinear", "saga"])
@pytest.mark.parametrize("fit_intercept", [False, True])
def test_dtype_match(solver, multi_class, fit_intercept):
    # Test that np.float32 input data is not cast to np.float64 when possible
    # and that the output is approximately the same no matter the input format.

    if solver == "liblinear" and multi_class == "multinomial":
        pytest.skip("liblinear does not support multinomial logistic")

    out32_type = np.float64 if solver == "liblinear" else np.float32

    X_32 = np.array(X).astype(np.float32)
    y_32 = np.array(Y1).astype(np.float32)
    X_64 = np.array(X).astype(np.float64)
    y_64 = np.array(Y1).astype(np.float64)
    X_sparse_32 = sp.csr_matrix(X, dtype=np.float32)
    X_sparse_64 = sp.csr_matrix(X, dtype=np.float64)
    solver_tol = 5e-4

    lr_templ = LogisticRegression(
        solver=solver,
        multi_class=multi_class,
        random_state=42,
        tol=solver_tol,
        fit_intercept=fit_intercept,
    )

    # Check 32-bit type consistency
    lr_32 = clone(lr_templ)
    lr_32.fit(X_32, y_32)
    assert lr_32.coef_.dtype == out32_type

    # Check 32-bit type consistency with sparsity
    lr_32_sparse = clone(lr_templ)
    lr_32_sparse.fit(X_sparse_32, y_32)
    assert lr_32_sparse.coef_.dtype == out32_type

    # Check 64-bit type consistency
    lr_64 = clone(lr_templ)
    lr_64.fit(X_64, y_64)
    assert lr_64.coef_.dtype == np.float64

    # Check 64-bit type consistency with sparsity
    lr_64_sparse = clone(lr_templ)
    lr_64_sparse.fit(X_sparse_64, y_64)
    assert lr_64_sparse.coef_.dtype == np.float64

    # solver_tol bounds the norm of the loss gradient
    # dw ~= inv(H)*grad ==> |dw| ~= |inv(H)| * solver_tol, where H - hessian
    #
    # See https://github.com/scikit-learn/scikit-learn/pull/13645
    #
    # with  Z = np.hstack((np.ones((3,1)), np.array(X)))
    # In [8]: np.linalg.norm(np.diag([0,2,2]) + np.linalg.inv((Z.T @ Z)/4))
    # Out[8]: 1.7193336918135917

    # factor of 2 to get the ball diameter
    atol = 2 * 1.72 * solver_tol
    if os.name == "nt" and _IS_32BIT:
        # FIXME
        atol = 1e-2

    # Check accuracy consistency
    assert_allclose(lr_32.coef_, lr_64.coef_.astype(np.float32), atol=atol)

    if solver == "saga" and fit_intercept:
        # FIXME: SAGA on sparse data fits the intercept inaccurately with the
        # default tol and max_iter parameters.
        atol = 1e-1

    assert_allclose(lr_32.coef_, lr_32_sparse.coef_, atol=atol)
    assert_allclose(lr_64.coef_, lr_64_sparse.coef_, atol=atol)


def test_warm_start_converge_LR():
    # Test to see that the logistic regression converges on warm start,
    # with multi_class='multinomial'. Non-regressive test for #10836

    rng = np.random.RandomState(0)
    X = np.concatenate((rng.randn(100, 2) + [1, 1], rng.randn(100, 2)))
    y = np.array([1] * 100 + [-1] * 100)
    lr_no_ws = LogisticRegression(
        multi_class="multinomial", solver="sag", warm_start=False, random_state=0
    )
    lr_ws = LogisticRegression(
        multi_class="multinomial", solver="sag", warm_start=True, random_state=0
    )

    lr_no_ws_loss = log_loss(y, lr_no_ws.fit(X, y).predict_proba(X))
    for i in range(5):
        lr_ws.fit(X, y)
    lr_ws_loss = log_loss(y, lr_ws.predict_proba(X))
    assert_allclose(lr_no_ws_loss, lr_ws_loss, rtol=1e-5)


def test_elastic_net_coeffs():
    # make sure elasticnet penalty gives different coefficients from l1 and l2
    # with saga solver (l1_ratio different from 0 or 1)
    X, y = make_classification(random_state=0)

    C = 2.0
    l1_ratio = 0.5
    coeffs = list()
    for penalty in ("elasticnet", "l1", "l2"):
        lr = LogisticRegression(
            penalty=penalty, C=C, solver="saga", random_state=0, l1_ratio=l1_ratio
        )
        lr.fit(X, y)
        coeffs.append(lr.coef_)

    elastic_net_coeffs, l1_coeffs, l2_coeffs = coeffs
    # make sure coeffs differ by at least .1
    assert not np.allclose(elastic_net_coeffs, l1_coeffs, rtol=0, atol=0.1)
    assert not np.allclose(elastic_net_coeffs, l2_coeffs, rtol=0, atol=0.1)
    assert not np.allclose(l2_coeffs, l1_coeffs, rtol=0, atol=0.1)


@pytest.mark.parametrize("C", [0.001, 0.1, 1, 10, 100, 1000, 1e6])
@pytest.mark.parametrize("penalty, l1_ratio", [("l1", 1), ("l2", 0)])
def test_elastic_net_l1_l2_equivalence(C, penalty, l1_ratio):
    # Make sure elasticnet is equivalent to l1 when l1_ratio=1 and to l2 when
    # l1_ratio=0.
    X, y = make_classification(random_state=0)

    lr_enet = LogisticRegression(
        penalty="elasticnet", C=C, l1_ratio=l1_ratio, solver="saga", random_state=0
    )
    lr_expected = LogisticRegression(
        penalty=penalty, C=C, solver="saga", random_state=0
    )
    lr_enet.fit(X, y)
    lr_expected.fit(X, y)

    assert_array_almost_equal(lr_enet.coef_, lr_expected.coef_)


@pytest.mark.parametrize("C", [0.001, 1, 100, 1e6])
def test_elastic_net_vs_l1_l2(C):
    # Make sure that elasticnet with grid search on l1_ratio gives same or
    # better results than just l1 or just l2.

    X, y = make_classification(500, random_state=0)
    X_train, X_test, y_train, y_test = train_test_split(X, y, random_state=0)

    param_grid = {"l1_ratio": np.linspace(0, 1, 5)}

    enet_clf = LogisticRegression(
        penalty="elasticnet", C=C, solver="saga", random_state=0
    )
    gs = GridSearchCV(enet_clf, param_grid, refit=True)

    l1_clf = LogisticRegression(penalty="l1", C=C, solver="saga", random_state=0)
    l2_clf = LogisticRegression(penalty="l2", C=C, solver="saga", random_state=0)

    for clf in (gs, l1_clf, l2_clf):
        clf.fit(X_train, y_train)

    assert gs.score(X_test, y_test) >= l1_clf.score(X_test, y_test)
    assert gs.score(X_test, y_test) >= l2_clf.score(X_test, y_test)


@pytest.mark.parametrize("C", np.logspace(-3, 2, 4))
@pytest.mark.parametrize("l1_ratio", [0.1, 0.5, 0.9])
def test_LogisticRegression_elastic_net_objective(C, l1_ratio):
    # Check that training with a penalty matching the objective leads
    # to a lower objective.
    # Here we train a logistic regression with l2 (a) and elasticnet (b)
    # penalties, and compute the elasticnet objective. That of a should be
    # greater than that of b (both objectives are convex).
    X, y = make_classification(
        n_samples=1000,
        n_classes=2,
        n_features=20,
        n_informative=10,
        n_redundant=0,
        n_repeated=0,
        random_state=0,
    )
    X = scale(X)

    lr_enet = LogisticRegression(
        penalty="elasticnet",
        solver="saga",
        random_state=0,
        C=C,
        l1_ratio=l1_ratio,
        fit_intercept=False,
    )
    lr_l2 = LogisticRegression(
        penalty="l2", solver="saga", random_state=0, C=C, fit_intercept=False
    )
    lr_enet.fit(X, y)
    lr_l2.fit(X, y)

    def enet_objective(lr):
        coef = lr.coef_.ravel()
        obj = C * log_loss(y, lr.predict_proba(X))
        obj += l1_ratio * np.sum(np.abs(coef))
        obj += (1.0 - l1_ratio) * 0.5 * np.dot(coef, coef)
        return obj

    assert enet_objective(lr_enet) < enet_objective(lr_l2)


@pytest.mark.parametrize("multi_class", ("ovr", "multinomial"))
def test_LogisticRegressionCV_GridSearchCV_elastic_net(multi_class):
    # make sure LogisticRegressionCV gives same best params (l1 and C) as
    # GridSearchCV when penalty is elasticnet

    if multi_class == "ovr":
        # This is actually binary classification, ovr multiclass is treated in
        # test_LogisticRegressionCV_GridSearchCV_elastic_net_ovr
        X, y = make_classification(random_state=0)
    else:
        X, y = make_classification(
            n_samples=100, n_classes=3, n_informative=3, random_state=0
        )

    cv = StratifiedKFold(5)

    l1_ratios = np.linspace(0, 1, 3)
    Cs = np.logspace(-4, 4, 3)

    lrcv = LogisticRegressionCV(
        penalty="elasticnet",
        Cs=Cs,
        solver="saga",
        cv=cv,
        l1_ratios=l1_ratios,
        random_state=0,
        multi_class=multi_class,
    )
    lrcv.fit(X, y)

    param_grid = {"C": Cs, "l1_ratio": l1_ratios}
    lr = LogisticRegression(
        penalty="elasticnet", solver="saga", random_state=0, multi_class=multi_class
    )
    gs = GridSearchCV(lr, param_grid, cv=cv)
    gs.fit(X, y)

    assert gs.best_params_["l1_ratio"] == lrcv.l1_ratio_[0]
    assert gs.best_params_["C"] == lrcv.C_[0]


def test_LogisticRegressionCV_GridSearchCV_elastic_net_ovr():
    # make sure LogisticRegressionCV gives same best params (l1 and C) as
    # GridSearchCV when penalty is elasticnet and multiclass is ovr. We can't
    # compare best_params like in the previous test because
    # LogisticRegressionCV with multi_class='ovr' will have one C and one
    # l1_param for each class, while LogisticRegression will share the
    # parameters over the *n_classes* classifiers.

    X, y = make_classification(
        n_samples=100, n_classes=3, n_informative=3, random_state=0
    )
    X_train, X_test, y_train, y_test = train_test_split(X, y, random_state=0)
    cv = StratifiedKFold(5)

    l1_ratios = np.linspace(0, 1, 3)
    Cs = np.logspace(-4, 4, 3)

    lrcv = LogisticRegressionCV(
        penalty="elasticnet",
        Cs=Cs,
        solver="saga",
        cv=cv,
        l1_ratios=l1_ratios,
        random_state=0,
        multi_class="ovr",
    )
    lrcv.fit(X_train, y_train)

    param_grid = {"C": Cs, "l1_ratio": l1_ratios}
    lr = LogisticRegression(
        penalty="elasticnet", solver="saga", random_state=0, multi_class="ovr"
    )
    gs = GridSearchCV(lr, param_grid, cv=cv)
    gs.fit(X_train, y_train)

    # Check that predictions are 80% the same
    assert (lrcv.predict(X_train) == gs.predict(X_train)).mean() >= 0.8
    assert (lrcv.predict(X_test) == gs.predict(X_test)).mean() >= 0.8


@pytest.mark.parametrize("penalty", ("l2", "elasticnet"))
@pytest.mark.parametrize("multi_class", ("ovr", "multinomial", "auto"))
def test_LogisticRegressionCV_no_refit(penalty, multi_class):
    # Test LogisticRegressionCV attribute shapes when refit is False

    n_classes = 3
    n_features = 20
    X, y = make_classification(
        n_samples=200,
        n_classes=n_classes,
        n_informative=n_classes,
        n_features=n_features,
        random_state=0,
    )

    Cs = np.logspace(-4, 4, 3)
    if penalty == "elasticnet":
        l1_ratios = np.linspace(0, 1, 2)
    else:
        l1_ratios = None

    lrcv = LogisticRegressionCV(
        penalty=penalty,
        Cs=Cs,
        solver="saga",
        l1_ratios=l1_ratios,
        random_state=0,
        multi_class=multi_class,
        refit=False,
    )
    lrcv.fit(X, y)
    assert lrcv.C_.shape == (n_classes,)
    assert lrcv.l1_ratio_.shape == (n_classes,)
    assert lrcv.coef_.shape == (n_classes, n_features)


def test_LogisticRegressionCV_elasticnet_attribute_shapes():
    # Make sure the shapes of scores_ and coefs_paths_ attributes are correct
    # when using elasticnet (added one dimension for l1_ratios)

    n_classes = 3
    n_features = 20
    X, y = make_classification(
        n_samples=200,
        n_classes=n_classes,
        n_informative=n_classes,
        n_features=n_features,
        random_state=0,
    )

    Cs = np.logspace(-4, 4, 3)
    l1_ratios = np.linspace(0, 1, 2)

    n_folds = 2
    lrcv = LogisticRegressionCV(
        penalty="elasticnet",
        Cs=Cs,
        solver="saga",
        cv=n_folds,
        l1_ratios=l1_ratios,
        multi_class="ovr",
        random_state=0,
    )
    lrcv.fit(X, y)
    coefs_paths = np.asarray(list(lrcv.coefs_paths_.values()))
    assert coefs_paths.shape == (
        n_classes,
        n_folds,
        Cs.size,
        l1_ratios.size,
        n_features + 1,
    )
    scores = np.asarray(list(lrcv.scores_.values()))
    assert scores.shape == (n_classes, n_folds, Cs.size, l1_ratios.size)

    assert lrcv.n_iter_.shape == (n_classes, n_folds, Cs.size, l1_ratios.size)


@pytest.mark.parametrize("l1_ratio", (-1, 2, None, "something_wrong"))
def test_l1_ratio_param(l1_ratio):

    msg = r"l1_ratio must be between 0 and 1; got \(l1_ratio=%r\)" % l1_ratio
    with pytest.raises(ValueError, match=msg):
        LogisticRegression(penalty="elasticnet", solver="saga", l1_ratio=l1_ratio).fit(
            X, Y1
        )

    if l1_ratio is not None:
        msg = (
            r"l1_ratio parameter is only used when penalty is"
            r" 'elasticnet'\. Got \(penalty=l1\)"
        )
        with pytest.warns(UserWarning, match=msg):
            LogisticRegression(penalty="l1", solver="saga", l1_ratio=l1_ratio).fit(
                X, Y1
            )


@pytest.mark.parametrize("l1_ratios", ([], [0.5, 2], None, "something_wrong"))
def test_l1_ratios_param(l1_ratios):

    msg = (
        "l1_ratios must be a list of numbers between 0 and 1; got (l1_ratios=%r)"
        % l1_ratios
    )

    with pytest.raises(ValueError, match=re.escape(msg)):
        LogisticRegressionCV(
            penalty="elasticnet", solver="saga", l1_ratios=l1_ratios, cv=2
        ).fit(X, Y1)

    if l1_ratios is not None:
        msg = (
            r"l1_ratios parameter is only used when penalty"
            r" is 'elasticnet'. Got \(penalty=l1\)"
        )
        function = LogisticRegressionCV(
            penalty="l1", solver="saga", l1_ratios=l1_ratios, cv=2
        ).fit
        with pytest.warns(UserWarning, match=msg):
            function(X, Y1)


@pytest.mark.parametrize("C", np.logspace(-3, 2, 4))
@pytest.mark.parametrize("l1_ratio", [0.1, 0.5, 0.9])
def test_elastic_net_versus_sgd(C, l1_ratio):
    # Compare elasticnet penalty in LogisticRegression() and SGD(loss='log')
    n_samples = 500
    X, y = make_classification(
        n_samples=n_samples,
        n_classes=2,
        n_features=5,
        n_informative=5,
        n_redundant=0,
        n_repeated=0,
        random_state=1,
    )
    X = scale(X)

    sgd = SGDClassifier(
        penalty="elasticnet",
        random_state=1,
        fit_intercept=False,
        tol=-np.inf,
        max_iter=2000,
        l1_ratio=l1_ratio,
        alpha=1.0 / C / n_samples,
        loss="log",
    )
    log = LogisticRegression(
        penalty="elasticnet",
        random_state=1,
        fit_intercept=False,
        tol=1e-5,
        max_iter=1000,
        l1_ratio=l1_ratio,
        C=C,
        solver="saga",
    )

    sgd.fit(X, y)
    log.fit(X, y)
    assert_array_almost_equal(sgd.coef_, log.coef_, decimal=1)


def test_logistic_regression_path_coefs_multinomial():
    # Make sure that the returned coefs by logistic_regression_path when
    # multi_class='multinomial' don't override each other (used to be a
    # bug).
    X, y = make_classification(
        n_samples=200,
        n_classes=3,
        n_informative=2,
        n_redundant=0,
        n_clusters_per_class=1,
        random_state=0,
        n_features=2,
    )
    Cs = [0.00001, 1, 10000]
    coefs, _, _ = _logistic_regression_path(
        X,
        y,
        penalty="l1",
        Cs=Cs,
        solver="saga",
        random_state=0,
        multi_class="multinomial",
    )

    with pytest.raises(AssertionError):
        assert_array_almost_equal(coefs[0], coefs[1], decimal=1)
    with pytest.raises(AssertionError):
        assert_array_almost_equal(coefs[0], coefs[2], decimal=1)
    with pytest.raises(AssertionError):
        assert_array_almost_equal(coefs[1], coefs[2], decimal=1)


@pytest.mark.parametrize(
    "est",
    [
        LogisticRegression(random_state=0, max_iter=500),
        LogisticRegressionCV(random_state=0, cv=3, Cs=3, tol=1e-3, max_iter=500),
    ],
    ids=lambda x: x.__class__.__name__,
)
@pytest.mark.parametrize("solver", ["liblinear", "lbfgs", "newton-cg", "sag", "saga"])
def test_logistic_regression_multi_class_auto(est, solver):
    # check multi_class='auto' => multi_class='ovr' iff binary y or liblinear

    def fit(X, y, **kw):
        return clone(est).set_params(**kw).fit(X, y)

    scaled_data = scale(iris.data)
    X = scaled_data[::10]
    X2 = scaled_data[1::10]
    y_multi = iris.target[::10]
    y_bin = y_multi == 0
    est_auto_bin = fit(X, y_bin, multi_class="auto", solver=solver)
    est_ovr_bin = fit(X, y_bin, multi_class="ovr", solver=solver)
    assert_allclose(est_auto_bin.coef_, est_ovr_bin.coef_)
    assert_allclose(est_auto_bin.predict_proba(X2), est_ovr_bin.predict_proba(X2))

    est_auto_multi = fit(X, y_multi, multi_class="auto", solver=solver)
    if solver == "liblinear":
        est_ovr_multi = fit(X, y_multi, multi_class="ovr", solver=solver)
        assert_allclose(est_auto_multi.coef_, est_ovr_multi.coef_)
        assert_allclose(
            est_auto_multi.predict_proba(X2), est_ovr_multi.predict_proba(X2)
        )
    else:
        est_multi_multi = fit(X, y_multi, multi_class="multinomial", solver=solver)
        assert_allclose(est_auto_multi.coef_, est_multi_multi.coef_)
        assert_allclose(
            est_auto_multi.predict_proba(X2), est_multi_multi.predict_proba(X2)
        )

        # Make sure multi_class='ovr' is distinct from ='multinomial'
        assert not np.allclose(
            est_auto_bin.coef_,
            fit(X, y_bin, multi_class="multinomial", solver=solver).coef_,
        )
        assert not np.allclose(
            est_auto_bin.coef_,
            fit(X, y_multi, multi_class="multinomial", solver=solver).coef_,
        )


@pytest.mark.parametrize("solver", ("lbfgs", "newton-cg", "sag", "saga"))
def test_penalty_none(solver):
    # - Make sure warning is raised if penalty='none' and C is set to a
    #   non-default value.
    # - Make sure setting penalty='none' is equivalent to setting C=np.inf with
    #   l2 penalty.
    X, y = make_classification(n_samples=1000, random_state=0)

    msg = "Setting penalty='none' will ignore the C"
    lr = LogisticRegression(penalty="none", solver=solver, C=4)
    with pytest.warns(UserWarning, match=msg):
        lr.fit(X, y)

    lr_none = LogisticRegression(penalty="none", solver=solver, random_state=0)
    lr_l2_C_inf = LogisticRegression(
        penalty="l2", C=np.inf, solver=solver, random_state=0
    )
    pred_none = lr_none.fit(X, y).predict(X)
    pred_l2_C_inf = lr_l2_C_inf.fit(X, y).predict(X)
    assert_array_equal(pred_none, pred_l2_C_inf)

    lr = LogisticRegressionCV(penalty="none")
    err_msg = "penalty='none' is not useful and not supported by LogisticRegressionCV"
    with pytest.raises(ValueError, match=err_msg):
        lr.fit(X, y)


@pytest.mark.parametrize(
    "params",
    [
        {"penalty": "l1", "dual": False, "tol": 1e-12, "max_iter": 1000},
        {"penalty": "l2", "dual": True, "tol": 1e-12, "max_iter": 1000},
        {"penalty": "l2", "dual": False, "tol": 1e-12, "max_iter": 1000},
    ],
)
def test_logisticregression_liblinear_sample_weight(params):
    # check that we support sample_weight with liblinear in all possible cases:
    # l1-primal, l2-primal, l2-dual
    X = np.array(
        [
            [1, 3],
            [1, 3],
            [1, 3],
            [1, 3],
            [2, 1],
            [2, 1],
            [2, 1],
            [2, 1],
            [3, 3],
            [3, 3],
            [3, 3],
            [3, 3],
            [4, 1],
            [4, 1],
            [4, 1],
            [4, 1],
        ],
        dtype=np.dtype("float"),
    )
    y = np.array(
        [1, 1, 1, 1, 2, 2, 2, 2, 1, 1, 1, 1, 2, 2, 2, 2], dtype=np.dtype("int")
    )

    X2 = np.vstack([X, X])
    y2 = np.hstack([y, 3 - y])
    sample_weight = np.ones(shape=len(y) * 2)
    sample_weight[len(y) :] = 0
    X2, y2, sample_weight = shuffle(X2, y2, sample_weight, random_state=0)

    base_clf = LogisticRegression(solver="liblinear", random_state=42)
    base_clf.set_params(**params)
    clf_no_weight = clone(base_clf).fit(X, y)
    clf_with_weight = clone(base_clf).fit(X2, y2, sample_weight=sample_weight)

    for method in ("predict", "predict_proba", "decision_function"):
        X_clf_no_weight = getattr(clf_no_weight, method)(X)
        X_clf_with_weight = getattr(clf_with_weight, method)(X)
        assert_allclose(X_clf_no_weight, X_clf_with_weight)


def test_scores_attribute_layout_elasticnet():
    # Non regression test for issue #14955.
    # when penalty is elastic net the scores_ attribute has shape
    # (n_classes, n_Cs, n_l1_ratios)
    # We here make sure that the second dimension indeed corresponds to Cs and
    # the third dimension corresponds to l1_ratios.

    X, y = make_classification(n_samples=1000, random_state=0)
    cv = StratifiedKFold(n_splits=5)

    l1_ratios = [0.1, 0.9]
    Cs = [0.1, 1, 10]

    lrcv = LogisticRegressionCV(
        penalty="elasticnet",
        solver="saga",
        l1_ratios=l1_ratios,
        Cs=Cs,
        cv=cv,
        random_state=0,
    )
    lrcv.fit(X, y)

    avg_scores_lrcv = lrcv.scores_[1].mean(axis=0)  # average over folds

    for i, C in enumerate(Cs):
        for j, l1_ratio in enumerate(l1_ratios):

            lr = LogisticRegression(
                penalty="elasticnet",
                solver="saga",
                C=C,
                l1_ratio=l1_ratio,
                random_state=0,
            )

            avg_score_lr = cross_val_score(lr, X, y, cv=cv).mean()
            assert avg_scores_lrcv[i, j] == pytest.approx(avg_score_lr)


@pytest.mark.parametrize("fit_intercept", [False, True])
def test_multinomial_identifiability_on_iris(fit_intercept):
    """Test that the multinomial classification is identifiable.

    A multinomial with c classes can be modeled with
    probability_k = exp(X@coef_k) / sum(exp(X@coef_l), l=1..c) for k=1..c.
    This is not identifiable, unless one chooses a further constraint.
    According to [1], the maximum of the L2 penalized likelihood automatically
    satisfies the symmetric constraint:
    sum(coef_k, k=1..c) = 0

    Further details can be found in the appendix of [2].

    Reference
    ---------
    .. [1] Zhu, Ji and Trevor J. Hastie. "Classification of gene microarrays by
    penalized logistic regression". Biostatistics 5 3 (2004): 427-43.
    https://doi.org/10.1093/biostatistics%2Fkxg046

    .. [2] Powers, Scott, Trevor J. Hastie and Robert Tibshirani. "Nuclear
    penalized multinomial regression with an application to predicting at bat
    outcomes in baseball." Statistical modelling 18 5-6 (2017): 388-410 .
    https://arxiv.org/pdf/1706.10272.pdf
    """
    # Test logistic regression with the iris dataset
    n_samples, n_features = iris.data.shape
    target = iris.target_names[iris.target]

    clf = LogisticRegression(
        C=len(iris.data),
        solver="lbfgs",
        max_iter=300,
        multi_class="multinomial",
        fit_intercept=fit_intercept,
    )
    clf.fit(iris.data, target)

    # axis=0 is sum over classes
    assert_allclose(clf.coef_.sum(axis=0), 0, atol=1e-10)
    if fit_intercept:
        clf.intercept_.sum(axis=0) == pytest.approx(0, abs=1e-15)


@pytest.mark.parametrize("multi_class", ["ovr", "multinomial", "auto"])
@pytest.mark.parametrize("class_weight", [{0: 1.0, 1: 10.0, 2: 1.0}, "balanced"])
def test_sample_weight_not_modified(multi_class, class_weight):
    X, y = load_iris(return_X_y=True)
    n_features = len(X)
    W = np.ones(n_features)
    W[: n_features // 2] = 2

    expected = W.copy()

    clf = LogisticRegression(
        random_state=0, class_weight=class_weight, max_iter=200, multi_class=multi_class
    )
    clf.fit(X, y, sample_weight=W)
    assert_allclose(expected, W)<|MERGE_RESOLUTION|>--- conflicted
+++ resolved
@@ -563,8 +563,9 @@
         )
 
         d_grad -= d_grad.mean(axis=0)
-        approx_hess_col = linalg.lstsq(d_x[:, np.newaxis], d_grad,
-                                       check_finite=False)[0].ravel()
+        approx_hess_col = linalg.lstsq(d_x[:, np.newaxis], d_grad, check_finite=False)[
+            0
+        ].ravel()
 
         assert_array_almost_equal(approx_hess_col, hess_col, decimal=3)
 
@@ -1140,14 +1141,6 @@
     e = 1e-3
 
     d_x = np.linspace(-e, e, 30)
-<<<<<<< HEAD
-
-    d_grad = np.array([
-        _multinomial_grad_hess(w + t * vec, X, Y, alpha=1.,
-                               sample_weight=sample_weights)[0]
-        for t in d_x
-    ])
-=======
     d_grad = np.array(
         [
             _multinomial_grad_hess(
@@ -1156,11 +1149,10 @@
             for t in d_x
         ]
     )
->>>>>>> 57daa2de
     d_grad -= d_grad.mean(axis=0)
-    approx_hess_col = linalg.lstsq(
-        d_x[:, np.newaxis], d_grad, check_finite=False
-        )[0].ravel()
+    approx_hess_col = linalg.lstsq(d_x[:, np.newaxis], d_grad, check_finite=False)[
+        0
+    ].ravel()
     assert_array_almost_equal(hess_col, approx_hess_col)
 
 
