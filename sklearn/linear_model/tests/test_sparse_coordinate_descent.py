import numpy as np
import pytest
import scipy.sparse as sp

from sklearn.utils._testing import assert_array_almost_equal
from sklearn.utils._testing import assert_almost_equal

from sklearn.utils._testing import ignore_warnings
from sklearn.exceptions import ConvergenceWarning

from sklearn.linear_model import Lasso, ElasticNet, LassoCV, ElasticNetCV


# FIXME: 'normalize' to be removed in 1.2
filterwarnings_normalize = pytest.mark.filterwarnings(
    "ignore:'normalize' was deprecated in version 1.0"
)


def test_sparse_coef():
    # Check that the sparse_coef property works
    clf = ElasticNet()
    clf.coef_ = [1, 2, 3]

    assert sp.isspmatrix(clf.sparse_coef_)
    assert clf.sparse_coef_.toarray().tolist()[0] == clf.coef_


@filterwarnings_normalize
def test_normalize_option():
    # Check that the normalize option in enet works
    X = sp.csc_matrix([[-1], [0], [1]])
    y = [-1, 0, 1]
    clf_dense = ElasticNet(normalize=True)
    clf_sparse = ElasticNet(normalize=True)
    clf_dense.fit(X, y)
    X = sp.csc_matrix(X)
    clf_sparse.fit(X, y)
    assert_almost_equal(clf_dense.dual_gap_, 0)
    assert_array_almost_equal(clf_dense.coef_, clf_sparse.coef_)


def test_lasso_zero():
    # Check that the sparse lasso can handle zero data without crashing
    X = sp.csc_matrix((3, 1))
    y = [0, 0, 0]
    T = np.array([[1], [2], [3]])
    clf = Lasso().fit(X, y)
    pred = clf.predict(T)
    assert_array_almost_equal(clf.coef_, [0])
    assert_array_almost_equal(pred, [0, 0, 0])
    assert_almost_equal(clf.dual_gap_, 0)


def test_enet_toy_list_input():
    # Test ElasticNet for various values of alpha and l1_ratio with list X

    X = np.array([[-1], [0], [1]])
    X = sp.csc_matrix(X)
    Y = [-1, 0, 1]  # just a straight line
    T = np.array([[2], [3], [4]])  # test sample

    # this should be the same as unregularized least squares
    clf = ElasticNet(alpha=0, l1_ratio=1.0)
    # catch warning about alpha=0.
    # this is discouraged but should work.
    ignore_warnings(clf.fit)(X, Y)
    pred = clf.predict(T)
    assert_array_almost_equal(clf.coef_, [1])
    assert_array_almost_equal(pred, [2, 3, 4])
    assert_almost_equal(clf.dual_gap_, 0)

    clf = ElasticNet(alpha=0.5, l1_ratio=0.3)
    clf.fit(X, Y)
    pred = clf.predict(T)
    assert_array_almost_equal(clf.coef_, [0.50819], decimal=3)
    assert_array_almost_equal(pred, [1.0163, 1.5245, 2.0327], decimal=3)
    assert_almost_equal(clf.dual_gap_, 0)

    clf = ElasticNet(alpha=0.5, l1_ratio=0.5)
    clf.fit(X, Y)
    pred = clf.predict(T)
    assert_array_almost_equal(clf.coef_, [0.45454], 3)
    assert_array_almost_equal(pred, [0.9090, 1.3636, 1.8181], 3)
    assert_almost_equal(clf.dual_gap_, 0)


def test_enet_toy_explicit_sparse_input():
    # Test ElasticNet for various values of alpha and l1_ratio with sparse X
    f = ignore_warnings
    # training samples
    X = sp.lil_matrix((3, 1))
    X[0, 0] = -1
    # X[1, 0] = 0
    X[2, 0] = 1
    Y = [-1, 0, 1]  # just a straight line (the identity function)

    # test samples
    T = sp.lil_matrix((3, 1))
    T[0, 0] = 2
    T[1, 0] = 3
    T[2, 0] = 4

    # this should be the same as lasso
    clf = ElasticNet(alpha=0, l1_ratio=1.0)
    f(clf.fit)(X, Y)
    pred = clf.predict(T)
    assert_array_almost_equal(clf.coef_, [1])
    assert_array_almost_equal(pred, [2, 3, 4])
    assert_almost_equal(clf.dual_gap_, 0)

    clf = ElasticNet(alpha=0.5, l1_ratio=0.3)
    clf.fit(X, Y)
    pred = clf.predict(T)
    assert_array_almost_equal(clf.coef_, [0.50819], decimal=3)
    assert_array_almost_equal(pred, [1.0163, 1.5245, 2.0327], decimal=3)
    assert_almost_equal(clf.dual_gap_, 0)

    clf = ElasticNet(alpha=0.5, l1_ratio=0.5)
    clf.fit(X, Y)
    pred = clf.predict(T)
    assert_array_almost_equal(clf.coef_, [0.45454], 3)
    assert_array_almost_equal(pred, [0.9090, 1.3636, 1.8181], 3)
    assert_almost_equal(clf.dual_gap_, 0)


def make_sparse_data(
    n_samples=100,
    n_features=100,
    n_informative=10,
    seed=42,
    positive=False,
    n_targets=1,
):
    random_state = np.random.RandomState(seed)

    # build an ill-posed linear regression problem with many noisy features and
    # comparatively few samples

    # generate a ground truth model
    w = random_state.randn(n_features, n_targets)
    w[n_informative:] = 0.0  # only the top features are impacting the model
    if positive:
        w = np.abs(w)

    X = random_state.randn(n_samples, n_features)
    rnd = random_state.uniform(size=(n_samples, n_features))
    X[rnd > 0.5] = 0.0  # 50% of zeros in input signal

    # generate training ground truth labels
    y = np.dot(X, w)
    X = sp.csc_matrix(X)
    if n_targets == 1:
        y = np.ravel(y)
    return X, y


def _test_sparse_enet_not_as_toy_dataset(alpha, fit_intercept, positive):
    n_samples, n_features, max_iter = 100, 100, 1000
    n_informative = 10

    X, y = make_sparse_data(n_samples, n_features, n_informative, positive=positive)

    X_train, X_test = X[n_samples // 2 :], X[: n_samples // 2]
    y_train, y_test = y[n_samples // 2 :], y[: n_samples // 2]

    s_clf = ElasticNet(
        alpha=alpha,
        l1_ratio=0.8,
        fit_intercept=fit_intercept,
        max_iter=max_iter,
        tol=1e-7,
        positive=positive,
        warm_start=True,
    )
    s_clf.fit(X_train, y_train)

    assert_almost_equal(s_clf.dual_gap_, 0, 4)
    assert s_clf.score(X_test, y_test) > 0.85

    # check the convergence is the same as the dense version
    d_clf = ElasticNet(
        alpha=alpha,
        l1_ratio=0.8,
        fit_intercept=fit_intercept,
        max_iter=max_iter,
        tol=1e-7,
        positive=positive,
        warm_start=True,
    )
    d_clf.fit(X_train.toarray(), y_train)

    assert_almost_equal(d_clf.dual_gap_, 0, 4)
    assert d_clf.score(X_test, y_test) > 0.85

    assert_almost_equal(s_clf.coef_, d_clf.coef_, 5)
    assert_almost_equal(s_clf.intercept_, d_clf.intercept_, 5)

    # check that the coefs are sparse
    assert np.sum(s_clf.coef_ != 0.0) < 2 * n_informative


def test_sparse_enet_not_as_toy_dataset():
    _test_sparse_enet_not_as_toy_dataset(alpha=0.1, fit_intercept=False, positive=False)
    _test_sparse_enet_not_as_toy_dataset(alpha=0.1, fit_intercept=True, positive=False)
    _test_sparse_enet_not_as_toy_dataset(alpha=1e-3, fit_intercept=False, positive=True)
    _test_sparse_enet_not_as_toy_dataset(alpha=1e-3, fit_intercept=True, positive=True)


def test_sparse_lasso_not_as_toy_dataset():
    n_samples = 100
    max_iter = 1000
    n_informative = 10
    X, y = make_sparse_data(n_samples=n_samples, n_informative=n_informative)

    X_train, X_test = X[n_samples // 2 :], X[: n_samples // 2]
    y_train, y_test = y[n_samples // 2 :], y[: n_samples // 2]

    s_clf = Lasso(alpha=0.1, fit_intercept=False, max_iter=max_iter, tol=1e-7)
    s_clf.fit(X_train, y_train)
    assert_almost_equal(s_clf.dual_gap_, 0, 4)
    assert s_clf.score(X_test, y_test) > 0.85

    # check the convergence is the same as the dense version
    d_clf = Lasso(alpha=0.1, fit_intercept=False, max_iter=max_iter, tol=1e-7)
    d_clf.fit(X_train.toarray(), y_train)
    assert_almost_equal(d_clf.dual_gap_, 0, 4)
    assert d_clf.score(X_test, y_test) > 0.85

    # check that the coefs are sparse
    assert np.sum(s_clf.coef_ != 0.0) == n_informative


def test_enet_multitarget():
    n_targets = 3
    X, y = make_sparse_data(n_targets=n_targets)

    estimator = ElasticNet(alpha=0.01, precompute=None)
    # XXX: There is a bug when precompute is not None!
    estimator.fit(X, y)
    coef, intercept, dual_gap = (
        estimator.coef_,
        estimator.intercept_,
        estimator.dual_gap_,
    )

    for k in range(n_targets):
        estimator.fit(X, y[:, k])
        assert_array_almost_equal(coef[k, :], estimator.coef_)
        assert_array_almost_equal(intercept[k], estimator.intercept_)
        assert_array_almost_equal(dual_gap[k], estimator.dual_gap_)


def test_path_parameters():
    X, y = make_sparse_data()
    max_iter = 50
    n_alphas = 10
    clf = ElasticNetCV(
        n_alphas=n_alphas,
        eps=1e-3,
        max_iter=max_iter,
        l1_ratio=0.5,
        fit_intercept=False,
    )
    ignore_warnings(clf.fit)(X, y)  # new params
    assert_almost_equal(0.5, clf.l1_ratio)
    assert n_alphas == clf.n_alphas
    assert n_alphas == len(clf.alphas_)
    sparse_mse_path = clf.mse_path_
    ignore_warnings(clf.fit)(X.toarray(), y)  # compare with dense data
    assert_almost_equal(clf.mse_path_, sparse_mse_path)


def test_same_output_sparse_dense_lasso_and_enet_cv():
    X, y = make_sparse_data(n_samples=40, n_features=10)
    for normalize in [True, False]:
        clfs = ElasticNetCV(max_iter=100, normalize=normalize)
        ignore_warnings(clfs.fit)(X, y)
        clfd = ElasticNetCV(max_iter=100, normalize=normalize)
        ignore_warnings(clfd.fit)(X.toarray(), y)
        assert_almost_equal(clfs.alpha_, clfd.alpha_, 7)
        assert_almost_equal(clfs.intercept_, clfd.intercept_, 7)
        assert_array_almost_equal(clfs.mse_path_, clfd.mse_path_)
        assert_array_almost_equal(clfs.alphas_, clfd.alphas_)

        clfs = LassoCV(max_iter=100, cv=4, normalize=normalize)
        ignore_warnings(clfs.fit)(X, y)
        clfd = LassoCV(max_iter=100, cv=4, normalize=normalize)
        ignore_warnings(clfd.fit)(X.toarray(), y)
        assert_almost_equal(clfs.alpha_, clfd.alpha_, 7)
        assert_almost_equal(clfs.intercept_, clfd.intercept_, 7)
        assert_array_almost_equal(clfs.mse_path_, clfd.mse_path_)
        assert_array_almost_equal(clfs.alphas_, clfd.alphas_)


def test_same_multiple_output_sparse_dense():
    for normalize in [True, False]:
<<<<<<< HEAD
        reg = ElasticNet(normalize=normalize)
        X = [[0, 1, 2, 3, 4],
             [0, 2, 5, 8, 11],
             [9, 10, 11, 12, 13],
             [10, 11, 12, 13, 14]]
        y = [[1, 2, 3, 4, 5],
             [1, 3, 6, 9, 12],
             [10, 11, 12, 13, 14],
             [11, 12, 13, 14, 15]]
        ignore_warnings(reg.fit)(X, y)
=======
        l = ElasticNet(normalize=normalize)
        X = [
            [0, 1, 2, 3, 4],
            [0, 2, 5, 8, 11],
            [9, 10, 11, 12, 13],
            [10, 11, 12, 13, 14],
        ]
        y = [
            [1, 2, 3, 4, 5],
            [1, 3, 6, 9, 12],
            [10, 11, 12, 13, 14],
            [11, 12, 13, 14, 15],
        ]
        ignore_warnings(l.fit)(X, y)
>>>>>>> 57daa2de
        sample = np.array([1, 2, 3, 4, 5]).reshape(1, -1)
        predict_dense = reg.predict(sample)

        reg_sp = ElasticNet(normalize=normalize)
        X_sp = sp.coo_matrix(X)
        ignore_warnings(reg_sp.fit)(X_sp, y)
        sample_sparse = sp.coo_matrix(sample)
        predict_sparse = reg_sp.predict(sample_sparse)

        assert_array_almost_equal(predict_sparse, predict_dense)


def test_sparse_enet_coordinate_descent():
    """Test that a warning is issued if model does not converge"""
    clf = Lasso(max_iter=2)
    n_samples = 5
    n_features = 2
    X = sp.csc_matrix((n_samples, n_features)) * 1e50
    y = np.ones(n_samples)
    warning_message = (
        "Objective did not converge. You might want "
        "to increase the number of iterations."
    )
    with pytest.warns(ConvergenceWarning, match=warning_message):
        clf.fit(X, y)<|MERGE_RESOLUTION|>--- conflicted
+++ resolved
@@ -295,19 +295,7 @@
 
 def test_same_multiple_output_sparse_dense():
     for normalize in [True, False]:
-<<<<<<< HEAD
         reg = ElasticNet(normalize=normalize)
-        X = [[0, 1, 2, 3, 4],
-             [0, 2, 5, 8, 11],
-             [9, 10, 11, 12, 13],
-             [10, 11, 12, 13, 14]]
-        y = [[1, 2, 3, 4, 5],
-             [1, 3, 6, 9, 12],
-             [10, 11, 12, 13, 14],
-             [11, 12, 13, 14, 15]]
-        ignore_warnings(reg.fit)(X, y)
-=======
-        l = ElasticNet(normalize=normalize)
         X = [
             [0, 1, 2, 3, 4],
             [0, 2, 5, 8, 11],
@@ -320,8 +308,7 @@
             [10, 11, 12, 13, 14],
             [11, 12, 13, 14, 15],
         ]
-        ignore_warnings(l.fit)(X, y)
->>>>>>> 57daa2de
+        ignore_warnings(reg.fit)(X, y)
         sample = np.array([1, 2, 3, 4, 5]).reshape(1, -1)
         predict_dense = reg.predict(sample)
 
