import numpy as np
import scipy.sparse as sp
from scipy import linalg
from itertools import product

import pytest

from sklearn.utils._testing import assert_almost_equal
from sklearn.utils._testing import assert_allclose
from sklearn.utils._testing import assert_array_almost_equal
from sklearn.utils._testing import assert_array_equal
from sklearn.utils._testing import assert_raises
from sklearn.utils._testing import assert_raise_message
from sklearn.utils._testing import assert_raises_regex
from sklearn.utils._testing import ignore_warnings
from sklearn.utils._testing import assert_warns

from sklearn.exceptions import ConvergenceWarning

from sklearn import datasets
from sklearn.metrics import mean_squared_error
from sklearn.metrics import make_scorer
from sklearn.metrics import get_scorer

from sklearn.linear_model import LinearRegression
from sklearn.linear_model import ridge_regression
from sklearn.linear_model import Ridge
from sklearn.linear_model._ridge import _RidgeGCV
from sklearn.linear_model import RidgeCV
from sklearn.linear_model import RidgeClassifier
from sklearn.linear_model import RidgeClassifierCV
from sklearn.linear_model._ridge import _solve_cholesky
from sklearn.linear_model._ridge import _solve_cholesky_kernel
from sklearn.linear_model._ridge import _check_gcv_mode
from sklearn.linear_model._ridge import _X_CenterStackOp
from sklearn.datasets import make_regression
from sklearn.datasets import make_classification

from sklearn.model_selection import GridSearchCV
from sklearn.model_selection import KFold, GroupKFold, cross_val_predict

from sklearn.utils import check_random_state
from sklearn.datasets import make_multilabel_classification

diabetes = datasets.load_diabetes()
X_diabetes, y_diabetes = diabetes.data, diabetes.target
ind = np.arange(X_diabetes.shape[0])
rng = np.random.RandomState(0)
rng.shuffle(ind)
ind = ind[:200]
X_diabetes, y_diabetes = X_diabetes[ind], y_diabetes[ind]

iris = datasets.load_iris()

X_iris = sp.csr_matrix(iris.data)
y_iris = iris.target


DENSE_FILTER = lambda X: X
SPARSE_FILTER = lambda X: sp.csr_matrix(X)


def _accuracy_callable(y_test, y_pred):
    return np.mean(y_test == y_pred)


def _mean_squared_error_callable(y_test, y_pred):
    return ((y_test - y_pred) ** 2).mean()


@pytest.mark.parametrize('solver',
                         ("svd", "sparse_cg", "cholesky", "lsqr", "sag"))
def test_ridge(solver):
    # Ridge regression convergence test using score
    # TODO: for this test to be robust, we should use a dataset instead
    # of np.random.
    rng = np.random.RandomState(0)
    alpha = 1.0

    # With more samples than features
    n_samples, n_features = 6, 5
    y = rng.randn(n_samples)
    X = rng.randn(n_samples, n_features)

    ridge = Ridge(alpha=alpha, solver=solver)
    ridge.fit(X, y)
    assert ridge.coef_.shape == (X.shape[1], )
    assert ridge.score(X, y) > 0.47

    if solver in ("cholesky", "sag"):
        # Currently the only solvers to support sample_weight.
        ridge.fit(X, y, sample_weight=np.ones(n_samples))
        assert ridge.score(X, y) > 0.47

    # With more features than samples
    n_samples, n_features = 5, 10
    y = rng.randn(n_samples)
    X = rng.randn(n_samples, n_features)
    ridge = Ridge(alpha=alpha, solver=solver)
    ridge.fit(X, y)
    assert ridge.score(X, y) > .9

    if solver in ("cholesky", "sag"):
        # Currently the only solvers to support sample_weight.
        ridge.fit(X, y, sample_weight=np.ones(n_samples))
        assert ridge.score(X, y) > 0.9


def test_primal_dual_relationship():
    y = y_diabetes.reshape(-1, 1)
    coef = _solve_cholesky(X_diabetes, y, alpha=[1e-2])
    K = np.dot(X_diabetes, X_diabetes.T)
    dual_coef = _solve_cholesky_kernel(K, y, alpha=[1e-2])
    coef2 = np.dot(X_diabetes.T, dual_coef).T
    assert_array_almost_equal(coef, coef2)


def test_ridge_singular():
    # test on a singular matrix
    rng = np.random.RandomState(0)
    n_samples, n_features = 6, 6
    y = rng.randn(n_samples // 2)
    y = np.concatenate((y, y))
    X = rng.randn(n_samples // 2, n_features)
    X = np.concatenate((X, X), axis=0)

    ridge = Ridge(alpha=0)
    ridge.fit(X, y)
    assert ridge.score(X, y) > 0.9


def test_ridge_regression_sample_weights():
    rng = np.random.RandomState(0)

    for solver in ("cholesky", ):
        for n_samples, n_features in ((6, 5), (5, 10)):
            for alpha in (1.0, 1e-2):
                y = rng.randn(n_samples)
                X = rng.randn(n_samples, n_features)
                sample_weight = 1.0 + rng.rand(n_samples)

                coefs = ridge_regression(X, y,
                                         alpha=alpha,
                                         sample_weight=sample_weight,
                                         solver=solver)

                # Sample weight can be implemented via a simple rescaling
                # for the square loss.
                coefs2 = ridge_regression(
                    X * np.sqrt(sample_weight)[:, np.newaxis],
                    y * np.sqrt(sample_weight),
                    alpha=alpha, solver=solver)
                assert_array_almost_equal(coefs, coefs2)


def test_ridge_regression_convergence_fail():
    rng = np.random.RandomState(0)
    y = rng.randn(5)
    X = rng.randn(5, 10)

    assert_warns(ConvergenceWarning, ridge_regression,
                 X, y, alpha=1.0, solver="sparse_cg",
                 tol=0., max_iter=None, verbose=1)


def test_ridge_sample_weights():
    # TODO: loop over sparse data as well
    # Note: parametrizing this test with pytest results in failed
    #       assertions, meaning that is is not extremely robust

    rng = np.random.RandomState(0)
    param_grid = product((1.0, 1e-2), (True, False),
                         ('svd', 'cholesky', 'lsqr', 'sparse_cg'))

    for n_samples, n_features in ((6, 5), (5, 10)):

        y = rng.randn(n_samples)
        X = rng.randn(n_samples, n_features)
        sample_weight = 1.0 + rng.rand(n_samples)

        for (alpha, intercept, solver) in param_grid:

            # Ridge with explicit sample_weight
            est = Ridge(alpha=alpha, fit_intercept=intercept,
                        solver=solver, tol=1e-6)
            est.fit(X, y, sample_weight=sample_weight)
            coefs = est.coef_
            inter = est.intercept_

            # Closed form of the weighted regularized least square
            # theta = (X^T W X + alpha I)^(-1) * X^T W y
            W = np.diag(sample_weight)
            if intercept is False:
                X_aug = X
                I = np.eye(n_features)
            else:
                dummy_column = np.ones(shape=(n_samples, 1))
                X_aug = np.concatenate((dummy_column, X), axis=1)
                I = np.eye(n_features + 1)
                I[0, 0] = 0

            cf_coefs = linalg.solve(X_aug.T.dot(W).dot(X_aug) + alpha * I,
                                    X_aug.T.dot(W).dot(y))

            if intercept is False:
                assert_array_almost_equal(coefs, cf_coefs)
            else:
                assert_array_almost_equal(coefs, cf_coefs[1:])
                assert_almost_equal(inter, cf_coefs[0])


def test_ridge_shapes():
    # Test shape of coef_ and intercept_
    rng = np.random.RandomState(0)
    n_samples, n_features = 5, 10
    X = rng.randn(n_samples, n_features)
    y = rng.randn(n_samples)
    Y1 = y[:, np.newaxis]
    Y = np.c_[y, 1 + y]

    ridge = Ridge()

    ridge.fit(X, y)
    assert ridge.coef_.shape == (n_features,)
    assert ridge.intercept_.shape == ()

    ridge.fit(X, Y1)
    assert ridge.coef_.shape == (1, n_features)
    assert ridge.intercept_.shape == (1, )

    ridge.fit(X, Y)
    assert ridge.coef_.shape == (2, n_features)
    assert ridge.intercept_.shape == (2, )


def test_ridge_intercept():
    # Test intercept with multiple targets GH issue #708
    rng = np.random.RandomState(0)
    n_samples, n_features = 5, 10
    X = rng.randn(n_samples, n_features)
    y = rng.randn(n_samples)
    Y = np.c_[y, 1. + y]

    ridge = Ridge()

    ridge.fit(X, y)
    intercept = ridge.intercept_

    ridge.fit(X, Y)
    assert_almost_equal(ridge.intercept_[0], intercept)
    assert_almost_equal(ridge.intercept_[1], intercept + 1.)


def test_toy_ridge_object():
    # Test BayesianRegression ridge classifier
    # TODO: test also n_samples > n_features
    X = np.array([[1], [2]])
    Y = np.array([1, 2])
    reg = Ridge(alpha=0.0)
    reg.fit(X, Y)
    X_test = [[1], [2], [3], [4]]
    assert_almost_equal(reg.predict(X_test), [1., 2, 3, 4])

    assert len(reg.coef_.shape) == 1
    assert type(reg.intercept_) == np.float64

    Y = np.vstack((Y, Y)).T

    reg.fit(X, Y)
    X_test = [[1], [2], [3], [4]]

    assert len(reg.coef_.shape) == 2
    assert type(reg.intercept_) == np.ndarray


def test_ridge_vs_lstsq():
    # On alpha=0., Ridge and OLS yield the same solution.

    rng = np.random.RandomState(0)
    # we need more samples than features
    n_samples, n_features = 5, 4
    y = rng.randn(n_samples)
    X = rng.randn(n_samples, n_features)

    ridge = Ridge(alpha=0., fit_intercept=False)
    ols = LinearRegression(fit_intercept=False)

    ridge.fit(X, y)
    ols.fit(X, y)
    assert_almost_equal(ridge.coef_, ols.coef_)

    ridge.fit(X, y)
    ols.fit(X, y)
    assert_almost_equal(ridge.coef_, ols.coef_)


def test_ridge_individual_penalties():
    # Tests the ridge object using individual penalties

    rng = np.random.RandomState(42)

    n_samples, n_features, n_targets = 20, 10, 5
    X = rng.randn(n_samples, n_features)
    y = rng.randn(n_samples, n_targets)

    penalties = np.arange(n_targets)

    coef_cholesky = np.array([
        Ridge(alpha=alpha, solver="cholesky").fit(X, target).coef_
        for alpha, target in zip(penalties, y.T)])

    coefs_indiv_pen = [
        Ridge(alpha=penalties, solver=solver, tol=1e-8).fit(X, y).coef_
        for solver in ['svd', 'sparse_cg', 'lsqr', 'cholesky', 'sag', 'saga']]
    for coef_indiv_pen in coefs_indiv_pen:
        assert_array_almost_equal(coef_cholesky, coef_indiv_pen)

    # Test error is raised when number of targets and penalties do not match.
    ridge = Ridge(alpha=penalties[:-1])
    assert_raises(ValueError, ridge.fit, X, y)


@pytest.mark.parametrize('n_col', [(), (1,), (3,)])
def test_X_CenterStackOp(n_col):
    rng = np.random.RandomState(0)
    X = rng.randn(11, 8)
    X_m = rng.randn(8)
    sqrt_sw = rng.randn(len(X))
    Y = rng.randn(11, *n_col)
    A = rng.randn(9, *n_col)
    operator = _X_CenterStackOp(sp.csr_matrix(X), X_m, sqrt_sw)
    reference_operator = np.hstack(
        [X - sqrt_sw[:, None] * X_m, sqrt_sw[:, None]])
    assert_allclose(reference_operator.dot(A), operator.dot(A))
    assert_allclose(reference_operator.T.dot(Y), operator.T.dot(Y))


@pytest.mark.parametrize('shape', [(10, 1), (13, 9), (3, 7), (2, 2), (20, 20)])
@pytest.mark.parametrize('uniform_weights', [True, False])
def test_compute_gram(shape, uniform_weights):
    rng = np.random.RandomState(0)
    X = rng.randn(*shape)
    if uniform_weights:
        sw = np.ones(X.shape[0])
    else:
        sw = rng.chisquare(1, shape[0])
    sqrt_sw = np.sqrt(sw)
    X_mean = np.average(X, axis=0, weights=sw)
    X_centered = (X - X_mean) * sqrt_sw[:, None]
    true_gram = X_centered.dot(X_centered.T)
    X_sparse = sp.csr_matrix(X * sqrt_sw[:, None])
    gcv = _RidgeGCV(fit_intercept=True)
    computed_gram, computed_mean = gcv._compute_gram(X_sparse, sqrt_sw)
    assert_allclose(X_mean, computed_mean)
    assert_allclose(true_gram, computed_gram)


@pytest.mark.parametrize('shape', [(10, 1), (13, 9), (3, 7), (2, 2), (20, 20)])
@pytest.mark.parametrize('uniform_weights', [True, False])
def test_compute_covariance(shape, uniform_weights):
    rng = np.random.RandomState(0)
    X = rng.randn(*shape)
    if uniform_weights:
        sw = np.ones(X.shape[0])
    else:
        sw = rng.chisquare(1, shape[0])
    sqrt_sw = np.sqrt(sw)
    X_mean = np.average(X, axis=0, weights=sw)
    X_centered = (X - X_mean) * sqrt_sw[:, None]
    true_covariance = X_centered.T.dot(X_centered)
    X_sparse = sp.csr_matrix(X * sqrt_sw[:, None])
    gcv = _RidgeGCV(fit_intercept=True)
    computed_cov, computed_mean = gcv._compute_covariance(X_sparse, sqrt_sw)
    assert_allclose(X_mean, computed_mean)
    assert_allclose(true_covariance, computed_cov)


def _make_sparse_offset_regression(
        n_samples=100, n_features=100, proportion_nonzero=.5,
        n_informative=10, n_targets=1, bias=13., X_offset=30.,
        noise=30., shuffle=True, coef=False, random_state=None):
    X, y, c = make_regression(
        n_samples=n_samples, n_features=n_features,
        n_informative=n_informative, n_targets=n_targets, bias=bias,
        noise=noise, shuffle=shuffle,
        coef=True, random_state=random_state)
    if n_features == 1:
        c = np.asarray([c])
    X += X_offset
    mask = np.random.RandomState(random_state).binomial(
        1, proportion_nonzero, X.shape) > 0
    removed_X = X.copy()
    X[~mask] = 0.
    removed_X[mask] = 0.
    y -= removed_X.dot(c)
    if n_features == 1:
        c = c[0]
    if coef:
        return X, y, c
    return X, y


@pytest.mark.parametrize(
    'solver, sparse_X',
    ((solver, sparse_X) for
     (solver, sparse_X) in product(
         ['cholesky', 'sag', 'sparse_cg', 'lsqr', 'saga', 'ridgecv'],
         [False, True])
     if not (sparse_X and solver not in ['sparse_cg', 'ridgecv'])))
@pytest.mark.parametrize(
    'n_samples,dtype,proportion_nonzero',
    [(20, 'float32', .1), (40, 'float32', 1.), (20, 'float64', .2)])
@pytest.mark.parametrize('seed', np.arange(3))
def test_solver_consistency(
        solver, proportion_nonzero, n_samples, dtype, sparse_X, seed):
    alpha = 1.
    noise = 50. if proportion_nonzero > .9 else 500.
    X, y = _make_sparse_offset_regression(
        bias=10, n_features=30, proportion_nonzero=proportion_nonzero,
        noise=noise, random_state=seed, n_samples=n_samples)
    svd_ridge = Ridge(
        solver='svd', normalize=True, alpha=alpha).fit(X, y)
    X = X.astype(dtype, copy=False)
    y = y.astype(dtype, copy=False)
    if sparse_X:
        X = sp.csr_matrix(X)
    if solver == 'ridgecv':
        ridge = RidgeCV(alphas=[alpha], normalize=True)
    else:
        ridge = Ridge(solver=solver, tol=1e-10, normalize=True, alpha=alpha)
    ridge.fit(X, y)
    assert_allclose(
        ridge.coef_, svd_ridge.coef_, atol=1e-3, rtol=1e-3)
    assert_allclose(
        ridge.intercept_, svd_ridge.intercept_, atol=1e-3, rtol=1e-3)


@pytest.mark.parametrize('gcv_mode', ['svd', 'eigen'])
@pytest.mark.parametrize('X_constructor', [np.asarray, sp.csr_matrix])
@pytest.mark.parametrize('X_shape', [(11, 8), (11, 20)])
@pytest.mark.parametrize('fit_intercept', [True, False])
@pytest.mark.parametrize(
    'y_shape, normalize, noise',
    [
        ((11,), True, 1.),
        ((11, 1), False, 30.),
        ((11, 3), False, 150.),
    ]
)
def test_ridge_gcv_vs_ridge_loo_cv(
        gcv_mode, X_constructor, X_shape, y_shape,
        fit_intercept, normalize, noise):
    n_samples, n_features = X_shape
    n_targets = y_shape[-1] if len(y_shape) == 2 else 1
    X, y = _make_sparse_offset_regression(
        n_samples=n_samples, n_features=n_features, n_targets=n_targets,
        random_state=0, shuffle=False, noise=noise, n_informative=5
    )
    y = y.reshape(y_shape)

    alphas = [1e-3, .1, 1., 10., 1e3]
    loo_ridge = RidgeCV(cv=n_samples, fit_intercept=fit_intercept,
                        alphas=alphas, scoring='neg_mean_squared_error',
                        normalize=normalize)
    gcv_ridge = RidgeCV(gcv_mode=gcv_mode, fit_intercept=fit_intercept,
                        alphas=alphas, normalize=normalize)

    loo_ridge.fit(X, y)

    X_gcv = X_constructor(X)
    gcv_ridge.fit(X_gcv, y)

    assert gcv_ridge.alpha_ == pytest.approx(loo_ridge.alpha_)
    assert_allclose(gcv_ridge.coef_, loo_ridge.coef_, rtol=1e-3)
    assert_allclose(gcv_ridge.intercept_, loo_ridge.intercept_, rtol=1e-3)


def test_ridge_loo_cv_asym_scoring():
    # checking on asymmetric scoring
    scoring = 'explained_variance'
    n_samples, n_features = 10, 5
    n_targets = 1
    X, y = _make_sparse_offset_regression(
        n_samples=n_samples, n_features=n_features, n_targets=n_targets,
        random_state=0, shuffle=False, noise=1, n_informative=5
    )

    alphas = [1e-3, .1, 1., 10., 1e3]
    loo_ridge = RidgeCV(cv=n_samples, fit_intercept=True,
                        alphas=alphas, scoring=scoring,
                        normalize=True)

    gcv_ridge = RidgeCV(fit_intercept=True,
                        alphas=alphas, scoring=scoring,
                        normalize=True)

    loo_ridge.fit(X, y)
    gcv_ridge.fit(X, y)

    assert gcv_ridge.alpha_ == pytest.approx(loo_ridge.alpha_)
    assert_allclose(gcv_ridge.coef_, loo_ridge.coef_, rtol=1e-3)
    assert_allclose(gcv_ridge.intercept_, loo_ridge.intercept_, rtol=1e-3)


@pytest.mark.parametrize('gcv_mode', ['svd', 'eigen'])
@pytest.mark.parametrize('X_constructor', [np.asarray, sp.csr_matrix])
@pytest.mark.parametrize('n_features', [8, 20])
@pytest.mark.parametrize('y_shape, fit_intercept, noise',
                         [((11,), True, 1.),
                          ((11, 1), True, 20.),
                          ((11, 3), True, 150.),
                          ((11, 3), False, 30.)])
def test_ridge_gcv_sample_weights(
        gcv_mode, X_constructor, fit_intercept, n_features, y_shape, noise):
    alphas = [1e-3, .1, 1., 10., 1e3]
    rng = np.random.RandomState(0)
    n_targets = y_shape[-1] if len(y_shape) == 2 else 1
    X, y = _make_sparse_offset_regression(
        n_samples=11, n_features=n_features, n_targets=n_targets,
        random_state=0, shuffle=False, noise=noise)
    y = y.reshape(y_shape)

    sample_weight = 3 * rng.randn(len(X))
    sample_weight = (sample_weight - sample_weight.min() + 1).astype(int)
    indices = np.repeat(np.arange(X.shape[0]), sample_weight)
    sample_weight = sample_weight.astype(float)
    X_tiled, y_tiled = X[indices], y[indices]

    cv = GroupKFold(n_splits=X.shape[0])
    splits = cv.split(X_tiled, y_tiled, groups=indices)
    kfold = RidgeCV(
        alphas=alphas, cv=splits, scoring='neg_mean_squared_error',
        fit_intercept=fit_intercept)
    # ignore warning from GridSearchCV: FutureWarning: The default
    # of the `iid` parameter will change from True to False in version 0.22
    # and will be removed in 0.24
    with ignore_warnings(category=FutureWarning):
        kfold.fit(X_tiled, y_tiled)

    ridge_reg = Ridge(alpha=kfold.alpha_, fit_intercept=fit_intercept)
    splits = cv.split(X_tiled, y_tiled, groups=indices)
    predictions = cross_val_predict(ridge_reg, X_tiled, y_tiled, cv=splits)
    kfold_errors = (y_tiled - predictions)**2
    kfold_errors = [
        np.sum(kfold_errors[indices == i], axis=0) for
        i in np.arange(X.shape[0])]
    kfold_errors = np.asarray(kfold_errors)

    X_gcv = X_constructor(X)
    gcv_ridge = RidgeCV(
        alphas=alphas, store_cv_values=True,
        gcv_mode=gcv_mode, fit_intercept=fit_intercept)
    gcv_ridge.fit(X_gcv, y, sample_weight=sample_weight)
    if len(y_shape) == 2:
        gcv_errors = gcv_ridge.cv_values_[:, :, alphas.index(kfold.alpha_)]
    else:
        gcv_errors = gcv_ridge.cv_values_[:, alphas.index(kfold.alpha_)]

    assert kfold.alpha_ == pytest.approx(gcv_ridge.alpha_)
    assert_allclose(gcv_errors, kfold_errors, rtol=1e-3)
    assert_allclose(gcv_ridge.coef_, kfold.coef_, rtol=1e-3)
    assert_allclose(gcv_ridge.intercept_, kfold.intercept_, rtol=1e-3)


@pytest.mark.parametrize('mode', [True, 1, 5, 'bad', 'gcv'])
def test_check_gcv_mode_error(mode):
    X, y = make_regression(n_samples=5, n_features=2)
    gcv = RidgeCV(gcv_mode=mode)
    with pytest.raises(ValueError, match="Unknown value for 'gcv_mode'"):
        gcv.fit(X, y)
    with pytest.raises(ValueError, match="Unknown value for 'gcv_mode'"):
        _check_gcv_mode(X, mode)


@pytest.mark.parametrize("sparse", [True, False])
@pytest.mark.parametrize(
    'mode, mode_n_greater_than_p, mode_p_greater_than_n',
    [(None, 'svd', 'eigen'),
     ('auto', 'svd', 'eigen'),
     ('eigen', 'eigen', 'eigen'),
     ('svd', 'svd', 'svd')]
)
def test_check_gcv_mode_choice(sparse, mode, mode_n_greater_than_p,
                               mode_p_greater_than_n):
    X, _ = make_regression(n_samples=5, n_features=2)
    if sparse:
        X = sp.csr_matrix(X)
    assert _check_gcv_mode(X, mode) == mode_n_greater_than_p
    assert _check_gcv_mode(X.T, mode) == mode_p_greater_than_n


def _test_ridge_loo(filter_):
    # test that can work with both dense or sparse matrices
    n_samples = X_diabetes.shape[0]

    ret = []

    fit_intercept = filter_ == DENSE_FILTER
    ridge_gcv = _RidgeGCV(fit_intercept=fit_intercept)

    # check best alpha
    ridge_gcv.fit(filter_(X_diabetes), y_diabetes)
    alpha_ = ridge_gcv.alpha_
    ret.append(alpha_)

    # check that we get same best alpha with custom loss_func
    f = ignore_warnings
    scoring = make_scorer(mean_squared_error, greater_is_better=False)
    ridge_gcv2 = RidgeCV(fit_intercept=False, scoring=scoring)
    f(ridge_gcv2.fit)(filter_(X_diabetes), y_diabetes)
    assert ridge_gcv2.alpha_ == pytest.approx(alpha_)

    # check that we get same best alpha with custom score_func
    func = lambda x, y: -mean_squared_error(x, y)
    scoring = make_scorer(func)
    ridge_gcv3 = RidgeCV(fit_intercept=False, scoring=scoring)
    f(ridge_gcv3.fit)(filter_(X_diabetes), y_diabetes)
    assert ridge_gcv3.alpha_ == pytest.approx(alpha_)

    # check that we get same best alpha with a scorer
    scorer = get_scorer('neg_mean_squared_error')
    ridge_gcv4 = RidgeCV(fit_intercept=False, scoring=scorer)
    ridge_gcv4.fit(filter_(X_diabetes), y_diabetes)
    assert ridge_gcv4.alpha_ == pytest.approx(alpha_)

    # check that we get same best alpha with sample weights
    if filter_ == DENSE_FILTER:
        ridge_gcv.fit(filter_(X_diabetes), y_diabetes,
                      sample_weight=np.ones(n_samples))
        assert ridge_gcv.alpha_ == pytest.approx(alpha_)

    # simulate several responses
    Y = np.vstack((y_diabetes, y_diabetes)).T

    ridge_gcv.fit(filter_(X_diabetes), Y)
    Y_pred = ridge_gcv.predict(filter_(X_diabetes))
    ridge_gcv.fit(filter_(X_diabetes), y_diabetes)
    y_pred = ridge_gcv.predict(filter_(X_diabetes))

    assert_allclose(np.vstack((y_pred, y_pred)).T,
                    Y_pred, rtol=1e-5)

    return ret


def _test_ridge_cv_normalize(filter_):
    ridge_cv = RidgeCV(normalize=True, cv=3)
    ridge_cv.fit(filter_(10. * X_diabetes), y_diabetes)

    gs = GridSearchCV(Ridge(normalize=True, solver='sparse_cg'), cv=3,
                      param_grid={'alpha': ridge_cv.alphas})
    gs.fit(filter_(10. * X_diabetes), y_diabetes)
    assert gs.best_estimator_.alpha == ridge_cv.alpha_


def _test_ridge_cv(filter_):
    ridge_cv = RidgeCV()
    ridge_cv.fit(filter_(X_diabetes), y_diabetes)
    ridge_cv.predict(filter_(X_diabetes))

    assert len(ridge_cv.coef_.shape) == 1
    assert type(ridge_cv.intercept_) == np.float64

    cv = KFold(5)
    ridge_cv.set_params(cv=cv)
    ridge_cv.fit(filter_(X_diabetes), y_diabetes)
    ridge_cv.predict(filter_(X_diabetes))

    assert len(ridge_cv.coef_.shape) == 1
    assert type(ridge_cv.intercept_) == np.float64


@pytest.mark.parametrize(
    "ridge, make_dataset",
    [(RidgeCV(store_cv_values=False), make_regression),
     (RidgeClassifierCV(store_cv_values=False), make_classification)]
)
def test_ridge_gcv_cv_values_not_stored(ridge, make_dataset):
    # Check that `cv_values_` is not stored when store_cv_values is False
    X, y = make_dataset(n_samples=6, random_state=42)
    ridge.fit(X, y)
    assert not hasattr(ridge, "cv_values_")


@pytest.mark.parametrize(
    "ridge, make_dataset",
    [(RidgeCV(), make_regression),
     (RidgeClassifierCV(), make_classification)]
)
@pytest.mark.parametrize("cv", [None, 3])
def test_ridge_best_score(ridge, make_dataset, cv):
    # check that the best_score_ is store
    X, y = make_dataset(n_samples=6, random_state=42)
    ridge.set_params(store_cv_values=False, cv=cv)
    ridge.fit(X, y)
    assert hasattr(ridge, "best_score_")
    assert isinstance(ridge.best_score_, float)


def _test_ridge_diabetes(filter_):
    ridge = Ridge(fit_intercept=False)
    ridge.fit(filter_(X_diabetes), y_diabetes)
    return np.round(ridge.score(filter_(X_diabetes), y_diabetes), 5)


def _test_multi_ridge_diabetes(filter_):
    # simulate several responses
    Y = np.vstack((y_diabetes, y_diabetes)).T
    n_features = X_diabetes.shape[1]

    ridge = Ridge(fit_intercept=False)
    ridge.fit(filter_(X_diabetes), Y)
    assert ridge.coef_.shape == (2, n_features)
    Y_pred = ridge.predict(filter_(X_diabetes))
    ridge.fit(filter_(X_diabetes), y_diabetes)
    y_pred = ridge.predict(filter_(X_diabetes))
    assert_array_almost_equal(np.vstack((y_pred, y_pred)).T,
                              Y_pred, decimal=3)


def _test_ridge_classifiers(filter_):
    n_classes = np.unique(y_iris).shape[0]
    n_features = X_iris.shape[1]
    for reg in (RidgeClassifier(), RidgeClassifierCV()):
        reg.fit(filter_(X_iris), y_iris)
        assert reg.coef_.shape == (n_classes, n_features)
        y_pred = reg.predict(filter_(X_iris))
        assert np.mean(y_iris == y_pred) > .79

    cv = KFold(5)
    reg = RidgeClassifierCV(cv=cv)
    reg.fit(filter_(X_iris), y_iris)
    y_pred = reg.predict(filter_(X_iris))
    assert np.mean(y_iris == y_pred) >= 0.8


@pytest.mark.parametrize("scoring", [None, "accuracy", _accuracy_callable])
@pytest.mark.parametrize("cv", [None, KFold(5)])
@pytest.mark.parametrize("filter_", [DENSE_FILTER, SPARSE_FILTER])
def test_ridge_classifier_with_scoring(filter_, scoring, cv):
    # non-regression test for #14672
    # check that RidgeClassifierCV works with all sort of scoring and
    # cross-validation
    scoring_ = make_scorer(scoring) if callable(scoring) else scoring
    clf = RidgeClassifierCV(scoring=scoring_, cv=cv)
    # Smoke test to check that fit/predict does not raise error
    clf.fit(filter_(X_iris), y_iris).predict(filter_(X_iris))


@pytest.mark.parametrize("cv", [None, KFold(5)])
@pytest.mark.parametrize("filter_", [DENSE_FILTER, SPARSE_FILTER])
def test_ridge_regression_custom_scoring(filter_, cv):
    # check that custom scoring is working as expected
    # check the tie breaking strategy (keep the first alpha tried)

    def _dummy_score(y_test, y_pred):
        return 0.42

    alphas = np.logspace(-2, 2, num=5)
    clf = RidgeClassifierCV(
        alphas=alphas, scoring=make_scorer(_dummy_score), cv=cv
    )
    clf.fit(filter_(X_iris), y_iris)
    assert clf.best_score_ == pytest.approx(0.42)
    # In case of tie score, the first alphas will be kept
    assert clf.alpha_ == pytest.approx(alphas[0])


def _test_tolerance(filter_):
    ridge = Ridge(tol=1e-5, fit_intercept=False)
    ridge.fit(filter_(X_diabetes), y_diabetes)
    score = ridge.score(filter_(X_diabetes), y_diabetes)

    ridge2 = Ridge(tol=1e-3, fit_intercept=False)
    ridge2.fit(filter_(X_diabetes), y_diabetes)
    score2 = ridge2.score(filter_(X_diabetes), y_diabetes)

    assert score >= score2


def check_dense_sparse(test_func):
    # test dense matrix
    ret_dense = test_func(DENSE_FILTER)
    # test sparse matrix
    ret_sparse = test_func(SPARSE_FILTER)
    # test that the outputs are the same
    if ret_dense is not None and ret_sparse is not None:
        assert_array_almost_equal(ret_dense, ret_sparse, decimal=3)


@pytest.mark.parametrize(
        'test_func',
        (_test_ridge_loo, _test_ridge_cv, _test_ridge_cv_normalize,
         _test_ridge_diabetes, _test_multi_ridge_diabetes,
         _test_ridge_classifiers, _test_tolerance))
def test_dense_sparse(test_func):
    check_dense_sparse(test_func)


def test_ridge_sparse_svd():
    X = sp.csc_matrix(rng.rand(100, 10))
    y = rng.rand(100)
    ridge = Ridge(solver='svd', fit_intercept=False)
    assert_raises(TypeError, ridge.fit, X, y)


def test_class_weights():
    # Test class weights.
    X = np.array([[-1.0, -1.0], [-1.0, 0], [-.8, -1.0],
                  [1.0, 1.0], [1.0, 0.0]])
    y = [1, 1, 1, -1, -1]

    reg = RidgeClassifier(class_weight=None)
    reg.fit(X, y)
    assert_array_equal(reg.predict([[0.2, -1.0]]), np.array([1]))

    # we give a small weights to class 1
    reg = RidgeClassifier(class_weight={1: 0.001})
    reg.fit(X, y)

    # now the hyperplane should rotate clock-wise and
    # the prediction on this point should shift
    assert_array_equal(reg.predict([[0.2, -1.0]]), np.array([-1]))

    # check if class_weight = 'balanced' can handle negative labels.
    reg = RidgeClassifier(class_weight='balanced')
    reg.fit(X, y)
    assert_array_equal(reg.predict([[0.2, -1.0]]), np.array([1]))

    # class_weight = 'balanced', and class_weight = None should return
    # same values when y has equal number of all labels
    X = np.array([[-1.0, -1.0], [-1.0, 0], [-.8, -1.0], [1.0, 1.0]])
    y = [1, 1, -1, -1]
    reg = RidgeClassifier(class_weight=None)
    reg.fit(X, y)
    rega = RidgeClassifier(class_weight='balanced')
    rega.fit(X, y)
    assert len(rega.classes_) == 2
    assert_array_almost_equal(reg.coef_, rega.coef_)
    assert_array_almost_equal(reg.intercept_, rega.intercept_)


@pytest.mark.parametrize('reg', (RidgeClassifier, RidgeClassifierCV))
def test_class_weight_vs_sample_weight(reg):
    """Check class_weights resemble sample_weights behavior."""

    # Iris is balanced, so no effect expected for using 'balanced' weights
    reg1 = reg()
    reg1.fit(iris.data, iris.target)
    reg2 = reg(class_weight='balanced')
    reg2.fit(iris.data, iris.target)
    assert_almost_equal(reg1.coef_, reg2.coef_)

    # Inflate importance of class 1, check against user-defined weights
    sample_weight = np.ones(iris.target.shape)
    sample_weight[iris.target == 1] *= 100
    class_weight = {0: 1., 1: 100., 2: 1.}
    reg1 = reg()
    reg1.fit(iris.data, iris.target, sample_weight)
    reg2 = reg(class_weight=class_weight)
    reg2.fit(iris.data, iris.target)
    assert_almost_equal(reg1.coef_, reg2.coef_)

    # Check that sample_weight and class_weight are multiplicative
    reg1 = reg()
    reg1.fit(iris.data, iris.target, sample_weight ** 2)
    reg2 = reg(class_weight=class_weight)
    reg2.fit(iris.data, iris.target, sample_weight)
    assert_almost_equal(reg1.coef_, reg2.coef_)


def test_class_weights_cv():
    # Test class weights for cross validated ridge classifier.
    X = np.array([[-1.0, -1.0], [-1.0, 0], [-.8, -1.0],
                  [1.0, 1.0], [1.0, 0.0]])
    y = [1, 1, 1, -1, -1]

    reg = RidgeClassifierCV(class_weight=None, alphas=[.01, .1, 1])
    reg.fit(X, y)

    # we give a small weights to class 1
    reg = RidgeClassifierCV(class_weight={1: 0.001}, alphas=[.01, .1, 1, 10])
    reg.fit(X, y)

    assert_array_equal(reg.predict([[-.2, 2]]), np.array([-1]))


<<<<<<< HEAD
@pytest.mark.parametrize(
    "scoring", [None, 'neg_mean_squared_error', _mean_squared_error_callable]
)
=======
@pytest.mark.parametrize("scoring", [None, 'neg_mean_squared_error'])
>>>>>>> ac227aeb
def test_ridgecv_store_cv_values(scoring):
    rng = np.random.RandomState(42)

    n_samples = 8
    n_features = 5
    x = rng.randn(n_samples, n_features)
    alphas = [1e-1, 1e0, 1e1]
    n_alphas = len(alphas)

<<<<<<< HEAD
    scoring_ = make_scorer(scoring) if callable(scoring) else scoring

    r = RidgeCV(alphas=alphas, cv=None, store_cv_values=True, scoring=scoring_)
=======
    r = RidgeCV(alphas=alphas, cv=None, store_cv_values=True, scoring=scoring)
>>>>>>> ac227aeb

    # with len(y.shape) == 1
    y = rng.randn(n_samples)
    r.fit(x, y)
    assert r.cv_values_.shape == (n_samples, n_alphas)

    # with len(y.shape) == 2
    n_targets = 3
    y = rng.randn(n_samples, n_targets)
    r.fit(x, y)
    assert r.cv_values_.shape == (n_samples, n_targets, n_alphas)

    r = RidgeCV(cv=3, store_cv_values=True, scoring=scoring)
    assert_raises_regex(ValueError, 'cv!=None and store_cv_values',
                        r.fit, x, y)


<<<<<<< HEAD
@pytest.mark.parametrize("scoring", [None, 'accuracy', _accuracy_callable])
def test_ridge_classifier_cv_store_cv_values(scoring):
=======
def test_ridge_classifier_cv_store_cv_values():
>>>>>>> ac227aeb
    x = np.array([[-1.0, -1.0], [-1.0, 0], [-.8, -1.0],
                  [1.0, 1.0], [1.0, 0.0]])
    y = np.array([1, 1, 1, -1, -1])

    n_samples = x.shape[0]
    alphas = [1e-1, 1e0, 1e1]
    n_alphas = len(alphas)

    scoring_ = make_scorer(scoring) if callable(scoring) else scoring

    r = RidgeClassifierCV(
        alphas=alphas, cv=None, store_cv_values=True, scoring=scoring_
    )

    # with len(y.shape) == 1
    n_targets = 1
    r.fit(x, y)
    assert r.cv_values_.shape == (n_samples, n_targets, n_alphas)

    # with len(y.shape) == 2
    y = np.array([[1, 1, 1, -1, -1],
                  [1, -1, 1, -1, 1],
                  [-1, -1, 1, -1, -1]]).transpose()
    n_targets = y.shape[1]
    r.fit(x, y)
    assert r.cv_values_.shape == (n_samples, n_targets, n_alphas)


def test_ridgecv_sample_weight():
    rng = np.random.RandomState(0)
    alphas = (0.1, 1.0, 10.0)

    # There are different algorithms for n_samples > n_features
    # and the opposite, so test them both.
    for n_samples, n_features in ((6, 5), (5, 10)):
        y = rng.randn(n_samples)
        X = rng.randn(n_samples, n_features)
        sample_weight = 1.0 + rng.rand(n_samples)

        cv = KFold(5)
        ridgecv = RidgeCV(alphas=alphas, cv=cv)
        ridgecv.fit(X, y, sample_weight=sample_weight)

        # Check using GridSearchCV directly
        parameters = {'alpha': alphas}
        gs = GridSearchCV(Ridge(), parameters, cv=cv)
        gs.fit(X, y, sample_weight=sample_weight)

        assert ridgecv.alpha_ == gs.best_estimator_.alpha
        assert_array_almost_equal(ridgecv.coef_, gs.best_estimator_.coef_)


def test_raises_value_error_if_sample_weights_greater_than_1d():
    # Sample weights must be either scalar or 1D

    n_sampless = [2, 3]
    n_featuress = [3, 2]

    rng = np.random.RandomState(42)

    for n_samples, n_features in zip(n_sampless, n_featuress):
        X = rng.randn(n_samples, n_features)
        y = rng.randn(n_samples)
        sample_weights_OK = rng.randn(n_samples) ** 2 + 1
        sample_weights_OK_1 = 1.
        sample_weights_OK_2 = 2.
        sample_weights_not_OK = sample_weights_OK[:, np.newaxis]
        sample_weights_not_OK_2 = sample_weights_OK[np.newaxis, :]

        ridge = Ridge(alpha=1)

        # make sure the "OK" sample weights actually work
        ridge.fit(X, y, sample_weights_OK)
        ridge.fit(X, y, sample_weights_OK_1)
        ridge.fit(X, y, sample_weights_OK_2)

        def fit_ridge_not_ok():
            ridge.fit(X, y, sample_weights_not_OK)

        def fit_ridge_not_ok_2():
            ridge.fit(X, y, sample_weights_not_OK_2)

        assert_raise_message(ValueError,
                             "Sample weights must be 1D array or scalar",
                             fit_ridge_not_ok)

        assert_raise_message(ValueError,
                             "Sample weights must be 1D array or scalar",
                             fit_ridge_not_ok_2)


def test_sparse_design_with_sample_weights():
    # Sample weights must work with sparse matrices

    n_sampless = [2, 3]
    n_featuress = [3, 2]

    rng = np.random.RandomState(42)

    sparse_matrix_converters = [sp.coo_matrix,
                                sp.csr_matrix,
                                sp.csc_matrix,
                                sp.lil_matrix,
                                sp.dok_matrix
                                ]

    sparse_ridge = Ridge(alpha=1., fit_intercept=False)
    dense_ridge = Ridge(alpha=1., fit_intercept=False)

    for n_samples, n_features in zip(n_sampless, n_featuress):
        X = rng.randn(n_samples, n_features)
        y = rng.randn(n_samples)
        sample_weights = rng.randn(n_samples) ** 2 + 1
        for sparse_converter in sparse_matrix_converters:
            X_sparse = sparse_converter(X)
            sparse_ridge.fit(X_sparse, y, sample_weight=sample_weights)
            dense_ridge.fit(X, y, sample_weight=sample_weights)

            assert_array_almost_equal(sparse_ridge.coef_, dense_ridge.coef_,
                                      decimal=6)


def test_ridgecv_int_alphas():
    X = np.array([[-1.0, -1.0], [-1.0, 0], [-.8, -1.0],
                  [1.0, 1.0], [1.0, 0.0]])
    y = [1, 1, 1, -1, -1]

    # Integers
    ridge = RidgeCV(alphas=(1, 10, 100))
    ridge.fit(X, y)


def test_ridgecv_negative_alphas():
    X = np.array([[-1.0, -1.0], [-1.0, 0], [-.8, -1.0],
                  [1.0, 1.0], [1.0, 0.0]])
    y = [1, 1, 1, -1, -1]

    # Negative integers
    ridge = RidgeCV(alphas=(-1, -10, -100))
    assert_raises_regex(ValueError,
                        "alphas must be positive",
                        ridge.fit, X, y)

    # Negative floats
    ridge = RidgeCV(alphas=(-0.1, -1.0, -10.0))
    assert_raises_regex(ValueError,
                        "alphas must be positive",
                        ridge.fit, X, y)


def test_raises_value_error_if_solver_not_supported():
    # Tests whether a ValueError is raised if a non-identified solver
    # is passed to ridge_regression

    wrong_solver = "This is not a solver (MagritteSolveCV QuantumBitcoin)"

    exception = ValueError
    message = ("Known solvers are 'sparse_cg', 'cholesky', 'svd'"
               " 'lsqr', 'sag' or 'saga'. Got %s." % wrong_solver)

    def func():
        X = np.eye(3)
        y = np.ones(3)
        ridge_regression(X, y, alpha=1., solver=wrong_solver)

    assert_raise_message(exception, message, func)


def test_sparse_cg_max_iter():
    reg = Ridge(solver="sparse_cg", max_iter=1)
    reg.fit(X_diabetes, y_diabetes)
    assert reg.coef_.shape[0] == X_diabetes.shape[1]


@ignore_warnings
def test_n_iter():
    # Test that self.n_iter_ is correct.
    n_targets = 2
    X, y = X_diabetes, y_diabetes
    y_n = np.tile(y, (n_targets, 1)).T

    for max_iter in range(1, 4):
        for solver in ('sag', 'saga', 'lsqr'):
            reg = Ridge(solver=solver, max_iter=max_iter, tol=1e-12)
            reg.fit(X, y_n)
            assert_array_equal(reg.n_iter_, np.tile(max_iter, n_targets))

    for solver in ('sparse_cg', 'svd', 'cholesky'):
        reg = Ridge(solver=solver, max_iter=1, tol=1e-1)
        reg.fit(X, y_n)
        assert reg.n_iter_ is None


@pytest.mark.parametrize('solver', ['sparse_cg', 'auto'])
def test_ridge_fit_intercept_sparse(solver):
    X, y = _make_sparse_offset_regression(n_features=20, random_state=0)
    X_csr = sp.csr_matrix(X)

    # for now only sparse_cg can correctly fit an intercept with sparse X with
    # default tol and max_iter.
    # sag is tested separately in test_ridge_fit_intercept_sparse_sag
    # because it requires more iterations and should raise a warning if default
    # max_iter is used.
    # other solvers raise an exception, as checked in
    # test_ridge_fit_intercept_sparse_error
    #
    # "auto" should switch to "sparse_cg" when X is sparse
    # so the reference we use for both ("auto" and "sparse_cg") is
    # Ridge(solver="sparse_cg"), fitted using the dense representation (note
    # that "sparse_cg" can fit sparse or dense data)
    dense_ridge = Ridge(solver='sparse_cg')
    sparse_ridge = Ridge(solver=solver)
    dense_ridge.fit(X, y)
    with pytest.warns(None) as record:
        sparse_ridge.fit(X_csr, y)
    assert len(record) == 0
    assert np.allclose(dense_ridge.intercept_, sparse_ridge.intercept_)
    assert np.allclose(dense_ridge.coef_, sparse_ridge.coef_)


@pytest.mark.parametrize('solver', ['saga', 'lsqr', 'svd', 'cholesky'])
def test_ridge_fit_intercept_sparse_error(solver):
    X, y = _make_sparse_offset_regression(n_features=20, random_state=0)
    X_csr = sp.csr_matrix(X)
    sparse_ridge = Ridge(solver=solver)
    err_msg = "solver='{}' does not support".format(solver)
    with pytest.raises(ValueError, match=err_msg):
        sparse_ridge.fit(X_csr, y)


def test_ridge_fit_intercept_sparse_sag():
    X, y = _make_sparse_offset_regression(
        n_features=5, n_samples=20, random_state=0, X_offset=5.)
    X_csr = sp.csr_matrix(X)

    params = dict(alpha=1., solver='sag', fit_intercept=True,
                  tol=1e-10, max_iter=100000)
    dense_ridge = Ridge(**params)
    sparse_ridge = Ridge(**params)
    dense_ridge.fit(X, y)
    with pytest.warns(None) as record:
        sparse_ridge.fit(X_csr, y)
    assert len(record) == 0
    assert np.allclose(dense_ridge.intercept_, sparse_ridge.intercept_,
                       rtol=1e-4)
    assert np.allclose(dense_ridge.coef_, sparse_ridge.coef_, rtol=1e-4)
    with pytest.warns(UserWarning, match='"sag" solver requires.*'):
        Ridge(solver='sag').fit(X_csr, y)


@pytest.mark.parametrize('return_intercept', [False, True])
@pytest.mark.parametrize('sample_weight', [None, np.ones(1000)])
@pytest.mark.parametrize('arr_type', [np.array, sp.csr_matrix])
@pytest.mark.parametrize('solver', ['auto', 'sparse_cg', 'cholesky', 'lsqr',
                                    'sag', 'saga'])
def test_ridge_regression_check_arguments_validity(return_intercept,
                                                   sample_weight, arr_type,
                                                   solver):
    """check if all combinations of arguments give valid estimations"""

    # test excludes 'svd' solver because it raises exception for sparse inputs

    rng = check_random_state(42)
    X = rng.rand(1000, 3)
    true_coefs = [1, 2, 0.1]
    y = np.dot(X, true_coefs)
    true_intercept = 0.
    if return_intercept:
        true_intercept = 10000.
    y += true_intercept
    X_testing = arr_type(X)

    alpha, atol, tol = 1e-3, 1e-4, 1e-6

    if solver not in ['sag', 'auto'] and return_intercept:
        assert_raises_regex(ValueError,
                            "In Ridge, only 'sag' solver",
                            ridge_regression, X_testing, y,
                            alpha=alpha,
                            solver=solver,
                            sample_weight=sample_weight,
                            return_intercept=return_intercept,
                            tol=tol)
        return

    out = ridge_regression(X_testing, y, alpha=alpha,
                           solver=solver,
                           sample_weight=sample_weight,
                           return_intercept=return_intercept,
                           tol=tol,
                           )

    if return_intercept:
        coef, intercept = out
        assert_allclose(coef, true_coefs, rtol=0, atol=atol)
        assert_allclose(intercept, true_intercept, rtol=0, atol=atol)
    else:
        assert_allclose(out, true_coefs, rtol=0, atol=atol)


def test_ridge_classifier_no_support_multilabel():
    X, y = make_multilabel_classification(n_samples=10, random_state=0)
    assert_raises(ValueError, RidgeClassifier().fit, X, y)


@pytest.mark.parametrize(
    "solver", ["svd", "sparse_cg", "cholesky", "lsqr", "sag", "saga"])
def test_dtype_match(solver):
    rng = np.random.RandomState(0)
    alpha = 1.0

    n_samples, n_features = 6, 5
    X_64 = rng.randn(n_samples, n_features)
    y_64 = rng.randn(n_samples)
    X_32 = X_64.astype(np.float32)
    y_32 = y_64.astype(np.float32)

    tol = 2 * np.finfo(np.float32).resolution
    # Check type consistency 32bits
    ridge_32 = Ridge(alpha=alpha, solver=solver, max_iter=500, tol=tol)
    ridge_32.fit(X_32, y_32)
    coef_32 = ridge_32.coef_

    # Check type consistency 64 bits
    ridge_64 = Ridge(alpha=alpha, solver=solver, max_iter=500, tol=tol)
    ridge_64.fit(X_64, y_64)
    coef_64 = ridge_64.coef_

    # Do the actual checks at once for easier debug
    assert coef_32.dtype == X_32.dtype
    assert coef_64.dtype == X_64.dtype
    assert ridge_32.predict(X_32).dtype == X_32.dtype
    assert ridge_64.predict(X_64).dtype == X_64.dtype
    assert_allclose(ridge_32.coef_, ridge_64.coef_, rtol=1e-4, atol=5e-4)


def test_dtype_match_cholesky():
    # Test different alphas in cholesky solver to ensure full coverage.
    # This test is separated from test_dtype_match for clarity.
    rng = np.random.RandomState(0)
    alpha = (1.0, 0.5)

    n_samples, n_features, n_target = 6, 7, 2
    X_64 = rng.randn(n_samples, n_features)
    y_64 = rng.randn(n_samples, n_target)
    X_32 = X_64.astype(np.float32)
    y_32 = y_64.astype(np.float32)

    # Check type consistency 32bits
    ridge_32 = Ridge(alpha=alpha, solver='cholesky')
    ridge_32.fit(X_32, y_32)
    coef_32 = ridge_32.coef_

    # Check type consistency 64 bits
    ridge_64 = Ridge(alpha=alpha, solver='cholesky')
    ridge_64.fit(X_64, y_64)
    coef_64 = ridge_64.coef_

    # Do all the checks at once, like this is easier to debug
    assert coef_32.dtype == X_32.dtype
    assert coef_64.dtype == X_64.dtype
    assert ridge_32.predict(X_32).dtype == X_32.dtype
    assert ridge_64.predict(X_64).dtype == X_64.dtype
    assert_almost_equal(ridge_32.coef_, ridge_64.coef_, decimal=5)


@pytest.mark.parametrize(
    'solver', ['svd', 'cholesky', 'lsqr', 'sparse_cg', 'sag', 'saga'])
@pytest.mark.parametrize('seed', range(1))
def test_ridge_regression_dtype_stability(solver, seed):
    random_state = np.random.RandomState(seed)
    n_samples, n_features = 6, 5
    X = random_state.randn(n_samples, n_features)
    coef = random_state.randn(n_features)
    y = np.dot(X, coef) + 0.01 * random_state.randn(n_samples)
    alpha = 1.0
    results = dict()
    # XXX: Sparse CG seems to be far less numerically stable than the
    # others, maybe we should not enable float32 for this one.
    atol = 1e-3 if solver == "sparse_cg" else 1e-5
    for current_dtype in (np.float32, np.float64):
        results[current_dtype] = ridge_regression(X.astype(current_dtype),
                                                  y.astype(current_dtype),
                                                  alpha=alpha,
                                                  solver=solver,
                                                  random_state=random_state,
                                                  sample_weight=None,
                                                  max_iter=500,
                                                  tol=1e-10,
                                                  return_n_iter=False,
                                                  return_intercept=False)

    assert results[np.float32].dtype == np.float32
    assert results[np.float64].dtype == np.float64
    assert_allclose(results[np.float32], results[np.float64], atol=atol)


def test_ridge_sag_with_X_fortran():
    # check that Fortran array are converted when using SAG solver
    X, y = make_regression(random_state=42)
    # for the order of X and y to not be C-ordered arrays
    X = np.asfortranarray(X)
    X = X[::2, :]
    y = y[::2]
    Ridge(solver='sag').fit(X, y)<|MERGE_RESOLUTION|>--- conflicted
+++ resolved
@@ -58,14 +58,6 @@
 
 DENSE_FILTER = lambda X: X
 SPARSE_FILTER = lambda X: sp.csr_matrix(X)
-
-
-def _accuracy_callable(y_test, y_pred):
-    return np.mean(y_test == y_pred)
-
-
-def _mean_squared_error_callable(y_test, y_pred):
-    return ((y_test - y_pred) ** 2).mean()
 
 
 @pytest.mark.parametrize('solver',
@@ -734,38 +726,6 @@
     assert np.mean(y_iris == y_pred) >= 0.8
 
 
-@pytest.mark.parametrize("scoring", [None, "accuracy", _accuracy_callable])
-@pytest.mark.parametrize("cv", [None, KFold(5)])
-@pytest.mark.parametrize("filter_", [DENSE_FILTER, SPARSE_FILTER])
-def test_ridge_classifier_with_scoring(filter_, scoring, cv):
-    # non-regression test for #14672
-    # check that RidgeClassifierCV works with all sort of scoring and
-    # cross-validation
-    scoring_ = make_scorer(scoring) if callable(scoring) else scoring
-    clf = RidgeClassifierCV(scoring=scoring_, cv=cv)
-    # Smoke test to check that fit/predict does not raise error
-    clf.fit(filter_(X_iris), y_iris).predict(filter_(X_iris))
-
-
-@pytest.mark.parametrize("cv", [None, KFold(5)])
-@pytest.mark.parametrize("filter_", [DENSE_FILTER, SPARSE_FILTER])
-def test_ridge_regression_custom_scoring(filter_, cv):
-    # check that custom scoring is working as expected
-    # check the tie breaking strategy (keep the first alpha tried)
-
-    def _dummy_score(y_test, y_pred):
-        return 0.42
-
-    alphas = np.logspace(-2, 2, num=5)
-    clf = RidgeClassifierCV(
-        alphas=alphas, scoring=make_scorer(_dummy_score), cv=cv
-    )
-    clf.fit(filter_(X_iris), y_iris)
-    assert clf.best_score_ == pytest.approx(0.42)
-    # In case of tie score, the first alphas will be kept
-    assert clf.alpha_ == pytest.approx(alphas[0])
-
-
 def _test_tolerance(filter_):
     ridge = Ridge(tol=1e-5, fit_intercept=False)
     ridge.fit(filter_(X_diabetes), y_diabetes)
@@ -885,13 +845,7 @@
     assert_array_equal(reg.predict([[-.2, 2]]), np.array([-1]))
 
 
-<<<<<<< HEAD
-@pytest.mark.parametrize(
-    "scoring", [None, 'neg_mean_squared_error', _mean_squared_error_callable]
-)
-=======
 @pytest.mark.parametrize("scoring", [None, 'neg_mean_squared_error'])
->>>>>>> ac227aeb
 def test_ridgecv_store_cv_values(scoring):
     rng = np.random.RandomState(42)
 
@@ -901,13 +855,7 @@
     alphas = [1e-1, 1e0, 1e1]
     n_alphas = len(alphas)
 
-<<<<<<< HEAD
-    scoring_ = make_scorer(scoring) if callable(scoring) else scoring
-
-    r = RidgeCV(alphas=alphas, cv=None, store_cv_values=True, scoring=scoring_)
-=======
     r = RidgeCV(alphas=alphas, cv=None, store_cv_values=True, scoring=scoring)
->>>>>>> ac227aeb
 
     # with len(y.shape) == 1
     y = rng.randn(n_samples)
@@ -925,12 +873,7 @@
                         r.fit, x, y)
 
 
-<<<<<<< HEAD
-@pytest.mark.parametrize("scoring", [None, 'accuracy', _accuracy_callable])
-def test_ridge_classifier_cv_store_cv_values(scoring):
-=======
 def test_ridge_classifier_cv_store_cv_values():
->>>>>>> ac227aeb
     x = np.array([[-1.0, -1.0], [-1.0, 0], [-.8, -1.0],
                   [1.0, 1.0], [1.0, 0.0]])
     y = np.array([1, 1, 1, -1, -1])
@@ -939,11 +882,7 @@
     alphas = [1e-1, 1e0, 1e1]
     n_alphas = len(alphas)
 
-    scoring_ = make_scorer(scoring) if callable(scoring) else scoring
-
-    r = RidgeClassifierCV(
-        alphas=alphas, cv=None, store_cv_values=True, scoring=scoring_
-    )
+    r = RidgeClassifierCV(alphas=alphas, cv=None, store_cv_values=True)
 
     # with len(y.shape) == 1
     n_targets = 1
