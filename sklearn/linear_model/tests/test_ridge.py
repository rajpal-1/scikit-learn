import numpy as np
import scipy.sparse as sp
from scipy import linalg
from itertools import product

import pytest

from sklearn.utils._testing import assert_almost_equal
from sklearn.utils._testing import assert_allclose
from sklearn.utils._testing import assert_array_almost_equal
from sklearn.utils._testing import assert_array_equal
from sklearn.utils._testing import assert_raises
from sklearn.utils._testing import assert_raise_message
from sklearn.utils._testing import assert_raises_regex
from sklearn.utils._testing import ignore_warnings
from sklearn.utils._testing import assert_warns

from sklearn.exceptions import ConvergenceWarning

from sklearn import datasets
from sklearn.metrics import mean_squared_error
from sklearn.metrics import make_scorer
from sklearn.metrics import get_scorer

from sklearn.linear_model import LinearRegression
from sklearn.linear_model import ridge_regression
from sklearn.linear_model import Ridge
from sklearn.linear_model._ridge import _RidgeGCV
from sklearn.linear_model import RidgeCV
from sklearn.linear_model import RidgeClassifier
from sklearn.linear_model import RidgeClassifierCV
from sklearn.linear_model._ridge import _solve_cholesky
from sklearn.linear_model._ridge import _solve_cholesky_kernel
from sklearn.linear_model._ridge import _check_gcv_mode
from sklearn.linear_model._ridge import _X_CenterStackOp
from sklearn.datasets import make_regression
from sklearn.datasets import make_classification

from sklearn.model_selection import GridSearchCV
from sklearn.model_selection import KFold, GroupKFold, cross_val_predict

from sklearn.utils import check_random_state
from sklearn.datasets import make_multilabel_classification

diabetes = datasets.load_diabetes()
X_diabetes, y_diabetes = diabetes.data, diabetes.target
ind = np.arange(X_diabetes.shape[0])
rng = np.random.RandomState(0)
rng.shuffle(ind)
ind = ind[:200]
X_diabetes, y_diabetes = X_diabetes[ind], y_diabetes[ind]

iris = datasets.load_iris()

X_iris = sp.csr_matrix(iris.data)
y_iris = iris.target


DENSE_FILTER = lambda X: X
SPARSE_FILTER = lambda X: sp.csr_matrix(X)


def _accuracy_callable(y_test, y_pred):
    return np.mean(y_test == y_pred)


def _mean_squared_error_callable(y_test, y_pred):
    return ((y_test - y_pred) ** 2).sum()


@pytest.mark.parametrize('solver',
                         ("svd", "sparse_cg", "cholesky", "lsqr", "sag"))
def test_ridge(solver):
    # Ridge regression convergence test using score
    # TODO: for this test to be robust, we should use a dataset instead
    # of np.random.
    rng = np.random.RandomState(0)
    alpha = 1.0

    # With more samples than features
    n_samples, n_features = 6, 5
    y = rng.randn(n_samples)
    X = rng.randn(n_samples, n_features)

    ridge = Ridge(alpha=alpha, solver=solver)
    ridge.fit(X, y)
    assert ridge.coef_.shape == (X.shape[1], )
    assert ridge.score(X, y) > 0.47

    if solver in ("cholesky", "sag"):
        # Currently the only solvers to support sample_weight.
        ridge.fit(X, y, sample_weight=np.ones(n_samples))
        assert ridge.score(X, y) > 0.47

    # With more features than samples
    n_samples, n_features = 5, 10
    y = rng.randn(n_samples)
    X = rng.randn(n_samples, n_features)
    ridge = Ridge(alpha=alpha, solver=solver)
    ridge.fit(X, y)
    assert ridge.score(X, y) > .9

    if solver in ("cholesky", "sag"):
        # Currently the only solvers to support sample_weight.
        ridge.fit(X, y, sample_weight=np.ones(n_samples))
        assert ridge.score(X, y) > 0.9


def test_primal_dual_relationship():
    y = y_diabetes.reshape(-1, 1)
    coef = _solve_cholesky(X_diabetes, y, alpha=[1e-2])
    K = np.dot(X_diabetes, X_diabetes.T)
    dual_coef = _solve_cholesky_kernel(K, y, alpha=[1e-2])
    coef2 = np.dot(X_diabetes.T, dual_coef).T
    assert_array_almost_equal(coef, coef2)


def test_ridge_singular():
    # test on a singular matrix
    rng = np.random.RandomState(0)
    n_samples, n_features = 6, 6
    y = rng.randn(n_samples // 2)
    y = np.concatenate((y, y))
    X = rng.randn(n_samples // 2, n_features)
    X = np.concatenate((X, X), axis=0)

    ridge = Ridge(alpha=0)
    ridge.fit(X, y)
    assert ridge.score(X, y) > 0.9


def test_ridge_regression_sample_weights():
    rng = np.random.RandomState(0)

    for solver in ("cholesky", ):
        for n_samples, n_features in ((6, 5), (5, 10)):
            for alpha in (1.0, 1e-2):
                y = rng.randn(n_samples)
                X = rng.randn(n_samples, n_features)
                sample_weight = 1.0 + rng.rand(n_samples)

                coefs = ridge_regression(X, y,
                                         alpha=alpha,
                                         sample_weight=sample_weight,
                                         solver=solver)

                # Sample weight can be implemented via a simple rescaling
                # for the square loss.
                coefs2 = ridge_regression(
                    X * np.sqrt(sample_weight)[:, np.newaxis],
                    y * np.sqrt(sample_weight),
                    alpha=alpha, solver=solver)
                assert_array_almost_equal(coefs, coefs2)


def test_ridge_regression_convergence_fail():
    rng = np.random.RandomState(0)
    y = rng.randn(5)
    X = rng.randn(5, 10)

    assert_warns(ConvergenceWarning, ridge_regression,
                 X, y, alpha=1.0, solver="sparse_cg",
                 tol=0., max_iter=None, verbose=1)


def test_ridge_sample_weights():
    # TODO: loop over sparse data as well
    # Note: parametrizing this test with pytest results in failed
    #       assertions, meaning that is is not extremely robust

    rng = np.random.RandomState(0)
    param_grid = product((1.0, 1e-2), (True, False),
                         ('svd', 'cholesky', 'lsqr', 'sparse_cg'))

    for n_samples, n_features in ((6, 5), (5, 10)):

        y = rng.randn(n_samples)
        X = rng.randn(n_samples, n_features)
        sample_weight = 1.0 + rng.rand(n_samples)

        for (alpha, intercept, solver) in param_grid:

            # Ridge with explicit sample_weight
            est = Ridge(alpha=alpha, fit_intercept=intercept,
                        solver=solver, tol=1e-6)
            est.fit(X, y, sample_weight=sample_weight)
            coefs = est.coef_
            inter = est.intercept_

            # Closed form of the weighted regularized least square
            # theta = (X^T W X + alpha I)^(-1) * X^T W y
            W = np.diag(sample_weight)
            if intercept is False:
                X_aug = X
                I = np.eye(n_features)
            else:
                dummy_column = np.ones(shape=(n_samples, 1))
                X_aug = np.concatenate((dummy_column, X), axis=1)
                I = np.eye(n_features + 1)
                I[0, 0] = 0

            cf_coefs = linalg.solve(X_aug.T.dot(W).dot(X_aug) + alpha * I,
                                    X_aug.T.dot(W).dot(y))

            if intercept is False:
                assert_array_almost_equal(coefs, cf_coefs)
            else:
                assert_array_almost_equal(coefs, cf_coefs[1:])
                assert_almost_equal(inter, cf_coefs[0])


def test_ridge_shapes():
    # Test shape of coef_ and intercept_
    rng = np.random.RandomState(0)
    n_samples, n_features = 5, 10
    X = rng.randn(n_samples, n_features)
    y = rng.randn(n_samples)
    Y1 = y[:, np.newaxis]
    Y = np.c_[y, 1 + y]

    ridge = Ridge()

    ridge.fit(X, y)
    assert ridge.coef_.shape == (n_features,)
    assert ridge.intercept_.shape == ()

    ridge.fit(X, Y1)
    assert ridge.coef_.shape == (1, n_features)
    assert ridge.intercept_.shape == (1, )

    ridge.fit(X, Y)
    assert ridge.coef_.shape == (2, n_features)
    assert ridge.intercept_.shape == (2, )


def test_ridge_intercept():
    # Test intercept with multiple targets GH issue #708
    rng = np.random.RandomState(0)
    n_samples, n_features = 5, 10
    X = rng.randn(n_samples, n_features)
    y = rng.randn(n_samples)
    Y = np.c_[y, 1. + y]

    ridge = Ridge()

    ridge.fit(X, y)
    intercept = ridge.intercept_

    ridge.fit(X, Y)
    assert_almost_equal(ridge.intercept_[0], intercept)
    assert_almost_equal(ridge.intercept_[1], intercept + 1.)


def test_toy_ridge_object():
    # Test BayesianRegression ridge classifier
    # TODO: test also n_samples > n_features
    X = np.array([[1], [2]])
    Y = np.array([1, 2])
    reg = Ridge(alpha=0.0)
    reg.fit(X, Y)
    X_test = [[1], [2], [3], [4]]
    assert_almost_equal(reg.predict(X_test), [1., 2, 3, 4])

    assert len(reg.coef_.shape) == 1
    assert type(reg.intercept_) == np.float64

    Y = np.vstack((Y, Y)).T

    reg.fit(X, Y)
    X_test = [[1], [2], [3], [4]]

    assert len(reg.coef_.shape) == 2
    assert type(reg.intercept_) == np.ndarray


def test_ridge_vs_lstsq():
    # On alpha=0., Ridge and OLS yield the same solution.

    rng = np.random.RandomState(0)
    # we need more samples than features
    n_samples, n_features = 5, 4
    y = rng.randn(n_samples)
    X = rng.randn(n_samples, n_features)

    ridge = Ridge(alpha=0., fit_intercept=False)
    ols = LinearRegression(fit_intercept=False)

    ridge.fit(X, y)
    ols.fit(X, y)
    assert_almost_equal(ridge.coef_, ols.coef_)

    ridge.fit(X, y)
    ols.fit(X, y)
    assert_almost_equal(ridge.coef_, ols.coef_)


def test_ridge_individual_penalties():
    # Tests the ridge object using individual penalties

    rng = np.random.RandomState(42)

    n_samples, n_features, n_targets = 20, 10, 5
    X = rng.randn(n_samples, n_features)
    y = rng.randn(n_samples, n_targets)

    penalties = np.arange(n_targets)

    coef_cholesky = np.array([
        Ridge(alpha=alpha, solver="cholesky").fit(X, target).coef_
        for alpha, target in zip(penalties, y.T)])

    coefs_indiv_pen = [
        Ridge(alpha=penalties, solver=solver, tol=1e-8).fit(X, y).coef_
        for solver in ['svd', 'sparse_cg', 'lsqr', 'cholesky', 'sag', 'saga']]
    for coef_indiv_pen in coefs_indiv_pen:
        assert_array_almost_equal(coef_cholesky, coef_indiv_pen)

    # Test error is raised when number of targets and penalties do not match.
    ridge = Ridge(alpha=penalties[:-1])
    assert_raises(ValueError, ridge.fit, X, y)


@pytest.mark.parametrize('n_col', [(), (1,), (3,)])
def test_X_CenterStackOp(n_col):
    rng = np.random.RandomState(0)
    X = rng.randn(11, 8)
    X_m = rng.randn(8)
    sqrt_sw = rng.randn(len(X))
    Y = rng.randn(11, *n_col)
    A = rng.randn(9, *n_col)
    operator = _X_CenterStackOp(sp.csr_matrix(X), X_m, sqrt_sw)
    reference_operator = np.hstack(
        [X - sqrt_sw[:, None] * X_m, sqrt_sw[:, None]])
    assert_allclose(reference_operator.dot(A), operator.dot(A))
    assert_allclose(reference_operator.T.dot(Y), operator.T.dot(Y))


@pytest.mark.parametrize('shape', [(10, 1), (13, 9), (3, 7), (2, 2), (20, 20)])
@pytest.mark.parametrize('uniform_weights', [True, False])
def test_compute_gram(shape, uniform_weights):
    rng = np.random.RandomState(0)
    X = rng.randn(*shape)
    if uniform_weights:
        sw = np.ones(X.shape[0])
    else:
        sw = rng.chisquare(1, shape[0])
    sqrt_sw = np.sqrt(sw)
    X_mean = np.average(X, axis=0, weights=sw)
    X_centered = (X - X_mean) * sqrt_sw[:, None]
    true_gram = X_centered.dot(X_centered.T)
    X_sparse = sp.csr_matrix(X * sqrt_sw[:, None])
    gcv = _RidgeGCV(fit_intercept=True)
    computed_gram, computed_mean = gcv._compute_gram(X_sparse, sqrt_sw)
    assert_allclose(X_mean, computed_mean)
    assert_allclose(true_gram, computed_gram)


@pytest.mark.parametrize('shape', [(10, 1), (13, 9), (3, 7), (2, 2), (20, 20)])
@pytest.mark.parametrize('uniform_weights', [True, False])
def test_compute_covariance(shape, uniform_weights):
    rng = np.random.RandomState(0)
    X = rng.randn(*shape)
    if uniform_weights:
        sw = np.ones(X.shape[0])
    else:
        sw = rng.chisquare(1, shape[0])
    sqrt_sw = np.sqrt(sw)
    X_mean = np.average(X, axis=0, weights=sw)
    X_centered = (X - X_mean) * sqrt_sw[:, None]
    true_covariance = X_centered.T.dot(X_centered)
    X_sparse = sp.csr_matrix(X * sqrt_sw[:, None])
    gcv = _RidgeGCV(fit_intercept=True)
    computed_cov, computed_mean = gcv._compute_covariance(X_sparse, sqrt_sw)
    assert_allclose(X_mean, computed_mean)
    assert_allclose(true_covariance, computed_cov)


def _make_sparse_offset_regression(
        n_samples=100, n_features=100, proportion_nonzero=.5,
        n_informative=10, n_targets=1, bias=13., X_offset=30.,
        noise=30., shuffle=True, coef=False, random_state=None):
    X, y, c = make_regression(
        n_samples=n_samples, n_features=n_features,
        n_informative=n_informative, n_targets=n_targets, bias=bias,
        noise=noise, shuffle=shuffle,
        coef=True, random_state=random_state)
    if n_features == 1:
        c = np.asarray([c])
    X += X_offset
    mask = np.random.RandomState(random_state).binomial(
        1, proportion_nonzero, X.shape) > 0
    removed_X = X.copy()
    X[~mask] = 0.
    removed_X[mask] = 0.
    y -= removed_X.dot(c)
    if n_features == 1:
        c = c[0]
    if coef:
        return X, y, c
    return X, y


@pytest.mark.parametrize(
    'solver, sparse_X',
    ((solver, sparse_X) for
     (solver, sparse_X) in product(
         ['cholesky', 'sag', 'sparse_cg', 'lsqr', 'saga', 'ridgecv'],
         [False, True])
     if not (sparse_X and solver not in ['sparse_cg', 'ridgecv'])))
@pytest.mark.parametrize(
    'n_samples,dtype,proportion_nonzero',
    [(20, 'float32', .1), (40, 'float32', 1.), (20, 'float64', .2)])
@pytest.mark.parametrize('seed', np.arange(3))
def test_solver_consistency(
        solver, proportion_nonzero, n_samples, dtype, sparse_X, seed):
    alpha = 1.
    noise = 50. if proportion_nonzero > .9 else 500.
    X, y = _make_sparse_offset_regression(
        bias=10, n_features=30, proportion_nonzero=proportion_nonzero,
        noise=noise, random_state=seed, n_samples=n_samples)
    svd_ridge = Ridge(
        solver='svd', normalize=True, alpha=alpha).fit(X, y)
    X = X.astype(dtype, copy=False)
    y = y.astype(dtype, copy=False)
    if sparse_X:
        X = sp.csr_matrix(X)
    if solver == 'ridgecv':
        ridge = RidgeCV(alphas=[alpha], normalize=True)
    else:
        ridge = Ridge(solver=solver, tol=1e-10, normalize=True, alpha=alpha)
    ridge.fit(X, y)
    assert_allclose(
        ridge.coef_, svd_ridge.coef_, atol=1e-3, rtol=1e-3)
    assert_allclose(
        ridge.intercept_, svd_ridge.intercept_, atol=1e-3, rtol=1e-3)


@pytest.mark.parametrize('gcv_mode', ['svd', 'eigen'])
@pytest.mark.parametrize('X_constructor', [np.asarray, sp.csr_matrix])
@pytest.mark.parametrize('X_shape', [(11, 8), (11, 20)])
@pytest.mark.parametrize('fit_intercept', [True, False])
@pytest.mark.parametrize(
    'y_shape, normalize, noise',
    [
        ((11,), True, 1.),
        ((11, 1), False, 30.),
        ((11, 3), False, 150.),
    ]
)
def test_ridge_gcv_vs_ridge_loo_cv(
        gcv_mode, X_constructor, X_shape, y_shape,
        fit_intercept, normalize, noise):
    n_samples, n_features = X_shape
    n_targets = y_shape[-1] if len(y_shape) == 2 else 1
    X, y = _make_sparse_offset_regression(
        n_samples=n_samples, n_features=n_features, n_targets=n_targets,
        random_state=0, shuffle=False, noise=noise, n_informative=5
    )
    y = y.reshape(y_shape)

    alphas = [1e-3, .1, 1., 10., 1e3]
    loo_ridge = RidgeCV(cv=n_samples, fit_intercept=fit_intercept,
                        alphas=alphas, scoring='neg_mean_squared_error',
                        normalize=normalize)
    gcv_ridge = RidgeCV(gcv_mode=gcv_mode, fit_intercept=fit_intercept,
                        alphas=alphas, normalize=normalize)

    loo_ridge.fit(X, y)

    X_gcv = X_constructor(X)
    gcv_ridge.fit(X_gcv, y)

    assert gcv_ridge.alpha_ == pytest.approx(loo_ridge.alpha_)
    assert_allclose(gcv_ridge.coef_, loo_ridge.coef_, rtol=1e-3)
    assert_allclose(gcv_ridge.intercept_, loo_ridge.intercept_, rtol=1e-3)


def test_ridge_loo_cv_asym_scoring():
    # checking on asymmetric scoring
    scoring = 'explained_variance'
    n_samples, n_features = 10, 5
    n_targets = 1
    X, y = _make_sparse_offset_regression(
        n_samples=n_samples, n_features=n_features, n_targets=n_targets,
        random_state=0, shuffle=False, noise=1, n_informative=5
    )

    alphas = [1e-3, .1, 1., 10., 1e3]
    loo_ridge = RidgeCV(cv=n_samples, fit_intercept=True,
                        alphas=alphas, scoring=scoring,
                        normalize=True)

    gcv_ridge = RidgeCV(fit_intercept=True,
                        alphas=alphas, scoring=scoring,
                        normalize=True)

    loo_ridge.fit(X, y)
    gcv_ridge.fit(X, y)

    assert gcv_ridge.alpha_ == pytest.approx(loo_ridge.alpha_)
    assert_allclose(gcv_ridge.coef_, loo_ridge.coef_, rtol=1e-3)
    assert_allclose(gcv_ridge.intercept_, loo_ridge.intercept_, rtol=1e-3)


@pytest.mark.parametrize('gcv_mode', ['svd', 'eigen'])
@pytest.mark.parametrize('X_constructor', [np.asarray, sp.csr_matrix])
@pytest.mark.parametrize('n_features', [8, 20])
@pytest.mark.parametrize('y_shape, fit_intercept, noise',
                         [((11,), True, 1.),
                          ((11, 1), True, 20.),
                          ((11, 3), True, 150.),
                          ((11, 3), False, 30.)])
def test_ridge_gcv_sample_weights(
        gcv_mode, X_constructor, fit_intercept, n_features, y_shape, noise):
    alphas = [1e-3, .1, 1., 10., 1e3]
    rng = np.random.RandomState(0)
    n_targets = y_shape[-1] if len(y_shape) == 2 else 1
    X, y = _make_sparse_offset_regression(
        n_samples=11, n_features=n_features, n_targets=n_targets,
        random_state=0, shuffle=False, noise=noise)
    y = y.reshape(y_shape)

    sample_weight = 3 * rng.randn(len(X))
    sample_weight = (sample_weight - sample_weight.min() + 1).astype(int)
    indices = np.repeat(np.arange(X.shape[0]), sample_weight)
    sample_weight = sample_weight.astype(float)
    X_tiled, y_tiled = X[indices], y[indices]

    cv = GroupKFold(n_splits=X.shape[0])
    splits = cv.split(X_tiled, y_tiled, groups=indices)
    kfold = RidgeCV(
        alphas=alphas, cv=splits, scoring='neg_mean_squared_error',
        fit_intercept=fit_intercept)
    # ignore warning from GridSearchCV: FutureWarning: The default
    # of the `iid` parameter will change from True to False in version 0.22
    # and will be removed in 0.24
    with ignore_warnings(category=FutureWarning):
        kfold.fit(X_tiled, y_tiled)

    ridge_reg = Ridge(alpha=kfold.alpha_, fit_intercept=fit_intercept)
    splits = cv.split(X_tiled, y_tiled, groups=indices)
    predictions = cross_val_predict(ridge_reg, X_tiled, y_tiled, cv=splits)
    kfold_errors = (y_tiled - predictions)**2
    kfold_errors = [
        np.sum(kfold_errors[indices == i], axis=0) for
        i in np.arange(X.shape[0])]
    kfold_errors = np.asarray(kfold_errors)

    X_gcv = X_constructor(X)
    gcv_ridge = RidgeCV(
        alphas=alphas, store_cv_values=True,
        gcv_mode=gcv_mode, fit_intercept=fit_intercept)
    gcv_ridge.fit(X_gcv, y, sample_weight=sample_weight)
    if len(y_shape) == 2:
        gcv_errors = gcv_ridge.cv_values_[:, :, alphas.index(kfold.alpha_)]
    else:
        gcv_errors = gcv_ridge.cv_values_[:, alphas.index(kfold.alpha_)]

    assert kfold.alpha_ == pytest.approx(gcv_ridge.alpha_)
    assert_allclose(gcv_errors, kfold_errors, rtol=1e-3)
    assert_allclose(gcv_ridge.coef_, kfold.coef_, rtol=1e-3)
    assert_allclose(gcv_ridge.intercept_, kfold.intercept_, rtol=1e-3)


@pytest.mark.parametrize('mode', [True, 1, 5, 'bad', 'gcv'])
def test_check_gcv_mode_error(mode):
    X, y = make_regression(n_samples=5, n_features=2)
    gcv = RidgeCV(gcv_mode=mode)
    with pytest.raises(ValueError, match="Unknown value for 'gcv_mode'"):
        gcv.fit(X, y)
    with pytest.raises(ValueError, match="Unknown value for 'gcv_mode'"):
        _check_gcv_mode(X, mode)


@pytest.mark.parametrize("sparse", [True, False])
@pytest.mark.parametrize(
    'mode, mode_n_greater_than_p, mode_p_greater_than_n',
    [(None, 'svd', 'eigen'),
     ('auto', 'svd', 'eigen'),
     ('eigen', 'eigen', 'eigen'),
     ('svd', 'svd', 'svd')]
)
def test_check_gcv_mode_choice(sparse, mode, mode_n_greater_than_p,
                               mode_p_greater_than_n):
    X, _ = make_regression(n_samples=5, n_features=2)
    if sparse:
        X = sp.csr_matrix(X)
    assert _check_gcv_mode(X, mode) == mode_n_greater_than_p
    assert _check_gcv_mode(X.T, mode) == mode_p_greater_than_n


def _test_ridge_loo(filter_):
    # test that can work with both dense or sparse matrices
    n_samples = X_diabetes.shape[0]

    ret = []

    fit_intercept = filter_ == DENSE_FILTER
    ridge_gcv = _RidgeGCV(fit_intercept=fit_intercept)

    # check best alpha
    ridge_gcv.fit(filter_(X_diabetes), y_diabetes)
    alpha_ = ridge_gcv.alpha_
    ret.append(alpha_)

    # check that we get same best alpha with custom loss_func
    f = ignore_warnings
    scoring = make_scorer(mean_squared_error, greater_is_better=False)
    ridge_gcv2 = RidgeCV(fit_intercept=False, scoring=scoring)
    f(ridge_gcv2.fit)(filter_(X_diabetes), y_diabetes)
    assert ridge_gcv2.alpha_ == pytest.approx(alpha_)

    # check that we get same best alpha with custom score_func
    func = lambda x, y: -mean_squared_error(x, y)
    scoring = make_scorer(func)
    ridge_gcv3 = RidgeCV(fit_intercept=False, scoring=scoring)
    f(ridge_gcv3.fit)(filter_(X_diabetes), y_diabetes)
    assert ridge_gcv3.alpha_ == pytest.approx(alpha_)

    # check that we get same best alpha with a scorer
    scorer = get_scorer('neg_mean_squared_error')
    ridge_gcv4 = RidgeCV(fit_intercept=False, scoring=scorer)
    ridge_gcv4.fit(filter_(X_diabetes), y_diabetes)
    assert ridge_gcv4.alpha_ == pytest.approx(alpha_)

    # check that we get same best alpha with sample weights
    if filter_ == DENSE_FILTER:
        ridge_gcv.fit(filter_(X_diabetes), y_diabetes,
                      sample_weight=np.ones(n_samples))
        assert ridge_gcv.alpha_ == pytest.approx(alpha_)

    # simulate several responses
    Y = np.vstack((y_diabetes, y_diabetes)).T

    ridge_gcv.fit(filter_(X_diabetes), Y)
    Y_pred = ridge_gcv.predict(filter_(X_diabetes))
    ridge_gcv.fit(filter_(X_diabetes), y_diabetes)
    y_pred = ridge_gcv.predict(filter_(X_diabetes))

    assert_allclose(np.vstack((y_pred, y_pred)).T,
                    Y_pred, rtol=1e-5)

    return ret


def _test_ridge_cv_normalize(filter_):
    ridge_cv = RidgeCV(normalize=True, cv=3)
    ridge_cv.fit(filter_(10. * X_diabetes), y_diabetes)

    gs = GridSearchCV(Ridge(normalize=True, solver='sparse_cg'), cv=3,
                      param_grid={'alpha': ridge_cv.alphas})
    gs.fit(filter_(10. * X_diabetes), y_diabetes)
    assert gs.best_estimator_.alpha == ridge_cv.alpha_


def _test_ridge_cv(filter_):
    ridge_cv = RidgeCV()
    ridge_cv.fit(filter_(X_diabetes), y_diabetes)
    ridge_cv.predict(filter_(X_diabetes))

    assert len(ridge_cv.coef_.shape) == 1
    assert type(ridge_cv.intercept_) == np.float64

    cv = KFold(5)
    ridge_cv.set_params(cv=cv)
    ridge_cv.fit(filter_(X_diabetes), y_diabetes)
    ridge_cv.predict(filter_(X_diabetes))

    assert len(ridge_cv.coef_.shape) == 1
    assert type(ridge_cv.intercept_) == np.float64


@pytest.mark.parametrize(
    "ridge, make_dataset",
    [(RidgeCV(), make_regression),
     (RidgeClassifierCV(), make_classification)]
)
def test_ridge_gcv_cv_values_not_stored(ridge, make_dataset):
    # Check that `cv_values_` is not stored when store_cv_values is False
    X, y = make_dataset(n_samples=6, random_state=42)
    ridge.set_params(store_cv_values=False)
    ridge.fit(X, y)
    assert not hasattr(ridge, "cv_values_")


def _test_ridge_diabetes(filter_):
    ridge = Ridge(fit_intercept=False)
    ridge.fit(filter_(X_diabetes), y_diabetes)
    return np.round(ridge.score(filter_(X_diabetes), y_diabetes), 5)


def _test_multi_ridge_diabetes(filter_):
    # simulate several responses
    Y = np.vstack((y_diabetes, y_diabetes)).T
    n_features = X_diabetes.shape[1]

    ridge = Ridge(fit_intercept=False)
    ridge.fit(filter_(X_diabetes), Y)
    assert ridge.coef_.shape == (2, n_features)
    Y_pred = ridge.predict(filter_(X_diabetes))
    ridge.fit(filter_(X_diabetes), y_diabetes)
    y_pred = ridge.predict(filter_(X_diabetes))
    assert_array_almost_equal(np.vstack((y_pred, y_pred)).T,
                              Y_pred, decimal=3)


def _test_ridge_classifiers(filter_):
    n_classes = np.unique(y_iris).shape[0]
    n_features = X_iris.shape[1]
    for reg in (RidgeClassifier(), RidgeClassifierCV()):
        reg.fit(filter_(X_iris), y_iris)
        assert reg.coef_.shape == (n_classes, n_features)
        y_pred = reg.predict(filter_(X_iris))
        assert np.mean(y_iris == y_pred) > .79

    cv = KFold(5)
    reg = RidgeClassifierCV(cv=cv)
    reg.fit(filter_(X_iris), y_iris)
    y_pred = reg.predict(filter_(X_iris))
    assert np.mean(y_iris == y_pred) >= 0.8


@pytest.mark.parametrize("scoring", [None, "accuracy", _accuracy_callable])
@pytest.mark.parametrize("cv", [None, KFold(5)])
@pytest.mark.parametrize("filter_", [DENSE_FILTER, SPARSE_FILTER])
def test_ridgeClassifier_with_scoring(filter_, scoring, cv):
    # regression test for #14672
    # check that RidgeClassifierCV works with all sort of scoring and
    # cross-validation
    scoring_ = make_scorer(scoring) if callable(scoring) else scoring
    clf = RidgeClassifierCV(scoring=scoring_, cv=cv)
    clf.fit(filter_(X_iris), y_iris)
    y_pred = clf.predict(filter_(X_iris))
    assert np.mean(y_iris == y_pred) >= 0.8


def _test_tolerance(filter_):
    ridge = Ridge(tol=1e-5, fit_intercept=False)
    ridge.fit(filter_(X_diabetes), y_diabetes)
    score = ridge.score(filter_(X_diabetes), y_diabetes)

    ridge2 = Ridge(tol=1e-3, fit_intercept=False)
    ridge2.fit(filter_(X_diabetes), y_diabetes)
    score2 = ridge2.score(filter_(X_diabetes), y_diabetes)

    assert score >= score2


def check_dense_sparse(test_func):
    # test dense matrix
    ret_dense = test_func(DENSE_FILTER)
    # test sparse matrix
    ret_sparse = test_func(SPARSE_FILTER)
    # test that the outputs are the same
    if ret_dense is not None and ret_sparse is not None:
        assert_array_almost_equal(ret_dense, ret_sparse, decimal=3)


@pytest.mark.parametrize(
        'test_func',
        (_test_ridge_loo, _test_ridge_cv, _test_ridge_cv_normalize,
         _test_ridge_diabetes, _test_multi_ridge_diabetes,
         _test_ridge_classifiers, _test_tolerance))
def test_dense_sparse(test_func):
    check_dense_sparse(test_func)


def test_ridge_sparse_svd():
    X = sp.csc_matrix(rng.rand(100, 10))
    y = rng.rand(100)
    ridge = Ridge(solver='svd', fit_intercept=False)
    assert_raises(TypeError, ridge.fit, X, y)


def test_class_weights():
    # Test class weights.
    X = np.array([[-1.0, -1.0], [-1.0, 0], [-.8, -1.0],
                  [1.0, 1.0], [1.0, 0.0]])
    y = [1, 1, 1, -1, -1]

    reg = RidgeClassifier(class_weight=None)
    reg.fit(X, y)
    assert_array_equal(reg.predict([[0.2, -1.0]]), np.array([1]))

    # we give a small weights to class 1
    reg = RidgeClassifier(class_weight={1: 0.001})
    reg.fit(X, y)

    # now the hyperplane should rotate clock-wise and
    # the prediction on this point should shift
    assert_array_equal(reg.predict([[0.2, -1.0]]), np.array([-1]))

    # check if class_weight = 'balanced' can handle negative labels.
    reg = RidgeClassifier(class_weight='balanced')
    reg.fit(X, y)
    assert_array_equal(reg.predict([[0.2, -1.0]]), np.array([1]))

    # class_weight = 'balanced', and class_weight = None should return
    # same values when y has equal number of all labels
    X = np.array([[-1.0, -1.0], [-1.0, 0], [-.8, -1.0], [1.0, 1.0]])
    y = [1, 1, -1, -1]
    reg = RidgeClassifier(class_weight=None)
    reg.fit(X, y)
    rega = RidgeClassifier(class_weight='balanced')
    rega.fit(X, y)
    assert len(rega.classes_) == 2
    assert_array_almost_equal(reg.coef_, rega.coef_)
    assert_array_almost_equal(reg.intercept_, rega.intercept_)


@pytest.mark.parametrize('reg', (RidgeClassifier, RidgeClassifierCV))
def test_class_weight_vs_sample_weight(reg):
    """Check class_weights resemble sample_weights behavior."""

    # Iris is balanced, so no effect expected for using 'balanced' weights
    reg1 = reg()
    reg1.fit(iris.data, iris.target)
    reg2 = reg(class_weight='balanced')
    reg2.fit(iris.data, iris.target)
    assert_almost_equal(reg1.coef_, reg2.coef_)

    # Inflate importance of class 1, check against user-defined weights
    sample_weight = np.ones(iris.target.shape)
    sample_weight[iris.target == 1] *= 100
    class_weight = {0: 1., 1: 100., 2: 1.}
    reg1 = reg()
    reg1.fit(iris.data, iris.target, sample_weight)
    reg2 = reg(class_weight=class_weight)
    reg2.fit(iris.data, iris.target)
    assert_almost_equal(reg1.coef_, reg2.coef_)

    # Check that sample_weight and class_weight are multiplicative
    reg1 = reg()
    reg1.fit(iris.data, iris.target, sample_weight ** 2)
    reg2 = reg(class_weight=class_weight)
    reg2.fit(iris.data, iris.target, sample_weight)
    assert_almost_equal(reg1.coef_, reg2.coef_)


def test_class_weights_cv():
    # Test class weights for cross validated ridge classifier.
    X = np.array([[-1.0, -1.0], [-1.0, 0], [-.8, -1.0],
                  [1.0, 1.0], [1.0, 0.0]])
    y = [1, 1, 1, -1, -1]

    reg = RidgeClassifierCV(class_weight=None, alphas=[.01, .1, 1])
    reg.fit(X, y)

    # we give a small weights to class 1
    reg = RidgeClassifierCV(class_weight={1: 0.001}, alphas=[.01, .1, 1, 10])
    reg.fit(X, y)

    assert_array_equal(reg.predict([[-.2, 2]]), np.array([-1]))


<<<<<<< HEAD
@pytest.mark.parametrize(
    "scoring", [None, 'neg_mean_squared_error', _mean_squared_error_callable]
)
=======
@pytest.mark.parametrize("scoring", [None, 'neg_mean_squared_error'])
>>>>>>> 54da2f00
def test_ridgecv_store_cv_values(scoring):
    rng = np.random.RandomState(42)

    n_samples = 8
    n_features = 5
    x = rng.randn(n_samples, n_features)
    alphas = [1e-1, 1e0, 1e1]
    n_alphas = len(alphas)

<<<<<<< HEAD
    scoring_ = make_scorer(scoring) if callable(scoring) else scoring

    r = RidgeCV(alphas=alphas, cv=None, store_cv_values=True, scoring=scoring_)
=======
    r = RidgeCV(alphas=alphas, cv=None, store_cv_values=True, scoring=scoring)
>>>>>>> 54da2f00

    # with len(y.shape) == 1
    y = rng.randn(n_samples)
    r.fit(x, y)
    assert r.cv_values_.shape == (n_samples, n_alphas)

    # with len(y.shape) == 2
    n_targets = 3
    y = rng.randn(n_samples, n_targets)
    r.fit(x, y)
    assert r.cv_values_.shape == (n_samples, n_targets, n_alphas)

    r = RidgeCV(cv=3, store_cv_values=True, scoring=scoring)
    assert_raises_regex(ValueError, 'cv!=None and store_cv_values',
                        r.fit, x, y)


@pytest.mark.parametrize("scoring", [None, 'accuracy', _accuracy_callable])
def test_ridge_classifier_cv_store_cv_values(scoring):
    x = np.array([[-1.0, -1.0], [-1.0, 0], [-.8, -1.0],
                  [1.0, 1.0], [1.0, 0.0]])
    y = np.array([1, 1, 1, -1, -1])

    n_samples = x.shape[0]
    alphas = [1e-1, 1e0, 1e1]
    n_alphas = len(alphas)

    scoring_ = make_scorer(scoring) if callable(scoring) else scoring

    r = RidgeClassifierCV(
        alphas=alphas, cv=None, store_cv_values=True, scoring=scoring_
    )

    # with len(y.shape) == 1
    n_targets = 1
    r.fit(x, y)
    assert r.cv_values_.shape == (n_samples, n_targets, n_alphas)

    # with len(y.shape) == 2
    y = np.array([[1, 1, 1, -1, -1],
                  [1, -1, 1, -1, 1],
                  [-1, -1, 1, -1, -1]]).transpose()
    n_targets = y.shape[1]
    r.fit(x, y)
    assert r.cv_values_.shape == (n_samples, n_targets, n_alphas)


def test_ridgecv_sample_weight():
    rng = np.random.RandomState(0)
    alphas = (0.1, 1.0, 10.0)

    # There are different algorithms for n_samples > n_features
    # and the opposite, so test them both.
    for n_samples, n_features in ((6, 5), (5, 10)):
        y = rng.randn(n_samples)
        X = rng.randn(n_samples, n_features)
        sample_weight = 1.0 + rng.rand(n_samples)

        cv = KFold(5)
        ridgecv = RidgeCV(alphas=alphas, cv=cv)
        ridgecv.fit(X, y, sample_weight=sample_weight)

        # Check using GridSearchCV directly
        parameters = {'alpha': alphas}
        gs = GridSearchCV(Ridge(), parameters, cv=cv)
        gs.fit(X, y, sample_weight=sample_weight)

        assert ridgecv.alpha_ == gs.best_estimator_.alpha
        assert_array_almost_equal(ridgecv.coef_, gs.best_estimator_.coef_)


def test_raises_value_error_if_sample_weights_greater_than_1d():
    # Sample weights must be either scalar or 1D

    n_sampless = [2, 3]
    n_featuress = [3, 2]

    rng = np.random.RandomState(42)

    for n_samples, n_features in zip(n_sampless, n_featuress):
        X = rng.randn(n_samples, n_features)
        y = rng.randn(n_samples)
        sample_weights_OK = rng.randn(n_samples) ** 2 + 1
        sample_weights_OK_1 = 1.
        sample_weights_OK_2 = 2.
        sample_weights_not_OK = sample_weights_OK[:, np.newaxis]
        sample_weights_not_OK_2 = sample_weights_OK[np.newaxis, :]

        ridge = Ridge(alpha=1)

        # make sure the "OK" sample weights actually work
        ridge.fit(X, y, sample_weights_OK)
        ridge.fit(X, y, sample_weights_OK_1)
        ridge.fit(X, y, sample_weights_OK_2)

        def fit_ridge_not_ok():
            ridge.fit(X, y, sample_weights_not_OK)

        def fit_ridge_not_ok_2():
            ridge.fit(X, y, sample_weights_not_OK_2)

        assert_raise_message(ValueError,
                             "Sample weights must be 1D array or scalar",
                             fit_ridge_not_ok)

        assert_raise_message(ValueError,
                             "Sample weights must be 1D array or scalar",
                             fit_ridge_not_ok_2)


def test_sparse_design_with_sample_weights():
    # Sample weights must work with sparse matrices

    n_sampless = [2, 3]
    n_featuress = [3, 2]

    rng = np.random.RandomState(42)

    sparse_matrix_converters = [sp.coo_matrix,
                                sp.csr_matrix,
                                sp.csc_matrix,
                                sp.lil_matrix,
                                sp.dok_matrix
                                ]

    sparse_ridge = Ridge(alpha=1., fit_intercept=False)
    dense_ridge = Ridge(alpha=1., fit_intercept=False)

    for n_samples, n_features in zip(n_sampless, n_featuress):
        X = rng.randn(n_samples, n_features)
        y = rng.randn(n_samples)
        sample_weights = rng.randn(n_samples) ** 2 + 1
        for sparse_converter in sparse_matrix_converters:
            X_sparse = sparse_converter(X)
            sparse_ridge.fit(X_sparse, y, sample_weight=sample_weights)
            dense_ridge.fit(X, y, sample_weight=sample_weights)

            assert_array_almost_equal(sparse_ridge.coef_, dense_ridge.coef_,
                                      decimal=6)


def test_ridgecv_int_alphas():
    X = np.array([[-1.0, -1.0], [-1.0, 0], [-.8, -1.0],
                  [1.0, 1.0], [1.0, 0.0]])
    y = [1, 1, 1, -1, -1]

    # Integers
    ridge = RidgeCV(alphas=(1, 10, 100))
    ridge.fit(X, y)


def test_ridgecv_negative_alphas():
    X = np.array([[-1.0, -1.0], [-1.0, 0], [-.8, -1.0],
                  [1.0, 1.0], [1.0, 0.0]])
    y = [1, 1, 1, -1, -1]

    # Negative integers
    ridge = RidgeCV(alphas=(-1, -10, -100))
    assert_raises_regex(ValueError,
                        "alphas must be positive",
                        ridge.fit, X, y)

    # Negative floats
    ridge = RidgeCV(alphas=(-0.1, -1.0, -10.0))
    assert_raises_regex(ValueError,
                        "alphas must be positive",
                        ridge.fit, X, y)


def test_raises_value_error_if_solver_not_supported():
    # Tests whether a ValueError is raised if a non-identified solver
    # is passed to ridge_regression

    wrong_solver = "This is not a solver (MagritteSolveCV QuantumBitcoin)"

    exception = ValueError
    message = ("Known solvers are 'sparse_cg', 'cholesky', 'svd'"
               " 'lsqr', 'sag' or 'saga'. Got %s." % wrong_solver)

    def func():
        X = np.eye(3)
        y = np.ones(3)
        ridge_regression(X, y, alpha=1., solver=wrong_solver)

    assert_raise_message(exception, message, func)


def test_sparse_cg_max_iter():
    reg = Ridge(solver="sparse_cg", max_iter=1)
    reg.fit(X_diabetes, y_diabetes)
    assert reg.coef_.shape[0] == X_diabetes.shape[1]


@ignore_warnings
def test_n_iter():
    # Test that self.n_iter_ is correct.
    n_targets = 2
    X, y = X_diabetes, y_diabetes
    y_n = np.tile(y, (n_targets, 1)).T

    for max_iter in range(1, 4):
        for solver in ('sag', 'saga', 'lsqr'):
            reg = Ridge(solver=solver, max_iter=max_iter, tol=1e-12)
            reg.fit(X, y_n)
            assert_array_equal(reg.n_iter_, np.tile(max_iter, n_targets))

    for solver in ('sparse_cg', 'svd', 'cholesky'):
        reg = Ridge(solver=solver, max_iter=1, tol=1e-1)
        reg.fit(X, y_n)
        assert reg.n_iter_ is None


@pytest.mark.parametrize('solver', ['sparse_cg', 'auto'])
def test_ridge_fit_intercept_sparse(solver):
    X, y = _make_sparse_offset_regression(n_features=20, random_state=0)
    X_csr = sp.csr_matrix(X)

    # for now only sparse_cg can correctly fit an intercept with sparse X with
    # default tol and max_iter.
    # sag is tested separately in test_ridge_fit_intercept_sparse_sag
    # because it requires more iterations and should raise a warning if default
    # max_iter is used.
    # other solvers raise an exception, as checked in
    # test_ridge_fit_intercept_sparse_error
    #
    # "auto" should switch to "sparse_cg" when X is sparse
    # so the reference we use for both ("auto" and "sparse_cg") is
    # Ridge(solver="sparse_cg"), fitted using the dense representation (note
    # that "sparse_cg" can fit sparse or dense data)
    dense_ridge = Ridge(solver='sparse_cg')
    sparse_ridge = Ridge(solver=solver)
    dense_ridge.fit(X, y)
    with pytest.warns(None) as record:
        sparse_ridge.fit(X_csr, y)
    assert len(record) == 0
    assert np.allclose(dense_ridge.intercept_, sparse_ridge.intercept_)
    assert np.allclose(dense_ridge.coef_, sparse_ridge.coef_)


@pytest.mark.parametrize('solver', ['saga', 'lsqr', 'svd', 'cholesky'])
def test_ridge_fit_intercept_sparse_error(solver):
    X, y = _make_sparse_offset_regression(n_features=20, random_state=0)
    X_csr = sp.csr_matrix(X)
    sparse_ridge = Ridge(solver=solver)
    err_msg = "solver='{}' does not support".format(solver)
    with pytest.raises(ValueError, match=err_msg):
        sparse_ridge.fit(X_csr, y)


def test_ridge_fit_intercept_sparse_sag():
    X, y = _make_sparse_offset_regression(
        n_features=5, n_samples=20, random_state=0, X_offset=5.)
    X_csr = sp.csr_matrix(X)

    params = dict(alpha=1., solver='sag', fit_intercept=True,
                  tol=1e-10, max_iter=100000)
    dense_ridge = Ridge(**params)
    sparse_ridge = Ridge(**params)
    dense_ridge.fit(X, y)
    with pytest.warns(None) as record:
        sparse_ridge.fit(X_csr, y)
    assert len(record) == 0
    assert np.allclose(dense_ridge.intercept_, sparse_ridge.intercept_,
                       rtol=1e-4)
    assert np.allclose(dense_ridge.coef_, sparse_ridge.coef_, rtol=1e-4)
    with pytest.warns(UserWarning, match='"sag" solver requires.*'):
        Ridge(solver='sag').fit(X_csr, y)


@pytest.mark.parametrize('return_intercept', [False, True])
@pytest.mark.parametrize('sample_weight', [None, np.ones(1000)])
@pytest.mark.parametrize('arr_type', [np.array, sp.csr_matrix])
@pytest.mark.parametrize('solver', ['auto', 'sparse_cg', 'cholesky', 'lsqr',
                                    'sag', 'saga'])
def test_ridge_regression_check_arguments_validity(return_intercept,
                                                   sample_weight, arr_type,
                                                   solver):
    """check if all combinations of arguments give valid estimations"""

    # test excludes 'svd' solver because it raises exception for sparse inputs

    rng = check_random_state(42)
    X = rng.rand(1000, 3)
    true_coefs = [1, 2, 0.1]
    y = np.dot(X, true_coefs)
    true_intercept = 0.
    if return_intercept:
        true_intercept = 10000.
    y += true_intercept
    X_testing = arr_type(X)

    alpha, atol, tol = 1e-3, 1e-4, 1e-6

    if solver not in ['sag', 'auto'] and return_intercept:
        assert_raises_regex(ValueError,
                            "In Ridge, only 'sag' solver",
                            ridge_regression, X_testing, y,
                            alpha=alpha,
                            solver=solver,
                            sample_weight=sample_weight,
                            return_intercept=return_intercept,
                            tol=tol)
        return

    out = ridge_regression(X_testing, y, alpha=alpha,
                           solver=solver,
                           sample_weight=sample_weight,
                           return_intercept=return_intercept,
                           tol=tol,
                           )

    if return_intercept:
        coef, intercept = out
        assert_allclose(coef, true_coefs, rtol=0, atol=atol)
        assert_allclose(intercept, true_intercept, rtol=0, atol=atol)
    else:
        assert_allclose(out, true_coefs, rtol=0, atol=atol)


def test_ridge_classifier_no_support_multilabel():
    X, y = make_multilabel_classification(n_samples=10, random_state=0)
    assert_raises(ValueError, RidgeClassifier().fit, X, y)


@pytest.mark.parametrize(
    "solver", ["svd", "sparse_cg", "cholesky", "lsqr", "sag", "saga"])
def test_dtype_match(solver):
    rng = np.random.RandomState(0)
    alpha = 1.0

    n_samples, n_features = 6, 5
    X_64 = rng.randn(n_samples, n_features)
    y_64 = rng.randn(n_samples)
    X_32 = X_64.astype(np.float32)
    y_32 = y_64.astype(np.float32)

    tol = 2 * np.finfo(np.float32).resolution
    # Check type consistency 32bits
    ridge_32 = Ridge(alpha=alpha, solver=solver, max_iter=500, tol=tol)
    ridge_32.fit(X_32, y_32)
    coef_32 = ridge_32.coef_

    # Check type consistency 64 bits
    ridge_64 = Ridge(alpha=alpha, solver=solver, max_iter=500, tol=tol)
    ridge_64.fit(X_64, y_64)
    coef_64 = ridge_64.coef_

    # Do the actual checks at once for easier debug
    assert coef_32.dtype == X_32.dtype
    assert coef_64.dtype == X_64.dtype
    assert ridge_32.predict(X_32).dtype == X_32.dtype
    assert ridge_64.predict(X_64).dtype == X_64.dtype
    assert_allclose(ridge_32.coef_, ridge_64.coef_, rtol=1e-4, atol=5e-4)


def test_dtype_match_cholesky():
    # Test different alphas in cholesky solver to ensure full coverage.
    # This test is separated from test_dtype_match for clarity.
    rng = np.random.RandomState(0)
    alpha = (1.0, 0.5)

    n_samples, n_features, n_target = 6, 7, 2
    X_64 = rng.randn(n_samples, n_features)
    y_64 = rng.randn(n_samples, n_target)
    X_32 = X_64.astype(np.float32)
    y_32 = y_64.astype(np.float32)

    # Check type consistency 32bits
    ridge_32 = Ridge(alpha=alpha, solver='cholesky')
    ridge_32.fit(X_32, y_32)
    coef_32 = ridge_32.coef_

    # Check type consistency 64 bits
    ridge_64 = Ridge(alpha=alpha, solver='cholesky')
    ridge_64.fit(X_64, y_64)
    coef_64 = ridge_64.coef_

    # Do all the checks at once, like this is easier to debug
    assert coef_32.dtype == X_32.dtype
    assert coef_64.dtype == X_64.dtype
    assert ridge_32.predict(X_32).dtype == X_32.dtype
    assert ridge_64.predict(X_64).dtype == X_64.dtype
    assert_almost_equal(ridge_32.coef_, ridge_64.coef_, decimal=5)


@pytest.mark.parametrize(
    'solver', ['svd', 'cholesky', 'lsqr', 'sparse_cg', 'sag', 'saga'])
@pytest.mark.parametrize('seed', range(1))
def test_ridge_regression_dtype_stability(solver, seed):
    random_state = np.random.RandomState(seed)
    n_samples, n_features = 6, 5
    X = random_state.randn(n_samples, n_features)
    coef = random_state.randn(n_features)
    y = np.dot(X, coef) + 0.01 * random_state.randn(n_samples)
    alpha = 1.0
    results = dict()
    # XXX: Sparse CG seems to be far less numerically stable than the
    # others, maybe we should not enable float32 for this one.
    atol = 1e-3 if solver == "sparse_cg" else 1e-5
    for current_dtype in (np.float32, np.float64):
        results[current_dtype] = ridge_regression(X.astype(current_dtype),
                                                  y.astype(current_dtype),
                                                  alpha=alpha,
                                                  solver=solver,
                                                  random_state=random_state,
                                                  sample_weight=None,
                                                  max_iter=500,
                                                  tol=1e-10,
                                                  return_n_iter=False,
                                                  return_intercept=False)

    assert results[np.float32].dtype == np.float32
    assert results[np.float64].dtype == np.float64
    assert_allclose(results[np.float32], results[np.float64], atol=atol)


def test_ridge_sag_with_X_fortran():
    # check that Fortran array are converted when using SAG solver
    X, y = make_regression(random_state=42)
    # for the order of X and y to not be C-ordered arrays
    X = np.asfortranarray(X)
    X = X[::2, :]
    y = y[::2]
    Ridge(solver='sag').fit(X, y)<|MERGE_RESOLUTION|>--- conflicted
+++ resolved
@@ -853,13 +853,9 @@
     assert_array_equal(reg.predict([[-.2, 2]]), np.array([-1]))
 
 
-<<<<<<< HEAD
 @pytest.mark.parametrize(
     "scoring", [None, 'neg_mean_squared_error', _mean_squared_error_callable]
 )
-=======
-@pytest.mark.parametrize("scoring", [None, 'neg_mean_squared_error'])
->>>>>>> 54da2f00
 def test_ridgecv_store_cv_values(scoring):
     rng = np.random.RandomState(42)
 
@@ -869,13 +865,9 @@
     alphas = [1e-1, 1e0, 1e1]
     n_alphas = len(alphas)
 
-<<<<<<< HEAD
     scoring_ = make_scorer(scoring) if callable(scoring) else scoring
 
     r = RidgeCV(alphas=alphas, cv=None, store_cv_values=True, scoring=scoring_)
-=======
-    r = RidgeCV(alphas=alphas, cv=None, store_cv_values=True, scoring=scoring)
->>>>>>> 54da2f00
 
     # with len(y.shape) == 1
     y = rng.randn(n_samples)
