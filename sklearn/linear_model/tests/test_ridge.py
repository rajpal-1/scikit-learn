--- conflicted
+++ resolved
@@ -37,11 +37,10 @@
 from sklearn.datasets import make_classification
 
 from sklearn.model_selection import GridSearchCV
-<<<<<<< HEAD
-from sklearn.model_selection import KFold, LeaveOneOut
-=======
-from sklearn.model_selection import KFold, GroupKFold, cross_val_predict
->>>>>>> 8754470a
+from sklearn.model_selection import KFold
+from sklearn.model_selection import GroupKFold
+from sklearn.model_selection import cross_val_predict
+from sklearn.model_selection import LeaveOneOut
 
 from sklearn.utils import check_random_state
 from sklearn.datasets import make_multilabel_classification
@@ -726,6 +725,13 @@
     assert_array_almost_equal(Ridge(alpha=ridge_cv.alpha_).fit(X, y).coef_,
                               ridge_cv.coef_)
 
+    # Now try with a custom scoring function
+    ridge_cv = RidgeCV(alphas=alphas, alpha_per_target=True,
+                       scoring='r2').fit(X, y)
+    assert_array_equal(optimal_alphas, ridge_cv.alpha_)
+    assert_array_almost_equal(Ridge(alpha=ridge_cv.alpha_).fit(X, y).coef_,
+                              ridge_cv.coef_)
+
     # Using a custom CV object should throw an error in combination with
     # alpha_per_target=True
     ridge_cv = RidgeCV(alphas=alphas, cv=LeaveOneOut(), alpha_per_target=True)
