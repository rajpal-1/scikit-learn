--- conflicted
+++ resolved
@@ -193,14 +193,13 @@
 
         assert_array_equal(clf.coef_, clf2.coef_)
 
-<<<<<<< HEAD
     def test_all_learning_rates(self):
         learning_rates = ["constant", "optimal", "invscaling",
                           "pa1", "pa2", "adagrad", "adadelta"]
         for lr in learning_rates:
             clf = self.factory(learning_rate=lr, eta0=.001)
             clf.fit(X, Y)
-=======
+
     def test_plain_has_no_average_attr(self):
         clf = self.factory(average=True, eta0=.01)
         clf.fit(X, Y)
@@ -265,7 +264,6 @@
                                   average_weights.ravel(),
                                   decimal=16)
         assert_almost_equal(clf1.intercept_, average_intercept, decimal=16)
->>>>>>> 20a5952f
 
 
 class DenseSGDClassifierTestCase(unittest.TestCase, CommonTest):
