# Authors: Olivier Grisel <olivier.grisel@ensta.org>
#          Alexandre Gramfort <alexandre.gramfort@inria.fr>
# License: BSD 3 clause

import numpy as np
import pytest
from scipy import interpolate, sparse
from copy import deepcopy
import joblib

from sklearn.base import is_classifier
from sklearn.datasets import load_diabetes
from sklearn.datasets import make_regression
from sklearn.model_selection import train_test_split
from sklearn.pipeline import make_pipeline
from sklearn.pipeline import Pipeline
from sklearn.preprocessing import StandardScaler
from sklearn.exceptions import ConvergenceWarning
from sklearn.utils._testing import assert_allclose
from sklearn.utils._testing import assert_array_almost_equal
from sklearn.utils._testing import assert_almost_equal
from sklearn.utils._testing import assert_warns
from sklearn.utils._testing import assert_warns_message
from sklearn.utils._testing import ignore_warnings
from sklearn.utils._testing import assert_array_equal
from sklearn.utils._testing import TempMemmap
from sklearn.utils.fixes import parse_version
from sklearn.utils.sparsefuncs import mean_variance_axis

from sklearn.linear_model import (
    ARDRegression,
    BayesianRidge,
    ElasticNet,
    ElasticNetCV,
    enet_path,
    Lars,
    lars_path,
    Lasso,
    LassoCV,
    LassoLars,
    LassoLarsCV,
    LassoLarsIC,
    lasso_path,
    LinearRegression,
    MultiTaskElasticNet,
    MultiTaskElasticNetCV,
    MultiTaskLasso,
    MultiTaskLassoCV,
    OrthogonalMatchingPursuit,
    Ridge,
    RidgeClassifier,
    RidgeCV,
)

from sklearn.linear_model._coordinate_descent import _set_order
from sklearn.utils import check_array


@pytest.mark.parametrize('l1_ratio', (-1, 2, None, 10, 'something_wrong'))
def test_l1_ratio_param_invalid(l1_ratio):
    # Check that correct error is raised when l1_ratio in ElasticNet
    # is outside the correct range
    X = np.array([[-1.], [0.], [1.]])
    Y = [-1, 0, 1]       # just a straight line

    msg = "l1_ratio must be between 0 and 1; got l1_ratio="
    clf = ElasticNet(alpha=0.1, l1_ratio=l1_ratio)
    with pytest.raises(ValueError, match=msg):
        clf.fit(X, Y)


@pytest.mark.parametrize('order', ['C', 'F'])
@pytest.mark.parametrize('input_order', ['C', 'F'])
def test_set_order_dense(order, input_order):
    """Check that _set_order returns arrays with promised order."""
    X = np.array([[0], [0], [0]], order=input_order)
    y = np.array([0, 0, 0], order=input_order)
    X2, y2 = _set_order(X, y, order=order)
    if order == 'C':
        assert X2.flags['C_CONTIGUOUS']
        assert y2.flags['C_CONTIGUOUS']
    elif order == 'F':
        assert X2.flags['F_CONTIGUOUS']
        assert y2.flags['F_CONTIGUOUS']

    if order == input_order:
        assert X is X2
        assert y is y2


@pytest.mark.parametrize('order', ['C', 'F'])
@pytest.mark.parametrize('input_order', ['C', 'F'])
def test_set_order_sparse(order, input_order):
    """Check that _set_order returns sparse matrices in promised format."""
    X = sparse.coo_matrix(np.array([[0], [0], [0]]))
    y = sparse.coo_matrix(np.array([0, 0, 0]))
    sparse_format = "csc" if input_order == "F" else "csr"
    X = X.asformat(sparse_format)
    y = X.asformat(sparse_format)
    X2, y2 = _set_order(X, y, order=order)
    if order == 'C':
        assert sparse.isspmatrix_csr(X2)
        assert sparse.isspmatrix_csr(y2)
    elif order == 'F':
        assert sparse.isspmatrix_csc(X2)
        assert sparse.isspmatrix_csc(y2)


def test_lasso_zero():
    # Check that the lasso can handle zero data without crashing
    X = [[0], [0], [0]]
    y = [0, 0, 0]
    clf = Lasso(alpha=0.1).fit(X, y)
    pred = clf.predict([[1], [2], [3]])
    assert_array_almost_equal(clf.coef_, [0])
    assert_array_almost_equal(pred, [0, 0, 0])
    assert_almost_equal(clf.dual_gap_, 0)


def test_lasso_toy():
    # Test Lasso on a toy example for various values of alpha.
    # When validating this against glmnet notice that glmnet divides it
    # against nobs.

    X = [[-1], [0], [1]]
    Y = [-1, 0, 1]       # just a straight line
    T = [[2], [3], [4]]  # test sample

    clf = Lasso(alpha=1e-8)
    clf.fit(X, Y)
    pred = clf.predict(T)
    assert_array_almost_equal(clf.coef_, [1])
    assert_array_almost_equal(pred, [2, 3, 4])
    assert_almost_equal(clf.dual_gap_, 0)

    clf = Lasso(alpha=0.1)
    clf.fit(X, Y)
    pred = clf.predict(T)
    assert_array_almost_equal(clf.coef_, [.85])
    assert_array_almost_equal(pred, [1.7, 2.55, 3.4])
    assert_almost_equal(clf.dual_gap_, 0)

    clf = Lasso(alpha=0.5)
    clf.fit(X, Y)
    pred = clf.predict(T)
    assert_array_almost_equal(clf.coef_, [.25])
    assert_array_almost_equal(pred, [0.5, 0.75, 1.])
    assert_almost_equal(clf.dual_gap_, 0)

    clf = Lasso(alpha=1)
    clf.fit(X, Y)
    pred = clf.predict(T)
    assert_array_almost_equal(clf.coef_, [.0])
    assert_array_almost_equal(pred, [0, 0, 0])
    assert_almost_equal(clf.dual_gap_, 0)


def test_enet_toy():
    # Test ElasticNet for various parameters of alpha and l1_ratio.
    # Actually, the parameters alpha = 0 should not be allowed. However,
    # we test it as a border case.
    # ElasticNet is tested with and without precomputed Gram matrix

    X = np.array([[-1.], [0.], [1.]])
    Y = [-1, 0, 1]       # just a straight line
    T = [[2.], [3.], [4.]]  # test sample

    # this should be the same as lasso
    clf = ElasticNet(alpha=1e-8, l1_ratio=1.0)
    clf.fit(X, Y)
    pred = clf.predict(T)
    assert_array_almost_equal(clf.coef_, [1])
    assert_array_almost_equal(pred, [2, 3, 4])
    assert_almost_equal(clf.dual_gap_, 0)

    clf = ElasticNet(alpha=0.5, l1_ratio=0.3, max_iter=100,
                     precompute=False)
    clf.fit(X, Y)
    pred = clf.predict(T)
    assert_array_almost_equal(clf.coef_, [0.50819], decimal=3)
    assert_array_almost_equal(pred, [1.0163, 1.5245, 2.0327], decimal=3)
    assert_almost_equal(clf.dual_gap_, 0)

    clf.set_params(max_iter=100, precompute=True)
    clf.fit(X, Y)  # with Gram
    pred = clf.predict(T)
    assert_array_almost_equal(clf.coef_, [0.50819], decimal=3)
    assert_array_almost_equal(pred, [1.0163, 1.5245, 2.0327], decimal=3)
    assert_almost_equal(clf.dual_gap_, 0)

    clf.set_params(max_iter=100, precompute=np.dot(X.T, X))
    clf.fit(X, Y)  # with Gram
    pred = clf.predict(T)
    assert_array_almost_equal(clf.coef_, [0.50819], decimal=3)
    assert_array_almost_equal(pred, [1.0163, 1.5245, 2.0327], decimal=3)
    assert_almost_equal(clf.dual_gap_, 0)

    clf = ElasticNet(alpha=0.5, l1_ratio=0.5)
    clf.fit(X, Y)
    pred = clf.predict(T)
    assert_array_almost_equal(clf.coef_, [0.45454], 3)
    assert_array_almost_equal(pred, [0.9090, 1.3636, 1.8181], 3)
    assert_almost_equal(clf.dual_gap_, 0)


def test_lasso_dual_gap():
    """
    Check that Lasso.dual_gap_ matches its objective formulation, with the
    datafit normalized by n_samples
    """
    X, y, _, _ = build_dataset(n_samples=10, n_features=30)
    n_samples = len(y)
    alpha = 0.01 * np.max(np.abs(X.T @ y)) / n_samples
    clf = Lasso(alpha=alpha, fit_intercept=False).fit(X, y)
    w = clf.coef_
    R = y - X @ w
    primal = 0.5 * np.mean(R ** 2) + clf.alpha * np.sum(np.abs(w))
    # dual pt: R / n_samples, dual constraint: norm(X.T @ theta, inf) <= alpha
    R /= np.max(np.abs(X.T @ R) / (n_samples * alpha))
    dual = 0.5 * (np.mean(y ** 2) - np.mean((y - R) ** 2))
    assert_allclose(clf.dual_gap_, primal - dual)


def build_dataset(n_samples=50, n_features=200, n_informative_features=10,
                  n_targets=1):
    """
    build an ill-posed linear regression problem with many noisy features and
    comparatively few samples
    """
    random_state = np.random.RandomState(0)
    if n_targets > 1:
        w = random_state.randn(n_features, n_targets)
    else:
        w = random_state.randn(n_features)
    w[n_informative_features:] = 0.0
    X = random_state.randn(n_samples, n_features)
    y = np.dot(X, w)
    X_test = random_state.randn(n_samples, n_features)
    y_test = np.dot(X_test, w)
    return X, y, X_test, y_test


def test_lasso_cv():
    X, y, X_test, y_test = build_dataset()
    max_iter = 150
    clf = LassoCV(n_alphas=10, eps=1e-3, max_iter=max_iter, cv=3).fit(X, y)
    assert_almost_equal(clf.alpha_, 0.056, 2)

    clf = LassoCV(n_alphas=10, eps=1e-3, max_iter=max_iter, precompute=True,
                  cv=3)
    clf.fit(X, y)
    assert_almost_equal(clf.alpha_, 0.056, 2)

    # Check that the lars and the coordinate descent implementation
    # select a similar alpha
    lars = LassoLarsCV(normalize=False, max_iter=30, cv=3).fit(X, y)
    # for this we check that they don't fall in the grid of
    # clf.alphas further than 1
    assert np.abs(np.searchsorted(clf.alphas_[::-1], lars.alpha_) -
                  np.searchsorted(clf.alphas_[::-1], clf.alpha_)) <= 1
    # check that they also give a similar MSE
    mse_lars = interpolate.interp1d(lars.cv_alphas_, lars.mse_path_.T)
    np.testing.assert_approx_equal(mse_lars(clf.alphas_[5]).mean(),
                                   clf.mse_path_[5].mean(), significant=2)

    # test set
    assert clf.score(X_test, y_test) > 0.99


def test_lasso_cv_with_some_model_selection():
    from sklearn.model_selection import ShuffleSplit
    from sklearn import datasets

    diabetes = datasets.load_diabetes()
    X = diabetes.data
    y = diabetes.target

    pipe = make_pipeline(
        StandardScaler(),
        LassoCV(cv=ShuffleSplit(random_state=0))
    )
    pipe.fit(X, y)


def test_lasso_cv_positive_constraint():
    X, y, X_test, y_test = build_dataset()
    max_iter = 500

    # Ensure the unconstrained fit has a negative coefficient
    clf_unconstrained = LassoCV(n_alphas=3, eps=1e-1, max_iter=max_iter, cv=2,
                                n_jobs=1)
    clf_unconstrained.fit(X, y)
    assert min(clf_unconstrained.coef_) < 0

    # On same data, constrained fit has non-negative coefficients
    clf_constrained = LassoCV(n_alphas=3, eps=1e-1, max_iter=max_iter,
                              positive=True, cv=2, n_jobs=1)
    clf_constrained.fit(X, y)
    assert min(clf_constrained.coef_) >= 0


def _scale_alpha_inplace(estimator, n_samples):
    """Rescale the parameter alpha from when the estimator is evoked with
    normalize set to True to when it is evoked in a Pipeline with normalize set
    to False and with a StandardScaler.
    """
    if 'alpha' not in estimator.get_params():
        return

    if isinstance(estimator, (Lasso, LassoLars, MultiTaskLasso)):
        alpha = estimator.alpha * np.sqrt(n_samples)
    if isinstance(estimator, (Ridge, RidgeClassifier)):
        alpha = estimator.alpha * n_samples
    if isinstance(estimator, (ElasticNet, MultiTaskElasticNet)):
        if estimator.l1_ratio == 1:
            alpha = estimator.alpha * np.sqrt(n_samples)
        elif estimator.l1_ratio == 0:
            alpha = estimator.alpha * n_samples
        else:
            # To avoid silent errors in case of refactoring
            raise NotImplementedError

    estimator.set_params(alpha=alpha)


# FIXME: 'normalize' to be removed in 1.2 for all the models excluding:
# OrthogonalMatchingPursuit, Lars, LassoLars, LarsCV, LassoLarsCV
# for which it is to be removed in 1.4
@pytest.mark.filterwarnings("ignore:'normalize' was deprecated")
@pytest.mark.parametrize(
    "LinearModel, params",
    [(Lasso, {"tol": 1e-16, "alpha": 0.1}),
     (LassoLars, {"alpha": 0.1}),
     (RidgeClassifier, {"solver": 'sparse_cg', "alpha": 0.1}),
     (ElasticNet, {"tol": 1e-16, 'l1_ratio': 1, "alpha": 0.1}),
     (ElasticNet, {"tol": 1e-16, 'l1_ratio': 0, "alpha": 0.1}),
     (Ridge, {"solver": 'sparse_cg', 'tol': 1e-12, "alpha": 0.1}),
     (BayesianRidge, {}),
     (ARDRegression, {}),
     (OrthogonalMatchingPursuit, {}),
     (MultiTaskElasticNet, {"tol": 1e-16, 'l1_ratio': 1, "alpha": 0.1}),
     (MultiTaskElasticNet, {"tol": 1e-16, 'l1_ratio': 0, "alpha": 0.1}),
     (MultiTaskLasso, {"tol": 1e-16, "alpha": 0.1}),
     (Lars, {}),
     (LinearRegression, {}),
     (LassoLarsIC, {})]
)
def test_model_pipeline_same_as_normalize_true(LinearModel, params):
    # Test that linear models (LinearModel) set with normalize set to True are
    # doing the same as the same linear model preceeded by StandardScaler
    # in the pipeline and with normalize set to False

    # normalize is True
    model_normalize = LinearModel(normalize=True, fit_intercept=True, **params)

    pipeline = make_pipeline(
        StandardScaler(),
        LinearModel(normalize=False, fit_intercept=True, **params)
    )

    is_multitask = model_normalize._get_tags()["multioutput_only"]

    # prepare the data
    n_samples, n_features = 100, 2
    rng = np.random.RandomState(0)
    w = rng.randn(n_features)
    X = rng.randn(n_samples, n_features)
    X += 20  # make features non-zero mean
    y = X.dot(w)

    # make classes out of regression
    if is_classifier(model_normalize):
        y[y > np.mean(y)] = -1
        y[y > 0] = 1
    if is_multitask:
        y = np.stack((y, y), axis=1)

    X_train, X_test, y_train, y_test = train_test_split(X, y, random_state=42)

    _scale_alpha_inplace(pipeline[1], X_train.shape[0])

    model_normalize.fit(X_train, y_train)
    y_pred_normalize = model_normalize.predict(X_test)

    pipeline.fit(X_train, y_train)
    y_pred_standardize = pipeline.predict(X_test)

    assert_allclose(
        model_normalize.coef_ * pipeline[0].scale_, pipeline[1].coef_)
    assert pipeline[1].intercept_ == pytest.approx(y_train.mean())
    assert (model_normalize.intercept_ ==
            pytest.approx(y_train.mean() -
                          model_normalize.coef_.dot(X_train.mean(0))))
    assert_allclose(y_pred_normalize, y_pred_standardize)


# FIXME: 'normalize' to be removed in 1.2
@pytest.mark.filterwarnings("ignore:'normalize' was deprecated")
@pytest.mark.parametrize(
<<<<<<< HEAD
    "LinearModel, params",
    [
     # (Lasso, {"tol": 1e-16, "alpha": 0.1}),
     # (LassoLars, {"alpha": 0.1}),
     # (RidgeClassifier, {"solver": 'sparse_cg', "alpha": 0.1}),
     # (ElasticNet, {"tol": 1e-16, 'l1_ratio': 1, "alpha": 0.1}),
     # (ElasticNet, {"tol": 1e-16, 'l1_ratio': 0, "alpha": 0.1}),
     # (Ridge, {"solver": 'sparse_cg', 'tol': 1e-12, "alpha": 0.1}),
     (Ridge, {"solver": 'sparse_cg', 'tol': 1e-12, "alpha": 1.}),
     # (Ridge, {"solver": 'sparse_cg', 'tol': 1e-12, "alpha": 0.}),
     # (BayesianRidge, {}),
     # (ARDRegression, {}),
     # (OrthogonalMatchingPursuit, {}),
     # (MultiTaskElasticNet, {"tol": 1e-16, 'l1_ratio': 1, "alpha": 0.1}),
     # (MultiTaskElasticNet, {"tol": 1e-16, 'l1_ratio': 0, "alpha": 0.1}),
     # (MultiTaskLasso, {"tol": 1e-16, "alpha": 0.1}),
     # (Lars, {}),
     # (LinearRegression, {}),
     # (LassoLarsIC, {})
     ]
)
@pytest.mark.parametrize(
    "sample_weight", [None, True]
)
def test_model_pipeline_same_as_normalize_true_sample_weight(
        LinearModel, sample_weight, params):
    # Test that linear models (LinearModel) set with normalize set to True are
    # doing the same as the same linear model preceeded by StandardScaler
    # in the pipeline and with normalize set to False

    # normalize is True
    model_name = LinearModel.__name__
    model_normalize = LinearModel(normalize=True, fit_intercept=True, **params)

    pipeline = make_pipeline(
        StandardScaler(),
        LinearModel(normalize=False, fit_intercept=True, **params)
    )

    is_multitask = model_normalize._get_tags()["multioutput_only"]

    # prepare the data
    n_samples, n_features = 100, 2
    rng = np.random.RandomState(0)
    w = rng.randn(n_features)
    X = rng.randn(n_samples, n_features)
    X += 20  # make features non-zero mean
    y = X.dot(w)  # XXX : should add some intercept

    # make classes out of regression
    if is_classifier(model_normalize):
        y[y > np.mean(y)] = -1
        y[y > 0] = 1
    if is_multitask:
        y = np.stack((y, y), axis=1)

    X_train, X_test, y_train, y_test = train_test_split(X, y, random_state=42)

    if sample_weight:
        # sample_weight = 10. * np.ones(X_train.shape[0])
        sample_weight = 0.1 + rng.rand(X_train.shape[0])
        # sample_weight /= np.linalg.norm(sample_weight)

    if 'alpha' in params:
        model_normalize.set_params(alpha=params['alpha'])
        if model_name in ['Lasso', 'LassoLars', 'MultiTaskLasso']:
            new_params = dict(
                alpha=params['alpha'] * np.sqrt(X_train.shape[0]))
        if model_name in ['Ridge', 'RidgeClassifier']:
            new_params = dict(alpha=params['alpha'] * X_train.shape[0])
    if model_name in ['ElasticNet', 'MultiTaskElasticNet']:
        if params['l1_ratio'] == 1:
            new_params = dict(
                alpha=params['alpha'] * np.sqrt(X_train.shape[0]))
        if params['l1_ratio'] == 0:
            new_params = dict(alpha=params['alpha'] * X_train.shape[0])

    if 'new_params' in locals():
        pipeline[1].set_params(**new_params)

    model_normalize.fit(X_train, y_train, sample_weight=sample_weight)

    y_pred_normalize = model_normalize.predict(X_test)

    kwargs = {pipeline.steps[0][0] + '__sample_weight':
              sample_weight,
              pipeline.steps[-1][0] + '__sample_weight':
              sample_weight}

    pipeline.fit(X_train, y_train, **kwargs)
    y_pred_standardize = pipeline.predict(X_test)

    y_train_mean = np.average(y_train, weights=sample_weight)
    X_train_mean = np.average(X_train, weights=sample_weight, axis=0)
    # assert_allclose(
    #     model_normalize.coef_ * pipeline[0].scale_, pipeline[1].coef_)
    assert pipeline[1].intercept_ == pytest.approx(y_train_mean)
    assert (model_normalize.intercept_ ==
            pytest.approx(y_train_mean -
                          model_normalize.coef_.dot(X_train_mean)))
    assert_allclose(y_pred_normalize, y_pred_standardize)
=======
    "estimator, params",
    [
         (Lasso, {"tol": 1e-16, "alpha": 0.1}),
         (RidgeClassifier, {"solver": 'sparse_cg', "alpha": 0.1}),
         (ElasticNet, {"tol": 1e-16, 'l1_ratio': 1, "alpha": 0.1}),
         (ElasticNet, {"tol": 1e-16, 'l1_ratio': 0, "alpha": 0.1}),
         (Ridge, {"solver": 'sparse_cg', 'tol': 1e-12, "alpha": 0.1}),
         (LinearRegression, {}),
     ]
)
@pytest.mark.parametrize(
    "is_sparse, with_mean", [
        (False, True),
        (False, False),
        (True, False)
        # No need to test sparse and with_mean=True
    ]
)
def test_linear_model_sample_weights_normalize_in_pipeline(
        is_sparse, with_mean, estimator, params
):
    # Test that the results for running linear model with sample_weight
    # and with normalize set to True gives similar results as the same linear
    # model with normalize set to False in a pipeline with
    # a StandardScaler and sample_weight.
    model_name = estimator.__name__

    if model_name in ['Lasso', 'ElasticNet'] and is_sparse:
        pytest.skip(f'{model_name} does not support sample_weight with sparse')

    rng = np.random.RandomState(0)
    X, y = make_regression(n_samples=20, n_features=5, noise=1e-2,
                           random_state=rng)

    if is_classifier(estimator):
        y = np.sign(y)

    # make sure the data is not centered to make the problem more
    # difficult + add 0s for the sparse case
    X[X < 0] = 0

    X_train, X_test, y_train, y_test = train_test_split(X, y, test_size=0.5,
                                                        random_state=rng)
    if is_sparse:
        X_train = sparse.csr_matrix(X_train)
        X_test = _convert_container(X_train, 'sparse')

    sample_weight = rng.rand(X_train.shape[0])

    # linear estimator with built-in feature normalization
    reg_with_normalize = estimator(normalize=True, fit_intercept=True,
                                   **params)
    reg_with_normalize.fit(X_train, y_train, sample_weight=sample_weight)

    # linear estimator in a pipeline with a StandardScaler, normalize=False
    linear_regressor = estimator(normalize=False, fit_intercept=True, **params)
    _scale_alpha_inplace(linear_regressor, X_train.shape[0])  # rescale alpha
    reg_with_scaler = Pipeline([
        ("scaler", StandardScaler(with_mean=with_mean)),
        ("linear_regressor", linear_regressor)
    ])

    fit_params = {
        "scaler__sample_weight":  sample_weight,
        "linear_regressor__sample_weight": sample_weight,
    }

    reg_with_scaler.fit(X_train, y_train, **fit_params)

    # Check that the 2 regressions models are exactly equivalent in the
    # sense that they predict exactly the same outcome.
    y_pred_normalize = reg_with_normalize.predict(X_test)
    y_pred_scaler = reg_with_scaler.predict(X_test)
    assert_allclose(y_pred_normalize,  y_pred_scaler)
    # Check intercept computation when normalize is True
    y_train_mean = np.average(y_train, weights=sample_weight)
    if is_sparse:
        X_train_mean, _ = mean_variance_axis(X_train, axis=0,
                                             weights=sample_weight)
    else:
        X_train_mean = np.average(X_train, weights=sample_weight, axis=0)
    assert (reg_with_normalize.intercept_ ==
            pytest.approx(y_train_mean -
                          reg_with_normalize.coef_.dot(X_train_mean)))
>>>>>>> dbd68b28


# FIXME: 'normalize' to be removed in 1.2
@pytest.mark.filterwarnings("ignore:'normalize' was deprecated")
@pytest.mark.parametrize(
    "LinearModel, params",
    [(Lasso, {"tol": 1e-16, "alpha": 0.1}),
     (LassoCV, {"tol": 1e-16}),
     (ElasticNetCV, {}),
     (RidgeClassifier, {"solver": 'sparse_cg', "alpha": 0.1}),
     (ElasticNet, {"tol": 1e-16, 'l1_ratio': 1, "alpha": 0.01}),
     (ElasticNet, {"tol": 1e-16, 'l1_ratio': 0, "alpha": 0.01}),
     (Ridge, {"solver": 'sparse_cg', 'tol': 1e-12, "alpha": 0.1}),
     (LinearRegression, {}),
     (RidgeCV, {})]
 )
def test_model_pipeline_same_dense_and_sparse(LinearModel, params):
    # Test that linear model preceeded by StandardScaler in the pipeline and
    # with normalize set to False gives the same y_pred and the same .coef_
    # given X sparse or dense

    model_dense = make_pipeline(
        StandardScaler(with_mean=False),
        LinearModel(normalize=False, **params)
    )

    model_sparse = make_pipeline(
        StandardScaler(with_mean=False),
        LinearModel(normalize=False, **params)
    )

    # prepare the data
    rng = np.random.RandomState(0)
    n_samples = 200
    n_features = 2
    X = rng.randn(n_samples, n_features)
    X[X < 0.1] = 0.

    X_sparse = sparse.csr_matrix(X)
    y = rng.rand(n_samples)

    if is_classifier(model_dense):
        y = np.sign(y)

    model_dense.fit(X, y)
    model_sparse.fit(X_sparse, y)

    assert_allclose(model_sparse[1].coef_, model_dense[1].coef_)
    y_pred_dense = model_dense.predict(X)
    y_pred_sparse = model_sparse.predict(X_sparse)
    assert_allclose(y_pred_dense, y_pred_sparse)

    assert_allclose(model_dense[1].intercept_, model_sparse[1].intercept_)


def test_lasso_path_return_models_vs_new_return_gives_same_coefficients():
    # Test that lasso_path with lars_path style output gives the
    # same result

    # Some toy data
    X = np.array([[1, 2, 3.1], [2.3, 5.4, 4.3]]).T
    y = np.array([1, 2, 3.1])
    alphas = [5., 1., .5]

    # Use lars_path and lasso_path(new output) with 1D linear interpolation
    # to compute the same path
    alphas_lars, _, coef_path_lars = lars_path(X, y, method='lasso')
    coef_path_cont_lars = interpolate.interp1d(alphas_lars[::-1],
                                               coef_path_lars[:, ::-1])
    alphas_lasso2, coef_path_lasso2, _ = lasso_path(X, y, alphas=alphas,
                                                    return_models=False)
    coef_path_cont_lasso = interpolate.interp1d(alphas_lasso2[::-1],
                                                coef_path_lasso2[:, ::-1])

    assert_array_almost_equal(
        coef_path_cont_lasso(alphas), coef_path_cont_lars(alphas),
        decimal=1)


def test_enet_path():
    # We use a large number of samples and of informative features so that
    # the l1_ratio selected is more toward ridge than lasso
    X, y, X_test, y_test = build_dataset(n_samples=200, n_features=100,
                                         n_informative_features=100)
    max_iter = 150

    # Here we have a small number of iterations, and thus the
    # ElasticNet might not converge. This is to speed up tests
    clf = ElasticNetCV(alphas=[0.01, 0.05, 0.1], eps=2e-3,
                       l1_ratio=[0.5, 0.7], cv=3,
                       max_iter=max_iter)
    ignore_warnings(clf.fit)(X, y)
    # Well-conditioned settings, we should have selected our
    # smallest penalty
    assert_almost_equal(clf.alpha_, min(clf.alphas_))
    # Non-sparse ground truth: we should have selected an elastic-net
    # that is closer to ridge than to lasso
    assert clf.l1_ratio_ == min(clf.l1_ratio)

    clf = ElasticNetCV(alphas=[0.01, 0.05, 0.1], eps=2e-3,
                       l1_ratio=[0.5, 0.7], cv=3,
                       max_iter=max_iter, precompute=True)
    ignore_warnings(clf.fit)(X, y)

    # Well-conditioned settings, we should have selected our
    # smallest penalty
    assert_almost_equal(clf.alpha_, min(clf.alphas_))
    # Non-sparse ground truth: we should have selected an elastic-net
    # that is closer to ridge than to lasso
    assert clf.l1_ratio_ == min(clf.l1_ratio)

    # We are in well-conditioned settings with low noise: we should
    # have a good test-set performance
    assert clf.score(X_test, y_test) > 0.99

    # Multi-output/target case
    X, y, X_test, y_test = build_dataset(n_features=10, n_targets=3)
    clf = MultiTaskElasticNetCV(n_alphas=5, eps=2e-3, l1_ratio=[0.5, 0.7],
                                cv=3, max_iter=max_iter)
    ignore_warnings(clf.fit)(X, y)
    # We are in well-conditioned settings with low noise: we should
    # have a good test-set performance
    assert clf.score(X_test, y_test) > 0.99
    assert clf.coef_.shape == (3, 10)

    # Mono-output should have same cross-validated alpha_ and l1_ratio_
    # in both cases.
    X, y, _, _ = build_dataset(n_features=10)
    clf1 = ElasticNetCV(n_alphas=5, eps=2e-3, l1_ratio=[0.5, 0.7])
    clf1.fit(X, y)
    clf2 = MultiTaskElasticNetCV(n_alphas=5, eps=2e-3, l1_ratio=[0.5, 0.7])
    clf2.fit(X, y[:, np.newaxis])
    assert_almost_equal(clf1.l1_ratio_, clf2.l1_ratio_)
    assert_almost_equal(clf1.alpha_, clf2.alpha_)


def test_path_parameters():
    X, y, _, _ = build_dataset()
    max_iter = 100

    clf = ElasticNetCV(n_alphas=50, eps=1e-3, max_iter=max_iter,
                       l1_ratio=0.5, tol=1e-3)
    clf.fit(X, y)  # new params
    assert_almost_equal(0.5, clf.l1_ratio)
    assert 50 == clf.n_alphas
    assert 50 == len(clf.alphas_)


def test_warm_start():
    X, y, _, _ = build_dataset()
    clf = ElasticNet(alpha=0.1, max_iter=5, warm_start=True)
    ignore_warnings(clf.fit)(X, y)
    ignore_warnings(clf.fit)(X, y)  # do a second round with 5 iterations

    clf2 = ElasticNet(alpha=0.1, max_iter=10)
    ignore_warnings(clf2.fit)(X, y)
    assert_array_almost_equal(clf2.coef_, clf.coef_)


def test_lasso_alpha_warning():
    X = [[-1], [0], [1]]
    Y = [-1, 0, 1]       # just a straight line

    clf = Lasso(alpha=0)
    assert_warns(UserWarning, clf.fit, X, Y)


def test_lasso_positive_constraint():
    X = [[-1], [0], [1]]
    y = [1, 0, -1]       # just a straight line with negative slope

    lasso = Lasso(alpha=0.1, max_iter=1000, positive=True)
    lasso.fit(X, y)
    assert min(lasso.coef_) >= 0

    lasso = Lasso(alpha=0.1, max_iter=1000, precompute=True, positive=True)
    lasso.fit(X, y)
    assert min(lasso.coef_) >= 0


def test_enet_positive_constraint():
    X = [[-1], [0], [1]]
    y = [1, 0, -1]       # just a straight line with negative slope

    enet = ElasticNet(alpha=0.1, max_iter=1000, positive=True)
    enet.fit(X, y)
    assert min(enet.coef_) >= 0


def test_enet_cv_positive_constraint():
    X, y, X_test, y_test = build_dataset()
    max_iter = 500

    # Ensure the unconstrained fit has a negative coefficient
    enetcv_unconstrained = ElasticNetCV(n_alphas=3, eps=1e-1,
                                        max_iter=max_iter,
                                        cv=2, n_jobs=1)
    enetcv_unconstrained.fit(X, y)
    assert min(enetcv_unconstrained.coef_) < 0

    # On same data, constrained fit has non-negative coefficients
    enetcv_constrained = ElasticNetCV(n_alphas=3, eps=1e-1, max_iter=max_iter,
                                      cv=2, positive=True, n_jobs=1)
    enetcv_constrained.fit(X, y)
    assert min(enetcv_constrained.coef_) >= 0


def test_uniform_targets():
    enet = ElasticNetCV(n_alphas=3)
    m_enet = MultiTaskElasticNetCV(n_alphas=3)
    lasso = LassoCV(n_alphas=3)
    m_lasso = MultiTaskLassoCV(n_alphas=3)

    models_single_task = (enet, lasso)
    models_multi_task = (m_enet, m_lasso)

    rng = np.random.RandomState(0)

    X_train = rng.random_sample(size=(10, 3))
    X_test = rng.random_sample(size=(10, 3))

    y1 = np.empty(10)
    y2 = np.empty((10, 2))

    for model in models_single_task:
        for y_values in (0, 5):
            y1.fill(y_values)
            assert_array_equal(model.fit(X_train, y1).predict(X_test), y1)
            assert_array_equal(model.alphas_, [np.finfo(float).resolution]*3)

    for model in models_multi_task:
        for y_values in (0, 5):
            y2[:, 0].fill(y_values)
            y2[:, 1].fill(2 * y_values)
            assert_array_equal(model.fit(X_train, y2).predict(X_test), y2)
            assert_array_equal(model.alphas_, [np.finfo(float).resolution]*3)


def test_multi_task_lasso_and_enet():
    X, y, X_test, y_test = build_dataset()
    Y = np.c_[y, y]
    # Y_test = np.c_[y_test, y_test]
    clf = MultiTaskLasso(alpha=1, tol=1e-8).fit(X, Y)
    assert 0 < clf.dual_gap_ < 1e-5
    assert_array_almost_equal(clf.coef_[0], clf.coef_[1])

    clf = MultiTaskElasticNet(alpha=1, tol=1e-8).fit(X, Y)
    assert 0 < clf.dual_gap_ < 1e-5
    assert_array_almost_equal(clf.coef_[0], clf.coef_[1])

    clf = MultiTaskElasticNet(alpha=1.0, tol=1e-8, max_iter=1)
    assert_warns_message(ConvergenceWarning, 'did not converge', clf.fit, X, Y)


def test_lasso_readonly_data():
    X = np.array([[-1], [0], [1]])
    Y = np.array([-1, 0, 1])   # just a straight line
    T = np.array([[2], [3], [4]])  # test sample
    with TempMemmap((X, Y)) as (X, Y):
        clf = Lasso(alpha=0.5)
        clf.fit(X, Y)
        pred = clf.predict(T)
        assert_array_almost_equal(clf.coef_, [.25])
        assert_array_almost_equal(pred, [0.5, 0.75, 1.])
        assert_almost_equal(clf.dual_gap_, 0)


def test_multi_task_lasso_readonly_data():
    X, y, X_test, y_test = build_dataset()
    Y = np.c_[y, y]
    with TempMemmap((X, Y)) as (X, Y):
        Y = np.c_[y, y]
        clf = MultiTaskLasso(alpha=1, tol=1e-8).fit(X, Y)
        assert 0 < clf.dual_gap_ < 1e-5
        assert_array_almost_equal(clf.coef_[0], clf.coef_[1])


def test_enet_multitarget():
    n_targets = 3
    X, y, _, _ = build_dataset(n_samples=10, n_features=8,
                               n_informative_features=10, n_targets=n_targets)
    estimator = ElasticNet(alpha=0.01)
    estimator.fit(X, y)
    coef, intercept, dual_gap = (estimator.coef_, estimator.intercept_,
                                 estimator.dual_gap_)

    for k in range(n_targets):
        estimator.fit(X, y[:, k])
        assert_array_almost_equal(coef[k, :], estimator.coef_)
        assert_array_almost_equal(intercept[k], estimator.intercept_)
        assert_array_almost_equal(dual_gap[k], estimator.dual_gap_)


def test_multioutput_enetcv_error():
    rng = np.random.RandomState(0)
    X = rng.randn(10, 2)
    y = rng.randn(10, 2)
    clf = ElasticNetCV()
    with pytest.raises(ValueError):
        clf.fit(X, y)


def test_multitask_enet_and_lasso_cv():
    X, y, _, _ = build_dataset(n_features=50, n_targets=3)
    clf = MultiTaskElasticNetCV(cv=3).fit(X, y)
    assert_almost_equal(clf.alpha_, 0.00556, 3)
    clf = MultiTaskLassoCV(cv=3).fit(X, y)
    assert_almost_equal(clf.alpha_, 0.00278, 3)

    X, y, _, _ = build_dataset(n_targets=3)
    clf = MultiTaskElasticNetCV(n_alphas=10, eps=1e-3, max_iter=100,
                                l1_ratio=[0.3, 0.5], tol=1e-3, cv=3)
    clf.fit(X, y)
    assert 0.5 == clf.l1_ratio_
    assert (3, X.shape[1]) == clf.coef_.shape
    assert (3, ) == clf.intercept_.shape
    assert (2, 10, 3) == clf.mse_path_.shape
    assert (2, 10) == clf.alphas_.shape

    X, y, _, _ = build_dataset(n_targets=3)
    clf = MultiTaskLassoCV(n_alphas=10, eps=1e-3, max_iter=100, tol=1e-3, cv=3)
    clf.fit(X, y)
    assert (3, X.shape[1]) == clf.coef_.shape
    assert (3, ) == clf.intercept_.shape
    assert (10, 3) == clf.mse_path_.shape
    assert 10 == len(clf.alphas_)


def test_1d_multioutput_enet_and_multitask_enet_cv():
    X, y, _, _ = build_dataset(n_features=10)
    y = y[:, np.newaxis]
    clf = ElasticNetCV(n_alphas=5, eps=2e-3, l1_ratio=[0.5, 0.7])
    clf.fit(X, y[:, 0])
    clf1 = MultiTaskElasticNetCV(n_alphas=5, eps=2e-3, l1_ratio=[0.5, 0.7])
    clf1.fit(X, y)
    assert_almost_equal(clf.l1_ratio_, clf1.l1_ratio_)
    assert_almost_equal(clf.alpha_, clf1.alpha_)
    assert_almost_equal(clf.coef_, clf1.coef_[0])
    assert_almost_equal(clf.intercept_, clf1.intercept_[0])


def test_1d_multioutput_lasso_and_multitask_lasso_cv():
    X, y, _, _ = build_dataset(n_features=10)
    y = y[:, np.newaxis]
    clf = LassoCV(n_alphas=5, eps=2e-3)
    clf.fit(X, y[:, 0])
    clf1 = MultiTaskLassoCV(n_alphas=5, eps=2e-3)
    clf1.fit(X, y)
    assert_almost_equal(clf.alpha_, clf1.alpha_)
    assert_almost_equal(clf.coef_, clf1.coef_[0])
    assert_almost_equal(clf.intercept_, clf1.intercept_[0])


def test_sparse_input_dtype_enet_and_lassocv():
    X, y, _, _ = build_dataset(n_features=10)
    clf = ElasticNetCV(n_alphas=5)
    clf.fit(sparse.csr_matrix(X), y)
    clf1 = ElasticNetCV(n_alphas=5)
    clf1.fit(sparse.csr_matrix(X, dtype=np.float32), y)
    assert_almost_equal(clf.alpha_, clf1.alpha_, decimal=6)
    assert_almost_equal(clf.coef_, clf1.coef_, decimal=6)

    clf = LassoCV(n_alphas=5)
    clf.fit(sparse.csr_matrix(X), y)
    clf1 = LassoCV(n_alphas=5)
    clf1.fit(sparse.csr_matrix(X, dtype=np.float32), y)
    assert_almost_equal(clf.alpha_, clf1.alpha_, decimal=6)
    assert_almost_equal(clf.coef_, clf1.coef_, decimal=6)


def test_precompute_invalid_argument():
    X, y, _, _ = build_dataset()
    for clf in [ElasticNetCV(precompute="invalid"),
                LassoCV(precompute="invalid")]:
        err_msg = ".*should be.*True.*False.*auto.* array-like.*Got 'invalid'"
        with pytest.raises(ValueError, match=err_msg):
            clf.fit(X, y)

    # Precompute = 'auto' is not supported for ElasticNet and Lasso
    err_msg = ".*should be.*True.*False.*array-like.*Got 'auto'"
    with pytest.raises(ValueError, match=err_msg):
        ElasticNet(precompute='auto').fit(X, y)

    err_msg = ".*should be.*True.*False.*array-like.*Got 'auto'"
    with pytest.raises(ValueError, match=err_msg):
        Lasso(precompute='auto').fit(X, y)


def test_elasticnet_precompute_incorrect_gram():
    # check that passing an invalid precomputed Gram matrix will raise an
    # error.
    X, y, _, _ = build_dataset()

    rng = np.random.RandomState(0)

    X_centered = X - np.average(X, axis=0)
    garbage = rng.standard_normal(X.shape)
    precompute = np.dot(garbage.T, garbage)

    clf = ElasticNet(alpha=0.01, precompute=precompute)
    msg = "Gram matrix.*did not pass validation.*"
    with pytest.raises(ValueError, match=msg):
        clf.fit(X_centered, y)


def test_elasticnet_precompute_gram_weighted_samples():
    # check the equivalence between passing a precomputed Gram matrix and
    # internal computation using sample weights.
    X, y, _, _ = build_dataset()

    rng = np.random.RandomState(0)
    sample_weight = rng.lognormal(size=y.shape)

    w_norm = sample_weight * (y.shape / np.sum(sample_weight))
    X_c = (X - np.average(X, axis=0, weights=w_norm))
    X_r = X_c * np.sqrt(w_norm)[:, np.newaxis]
    gram = np.dot(X_r.T, X_r)

    clf1 = ElasticNet(alpha=0.01, precompute=gram)
    clf1.fit(X_c, y, sample_weight=sample_weight)

    clf2 = ElasticNet(alpha=0.01, precompute=False)
    clf2.fit(X, y, sample_weight=sample_weight)

    assert_allclose(clf1.coef_, clf2.coef_)


def test_warm_start_convergence():
    X, y, _, _ = build_dataset()
    model = ElasticNet(alpha=1e-3, tol=1e-3).fit(X, y)
    n_iter_reference = model.n_iter_

    # This dataset is not trivial enough for the model to converge in one pass.
    assert n_iter_reference > 2

    # Check that n_iter_ is invariant to multiple calls to fit
    # when warm_start=False, all else being equal.
    model.fit(X, y)
    n_iter_cold_start = model.n_iter_
    assert n_iter_cold_start == n_iter_reference

    # Fit the same model again, using a warm start: the optimizer just performs
    # a single pass before checking that it has already converged
    model.set_params(warm_start=True)
    model.fit(X, y)
    n_iter_warm_start = model.n_iter_
    assert n_iter_warm_start == 1


def test_warm_start_convergence_with_regularizer_decrement():
    X, y = load_diabetes(return_X_y=True)

    # Train a model to converge on a lightly regularized problem
    final_alpha = 1e-5
    low_reg_model = ElasticNet(alpha=final_alpha).fit(X, y)

    # Fitting a new model on a more regularized version of the same problem.
    # Fitting with high regularization is easier it should converge faster
    # in general.
    high_reg_model = ElasticNet(alpha=final_alpha * 10).fit(X, y)
    assert low_reg_model.n_iter_ > high_reg_model.n_iter_

    # Fit the solution to the original, less regularized version of the
    # problem but from the solution of the highly regularized variant of
    # the problem as a better starting point. This should also converge
    # faster than the original model that starts from zero.
    warm_low_reg_model = deepcopy(high_reg_model)
    warm_low_reg_model.set_params(warm_start=True, alpha=final_alpha)
    warm_low_reg_model.fit(X, y)
    assert low_reg_model.n_iter_ > warm_low_reg_model.n_iter_


def test_random_descent():
    # Test that both random and cyclic selection give the same results.
    # Ensure that the test models fully converge and check a wide
    # range of conditions.

    # This uses the coordinate descent algo using the gram trick.
    X, y, _, _ = build_dataset(n_samples=50, n_features=20)
    clf_cyclic = ElasticNet(selection='cyclic', tol=1e-8)
    clf_cyclic.fit(X, y)
    clf_random = ElasticNet(selection='random', tol=1e-8, random_state=42)
    clf_random.fit(X, y)
    assert_array_almost_equal(clf_cyclic.coef_, clf_random.coef_)
    assert_almost_equal(clf_cyclic.intercept_, clf_random.intercept_)

    # This uses the descent algo without the gram trick
    clf_cyclic = ElasticNet(selection='cyclic', tol=1e-8)
    clf_cyclic.fit(X.T, y[:20])
    clf_random = ElasticNet(selection='random', tol=1e-8, random_state=42)
    clf_random.fit(X.T, y[:20])
    assert_array_almost_equal(clf_cyclic.coef_, clf_random.coef_)
    assert_almost_equal(clf_cyclic.intercept_, clf_random.intercept_)

    # Sparse Case
    clf_cyclic = ElasticNet(selection='cyclic', tol=1e-8)
    clf_cyclic.fit(sparse.csr_matrix(X), y)
    clf_random = ElasticNet(selection='random', tol=1e-8, random_state=42)
    clf_random.fit(sparse.csr_matrix(X), y)
    assert_array_almost_equal(clf_cyclic.coef_, clf_random.coef_)
    assert_almost_equal(clf_cyclic.intercept_, clf_random.intercept_)

    # Multioutput case.
    new_y = np.hstack((y[:, np.newaxis], y[:, np.newaxis]))
    clf_cyclic = MultiTaskElasticNet(selection='cyclic', tol=1e-8)
    clf_cyclic.fit(X, new_y)
    clf_random = MultiTaskElasticNet(selection='random', tol=1e-8,
                                     random_state=42)
    clf_random.fit(X, new_y)
    assert_array_almost_equal(clf_cyclic.coef_, clf_random.coef_)
    assert_almost_equal(clf_cyclic.intercept_, clf_random.intercept_)

    # Raise error when selection is not in cyclic or random.
    clf_random = ElasticNet(selection='invalid')
    with pytest.raises(ValueError):
        clf_random.fit(X, y)


def test_enet_path_positive():
    # Test positive parameter

    X, Y, _, _ = build_dataset(n_samples=50, n_features=50, n_targets=2)

    # For mono output
    # Test that the coefs returned by positive=True in enet_path are positive
    for path in [enet_path, lasso_path]:
        pos_path_coef = path(X, Y[:, 0], positive=True)[1]
        assert np.all(pos_path_coef >= 0)

    # For multi output, positive parameter is not allowed
    # Test that an error is raised
    for path in [enet_path, lasso_path]:
        with pytest.raises(ValueError):
            path(X, Y, positive=True)


def test_sparse_dense_descent_paths():
    # Test that dense and sparse input give the same input for descent paths.
    X, y, _, _ = build_dataset(n_samples=50, n_features=20)
    csr = sparse.csr_matrix(X)
    for path in [enet_path, lasso_path]:
        _, coefs, _ = path(X, y, fit_intercept=False)
        _, sparse_coefs, _ = path(csr, y, fit_intercept=False)
        assert_array_almost_equal(coefs, sparse_coefs)


def test_check_input_false():
    X, y, _, _ = build_dataset(n_samples=20, n_features=10)
    X = check_array(X, order='F', dtype='float64')
    y = check_array(X, order='F', dtype='float64')
    clf = ElasticNet(selection='cyclic', tol=1e-8)
    # Check that no error is raised if data is provided in the right format
    clf.fit(X, y, check_input=False)
    # With check_input=False, an exhaustive check is not made on y but its
    # dtype is still cast in _preprocess_data to X's dtype. So the test should
    # pass anyway
    X = check_array(X, order='F', dtype='float32')
    clf.fit(X, y, check_input=False)
    # With no input checking, providing X in C order should result in false
    # computation
    X = check_array(X, order='C', dtype='float64')
    with pytest.raises(ValueError):
        clf.fit(X, y, check_input=False)


@pytest.mark.parametrize("check_input", [True, False])
def test_enet_copy_X_True(check_input):
    X, y, _, _ = build_dataset()
    X = X.copy(order='F')

    original_X = X.copy()
    enet = ElasticNet(copy_X=True)
    enet.fit(X, y, check_input=check_input)

    assert_array_equal(original_X, X)


def test_enet_copy_X_False_check_input_False():
    X, y, _, _ = build_dataset()
    X = X.copy(order='F')

    original_X = X.copy()
    enet = ElasticNet(copy_X=False)
    enet.fit(X, y, check_input=False)

    # No copying, X is overwritten
    assert np.any(np.not_equal(original_X, X))


def test_overrided_gram_matrix():
    X, y, _, _ = build_dataset(n_samples=20, n_features=10)
    Gram = X.T.dot(X)
    clf = ElasticNet(selection='cyclic', tol=1e-8, precompute=Gram)
    assert_warns_message(UserWarning,
                         "Gram matrix was provided but X was centered"
                         " to fit intercept, "
                         "or X was normalized : recomputing Gram matrix.",
                         clf.fit, X, y)


@pytest.mark.parametrize('model', [ElasticNet, Lasso])
def test_lasso_non_float_y(model):
    X = [[0, 0], [1, 1], [-1, -1]]
    y = [0, 1, 2]
    y_float = [0.0, 1.0, 2.0]

    clf = model(fit_intercept=False)
    clf.fit(X, y)
    clf_float = model(fit_intercept=False)
    clf_float.fit(X, y_float)
    assert_array_equal(clf.coef_, clf_float.coef_)


def test_enet_float_precision():
    # Generate dataset
    X, y, X_test, y_test = build_dataset(n_samples=20, n_features=10)
    # Here we have a small number of iterations, and thus the
    # ElasticNet might not converge. This is to speed up tests

    for normalize in [True, False]:
        for fit_intercept in [True, False]:
            coef = {}
            intercept = {}
            for dtype in [np.float64, np.float32]:
                clf = ElasticNet(alpha=0.5, max_iter=100, precompute=False,
                                 fit_intercept=fit_intercept,
                                 normalize=normalize)

                X = dtype(X)
                y = dtype(y)
                ignore_warnings(clf.fit)(X, y)

                coef[('simple', dtype)] = clf.coef_
                intercept[('simple', dtype)] = clf.intercept_

                assert clf.coef_.dtype == dtype

                # test precompute Gram array
                Gram = X.T.dot(X)
                clf_precompute = ElasticNet(alpha=0.5, max_iter=100,
                                            precompute=Gram,
                                            fit_intercept=fit_intercept,
                                            normalize=normalize)
                ignore_warnings(clf_precompute.fit)(X, y)
                assert_array_almost_equal(clf.coef_, clf_precompute.coef_)
                assert_array_almost_equal(clf.intercept_,
                                          clf_precompute.intercept_)

                # test multi task enet
                multi_y = np.hstack((y[:, np.newaxis], y[:, np.newaxis]))
                clf_multioutput = MultiTaskElasticNet(
                    alpha=0.5, max_iter=100, fit_intercept=fit_intercept,
                    normalize=normalize)
                clf_multioutput.fit(X, multi_y)
                coef[('multi', dtype)] = clf_multioutput.coef_
                intercept[('multi', dtype)] = clf_multioutput.intercept_
                assert clf.coef_.dtype == dtype

            for v in ['simple', 'multi']:
                assert_array_almost_equal(coef[(v, np.float32)],
                                          coef[(v, np.float64)],
                                          decimal=4)
                assert_array_almost_equal(intercept[(v, np.float32)],
                                          intercept[(v, np.float64)],
                                          decimal=4)


def test_enet_l1_ratio():
    # Test that an error message is raised if an estimator that
    # uses _alpha_grid is called with l1_ratio=0
    msg = ("Automatic alpha grid generation is not supported for l1_ratio=0. "
           "Please supply a grid by providing your estimator with the "
           "appropriate `alphas=` argument.")
    X = np.array([[1, 2, 4, 5, 8], [3, 5, 7, 7, 8]]).T
    y = np.array([12, 10, 11, 21, 5])

    with pytest.raises(ValueError, match=msg):
        ElasticNetCV(l1_ratio=0, random_state=42).fit(X, y)

    with pytest.raises(ValueError, match=msg):
        MultiTaskElasticNetCV(l1_ratio=0, random_state=42).fit(X, y[:, None])

    # Test that l1_ratio=0 is allowed if we supply a grid manually
    alphas = [0.1, 10]
    estkwds = {'alphas': alphas, 'random_state': 42}
    est_desired = ElasticNetCV(l1_ratio=0.00001, **estkwds)
    est = ElasticNetCV(l1_ratio=0, **estkwds)
    with ignore_warnings():
        est_desired.fit(X, y)
        est.fit(X, y)
    assert_array_almost_equal(est.coef_, est_desired.coef_, decimal=5)

    est_desired = MultiTaskElasticNetCV(l1_ratio=0.00001, **estkwds)
    est = MultiTaskElasticNetCV(l1_ratio=0, **estkwds)
    with ignore_warnings():
        est.fit(X, y[:, None])
        est_desired.fit(X, y[:, None])
    assert_array_almost_equal(est.coef_, est_desired.coef_, decimal=5)


def test_coef_shape_not_zero():
    est_no_intercept = Lasso(fit_intercept=False)
    est_no_intercept.fit(np.c_[np.ones(3)], np.ones(3))
    assert est_no_intercept.coef_.shape == (1,)


def test_warm_start_multitask_lasso():
    X, y, X_test, y_test = build_dataset()
    Y = np.c_[y, y]
    clf = MultiTaskLasso(alpha=0.1, max_iter=5, warm_start=True)
    ignore_warnings(clf.fit)(X, Y)
    ignore_warnings(clf.fit)(X, Y)  # do a second round with 5 iterations

    clf2 = MultiTaskLasso(alpha=0.1, max_iter=10)
    ignore_warnings(clf2.fit)(X, Y)
    assert_array_almost_equal(clf2.coef_, clf.coef_)


@pytest.mark.parametrize('klass, n_classes, kwargs',
                         [(Lasso, 1, dict(precompute=True)),
                          (Lasso, 1, dict(precompute=False)),
                          (MultiTaskLasso, 2, dict()),
                          (MultiTaskLasso, 2, dict())])
def test_enet_coordinate_descent(klass, n_classes, kwargs):
    """Test that a warning is issued if model does not converge"""
    clf = klass(max_iter=2, **kwargs)
    n_samples = 5
    n_features = 2
    X = np.ones((n_samples, n_features)) * 1e50
    y = np.ones((n_samples, n_classes))
    if klass == Lasso:
        y = y.ravel()
    assert_warns(ConvergenceWarning, clf.fit, X, y)


def test_convergence_warnings():
    random_state = np.random.RandomState(0)
    X = random_state.standard_normal((1000, 500))
    y = random_state.standard_normal((1000, 3))

    # check that the model fails to converge (a negative dual gap cannot occur)
    with pytest.warns(ConvergenceWarning):
        MultiTaskElasticNet(max_iter=1, tol=-1).fit(X, y)

    # check that the model converges w/o warnings
    with pytest.warns(None) as record:
        MultiTaskElasticNet(max_iter=1000).fit(X, y)

    assert not record.list


def test_sparse_input_convergence_warning():
    X, y, _, _ = build_dataset(n_samples=1000, n_features=500)

    with pytest.warns(ConvergenceWarning):
        ElasticNet(max_iter=1, tol=0).fit(
            sparse.csr_matrix(X, dtype=np.float32), y)

    # check that the model converges w/o warnings
    with pytest.warns(None) as record:
        Lasso(max_iter=1000).fit(sparse.csr_matrix(X, dtype=np.float32), y)

    assert not record.list


@pytest.mark.parametrize("precompute, inner_precompute", [
    (True, True),
    ('auto', False),
    (False, False),
])
def test_lassoCV_does_not_set_precompute(monkeypatch, precompute,
                                         inner_precompute):
    X, y, _, _ = build_dataset()
    calls = 0

    class LassoMock(Lasso):
        def fit(self, X, y):
            super().fit(X, y)
            nonlocal calls
            calls += 1
            assert self.precompute == inner_precompute

    monkeypatch.setattr("sklearn.linear_model._coordinate_descent.Lasso",
                        LassoMock)
    clf = LassoCV(precompute=precompute)
    clf.fit(X, y)
    assert calls > 0


def test_multi_task_lasso_cv_dtype():
    n_samples, n_features = 10, 3
    rng = np.random.RandomState(42)
    X = rng.binomial(1, .5, size=(n_samples, n_features))
    X = X.astype(int)  # make it explicit that X is int
    y = X[:, [0, 0]].copy()
    est = MultiTaskLassoCV(n_alphas=5, fit_intercept=True).fit(X, y)
    assert_array_almost_equal(est.coef_, [[1, 0, 0]] * 2, decimal=3)


@pytest.mark.parametrize('fit_intercept', [True, False])
@pytest.mark.parametrize('alpha', [0.01])
@pytest.mark.parametrize('normalize', [False, True])
@pytest.mark.parametrize('precompute', [False, True])
def test_enet_sample_weight_consistency(fit_intercept, alpha, normalize,
                                        precompute):
    """Test that the impact of sample_weight is consistent."""
    rng = np.random.RandomState(0)
    n_samples, n_features = 10, 5

    X = rng.rand(n_samples, n_features)
    y = rng.rand(n_samples)
    params = dict(alpha=alpha, fit_intercept=fit_intercept,
                  precompute=precompute, tol=1e-6, l1_ratio=0.5)

    reg = ElasticNet(**params).fit(X, y)
    coef = reg.coef_.copy()
    if fit_intercept:
        intercept = reg.intercept_

    # sample_weight=np.ones(..) should be equivalent to sample_weight=None
    sample_weight = np.ones_like(y)
    reg.fit(X, y, sample_weight=sample_weight)
    assert_allclose(reg.coef_, coef, rtol=1e-6)
    if fit_intercept:
        assert_allclose(reg.intercept_, intercept)

    # sample_weight=None should be equivalent to sample_weight = number
    sample_weight = 123.
    reg.fit(X, y, sample_weight=sample_weight)
    assert_allclose(reg.coef_, coef, rtol=1e-6)
    if fit_intercept:
        assert_allclose(reg.intercept_, intercept)

    # scaling of sample_weight should have no effect, cf. np.average()
    sample_weight = 2 * np.ones_like(y)
    reg.fit(X, y, sample_weight=sample_weight)
    assert_allclose(reg.coef_, coef, rtol=1e-6)
    if fit_intercept:
        assert_allclose(reg.intercept_, intercept)

    # setting one element of sample_weight to 0 is equivalent to removing
    # the corresponding sample
    sample_weight = np.ones_like(y)
    sample_weight[-1] = 0
    reg.fit(X, y, sample_weight=sample_weight)
    coef1 = reg.coef_.copy()
    if fit_intercept:
        intercept1 = reg.intercept_
    reg.fit(X[:-1], y[:-1])
    assert_allclose(reg.coef_, coef1, rtol=1e-6)
    if fit_intercept:
        assert_allclose(reg.intercept_, intercept1)

    # check that multiplying sample_weight by 2 is equivalent
    # to repeating corresponding samples twice
    if sparse.issparse(X):
        X = X.toarray()

    X2 = np.concatenate([X, X[:n_samples//2]], axis=0)
    y2 = np.concatenate([y, y[:n_samples//2]])
    sample_weight_1 = np.ones(len(y))
    sample_weight_1[:n_samples//2] = 2

    reg1 = ElasticNet(**params).fit(
            X, y, sample_weight=sample_weight_1
    )

    reg2 = ElasticNet(**params).fit(
            X2, y2, sample_weight=None
    )
    assert_allclose(reg1.coef_, reg2.coef_)


def test_enet_sample_weight_sparse():
    reg = ElasticNet()
    X = sparse.csc_matrix(np.zeros((3, 2)))
    y = np.array([-1, 0, 1])
    sw = np.array([1, 2, 3])
    with pytest.raises(ValueError, match="Sample weights do not.*support "
                                         "sparse matrices"):
        reg.fit(X, y, sample_weight=sw, check_input=True)


@pytest.mark.parametrize("backend", ["loky", "threading"])
@pytest.mark.parametrize("estimator",
                         [ElasticNetCV, MultiTaskElasticNetCV,
                          LassoCV, MultiTaskLassoCV])
def test_linear_models_cv_fit_for_all_backends(backend, estimator):
    # LinearModelsCV.fit performs inplace operations on input data which is
    # memmapped when using loky backend, causing an error due to unexpected
    # behavior of fancy indexing of read-only memmaps (cf. numpy#14132).

    if (parse_version(joblib.__version__) < parse_version('0.12')
            and backend == 'loky'):
        pytest.skip('loky backend does not exist in joblib <0.12')

    # Create a problem sufficiently large to cause memmapping (1MB).
    n_targets = 1 + (estimator in (MultiTaskElasticNetCV, MultiTaskLassoCV))
    X, y = make_regression(20000, 10, n_targets=n_targets)

    with joblib.parallel_backend(backend=backend):
        estimator(n_jobs=2, cv=3).fit(X, y)


@pytest.mark.parametrize("check_input", [True, False])
def test_enet_sample_weight_does_not_overwrite_sample_weight(check_input):
    """Check that ElasticNet does not overwrite sample_weights."""

    rng = np.random.RandomState(0)
    n_samples, n_features = 10, 5

    X = rng.rand(n_samples, n_features)
    y = rng.rand(n_samples)

    sample_weight_1_25 = 1.25 * np.ones_like(y)
    sample_weight = sample_weight_1_25.copy()

    reg = ElasticNet()
    reg.fit(X, y, sample_weight=sample_weight, check_input=check_input)

    assert_array_equal(sample_weight, sample_weight_1_25)<|MERGE_RESOLUTION|>--- conflicted
+++ resolved
@@ -397,109 +397,6 @@
 # FIXME: 'normalize' to be removed in 1.2
 @pytest.mark.filterwarnings("ignore:'normalize' was deprecated")
 @pytest.mark.parametrize(
-<<<<<<< HEAD
-    "LinearModel, params",
-    [
-     # (Lasso, {"tol": 1e-16, "alpha": 0.1}),
-     # (LassoLars, {"alpha": 0.1}),
-     # (RidgeClassifier, {"solver": 'sparse_cg', "alpha": 0.1}),
-     # (ElasticNet, {"tol": 1e-16, 'l1_ratio': 1, "alpha": 0.1}),
-     # (ElasticNet, {"tol": 1e-16, 'l1_ratio': 0, "alpha": 0.1}),
-     # (Ridge, {"solver": 'sparse_cg', 'tol': 1e-12, "alpha": 0.1}),
-     (Ridge, {"solver": 'sparse_cg', 'tol': 1e-12, "alpha": 1.}),
-     # (Ridge, {"solver": 'sparse_cg', 'tol': 1e-12, "alpha": 0.}),
-     # (BayesianRidge, {}),
-     # (ARDRegression, {}),
-     # (OrthogonalMatchingPursuit, {}),
-     # (MultiTaskElasticNet, {"tol": 1e-16, 'l1_ratio': 1, "alpha": 0.1}),
-     # (MultiTaskElasticNet, {"tol": 1e-16, 'l1_ratio': 0, "alpha": 0.1}),
-     # (MultiTaskLasso, {"tol": 1e-16, "alpha": 0.1}),
-     # (Lars, {}),
-     # (LinearRegression, {}),
-     # (LassoLarsIC, {})
-     ]
-)
-@pytest.mark.parametrize(
-    "sample_weight", [None, True]
-)
-def test_model_pipeline_same_as_normalize_true_sample_weight(
-        LinearModel, sample_weight, params):
-    # Test that linear models (LinearModel) set with normalize set to True are
-    # doing the same as the same linear model preceeded by StandardScaler
-    # in the pipeline and with normalize set to False
-
-    # normalize is True
-    model_name = LinearModel.__name__
-    model_normalize = LinearModel(normalize=True, fit_intercept=True, **params)
-
-    pipeline = make_pipeline(
-        StandardScaler(),
-        LinearModel(normalize=False, fit_intercept=True, **params)
-    )
-
-    is_multitask = model_normalize._get_tags()["multioutput_only"]
-
-    # prepare the data
-    n_samples, n_features = 100, 2
-    rng = np.random.RandomState(0)
-    w = rng.randn(n_features)
-    X = rng.randn(n_samples, n_features)
-    X += 20  # make features non-zero mean
-    y = X.dot(w)  # XXX : should add some intercept
-
-    # make classes out of regression
-    if is_classifier(model_normalize):
-        y[y > np.mean(y)] = -1
-        y[y > 0] = 1
-    if is_multitask:
-        y = np.stack((y, y), axis=1)
-
-    X_train, X_test, y_train, y_test = train_test_split(X, y, random_state=42)
-
-    if sample_weight:
-        # sample_weight = 10. * np.ones(X_train.shape[0])
-        sample_weight = 0.1 + rng.rand(X_train.shape[0])
-        # sample_weight /= np.linalg.norm(sample_weight)
-
-    if 'alpha' in params:
-        model_normalize.set_params(alpha=params['alpha'])
-        if model_name in ['Lasso', 'LassoLars', 'MultiTaskLasso']:
-            new_params = dict(
-                alpha=params['alpha'] * np.sqrt(X_train.shape[0]))
-        if model_name in ['Ridge', 'RidgeClassifier']:
-            new_params = dict(alpha=params['alpha'] * X_train.shape[0])
-    if model_name in ['ElasticNet', 'MultiTaskElasticNet']:
-        if params['l1_ratio'] == 1:
-            new_params = dict(
-                alpha=params['alpha'] * np.sqrt(X_train.shape[0]))
-        if params['l1_ratio'] == 0:
-            new_params = dict(alpha=params['alpha'] * X_train.shape[0])
-
-    if 'new_params' in locals():
-        pipeline[1].set_params(**new_params)
-
-    model_normalize.fit(X_train, y_train, sample_weight=sample_weight)
-
-    y_pred_normalize = model_normalize.predict(X_test)
-
-    kwargs = {pipeline.steps[0][0] + '__sample_weight':
-              sample_weight,
-              pipeline.steps[-1][0] + '__sample_weight':
-              sample_weight}
-
-    pipeline.fit(X_train, y_train, **kwargs)
-    y_pred_standardize = pipeline.predict(X_test)
-
-    y_train_mean = np.average(y_train, weights=sample_weight)
-    X_train_mean = np.average(X_train, weights=sample_weight, axis=0)
-    # assert_allclose(
-    #     model_normalize.coef_ * pipeline[0].scale_, pipeline[1].coef_)
-    assert pipeline[1].intercept_ == pytest.approx(y_train_mean)
-    assert (model_normalize.intercept_ ==
-            pytest.approx(y_train_mean -
-                          model_normalize.coef_.dot(X_train_mean)))
-    assert_allclose(y_pred_normalize, y_pred_standardize)
-=======
     "estimator, params",
     [
          (Lasso, {"tol": 1e-16, "alpha": 0.1}),
@@ -584,7 +481,6 @@
     assert (reg_with_normalize.intercept_ ==
             pytest.approx(y_train_mean -
                           reg_with_normalize.coef_.dot(X_train_mean)))
->>>>>>> dbd68b28
 
 
 # FIXME: 'normalize' to be removed in 1.2
