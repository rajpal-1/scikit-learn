# Author: Vlad Niculae
# License: BSD 3 clause

import numpy as np
import pytest
<<<<<<< HEAD
=======

from sklearn.utils._testing import assert_raises
>>>>>>> 80f923e0
from sklearn.utils._testing import assert_array_equal
from sklearn.utils._testing import assert_array_almost_equal
from sklearn.utils._testing import ignore_warnings


from sklearn.linear_model import (orthogonal_mp, orthogonal_mp_gram,
                                  OrthogonalMatchingPursuit,
                                  OrthogonalMatchingPursuitCV,
                                  LinearRegression)
from sklearn.utils import check_random_state
from sklearn.datasets import make_sparse_coded_signal

n_samples, n_features, n_nonzero_coefs, n_targets = 25, 35, 5, 3
y, X, gamma = make_sparse_coded_signal(n_samples=n_targets,
                                       n_components=n_features,
                                       n_features=n_samples,
                                       n_nonzero_coefs=n_nonzero_coefs,
                                       random_state=0)
# Make X not of norm 1 for testing
X *= 10
y *= 10
G, Xy = np.dot(X.T, X), np.dot(X.T, y)
# this makes X (n_samples, n_features)
# and y (n_samples, 3)


def test_correct_shapes():
    assert (orthogonal_mp(X, y[:, 0], n_nonzero_coefs=5).shape ==
            (n_features,))
    assert (orthogonal_mp(X, y, n_nonzero_coefs=5).shape ==
            (n_features, 3))


def test_correct_shapes_gram():
    assert (orthogonal_mp_gram(G, Xy[:, 0], n_nonzero_coefs=5).shape ==
            (n_features,))
    assert (orthogonal_mp_gram(G, Xy, n_nonzero_coefs=5).shape ==
            (n_features, 3))


def test_n_nonzero_coefs():
    assert np.count_nonzero(orthogonal_mp(X, y[:, 0], n_nonzero_coefs=5)) <= 5
    assert np.count_nonzero(orthogonal_mp(X, y[:, 0],
                                          n_nonzero_coefs=5,
                                          precompute=True)) <= 5


def test_tol():
    tol = 0.5
    gamma = orthogonal_mp(X, y[:, 0], tol=tol)
    gamma_gram = orthogonal_mp(X, y[:, 0], tol=tol, precompute=True)
    assert np.sum((y[:, 0] - np.dot(X, gamma)) ** 2) <= tol
    assert np.sum((y[:, 0] - np.dot(X, gamma_gram)) ** 2) <= tol


def test_with_without_gram():
    assert_array_almost_equal(
        orthogonal_mp(X, y, n_nonzero_coefs=5),
        orthogonal_mp(X, y, n_nonzero_coefs=5, precompute=True))


def test_with_without_gram_tol():
    assert_array_almost_equal(
        orthogonal_mp(X, y, tol=1.),
        orthogonal_mp(X, y, tol=1., precompute=True))


def test_unreachable_accuracy():
    assert_array_almost_equal(
        orthogonal_mp(X, y, tol=0),
        orthogonal_mp(X, y, n_nonzero_coefs=n_features))
    warning_message = (
        "Orthogonal matching pursuit ended prematurely "
        "due to linear dependence in the dictionary. "
        "The requested precision might not have been met."
    )
    with pytest.warns(RuntimeWarning, match=warning_message):
        assert_array_almost_equal(
            orthogonal_mp(X, y, tol=0, precompute=True),
            orthogonal_mp(X, y, precompute=True,
                          n_nonzero_coefs=n_features))


# Parametrizing the decorator to enhance the test
@pytest.mark.parametrize("positional_params", [(X, y), (G, Xy)])
@pytest.mark.parametrize(
    "keyword_params",
    [{"tol": -1}, {"n_nonzero_coefs": -1}, {"n_nonzero_coefs": n_features + 1}]
)
def test_bad_input(positional_params, keyword_params):
    with pytest.raises(ValueError):
        orthogonal_mp(*positional_params, **keyword_params)


def test_perfect_signal_recovery():
    idx, = gamma[:, 0].nonzero()
    gamma_rec = orthogonal_mp(X, y[:, 0], n_nonzero_coefs=5)
    gamma_gram = orthogonal_mp_gram(G, Xy[:, 0], n_nonzero_coefs=5)
    assert_array_equal(idx, np.flatnonzero(gamma_rec))
    assert_array_equal(idx, np.flatnonzero(gamma_gram))
    assert_array_almost_equal(gamma[:, 0], gamma_rec, decimal=2)
    assert_array_almost_equal(gamma[:, 0], gamma_gram, decimal=2)


def test_orthogonal_mp_gram_readonly():
    # Non-regression test for:
    # https://github.com/scikit-learn/scikit-learn/issues/5956
    idx, = gamma[:, 0].nonzero()
    G_readonly = G.copy()
    G_readonly.setflags(write=False)
    Xy_readonly = Xy.copy()
    Xy_readonly.setflags(write=False)
    gamma_gram = orthogonal_mp_gram(G_readonly, Xy_readonly[:, 0],
                                    n_nonzero_coefs=5,
                                    copy_Gram=False, copy_Xy=False)
    assert_array_equal(idx, np.flatnonzero(gamma_gram))
    assert_array_almost_equal(gamma[:, 0], gamma_gram, decimal=2)


def test_estimator():
    omp = OrthogonalMatchingPursuit(n_nonzero_coefs=n_nonzero_coefs)
    omp.fit(X, y[:, 0])
    assert omp.coef_.shape == (n_features,)
    assert omp.intercept_.shape == ()
    assert np.count_nonzero(omp.coef_) <= n_nonzero_coefs

    omp.fit(X, y)
    assert omp.coef_.shape == (n_targets, n_features)
    assert omp.intercept_.shape == (n_targets,)
    assert np.count_nonzero(omp.coef_) <= n_targets * n_nonzero_coefs

    coef_normalized = omp.coef_[0].copy()
    omp.set_params(fit_intercept=True, normalize=False)
    omp.fit(X, y[:, 0])
    assert_array_almost_equal(coef_normalized, omp.coef_)

    omp.set_params(fit_intercept=False, normalize=False)
    omp.fit(X, y[:, 0])
    assert np.count_nonzero(omp.coef_) <= n_nonzero_coefs
    assert omp.coef_.shape == (n_features,)
    assert omp.intercept_ == 0

    omp.fit(X, y)
    assert omp.coef_.shape == (n_targets, n_features)
    assert omp.intercept_ == 0
    assert np.count_nonzero(omp.coef_) <= n_targets * n_nonzero_coefs


def test_identical_regressors():
    newX = X.copy()
    newX[:, 1] = newX[:, 0]
    gamma = np.zeros(n_features)
    gamma[0] = gamma[1] = 1.
    newy = np.dot(newX, gamma)
    warning_message = (
        "Orthogonal matching pursuit ended prematurely "
        "due to linear dependence in the dictionary. "
        "The requested precision might not have been met."
    )
    with pytest.warns(RuntimeWarning, match=warning_message):
        orthogonal_mp(newX, newy, 2)


def test_swapped_regressors():
    gamma = np.zeros(n_features)
    # X[:, 21] should be selected first, then X[:, 0] selected second,
    # which will take X[:, 21]'s place in case the algorithm does
    # column swapping for optimization (which is the case at the moment)
    gamma[21] = 1.0
    gamma[0] = 0.5
    new_y = np.dot(X, gamma)
    new_Xy = np.dot(X.T, new_y)
    gamma_hat = orthogonal_mp(X, new_y, n_nonzero_coefs=2)
    gamma_hat_gram = orthogonal_mp_gram(G, new_Xy, n_nonzero_coefs=2)
    assert_array_equal(np.flatnonzero(gamma_hat), [0, 21])
    assert_array_equal(np.flatnonzero(gamma_hat_gram), [0, 21])


def test_no_atoms():
    y_empty = np.zeros_like(y)
    Xy_empty = np.dot(X.T, y_empty)
    gamma_empty = ignore_warnings(orthogonal_mp)(X, y_empty,
                                                 n_nonzero_coefs=1)
    gamma_empty_gram = ignore_warnings(orthogonal_mp)(G, Xy_empty,
                                                      n_nonzero_coefs=1)
    assert np.all(gamma_empty == 0)
    assert np.all(gamma_empty_gram == 0)


def test_omp_path():
    path = orthogonal_mp(X, y, n_nonzero_coefs=5, return_path=True)
    last = orthogonal_mp(X, y, n_nonzero_coefs=5, return_path=False)
    assert path.shape == (n_features, n_targets, 5)
    assert_array_almost_equal(path[:, :, -1], last)
    path = orthogonal_mp_gram(G, Xy, n_nonzero_coefs=5, return_path=True)
    last = orthogonal_mp_gram(G, Xy, n_nonzero_coefs=5, return_path=False)
    assert path.shape == (n_features, n_targets, 5)
    assert_array_almost_equal(path[:, :, -1], last)


def test_omp_return_path_prop_with_gram():
    path = orthogonal_mp(X, y, n_nonzero_coefs=5, return_path=True,
                         precompute=True)
    last = orthogonal_mp(X, y, n_nonzero_coefs=5, return_path=False,
                         precompute=True)
    assert path.shape == (n_features, n_targets, 5)
    assert_array_almost_equal(path[:, :, -1], last)


def test_omp_cv():
    y_ = y[:, 0]
    gamma_ = gamma[:, 0]
    ompcv = OrthogonalMatchingPursuitCV(normalize=True, fit_intercept=False,
                                        max_iter=10)
    ompcv.fit(X, y_)
    assert ompcv.n_nonzero_coefs_ == n_nonzero_coefs
    assert_array_almost_equal(ompcv.coef_, gamma_)
    omp = OrthogonalMatchingPursuit(normalize=True, fit_intercept=False,
                                    n_nonzero_coefs=ompcv.n_nonzero_coefs_)
    omp.fit(X, y_)
    assert_array_almost_equal(ompcv.coef_, omp.coef_)


def test_omp_reaches_least_squares():
    # Use small simple data; it's a sanity check but OMP can stop early
    rng = check_random_state(0)
    n_samples, n_features = (10, 8)
    n_targets = 3
    X = rng.randn(n_samples, n_features)
    Y = rng.randn(n_samples, n_targets)
    omp = OrthogonalMatchingPursuit(n_nonzero_coefs=n_features)
    lstsq = LinearRegression()
    omp.fit(X, Y)
    lstsq.fit(X, Y)
    assert_array_almost_equal(omp.coef_, lstsq.coef_)<|MERGE_RESOLUTION|>--- conflicted
+++ resolved
@@ -3,11 +3,7 @@
 
 import numpy as np
 import pytest
-<<<<<<< HEAD
-=======
-
-from sklearn.utils._testing import assert_raises
->>>>>>> 80f923e0
+
 from sklearn.utils._testing import assert_array_equal
 from sklearn.utils._testing import assert_array_almost_equal
 from sklearn.utils._testing import ignore_warnings
