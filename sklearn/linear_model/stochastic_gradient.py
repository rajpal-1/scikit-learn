--- conflicted
+++ resolved
@@ -244,7 +244,6 @@
         if n_samples != y.shape[0]:
             raise ValueError("Shapes of X and y do not match.")
 
-<<<<<<< HEAD
         if ((self.learning_rate == "adagrad" or
              self.learning_rate == "adadelta") and
                 sp.issparse(X) and self.alpha != 0.0):
@@ -255,8 +254,6 @@
                           "faster results.")
 
 
-=======
->>>>>>> 429d0649
 def _make_dataset(X, y_i, sample_weight):
     """Create ``Dataset`` abstraction for sparse and dense inputs.
 
@@ -403,10 +400,7 @@
         X, y = check_X_y(X, y, 'csr', dtype=np.float64, order="C")
 
         n_samples, n_features = X.shape
-<<<<<<< HEAD
         self._check_fit_data(X, y)
-=======
->>>>>>> 429d0649
 
         self._validate_params()
         _check_partial_fit_first_call(self, classes)
@@ -938,10 +932,7 @@
         y = y.astype(np.float64)
 
         n_samples, n_features = X.shape
-<<<<<<< HEAD
         self._check_fit_data(X, y)
-=======
->>>>>>> 429d0649
 
         self._validate_params()
 
