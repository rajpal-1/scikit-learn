--- conflicted
+++ resolved
@@ -1280,14 +1280,13 @@
         When set to True, reuse the solution of the previous call to fit as
         initialization, otherwise, just erase the previous solution.
 
-<<<<<<< HEAD
         Repeatedly calling fit or partial_fit when warm_start is True can result
         in a different solution than when calling fit a single time because of
         the way the data is shuffled.
         If a dynamic learning rate is used, the learning rate is adapted
         depending on the number of samples already seen. Calling `fit` resets
         this counter, while `partial_fit` will result in the expected behaviour.
-=======
+
     average : bool or int, optional
         When set to True, computes the averaged SGD weights and stores the
         result in the ``coef_`` attribute. If set to an int greater than 1,
@@ -1301,7 +1300,6 @@
 
         .. versionchanged:: 0.19
             Deprecated
->>>>>>> 8ebb9a90
 
     Attributes
     ----------
