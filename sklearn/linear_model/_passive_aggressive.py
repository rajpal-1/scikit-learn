# Authors: Rob Zinkov, Mathieu Blondel
# License: BSD 3 clause
from numbers import Real

from ._stochastic_gradient import BaseSGDClassifier
from ._stochastic_gradient import BaseSGDRegressor
from ._stochastic_gradient import DEFAULT_EPSILON
from ..utils._param_validation import Interval, StrOptions


class PassiveAggressiveClassifier(BaseSGDClassifier):
    """Passive Aggressive Classifier.

    Read more in the :ref:`User Guide <passive_aggressive>`.

    Parameters
    ----------
    C : float, default=1.0
        Maximum step size (regularization). Defaults to 1.0.

    fit_intercept : bool, default=True
        Whether the intercept should be estimated or not. If False, the
        data is assumed to be already centered.

    max_iter : int, default=1000
        The maximum number of passes over the training data (aka epochs).
        It only impacts the behavior in the ``fit`` method, and not the
        :meth:`partial_fit` method.

        .. versionadded:: 0.19

    tol : float or None, default=1e-3
        The stopping criterion. If it is not None, the iterations will stop
        when (loss > previous_loss - tol).

        .. versionadded:: 0.19

    early_stopping : bool, default=False
        Whether to use early stopping to terminate training when validation.
        score is not improving. If set to True, it will automatically set aside
        a stratified fraction of training data as validation and terminate
        training when validation score is not improving by at least tol for
        n_iter_no_change consecutive epochs.

        .. versionadded:: 0.20

    validation_fraction : float, default=0.1
        The proportion of training data to set aside as validation set for
        early stopping. Must be between 0 and 1.
        Only used if early_stopping is True.

        .. versionadded:: 0.20

    n_iter_no_change : int, default=5
        Number of iterations with no improvement to wait before early stopping.

        .. versionadded:: 0.20

    shuffle : bool, default=True
        Whether or not the training data should be shuffled after each epoch.

    verbose : int, default=0
        The verbosity level.

    loss : str, default="hinge"
        The loss function to be used:
        hinge: equivalent to PA-I in the reference paper.
        squared_hinge: equivalent to PA-II in the reference paper.

    n_jobs : int or None, default=None
        The number of CPUs to use to do the OVA (One Versus All, for
        multi-class problems) computation.
        ``None`` means 1 unless in a :obj:`joblib.parallel_backend` context.
        ``-1`` means using all processors. See :term:`Glossary <n_jobs>`
        for more details.

    random_state : int, RandomState instance, default=None
        Used to shuffle the training data, when ``shuffle`` is set to
        ``True``. Pass an int for reproducible output across multiple
        function calls.
        See :term:`Glossary <random_state>`.

    warm_start : bool, default=False
        When set to True, reuse the solution of the previous call to fit as
        initialization, otherwise, just erase the previous solution.
        See :term:`the Glossary <warm_start>`.

        Repeatedly calling fit or partial_fit when warm_start is True can
        result in a different solution than when calling fit a single time
        because of the way the data is shuffled.

    class_weight : dict, {class_label: weight} or "balanced" or None, \
            default=None
        Preset for the class_weight fit parameter.

        Weights associated with classes. If not given, all classes
        are supposed to have weight one.

        The "balanced" mode uses the values of y to automatically adjust
        weights inversely proportional to class frequencies in the input data
        as ``n_samples / (n_classes * np.bincount(y))``.

        .. versionadded:: 0.17
           parameter *class_weight* to automatically weight samples.

    average : bool or int, default=False
        When set to True, computes the averaged SGD weights and stores the
        result in the ``coef_`` attribute. If set to an int greater than 1,
        averaging will begin once the total number of samples seen reaches
        average. So average=10 will begin averaging after seeing 10 samples.

        .. versionadded:: 0.19
           parameter *average* to use weights averaging in SGD.

    Attributes
    ----------
    coef_ : ndarray of shape (1, n_features) if n_classes == 2 else \
            (n_classes, n_features)
        Weights assigned to the features.

    intercept_ : ndarray of shape (1,) if n_classes == 2 else (n_classes,)
        Constants in decision function.

    n_features_in_ : int
        Number of features seen during :term:`fit`.

        .. versionadded:: 0.24

    feature_names_in_ : ndarray of shape (`n_features_in_`,)
        Names of features seen during :term:`fit`. Defined only when `X`
        has feature names that are all strings.

        .. versionadded:: 1.0

    n_iter_ : int
        The actual number of iterations to reach the stopping criterion.
        For multiclass fits, it is the maximum over every binary fit.

    classes_ : ndarray of shape (n_classes,)
        The unique classes labels.

    t_ : int
        Number of weight updates performed during training.
        Same as ``(n_iter_ * n_samples)``.

    loss_function_ : callable
        Loss function used by the algorithm.

    See Also
    --------
    SGDClassifier : Incrementally trained logistic regression.
    Perceptron : Linear perceptron classifier.

    References
    ----------
    Online Passive-Aggressive Algorithms
    <http://jmlr.csail.mit.edu/papers/volume7/crammer06a/crammer06a.pdf>
    K. Crammer, O. Dekel, J. Keshat, S. Shalev-Shwartz, Y. Singer - JMLR (2006)

    Examples
    --------
    >>> from sklearn.linear_model import PassiveAggressiveClassifier
    >>> from sklearn.datasets import make_classification
    >>> X, y = make_classification(n_features=4, random_state=0)
    >>> clf = PassiveAggressiveClassifier(max_iter=1000, random_state=0,
    ... tol=1e-3)
    >>> clf.fit(X, y)
    PassiveAggressiveClassifier(random_state=0)
    >>> print(clf.coef_)
    [[0.26642044 0.45070924 0.67251877 0.64185414]]
    >>> print(clf.intercept_)
    [1.84127814]
    >>> print(clf.predict([[0, 0, 0, 0]]))
    [1]
    """

    _parameter_constraints = {
        **BaseSGDClassifier._parameter_constraints,
        "loss": [StrOptions({"hinge", "squared_hinge"})],
        "C": [Interval(Real, 0, None, closed="right")],
    }

    def __init__(
        self,
        *,
        C=1.0,
        fit_intercept=True,
        max_iter=1000,
        tol=1e-3,
        early_stopping=False,
        validation_fraction=0.1,
        n_iter_no_change=5,
        shuffle=True,
        verbose=0,
        loss="hinge",
        n_jobs=None,
        random_state=None,
        warm_start=False,
        class_weight=None,
        average=False,
    ):
        super().__init__(
            penalty=None,
            fit_intercept=fit_intercept,
            max_iter=max_iter,
            tol=tol,
            early_stopping=early_stopping,
            validation_fraction=validation_fraction,
            n_iter_no_change=n_iter_no_change,
            shuffle=shuffle,
            verbose=verbose,
            random_state=random_state,
            eta0=1.0,
            warm_start=warm_start,
            class_weight=class_weight,
            average=average,
            n_jobs=n_jobs,
        )

        self.C = C
        self.loss = loss

    def partial_fit(self, X, y, classes=None):
        """Fit linear model with Passive Aggressive algorithm.

        Parameters
        ----------
        X : {array-like, sparse matrix} of shape (n_samples, n_features)
            Subset of the training data.

        y : array-like of shape (n_samples,)
            Subset of the target values.

        classes : ndarray of shape (n_classes,)
            Classes across all calls to partial_fit.
            Can be obtained by via `np.unique(y_all)`, where y_all is the
            target vector of the entire dataset.
            This argument is required for the first call to partial_fit
            and can be omitted in the subsequent calls.
            Note that y doesn't need to contain all labels in `classes`.

        Returns
        -------
        self : object
            Fitted estimator.
        """
        if not hasattr(self, "classes_"):
            self._validate_params()
            self._more_validate_params(for_partial_fit=True)

            if self.class_weight == "balanced":
                raise ValueError(
                    "class_weight 'balanced' is not supported for "
                    "partial_fit. For 'balanced' weights, use "
                    "`sklearn.utils.compute_class_weight` with "
                    "`class_weight='balanced'`. In place of y you "
                    "can use a large enough subset of the full "
                    "training set target to properly estimate the "
                    "class frequency distributions. Pass the "
                    "resulting weights as the class_weight "
                    "parameter."
                )

        lr = "pa1" if self.loss == "hinge" else "pa2"
        return self._partial_fit(
            X,
            y,
            alpha=1.0,
            C=self.C,
            loss="hinge",
            learning_rate=lr,
            max_iter=1,
            classes=classes,
            sample_weight=None,
            coef_init=None,
            intercept_init=None,
        )

    def fit(self, X, y, coef_init=None, intercept_init=None):
        """Fit linear model with Passive Aggressive algorithm.

        Parameters
        ----------
        X : {array-like, sparse matrix} of shape (n_samples, n_features)
            Training data.

        y : array-like of shape (n_samples,)
            Target values.

        coef_init : ndarray of shape (n_classes, n_features)
            The initial coefficients to warm-start the optimization.

        intercept_init : ndarray of shape (n_classes,)
            The initial intercept to warm-start the optimization.

        Returns
        -------
        self : object
            Fitted estimator.
        """
        self._validate_params()
        self._more_validate_params()

        lr = "pa1" if self.loss == "hinge" else "pa2"
        return self._fit(
            X,
            y,
            alpha=1.0,
            C=self.C,
            loss="hinge",
            learning_rate=lr,
            coef_init=coef_init,
            intercept_init=intercept_init,
        )


class PassiveAggressiveRegressor(BaseSGDRegressor):
    """Passive Aggressive Regressor.

    Read more in the :ref:`User Guide <passive_aggressive>`.

    Parameters
    ----------

    C : float, default=1.0
        Maximum step size (regularization). Defaults to 1.0.

    fit_intercept : bool, default=True
        Whether the intercept should be estimated or not. If False, the
        data is assumed to be already centered. Defaults to True.

    max_iter : int, default=1000
        The maximum number of passes over the training data (aka epochs).
        It only impacts the behavior in the ``fit`` method, and not the
        :meth:`partial_fit` method.

        .. versionadded:: 0.19

    tol : float or None, default=1e-3
        The stopping criterion. If it is not None, the iterations will stop
        when (loss > previous_loss - tol).

        .. versionadded:: 0.19

    early_stopping : bool, default=False
        Whether to use early stopping to terminate training when validation.
        score is not improving. If set to True, it will automatically set aside
        a fraction of training data as validation and terminate
        training when validation score is not improving by at least tol for
        n_iter_no_change consecutive epochs.

        .. versionadded:: 0.20

    validation_fraction : float, default=0.1
        The proportion of training data to set aside as validation set for
        early stopping. Must be between 0 and 1.
        Only used if early_stopping is True.

        .. versionadded:: 0.20

    n_iter_no_change : int, default=5
        Number of iterations with no improvement to wait before early stopping.

        .. versionadded:: 0.20

    shuffle : bool, default=True
        Whether or not the training data should be shuffled after each epoch.

    verbose : int, default=0
        The verbosity level.

    loss : str, default="epsilon_insensitive"
        The loss function to be used:
        epsilon_insensitive: equivalent to PA-I in the reference paper.
        squared_epsilon_insensitive: equivalent to PA-II in the reference
        paper.

    epsilon : float, default=0.1
        If the difference between the current prediction and the correct label
        is below this threshold, the model is not updated.

    random_state : int, RandomState instance, default=None
        Used to shuffle the training data, when ``shuffle`` is set to
        ``True``. Pass an int for reproducible output across multiple
        function calls.
        See :term:`Glossary <random_state>`.

    warm_start : bool, default=False
        When set to True, reuse the solution of the previous call to fit as
        initialization, otherwise, just erase the previous solution.
        See :term:`the Glossary <warm_start>`.

        Repeatedly calling fit or partial_fit when warm_start is True can
        result in a different solution than when calling fit a single time
        because of the way the data is shuffled.

    average : bool or int, default=False
        When set to True, computes the averaged SGD weights and stores the
        result in the ``coef_`` attribute. If set to an int greater than 1,
        averaging will begin once the total number of samples seen reaches
        average. So average=10 will begin averaging after seeing 10 samples.

        .. versionadded:: 0.19
           parameter *average* to use weights averaging in SGD.

    Attributes
    ----------
    coef_ : array, shape = [1, n_features] if n_classes == 2 else [n_classes,\
            n_features]
        Weights assigned to the features.

    intercept_ : array, shape = [1] if n_classes == 2 else [n_classes]
        Constants in decision function.

    n_features_in_ : int
        Number of features seen during :term:`fit`.

        .. versionadded:: 0.24

    feature_names_in_ : ndarray of shape (`n_features_in_`,)
        Names of features seen during :term:`fit`. Defined only when `X`
        has feature names that are all strings.

        .. versionadded:: 1.0

    n_iter_ : int
        The actual number of iterations to reach the stopping criterion.

    t_ : int
        Number of weight updates performed during training.
        Same as ``(n_iter_ * n_samples)``.

    See Also
    --------
    SGDRegressor : Linear model fitted by minimizing a regularized
        empirical loss with SGD.

    References
    ----------
    Online Passive-Aggressive Algorithms
    <http://jmlr.csail.mit.edu/papers/volume7/crammer06a/crammer06a.pdf>
    K. Crammer, O. Dekel, J. Keshat, S. Shalev-Shwartz, Y. Singer - JMLR (2006).

    Examples
    --------
    >>> from sklearn.linear_model import PassiveAggressiveRegressor
    >>> from sklearn.datasets import make_regression

    >>> X, y = make_regression(n_features=4, random_state=0)
    >>> regr = PassiveAggressiveRegressor(max_iter=100, random_state=0,
    ... tol=1e-3)
    >>> regr.fit(X, y)
    PassiveAggressiveRegressor(max_iter=100, random_state=0)
    >>> print(regr.coef_)
    [20.48736655 34.18818427 67.59122734 87.94731329]
    >>> print(regr.intercept_)
    [-0.02306214]
    >>> print(regr.predict([[0, 0, 0, 0]]))
    [-0.02306214]
    """

    _parameter_constraints = {
        **BaseSGDRegressor._parameter_constraints,
        "loss": [StrOptions({"epsilon_insensitive", "squared_epsilon_insensitive"})],
        "C": [Interval(Real, 0, None, closed="right")],
        "epsilon": [Interval(Real, 0, None, closed="left")],
    }

    def __init__(
        self,
        *,
        C=1.0,
        fit_intercept=True,
        max_iter=1000,
        tol=1e-3,
        early_stopping=False,
        validation_fraction=0.1,
        n_iter_no_change=5,
        shuffle=True,
        verbose=0,
        loss="epsilon_insensitive",
        epsilon=DEFAULT_EPSILON,
        random_state=None,
        warm_start=False,
        average=False,
    ):
        super().__init__(
            penalty=None,
            l1_ratio=0,
            epsilon=epsilon,
            eta0=1.0,
            fit_intercept=fit_intercept,
            max_iter=max_iter,
            tol=tol,
            early_stopping=early_stopping,
            validation_fraction=validation_fraction,
            n_iter_no_change=n_iter_no_change,
            shuffle=shuffle,
            verbose=verbose,
            random_state=random_state,
            warm_start=warm_start,
            average=average,
        )
        self.C = C
        self.loss = loss

    def partial_fit(self, X, y):
        """Fit linear model with Passive Aggressive algorithm.

        Parameters
        ----------
        X : {array-like, sparse matrix} of shape (n_samples, n_features)
            Subset of training data.

        y : numpy array of shape [n_samples]
            Subset of target values.

        Returns
        -------
        self : object
            Fitted estimator.
        """
        if not hasattr(self, "coef_"):
            self._validate_params()
            self._more_validate_params(for_partial_fit=True)

        lr = "pa1" if self.loss == "epsilon_insensitive" else "pa2"
<<<<<<< HEAD
        return self._partial_fit(X, y, alpha=1.0, C=self.C,
                                 loss="epsilon_insensitive",
                                 learning_rate=lr, max_iter=1,
                                 sample_weight=None,
                                 coef_init=None, intercept_init=None,
                                 accept_large_sparse=False)
=======
        return self._partial_fit(
            X,
            y,
            alpha=1.0,
            C=self.C,
            loss="epsilon_insensitive",
            learning_rate=lr,
            max_iter=1,
            sample_weight=None,
            coef_init=None,
            intercept_init=None,
        )
>>>>>>> 329adf1d

    def fit(self, X, y, coef_init=None, intercept_init=None):
        """Fit linear model with Passive Aggressive algorithm.

        Parameters
        ----------
        X : {array-like, sparse matrix} of shape (n_samples, n_features)
            Training data.

        y : numpy array of shape [n_samples]
            Target values.

        coef_init : array, shape = [n_features]
            The initial coefficients to warm-start the optimization.

        intercept_init : array, shape = [1]
            The initial intercept to warm-start the optimization.

        Returns
        -------
        self : object
            Fitted estimator.
        """
        self._validate_params()
        self._more_validate_params()

        lr = "pa1" if self.loss == "epsilon_insensitive" else "pa2"
        return self._fit(
            X,
            y,
            alpha=1.0,
            C=self.C,
            loss="epsilon_insensitive",
            learning_rate=lr,
            coef_init=coef_init,
            intercept_init=intercept_init,
        )<|MERGE_RESOLUTION|>--- conflicted
+++ resolved
@@ -525,14 +525,6 @@
             self._more_validate_params(for_partial_fit=True)
 
         lr = "pa1" if self.loss == "epsilon_insensitive" else "pa2"
-<<<<<<< HEAD
-        return self._partial_fit(X, y, alpha=1.0, C=self.C,
-                                 loss="epsilon_insensitive",
-                                 learning_rate=lr, max_iter=1,
-                                 sample_weight=None,
-                                 coef_init=None, intercept_init=None,
-                                 accept_large_sparse=False)
-=======
         return self._partial_fit(
             X,
             y,
@@ -544,8 +536,8 @@
             sample_weight=None,
             coef_init=None,
             intercept_init=None,
+            accept_large_sparse=False
         )
->>>>>>> 329adf1d
 
     def fit(self, X, y, coef_init=None, intercept_init=None):
         """Fit linear model with Passive Aggressive algorithm.
