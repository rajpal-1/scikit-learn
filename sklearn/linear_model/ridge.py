--- conflicted
+++ resolved
@@ -1394,18 +1394,13 @@
         -------
         self : object
         """
-<<<<<<< HEAD
         if np.any(self.alphas <= 0):
             raise ValueError(
                 "alphas must be positive. Got {} containing some "
                 "negative or null value instead.".format(self.alphas))
 
-        X, y = check_X_y(X, y, ['csr', 'csc', 'coo'], dtype=np.float64,
-=======
-        X, y = check_X_y(X, y,
-                         accept_sparse=['csr', 'csc', 'coo'],
+        X, y = check_X_y(X, y, ['csr', 'csc', 'coo'],
                          dtype=[np.float64, np.float32],
->>>>>>> 3373e9c1
                          multi_output=True, y_numeric=True)
         if sample_weight is not None and not isinstance(sample_weight, float):
             sample_weight = check_array(sample_weight, ensure_2d=False,
