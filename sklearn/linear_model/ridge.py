"""
Ridge regression
"""

# Author: Mathieu Blondel <mathieu@mblondel.org>
#         Reuben Fletcher-Costin <reuben.fletchercostin@gmail.com>
#         Fabian Pedregosa <fabian@fseoane.net>
# License: BSD 3 clause


from abc import ABCMeta, abstractmethod
import warnings
from numbers import Number

import numpy as np
from scipy import linalg
from scipy import sparse
from scipy.sparse import linalg as sp_linalg

from .base import LinearClassifierMixin, LinearModel
from ..base import RegressorMixin
from ..utils.extmath import safe_sparse_dot
from ..utils import safe_asarray
from ..utils import compute_class_weight
from ..utils import column_or_1d
from ..preprocessing import LabelBinarizer
from ..grid_search import GridSearchCV
from ..externals import six
<<<<<<< HEAD
from ..metrics.pairwise import pairwise_kernels
=======
from ..metrics.scorer import _deprecate_loss_and_score_funcs
>>>>>>> 70ff5e89


# All solvers assume y is a 2d array.
def _solve_sparse_cg(X, y, alpha, max_iter=None, tol=1e-3):
    n_samples, n_features = X.shape
    X1 = sp_linalg.aslinearoperator(X)
    coefs = np.empty((y.shape[1], n_features))

    if n_features > n_samples:
        def create_mv(curr_alpha):
            def _mv(x):
                return X1.matvec(X1.rmatvec(x)) + curr_alpha * x
            return _mv
    else:
        def create_mv(curr_alpha):
            def _mv(x):
                return X1.rmatvec(X1.matvec(x)) + curr_alpha * x
            return _mv

    for i in range(y.shape[1]):
        y_column = y[:, i]

        mv = create_mv(alpha[i])
        if n_features > n_samples:
            # kernel ridge
            # w = X.T * inv(X X^t + alpha*Id) y
            C = sp_linalg.LinearOperator(
                (n_samples, n_samples), matvec=mv, dtype=X.dtype)
            coef, info = sp_linalg.cg(C, y_column, tol=tol)
            coefs[i] = X1.rmatvec(coef)
        else:
            # linear ridge
            # w = inv(X^t X + alpha*Id) * X.T y
            y_column = X1.rmatvec(y_column)
            C = sp_linalg.LinearOperator(
                (n_features, n_features), matvec=mv, dtype=X.dtype)
            coefs[i], info = sp_linalg.cg(C, y_column, maxiter=max_iter,
                                          tol=tol)
        if info != 0:
            raise ValueError("Failed with error code %d" % info)

    return coefs


def _solve_lsqr(X, y, alpha, max_iter=None, tol=1e-3):
    n_samples, n_features = X.shape
    coefs = np.empty((y.shape[1], n_features))

    # According to the lsqr documentation, alpha = damp^2.
    sqrt_alpha = np.sqrt(alpha)

    for i in range(y.shape[1]):
        y_column = y[:, i]
        coefs[i] = sp_linalg.lsqr(X, y_column, damp=sqrt_alpha[i],
                                  atol=tol, btol=tol, iter_lim=max_iter)[0]

    return coefs


def _solve_dense_cholesky(X, y, alpha):
    # w = inv(X^t X + alpha*Id) * X.T y
    n_samples, n_features = X.shape
    n_targets = y.shape[1]

    A = safe_sparse_dot(X.T, X, dense_output=True)
    Xy = safe_sparse_dot(X.T, y, dense_output=True)

    one_alpha = np.array_equal(alpha, len(alpha) * [alpha[0]])

    if one_alpha:
        A.flat[::n_features + 1] += alpha[0]
        return linalg.solve(A, Xy, sym_pos=True,
                            overwrite_a=True).T
    else:
        coefs = np.empty([n_targets, n_features])
        for coef, target, current_alpha in zip(coefs, Xy.T, alpha):
            A.flat[::n_features + 1] += current_alpha
            coef[:] = linalg.solve(A, target, sym_pos=True,
                                   overwrite_a=False).ravel()
            A.flat[::n_features + 1] -= current_alpha
        return coefs


def _solve_dense_cholesky_kernel(K, y, alpha, sample_weight=None):
    # dual_coef = inv(X X^t + alpha*Id) y
    n_samples = K.shape[0]
    n_targets = y.shape[1]

    one_alpha = np.array_equal(alpha, len(alpha) * [alpha[0]])
    has_sw = isinstance(sample_weight, np.ndarray) or sample_weight != 1.0

    if has_sw:
        sw = np.sqrt(sample_weight)
        y = y * sw[:, np.newaxis]
        K *= np.outer(sw, sw)

    if one_alpha:
        # Only one penalty, we can solve multi-target problems in one time.
        K.flat[::n_samples + 1] += alpha[0]

        dual_coef = linalg.solve(K, y, sym_pos=True, overwrite_a=True)

        # K is expensive to compute and store in memory so change it back in
        # case it was user-given.
        K.flat[::n_samples + 1] -= alpha[0]

        if has_sw:
            dual_coef *= sw[:, np.newaxis]

        return dual_coef
    else:
        # One penalty per target. We need to solve each target separately.
        dual_coefs = np.empty([n_targets, n_samples])

        for dual_coef, target, current_alpha in zip(dual_coefs, y.T, alpha):
            K.flat[::n_samples + 1] += current_alpha

            dual_coef[:] = linalg.solve(K, target, sym_pos=True,
                                        overwrite_a=False).ravel()

            K.flat[::n_samples + 1] -= current_alpha

        if has_sw:
            dual_coefs *= sw[np.newaxis, :]

        return dual_coefs.T


def _solve_svd(X, y, alpha):
    U, s, Vt = linalg.svd(X, full_matrices=False)
    idx = s > 1e-15  # same default value as scipy.linalg.pinv
    s_nnz = s[idx][:, np.newaxis]
    UTy = np.dot(U.T, y)
    d = np.zeros((s.size, alpha.size))
    d[idx] = s_nnz / (s_nnz ** 2 + alpha)
    d_UT_y = d * UTy
    return np.dot(Vt.T, d_UT_y).T


def _check_params(X, y, alpha):
    n_samples = X.shape[0]

    if y.ndim > 2:
        raise ValueError("Target y has the wrong shape %s" % str(y.shape))

    ravel = False
    if y.ndim == 1:
        y = y.reshape(-1, 1)
        ravel = True

    n_samples_, n_targets = y.shape

    if n_samples != n_samples_:
        raise ValueError("Number of samples in X and y does not correspond:"
                         " %d != %d" % (n_samples, n_samples_))

    # There should be either 1 or n_targets penalties
    alpha = safe_asarray(alpha).ravel()
    if alpha.size not in [1, n_targets]:
        raise ValueError("Number of targets and number of penalties "
                         "do not correspond: %d != %d"
                         % (alpha.size, n_targets))

    if alpha.size == 1 and n_targets > 1:
        alpha = np.repeat(alpha, n_targets)

    return y, alpha, ravel


def ridge_regression(X, y, alpha, sample_weight=1.0, solver='auto',
                     max_iter=None, tol=1e-3):
    """Solve the ridge regression problem (without intercept).

    Parameters
    ----------
    X : {array-like, sparse matrix, LinearOperator},
        shape = [n_samples, n_features]
        Training data

    y : array-like, shape = [n_samples] or [n_samples, n_targets]
        Target values

    alpha : {float, array-like},
        shape = [n_targets] if array-like
        The l_2 penalty to be used. If an array is passed, penalties are
        assumed to be specific to targets

    max_iter : int, optional
        Maximum number of iterations for conjugate gradient solver.
        The default value is determined by scipy.sparse.linalg.

    sample_weight : float or numpy array of shape [n_samples]
        Individual weights for each sample

    solver : {'auto', 'svd', 'dense_cholesky', 'lsqr', 'sparse_cg'}
        Solver to use in the computational routines:

        - 'auto' chooses the solver automatically based on the type of data.

        - 'svd' uses a Singular Value Decomposition of X to compute the Ridge
          coefficients. More stable for singular matrices than
          'dense_cholesky'.

        - 'dense_cholesky' uses the standard scipy.linalg.solve function to
          obtain a closed-form solution via a Cholesky decomposition of
          dot(X.T, X)

        - 'sparse_cg' uses the conjugate gradient solver as found in
          scipy.sparse.linalg.cg. As an iterative algorithm, this solver is
          more appropriate than 'dense_cholesky' for large-scale data
          (possibility to set `tol` and `max_iter`).

        - 'lsqr' uses the dedicated regularized least-squares routine
          scipy.sparse.linalg.lsqr. It is the fatest but may not be available
          in old scipy versions. It also uses an iterative procedure.

        All three solvers support both dense and sparse data.

    tol: float
        Precision of the solution.

    Returns
    -------
    coef: array, shape = [n_features] or [n_targets, n_features]
        Weight vector(s).

    Notes
    -----
    This function won't compute the intercept.
    """
    n_samples, n_features = X.shape

    # Check parameters
    y, alpha, ravel = _check_params(X, y, alpha)

    has_sw = isinstance(sample_weight, np.ndarray) or sample_weight != 1.0

    # Check solvers
    if solver == 'auto':
        # cholesky if it's a dense array and cg in
        # any other case
        if hasattr(X, '__array__'):
            solver = 'dense_cholesky'
        else:
            solver = 'sparse_cg'

    elif solver == 'lsqr' and not hasattr(sp_linalg, 'lsqr'):
        warnings.warn("""lsqr not available on this machine, falling back
                      to sparse_cg.""")
        solver = 'sparse_cg'

    if has_sw and solver != "dense_cholesky":
        warnings.warn("""sample_weight and class_weight not supported in %s,
                      fall back to dense_cholesky.""" % solver)
        solver = 'dense_cholesky'

    if solver not in ('sparse_cg', 'dense_cholesky', 'svd', 'lsqr'):
        ValueError('Solver %s not understood' % solver)

    # Solve ridge regression
    if solver == 'sparse_cg':
        coef = _solve_sparse_cg(X, y, alpha, max_iter, tol)

    elif solver == "lsqr":
        coef = _solve_lsqr(X, y, alpha, max_iter, tol)

    elif solver == 'dense_cholesky':
        if n_features > n_samples or has_sw:
            K = safe_sparse_dot(X, X.T, dense_output=True)
            try:
                dual_coef = _solve_dense_cholesky_kernel(K, y, alpha,
                                                         sample_weight)
            except linalg.LinAlgError:
                # use SVD solver if matrix is singular
                solver = 'svd'

            coef = safe_sparse_dot(X.T, dual_coef, dense_output=True).T
        else:
            try:
                coef = _solve_dense_cholesky(X, y, alpha)
            except linalg.LinAlgError:
                # use SVD solver if matrix is singular
                solver = 'svd'

    if solver == 'svd':
        coef = _solve_svd(X, y, alpha)

    if ravel:
        # When y was passed as a 1d-array, we flatten the coefficients.
        coef = coef.ravel()

    return coef


def kernel_ridge_regression(K, y, alpha, sample_weight=1.0):
    """Solve the kernel ridge regression problem (without intercept).

    Parameters
    ----------
    K : array-like
        shape = [n_samples, n_samples]
        Kernel matrix

    y : array-like, shape = [n_samples] or [n_samples, n_targets]
        Target values

    alpha : {float, array-like},
        shape = [n_targets] if array-like
        The l_2 penalty to be used. If an array is passed, penalties are
        assumed to be specific to targets

    sample_weight : float or numpy array of shape [n_samples]
        Individual weights for each sample
    """
    y, alpha, ravel = _check_params(K, y, alpha)

    dual_coef = _solve_dense_cholesky_kernel(K, y, alpha,
                                             sample_weight=sample_weight)

    if ravel:
        # When y was passed as a 1d-array, we flatten the coefficients.
        dual_coef = dual_coef.ravel()

    return dual_coef


class _BaseRidge(six.with_metaclass(ABCMeta, LinearModel)):

    @abstractmethod
    def __init__(self, alpha=1.0, fit_intercept="auto", normalize=False,
                 copy_X=True, max_iter=None, tol=1e-3, solver="auto",
                 kernel="linear", gamma=None, degree=3, coef0=1,
                 kernel_params=None):
        self.alpha = alpha
        self.fit_intercept = fit_intercept
        self.normalize = normalize
        self.copy_X = copy_X
        self.max_iter = max_iter
        self.tol = tol
        self.solver = solver
        self.kernel = kernel
        self.kernel_params = kernel_params
        self.gamma = gamma
        self.degree = degree
        self.coef0 = coef0

    def _get_kernel(self, X, Y=None):
        if callable(self.kernel):
            params = self.kernel_params or {}
        else:
            params = {"gamma": self.gamma,
                      "degree": self.degree,
                      "coef0": self.coef0}
        return pairwise_kernels(X, Y, metric=self.kernel,
                                filter_params=True, **params)

    def _get_fit_intercept(self):
        if self.kernel != "linear":
            if self.fit_intercept == "auto":
                fit_intercept = False
            else:
                raise ValueError("fit_intercept=True not supported for "
                                 "non-linear kernel.")
        else:
            fit_intercept = self.fit_intercept
        return fit_intercept

    def fit(self, X, y, sample_weight=1.0):
        X = safe_asarray(X, dtype=np.float)
        y = np.asarray(y, dtype=np.float)

        fit_intercept = self._get_fit_intercept()

        X, y, X_mean, y_mean, X_std = self._center_data(
            X, y, fit_intercept, self.normalize, self.copy_X,
            sample_weight=sample_weight)

        if self.kernel == "linear":
            self.coef_ = ridge_regression(X, y,
                                          alpha=self.alpha,
                                          sample_weight=sample_weight,
                                          max_iter=self.max_iter,
                                          tol=self.tol,
                                          solver=self.solver)
        else:
            K = self._get_kernel(X)
            self.dual_coef_ = \
                    kernel_ridge_regression(K, y, self.alpha,
                                            sample_weight=sample_weight)
            self.X_fit_ = X

        self._set_intercept(X_mean, y_mean, X_std, fit_intercept)

        return self

    def decision_function(self, X):
        """Decision function of ridge regression.

        Parameters
        ----------
        X : numpy array of shape [n_samples, n_features]

        Returns
        -------
        C : array, shape = [n_samples] or [n_samples, n_targets]
            Returns predicted values.
        """
        X = safe_asarray(X)
        if self.kernel == "linear":
            return safe_sparse_dot(X, self.coef_.T,
                                   dense_output=True) + self.intercept_
        else:
            K = self._get_kernel(X, self.X_fit_)
            return np.dot(K, self.dual_coef_)


class _BaseRidgeClassifier(LinearClassifierMixin):

    def decision_function(self, X):
        """Decision function of ridge classification.

        Parameters
        ----------
        X : numpy array of shape [n_samples, n_features]

        Returns
        -------
        C : array, shape = [n_samples, n_classes]
            Returns predicted values.
        """
        X = safe_asarray(X)
        if self.kernel == "linear":
            scores = safe_sparse_dot(X, self.coef_.T,
                                   dense_output=True) + self.intercept_
        else:
            K = self._get_kernel(X, self.X_fit_)
            scores = np.dot(K, self.dual_coef_)
        return scores.ravel() if scores.shape[1] == 1 else scores


class Ridge(_BaseRidge, RegressorMixin):
    """Linear least squares with l2 regularization.

    This model solves a regression model where the loss function is
    the linear least squares function and regularization is given by
    the l2-norm. Also known as Ridge Regression or Tikhonov regularization.
    This estimator has built-in support for multi-variate regression
    (i.e., when y is a 2d-array of shape [n_samples, n_targets]).

    Parameters
    ----------
    alpha : {float, array-like}
        shape = [n_targets]
        Small positive values of alpha improve the conditioning of the problem
        and reduce the variance of the estimates.  Alpha corresponds to
        ``(2*C)^-1`` in other linear models such as LogisticRegression or
        LinearSVC. If an array is passed, penalties are assumed to be specific
        to the targets. Hence they must correspond in number.

    copy_X : boolean, optional, default True
        If True, X will be copied; else, it may be overwritten.

    fit_intercept : boolean
        Whether to calculate the intercept for this model. If set
        to false, no intercept will be used in calculations
        (e.g. data is expected to be already centered).

    max_iter : int, optional
        Maximum number of iterations for conjugate gradient solver.
        The default value is determined by scipy.sparse.linalg.

    normalize : boolean, optional, default False
        If True, the regressors X will be normalized before regression.

    solver : {'auto', 'svd', 'dense_cholesky', 'lsqr', 'sparse_cg'}
        Solver to use in the computational routines:

        - 'auto' chooses the solver automatically based on the type of data.

        - 'svd' uses a Singular Value Decomposition of X to compute the Ridge
          coefficients. More stable for singular matrices than
          'dense_cholesky'.

        - 'dense_cholesky' uses the standard scipy.linalg.solve function to
          obtain a closed-form solution.

        - 'sparse_cg' uses the conjugate gradient solver as found in
          scipy.sparse.linalg.cg. As an iterative algorithm, this solver is
          more appropriate than 'dense_cholesky' for large-scale data
          (possibility to set `tol` and `max_iter`).

        - 'lsqr' uses the dedicated regularized least-squares routine
          scipy.sparse.linalg.lsqr. It is the fatest but may not be available
          in old scipy versions. It also uses an iterative procedure.

        All three solvers support both dense and sparse data.

    tol : float
        Precision of the solution.

    kernel: "linear" | "poly" | "rbf" | "sigmoid" | "cosine" | "precomputed"
        Kernel.
        Default: "linear"

    degree : int, default=3
        Degree for poly, rbf and sigmoid kernels. Ignored by other kernels.

    gamma : float, optional
        Kernel coefficient for rbf and poly kernels. Default: 1/n_features.
        Ignored by other kernels.

    coef0 : float, optional
        Independent term in poly and sigmoid kernels.
        Ignored by other kernels.

    kernel_params : mapping of string to any, optional
        Parameters (keyword arguments) and values for kernel passed as
        callable object. Ignored by other kernels.

    Attributes
    ----------
    `coef_` : array, shape = [n_features] or [n_targets, n_features]
        Weight vector(s) (linear kernel).

    `dual_coef_` : array, shape = [n_samples] or [n_targets, n_samples]
        Weight vector(s) (non-linear kernel).

    See also
    --------
    RidgeClassifier, RidgeCV

    Examples
    --------
    >>> from sklearn.linear_model import Ridge
    >>> import numpy as np
    >>> n_samples, n_features = 10, 5
    >>> np.random.seed(0)
    >>> y = np.random.randn(n_samples)
    >>> X = np.random.randn(n_samples, n_features)
    >>> clf = Ridge(alpha=1.0)
    >>> clf.fit(X, y) # doctest: +NORMALIZE_WHITESPACE
    Ridge(alpha=1.0, coef0=1, copy_X=True, degree=3, fit_intercept='auto',
          gamma=None, kernel='linear', kernel_params=None, max_iter=None,
          normalize=False, solver='auto', tol=0.001)
    """
    def __init__(self, alpha=1.0, fit_intercept='auto', normalize=False,
                 copy_X=True, max_iter=None, tol=1e-3, solver="auto",
                 kernel="linear", gamma=None, degree=3, coef0=1,
                 kernel_params=None):
        super(Ridge, self).__init__(alpha=alpha, fit_intercept=fit_intercept,
                                    normalize=normalize, copy_X=copy_X,
                                    max_iter=max_iter, tol=tol, solver=solver,
                                    kernel=kernel, gamma=gamma, degree=degree,
                                    coef0=coef0, kernel_params=kernel_params)

    def fit(self, X, y, sample_weight=1.0):
        """Fit Ridge regression model

        Parameters
        ----------
        X : {array-like, sparse matrix}, shape = [n_samples, n_features]
            Training data

        y : array-like, shape = [n_samples] or [n_samples, n_targets]
            Target values

        sample_weight : float or numpy array of shape [n_samples]
            Individual weights for each sample

        Returns
        -------
        self : returns an instance of self.
        """
        return super(Ridge, self).fit(X, y, sample_weight=sample_weight)


class RidgeClassifier(_BaseRidgeClassifier, _BaseRidge):
    """Classifier using Ridge regression.

    Parameters
    ----------
    alpha : float
        Small positive values of alpha improve the conditioning of the problem
        and reduce the variance of the estimates.  Alpha corresponds to
        ``(2*C)^-1`` in other linear models such as LogisticRegression or
        LinearSVC.

    class_weight : dict, optional
        Weights associated with classes in the form
        ``{class_label : weight}``. If not given, all classes are
        supposed to have weight one.

    copy_X : boolean, optional, default True
        If True, X will be copied; else, it may be overwritten.

    fit_intercept : boolean
        Whether to calculate the intercept for this model. If set to false, no
        intercept will be used in calculations (e.g. data is expected to be
        already centered).

    max_iter : int, optional
        Maximum number of iterations for conjugate gradient solver.
        The default value is determined by scipy.sparse.linalg.

    normalize : boolean, optional, default False
        If True, the regressors X will be normalized before regression.

    solver : {'auto', 'svd', 'dense_cholesky', 'lsqr', 'sparse_cg'}
        Solver to use in the computational
        routines. 'svd' will use a Sinvular value decomposition to obtain
        the solution, 'dense_cholesky' will use the standard
        scipy.linalg.solve function, 'sparse_cg' will use the
        conjugate gradient solver as found in
        scipy.sparse.linalg.cg while 'auto' will chose the most
        appropriate depending on the matrix X. 'lsqr' uses
        a direct regularized least-squares routine provided by scipy.

    tol : float
        Precision of the solution.

    kernel: "linear" | "poly" | "rbf" | "sigmoid" | "cosine" | "precomputed"
        Kernel.
        Default: "linear"

    degree : int, default=3
        Degree for poly, rbf and sigmoid kernels. Ignored by other kernels.

    gamma : float, optional
        Kernel coefficient for rbf and poly kernels. Default: 1/n_features.
        Ignored by other kernels.

    coef0 : float, optional
        Independent term in poly and sigmoid kernels.
        Ignored by other kernels.

    kernel_params : mapping of string to any, optional
        Parameters (keyword arguments) and values for kernel passed as
        callable object. Ignored by other kernels.

    Attributes
    ----------
    `coef_` : array, shape = [n_features] or [n_classes, n_features]
        Weight vector(s) (linear kernel).

    `dual_coef_` : array, shape = [n_samples] or [n_targets, n_samples]
        Weight vector(s) (non-linear kernel).

    See also
    --------
    Ridge, RidgeClassifierCV

    Notes
    -----
    For multi-class classification, n_class classifiers are trained in
    a one-versus-all approach. Concretely, this is implemented by taking
    advantage of the multi-variate response support in Ridge.
    """
    def __init__(self, alpha=1.0, fit_intercept='auto', normalize=False,
                 copy_X=True, max_iter=None, tol=1e-3, class_weight=None,
                 solver="auto", kernel="linear", gamma=None, degree=3, coef0=1,
                 kernel_params=None):
        super(RidgeClassifier, self).__init__(
            alpha=alpha, fit_intercept=fit_intercept, normalize=normalize,
            copy_X=copy_X, max_iter=max_iter, tol=tol, solver=solver,
            kernel=kernel, gamma=gamma, degree=degree,
            coef0=coef0, kernel_params=kernel_params)
        self.class_weight = class_weight

    def fit(self, X, y):
        """Fit Ridge regression model.

        Parameters
        ----------
        X : {array-like, sparse matrix}, shape = [n_samples,n_features]
            Training data

        y : array-like, shape = [n_samples]
            Target values

        Returns
        -------
        self : returns an instance of self.
        """
        self._label_binarizer = LabelBinarizer(pos_label=1, neg_label=-1)
        Y = self._label_binarizer.fit_transform(y)
        if not self._label_binarizer.multilabel_:
            y = column_or_1d(y, warn=True)

        if self.class_weight:
            cw = compute_class_weight(self.class_weight,
                                      self.classes_, Y)
            # get the class weight corresponding to each sample
            sample_weight = cw[np.searchsorted(self.classes_, y)]
        else:
            sample_weight = 1.0

        super(RidgeClassifier, self).fit(X, Y, sample_weight=sample_weight)
        return self

    @property
    def classes_(self):
        return self._label_binarizer.classes_


class _RidgeGCV(_BaseRidge):
    """Ridge regression with built-in Generalized Cross-Validation

    It allows efficient Leave-One-Out cross-validation.

    This class is not intended to be used directly. Use RidgeCV instead.

    Notes
    -----

    We want to solve (K + alpha*Id)c = y,
    where K = X X^T is the kernel matrix.

    Let G = (K + alpha*Id)^-1.

    Dual solution: c = Gy
    Primal solution: w = X^T c

    Compute eigendecomposition K = Q V Q^T.
    Then G = Q (V + alpha*Id)^-1 Q^T,
    where (V + alpha*Id) is diagonal.
    It is thus inexpensive to inverse for many alphas.

    Let loov be the vector of prediction values for each example
    when the model was fitted with all examples but this example.

    loov = (KGY - diag(KG)Y) / diag(I-KG)

    Let looe be the vector of prediction errors for each example
    when the model was fitted with all examples but this example.

    looe = y - loov = c / diag(G)

    References
    ----------
    http://cbcl.mit.edu/projects/cbcl/publications/ps/MIT-CSAIL-TR-2007-025.pdf
    http://www.mit.edu/~9.520/spring07/Classes/rlsslides.pdf
    """

    def __init__(self, alphas=[0.1, 1.0, 10.0], fit_intercept=True,
<<<<<<< HEAD
                 normalize=False, score_func=None, loss_func=None,
                 copy_X=True, gcv_mode=None, store_cv_values=False,
                 kernel="linear", gamma=None, degree=3, coef0=1,
                 kernel_params=None):
=======
                 normalize=False, scoring=None, score_func=None, loss_func=None,
                 copy_X=True, gcv_mode=None, store_cv_values=False):
>>>>>>> 70ff5e89
        self.alphas = np.asarray(alphas)
        self.fit_intercept = fit_intercept
        self.normalize = normalize
        self.scoring = scoring
        self.score_func = score_func
        self.loss_func = loss_func
        self.copy_X = copy_X
        self.gcv_mode = gcv_mode
        self.store_cv_values = store_cv_values
        self.kernel = kernel
        self.kernel_params = kernel_params
        self.gamma = gamma
        self.degree = degree
        self.coef0 = coef0

    def _pre_compute(self, X, y):
        # even if X is very sparse, K is usually very dense
        K = self._get_kernel(X)
        v, Q = linalg.eigh(K)
        QT_y = np.dot(Q.T, y)
        return v, Q, QT_y

    def _decomp_diag(self, v_prime, Q):
        # compute diagonal of the matrix: dot(Q, dot(diag(v_prime), Q^T))
        return (v_prime * Q ** 2).sum(axis=-1)

    def _diag_dot(self, D, B):
        # compute dot(diag(D), B)
        if len(B.shape) > 1:
            # handle case where B is > 1-d
            D = D[(slice(None), ) + (np.newaxis, ) * (len(B.shape) - 1)]
        return D * B

    def _errors(self, alpha, y, v, Q, QT_y):
        # don't construct matrix G, instead compute action on y & diagonal
        w = 1.0 / (v + alpha)
        c = np.dot(Q, self._diag_dot(w, QT_y))
        G_diag = self._decomp_diag(w, Q)
        # handle case where y is 2-d
        if len(y.shape) != 1:
            G_diag = G_diag[:, np.newaxis]
        return (c / G_diag) ** 2, c

    def _values(self, alpha, y, v, Q, QT_y):
        # don't construct matrix G, instead compute action on y & diagonal
        w = 1.0 / (v + alpha)
        c = np.dot(Q, self._diag_dot(w, QT_y))
        G_diag = self._decomp_diag(w, Q)
        # handle case where y is 2-d
        if len(y.shape) != 1:
            G_diag = G_diag[:, np.newaxis]
        return y - (c / G_diag), c

    def _pre_compute_svd(self, X, y):
        if sparse.issparse(X):
            raise TypeError("SVD not supported for sparse matrices")
        U, s, _ = linalg.svd(X, full_matrices=0)
        v = s ** 2
        UT_y = np.dot(U.T, y)
        return v, U, UT_y

    def _errors_svd(self, alpha, y, v, U, UT_y):
        w = ((v + alpha) ** -1) - (alpha ** -1)
        c = np.dot(U, self._diag_dot(w, UT_y)) + (alpha ** -1) * y
        G_diag = self._decomp_diag(w, U) + (alpha ** -1)
        if len(y.shape) != 1:
            # handle case where y is 2-d
            G_diag = G_diag[:, np.newaxis]
        return (c / G_diag) ** 2, c

    def _values_svd(self, alpha, y, v, U, UT_y):
        w = ((v + alpha) ** -1) - (alpha ** -1)
        c = np.dot(U, self._diag_dot(w, UT_y)) + (alpha ** -1) * y
        G_diag = self._decomp_diag(w, U) + (alpha ** -1)
        if len(y.shape) != 1:
            # handle case when y is 2-d
            G_diag = G_diag[:, np.newaxis]
        return y - (c / G_diag), c

    def fit(self, X, y, sample_weight=1.0):
        """Fit Ridge regression model

        Parameters
        ----------
        X : {array-like, sparse matrix}, shape = [n_samples, n_features]
            Training data

        y : array-like, shape = [n_samples] or [n_samples, n_targets]
            Target values

        sample_weight : float or array-like of shape [n_samples]
            Sample weight

        Returns
        -------
        self : Returns self.
        """
        X = safe_asarray(X, dtype=np.float)
        y = np.asarray(y, dtype=np.float)

        n_samples, n_features = X.shape

        fit_intercept = self._get_fit_intercept()

        X, y, X_mean, y_mean, X_std = LinearModel._center_data(
            X, y, fit_intercept, self.normalize, self.copy_X,
            sample_weight=sample_weight)

        gcv_mode = self.gcv_mode
        with_sw = len(np.shape(sample_weight))

        if gcv_mode is None or gcv_mode == 'auto':
            if self.kernel != "linear":
                gcv_mode = 'eigen'
            elif sparse.issparse(X) or n_features > n_samples or with_sw:
                gcv_mode = 'eigen'
            else:
                gcv_mode = 'svd'
        elif gcv_mode == "svd" and with_sw:
            # FIXME non-uniform sample weights not yet supported
            warnings.warn("non-uniform sample weights unsupported for svd, "
                          "forcing usage of eigen")
            gcv_mode = 'eigen'

        if gcv_mode == 'eigen':
            _pre_compute = self._pre_compute
            _errors = self._errors
            _values = self._values
        elif gcv_mode == 'svd':
            # assert n_samples >= n_features
            _pre_compute = self._pre_compute_svd
            _errors = self._errors_svd
            _values = self._values_svd
        else:
            raise ValueError('bad gcv_mode "%s"' % gcv_mode)

        v, Q, QT_y = _pre_compute(X, y)
        n_y = 1 if len(y.shape) == 1 else y.shape[1]
        cv_values = np.zeros((n_samples * n_y, len(self.alphas)))
        C = []

        scorer = _deprecate_loss_and_score_funcs(
            self.loss_func, self.score_func, self.scoring,
            score_overrides_loss=True
        )
        error = scorer is None
        #error = self.score_func is None and self.loss_func is None

        for i, alpha in enumerate(self.alphas):
            if error:
                out, c = _errors(sample_weight * alpha, y, v, Q, QT_y)
            else:
                out, c = _values(sample_weight * alpha, y, v, Q, QT_y)
            cv_values[:, i] = out.ravel()
            C.append(c)

        if error:
            best = cv_values.mean(axis=0).argmin()
        else:
            # The scorer want an object that will make the predictions but
            # they are already computed efficiently by _RidgeGCV. This
            # identity_estimator will just return them
            def identity_estimator():
                pass
            identity_estimator.decision_function = lambda y_predict: y_predict
            identity_estimator.predict = lambda y_predict: y_predict

            out = [scorer(identity_estimator, y.ravel(), cv_values[:, i])
                   for i in range(len(self.alphas))]
            best = np.argmax(out)

        self.alpha_ = self.alphas[best]
        if self.kernel == "linear":
            self.coef_ = safe_sparse_dot(C[best].T, X)
        else:
            self.dual_coef_ = C[best]

        self._set_intercept(X_mean, y_mean, X_std, fit_intercept)

        if self.store_cv_values:
            if len(y.shape) == 1:
                cv_values_shape = n_samples, len(self.alphas)
            else:
                cv_values_shape = n_samples, n_y, len(self.alphas)
            self.cv_values_ = cv_values.reshape(cv_values_shape)

        return self


class _BaseRidgeCV(_BaseRidge):
    def __init__(self, alphas=np.array([0.1, 1.0, 10.0]),
<<<<<<< HEAD
                 fit_intercept="auto", normalize=False, score_func=None,
                 loss_func=None, cv=None, gcv_mode=None,
                 store_cv_values=False, kernel="linear", gamma=None, degree=3,
                 coef0=1, kernel_params=None):
=======
                 fit_intercept=True, normalize=False, scoring=None,
                 score_func=None, loss_func=None, cv=None, gcv_mode=None,
                 store_cv_values=False):
>>>>>>> 70ff5e89
        self.alphas = alphas
        self.fit_intercept = fit_intercept
        self.normalize = normalize
        self.scoring = scoring
        self.score_func = score_func
        self.loss_func = loss_func
        self.cv = cv
        self.gcv_mode = gcv_mode
        self.store_cv_values = store_cv_values
        self.kernel = kernel
        self.kernel_params = kernel_params
        self.gamma = gamma
        self.degree = degree
        self.coef0 = coef0

    def fit(self, X, y, sample_weight=1.0):
        """Fit Ridge regression model

        Parameters
        ----------
        X : array-like, shape = [n_samples, n_features]
            Training data

        y : array-like, shape = [n_samples] or [n_samples, n_targets]
            Target values

        sample_weight : float or array-like of shape [n_samples]
            Sample weight

        Returns
        -------
        self : Returns self.
        """
        if self.cv is None:
            estimator = _RidgeGCV(self.alphas,
                                  fit_intercept=self.fit_intercept,
                                  normalize=self.normalize,
                                  scoring=self.scoring,
                                  score_func=self.score_func,
                                  loss_func=self.loss_func,
                                  gcv_mode=self.gcv_mode,
                                  store_cv_values=self.store_cv_values,
                                  kernel=self.kernel,
                                  kernel_params=self.kernel_params,
                                  gamma=self.gamma,
                                  degree=self.degree,
                                  coef0=self.coef0)

            estimator.fit(X, y, sample_weight=sample_weight)
            self.alpha_ = estimator.alpha_
            if self.store_cv_values:
                self.cv_values_ = estimator.cv_values_
        else:
            if self.store_cv_values:
                raise ValueError("cv!=None and store_cv_values=True "
                                 " are incompatible")
            parameters = {'alpha': self.alphas}
            # FIXME: sample_weight must be split into training/validation data
            #        too!
            #fit_params = {'sample_weight' : sample_weight}
            fit_params = {}
            gs = GridSearchCV(Ridge(fit_intercept=self.fit_intercept,
                                    kernel=self.kernel,
                                    kernel_params=self.kernel_params,
                                    gamma=self.gamma,
                                    degree=self.degree,
                                    coef0=self.coef0),
                              parameters, fit_params=fit_params, cv=self.cv)
            gs.fit(X, y)
            estimator = gs.best_estimator_
            self.alpha_ = gs.best_estimator_.alpha

        if self.kernel == "linear":
            self.coef_ = estimator.coef_
        else:
            self.dual_coef_ = estimator.dual_coef_
            self.X_fit_ = X

        self.intercept_ = estimator.intercept_

        return self


class RidgeCV(_BaseRidgeCV, RegressorMixin):
    """Ridge regression with built-in cross-validation.

    By default, it performs Generalized Cross-Validation, which is a form of
    efficient Leave-One-Out cross-validation.

    Parameters
    ----------
    alphas: numpy array of shape [n_alphas]
        Array of alpha values to try.
        Small positive values of alpha improve the conditioning of the
        problem and reduce the variance of the estimates.
        Alpha corresponds to ``(2*C)^-1`` in other linear models such as
        LogisticRegression or LinearSVC.

    fit_intercept : boolean
        Whether to calculate the intercept for this model. If set
        to false, no intercept will be used in calculations
        (e.g. data is expected to be already centered).

    normalize : boolean, optional, default False
        If True, the regressors X will be normalized before regression.

    scoring : string, callable or None, optional, default: None
        A string (see model evaluation documentation) or
        a scorer callable object / function with signature
        ``scorer(estimator, X, y)``.

    cv : cross-validation generator, optional
        If None, Generalized Cross-Validation (efficient Leave-One-Out)
        will be used.

    gcv_mode : {None, 'auto', 'svd', eigen'}, optional
        Flag indicating which strategy to use when performing
        Generalized Cross-Validation. Options are::

            'auto' : use svd if n_samples > n_features or when X is a sparse
                     matrix, otherwise use eigen
            'svd' : force computation via singular value decomposition of X
                    (does not work for sparse matrices)
            'eigen' : force computation via eigendecomposition of X^T X

        The 'auto' mode is the default and is intended to pick the cheaper
        option of the two depending upon the shape and format of the training
        data.

    store_cv_values : boolean, default=False
        Flag indicating if the cross-validation values corresponding to
        each alpha should be stored in the `cv_values_` attribute (see
        below). This flag is only compatible with `cv=None` (i.e. using
        Generalized Cross-Validation).

    Attributes
    ----------
    `cv_values_` : array, shape = [n_samples, n_alphas] or \
        shape = [n_samples, n_targets, n_alphas], optional
        Cross-validation values for each alpha (if `store_cv_values=True` and \
        `cv=None`). After `fit()` has been called, this attribute will \
        contain the mean squared errors (by default) or the values of the \
        `{loss,score}_func` function (if provided in the constructor).

    `coef_` : array, shape = [n_features] or [n_targets, n_features]
        Weight vector(s).

    `alpha_` : float
        Estimated regularization parameter.

    See also
    --------
    Ridge: Ridge regression
    RidgeClassifier: Ridge classifier
    RidgeClassifierCV: Ridge classifier with built-in cross validation
    """
    pass


class RidgeClassifierCV(_BaseRidgeClassifier, _BaseRidgeCV):
    """Ridge classifier with built-in cross-validation.

    By default, it performs Generalized Cross-Validation, which is a form of
    efficient Leave-One-Out cross-validation. Currently, only the n_features >
    n_samples case is handled efficiently.

    Parameters
    ----------
    alphas: numpy array of shape [n_alphas]
        Array of alpha values to try.
        Small positive values of alpha improve the conditioning of the
        problem and reduce the variance of the estimates.
        Alpha corresponds to ``(2*C)^-1`` in other linear models such as
        LogisticRegression or LinearSVC.

    fit_intercept : boolean
        Whether to calculate the intercept for this model. If set
        to false, no intercept will be used in calculations
        (e.g. data is expected to be already centered).

    normalize : boolean, optional, default False
        If True, the regressors X will be normalized before regression.

    scoring : string, callable or None, optional, default: None
        A string (see model evaluation documentation) or
        a scorer callable object / function with signature
        ``scorer(estimator, X, y)``.

    cv : cross-validation generator, optional
        If None, Generalized Cross-Validation (efficient Leave-One-Out)
        will be used.

    class_weight : dict, optional
        Weights associated with classes in the form
        ``{class_label : weight}``. If not given, all classes are
        supposed to have weight one.

    Attributes
    ----------
    `cv_values_` : array, shape = [n_samples, n_alphas] or \
    shape = [n_samples, n_responses, n_alphas], optional
        Cross-validation values for each alpha (if `store_cv_values=True` and
    `cv=None`). After `fit()` has been called, this attribute will contain \
    the mean squared errors (by default) or the values of the \
    `{loss,score}_func` function (if provided in the constructor).

    `coef_` : array, shape = [n_features] or [n_targets, n_features]
        Weight vector(s).

    `alpha_` : float
        Estimated regularization parameter

    See also
    --------
    Ridge: Ridge regression
    RidgeClassifier: Ridge classifier
    RidgeCV: Ridge regression with built-in cross validation

    Notes
    -----
    For multi-class classification, n_class classifiers are trained in
    a one-versus-all approach. Concretely, this is implemented by taking
    advantage of the multi-variate response support in Ridge.
    """
    def __init__(self, alphas=np.array([0.1, 1.0, 10.0]), fit_intercept="auto",
                 normalize=False, score_func=None, loss_func=None, cv=None,
                 class_weight=None, kernel="linear", gamma=None, degree=3,
                 coef0=1, kernel_params=None):
        super(RidgeClassifierCV, self).__init__(
            alphas=alphas, fit_intercept=fit_intercept, normalize=normalize,
            score_func=score_func, loss_func=loss_func, cv=cv,
            kernel=kernel, gamma=gamma, degree=degree, coef0=coef0,
            kernel_params=kernel_params)
        self.class_weight = class_weight

    def fit(self, X, y, sample_weight=1.0, class_weight=None):
        """Fit the ridge classifier.

        Parameters
        ----------
        X : array-like, shape (n_samples, n_features)
            Training vectors, where n_samples is the number of samples
            and n_features is the number of features.

        y : array-like, shape (n_samples,)
            Target values.

        sample_weight : float or numpy array of shape (n_samples,)
            Sample weight.

        class_weight : dict, optional
            Weights associated with classes in the form
            ``{class_label : weight}``. If not given, all classes are
            supposed to have weight one. This is parameter is
            deprecated.

        Returns
        -------
        self : object
            Returns self.
        """
        if class_weight is None:
            class_weight = self.class_weight
        else:
            warnings.warn("'class_weight' is now an initialization parameter."
                          "Using it in the 'fit' method is deprecated and "
                          "will be removed in 0.15.", DeprecationWarning,
                          stacklevel=2)

        self._label_binarizer = LabelBinarizer(pos_label=1, neg_label=-1)
        Y = self._label_binarizer.fit_transform(y)
        if not self._label_binarizer.multilabel_:
            y = column_or_1d(y, warn=True)
        cw = compute_class_weight(class_weight,
                                  self.classes_, Y)
        # modify the sample weights with the corresponding class weight
        sample_weight *= cw[np.searchsorted(self.classes_, y)]
        _BaseRidgeCV.fit(self, X, Y, sample_weight=sample_weight)
        return self

    @property
    def classes_(self):
        return self._label_binarizer.classes_<|MERGE_RESOLUTION|>--- conflicted
+++ resolved
@@ -26,11 +26,8 @@
 from ..preprocessing import LabelBinarizer
 from ..grid_search import GridSearchCV
 from ..externals import six
-<<<<<<< HEAD
 from ..metrics.pairwise import pairwise_kernels
-=======
 from ..metrics.scorer import _deprecate_loss_and_score_funcs
->>>>>>> 70ff5e89
 
 
 # All solvers assume y is a 2d array.
@@ -775,15 +772,10 @@
     """
 
     def __init__(self, alphas=[0.1, 1.0, 10.0], fit_intercept=True,
-<<<<<<< HEAD
-                 normalize=False, score_func=None, loss_func=None,
+                 normalize=False, scoring=None, score_func=None, loss_func=None,
                  copy_X=True, gcv_mode=None, store_cv_values=False,
                  kernel="linear", gamma=None, degree=3, coef0=1,
                  kernel_params=None):
-=======
-                 normalize=False, scoring=None, score_func=None, loss_func=None,
-                 copy_X=True, gcv_mode=None, store_cv_values=False):
->>>>>>> 70ff5e89
         self.alphas = np.asarray(alphas)
         self.fit_intercept = fit_intercept
         self.normalize = normalize
@@ -975,16 +967,10 @@
 
 class _BaseRidgeCV(_BaseRidge):
     def __init__(self, alphas=np.array([0.1, 1.0, 10.0]),
-<<<<<<< HEAD
-                 fit_intercept="auto", normalize=False, score_func=None,
-                 loss_func=None, cv=None, gcv_mode=None,
+                 fit_intercept="auto", normalize=False, scoring=None,
+                 score_func=None, loss_func=None, cv=None, gcv_mode=None,
                  store_cv_values=False, kernel="linear", gamma=None, degree=3,
                  coef0=1, kernel_params=None):
-=======
-                 fit_intercept=True, normalize=False, scoring=None,
-                 score_func=None, loss_func=None, cv=None, gcv_mode=None,
-                 store_cv_values=False):
->>>>>>> 70ff5e89
         self.alphas = alphas
         self.fit_intercept = fit_intercept
         self.normalize = normalize
