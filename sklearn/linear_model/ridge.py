--- conflicted
+++ resolved
@@ -1095,15 +1095,8 @@
                                  " are incompatible")
             parameters = {'alpha': self.alphas}
             gs = GridSearchCV(Ridge(fit_intercept=self.fit_intercept),
-<<<<<<< HEAD
-                              parameters, fit_params=fit_params, cv=self.cv,
-                              scoring=self.scoring)
-
-            gs.fit(X, y)
-=======
                               parameters, cv=self.cv, scoring=self.scoring)
             gs.fit(X, y, sample_weight=sample_weight)
->>>>>>> 8694278c
             estimator = gs.best_estimator_
             self.alpha_ = gs.best_estimator_.alpha
             self.best_score_ = gs.best_score_
