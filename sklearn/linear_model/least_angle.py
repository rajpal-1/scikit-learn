--- conflicted
+++ resolved
@@ -995,14 +995,7 @@
         :class:`sklearn.preprocessing.StandardScaler` before calling ``fit``
         on an estimator with ``normalize=False``.
 
-<<<<<<< HEAD
     precompute : True | False | 'auto' | array-like
-=======
-    copy_X : boolean, optional, default True
-        If ``True``, X will be copied; else, it may be overwritten.
-
-    precompute : True | False | 'auto'
->>>>>>> 7238b464
         Whether to use a precomputed Gram matrix to speed up
         calculations. If set to ``'auto'`` let us decide. The Gram matrix
         cannot be passed as argument since we will use only subsets of X.
