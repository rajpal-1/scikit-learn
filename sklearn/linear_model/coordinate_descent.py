# Author: Alexandre Gramfort <alexandre.gramfort@inria.fr>
#         Fabian Pedregosa <fabian.pedregosa@inria.fr>
#         Olivier Grisel <olivier.grisel@ensta.org>
#         Gael Varoquaux <gael.varoquaux@inria.fr>
#
# License: BSD 3 clause

import sys
import warnings
from abc import ABCMeta, abstractmethod

import numpy as np
from scipy import sparse

from .base import LinearModel, _pre_fit
from ..base import RegressorMixin
from .base import _preprocess_data
from ..utils import check_array, check_X_y, deprecated
from ..utils.validation import check_random_state
from ..model_selection import check_cv
from ..externals.joblib import Parallel, delayed
from ..externals import six
from ..externals.six.moves import xrange
from ..utils.extmath import safe_sparse_dot
from ..utils.validation import check_is_fitted
from ..utils.validation import column_or_1d
from ..exceptions import ConvergenceWarning

from . import cd_fast


###############################################################################
# Paths functions

def _alpha_grid(X, y, Xy=None, l1_ratio=1.0, fit_intercept=True,
                eps=1e-3, n_alphas=100, normalize=False, copy_X=True):
    """ Compute the grid of alpha values for elastic net parameter search

    Parameters
    ----------
    X : {array-like, sparse matrix}, shape (n_samples, n_features)
        Training data. Pass directly as Fortran-contiguous data to avoid
        unnecessary memory duplication

    y : ndarray, shape (n_samples,)
        Target values

    Xy : array-like, optional
        Xy = np.dot(X.T, y) that can be precomputed.

    l1_ratio : float
        The elastic net mixing parameter, with ``0 <= l1_ratio <= 1``.
        For ``l1_ratio = 0`` the penalty is an L2 penalty. ``For
        l1_ratio = 1`` it is an L1 penalty.  For ``0 < l1_ratio <
        1``, the penalty is a combination of L1 and L2.

    eps : float, optional
        Length of the path. ``eps=1e-3`` means that
        ``alpha_min / alpha_max = 1e-3``

    n_alphas : int, optional
        Number of alphas along the regularization path

    fit_intercept : boolean, default True
        Whether to fit an intercept or not

    normalize : boolean, optional, default False
        If True, the regressors X will be normalized before regression.
        This parameter is ignored when `fit_intercept` is set to False.
        When the regressors are normalized, note that this makes the
        hyperparameters learnt more robust and almost independent of the number
        of samples. The same property is not valid for standardized data.
        However, if you wish to standardize, please use
        `preprocessing.StandardScaler` before calling `fit` on an estimator
        with `normalize=False`.

    copy_X : boolean, optional, default True
        If ``True``, X will be copied; else, it may be overwritten.
    """
    n_samples = len(y)

    sparse_center = False
    if Xy is None:
        X_sparse = sparse.isspmatrix(X)
        sparse_center = X_sparse and (fit_intercept or normalize)
        X = check_array(X, 'csc',
                        copy=(copy_X and fit_intercept and not X_sparse))
        if not X_sparse:
            # X can be touched inplace thanks to the above line
            X, y, _, _, _ = _preprocess_data(X, y, fit_intercept,
                                             normalize, copy=False)
        Xy = safe_sparse_dot(X.T, y, dense_output=True)

        if sparse_center:
            # Workaround to find alpha_max for sparse matrices.
            # since we should not destroy the sparsity of such matrices.
            _, _, X_offset, _, X_scale = _preprocess_data(X, y, fit_intercept,
                                                      normalize,
                                                      return_mean=True)
            mean_dot = X_offset * np.sum(y)

    if Xy.ndim == 1:
        Xy = Xy[:, np.newaxis]

    if sparse_center:
        if fit_intercept:
            Xy -= mean_dot[:, np.newaxis]
        if normalize:
            Xy /= X_scale[:, np.newaxis]

    alpha_max = (np.sqrt(np.sum(Xy ** 2, axis=1)).max() /
                 (n_samples * l1_ratio))

    if alpha_max <= np.finfo(float).resolution:
        alphas = np.empty(n_alphas)
        alphas.fill(np.finfo(float).resolution)
        return alphas

    return np.logspace(np.log10(alpha_max * eps), np.log10(alpha_max),
                       num=n_alphas)[::-1]


def lasso_path(X, y, eps=1e-3, n_alphas=100, alphas=None,
               precompute='auto', Xy=None, copy_X=True, coef_init=None,
               verbose=False, return_n_iter=False, positive=False, **params):
    """Compute Lasso path with coordinate descent

    The Lasso optimization function varies for mono and multi-outputs.

    For mono-output tasks it is::

        (1 / (2 * n_samples)) * ||y - Xw||^2_2 + alpha * ||w||_1

    For multi-output tasks it is::

        (1 / (2 * n_samples)) * ||Y - XW||^2_Fro + alpha * ||W||_21

    Where::

        ||W||_21 = \sum_i \sqrt{\sum_j w_{ij}^2}

    i.e. the sum of norm of each row.

    Read more in the :ref:`User Guide <lasso>`.

    Parameters
    ----------
    X : {array-like, sparse matrix}, shape (n_samples, n_features)
        Training data. Pass directly as Fortran-contiguous data to avoid
        unnecessary memory duplication. If ``y`` is mono-output then ``X``
        can be sparse.

    y : ndarray, shape (n_samples,), or (n_samples, n_outputs)
        Target values

    eps : float, optional
        Length of the path. ``eps=1e-3`` means that
        ``alpha_min / alpha_max = 1e-3``

    n_alphas : int, optional
        Number of alphas along the regularization path

    alphas : ndarray, optional
        List of alphas where to compute the models.
        If ``None`` alphas are set automatically

    precompute : True | False | 'auto' | array-like
        Whether to use a precomputed Gram matrix to speed up
        calculations. If set to ``'auto'`` let us decide. The Gram
        matrix can also be passed as argument.

    Xy : array-like, optional
        Xy = np.dot(X.T, y) that can be precomputed. It is useful
        only when the Gram matrix is precomputed.

    copy_X : boolean, optional, default True
        If ``True``, X will be copied; else, it may be overwritten.

    coef_init : array, shape (n_features, ) | None
        The initial values of the coefficients.

    verbose : bool or integer
        Amount of verbosity.

    params : kwargs
        keyword arguments passed to the coordinate descent solver.

    positive : bool, default False
        If set to True, forces coefficients to be positive.

    return_n_iter : bool
        whether to return the number of iterations or not.

    Returns
    -------
    alphas : array, shape (n_alphas,)
        The alphas along the path where models are computed.

    coefs : array, shape (n_features, n_alphas) or \
            (n_outputs, n_features, n_alphas)
        Coefficients along the path.

    dual_gaps : array, shape (n_alphas,)
        The dual gaps at the end of the optimization for each alpha.

    n_iters : array-like, shape (n_alphas,)
        The number of iterations taken by the coordinate descent optimizer to
        reach the specified tolerance for each alpha.

    Notes
    -----
    See examples/linear_model/plot_lasso_coordinate_descent_path.py
    for an example.

    To avoid unnecessary memory duplication the X argument of the fit method
    should be directly passed as a Fortran-contiguous numpy array.

    Note that in certain cases, the Lars solver may be significantly
    faster to implement this functionality. In particular, linear
    interpolation can be used to retrieve model coefficients between the
    values output by lars_path

    Examples
    ---------

    Comparing lasso_path and lars_path with interpolation:

    >>> X = np.array([[1, 2, 3.1], [2.3, 5.4, 4.3]]).T
    >>> y = np.array([1, 2, 3.1])
    >>> # Use lasso_path to compute a coefficient path
    >>> _, coef_path, _ = lasso_path(X, y, alphas=[5., 1., .5])
    >>> print(coef_path)
    [[ 0.          0.          0.46874778]
     [ 0.2159048   0.4425765   0.23689075]]

    >>> # Now use lars_path and 1D linear interpolation to compute the
    >>> # same path
    >>> from sklearn.linear_model import lars_path
    >>> alphas, active, coef_path_lars = lars_path(X, y, method='lasso')
    >>> from scipy import interpolate
    >>> coef_path_continuous = interpolate.interp1d(alphas[::-1],
    ...                                             coef_path_lars[:, ::-1])
    >>> print(coef_path_continuous([5., 1., .5]))
    [[ 0.          0.          0.46915237]
     [ 0.2159048   0.4425765   0.23668876]]


    See also
    --------
    lars_path
    Lasso
    LassoLars
    LassoCV
    LassoLarsCV
    sklearn.decomposition.sparse_encode
    """
    return enet_path(X, y, l1_ratio=1., eps=eps, n_alphas=n_alphas,
                     alphas=alphas, precompute=precompute, Xy=Xy,
                     copy_X=copy_X, coef_init=coef_init, verbose=verbose,
                     positive=positive, return_n_iter=return_n_iter, **params)


def enet_path(X, y, l1_ratio=0.5, eps=1e-3, n_alphas=100, alphas=None,
              precompute='auto', Xy=None, copy_X=True, coef_init=None,
              verbose=False, return_n_iter=False, positive=False,
              check_input=True, l1_weights=None, **params):
    """Compute elastic net path with coordinate descent

    The elastic net optimization function varies for mono and multi-outputs.

    For mono-output tasks it is::

<<<<<<< HEAD
        1 / (2 * n_samples) * ||y - Xw||^2_2
        + alpha * l1_ratio * ||w||_1
=======
        1 / (2 * n_samples) * ||y - Xw||^2_2 +
        + alpha * l1_ratio * l1_weights * ||w||_1
>>>>>>> 45862e9a
        + 0.5 * alpha * (1 - l1_ratio) * ||w||^2_2

    For multi-output tasks it is::

        (1 / (2 * n_samples)) * ||Y - XW||^Fro_2
        + alpha * l1_ratio * l1_weights * ||W||_21
        + 0.5 * alpha * (1 - l1_ratio) * ||W||_Fro^2

    Where::

        ||W||_21 = \sum_i \sqrt{\sum_j w_{ij}^2}

    i.e. the sum of norm of each row.

    Read more in the :ref:`User Guide <elastic_net>`.

    Parameters
    ----------
    X : {array-like}, shape (n_samples, n_features)
        Training data. Pass directly as Fortran-contiguous data to avoid
        unnecessary memory duplication. If ``y`` is mono-output then ``X``
        can be sparse.

    y : ndarray, shape (n_samples,) or (n_samples, n_outputs)
        Target values

    l1_ratio : float, optional
        float between 0 and 1 passed to elastic net (scaling between
        l1 and l2 penalties). ``l1_ratio=1`` corresponds to the Lasso

    eps : float
        Length of the path. ``eps=1e-3`` means that
        ``alpha_min / alpha_max = 1e-3``

    n_alphas : int, optional
        Number of alphas along the regularization path

    alphas : ndarray, optional
        List of alphas where to compute the models.
        If None alphas are set automatically

    precompute : True | False | 'auto' | array-like
        Whether to use a precomputed Gram matrix to speed up
        calculations. If set to ``'auto'`` let us decide. The Gram
        matrix can also be passed as argument.

    Xy : array-like, optional
        Xy = np.dot(X.T, y) that can be precomputed. It is useful
        only when the Gram matrix is precomputed.

    copy_X : boolean, optional, default True
        If ``True``, X will be copied; else, it may be overwritten.

    coef_init : array, shape (n_features, ) | None
        The initial values of the coefficients.

    verbose : bool or integer
        Amount of verbosity.

    params : kwargs
        keyword arguments passed to the coordinate descent solver.

    return_n_iter : bool
        whether to return the number of iterations or not.

    positive : bool, default False
        If set to True, forces coefficients to be positive.

    check_input : bool, default True
        Skip input validation checks, including the Gram matrix when provided
        assuming there are handled by the caller when check_input=False.

    l1_weights : array, shape (n_features, ) | None
        weight to apply on the penalty of each feature
        If None no weighting is used.

    Returns
    -------
    alphas : array, shape (n_alphas,)
        The alphas along the path where models are computed.

    coefs : array, shape (n_features, n_alphas) or \
            (n_outputs, n_features, n_alphas)
        Coefficients along the path.

    dual_gaps : array, shape (n_alphas,)
        The dual gaps at the end of the optimization for each alpha.

    n_iters : array-like, shape (n_alphas,)
        The number of iterations taken by the coordinate descent optimizer to
        reach the specified tolerance for each alpha.
        (Is returned when ``return_n_iter`` is set to True).

    Notes
    -----
    See examples/plot_lasso_coordinate_descent_path.py for an example.

    See also
    --------
    MultiTaskElasticNet
    MultiTaskElasticNetCV
    ElasticNet
    ElasticNetCV
    """
    # We expect X and y to be already float64 Fortran ordered when bypassing
    # checks
    if check_input:
        X = check_array(X, 'csc', dtype=np.float64, order='F', copy=copy_X)
        y = check_array(y, 'csc', dtype=np.float64, order='F', copy=False,
                        ensure_2d=False)
        if Xy is not None:
            # Xy should be a 1d contiguous array or a 2D C ordered array
            Xy = check_array(Xy, dtype=np.float64, order='C', copy=False,
                             ensure_2d=False)
    n_samples, n_features = X.shape

    multi_output = False
    if y.ndim != 1:
        multi_output = True
        _, n_outputs = y.shape

    # MultiTaskElasticNet does not support sparse matrices
    if not multi_output and sparse.isspmatrix(X):
        if 'X_offset' in params:
            # As sparse matrices are not actually centered we need this
            # to be passed to the CD solver.
            X_sparse_scaling = params['X_offset'] / params['X_scale']
        else:
            X_sparse_scaling = np.zeros(n_features)

    # X should be normalized and fit already if function is called
    # from ElasticNet.fit
    if check_input:
        X, y, X_offset, y_offset, X_scale, precompute, Xy = \
            _pre_fit(X, y, Xy, precompute, normalize=False,
                     fit_intercept=False, copy=False)
    if alphas is None:
        # No need to normalize of fit_intercept: it has been done
        # above
        alphas = _alpha_grid(X, y, Xy=Xy, l1_ratio=l1_ratio,
                             fit_intercept=False, eps=eps, n_alphas=n_alphas,
                             normalize=False, copy_X=False)
    else:
        alphas = np.sort(alphas)[::-1]  # make sure alphas are properly ordered

    n_alphas = len(alphas)
    tol = params.get('tol', 1e-4)
    max_iter = params.get('max_iter', 1000)
    dual_gaps = np.empty(n_alphas)
    n_iters = []

    rng = check_random_state(params.get('random_state', None))
    selection = params.get('selection', 'cyclic')
    if selection not in ['random', 'cyclic']:
        raise ValueError("selection should be either random or cyclic.")
    random = (selection == 'random')

    if not multi_output:
        coefs = np.empty((n_features, n_alphas), dtype=np.float64)
    else:
        coefs = np.empty((n_outputs, n_features, n_alphas),
                         dtype=np.float64)

    if coef_init is None:
        coef_ = np.asfortranarray(np.zeros(coefs.shape[:-1]))
    else:
        coef_ = np.asfortranarray(coef_init)

    for i, alpha in enumerate(alphas):
        l1_reg = alpha * l1_ratio * n_samples
        l2_reg = alpha * (1.0 - l1_ratio) * n_samples
        if (l1_weights is not None):
            l1_weights_ = np.asfortranarray(l1_weights * l1_reg)
        else:
            l1_weights_ = np.asfortranarray(np.zeros(1))
        if not multi_output and sparse.isspmatrix(X):
            model = cd_fast.sparse_enet_coordinate_descent(
                coef_, l1_reg, l2_reg, X.data, X.indices,
                X.indptr, y, X_sparse_scaling,
                max_iter, tol, rng, random, positive)
        elif multi_output:
            model = cd_fast.enet_coordinate_descent_multi_task(
                coef_, l1_reg, l2_reg, X, y, max_iter, tol, rng, random)
        elif isinstance(precompute, np.ndarray):
            # We expect precompute to be already Fortran ordered when bypassing
            # checks
            if check_input:
                precompute = check_array(precompute, dtype=np.float64,
                                         order='C')
            model = cd_fast.enet_coordinate_descent_gram(
                coef_, l1_reg, l2_reg, l1_weights_, precompute, Xy, y, max_iter,
                tol, rng, random, positive)
        elif precompute is False:
            model = cd_fast.enet_coordinate_descent(
                coef_, l1_reg, l2_reg, l1_weights_, X, y, max_iter, tol, rng, random,
                positive)
        else:
            raise ValueError("Precompute should be one of True, False, "
                             "'auto' or array-like")
        coef_, dual_gap_, eps_, n_iter_ = model
        coefs[..., i] = coef_
        dual_gaps[i] = dual_gap_
        n_iters.append(n_iter_)
        if dual_gap_ > eps_:
            warnings.warn('Objective did not converge.' +
                          ' You might want' +
                          ' to increase the number of iterations',
                          ConvergenceWarning)

        if verbose:
            if verbose > 2:
                print(model)
            elif verbose > 1:
                print('Path: %03i out of %03i' % (i, n_alphas))
            else:
                sys.stderr.write('.')

    if return_n_iter:
        return alphas, coefs, dual_gaps, n_iters
    return alphas, coefs, dual_gaps


###############################################################################
# ElasticNet model


class ElasticNet(LinearModel, RegressorMixin):
    """Linear regression with combined L1 and L2 priors as regularizer.

    Minimizes the objective function::

            1 / (2 * n_samples) * ||y - Xw||^2_2
            + alpha * l1_ratio * ||w||_1
            + 0.5 * alpha * (1 - l1_ratio) * ||w||^2_2

    If you are interested in controlling the L1 and L2 penalty
    separately, keep in mind that this is equivalent to::

            a * L1 + b * L2

    where::

            alpha = a + b and l1_ratio = a / (a + b)

    The parameter l1_ratio corresponds to alpha in the glmnet R package while
    alpha corresponds to the lambda parameter in glmnet. Specifically, l1_ratio
    = 1 is the lasso penalty. Currently, l1_ratio <= 0.01 is not reliable,
    unless you supply your own sequence of alpha.

    Read more in the :ref:`User Guide <elastic_net>`.

    Parameters
    ----------
    alpha : float
        Constant that multiplies the penalty terms. Defaults to 1.0
        See the notes for the exact mathematical meaning of this
        parameter.
        ``alpha = 0`` is equivalent to an ordinary least square, solved
        by the :class:`LinearRegression` object. For numerical
        reasons, using ``alpha = 0`` with the Lasso object is not advised
        and you should prefer the LinearRegression object.

    l1_ratio : float
        The ElasticNet mixing parameter, with ``0 <= l1_ratio <= 1``. For
        ``l1_ratio = 0`` the penalty is an L2 penalty. ``For l1_ratio = 1`` it
        is an L1 penalty.  For ``0 < l1_ratio < 1``, the penalty is a
        combination of L1 and L2.

    fit_intercept : bool
        Whether the intercept should be estimated or not. If ``False``, the
        data is assumed to be already centered.

    normalize : boolean, optional, default False
        If True, the regressors X will be normalized before regression.
        This parameter is ignored when `fit_intercept` is set to False.
        When the regressors are normalized, note that this makes the
        hyperparameters learnt more robust and almost independent of the number
        of samples. The same property is not valid for standardized data.
        However, if you wish to standardize, please use
        `preprocessing.StandardScaler` before calling `fit` on an estimator
        with `normalize=False`.

    precompute : True | False | array-like
        Whether to use a precomputed Gram matrix to speed up
        calculations. If set to ``'auto'`` let us decide. The Gram
        matrix can also be passed as argument. For sparse input
        this option is always ``True`` to preserve sparsity.

    max_iter : int, optional
        The maximum number of iterations

    copy_X : boolean, optional, default True
        If ``True``, X will be copied; else, it may be overwritten.

    tol : float, optional
        The tolerance for the optimization: if the updates are
        smaller than ``tol``, the optimization code checks the
        dual gap for optimality and continues until it is smaller
        than ``tol``.

    warm_start : bool, optional
        When set to ``True``, reuse the solution of the previous call to fit as
        initialization, otherwise, just erase the previous solution.

    positive : bool, optional
        When set to ``True``, forces the coefficients to be positive.

    selection : str, default 'cyclic'
        If set to 'random', a random coefficient is updated every iteration
        rather than looping over features sequentially by default. This
        (setting to 'random') often leads to significantly faster convergence
        especially when tol is higher than 1e-4.

    random_state : int, RandomState instance, or None (default)
        The seed of the pseudo random number generator that selects
        a random feature to update. Useful only when selection is set to
        'random'.

    Attributes
    ----------
    coef_ : array, shape (n_features,) | (n_targets, n_features)
        parameter vector (w in the cost function formula)

    sparse_coef_ : scipy.sparse matrix, shape (n_features, 1) | \
            (n_targets, n_features)
        ``sparse_coef_`` is a readonly property derived from ``coef_``

    intercept_ : float | array, shape (n_targets,)
        independent term in decision function.

    n_iter_ : array-like, shape (n_targets,)
        number of iterations run by the coordinate descent solver to reach
        the specified tolerance.

    Notes
    -----
    To avoid unnecessary memory duplication the X argument of the fit method
    should be directly passed as a Fortran-contiguous numpy array.

    See also
    --------
    SGDRegressor: implements elastic net regression with incremental training.
    SGDClassifier: implements logistic regression with elastic net penalty
        (``SGDClassifier(loss="log", penalty="elasticnet")``).
    """
    path = staticmethod(enet_path)

    def __init__(self, alpha=1.0, l1_ratio=0.5, fit_intercept=True,
                 normalize=False, precompute=False, max_iter=1000,
                 copy_X=True, tol=1e-4, warm_start=False, positive=False,
                 random_state=None, selection='cyclic', l1_weights=None):
        self.alpha = alpha
        self.l1_ratio = l1_ratio
        self.coef_ = None
        self.fit_intercept = fit_intercept
        self.normalize = normalize
        self.precompute = precompute
        self.max_iter = max_iter
        self.copy_X = copy_X
        self.tol = tol
        self.warm_start = warm_start
        self.positive = positive
        self.intercept_ = 0.0
        self.random_state = random_state
        self.selection = selection
        self.l1_weights = l1_weights

    def fit(self, X, y, check_input=True):
        """Fit model with coordinate descent.

        Parameters
        -----------
        X : ndarray or scipy.sparse matrix, (n_samples, n_features)
            Data

        y : ndarray, shape (n_samples,) or (n_samples, n_targets)
            Target

        Notes
        -----

        Coordinate descent is an algorithm that considers each column of
        data at a time hence it will automatically convert the X input
        as a Fortran-contiguous numpy array if necessary.

        To avoid memory re-allocation it is advised to allocate the
        initial data in memory directly using that format.
        """

        if self.alpha == 0:
            warnings.warn("With alpha=0, this algorithm does not converge "
                          "well. You are advised to use the LinearRegression "
                          "estimator", stacklevel=2)

        if (isinstance(self.precompute, six.string_types) and
           self.precompute == 'auto'):
            warnings.warn("Setting precompute to 'auto', was found to be "
                          "slower even when n_samples > n_features. Hence "
                          "it will be removed in 0.18.",
                          DeprecationWarning, stacklevel=2)
        # We expect X and y to be already float64 Fortran ordered arrays
        # when bypassing checks
        if check_input:
            y = np.asarray(y, dtype=np.float64)
            X, y = check_X_y(X, y, accept_sparse='csc', dtype=np.float64,
                             order='F',
                             copy=self.copy_X and self.fit_intercept,
                             multi_output=True, y_numeric=True)
            y = check_array(y, dtype=np.float64, order='F', copy=False,
                            ensure_2d=False)
        X, y, X_offset, y_offset, X_scale, precompute, Xy = \
            _pre_fit(X, y, None, self.precompute, self.normalize,
                     self.fit_intercept, copy=False)
        if y.ndim == 1:
            y = y[:, np.newaxis]
        if Xy is not None and Xy.ndim == 1:
            Xy = Xy[:, np.newaxis]

        n_samples, n_features = X.shape
        n_targets = y.shape[1]

        if self.selection not in ['cyclic', 'random']:
            raise ValueError("selection should be either random or cyclic.")

        if not self.warm_start or self.coef_ is None:
            coef_ = np.zeros((n_targets, n_features), dtype=np.float64,
                             order='F')
        else:
            coef_ = self.coef_
            if coef_.ndim == 1:
                coef_ = coef_[np.newaxis, :]

        dual_gaps_ = np.zeros(n_targets, dtype=np.float64)
        self.n_iter_ = []

        for k in xrange(n_targets):
            if Xy is not None:
                this_Xy = Xy[:, k]
            else:
                this_Xy = None
            _, this_coef, this_dual_gap, this_iter = \
                self.path(X, y[:, k],
                          l1_ratio=self.l1_ratio, eps=None,
                          n_alphas=None, alphas=[self.alpha],
                          precompute=precompute, Xy=this_Xy,
                          fit_intercept=False, normalize=False, copy_X=True,
                          verbose=False, tol=self.tol, positive=self.positive,
                          X_offset=X_offset, X_scale=X_scale, return_n_iter=True,
                          coef_init=coef_[k], max_iter=self.max_iter,
                          random_state=self.random_state,
                          selection=self.selection,
                          check_input=False)
            coef_[k] = this_coef[:, 0]
            dual_gaps_[k] = this_dual_gap[0]
            self.n_iter_.append(this_iter[0])

        if n_targets == 1:
            self.n_iter_ = self.n_iter_[0]

        self.coef_, self.dual_gap_ = map(np.squeeze, [coef_, dual_gaps_])
        self._set_intercept(X_offset, y_offset, X_scale)

        # return self for chaining fit and predict calls
        return self

    @property
    def sparse_coef_(self):
        """ sparse representation of the fitted coef """
        return sparse.csr_matrix(self.coef_)

    @deprecated(" and will be removed in 0.19")
    def decision_function(self, X):
        """Decision function of the linear model

        Parameters
        ----------
        X : numpy array or scipy.sparse matrix of shape (n_samples, n_features)

        Returns
        -------
        T : array, shape (n_samples,)
            The predicted decision function
        """
        return self._decision_function(X)

    def _decision_function(self, X):
        """Decision function of the linear model

        Parameters
        ----------
        X : numpy array or scipy.sparse matrix of shape (n_samples, n_features)

        Returns
        -------
        T : array, shape (n_samples,)
            The predicted decision function
        """
        check_is_fitted(self, 'n_iter_')
        if sparse.isspmatrix(X):
            return np.ravel(safe_sparse_dot(self.coef_, X.T,
                                            dense_output=True) +
                            self.intercept_)
        else:
            return super(ElasticNet, self)._decision_function(X)


###############################################################################
# Lasso model

class Lasso(ElasticNet):
    """Linear Model trained with L1 prior as regularizer (aka the Lasso)

    The optimization objective for Lasso is::

        (1 / (2 * n_samples)) * ||y - Xw||^2_2 + alpha * ||w||_1

    Technically the Lasso model is optimizing the same objective function as
    the Elastic Net with ``l1_ratio=1.0`` (no L2 penalty).

    Read more in the :ref:`User Guide <lasso>`.

    Parameters
    ----------
    alpha : float, optional
        Constant that multiplies the L1 term. Defaults to 1.0.
        ``alpha = 0`` is equivalent to an ordinary least square, solved
        by the :class:`LinearRegression` object. For numerical
        reasons, using ``alpha = 0`` is with the Lasso object is not advised
        and you should prefer the LinearRegression object.

    fit_intercept : boolean
        whether to calculate the intercept for this model. If set
        to false, no intercept will be used in calculations
        (e.g. data is expected to be already centered).

    normalize : boolean, optional, default False
        If True, the regressors X will be normalized before regression.
        This parameter is ignored when `fit_intercept` is set to False.
        When the regressors are normalized, note that this makes the
        hyperparameters learnt more robust and almost independent of the number
        of samples. The same property is not valid for standardized data.
        However, if you wish to standardize, please use
        `preprocessing.StandardScaler` before calling `fit` on an estimator
        with `normalize=False`.

    copy_X : boolean, optional, default True
        If ``True``, X will be copied; else, it may be overwritten.

    precompute : True | False | array-like, default=False
        Whether to use a precomputed Gram matrix to speed up
        calculations. If set to ``'auto'`` let us decide. The Gram
        matrix can also be passed as argument. For sparse input
        this option is always ``True`` to preserve sparsity.

    max_iter : int, optional
        The maximum number of iterations

    tol : float, optional
        The tolerance for the optimization: if the updates are
        smaller than ``tol``, the optimization code checks the
        dual gap for optimality and continues until it is smaller
        than ``tol``.

    warm_start : bool, optional
        When set to True, reuse the solution of the previous call to fit as
        initialization, otherwise, just erase the previous solution.

    positive : bool, optional
        When set to ``True``, forces the coefficients to be positive.

    selection : str, default 'cyclic'
        If set to 'random', a random coefficient is updated every iteration
        rather than looping over features sequentially by default. This
        (setting to 'random') often leads to significantly faster convergence
        especially when tol is higher than 1e-4.

    random_state : int, RandomState instance, or None (default)
        The seed of the pseudo random number generator that selects
        a random feature to update. Useful only when selection is set to
        'random'.

    Attributes
    ----------
    coef_ : array, shape (n_features,) | (n_targets, n_features)
        parameter vector (w in the cost function formula)

    sparse_coef_ : scipy.sparse matrix, shape (n_features, 1) | \
            (n_targets, n_features)
        ``sparse_coef_`` is a readonly property derived from ``coef_``

    intercept_ : float | array, shape (n_targets,)
        independent term in decision function.

    n_iter_ : int | array-like, shape (n_targets,)
        number of iterations run by the coordinate descent solver to reach
        the specified tolerance.

    Examples
    --------
    >>> from sklearn import linear_model
    >>> clf = linear_model.Lasso(alpha=0.1)
    >>> clf.fit([[0,0], [1, 1], [2, 2]], [0, 1, 2])
    Lasso(alpha=0.1, copy_X=True, fit_intercept=True, max_iter=1000,
       normalize=False, positive=False, precompute=False, random_state=None,
       selection='cyclic', tol=0.0001, warm_start=False)
    >>> print(clf.coef_)
    [ 0.85  0.  ]
    >>> print(clf.intercept_)
    0.15

    See also
    --------
    lars_path
    lasso_path
    LassoLars
    LassoCV
    LassoLarsCV
    sklearn.decomposition.sparse_encode

    Notes
    -----
    The algorithm used to fit the model is coordinate descent.

    To avoid unnecessary memory duplication the X argument of the fit method
    should be directly passed as a Fortran-contiguous numpy array.
    """
    path = staticmethod(enet_path)

    def __init__(self, alpha=1.0, fit_intercept=True, normalize=False,
                 precompute=False, copy_X=True, max_iter=1000,
                 tol=1e-4, warm_start=False, positive=False,
                 random_state=None, selection='cyclic'):
        super(Lasso, self).__init__(
            alpha=alpha, l1_ratio=1.0, fit_intercept=fit_intercept,
            normalize=normalize, precompute=precompute, copy_X=copy_X,
            max_iter=max_iter, tol=tol, warm_start=warm_start,
            positive=positive, random_state=random_state,
            selection=selection)


###############################################################################
# Functions for CV with paths functions

def _path_residuals(X, y, train, test, path, path_params, alphas=None,
                    l1_ratio=1, X_order=None, dtype=None):
    """Returns the MSE for the models computed by 'path'

    Parameters
    ----------
    X : {array-like, sparse matrix}, shape (n_samples, n_features)
        Training data.

    y : array-like, shape (n_samples,) or (n_samples, n_targets)
        Target values

    train : list of indices
        The indices of the train set

    test : list of indices
        The indices of the test set

    path : callable
        function returning a list of models on the path. See
        enet_path for an example of signature

    path_params : dictionary
        Parameters passed to the path function

    alphas : array-like, optional
        Array of float that is used for cross-validation. If not
        provided, computed using 'path'

    l1_ratio : float, optional
        float between 0 and 1 passed to ElasticNet (scaling between
        l1 and l2 penalties). For ``l1_ratio = 0`` the penalty is an
        L2 penalty. For ``l1_ratio = 1`` it is an L1 penalty. For ``0
        < l1_ratio < 1``, the penalty is a combination of L1 and L2

    X_order : {'F', 'C', or None}, optional
        The order of the arrays expected by the path function to
        avoid memory copies

    dtype : a numpy dtype or None
        The dtype of the arrays expected by the path function to
        avoid memory copies
    """
    X_train = X[train]
    y_train = y[train]
    X_test = X[test]
    y_test = y[test]
    fit_intercept = path_params['fit_intercept']
    normalize = path_params['normalize']

    if y.ndim == 1:
        precompute = path_params['precompute']
    else:
        # No Gram variant of multi-task exists right now.
        # Fall back to default enet_multitask
        precompute = False

    X_train, y_train, X_offset, y_offset, X_scale, precompute, Xy = \
        _pre_fit(X_train, y_train, None, precompute, normalize, fit_intercept,
                 copy=False)

    path_params = path_params.copy()
    path_params['Xy'] = Xy
    path_params['X_offset'] = X_offset
    path_params['X_scale'] = X_scale
    path_params['precompute'] = precompute
    path_params['copy_X'] = False
    path_params['alphas'] = alphas

    if 'l1_ratio' in path_params:
        path_params['l1_ratio'] = l1_ratio

    # Do the ordering and type casting here, as if it is done in the path,
    # X is copied and a reference is kept here
    X_train = check_array(X_train, 'csc', dtype=dtype, order=X_order)
    alphas, coefs, _ = path(X_train, y_train, **path_params)
    del X_train, y_train

    if y.ndim == 1:
        # Doing this so that it becomes coherent with multioutput.
        coefs = coefs[np.newaxis, :, :]
        y_offset = np.atleast_1d(y_offset)
        y_test = y_test[:, np.newaxis]

    if normalize:
        nonzeros = np.flatnonzero(X_scale)
        coefs[:, nonzeros] /= X_scale[nonzeros][:, np.newaxis]

    intercepts = y_offset[:, np.newaxis] - np.dot(X_offset, coefs)
    if sparse.issparse(X_test):
        n_order, n_features, n_alphas = coefs.shape
        # Work around for sparse matices since coefs is a 3-D numpy array.
        coefs_feature_major = np.rollaxis(coefs, 1)
        feature_2d = np.reshape(coefs_feature_major, (n_features, -1))
        X_test_coefs = safe_sparse_dot(X_test, feature_2d)
        X_test_coefs = X_test_coefs.reshape(X_test.shape[0], n_order, -1)
    else:
        X_test_coefs = safe_sparse_dot(X_test, coefs)
    residues = X_test_coefs - y_test[:, :, np.newaxis]
    residues += intercepts
    this_mses = ((residues ** 2).mean(axis=0)).mean(axis=0)

    return this_mses


class LinearModelCV(six.with_metaclass(ABCMeta, LinearModel)):
    """Base class for iterative model fitting along a regularization path"""

    @abstractmethod
    def __init__(self, eps=1e-3, n_alphas=100, alphas=None, fit_intercept=True,
                 normalize=False, precompute='auto', max_iter=1000, tol=1e-4,
                 copy_X=True, cv=None, verbose=False, n_jobs=1,
                 positive=False, random_state=None, selection='cyclic'):
        self.eps = eps
        self.n_alphas = n_alphas
        self.alphas = alphas
        self.fit_intercept = fit_intercept
        self.normalize = normalize
        self.precompute = precompute
        self.max_iter = max_iter
        self.tol = tol
        self.copy_X = copy_X
        self.cv = cv
        self.verbose = verbose
        self.n_jobs = n_jobs
        self.positive = positive
        self.random_state = random_state
        self.selection = selection

    def fit(self, X, y):
        """Fit linear model with coordinate descent

        Fit is on grid of alphas and best alpha estimated by cross-validation.

        Parameters
        ----------
        X : {array-like}, shape (n_samples, n_features)
            Training data. Pass directly as float64, Fortran-contiguous data
            to avoid unnecessary memory duplication. If y is mono-output,
            X can be sparse.

        y : array-like, shape (n_samples,) or (n_samples, n_targets)
            Target values
        """
        y = np.asarray(y, dtype=np.float64)
        if y.shape[0] == 0:
            raise ValueError("y has 0 samples: %r" % y)

        if hasattr(self, 'l1_ratio'):
            model_str = 'ElasticNet'
        else:
            model_str = 'Lasso'

        if isinstance(self, ElasticNetCV) or isinstance(self, LassoCV):
            if model_str == 'ElasticNet':
                model = ElasticNet()
            else:
                model = Lasso()
            if y.ndim > 1 and y.shape[1] > 1:
                raise ValueError("For multi-task outputs, use "
                                 "MultiTask%sCV" % (model_str))
            y = column_or_1d(y, warn=True)
        else:
            if sparse.isspmatrix(X):
                raise TypeError("X should be dense but a sparse matrix was"
                                "passed")
            elif y.ndim == 1:
                raise ValueError("For mono-task outputs, use "
                                 "%sCV" % (model_str))
            if model_str == 'ElasticNet':
                model = MultiTaskElasticNet()
            else:
                model = MultiTaskLasso()

        if self.selection not in ["random", "cyclic"]:
            raise ValueError("selection should be either random or cyclic.")

        # This makes sure that there is no duplication in memory.
        # Dealing right with copy_X is important in the following:
        # Multiple functions touch X and subsamples of X and can induce a
        # lot of duplication of memory
        copy_X = self.copy_X and self.fit_intercept

        if isinstance(X, np.ndarray) or sparse.isspmatrix(X):
            # Keep a reference to X
            reference_to_old_X = X
            # Let us not impose fortran ordering or float64 so far: it is
            # not useful for the cross-validation loop and will be done
            # by the model fitting itself
            X = check_array(X, 'csc', copy=False)
            if sparse.isspmatrix(X):
                if (hasattr(reference_to_old_X, "data") and
                   not np.may_share_memory(reference_to_old_X.data, X.data)):
                    # X is a sparse matrix and has been copied
                    copy_X = False
            elif not np.may_share_memory(reference_to_old_X, X):
                # X has been copied
                copy_X = False
            del reference_to_old_X
        else:
            X = check_array(X, 'csc', dtype=np.float64, order='F', copy=copy_X)
            copy_X = False

        if X.shape[0] != y.shape[0]:
            raise ValueError("X and y have inconsistent dimensions (%d != %d)"
                             % (X.shape[0], y.shape[0]))

        # All LinearModelCV parameters except 'cv' are acceptable
        path_params = self.get_params()
        if 'l1_ratio' in path_params:
            l1_ratios = np.atleast_1d(path_params['l1_ratio'])
            # For the first path, we need to set l1_ratio
            path_params['l1_ratio'] = l1_ratios[0]
        else:
            l1_ratios = [1, ]
        path_params.pop('cv', None)
        path_params.pop('n_jobs', None)

        alphas = self.alphas
        n_l1_ratio = len(l1_ratios)
        if alphas is None:
            alphas = []
            for l1_ratio in l1_ratios:
                alphas.append(_alpha_grid(
                    X, y, l1_ratio=l1_ratio,
                    fit_intercept=self.fit_intercept,
                    eps=self.eps, n_alphas=self.n_alphas,
                    normalize=self.normalize,
                    copy_X=self.copy_X))
        else:
            # Making sure alphas is properly ordered.
            alphas = np.tile(np.sort(alphas)[::-1], (n_l1_ratio, 1))
        # We want n_alphas to be the number of alphas used for each l1_ratio.
        n_alphas = len(alphas[0])
        path_params.update({'n_alphas': n_alphas})

        path_params['copy_X'] = copy_X
        # We are not computing in parallel, we can modify X
        # inplace in the folds
        if not (self.n_jobs == 1 or self.n_jobs is None):
            path_params['copy_X'] = False

        # init cross-validation generator
        cv = check_cv(self.cv)

        # Compute path for all folds and compute MSE to get the best alpha
        folds = list(cv.split(X))
        best_mse = np.inf

        # We do a double for loop folded in one, in order to be able to
        # iterate in parallel on l1_ratio and folds
        jobs = (delayed(_path_residuals)(X, y, train, test, self.path,
                                         path_params, alphas=this_alphas,
                                         l1_ratio=this_l1_ratio, X_order='F',
                                         dtype=np.float64)
                for this_l1_ratio, this_alphas in zip(l1_ratios, alphas)
                for train, test in folds)
        mse_paths = Parallel(n_jobs=self.n_jobs, verbose=self.verbose,
                             backend="threading")(jobs)
        mse_paths = np.reshape(mse_paths, (n_l1_ratio, len(folds), -1))
        mean_mse = np.mean(mse_paths, axis=1)
        self.mse_path_ = np.squeeze(np.rollaxis(mse_paths, 2, 1))
        for l1_ratio, l1_alphas, mse_alphas in zip(l1_ratios, alphas,
                                                   mean_mse):
            i_best_alpha = np.argmin(mse_alphas)
            this_best_mse = mse_alphas[i_best_alpha]
            if this_best_mse < best_mse:
                best_alpha = l1_alphas[i_best_alpha]
                best_l1_ratio = l1_ratio
                best_mse = this_best_mse

        self.l1_ratio_ = best_l1_ratio
        self.alpha_ = best_alpha
        if self.alphas is None:
            self.alphas_ = np.asarray(alphas)
            if n_l1_ratio == 1:
                self.alphas_ = self.alphas_[0]
        # Remove duplicate alphas in case alphas is provided.
        else:
            self.alphas_ = np.asarray(alphas[0])

        # Refit the model with the parameters selected
        common_params = dict((name, value)
                             for name, value in self.get_params().items()
                             if name in model.get_params())
        model.set_params(**common_params)
        model.alpha = best_alpha
        model.l1_ratio = best_l1_ratio
        model.copy_X = copy_X
        model.precompute = False
        model.fit(X, y)
        if not hasattr(self, 'l1_ratio'):
            del self.l1_ratio_
        self.coef_ = model.coef_
        self.intercept_ = model.intercept_
        self.dual_gap_ = model.dual_gap_
        self.n_iter_ = model.n_iter_
        return self


class LassoCV(LinearModelCV, RegressorMixin):
    """Lasso linear model with iterative fitting along a regularization path

    The best model is selected by cross-validation.

    The optimization objective for Lasso is::

        (1 / (2 * n_samples)) * ||y - Xw||^2_2 + alpha * ||w||_1

    Read more in the :ref:`User Guide <lasso>`.

    Parameters
    ----------
    eps : float, optional
        Length of the path. ``eps=1e-3`` means that
        ``alpha_min / alpha_max = 1e-3``.

    n_alphas : int, optional
        Number of alphas along the regularization path

    alphas : numpy array, optional
        List of alphas where to compute the models.
        If ``None`` alphas are set automatically

    precompute : True | False | 'auto' | array-like
        Whether to use a precomputed Gram matrix to speed up
        calculations. If set to ``'auto'`` let us decide. The Gram
        matrix can also be passed as argument.

    max_iter : int, optional
        The maximum number of iterations

    tol : float, optional
        The tolerance for the optimization: if the updates are
        smaller than ``tol``, the optimization code checks the
        dual gap for optimality and continues until it is smaller
        than ``tol``.

    cv : int, cross-validation generator or an iterable, optional
        Determines the cross-validation splitting strategy.
        Possible inputs for cv are:

        - None, to use the default 3-fold cross-validation,
        - integer, to specify the number of folds.
        - An object to be used as a cross-validation generator.
        - An iterable yielding train/test splits.

        For integer/None inputs, :class:`KFold` is used.

        Refer :ref:`User Guide <cross_validation>` for the various
        cross-validation strategies that can be used here.

    verbose : bool or integer
        Amount of verbosity.

    n_jobs : integer, optional
        Number of CPUs to use during the cross validation. If ``-1``, use
        all the CPUs.

    positive : bool, optional
        If positive, restrict regression coefficients to be positive

    selection : str, default 'cyclic'
        If set to 'random', a random coefficient is updated every iteration
        rather than looping over features sequentially by default. This
        (setting to 'random') often leads to significantly faster convergence
        especially when tol is higher than 1e-4.

    random_state : int, RandomState instance, or None (default)
        The seed of the pseudo random number generator that selects
        a random feature to update. Useful only when selection is set to
        'random'.

    fit_intercept : boolean, default True
        whether to calculate the intercept for this model. If set
        to false, no intercept will be used in calculations
        (e.g. data is expected to be already centered).

    normalize : boolean, optional, default False
        If True, the regressors X will be normalized before regression.
        This parameter is ignored when `fit_intercept` is set to False.
        When the regressors are normalized, note that this makes the
        hyperparameters learnt more robust and almost independent of the number
        of samples. The same property is not valid for standardized data.
        However, if you wish to standardize, please use
        `preprocessing.StandardScaler` before calling `fit` on an estimator
        with `normalize=False`.

    copy_X : boolean, optional, default True
        If ``True``, X will be copied; else, it may be overwritten.

    Attributes
    ----------
    alpha_ : float
        The amount of penalization chosen by cross validation

    coef_ : array, shape (n_features,) | (n_targets, n_features)
        parameter vector (w in the cost function formula)

    intercept_ : float | array, shape (n_targets,)
        independent term in decision function.

    mse_path_ : array, shape (n_alphas, n_folds)
        mean square error for the test set on each fold, varying alpha

    alphas_ : numpy array, shape (n_alphas,)
        The grid of alphas used for fitting

    dual_gap_ : ndarray, shape ()
        The dual gap at the end of the optimization for the optimal alpha
        (``alpha_``).

    n_iter_ : int
        number of iterations run by the coordinate descent solver to reach
        the specified tolerance for the optimal alpha.

    Notes
    -----
    See examples/linear_model/lasso_path_with_crossvalidation.py
    for an example.

    To avoid unnecessary memory duplication the X argument of the fit method
    should be directly passed as a Fortran-contiguous numpy array.

    See also
    --------
    lars_path
    lasso_path
    LassoLars
    Lasso
    LassoLarsCV
    """
    path = staticmethod(lasso_path)

    def __init__(self, eps=1e-3, n_alphas=100, alphas=None, fit_intercept=True,
                 normalize=False, precompute='auto', max_iter=1000, tol=1e-4,
                 copy_X=True, cv=None, verbose=False, n_jobs=1,
                 positive=False, random_state=None, selection='cyclic'):
        super(LassoCV, self).__init__(
            eps=eps, n_alphas=n_alphas, alphas=alphas,
            fit_intercept=fit_intercept, normalize=normalize,
            precompute=precompute, max_iter=max_iter, tol=tol, copy_X=copy_X,
            cv=cv, verbose=verbose, n_jobs=n_jobs, positive=positive,
            random_state=random_state, selection=selection)


class ElasticNetCV(LinearModelCV, RegressorMixin):
    """Elastic Net model with iterative fitting along a regularization path

    The best model is selected by cross-validation.

    Read more in the :ref:`User Guide <elastic_net>`.

    Parameters
    ----------
    l1_ratio : float or array of floats, optional
        float between 0 and 1 passed to ElasticNet (scaling between
        l1 and l2 penalties). For ``l1_ratio = 0``
        the penalty is an L2 penalty. For ``l1_ratio = 1`` it is an L1 penalty.
        For ``0 < l1_ratio < 1``, the penalty is a combination of L1 and L2
        This parameter can be a list, in which case the different
        values are tested by cross-validation and the one giving the best
        prediction score is used. Note that a good choice of list of
        values for l1_ratio is often to put more values close to 1
        (i.e. Lasso) and less close to 0 (i.e. Ridge), as in ``[.1, .5, .7,
        .9, .95, .99, 1]``

    eps : float, optional
        Length of the path. ``eps=1e-3`` means that
        ``alpha_min / alpha_max = 1e-3``.

    n_alphas : int, optional
        Number of alphas along the regularization path, used for each l1_ratio.

    alphas : numpy array, optional
        List of alphas where to compute the models.
        If None alphas are set automatically

    precompute : True | False | 'auto' | array-like
        Whether to use a precomputed Gram matrix to speed up
        calculations. If set to ``'auto'`` let us decide. The Gram
        matrix can also be passed as argument.

    max_iter : int, optional
        The maximum number of iterations

    tol : float, optional
        The tolerance for the optimization: if the updates are
        smaller than ``tol``, the optimization code checks the
        dual gap for optimality and continues until it is smaller
        than ``tol``.

    cv : int, cross-validation generator or an iterable, optional
        Determines the cross-validation splitting strategy.
        Possible inputs for cv are:

        - None, to use the default 3-fold cross-validation,
        - integer, to specify the number of folds.
        - An object to be used as a cross-validation generator.
        - An iterable yielding train/test splits.

        For integer/None inputs, :class:`KFold` is used.

        Refer :ref:`User Guide <cross_validation>` for the various
        cross-validation strategies that can be used here.

    verbose : bool or integer
        Amount of verbosity.

    n_jobs : integer, optional
        Number of CPUs to use during the cross validation. If ``-1``, use
        all the CPUs.

    positive : bool, optional
        When set to ``True``, forces the coefficients to be positive.

    selection : str, default 'cyclic'
        If set to 'random', a random coefficient is updated every iteration
        rather than looping over features sequentially by default. This
        (setting to 'random') often leads to significantly faster convergence
        especially when tol is higher than 1e-4.

    random_state : int, RandomState instance, or None (default)
        The seed of the pseudo random number generator that selects
        a random feature to update. Useful only when selection is set to
        'random'.

    fit_intercept : boolean
        whether to calculate the intercept for this model. If set
        to false, no intercept will be used in calculations
        (e.g. data is expected to be already centered).

    normalize : boolean, optional, default False
        If True, the regressors X will be normalized before regression.
        This parameter is ignored when `fit_intercept` is set to False.
        When the regressors are normalized, note that this makes the
        hyperparameters learnt more robust and almost independent of the number
        of samples. The same property is not valid for standardized data.
        However, if you wish to standardize, please use
        `preprocessing.StandardScaler` before calling `fit` on an estimator
        with `normalize=False`.

    copy_X : boolean, optional, default True
        If ``True``, X will be copied; else, it may be overwritten.

    Attributes
    ----------
    alpha_ : float
        The amount of penalization chosen by cross validation

    l1_ratio_ : float
        The compromise between l1 and l2 penalization chosen by
        cross validation

    coef_ : array, shape (n_features,) | (n_targets, n_features)
        Parameter vector (w in the cost function formula),

    intercept_ : float | array, shape (n_targets, n_features)
        Independent term in the decision function.

    mse_path_ : array, shape (n_l1_ratio, n_alpha, n_folds)
        Mean square error for the test set on each fold, varying l1_ratio and
        alpha.

    alphas_ : numpy array, shape (n_alphas,) or (n_l1_ratio, n_alphas)
        The grid of alphas used for fitting, for each l1_ratio.

    n_iter_ : int
        number of iterations run by the coordinate descent solver to reach
        the specified tolerance for the optimal alpha.

    Notes
    -----
    See examples/linear_model/lasso_path_with_crossvalidation.py
    for an example.

    To avoid unnecessary memory duplication the X argument of the fit method
    should be directly passed as a Fortran-contiguous numpy array.

    The parameter l1_ratio corresponds to alpha in the glmnet R package
    while alpha corresponds to the lambda parameter in glmnet.
    More specifically, the optimization objective is::

        1 / (2 * n_samples) * ||y - Xw||^2_2
        + alpha * l1_ratio * ||w||_1
        + 0.5 * alpha * (1 - l1_ratio) * ||w||^2_2

    If you are interested in controlling the L1 and L2 penalty
    separately, keep in mind that this is equivalent to::

        a * L1 + b * L2

    for::

        alpha = a + b and l1_ratio = a / (a + b).

    See also
    --------
    enet_path
    ElasticNet

    """
    path = staticmethod(enet_path)

    def __init__(self, l1_ratio=0.5, eps=1e-3, n_alphas=100, alphas=None,
                 fit_intercept=True, normalize=False, precompute='auto',
                 max_iter=1000, tol=1e-4, cv=None, copy_X=True,
                 verbose=0, n_jobs=1, positive=False, random_state=None,
                 selection='cyclic', l1_weights=None):
        self.l1_ratio = l1_ratio
        self.eps = eps
        self.n_alphas = n_alphas
        self.alphas = alphas
        self.fit_intercept = fit_intercept
        self.normalize = normalize
        self.precompute = precompute
        self.max_iter = max_iter
        self.tol = tol
        self.cv = cv
        self.copy_X = copy_X
        self.verbose = verbose
        self.n_jobs = n_jobs
        self.positive = positive
        self.random_state = random_state
        self.selection = selection
        self.l1_weights = l1_weights


###############################################################################
# Multi Task ElasticNet and Lasso models (with joint feature selection)


class MultiTaskElasticNet(Lasso):
    """Multi-task ElasticNet model trained with L1/L2 mixed-norm as regularizer

    The optimization objective for MultiTaskElasticNet is::

        (1 / (2 * n_samples)) * ||Y - XW||^Fro_2
        + alpha * l1_ratio * ||W||_21
        + 0.5 * alpha * (1 - l1_ratio) * ||W||_Fro^2

    Where::

        ||W||_21 = \sum_i \sqrt{\sum_j w_{ij}^2}

    i.e. the sum of norm of each row.

    Read more in the :ref:`User Guide <multi_task_lasso>`.

    Parameters
    ----------
    alpha : float, optional
        Constant that multiplies the L1/L2 term. Defaults to 1.0

    l1_ratio : float
        The ElasticNet mixing parameter, with 0 < l1_ratio <= 1.
        For l1_ratio = 0 the penalty is an L1/L2 penalty. For l1_ratio = 1 it
        is an L1 penalty.
        For ``0 < l1_ratio < 1``, the penalty is a combination of L1/L2 and L2.

    fit_intercept : boolean
        whether to calculate the intercept for this model. If set
        to false, no intercept will be used in calculations
        (e.g. data is expected to be already centered).

    normalize : boolean, optional, default False
        If True, the regressors X will be normalized before regression.
        This parameter is ignored when `fit_intercept` is set to False.
        When the regressors are normalized, note that this makes the
        hyperparameters learnt more robust and almost independent of the number
        of samples. The same property is not valid for standardized data.
        However, if you wish to standardize, please use
        `preprocessing.StandardScaler` before calling `fit` on an estimator
        with `normalize=False`.

    copy_X : boolean, optional, default True
        If ``True``, X will be copied; else, it may be overwritten.

    max_iter : int, optional
        The maximum number of iterations

    tol : float, optional
        The tolerance for the optimization: if the updates are
        smaller than ``tol``, the optimization code checks the
        dual gap for optimality and continues until it is smaller
        than ``tol``.

    warm_start : bool, optional
        When set to ``True``, reuse the solution of the previous call to fit as
        initialization, otherwise, just erase the previous solution.

    selection : str, default 'cyclic'
        If set to 'random', a random coefficient is updated every iteration
        rather than looping over features sequentially by default. This
        (setting to 'random') often leads to significantly faster convergence
        especially when tol is higher than 1e-4.

    random_state : int, RandomState instance, or None (default)
        The seed of the pseudo random number generator that selects
        a random feature to update. Useful only when selection is set to
        'random'.

    Attributes
    ----------
    intercept_ : array, shape (n_tasks,)
        Independent term in decision function.

    coef_ : array, shape (n_tasks, n_features)
        Parameter vector (W in the cost function formula). If a 1D y is \
        passed in at fit (non multi-task usage), ``coef_`` is then a 1D array

    n_iter_ : int
        number of iterations run by the coordinate descent solver to reach
        the specified tolerance.

    Examples
    --------
    >>> from sklearn import linear_model
    >>> clf = linear_model.MultiTaskElasticNet(alpha=0.1)
    >>> clf.fit([[0,0], [1, 1], [2, 2]], [[0, 0], [1, 1], [2, 2]])
    ... #doctest: +NORMALIZE_WHITESPACE
    MultiTaskElasticNet(alpha=0.1, copy_X=True, fit_intercept=True,
            l1_ratio=0.5, max_iter=1000, normalize=False, random_state=None,
            selection='cyclic', tol=0.0001, warm_start=False)
    >>> print(clf.coef_)
    [[ 0.45663524  0.45612256]
     [ 0.45663524  0.45612256]]
    >>> print(clf.intercept_)
    [ 0.0872422  0.0872422]

    See also
    --------
    ElasticNet, MultiTaskLasso

    Notes
    -----
    The algorithm used to fit the model is coordinate descent.

    To avoid unnecessary memory duplication the X argument of the fit method
    should be directly passed as a Fortran-contiguous numpy array.
    """
    def __init__(self, alpha=1.0, l1_ratio=0.5, fit_intercept=True,
                 normalize=False, copy_X=True, max_iter=1000, tol=1e-4,
                 warm_start=False, random_state=None, selection='cyclic'):
        self.l1_ratio = l1_ratio
        self.alpha = alpha
        self.coef_ = None
        self.fit_intercept = fit_intercept
        self.normalize = normalize
        self.max_iter = max_iter
        self.copy_X = copy_X
        self.tol = tol
        self.warm_start = warm_start
        self.random_state = random_state
        self.selection = selection

    def fit(self, X, y):
        """Fit MultiTaskLasso model with coordinate descent

        Parameters
        -----------
        X : ndarray, shape (n_samples, n_features)
            Data
        y : ndarray, shape (n_samples, n_tasks)
            Target

        Notes
        -----

        Coordinate descent is an algorithm that considers each column of
        data at a time hence it will automatically convert the X input
        as a Fortran-contiguous numpy array if necessary.

        To avoid memory re-allocation it is advised to allocate the
        initial data in memory directly using that format.
        """
        # X and y must be of type float64
        X = check_array(X, dtype=np.float64, order='F',
                        copy=self.copy_X and self.fit_intercept)
        y = check_array(y, dtype=np.float64, ensure_2d=False)

        if hasattr(self, 'l1_ratio'):
            model_str = 'ElasticNet'
        else:
            model_str = 'Lasso'
        if y.ndim == 1:
            raise ValueError("For mono-task outputs, use %s" % model_str)

        n_samples, n_features = X.shape
        _, n_tasks = y.shape

        if n_samples != y.shape[0]:
            raise ValueError("X and y have inconsistent dimensions (%d != %d)"
                             % (n_samples, y.shape[0]))

        X, y, X_offset, y_offset, X_scale = _preprocess_data(
            X, y, self.fit_intercept, self.normalize, copy=False)

        if not self.warm_start or self.coef_ is None:
            self.coef_ = np.zeros((n_tasks, n_features), dtype=np.float64,
                                  order='F')

        l1_reg = self.alpha * self.l1_ratio * n_samples
        l2_reg = self.alpha * (1.0 - self.l1_ratio) * n_samples

        self.coef_ = np.asfortranarray(self.coef_)  # coef contiguous in memory

        if self.selection not in ['random', 'cyclic']:
            raise ValueError("selection should be either random or cyclic.")
        random = (self.selection == 'random')

        self.coef_, self.dual_gap_, self.eps_, self.n_iter_ = \
            cd_fast.enet_coordinate_descent_multi_task(
                self.coef_, l1_reg, l2_reg, X, y, self.max_iter, self.tol,
                check_random_state(self.random_state), random)

        self._set_intercept(X_offset, y_offset, X_scale)

        if self.dual_gap_ > self.eps_:
            warnings.warn('Objective did not converge, you might want'
                          ' to increase the number of iterations')

        # return self for chaining fit and predict calls
        return self


class MultiTaskLasso(MultiTaskElasticNet):
    """Multi-task Lasso model trained with L1/L2 mixed-norm as regularizer

    The optimization objective for Lasso is::

        (1 / (2 * n_samples)) * ||Y - XW||^2_Fro + alpha * ||W||_21

    Where::

        ||W||_21 = \sum_i \sqrt{\sum_j w_{ij}^2}

    i.e. the sum of norm of earch row.

    Read more in the :ref:`User Guide <multi_task_lasso>`.

    Parameters
    ----------
    alpha : float, optional
        Constant that multiplies the L1/L2 term. Defaults to 1.0

    fit_intercept : boolean
        whether to calculate the intercept for this model. If set
        to false, no intercept will be used in calculations
        (e.g. data is expected to be already centered).

    normalize : boolean, optional, default False
        If True, the regressors X will be normalized before regression.
        This parameter is ignored when `fit_intercept` is set to False.
        When the regressors are normalized, note that this makes the
        hyperparameters learnt more robust and almost independent of the number
        of samples. The same property is not valid for standardized data.
        However, if you wish to standardize, please use
        `preprocessing.StandardScaler` before calling `fit` on an estimator
        with `normalize=False`.

    copy_X : boolean, optional, default True
        If ``True``, X will be copied; else, it may be overwritten.

    max_iter : int, optional
        The maximum number of iterations

    tol : float, optional
        The tolerance for the optimization: if the updates are
        smaller than ``tol``, the optimization code checks the
        dual gap for optimality and continues until it is smaller
        than ``tol``.

    warm_start : bool, optional
        When set to ``True``, reuse the solution of the previous call to fit as
        initialization, otherwise, just erase the previous solution.

    selection : str, default 'cyclic'
        If set to 'random', a random coefficient is updated every iteration
        rather than looping over features sequentially by default. This
        (setting to 'random') often leads to significantly faster convergence
        especially when tol is higher than 1e-4

    random_state : int, RandomState instance, or None (default)
        The seed of the pseudo random number generator that selects
        a random feature to update. Useful only when selection is set to
        'random'.

    Attributes
    ----------
    coef_ : array, shape (n_tasks, n_features)
        parameter vector (W in the cost function formula)

    intercept_ : array, shape (n_tasks,)
        independent term in decision function.

    n_iter_ : int
        number of iterations run by the coordinate descent solver to reach
        the specified tolerance.

    Examples
    --------
    >>> from sklearn import linear_model
    >>> clf = linear_model.MultiTaskLasso(alpha=0.1)
    >>> clf.fit([[0,0], [1, 1], [2, 2]], [[0, 0], [1, 1], [2, 2]])
    MultiTaskLasso(alpha=0.1, copy_X=True, fit_intercept=True, max_iter=1000,
            normalize=False, random_state=None, selection='cyclic', tol=0.0001,
            warm_start=False)
    >>> print(clf.coef_)
    [[ 0.89393398  0.        ]
     [ 0.89393398  0.        ]]
    >>> print(clf.intercept_)
    [ 0.10606602  0.10606602]

    See also
    --------
    Lasso, MultiTaskElasticNet

    Notes
    -----
    The algorithm used to fit the model is coordinate descent.

    To avoid unnecessary memory duplication the X argument of the fit method
    should be directly passed as a Fortran-contiguous numpy array.
    """
    def __init__(self, alpha=1.0, fit_intercept=True, normalize=False,
                 copy_X=True, max_iter=1000, tol=1e-4, warm_start=False,
                 random_state=None, selection='cyclic'):
        self.alpha = alpha
        self.coef_ = None
        self.fit_intercept = fit_intercept
        self.normalize = normalize
        self.max_iter = max_iter
        self.copy_X = copy_X
        self.tol = tol
        self.warm_start = warm_start
        self.l1_ratio = 1.0
        self.random_state = random_state
        self.selection = selection


class MultiTaskElasticNetCV(LinearModelCV, RegressorMixin):
    """Multi-task L1/L2 ElasticNet with built-in cross-validation.

    The optimization objective for MultiTaskElasticNet is::

        (1 / (2 * n_samples)) * ||Y - XW||^Fro_2
        + alpha * l1_ratio * ||W||_21
        + 0.5 * alpha * (1 - l1_ratio) * ||W||_Fro^2

    Where::

        ||W||_21 = \sum_i \sqrt{\sum_j w_{ij}^2}

    i.e. the sum of norm of each row.

    Read more in the :ref:`User Guide <multi_task_lasso>`.

    Parameters
    ----------
    eps : float, optional
        Length of the path. ``eps=1e-3`` means that
        ``alpha_min / alpha_max = 1e-3``.

    alphas : array-like, optional
        List of alphas where to compute the models.
        If not provided, set automatically.

    n_alphas : int, optional
        Number of alphas along the regularization path

    l1_ratio : float or array of floats
        The ElasticNet mixing parameter, with 0 < l1_ratio <= 1.
        For l1_ratio = 0 the penalty is an L1/L2 penalty. For l1_ratio = 1 it
        is an L1 penalty.
        For ``0 < l1_ratio < 1``, the penalty is a combination of L1/L2 and L2.
        This parameter can be a list, in which case the different
        values are tested by cross-validation and the one giving the best
        prediction score is used. Note that a good choice of list of
        values for l1_ratio is often to put more values close to 1
        (i.e. Lasso) and less close to 0 (i.e. Ridge), as in ``[.1, .5, .7,
        .9, .95, .99, 1]``

    fit_intercept : boolean
        whether to calculate the intercept for this model. If set
        to false, no intercept will be used in calculations
        (e.g. data is expected to be already centered).

    normalize : boolean, optional, default False
        If True, the regressors X will be normalized before regression.
        This parameter is ignored when `fit_intercept` is set to False.
        When the regressors are normalized, note that this makes the
        hyperparameters learnt more robust and almost independent of the number
        of samples. The same property is not valid for standardized data.
        However, if you wish to standardize, please use
        `preprocessing.StandardScaler` before calling `fit` on an estimator
        with `normalize=False`.

    copy_X : boolean, optional, default True
        If ``True``, X will be copied; else, it may be overwritten.

    max_iter : int, optional
        The maximum number of iterations

    tol : float, optional
        The tolerance for the optimization: if the updates are
        smaller than ``tol``, the optimization code checks the
        dual gap for optimality and continues until it is smaller
        than ``tol``.

    cv : int, cross-validation generator or an iterable, optional
        Determines the cross-validation splitting strategy.
        Possible inputs for cv are:

        - None, to use the default 3-fold cross-validation,
        - integer, to specify the number of folds.
        - An object to be used as a cross-validation generator.
        - An iterable yielding train/test splits.

        For integer/None inputs, :class:`KFold` is used.

        Refer :ref:`User Guide <cross_validation>` for the various
        cross-validation strategies that can be used here.

    verbose : bool or integer
        Amount of verbosity.

    n_jobs : integer, optional
        Number of CPUs to use during the cross validation. If ``-1``, use
        all the CPUs. Note that this is used only if multiple values for
        l1_ratio are given.

    selection : str, default 'cyclic'
        If set to 'random', a random coefficient is updated every iteration
        rather than looping over features sequentially by default. This
        (setting to 'random') often leads to significantly faster convergence
        especially when tol is higher than 1e-4.

    random_state : int, RandomState instance, or None (default)
        The seed of the pseudo random number generator that selects
        a random feature to update. Useful only when selection is set to
        'random'.

    Attributes
    ----------
    intercept_ : array, shape (n_tasks,)
        Independent term in decision function.

    coef_ : array, shape (n_tasks, n_features)
        Parameter vector (W in the cost function formula).

    alpha_ : float
        The amount of penalization chosen by cross validation

    mse_path_ : array, shape (n_alphas, n_folds) or \
                (n_l1_ratio, n_alphas, n_folds)
        mean square error for the test set on each fold, varying alpha

    alphas_ : numpy array, shape (n_alphas,) or (n_l1_ratio, n_alphas)
        The grid of alphas used for fitting, for each l1_ratio

    l1_ratio_ : float
        best l1_ratio obtained by cross-validation.

    n_iter_ : int
        number of iterations run by the coordinate descent solver to reach
        the specified tolerance for the optimal alpha.

    Examples
    --------
    >>> from sklearn import linear_model
    >>> clf = linear_model.MultiTaskElasticNetCV()
    >>> clf.fit([[0,0], [1, 1], [2, 2]],
    ...         [[0, 0], [1, 1], [2, 2]])
    ... #doctest: +NORMALIZE_WHITESPACE
    MultiTaskElasticNetCV(alphas=None, copy_X=True, cv=None, eps=0.001,
           fit_intercept=True, l1_ratio=0.5, max_iter=1000, n_alphas=100,
           n_jobs=1, normalize=False, random_state=None, selection='cyclic',
           tol=0.0001, verbose=0)
    >>> print(clf.coef_)
    [[ 0.52875032  0.46958558]
     [ 0.52875032  0.46958558]]
    >>> print(clf.intercept_)
    [ 0.00166409  0.00166409]

    See also
    --------
    MultiTaskElasticNet
    ElasticNetCV
    MultiTaskLassoCV

    Notes
    -----
    The algorithm used to fit the model is coordinate descent.

    To avoid unnecessary memory duplication the X argument of the fit method
    should be directly passed as a Fortran-contiguous numpy array.
    """
    path = staticmethod(enet_path)

    def __init__(self, l1_ratio=0.5, eps=1e-3, n_alphas=100, alphas=None,
                 fit_intercept=True, normalize=False,
                 max_iter=1000, tol=1e-4, cv=None, copy_X=True,
                 verbose=0, n_jobs=1, random_state=None, selection='cyclic'):
        self.l1_ratio = l1_ratio
        self.eps = eps
        self.n_alphas = n_alphas
        self.alphas = alphas
        self.fit_intercept = fit_intercept
        self.normalize = normalize
        self.max_iter = max_iter
        self.tol = tol
        self.cv = cv
        self.copy_X = copy_X
        self.verbose = verbose
        self.n_jobs = n_jobs
        self.random_state = random_state
        self.selection = selection


class MultiTaskLassoCV(LinearModelCV, RegressorMixin):
    """Multi-task L1/L2 Lasso with built-in cross-validation.

    The optimization objective for MultiTaskLasso is::

        (1 / (2 * n_samples)) * ||Y - XW||^Fro_2 + alpha * ||W||_21

    Where::

        ||W||_21 = \sum_i \sqrt{\sum_j w_{ij}^2}

    i.e. the sum of norm of each row.

    Read more in the :ref:`User Guide <multi_task_lasso>`.

    Parameters
    ----------
    eps : float, optional
        Length of the path. ``eps=1e-3`` means that
        ``alpha_min / alpha_max = 1e-3``.

    alphas : array-like, optional
        List of alphas where to compute the models.
        If not provided, set automatically.

    n_alphas : int, optional
        Number of alphas along the regularization path

    fit_intercept : boolean
        whether to calculate the intercept for this model. If set
        to false, no intercept will be used in calculations
        (e.g. data is expected to be already centered).

    normalize : boolean, optional, default False
        If True, the regressors X will be normalized before regression.
        This parameter is ignored when `fit_intercept` is set to False.
        When the regressors are normalized, note that this makes the
        hyperparameters learnt more robust and almost independent of the number
        of samples. The same property is not valid for standardized data.
        However, if you wish to standardize, please use
        `preprocessing.StandardScaler` before calling `fit` on an estimator
        with `normalize=False`.

    copy_X : boolean, optional, default True
        If ``True``, X will be copied; else, it may be overwritten.

    max_iter : int, optional
        The maximum number of iterations.

    tol : float, optional
        The tolerance for the optimization: if the updates are
        smaller than ``tol``, the optimization code checks the
        dual gap for optimality and continues until it is smaller
        than ``tol``.

    cv : int, cross-validation generator or an iterable, optional
        Determines the cross-validation splitting strategy.
        Possible inputs for cv are:

        - None, to use the default 3-fold cross-validation,
        - integer, to specify the number of folds.
        - An object to be used as a cross-validation generator.
        - An iterable yielding train/test splits.

        For integer/None inputs, :class:`KFold` is used.

        Refer :ref:`User Guide <cross_validation>` for the various
        cross-validation strategies that can be used here.

    verbose : bool or integer
        Amount of verbosity.

    n_jobs : integer, optional
        Number of CPUs to use during the cross validation. If ``-1``, use
        all the CPUs. Note that this is used only if multiple values for
        l1_ratio are given.

    selection : str, default 'cyclic'
        If set to 'random', a random coefficient is updated every iteration
        rather than looping over features sequentially by default. This
        (setting to 'random') often leads to significantly faster convergence
        especially when tol is higher than 1e-4.

    random_state : int, RandomState instance, or None (default)
        The seed of the pseudo random number generator that selects
        a random feature to update. Useful only when selection is set to
        'random'.

    Attributes
    ----------
    intercept_ : array, shape (n_tasks,)
        Independent term in decision function.

    coef_ : array, shape (n_tasks, n_features)
        Parameter vector (W in the cost function formula).

    alpha_ : float
        The amount of penalization chosen by cross validation

    mse_path_ : array, shape (n_alphas, n_folds)
        mean square error for the test set on each fold, varying alpha

    alphas_ : numpy array, shape (n_alphas,)
        The grid of alphas used for fitting.

    n_iter_ : int
        number of iterations run by the coordinate descent solver to reach
        the specified tolerance for the optimal alpha.

    See also
    --------
    MultiTaskElasticNet
    ElasticNetCV
    MultiTaskElasticNetCV

    Notes
    -----
    The algorithm used to fit the model is coordinate descent.

    To avoid unnecessary memory duplication the X argument of the fit method
    should be directly passed as a Fortran-contiguous numpy array.
    """
    path = staticmethod(lasso_path)

    def __init__(self, eps=1e-3, n_alphas=100, alphas=None, fit_intercept=True,
                 normalize=False, max_iter=1000, tol=1e-4, copy_X=True,
                 cv=None, verbose=False, n_jobs=1, random_state=None,
                 selection='cyclic'):
        super(MultiTaskLassoCV, self).__init__(
            eps=eps, n_alphas=n_alphas, alphas=alphas,
            fit_intercept=fit_intercept, normalize=normalize,
            max_iter=max_iter, tol=tol, copy_X=copy_X,
            cv=cv, verbose=verbose, n_jobs=n_jobs, random_state=random_state,
            selection=selection)<|MERGE_RESOLUTION|>--- conflicted
+++ resolved
@@ -270,19 +270,14 @@
 
     For mono-output tasks it is::
 
-<<<<<<< HEAD
-        1 / (2 * n_samples) * ||y - Xw||^2_2
-        + alpha * l1_ratio * ||w||_1
-=======
         1 / (2 * n_samples) * ||y - Xw||^2_2 +
         + alpha * l1_ratio * l1_weights * ||w||_1
->>>>>>> 45862e9a
         + 0.5 * alpha * (1 - l1_ratio) * ||w||^2_2
 
     For multi-output tasks it is::
 
         (1 / (2 * n_samples)) * ||Y - XW||^Fro_2
-        + alpha * l1_ratio * l1_weights * ||W||_21
+        + alpha * l1_ratio * ||W||_21
         + 0.5 * alpha * (1 - l1_ratio) * ||W||_Fro^2
 
     Where::
@@ -726,7 +721,7 @@
                           verbose=False, tol=self.tol, positive=self.positive,
                           X_offset=X_offset, X_scale=X_scale, return_n_iter=True,
                           coef_init=coef_[k], max_iter=self.max_iter,
-                          random_state=self.random_state,
+                          random_state=self.random_state, l1_weights=self.l1_weights,
                           selection=self.selection,
                           check_input=False)
             coef_[k] = this_coef[:, 0]
