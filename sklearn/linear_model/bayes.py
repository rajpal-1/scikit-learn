"""
Various bayesian regression
"""

# Authors: V. Michel, F. Pedregosa, A. Gramfort
# License: BSD 3 clause

from math import log
import numpy as np
from scipy import linalg

from .base import LinearModel
from ..base import RegressorMixin
from ..utils.extmath import fast_logdet, pinvh
from ..utils import check_arrays


###############################################################################
# BayesianRidge regression

class BayesianRidge(LinearModel, RegressorMixin):
    """Bayesian ridge regression

    Fit a Bayesian ridge model and optimize the regularization parameters
    lambda (precision of the weights) and alpha (precision of the noise).

    Parameters
    ----------
    X : array, shape = (n_samples, n_features)
        Training vectors.

    y : array, shape = (length)
        Target values for training vectors

    n_iter : int, optional
        Maximum number of iterations.  Default is 300.

    tol : float, optional
        Stop the algorithm if w has converged. Default is 1.e-3.

    alpha_1 : float, optional
        Hyper-parameter : shape parameter for the Gamma distribution prior
        over the alpha parameter. Default is 1.e-6

    alpha_2 : float, optional
        Hyper-parameter : inverse scale parameter (rate parameter) for the
        Gamma distribution prior over the alpha parameter.
        Default is 1.e-6.

    lambda_1 : float, optional
        Hyper-parameter : shape parameter for the Gamma distribution prior
        over the lambda parameter. Default is 1.e-6.

    lambda_2 : float, optional
        Hyper-parameter : inverse scale parameter (rate parameter) for the
        Gamma distribution prior over the lambda parameter.
        Default is 1.e-6

    compute_score : boolean, optional
        If True, compute the objective function at each step of the model.
        Default is False

    fit_intercept : boolean, optional
        wether to calculate the intercept for this model. If set
        to false, no intercept will be used in calculations
        (e.g. data is expected to be already centered).
        Default is True.

    normalize : boolean, optional, default False
        If True, the regressors X are normalized

    copy_X : boolean, optional, default True
        If True, X will be copied; else, it may be overwritten.

    verbose : boolean, optional, default False
        Verbose mode when fitting the model.


    Attributes
    ----------
    `coef_` : array, shape = (n_features)
        Coefficients of the regression model (mean of distribution)

    `alpha_` : float
       estimated precision of the noise.

    `lambda_` : array, shape = (n_features)
       estimated precisions of the weights.

    `scores_` : float
        if computed, value of the objective function (to be maximized)

    Examples
    --------
    >>> from sklearn import linear_model
    >>> clf = linear_model.BayesianRidge()
    >>> clf.fit([[0,0], [1, 1], [2, 2]], [0, 1, 2])
    ... # doctest: +NORMALIZE_WHITESPACE
    BayesianRidge(alpha_1=1e-06, alpha_2=1e-06, compute_score=False,
            copy_X=True, fit_intercept=True, lambda_1=1e-06, lambda_2=1e-06,
            n_iter=300, normalize=False, tol=0.001, verbose=False)
    >>> clf.predict([[1, 1]])
    array([ 1.])

    Notes
    -----
    See examples/linear_model/plot_bayesian_ridge.py for an example.
    """

    def __init__(self, n_iter=300, tol=1.e-3, alpha_1=1.e-6, alpha_2=1.e-6,
                 lambda_1=1.e-6, lambda_2=1.e-6, compute_score=False,
                 fit_intercept=True, normalize=False, copy_X=True,
                 verbose=False):
        self.n_iter = n_iter
        self.tol = tol
        self.alpha_1 = alpha_1
        self.alpha_2 = alpha_2
        self.lambda_1 = lambda_1
        self.lambda_2 = lambda_2
        self.compute_score = compute_score
        self.fit_intercept = fit_intercept
        self.normalize = normalize
        self.copy_X = copy_X
        self.verbose = verbose

    def fit(self, X, y):
        """Fit the model

        Parameters
        ----------
        X : numpy array of shape [n_samples,n_features]
            Training data
        y : numpy array of shape [n_samples]
            Target values

        Returns
        -------
        self : returns an instance of self.
        """
        X, y = check_arrays(X, y, sparse_format='dense',
                            dtype=np.float)
        X, y, X_mean, y_mean, X_std = self._center_data(
            X, y, self.fit_intercept, self.normalize, self.copy_X)
        n_samples, n_features = X.shape

        ### Initialization of the values of the parameters
        alpha_ = 1. / np.var(y)
        lambda_ = 1.

        verbose = self.verbose
        lambda_1 = self.lambda_1
        lambda_2 = self.lambda_2
        alpha_1 = self.alpha_1
        alpha_2 = self.alpha_2

        self.scores_ = list()
        coef_old_ = None

        XT_y = np.dot(X.T, y)
        U, S, Vh = linalg.svd(X, full_matrices=False)
        eigen_vals_ = S ** 2

        ### Convergence loop of the bayesian ridge regression
        for iter_ in range(self.n_iter):

            ### Compute mu and sigma
            # sigma_ = lambda_ / alpha_ * np.eye(n_features) + np.dot(X.T, X)
            # coef_ = sigma_^-1 * XT * y
            if n_samples > n_features:
                coef_ = np.dot(Vh.T,
                               Vh / (eigen_vals_ + lambda_ / alpha_)[:, None])
                coef_ = np.dot(coef_, XT_y)
                if self.compute_score:
                    logdet_sigma_ = - np.sum(
                        np.log(lambda_ + alpha_ * eigen_vals_))
            else:
                coef_ = np.dot(X.T, np.dot(
                    U / (eigen_vals_ + lambda_ / alpha_)[None, :], U.T))
                coef_ = np.dot(coef_, y)
                if self.compute_score:
                    logdet_sigma_ = lambda_ * np.ones(n_features)
                    logdet_sigma_[:n_samples] += alpha_ * eigen_vals_
                    logdet_sigma_ = - np.sum(np.log(logdet_sigma_))

            ### Update alpha and lambda
            rmse_ = np.sum((y - np.dot(X, coef_)) ** 2)
            gamma_ = (np.sum((alpha_ * eigen_vals_)
                      / (lambda_ + alpha_ * eigen_vals_)))
            lambda_ = ((gamma_ + 2 * lambda_1)
                       / (np.sum(coef_ ** 2) + 2 * lambda_2))
            alpha_ = ((n_samples - gamma_ + 2 * alpha_1)
                      / (rmse_ + 2 * alpha_2))

            ### Compute the objective function
            if self.compute_score:
                s = lambda_1 * log(lambda_) - lambda_2 * lambda_
                s += alpha_1 * log(alpha_) - alpha_2 * alpha_
                s += 0.5 * (n_features * log(lambda_)
                            + n_samples * log(alpha_)
                            - alpha_ * rmse_
                            - (lambda_ * np.sum(coef_ ** 2))
                            - logdet_sigma_
                            - n_samples * log(2 * np.pi))
                self.scores_.append(s)

            ### Check for convergence
            if iter_ != 0 and np.sum(np.abs(coef_old_ - coef_)) < self.tol:
                if verbose:
                    print "Convergence after ", str(iter_), " iterations"
                break
            coef_old_ = np.copy(coef_)

        self.alpha_ = alpha_
        self.lambda_ = lambda_
        self.coef_ = coef_

        self._set_intercept(X_mean, y_mean, X_std)
        return self


###############################################################################
# ARD (Automatic Relevance Determination) regression


class ARDRegression(LinearModel, RegressorMixin):
    """Bayesian ARD regression.

    Fit the weights of a regression model, using an ARD prior. The weights of
    the regression model are assumed to be in Gaussian distributions.
    Also estimate the parameters lambda (precisions of the distributions of the
    weights) and alpha (precision of the distribution of the noise).
    The estimation is done by an iterative procedures (Evidence Maximization)

    Parameters
    ----------
    X : array, shape = (n_samples, n_features)
        Training vectors.

    y : array, shape = (n_samples)
        Target values for training vectors

    n_iter : int, optional
        Maximum number of iterations. Default is 300

    tol : float, optional
        Stop the algorithm if w has converged. Default is 1.e-3.

    alpha_1 : float, optional
        Hyper-parameter : shape parameter for the Gamma distribution prior
        over the alpha parameter. Default is 1.e-6.

    alpha_2 : float, optional
        Hyper-parameter : inverse scale parameter (rate parameter) for the
        Gamma distribution prior over the alpha parameter. Default is 1.e-6.

    lambda_1 : float, optional
        Hyper-parameter : shape parameter for the Gamma distribution prior
        over the lambda parameter. Default is 1.e-6.

    lambda_2 : float, optional
        Hyper-parameter : inverse scale parameter (rate parameter) for the
        Gamma distribution prior over the lambda parameter. Default is 1.e-6.

    compute_score : boolean, optional
        If True, compute the objective function at each step of the model.
        Default is False.

    threshold_lambda : float, optional
        threshold for removing (pruning) weights with high precision from
        the computation. Default is 1.e+4.

    fit_intercept : boolean, optional
        wether to calculate the intercept for this model. If set
        to false, no intercept will be used in calculations
        (e.g. data is expected to be already centered).
        Default is True.

    normalize : boolean, optional
        If True, the regressors X are normalized

    copy_X : boolean, optional, default True.
        If True, X will be copied; else, it may be overwritten.

    verbose : boolean, optional, default False
        Verbose mode when fitting the model.

    Attributes
    ----------
    `coef_` : array, shape = (n_features)
        Coefficients of the regression model (mean of distribution)

    `alpha_` : float
       estimated precision of the noise.

    `lambda_` : array, shape = (n_features)
       estimated precisions of the weights.

    `sigma_` : array, shape = (n_features, n_features)
        estimated variance-covariance matrix of the weights

    `scores_` : float
        if computed, value of the objective function (to be maximized)

    Examples
    --------
    >>> from sklearn import linear_model
    >>> clf = linear_model.ARDRegression()
    >>> clf.fit([[0,0], [1, 1], [2, 2]], [0, 1, 2])
    ... # doctest: +NORMALIZE_WHITESPACE
    ARDRegression(alpha_1=1e-06, alpha_2=1e-06, compute_score=False,
            copy_X=True, fit_intercept=True, lambda_1=1e-06, lambda_2=1e-06,
            n_iter=300, normalize=False, threshold_lambda=10000.0, tol=0.001,
            verbose=False)
    >>> clf.predict([[1, 1]])
    array([ 1.])

    Notes
    --------
    See examples/linear_model/plot_ard.py for an example.
    """

    def __init__(self, n_iter=300, tol=1.e-3, alpha_1=1.e-6, alpha_2=1.e-6,
                 lambda_1=1.e-6, lambda_2=1.e-6, compute_score=False,
                 threshold_lambda=1.e+4, fit_intercept=True, normalize=False,
                 copy_X=True, verbose=False):
        self.n_iter = n_iter
        self.tol = tol
        self.fit_intercept = fit_intercept
        self.normalize = normalize
        self.alpha_1 = alpha_1
        self.alpha_2 = alpha_2
        self.lambda_1 = lambda_1
        self.lambda_2 = lambda_2
        self.compute_score = compute_score
        self.threshold_lambda = threshold_lambda
        self.copy_X = copy_X
        self.verbose = verbose

    def fit(self, X, y):
        """Fit the ARDRegression model according to the given training data
        and parameters.

        Iterative procedure to maximize the evidence

        Parameters
        ----------
        X : array-like, shape = [n_samples, n_features]
            Training vector, where n_samples in the number of samples and
            n_features is the number of features.
        y : array, shape = [n_samples]
            Target values (integers)

        Returns
        -------
        self : returns an instance of self.
        """
        X, y = check_arrays(X, y, sparse_format='dense',
                            dtype=np.float)

        n_samples, n_features = X.shape
        coef_ = np.zeros(n_features)

        X, y, X_mean, y_mean, X_std = self._center_data(
            X, y, self.fit_intercept, self.normalize, self.copy_X)

        ### Launch the convergence loop
        keep_lambda = np.ones(n_features, dtype=bool)

        lambda_1 = self.lambda_1
        lambda_2 = self.lambda_2
        alpha_1 = self.alpha_1
        alpha_2 = self.alpha_2
        verbose = self.verbose

        ### Initialization of the values of the parameters
        alpha_ = 1. / np.var(y)
        lambda_ = np.ones(n_features)

        self.scores_ = list()
        coef_old_ = None

        ### Iterative procedure of ARDRegression
        for iter_ in range(self.n_iter):
            ### Compute mu and sigma (using Woodbury matrix identity)
            sigma_ = pinvh(np.eye(n_samples) / alpha_ +
<<<<<<< HEAD
                          np.dot(X[:, keep_lambda] *
                          np.reshape(1. / lambda_[keep_lambda], [1, -1]),
                          X[:, keep_lambda].T))
=======
                           np.dot(X[:, keep_lambda] *
                           np.reshape(1. / lambda_[keep_lambda], [1, -1]),
                           X[:, keep_lambda].T))
>>>>>>> 86e8b0d2
            sigma_ = np.dot(sigma_, X[:, keep_lambda]
                            * np.reshape(1. / lambda_[keep_lambda], [1, -1]))
            sigma_ = - np.dot(np.reshape(1. / lambda_[keep_lambda], [-1, 1])
                              * X[:, keep_lambda].T, sigma_)
            sigma_.flat[::(sigma_.shape[1] + 1)] += 1. / lambda_[keep_lambda]
            coef_[keep_lambda] = alpha_ * np.dot(
                sigma_, np.dot(X[:, keep_lambda].T, y))

            ### Update alpha and lambda
            rmse_ = np.sum((y - np.dot(X, coef_)) ** 2)
            gamma_ = 1. - lambda_[keep_lambda] * np.diag(sigma_)
            lambda_[keep_lambda] = ((gamma_ + 2. * lambda_1)
                                    / ((coef_[keep_lambda]) ** 2
                                       + 2. * lambda_2))
            alpha_ = ((n_samples - gamma_.sum() + 2. * alpha_1)
                      / (rmse_ + 2. * alpha_2))

            ### Prune the weights with a precision over a threshold
            keep_lambda = lambda_ < self.threshold_lambda
            coef_[~keep_lambda] = 0

            ### Compute the objective function
            if self.compute_score:
                s = (lambda_1 * np.log(lambda_) - lambda_2 * lambda_).sum()
                s += alpha_1 * log(alpha_) - alpha_2 * alpha_
                s += 0.5 * (fast_logdet(sigma_) + n_samples * log(alpha_)
                                                + np.sum(np.log(lambda_)))
                s -= 0.5 * (alpha_ * rmse_ + (lambda_ * coef_ ** 2).sum())
                self.scores_.append(s)

            ### Check for convergence
            if iter_ > 0 and np.sum(np.abs(coef_old_ - coef_)) < self.tol:
                if verbose:
                    print "Converged after %s iterations" % iter_
                break
            coef_old_ = np.copy(coef_)

        self.coef_ = coef_
        self.alpha_ = alpha_
        self.sigma_ = sigma_

        self._set_intercept(X_mean, y_mean, X_std)
        return self<|MERGE_RESOLUTION|>--- conflicted
+++ resolved
@@ -383,15 +383,9 @@
         for iter_ in range(self.n_iter):
             ### Compute mu and sigma (using Woodbury matrix identity)
             sigma_ = pinvh(np.eye(n_samples) / alpha_ +
-<<<<<<< HEAD
-                          np.dot(X[:, keep_lambda] *
-                          np.reshape(1. / lambda_[keep_lambda], [1, -1]),
-                          X[:, keep_lambda].T))
-=======
                            np.dot(X[:, keep_lambda] *
                            np.reshape(1. / lambda_[keep_lambda], [1, -1]),
                            X[:, keep_lambda].T))
->>>>>>> 86e8b0d2
             sigma_ = np.dot(sigma_, X[:, keep_lambda]
                             * np.reshape(1. / lambda_[keep_lambda], [1, -1]))
             sigma_ = - np.dot(np.reshape(1. / lambda_[keep_lambda], [-1, 1])
