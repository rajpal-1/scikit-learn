--- conflicted
+++ resolved
@@ -255,17 +255,12 @@
         self : object
             Returns the instance itself.
         """
-<<<<<<< HEAD
         X, y = self._validate_data(
             X,
             y,
-            accept_sparse=["csc", "csr", "coo", "dok", "bsr", "lil", "dia"],
+            accept_sparse=["csr", "csc"],
             reset=True,
         )
-=======
-        self._validate_params()
-        X, y = self._validate_data(X, y)
->>>>>>> bf03a635
         self.X_ = X
         check_classification_targets(y)
 
