""" test the label propagation module """
import itertools

import numpy as np
import pytest
import warnings
import scipy.sparse as sp

from scipy.sparse import issparse
from sklearn.semi_supervised import _label_propagation as label_propagation
from sklearn.metrics.pairwise import rbf_kernel
from sklearn.model_selection import train_test_split
from sklearn.neighbors import NearestNeighbors
from sklearn.datasets import make_classification
from sklearn.exceptions import ConvergenceWarning
from sklearn.utils._testing import (
    assert_allclose,
    assert_array_equal,
)
from sklearn.utils._testing import _convert_container

ESTIMATORS = [
    (label_propagation.LabelPropagation, {"kernel": "rbf"}),
    (label_propagation.LabelPropagation, {"kernel": "knn", "n_neighbors": 2}),
    (
        label_propagation.LabelPropagation,
        {"kernel": lambda x, y: rbf_kernel(x, y, gamma=20)},
    ),
    (label_propagation.LabelSpreading, {"kernel": "rbf"}),
    (label_propagation.LabelSpreading, {"kernel": "knn", "n_neighbors": 2}),
    (
        label_propagation.LabelSpreading,
        {"kernel": lambda x, y: rbf_kernel(x, y, gamma=20)},
    ),
]


@pytest.mark.parametrize("Estimator, parameters", ESTIMATORS)
def test_fit_transduction(global_dtype, Estimator, parameters):
    samples = np.asarray([[1.0, 0.0], [0.0, 2.0], [1.0, 3.0]], dtype=global_dtype)
    labels = [0, 1, -1]
    clf = Estimator(**parameters).fit(samples, labels)
    assert clf.transduction_[2] == 1


@pytest.mark.parametrize("Estimator, parameters", ESTIMATORS)
def test_distribution(global_dtype, Estimator, parameters):
    if parameters["kernel"] == "knn":
        pytest.skip(
            "Unstable test for this configuration: changes in k-NN ordering break it."
        )
    samples = np.asarray([[1.0, 0.0], [0.0, 1.0], [1.0, 1.0]], dtype=global_dtype)
    labels = [0, 1, -1]
    clf = Estimator(**parameters).fit(samples, labels)
    assert_allclose(clf.label_distributions_[2], [0.5, 0.5], atol=1e-2)


@pytest.mark.parametrize("Estimator, parameters", ESTIMATORS)
def test_predict(global_dtype, Estimator, parameters):
    samples = np.asarray([[1.0, 0.0], [0.0, 2.0], [1.0, 3.0]], dtype=global_dtype)
    labels = [0, 1, -1]
    clf = Estimator(**parameters).fit(samples, labels)
    assert_array_equal(clf.predict([[0.5, 2.5]]), np.array([1]))


@pytest.mark.parametrize("Estimator, parameters", ESTIMATORS)
def test_predict_proba(global_dtype, Estimator, parameters):
    samples = np.asarray([[1.0, 0.0], [0.0, 1.0], [1.0, 2.5]], dtype=global_dtype)
    labels = [0, 1, -1]
    clf = Estimator(**parameters).fit(samples, labels)
    assert_allclose(clf.predict_proba([[1.0, 1.0]]), np.array([[0.5, 0.5]]))


@pytest.mark.parametrize("alpha", [0.1, 0.3, 0.5, 0.7, 0.9])
@pytest.mark.parametrize("Estimator, parameters", ESTIMATORS)
def test_label_spreading_closed_form(global_dtype, Estimator, parameters, alpha):
    n_classes = 2
    X, y = make_classification(n_classes=n_classes, n_samples=200, random_state=0)
    X = X.astype(global_dtype, copy=False)
    y[::3] = -1

    gamma = 0.1
    clf = label_propagation.LabelSpreading(gamma=gamma).fit(X, y)
    # adopting notation from Zhou et al (2004):
    S = clf._build_graph()
    Y = np.zeros((len(y), n_classes + 1), dtype=X.dtype)
    Y[np.arange(len(y)), y] = 1
    Y = Y[:, :-1]

    expected = np.dot(np.linalg.inv(np.eye(len(S), dtype=S.dtype) - alpha * S), Y)
    expected /= expected.sum(axis=1)[:, np.newaxis]

    clf = label_propagation.LabelSpreading(
        max_iter=100, alpha=alpha, tol=1e-10, gamma=gamma
    )
    clf.fit(X, y)

    assert_allclose(expected, clf.label_distributions_)


def test_label_propagation_closed_form(global_dtype):
    n_classes = 2
    X, y = make_classification(n_classes=n_classes, n_samples=200, random_state=0)
    X = X.astype(global_dtype, copy=False)
    y[::3] = -1
    Y = np.zeros((len(y), n_classes + 1))
    Y[np.arange(len(y)), y] = 1
    unlabelled_idx = Y[:, (-1,)].nonzero()[0]
    labelled_idx = (Y[:, (-1,)] == 0).nonzero()[0]

    clf = label_propagation.LabelPropagation(max_iter=100, tol=1e-10, gamma=0.1)
    clf.fit(X, y)
    # adopting notation from Zhu et al 2002
    T_bar = clf._build_graph()
    Tuu = T_bar[tuple(np.meshgrid(unlabelled_idx, unlabelled_idx, indexing="ij"))]
    Tul = T_bar[tuple(np.meshgrid(unlabelled_idx, labelled_idx, indexing="ij"))]
    Y = Y[:, :-1]
    Y_l = Y[labelled_idx, :]
    Y_u = np.dot(np.dot(np.linalg.inv(np.eye(Tuu.shape[0]) - Tuu), Tul), Y_l)

    expected = Y.copy()
    expected[unlabelled_idx, :] = Y_u
    expected /= expected.sum(axis=1)[:, np.newaxis]

    assert_allclose(expected, clf.label_distributions_, atol=1e-4)


<<<<<<< HEAD
@pytest.mark.parametrize("alpha", [-0.1, 0, 1, 1.1, None])
def test_valid_alpha(global_dtype, alpha):
    n_classes = 2
    X, y = make_classification(n_classes=n_classes, n_samples=200, random_state=0)
    X = X.astype(global_dtype)
    with pytest.raises(ValueError):
        label_propagation.LabelSpreading(alpha=alpha).fit(X, y)


@pytest.mark.parametrize("constructor_type", CONSTRUCTOR_TYPES)
def test_convergence_speed(constructor_type):
=======
def test_convergence_speed():
>>>>>>> bf03a635
    # This is a non-regression test for #5774
    X = _convert_container([[1.0, 0.0], [0.0, 1.0], [1.0, 2.5]], constructor_type)
    y = np.array([0, 1, -1])
    mdl = label_propagation.LabelSpreading(kernel="rbf", max_iter=5000)
    mdl.fit(X, y)

    # this should converge quickly:
    assert mdl.n_iter_ < 10
    assert_array_equal(mdl.predict(X), [0, 1, 1])


def test_convergence_warning():
    # This is a non-regression test for #5774
    X = np.array([[1.0, 0.0], [0.0, 1.0], [1.0, 2.5]])
    y = np.array([0, 1, -1])
    mdl = label_propagation.LabelSpreading(kernel="rbf", max_iter=1)
    warn_msg = "max_iter=1 was reached without convergence."
    with pytest.warns(ConvergenceWarning, match=warn_msg):
        mdl.fit(X, y)
    assert mdl.n_iter_ == mdl.max_iter

    mdl = label_propagation.LabelPropagation(kernel="rbf", max_iter=1)
    with pytest.warns(ConvergenceWarning, match=warn_msg):
        mdl.fit(X, y)
    assert mdl.n_iter_ == mdl.max_iter

    mdl = label_propagation.LabelSpreading(kernel="rbf", max_iter=500)
    with warnings.catch_warnings():
        warnings.simplefilter("error", ConvergenceWarning)
        mdl.fit(X, y)

    mdl = label_propagation.LabelPropagation(kernel="rbf", max_iter=500)
    with warnings.catch_warnings():
        warnings.simplefilter("error", ConvergenceWarning)
        mdl.fit(X, y)


@pytest.mark.parametrize(
    "LabelPropagationCls",
    [label_propagation.LabelSpreading, label_propagation.LabelPropagation],
)
def test_label_propagation_non_zero_normalizer(LabelPropagationCls):
    # check that we don't divide by zero in case of null normalizer
    # non-regression test for
    # https://github.com/scikit-learn/scikit-learn/pull/15946
    # https://github.com/scikit-learn/scikit-learn/issues/9292
    X = np.array([[100.0, 100.0], [100.0, 100.0], [0.0, 0.0], [0.0, 0.0]])
    y = np.array([0, 1, -1, -1])
    mdl = LabelPropagationCls(kernel="knn", max_iter=100, n_neighbors=1)
    with warnings.catch_warnings():
        warnings.simplefilter("error", RuntimeWarning)
        mdl.fit(X, y)


def test_predict_sparse_callable_kernel(global_dtype):
    # This is a non-regression test for #15866

    # Custom sparse kernel (top-K RBF)
    def topk_rbf(X, Y=None, n_neighbors=10, gamma=1e-5):
        nn = NearestNeighbors(n_neighbors=10, metric="euclidean", n_jobs=2)
        nn.fit(X)
        W = -1 * nn.kneighbors_graph(Y, mode="distance").power(2) * gamma
        np.exp(W.data, out=W.data)
        assert issparse(W)
        return W.T

    n_classes = 4
    n_samples = 500
    n_test = 10
    X, y = make_classification(
        n_classes=n_classes,
        n_samples=n_samples,
        n_features=20,
        n_informative=20,
        n_redundant=0,
        n_repeated=0,
        random_state=0,
    )
    X = X.astype(global_dtype)

    X_train, X_test, y_train, y_test = train_test_split(
        X, y, test_size=n_test, random_state=0
    )

    model = label_propagation.LabelSpreading(kernel=topk_rbf)
    model.fit(X_train, y_train)
    assert model.score(X_test, y_test) >= 0.9

    model = label_propagation.LabelPropagation(kernel=topk_rbf)
    model.fit(X_train, y_train)
    assert model.score(X_test, y_test) >= 0.9<|MERGE_RESOLUTION|>--- conflicted
+++ resolved
@@ -34,6 +34,7 @@
     ),
 ]
 
+CONSTRUCTOR_TYPES = ("array", "sparse_csr", "sparse_csc")
 
 @pytest.mark.parametrize("Estimator, parameters", ESTIMATORS)
 def test_fit_transduction(global_dtype, Estimator, parameters):
@@ -125,21 +126,8 @@
     assert_allclose(expected, clf.label_distributions_, atol=1e-4)
 
 
-<<<<<<< HEAD
-@pytest.mark.parametrize("alpha", [-0.1, 0, 1, 1.1, None])
-def test_valid_alpha(global_dtype, alpha):
-    n_classes = 2
-    X, y = make_classification(n_classes=n_classes, n_samples=200, random_state=0)
-    X = X.astype(global_dtype)
-    with pytest.raises(ValueError):
-        label_propagation.LabelSpreading(alpha=alpha).fit(X, y)
-
-
 @pytest.mark.parametrize("constructor_type", CONSTRUCTOR_TYPES)
 def test_convergence_speed(constructor_type):
-=======
-def test_convergence_speed():
->>>>>>> bf03a635
     # This is a non-regression test for #5774
     X = _convert_container([[1.0, 0.0], [0.0, 1.0], [1.0, 2.5]], constructor_type)
     y = np.array([0, 1, -1])
