# -*- coding: utf-8 -*-
from __future__ import unicode_literals
import re
import warnings

import pytest
from scipy import sparse

from sklearn.feature_extraction.text import strip_tags
from sklearn.feature_extraction.text import strip_accents_unicode
from sklearn.feature_extraction.text import strip_accents_ascii

from sklearn.feature_extraction.text import HashingVectorizer
from sklearn.feature_extraction.text import CountVectorizer
from sklearn.feature_extraction.text import TfidfTransformer
from sklearn.feature_extraction.text import TfidfVectorizer

from sklearn.feature_extraction.text import ENGLISH_STOP_WORDS

from sklearn.model_selection import train_test_split
from sklearn.model_selection import cross_val_score
from sklearn.model_selection import GridSearchCV
from sklearn.pipeline import Pipeline
from sklearn.svm import LinearSVC

from sklearn.base import clone

import numpy as np
from numpy.testing import assert_array_almost_equal
from numpy.testing import assert_array_equal
from sklearn.utils import IS_PYPY
from sklearn.utils.testing import (assert_equal, assert_not_equal,
                                   assert_almost_equal, assert_in,
                                   assert_less, assert_greater,
                                   assert_warns_message, assert_raise_message,
                                   clean_warning_registry, ignore_warnings,
                                   SkipTest, assert_raises, assert_no_warnings,
                                   fails_if_pypy, assert_allclose_dense_sparse)
from sklearn.utils.fixes import _Mapping as Mapping
from collections import defaultdict
from functools import partial
import pickle
from io import StringIO

JUNK_FOOD_DOCS = (
    "the pizza pizza beer copyright",
    "the pizza burger beer copyright",
    "the the pizza beer beer copyright",
    "the burger beer beer copyright",
    "the coke burger coke copyright",
    "the coke burger burger",
)

NOTJUNK_FOOD_DOCS = (
    "the salad celeri copyright",
    "the salad salad sparkling water copyright",
    "the the celeri celeri copyright",
    "the tomato tomato salad water",
    "the tomato salad water copyright",
)

ALL_FOOD_DOCS = JUNK_FOOD_DOCS + NOTJUNK_FOOD_DOCS


def uppercase(s):
    return strip_accents_unicode(s).upper()


def strip_eacute(s):
    return s.replace(u'é', 'e')


def split_tokenize(s):
    return s.split()


def lazy_analyze(s):
    return ['the_ultimate_feature']


def test_strip_accents():
    # check some classical latin accentuated symbols
    a = u'àáâãäåçèéêë'
    expected = 'aaaaaaceeee'
    assert_equal(strip_accents_unicode(a), expected)

    a = u'ìíîïñòóôõöùúûüý'
    expected = 'iiiinooooouuuuy'
    assert_equal(strip_accents_unicode(a), expected)

    # check some arabic
    a = '\u0625'  # alef with a hamza below: إ
    expected = '\u0627'  # simple alef: ا
    assert_equal(strip_accents_unicode(a), expected)

    # mix letters accentuated and not
    a = u"this is à test"
    expected = 'this is a test'
    assert_equal(strip_accents_unicode(a), expected)


def test_to_ascii():
    # check some classical latin accentuated symbols
    a = u'àáâãäåçèéêë'
    expected = 'aaaaaaceeee'
    assert_equal(strip_accents_ascii(a), expected)

    a = u"ìíîïñòóôõöùúûüý"
    expected = 'iiiinooooouuuuy'
    assert_equal(strip_accents_ascii(a), expected)

    # check some arabic
    a = '\u0625'  # halef with a hamza below
    expected = ''  # halef has no direct ascii match
    assert_equal(strip_accents_ascii(a), expected)

    # mix letters accentuated and not
    a = u"this is à test"
    expected = 'this is a test'
    assert_equal(strip_accents_ascii(a), expected)


@pytest.mark.parametrize('Vectorizer', (CountVectorizer, HashingVectorizer))
def test_word_analyzer_unigrams(Vectorizer):
    wa = Vectorizer(strip_accents='ascii').build_analyzer()
    text = (u"J'ai mangé du kangourou  ce midi, "
            u"c'était pas très bon.")
    expected = ['ai', 'mange', 'du', 'kangourou', 'ce', 'midi',
                'etait', 'pas', 'tres', 'bon']
    assert_equal(wa(text), expected)

    text = "This is a test, really.\n\n I met Harry yesterday."
    expected = ['this', 'is', 'test', 'really', 'met', 'harry',
                'yesterday']
    assert_equal(wa(text), expected)

    wa = Vectorizer(input='file').build_analyzer()
    text = StringIO("This is a test with a file-like object!")
    expected = ['this', 'is', 'test', 'with', 'file', 'like',
                'object']
    assert_equal(wa(text), expected)

    # with custom preprocessor
    wa = Vectorizer(preprocessor=uppercase).build_analyzer()
    text = (u"J'ai mangé du kangourou  ce midi, "
            u" c'était pas très bon.")
    expected = ['AI', 'MANGE', 'DU', 'KANGOUROU', 'CE', 'MIDI',
                'ETAIT', 'PAS', 'TRES', 'BON']
    assert_equal(wa(text), expected)

    # with custom tokenizer
    wa = Vectorizer(tokenizer=split_tokenize,
                    strip_accents='ascii').build_analyzer()
    text = (u"J'ai mangé du kangourou  ce midi, "
            u"c'était pas très bon.")
    expected = ["j'ai", 'mange', 'du', 'kangourou', 'ce', 'midi,',
                "c'etait", 'pas', 'tres', 'bon.']
    assert_equal(wa(text), expected)


def test_word_analyzer_unigrams_and_bigrams():
    wa = CountVectorizer(analyzer="word", strip_accents='unicode',
                         ngram_range=(1, 2)).build_analyzer()

    text = u"J'ai mangé du kangourou  ce midi, c'était pas très bon."
    expected = ['ai', 'mange', 'du', 'kangourou', 'ce', 'midi',
                'etait', 'pas', 'tres', 'bon', 'ai mange', 'mange du',
                'du kangourou', 'kangourou ce', 'ce midi', 'midi etait',
                'etait pas', 'pas tres', 'tres bon']
    assert_equal(wa(text), expected)


def test_unicode_decode_error():
    # decode_error default to strict, so this should fail
    # First, encode (as bytes) a unicode string.
    text = u"J'ai mangé du kangourou  ce midi, c'était pas très bon."
    text_bytes = text.encode('utf-8')

    # Then let the Analyzer try to decode it as ascii. It should fail,
    # because we have given it an incorrect encoding.
    wa = CountVectorizer(ngram_range=(1, 2), encoding='ascii').build_analyzer()
    assert_raises(UnicodeDecodeError, wa, text_bytes)

    ca = CountVectorizer(analyzer='char', ngram_range=(3, 6),
                         encoding='ascii').build_analyzer()
    assert_raises(UnicodeDecodeError, ca, text_bytes)


def test_char_ngram_analyzer():
    cnga = CountVectorizer(analyzer='char', strip_accents='unicode',
                           ngram_range=(3, 6)).build_analyzer()

    text = u"J'ai mangé du kangourou  ce midi, c'était pas très bon"
    expected = ["j'a", "'ai", 'ai ', 'i m', ' ma']
    assert_equal(cnga(text)[:5], expected)
    expected = ['s tres', ' tres ', 'tres b', 'res bo', 'es bon']
    assert_equal(cnga(text)[-5:], expected)

    text = "This \n\tis a test, really.\n\n I met Harry yesterday"
    expected = ['thi', 'his', 'is ', 's i', ' is']
    assert_equal(cnga(text)[:5], expected)

    expected = [' yeste', 'yester', 'esterd', 'sterda', 'terday']
    assert_equal(cnga(text)[-5:], expected)

    cnga = CountVectorizer(input='file', analyzer='char',
                           ngram_range=(3, 6)).build_analyzer()
    text = StringIO("This is a test with a file-like object!")
    expected = ['thi', 'his', 'is ', 's i', ' is']
    assert_equal(cnga(text)[:5], expected)


def test_char_wb_ngram_analyzer():
    cnga = CountVectorizer(analyzer='char_wb', strip_accents='unicode',
                           ngram_range=(3, 6)).build_analyzer()

    text = "This \n\tis a test, really.\n\n I met Harry yesterday"
    expected = [' th', 'thi', 'his', 'is ', ' thi']
    assert_equal(cnga(text)[:5], expected)

    expected = ['yester', 'esterd', 'sterda', 'terday', 'erday ']
    assert_equal(cnga(text)[-5:], expected)

    cnga = CountVectorizer(input='file', analyzer='char_wb',
                           ngram_range=(3, 6)).build_analyzer()
    text = StringIO("A test with a file-like object!")
    expected = [' a ', ' te', 'tes', 'est', 'st ', ' tes']
    assert_equal(cnga(text)[:6], expected)


def test_word_ngram_analyzer():
    cnga = CountVectorizer(analyzer='word', strip_accents='unicode',
                           ngram_range=(3, 6)).build_analyzer()

    text = "This \n\tis a test, really.\n\n I met Harry yesterday"
    expected = ['this is test', 'is test really', 'test really met']
    assert_equal(cnga(text)[:3], expected)

    expected = ['test really met harry yesterday',
                'this is test really met harry',
                'is test really met harry yesterday']
    assert_equal(cnga(text)[-3:], expected)

    cnga_file = CountVectorizer(input='file', analyzer='word',
                                ngram_range=(3, 6)).build_analyzer()
    file = StringIO(text)
    assert_equal(cnga_file(file), cnga(text))


def test_countvectorizer_custom_vocabulary():
    vocab = {"pizza": 0, "beer": 1}
    terms = set(vocab.keys())

    # Try a few of the supported types.
    for typ in [dict, list, iter, partial(defaultdict, int)]:
        v = typ(vocab)
        vect = CountVectorizer(vocabulary=v)
        vect.fit(JUNK_FOOD_DOCS)
        if isinstance(v, Mapping):
            assert_equal(vect.vocabulary_, vocab)
        else:
            assert_equal(set(vect.vocabulary_), terms)
        X = vect.transform(JUNK_FOOD_DOCS)
        assert_equal(X.shape[1], len(terms))


def test_countvectorizer_custom_vocabulary_pipeline():
    what_we_like = ["pizza", "beer"]
    pipe = Pipeline([
        ('count', CountVectorizer(vocabulary=what_we_like)),
        ('tfidf', TfidfTransformer())])
    X = pipe.fit_transform(ALL_FOOD_DOCS)
    assert_equal(set(pipe.named_steps['count'].vocabulary_),
                 set(what_we_like))
    assert_equal(X.shape[1], len(what_we_like))


def test_countvectorizer_custom_vocabulary_repeated_indices():
    vocab = {"pizza": 0, "beer": 0}
    try:
        CountVectorizer(vocabulary=vocab)
    except ValueError as e:
        assert_in("vocabulary contains repeated indices", str(e).lower())


def test_countvectorizer_custom_vocabulary_gap_index():
    vocab = {"pizza": 1, "beer": 2}
    try:
        CountVectorizer(vocabulary=vocab)
    except ValueError as e:
        assert_in("doesn't contain index", str(e).lower())


def test_countvectorizer_stop_words():
    cv = CountVectorizer()
    cv.set_params(stop_words='english')
    assert_equal(cv.get_stop_words(), ENGLISH_STOP_WORDS)
    cv.set_params(stop_words='_bad_str_stop_')
    assert_raises(ValueError, cv.get_stop_words)
    cv.set_params(stop_words='_bad_unicode_stop_')
    assert_raises(ValueError, cv.get_stop_words)
    stoplist = ['some', 'other', 'words']
    cv.set_params(stop_words=stoplist)
    assert_equal(cv.get_stop_words(), set(stoplist))


def test_countvectorizer_empty_vocabulary():
    try:
        vect = CountVectorizer(vocabulary=[])
        vect.fit(["foo"])
        assert False, "we shouldn't get here"
    except ValueError as e:
        assert_in("empty vocabulary", str(e).lower())

    try:
        v = CountVectorizer(max_df=1.0, stop_words="english")
        # fit on stopwords only
        v.fit(["to be or not to be", "and me too", "and so do you"])
        assert False, "we shouldn't get here"
    except ValueError as e:
        assert_in("empty vocabulary", str(e).lower())


def test_fit_countvectorizer_twice():
    cv = CountVectorizer()
    X1 = cv.fit_transform(ALL_FOOD_DOCS[:5])
    X2 = cv.fit_transform(ALL_FOOD_DOCS[5:])
    assert_not_equal(X1.shape[1], X2.shape[1])


def test_tf_idf_smoothing():
    X = [[1, 1, 1],
         [1, 1, 0],
         [1, 0, 0]]
    tr = TfidfTransformer(smooth_idf=True, norm='l2')
    tfidf = tr.fit_transform(X).toarray()
    assert (tfidf >= 0).all()

    # check normalization
    assert_array_almost_equal((tfidf ** 2).sum(axis=1), [1., 1., 1.])

    # this is robust to features with only zeros
    X = [[1, 1, 0],
         [1, 1, 0],
         [1, 0, 0]]
    tr = TfidfTransformer(smooth_idf=True, norm='l2')
    tfidf = tr.fit_transform(X).toarray()
    assert (tfidf >= 0).all()


def test_tfidf_no_smoothing():
    X = [[1, 1, 1],
         [1, 1, 0],
         [1, 0, 0]]
    tr = TfidfTransformer(smooth_idf=False, norm='l2')
    tfidf = tr.fit_transform(X).toarray()
    assert (tfidf >= 0).all()

    # check normalization
    assert_array_almost_equal((tfidf ** 2).sum(axis=1), [1., 1., 1.])

    # the lack of smoothing make IDF fragile in the presence of feature with
    # only zeros
    X = [[1, 1, 0],
         [1, 1, 0],
         [1, 0, 0]]
    tr = TfidfTransformer(smooth_idf=False, norm='l2')

    clean_warning_registry()
    with warnings.catch_warnings(record=True) as w:
        1. / np.array([0.])
        numpy_provides_div0_warning = len(w) == 1

    in_warning_message = 'divide by zero'
    tfidf = assert_warns_message(RuntimeWarning, in_warning_message,
                                 tr.fit_transform, X).toarray()
    if not numpy_provides_div0_warning:
        raise SkipTest("Numpy does not provide div 0 warnings.")


def test_sublinear_tf():
    X = [[1], [2], [3]]
    tr = TfidfTransformer(sublinear_tf=True, use_idf=False, norm=None)
    tfidf = tr.fit_transform(X).toarray()
    assert_equal(tfidf[0], 1)
    assert_greater(tfidf[1], tfidf[0])
    assert_greater(tfidf[2], tfidf[1])
    assert_less(tfidf[1], 2)
    assert_less(tfidf[2], 3)


def test_vectorizer():
    # raw documents as an iterator
    train_data = iter(ALL_FOOD_DOCS[:-1])
    test_data = [ALL_FOOD_DOCS[-1]]
    n_train = len(ALL_FOOD_DOCS) - 1

    # test without vocabulary
    v1 = CountVectorizer(max_df=0.5)
    counts_train = v1.fit_transform(train_data)
    if hasattr(counts_train, 'tocsr'):
        counts_train = counts_train.tocsr()
    assert_equal(counts_train[0, v1.vocabulary_["pizza"]], 2)

    # build a vectorizer v1 with the same vocabulary as the one fitted by v1
    v2 = CountVectorizer(vocabulary=v1.vocabulary_)

    # compare that the two vectorizer give the same output on the test sample
    for v in (v1, v2):
        counts_test = v.transform(test_data)
        if hasattr(counts_test, 'tocsr'):
            counts_test = counts_test.tocsr()

        vocabulary = v.vocabulary_
        assert_equal(counts_test[0, vocabulary["salad"]], 1)
        assert_equal(counts_test[0, vocabulary["tomato"]], 1)
        assert_equal(counts_test[0, vocabulary["water"]], 1)

        # stop word from the fixed list
        assert "the" not in vocabulary

        # stop word found automatically by the vectorizer DF thresholding
        # words that are high frequent across the complete corpus are likely
        # to be not informative (either real stop words of extraction
        # artifacts)
        assert "copyright" not in vocabulary

        # not present in the sample
        assert_equal(counts_test[0, vocabulary["coke"]], 0)
        assert_equal(counts_test[0, vocabulary["burger"]], 0)
        assert_equal(counts_test[0, vocabulary["beer"]], 0)
        assert_equal(counts_test[0, vocabulary["pizza"]], 0)

    # test tf-idf
    t1 = TfidfTransformer(norm='l1')
    tfidf = t1.fit(counts_train).transform(counts_train).toarray()
    assert_equal(len(t1.idf_), len(v1.vocabulary_))
    assert_equal(tfidf.shape, (n_train, len(v1.vocabulary_)))

    # test tf-idf with new data
    tfidf_test = t1.transform(counts_test).toarray()
    assert_equal(tfidf_test.shape, (len(test_data), len(v1.vocabulary_)))

    # test tf alone
    t2 = TfidfTransformer(norm='l1', use_idf=False)
    tf = t2.fit(counts_train).transform(counts_train).toarray()
    assert not hasattr(t2, "idf_")

    # test idf transform with unlearned idf vector
    t3 = TfidfTransformer(use_idf=True)
    assert_raises(ValueError, t3.transform, counts_train)

    # test idf transform with incompatible n_features
    X = [[1, 1, 5],
         [1, 1, 0]]
    t3.fit(X)
    X_incompt = [[1, 3],
                 [1, 3]]
    assert_raises(ValueError, t3.transform, X_incompt)

    # L1-normalized term frequencies sum to one
    assert_array_almost_equal(np.sum(tf, axis=1), [1.0] * n_train)

    # test the direct tfidf vectorizer
    # (equivalent to term count vectorizer + tfidf transformer)
    train_data = iter(ALL_FOOD_DOCS[:-1])
    tv = TfidfVectorizer(norm='l1')

    tv.max_df = v1.max_df
    tfidf2 = tv.fit_transform(train_data).toarray()
    assert not tv.fixed_vocabulary_
    assert_array_almost_equal(tfidf, tfidf2)

    # test the direct tfidf vectorizer with new data
    tfidf_test2 = tv.transform(test_data).toarray()
    assert_array_almost_equal(tfidf_test, tfidf_test2)

    # test transform on unfitted vectorizer with empty vocabulary
    v3 = CountVectorizer(vocabulary=None)
    assert_raises(ValueError, v3.transform, train_data)

    # ascii preprocessor?
    v3.set_params(strip_accents='ascii', lowercase=False)
    assert_equal(v3.build_preprocessor(), strip_accents_ascii)

    # error on bad strip_accents param
    v3.set_params(strip_accents='_gabbledegook_', preprocessor=None)
    assert_raises(ValueError, v3.build_preprocessor)

    # error with bad analyzer type
    v3.set_params = '_invalid_analyzer_type_'
    assert_raises(ValueError, v3.build_analyzer)


def test_tfidf_vectorizer_setters():
    tv = TfidfVectorizer(norm='l2', use_idf=False, smooth_idf=False,
                         sublinear_tf=False)
    tv.norm = 'l1'
    assert_equal(tv._tfidf.norm, 'l1')
    tv.use_idf = True
    assert tv._tfidf.use_idf
    tv.smooth_idf = True
    assert tv._tfidf.smooth_idf
    tv.sublinear_tf = True
    assert tv._tfidf.sublinear_tf


@fails_if_pypy
@ignore_warnings(category=DeprecationWarning)
def test_hashing_vectorizer():
    v = HashingVectorizer()
    X = v.transform(ALL_FOOD_DOCS)
    token_nnz = X.nnz
    assert_equal(X.shape, (len(ALL_FOOD_DOCS), v.n_features))
    assert_equal(X.dtype, v.dtype)

    # By default the hashed values receive a random sign and l2 normalization
    # makes the feature values bounded
    assert np.min(X.data) > -1
    assert np.min(X.data) < 0
    assert np.max(X.data) > 0
    assert np.max(X.data) < 1

    # Check that the rows are normalized
    for i in range(X.shape[0]):
        assert_almost_equal(np.linalg.norm(X[0].data, 2), 1.0)

    # Check vectorization with some non-default parameters
    v = HashingVectorizer(ngram_range=(1, 2), non_negative=True, norm='l1')
    X = v.transform(ALL_FOOD_DOCS)
    assert_equal(X.shape, (len(ALL_FOOD_DOCS), v.n_features))
    assert_equal(X.dtype, v.dtype)

    # ngrams generate more non zeros
    ngrams_nnz = X.nnz
    assert ngrams_nnz > token_nnz
    assert ngrams_nnz < 2 * token_nnz

    # makes the feature values bounded
    assert np.min(X.data) > 0
    assert np.max(X.data) < 1

    # Check that the rows are normalized
    for i in range(X.shape[0]):
        assert_almost_equal(np.linalg.norm(X[0].data, 1), 1.0)


def test_feature_names():
    cv = CountVectorizer(max_df=0.5)

    # test for Value error on unfitted/empty vocabulary
    assert_raises(ValueError, cv.get_feature_names)
    assert not cv.fixed_vocabulary_

    # test for vocabulary learned from data
    X = cv.fit_transform(ALL_FOOD_DOCS)
    n_samples, n_features = X.shape
    assert_equal(len(cv.vocabulary_), n_features)

    feature_names = cv.get_feature_names()
    assert_equal(len(feature_names), n_features)
    assert_array_equal(['beer', 'burger', 'celeri', 'coke', 'pizza',
                        'salad', 'sparkling', 'tomato', 'water'],
                       feature_names)

    for idx, name in enumerate(feature_names):
        assert_equal(idx, cv.vocabulary_.get(name))

    # test for custom vocabulary
    vocab = ['beer', 'burger', 'celeri', 'coke', 'pizza',
             'salad', 'sparkling', 'tomato', 'water']

    cv = CountVectorizer(vocabulary=vocab)
    feature_names = cv.get_feature_names()
    assert_array_equal(['beer', 'burger', 'celeri', 'coke', 'pizza', 'salad',
                        'sparkling', 'tomato', 'water'], feature_names)
    assert cv.fixed_vocabulary_

    for idx, name in enumerate(feature_names):
        assert_equal(idx, cv.vocabulary_.get(name))


@pytest.mark.parametrize('Vectorizer', (CountVectorizer, TfidfVectorizer))
def test_vectorizer_max_features(Vectorizer):
    expected_vocabulary = set(['burger', 'beer', 'salad', 'pizza'])
    expected_stop_words = set([u'celeri', u'tomato', u'copyright', u'coke',
                               u'sparkling', u'water', u'the'])

    # test bounded number of extracted features
    vectorizer = Vectorizer(max_df=0.6, max_features=4)
    vectorizer.fit(ALL_FOOD_DOCS)
    assert_equal(set(vectorizer.vocabulary_), expected_vocabulary)
    assert_equal(vectorizer.stop_words_, expected_stop_words)


def test_count_vectorizer_max_features():
    # Regression test: max_features didn't work correctly in 0.14.

    cv_1 = CountVectorizer(max_features=1)
    cv_3 = CountVectorizer(max_features=3)
    cv_None = CountVectorizer(max_features=None)

    counts_1 = cv_1.fit_transform(JUNK_FOOD_DOCS).sum(axis=0)
    counts_3 = cv_3.fit_transform(JUNK_FOOD_DOCS).sum(axis=0)
    counts_None = cv_None.fit_transform(JUNK_FOOD_DOCS).sum(axis=0)

    features_1 = cv_1.get_feature_names()
    features_3 = cv_3.get_feature_names()
    features_None = cv_None.get_feature_names()

    # The most common feature is "the", with frequency 7.
    assert_equal(7, counts_1.max())
    assert_equal(7, counts_3.max())
    assert_equal(7, counts_None.max())

    # The most common feature should be the same
    assert_equal("the", features_1[np.argmax(counts_1)])
    assert_equal("the", features_3[np.argmax(counts_3)])
    assert_equal("the", features_None[np.argmax(counts_None)])


def test_vectorizer_max_df():
    test_data = ['abc', 'dea', 'eat']
    vect = CountVectorizer(analyzer='char', max_df=1.0)
    vect.fit(test_data)
    assert 'a' in vect.vocabulary_.keys()
    assert_equal(len(vect.vocabulary_.keys()), 6)
    assert_equal(len(vect.stop_words_), 0)

    vect.max_df = 0.5  # 0.5 * 3 documents -> max_doc_count == 1.5
    vect.fit(test_data)
    assert 'a' not in vect.vocabulary_.keys()  # {ae} ignored
    assert_equal(len(vect.vocabulary_.keys()), 4)    # {bcdt} remain
    assert 'a' in vect.stop_words_
    assert_equal(len(vect.stop_words_), 2)

    vect.max_df = 1
    vect.fit(test_data)
    assert 'a' not in vect.vocabulary_.keys()  # {ae} ignored
    assert_equal(len(vect.vocabulary_.keys()), 4)    # {bcdt} remain
    assert 'a' in vect.stop_words_
    assert_equal(len(vect.stop_words_), 2)


def test_vectorizer_min_df():
    test_data = ['abc', 'dea', 'eat']
    vect = CountVectorizer(analyzer='char', min_df=1)
    vect.fit(test_data)
    assert 'a' in vect.vocabulary_.keys()
    assert_equal(len(vect.vocabulary_.keys()), 6)
    assert_equal(len(vect.stop_words_), 0)

    vect.min_df = 2
    vect.fit(test_data)
    assert 'c' not in vect.vocabulary_.keys()  # {bcdt} ignored
    assert_equal(len(vect.vocabulary_.keys()), 2)    # {ae} remain
    assert 'c' in vect.stop_words_
    assert_equal(len(vect.stop_words_), 4)

    vect.min_df = 0.8  # 0.8 * 3 documents -> min_doc_count == 2.4
    vect.fit(test_data)
    assert 'c' not in vect.vocabulary_.keys()  # {bcdet} ignored
    assert_equal(len(vect.vocabulary_.keys()), 1)    # {a} remains
    assert 'c' in vect.stop_words_
    assert_equal(len(vect.stop_words_), 5)


def test_count_binary_occurrences():
    # by default multiple occurrences are counted as longs
    test_data = ['aaabc', 'abbde']
    vect = CountVectorizer(analyzer='char', max_df=1.0)
    X = vect.fit_transform(test_data).toarray()
    assert_array_equal(['a', 'b', 'c', 'd', 'e'], vect.get_feature_names())
    assert_array_equal([[3, 1, 1, 0, 0],
                        [1, 2, 0, 1, 1]], X)

    # using boolean features, we can fetch the binary occurrence info
    # instead.
    vect = CountVectorizer(analyzer='char', max_df=1.0, binary=True)
    X = vect.fit_transform(test_data).toarray()
    assert_array_equal([[1, 1, 1, 0, 0],
                        [1, 1, 0, 1, 1]], X)

    # check the ability to change the dtype
    vect = CountVectorizer(analyzer='char', max_df=1.0,
                           binary=True, dtype=np.float32)
    X_sparse = vect.fit_transform(test_data)
    assert_equal(X_sparse.dtype, np.float32)


@fails_if_pypy
@ignore_warnings(category=DeprecationWarning)
def test_hashed_binary_occurrences():
    # by default multiple occurrences are counted as longs
    test_data = ['aaabc', 'abbde']
    vect = HashingVectorizer(analyzer='char', non_negative=True,
                             norm=None)
    X = vect.transform(test_data)
    assert_equal(np.max(X[0:1].data), 3)
    assert_equal(np.max(X[1:2].data), 2)
    assert_equal(X.dtype, np.float64)

    # using boolean features, we can fetch the binary occurrence info
    # instead.
    vect = HashingVectorizer(analyzer='char', non_negative=True, binary=True,
                             norm=None)
    X = vect.transform(test_data)
    assert_equal(np.max(X.data), 1)
    assert_equal(X.dtype, np.float64)

    # check the ability to change the dtype
    vect = HashingVectorizer(analyzer='char', non_negative=True, binary=True,
                             norm=None, dtype=np.float64)
    X = vect.transform(test_data)
    assert_equal(X.dtype, np.float64)


@pytest.mark.parametrize('Vectorizer', (CountVectorizer, TfidfVectorizer))
def test_vectorizer_inverse_transform(Vectorizer):
    # raw documents
    data = ALL_FOOD_DOCS
    vectorizer = Vectorizer()
    transformed_data = vectorizer.fit_transform(data)
    inversed_data = vectorizer.inverse_transform(transformed_data)
    analyze = vectorizer.build_analyzer()
    for doc, inversed_terms in zip(data, inversed_data):
        terms = np.sort(np.unique(analyze(doc)))
        inversed_terms = np.sort(np.unique(inversed_terms))
        assert_array_equal(terms, inversed_terms)

    # Test that inverse_transform also works with numpy arrays
    transformed_data = transformed_data.toarray()
    inversed_data2 = vectorizer.inverse_transform(transformed_data)
    for terms, terms2 in zip(inversed_data, inversed_data2):
        assert_array_equal(np.sort(terms), np.sort(terms2))


@pytest.mark.filterwarnings('ignore: The default of the `iid`')  # 0.22
@pytest.mark.filterwarnings('ignore: You should specify a value')  # 0.22
def test_count_vectorizer_pipeline_grid_selection():
    # raw documents
    data = JUNK_FOOD_DOCS + NOTJUNK_FOOD_DOCS

    # label junk food as -1, the others as +1
    target = [-1] * len(JUNK_FOOD_DOCS) + [1] * len(NOTJUNK_FOOD_DOCS)

    # split the dataset for model development and final evaluation
    train_data, test_data, target_train, target_test = train_test_split(
        data, target, test_size=.2, random_state=0)

    pipeline = Pipeline([('vect', CountVectorizer()),
                         ('svc', LinearSVC())])

    parameters = {
        'vect__ngram_range': [(1, 1), (1, 2)],
        'svc__loss': ('hinge', 'squared_hinge')
    }

    # find the best parameters for both the feature extraction and the
    # classifier
    grid_search = GridSearchCV(pipeline, parameters, n_jobs=1)

    # Check that the best model found by grid search is 100% correct on the
    # held out evaluation set.
    pred = grid_search.fit(train_data, target_train).predict(test_data)
    assert_array_equal(pred, target_test)

    # on this toy dataset bigram representation which is used in the last of
    # the grid_search is considered the best estimator since they all converge
    # to 100% accuracy models
    assert_equal(grid_search.best_score_, 1.0)
    best_vectorizer = grid_search.best_estimator_.named_steps['vect']
    assert_equal(best_vectorizer.ngram_range, (1, 1))


@pytest.mark.filterwarnings('ignore: The default of the `iid`')  # 0.22
@pytest.mark.filterwarnings('ignore: You should specify a value')  # 0.22
def test_vectorizer_pipeline_grid_selection():
    # raw documents
    data = JUNK_FOOD_DOCS + NOTJUNK_FOOD_DOCS

    # label junk food as -1, the others as +1
    target = [-1] * len(JUNK_FOOD_DOCS) + [1] * len(NOTJUNK_FOOD_DOCS)

    # split the dataset for model development and final evaluation
    train_data, test_data, target_train, target_test = train_test_split(
        data, target, test_size=.1, random_state=0)

    pipeline = Pipeline([('vect', TfidfVectorizer()),
                         ('svc', LinearSVC())])

    parameters = {
        'vect__ngram_range': [(1, 1), (1, 2)],
        'vect__norm': ('l1', 'l2'),
        'svc__loss': ('hinge', 'squared_hinge'),
    }

    # find the best parameters for both the feature extraction and the
    # classifier
    grid_search = GridSearchCV(pipeline, parameters, n_jobs=1)

    # Check that the best model found by grid search is 100% correct on the
    # held out evaluation set.
    pred = grid_search.fit(train_data, target_train).predict(test_data)
    assert_array_equal(pred, target_test)

    # on this toy dataset bigram representation which is used in the last of
    # the grid_search is considered the best estimator since they all converge
    # to 100% accuracy models
    assert_equal(grid_search.best_score_, 1.0)
    best_vectorizer = grid_search.best_estimator_.named_steps['vect']
    assert_equal(best_vectorizer.ngram_range, (1, 1))
    assert_equal(best_vectorizer.norm, 'l2')
    assert not best_vectorizer.fixed_vocabulary_


def test_vectorizer_pipeline_cross_validation():
    # raw documents
    data = JUNK_FOOD_DOCS + NOTJUNK_FOOD_DOCS

    # label junk food as -1, the others as +1
    target = [-1] * len(JUNK_FOOD_DOCS) + [1] * len(NOTJUNK_FOOD_DOCS)

    pipeline = Pipeline([('vect', TfidfVectorizer()),
                         ('svc', LinearSVC())])

    cv_scores = cross_val_score(pipeline, data, target, cv=3)
    assert_array_equal(cv_scores, [1., 1., 1.])


@fails_if_pypy
@ignore_warnings(category=DeprecationWarning)
def test_vectorizer_unicode():
    # tests that the count vectorizer works with cyrillic.
    document = (
        u"Машинное обучение — обширный подраздел искусственного "
        u"интеллекта, изучающий методы построения алгоритмов, "
        u"способных обучаться."
        )

    vect = CountVectorizer()
    X_counted = vect.fit_transform([document])
    assert_equal(X_counted.shape, (1, 12))

    vect = HashingVectorizer(norm=None, non_negative=True)
    X_hashed = vect.transform([document])
    assert_equal(X_hashed.shape, (1, 2 ** 20))

    # No collisions on such a small dataset
    assert_equal(X_counted.nnz, X_hashed.nnz)

    # When norm is None and non_negative, the tokens are counted up to
    # collisions
    assert_array_equal(np.sort(X_counted.data), np.sort(X_hashed.data))


def test_tfidf_vectorizer_with_fixed_vocabulary():
    # non regression smoke test for inheritance issues
    vocabulary = ['pizza', 'celeri']
    vect = TfidfVectorizer(vocabulary=vocabulary)
    X_1 = vect.fit_transform(ALL_FOOD_DOCS)
    X_2 = vect.transform(ALL_FOOD_DOCS)
    assert_array_almost_equal(X_1.toarray(), X_2.toarray())
    assert vect.fixed_vocabulary_


def test_pickling_vectorizer():
    instances = [
        HashingVectorizer(),
        HashingVectorizer(norm='l1'),
        HashingVectorizer(binary=True),
        HashingVectorizer(ngram_range=(1, 2)),
        CountVectorizer(),
        CountVectorizer(preprocessor=strip_tags),
        CountVectorizer(analyzer=lazy_analyze),
        CountVectorizer(preprocessor=strip_tags).fit(JUNK_FOOD_DOCS),
        CountVectorizer(strip_accents=strip_eacute).fit(JUNK_FOOD_DOCS),
        TfidfVectorizer(),
        TfidfVectorizer(analyzer=lazy_analyze),
        TfidfVectorizer().fit(JUNK_FOOD_DOCS),
    ]

    for orig in instances:
        s = pickle.dumps(orig)
        copy = pickle.loads(s)
        assert_equal(type(copy), orig.__class__)
        assert_equal(copy.get_params(), orig.get_params())
        if IS_PYPY and isinstance(orig, HashingVectorizer):
            continue
        else:
            assert_array_equal(
                copy.fit_transform(JUNK_FOOD_DOCS).toarray(),
                orig.fit_transform(JUNK_FOOD_DOCS).toarray())


def test_countvectorizer_vocab_sets_when_pickling():
    # ensure that vocabulary of type set is coerced to a list to
    # preserve iteration ordering after deserialization
    rng = np.random.RandomState(0)
    vocab_words = np.array(['beer', 'burger', 'celeri', 'coke', 'pizza',
                            'salad', 'sparkling', 'tomato', 'water'])
    for x in range(0, 100):
        vocab_set = set(rng.choice(vocab_words, size=5, replace=False))
        cv = CountVectorizer(vocabulary=vocab_set)
        unpickled_cv = pickle.loads(pickle.dumps(cv))
        cv.fit(ALL_FOOD_DOCS)
        unpickled_cv.fit(ALL_FOOD_DOCS)
        assert_equal(cv.get_feature_names(), unpickled_cv.get_feature_names())


def test_countvectorizer_vocab_dicts_when_pickling():
    rng = np.random.RandomState(0)
    vocab_words = np.array(['beer', 'burger', 'celeri', 'coke', 'pizza',
                            'salad', 'sparkling', 'tomato', 'water'])
    for x in range(0, 100):
        vocab_dict = dict()
        words = rng.choice(vocab_words, size=5, replace=False)
        for y in range(0, 5):
            vocab_dict[words[y]] = y
        cv = CountVectorizer(vocabulary=vocab_dict)
        unpickled_cv = pickle.loads(pickle.dumps(cv))
        cv.fit(ALL_FOOD_DOCS)
        unpickled_cv.fit(ALL_FOOD_DOCS)
        assert_equal(cv.get_feature_names(), unpickled_cv.get_feature_names())


def test_stop_words_removal():
    # Ensure that deleting the stop_words_ attribute doesn't affect transform

    fitted_vectorizers = (
        TfidfVectorizer().fit(JUNK_FOOD_DOCS),
        CountVectorizer(preprocessor=strip_tags).fit(JUNK_FOOD_DOCS),
        CountVectorizer(strip_accents=strip_eacute).fit(JUNK_FOOD_DOCS)
    )

    for vect in fitted_vectorizers:
        vect_transform = vect.transform(JUNK_FOOD_DOCS).toarray()

        vect.stop_words_ = None
        stop_None_transform = vect.transform(JUNK_FOOD_DOCS).toarray()

        delattr(vect, 'stop_words_')
        stop_del_transform = vect.transform(JUNK_FOOD_DOCS).toarray()

        assert_array_equal(stop_None_transform, vect_transform)
        assert_array_equal(stop_del_transform, vect_transform)


def test_pickling_transformer():
    X = CountVectorizer().fit_transform(JUNK_FOOD_DOCS)
    orig = TfidfTransformer().fit(X)
    s = pickle.dumps(orig)
    copy = pickle.loads(s)
    assert_equal(type(copy), orig.__class__)
    assert_array_equal(
        copy.fit_transform(X).toarray(),
        orig.fit_transform(X).toarray())


def test_transformer_idf_setter():
    X = CountVectorizer().fit_transform(JUNK_FOOD_DOCS)
    orig = TfidfTransformer().fit(X)
    copy = TfidfTransformer()
    copy.idf_ = orig.idf_
    assert_array_equal(
        copy.transform(X).toarray(),
        orig.transform(X).toarray())


def test_tfidf_vectorizer_setter():
    orig = TfidfVectorizer(use_idf=True)
    orig.fit(JUNK_FOOD_DOCS)
    copy = TfidfVectorizer(vocabulary=orig.vocabulary_, use_idf=True)
    copy.idf_ = orig.idf_
    assert_array_equal(
        copy.transform(JUNK_FOOD_DOCS).toarray(),
        orig.transform(JUNK_FOOD_DOCS).toarray())


def test_tfidfvectorizer_invalid_idf_attr():
    vect = TfidfVectorizer(use_idf=True)
    vect.fit(JUNK_FOOD_DOCS)
    copy = TfidfVectorizer(vocabulary=vect.vocabulary_, use_idf=True)
    expected_idf_len = len(vect.idf_)
    invalid_idf = [1.0] * (expected_idf_len + 1)
    assert_raises(ValueError, setattr, copy, 'idf_', invalid_idf)


def test_non_unique_vocab():
    vocab = ['a', 'b', 'c', 'a', 'a']
    vect = CountVectorizer(vocabulary=vocab)
    assert_raises(ValueError, vect.fit, [])


@fails_if_pypy
def test_hashingvectorizer_nan_in_docs():
    # np.nan can appear when using pandas to load text fields from a csv file
    # with missing values.
    message = "np.nan is an invalid document, expected byte or unicode string."
    exception = ValueError

    def func():
        hv = HashingVectorizer()
        hv.fit_transform(['hello world', np.nan, 'hello hello'])

    assert_raise_message(exception, message, func)


def test_tfidfvectorizer_binary():
    # Non-regression test: TfidfVectorizer used to ignore its "binary" param.
    v = TfidfVectorizer(binary=True, use_idf=False, norm=None)
    assert v.binary

    X = v.fit_transform(['hello world', 'hello hello']).toarray()
    assert_array_equal(X.ravel(), [1, 1, 1, 0])
    X2 = v.transform(['hello world', 'hello hello']).toarray()
    assert_array_equal(X2.ravel(), [1, 1, 1, 0])


def test_tfidfvectorizer_export_idf():
    vect = TfidfVectorizer(use_idf=True)
    vect.fit(JUNK_FOOD_DOCS)
    assert_array_almost_equal(vect.idf_, vect._tfidf.idf_)


def test_vectorizer_vocab_clone():
    vect_vocab = TfidfVectorizer(vocabulary=["the"])
    vect_vocab_clone = clone(vect_vocab)
    vect_vocab.fit(ALL_FOOD_DOCS)
    vect_vocab_clone.fit(ALL_FOOD_DOCS)
    assert_equal(vect_vocab_clone.vocabulary_, vect_vocab.vocabulary_)


@pytest.mark.parametrize('Vectorizer',
                         (CountVectorizer, TfidfVectorizer, HashingVectorizer))
def test_vectorizer_string_object_as_input(Vectorizer):
    message = ("Iterable over raw text documents expected, "
               "string object received.")
    vec = Vectorizer()
    assert_raise_message(
            ValueError, message, vec.fit_transform, "hello world!")
    assert_raise_message(ValueError, message, vec.fit, "hello world!")
    assert_raise_message(ValueError, message, vec.transform, "hello world!")


@pytest.mark.parametrize("X_dtype", [np.float32, np.float64])
def test_tfidf_transformer_type(X_dtype):
    X = sparse.rand(10, 20000, dtype=X_dtype, random_state=42)
    X_trans = TfidfTransformer().fit_transform(X)
    assert X_trans.dtype == X.dtype


def test_tfidf_transformer_sparse():
    X = sparse.rand(10, 20000, dtype=np.float64, random_state=42)
    X_csc = sparse.csc_matrix(X)
    X_csr = sparse.csr_matrix(X)

    X_trans_csc = TfidfTransformer().fit_transform(X_csc)
    X_trans_csr = TfidfTransformer().fit_transform(X_csr)
    assert_allclose_dense_sparse(X_trans_csc, X_trans_csr)
    assert X_trans_csc.format == X_trans_csr.format


@pytest.mark.parametrize(
    "vectorizer_dtype, output_dtype, warning_expected",
    [(np.int32, np.float64, True),
     (np.int64, np.float64, True),
     (np.float32, np.float32, False),
     (np.float64, np.float64, False)]
)
def test_tfidf_vectorizer_type(vectorizer_dtype, output_dtype,
                               warning_expected):
    X = np.array(["numpy", "scipy", "sklearn"])
    vectorizer = TfidfVectorizer(dtype=vectorizer_dtype)

    warning_msg_match = "'dtype' should be used."
    warning_cls = UserWarning
    expected_warning_cls = warning_cls if warning_expected else None
    with pytest.warns(expected_warning_cls,
                      match=warning_msg_match) as record:
            X_idf = vectorizer.fit_transform(X)
    if expected_warning_cls is None:
        relevant_warnings = [w for w in record
                             if isinstance(w, warning_cls)]
        assert len(relevant_warnings) == 0
    assert X_idf.dtype == output_dtype


@pytest.mark.parametrize("vec", [
        HashingVectorizer(ngram_range=(2, 1)),
        CountVectorizer(ngram_range=(2, 1)),
        TfidfVectorizer(ngram_range=(2, 1))
    ])
def test_vectorizers_invalid_ngram_range(vec):
    # vectorizers could be initialized with invalid ngram range
    # test for raising error message
    invalid_range = vec.ngram_range
    message = ("Invalid value for ngram_range=%s "
               "lower boundary larger than the upper boundary."
               % str(invalid_range))
    if isinstance(vec, HashingVectorizer):
        pytest.xfail(reason='HashingVectorizer not supported on PyPy')

    assert_raise_message(
        ValueError, message, vec.fit, ["good news everyone"])
    assert_raise_message(
        ValueError, message, vec.fit_transform, ["good news everyone"])

    if isinstance(vec, HashingVectorizer):
        assert_raise_message(
            ValueError, message, vec.transform, ["good news everyone"])


def _check_stop_words_consistency(estimator):
    stop_words = estimator.get_stop_words()
    tokenize = estimator.build_tokenizer()
    preprocess = estimator.build_preprocessor()
    return estimator._check_stop_words_consistency(stop_words, preprocess,
                                                   tokenize)


@fails_if_pypy
def test_vectorizer_stop_words_inconsistent():
    lstr = "['and', 'll', 've']"
    message = ('Your stop_words may be inconsistent with your '
               'preprocessing. Tokenizing the stop words generated '
               'tokens %s not in stop_words.' % lstr)
    for vec in [CountVectorizer(),
                TfidfVectorizer(), HashingVectorizer()]:
        vec.set_params(stop_words=["you've", "you", "you'll", 'AND'])
        assert_warns_message(UserWarning, message, vec.fit_transform,
                             ['hello world'])
        # reset stop word validation
        del vec._stop_words_id
        assert _check_stop_words_consistency(vec) is False

    # Only one warning per stop list
    assert_no_warnings(vec.fit_transform, ['hello world'])
    assert _check_stop_words_consistency(vec) is None

    # Test caching of inconsistency assessment
    vec.set_params(stop_words=["you've", "you", "you'll", 'blah', 'AND'])
    assert_warns_message(UserWarning, message, vec.fit_transform,
                         ['hello world'])


<<<<<<< HEAD
def test_countvectorizer_sort_features_64bit_sparse_indices():
    """
    Check that CountVectorizer._sort_features preserves the dtype of its sparse
    feature matrix.
    """

    X = sparse.csr_matrix((5, 5), dtype=np.int64)

    # force indices and indptr to int64.
    INDICES_DTYPE = np.int64
    X.indices = X.indices.astype(INDICES_DTYPE)
    X.indptr = X.indptr.astype(INDICES_DTYPE)

    vocabulary = {
            "scikit-learn": 0,
            "is": 1,
            "great!": 2
            }

    Xs = CountVectorizer()._sort_features(X, vocabulary)

    assert INDICES_DTYPE == Xs.indices.dtype
=======
@fails_if_pypy
@pytest.mark.parametrize('Estimator',
                         [CountVectorizer, TfidfVectorizer, HashingVectorizer])
def test_stop_word_validation_custom_preprocessor(Estimator):
    data = [{'text': 'some text'}]

    vec = Estimator()
    assert _check_stop_words_consistency(vec) is True

    vec = Estimator(preprocessor=lambda x: x['text'],
                    stop_words=['and'])
    assert _check_stop_words_consistency(vec) == 'error'
    # checks are cached
    assert _check_stop_words_consistency(vec) is None
    vec.fit_transform(data)

    class CustomEstimator(Estimator):
        def build_preprocessor(self):
            return lambda x: x['text']

    vec = CustomEstimator(stop_words=['and'])
    assert _check_stop_words_consistency(vec) == 'error'

    vec = Estimator(tokenizer=lambda doc: re.compile(r'\w{1,}')
                                            .findall(doc),
                    stop_words=['and'])
    assert _check_stop_words_consistency(vec) is True
>>>>>>> 836a8124
<|MERGE_RESOLUTION|>--- conflicted
+++ resolved
@@ -1144,7 +1144,6 @@
                          ['hello world'])
 
 
-<<<<<<< HEAD
 def test_countvectorizer_sort_features_64bit_sparse_indices():
     """
     Check that CountVectorizer._sort_features preserves the dtype of its sparse
@@ -1167,7 +1166,8 @@
     Xs = CountVectorizer()._sort_features(X, vocabulary)
 
     assert INDICES_DTYPE == Xs.indices.dtype
-=======
+    
+
 @fails_if_pypy
 @pytest.mark.parametrize('Estimator',
                          [CountVectorizer, TfidfVectorizer, HashingVectorizer])
@@ -1194,5 +1194,4 @@
     vec = Estimator(tokenizer=lambda doc: re.compile(r'\w{1,}')
                                             .findall(doc),
                     stop_words=['and'])
-    assert _check_stop_words_consistency(vec) is True
->>>>>>> 836a8124
+    assert _check_stop_words_consistency(vec) is True