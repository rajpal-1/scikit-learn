--- conflicted
+++ resolved
@@ -32,12 +32,8 @@
                                    assert_in, assert_less, assert_greater,
                                    assert_warns_message, assert_raise_message,
                                    clean_warning_registry, ignore_warnings,
-<<<<<<< HEAD
-                                   SkipTest, assert_raises, fails_if_pypy)
-=======
-                                   SkipTest, assert_raises,
+                                   SkipTest, assert_raises, fails_if_pypy,
                                    assert_allclose_dense_sparse)
->>>>>>> 38ce974f
 
 from collections import defaultdict, Mapping
 from functools import partial
