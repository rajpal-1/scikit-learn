"""
The :mod:`sklearn.feature_extraction.image` submodule gathers utilities to
extract features from images.
"""

# Authors: Emmanuelle Gouillart <emmanuelle.gouillart@normalesup.org>
#          Gael Varoquaux <gael.varoquaux@normalesup.org>
#          Olivier Grisel
#          Vlad Niculae
# License: BSD 3 clause

from itertools import product
from numbers import Integral, Number, Real
import numpy as np
from scipy import sparse
from numpy.lib.stride_tricks import as_strided

from ..base import BaseEstimator, TransformerMixin
from ..utils import check_array, check_random_state
<<<<<<< HEAD
from ..utils.validation import check_is_fitted
=======
from ..utils._param_validation import Interval, validate_params
from ..base import BaseEstimator
>>>>>>> 7b13a8f1

__all__ = [
    "PatchExtractor",
    "extract_patches_2d",
    "grid_to_graph",
    "img_to_graph",
    "reconstruct_from_patches_2d",
]

###############################################################################
# From an image to a graph


def _make_edges_3d(n_x, n_y, n_z=1):
    """Returns a list of edges for a 3D image.

    Parameters
    ----------
    n_x : int
        The size of the grid in the x direction.
    n_y : int
        The size of the grid in the y direction.
    n_z : integer, default=1
        The size of the grid in the z direction, defaults to 1
    """
    vertices = np.arange(n_x * n_y * n_z).reshape((n_x, n_y, n_z))
    edges_deep = np.vstack((vertices[:, :, :-1].ravel(), vertices[:, :, 1:].ravel()))
    edges_right = np.vstack((vertices[:, :-1].ravel(), vertices[:, 1:].ravel()))
    edges_down = np.vstack((vertices[:-1].ravel(), vertices[1:].ravel()))
    edges = np.hstack((edges_deep, edges_right, edges_down))
    return edges


def _compute_gradient_3d(edges, img):
    _, n_y, n_z = img.shape
    gradient = np.abs(
        img[
            edges[0] // (n_y * n_z),
            (edges[0] % (n_y * n_z)) // n_z,
            (edges[0] % (n_y * n_z)) % n_z,
        ]
        - img[
            edges[1] // (n_y * n_z),
            (edges[1] % (n_y * n_z)) // n_z,
            (edges[1] % (n_y * n_z)) % n_z,
        ]
    )
    return gradient


# XXX: Why mask the image after computing the weights?


def _mask_edges_weights(mask, edges, weights=None):
    """Apply a mask to edges (weighted or not)"""
    inds = np.arange(mask.size)
    inds = inds[mask.ravel()]
    ind_mask = np.logical_and(np.in1d(edges[0], inds), np.in1d(edges[1], inds))
    edges = edges[:, ind_mask]
    if weights is not None:
        weights = weights[ind_mask]
    if len(edges.ravel()):
        maxval = edges.max()
    else:
        maxval = 0
    order = np.searchsorted(np.flatnonzero(mask), np.arange(maxval + 1))
    edges = order[edges]
    if weights is None:
        return edges
    else:
        return edges, weights


def _to_graph(
    n_x, n_y, n_z, mask=None, img=None, return_as=sparse.coo_matrix, dtype=None
):
    """Auxiliary function for img_to_graph and grid_to_graph"""
    edges = _make_edges_3d(n_x, n_y, n_z)

    if dtype is None:  # To not overwrite input dtype
        if img is None:
            dtype = int
        else:
            dtype = img.dtype

    if img is not None:
        img = np.atleast_3d(img)
        weights = _compute_gradient_3d(edges, img)
        if mask is not None:
            edges, weights = _mask_edges_weights(mask, edges, weights)
            diag = img.squeeze()[mask]
        else:
            diag = img.ravel()
        n_voxels = diag.size
    else:
        if mask is not None:
            mask = mask.astype(dtype=bool, copy=False)
            edges = _mask_edges_weights(mask, edges)
            n_voxels = np.sum(mask)
        else:
            n_voxels = n_x * n_y * n_z
        weights = np.ones(edges.shape[1], dtype=dtype)
        diag = np.ones(n_voxels, dtype=dtype)

    diag_idx = np.arange(n_voxels)
    i_idx = np.hstack((edges[0], edges[1]))
    j_idx = np.hstack((edges[1], edges[0]))
    graph = sparse.coo_matrix(
        (
            np.hstack((weights, weights, diag)),
            (np.hstack((i_idx, diag_idx)), np.hstack((j_idx, diag_idx))),
        ),
        (n_voxels, n_voxels),
        dtype=dtype,
    )
    if return_as is np.ndarray:
        return graph.toarray()
    return return_as(graph)


@validate_params(
    {
        "img": ["array-like"],
        "mask": [None, np.ndarray],
        "return_as": [type],
        "dtype": "no_validation",  # validation delegated to numpy
    }
)
def img_to_graph(img, *, mask=None, return_as=sparse.coo_matrix, dtype=None):
    """Graph of the pixel-to-pixel gradient connections.

    Edges are weighted with the gradient values.

    Read more in the :ref:`User Guide <image_feature_extraction>`.

    Parameters
    ----------
    img : array-like of shape (height, width) or (height, width, channel)
        2D or 3D image.
    mask : ndarray of shape (height, width) or \
            (height, width, channel), dtype=bool, default=None
        An optional mask of the image, to consider only part of the
        pixels.
    return_as : np.ndarray or a sparse matrix class, \
            default=sparse.coo_matrix
        The class to use to build the returned adjacency matrix.
    dtype : dtype, default=None
        The data of the returned sparse matrix. By default it is the
        dtype of img.

    Returns
    -------
    graph : ndarray or a sparse matrix class
        The computed adjacency matrix.

    Notes
    -----
    For scikit-learn versions 0.14.1 and prior, return_as=np.ndarray was
    handled by returning a dense np.matrix instance.  Going forward, np.ndarray
    returns an np.ndarray, as expected.

    For compatibility, user code relying on this method should wrap its
    calls in ``np.asarray`` to avoid type issues.
    """
    img = np.atleast_3d(img)
    n_x, n_y, n_z = img.shape
    return _to_graph(n_x, n_y, n_z, mask, img, return_as, dtype)


@validate_params(
    {
        "n_x": [Interval(Integral, left=1, right=None, closed="left")],
        "n_y": [Interval(Integral, left=1, right=None, closed="left")],
        "n_z": [Interval(Integral, left=1, right=None, closed="left")],
        "mask": [None, np.ndarray],
        "return_as": [type],
        "dtype": "no_validation",  # validation delegated to numpy
    }
)
def grid_to_graph(
    n_x, n_y, n_z=1, *, mask=None, return_as=sparse.coo_matrix, dtype=int
):
    """Graph of the pixel-to-pixel connections.

    Edges exist if 2 voxels are connected.

    Parameters
    ----------
    n_x : int
        Dimension in x axis.
    n_y : int
        Dimension in y axis.
    n_z : int, default=1
        Dimension in z axis.
    mask : ndarray of shape (n_x, n_y, n_z), dtype=bool, default=None
        An optional mask of the image, to consider only part of the
        pixels.
    return_as : np.ndarray or a sparse matrix class, \
            default=sparse.coo_matrix
        The class to use to build the returned adjacency matrix.
    dtype : dtype, default=int
        The data of the returned sparse matrix. By default it is int.

    Returns
    -------
    graph : np.ndarray or a sparse matrix class
        The computed adjacency matrix.

    Notes
    -----
    For scikit-learn versions 0.14.1 and prior, return_as=np.ndarray was
    handled by returning a dense np.matrix instance.  Going forward, np.ndarray
    returns an np.ndarray, as expected.

    For compatibility, user code relying on this method should wrap its
    calls in ``np.asarray`` to avoid type issues.
    """
    return _to_graph(n_x, n_y, n_z, mask=mask, return_as=return_as, dtype=dtype)


###############################################################################
# From an image to a set of small image patches


def _compute_n_patches(i_h, i_w, p_h, p_w, max_patches=None):
    """Compute the number of patches that will be extracted in an image.

    Read more in the :ref:`User Guide <image_feature_extraction>`.

    Parameters
    ----------
    i_h : int
        The image height
    i_w : int
        The image with
    p_h : int
        The height of a patch
    p_w : int
        The width of a patch
    max_patches : int or float, default=None
        The maximum number of patches to extract. If max_patches is a float
        between 0 and 1, it is taken to be a proportion of the total number
        of patches.
    """
    n_h = i_h - p_h + 1
    n_w = i_w - p_w + 1
    all_patches = n_h * n_w

    if max_patches:
        if isinstance(max_patches, (Integral)) and max_patches < all_patches:
            return max_patches
        elif isinstance(max_patches, (Integral)) and max_patches >= all_patches:
            return all_patches
        elif isinstance(max_patches, (Real)) and 0 < max_patches < 1:
            return int(max_patches * all_patches)
        else:
            raise ValueError("Invalid value for max_patches: %r" % max_patches)
    else:
        return all_patches


def _extract_patches(arr, patch_shape=8, extraction_step=1):
    """Extracts patches of any n-dimensional array in place using strides.

    Given an n-dimensional array it will return a 2n-dimensional array with
    the first n dimensions indexing patch position and the last n indexing
    the patch content. This operation is immediate (O(1)). A reshape
    performed on the first n dimensions will cause numpy to copy data, leading
    to a list of extracted patches.

    Read more in the :ref:`User Guide <image_feature_extraction>`.

    Parameters
    ----------
    arr : ndarray
        n-dimensional array of which patches are to be extracted

    patch_shape : int or tuple of length arr.ndim.default=8
        Indicates the shape of the patches to be extracted. If an
        integer is given, the shape will be a hypercube of
        sidelength given by its value.

    extraction_step : int or tuple of length arr.ndim, default=1
        Indicates step size at which extraction shall be performed.
        If integer is given, then the step is uniform in all dimensions.


    Returns
    -------
    patches : strided ndarray
        2n-dimensional array indexing patches on first n dimensions and
        containing patches on the last n dimensions. These dimensions
        are fake, but this way no data is copied. A simple reshape invokes
        a copying operation to obtain a list of patches:
        result.reshape([-1] + list(patch_shape))
    """

    arr_ndim = arr.ndim

    if isinstance(patch_shape, Number):
        patch_shape = tuple([patch_shape] * arr_ndim)
    if isinstance(extraction_step, Number):
        extraction_step = tuple([extraction_step] * arr_ndim)

    patch_strides = arr.strides

    slices = tuple(slice(None, None, st) for st in extraction_step)
    indexing_strides = arr[slices].strides

    patch_indices_shape = (
        (np.array(arr.shape) - np.array(patch_shape)) // np.array(extraction_step)
    ) + 1

    shape = tuple(list(patch_indices_shape) + list(patch_shape))
    strides = tuple(list(indexing_strides) + list(patch_strides))

    patches = as_strided(arr, shape=shape, strides=strides)
    return patches


@validate_params(
    {
        "image": [np.ndarray],
        "patch_size": [tuple, list],
        "max_patches": [
            Interval(Real, left=0, right=1, closed="neither"),
            Interval(Integral, left=1, right=None, closed="left"),
            None,
        ],
        "random_state": ["random_state"],
    }
)
def extract_patches_2d(image, patch_size, *, max_patches=None, random_state=None):
    """Reshape a 2D image into a collection of patches.

    The resulting patches are allocated in a dedicated array.

    Read more in the :ref:`User Guide <image_feature_extraction>`.

    Parameters
    ----------
    image : ndarray of shape (image_height, image_width) or \
        (image_height, image_width, n_channels)
        The original image data. For color images, the last dimension specifies
        the channel: a RGB image would have `n_channels=3`.

    patch_size : tuple of int (patch_height, patch_width)
        The dimensions of one patch.

    max_patches : int or float, default=None
        The maximum number of patches to extract. If `max_patches` is a float
        between 0 and 1, it is taken to be a proportion of the total number
        of patches.

    random_state : int, RandomState instance, default=None
        Determines the random number generator used for random sampling when
        `max_patches` is not None. Use an int to make the randomness
        deterministic.
        See :term:`Glossary <random_state>`.

    Returns
    -------
    patches : array of shape (n_patches, patch_height, patch_width) or \
        (n_patches, patch_height, patch_width, n_channels)
        The collection of patches extracted from the image, where `n_patches`
        is either `max_patches` or the total number of patches that can be
        extracted.

    Examples
    --------
    >>> from sklearn.datasets import load_sample_image
    >>> from sklearn.feature_extraction import image
    >>> # Use the array data from the first image in this dataset:
    >>> one_image = load_sample_image("china.jpg")
    >>> print('Image shape: {}'.format(one_image.shape))
    Image shape: (427, 640, 3)
    >>> patches = image.extract_patches_2d(one_image, (2, 2))
    >>> print('Patches shape: {}'.format(patches.shape))
    Patches shape: (272214, 2, 2, 3)
    >>> # Here are just two of these patches:
    >>> print(patches[1])
    [[[174 201 231]
      [174 201 231]]
     [[173 200 230]
      [173 200 230]]]
    >>> print(patches[800])
    [[[187 214 243]
      [188 215 244]]
     [[187 214 243]
      [188 215 244]]]
    """
    i_h, i_w = image.shape[:2]
    p_h, p_w = patch_size

    if p_h > i_h:
        raise ValueError(
            "Height of the patch should be less than the height of the image."
        )

    if p_w > i_w:
        raise ValueError(
            "Width of the patch should be less than the width of the image."
        )

    image = check_array(image, allow_nd=True)
    image = image.reshape((i_h, i_w, -1))
    n_colors = image.shape[-1]

    extracted_patches = _extract_patches(
        image, patch_shape=(p_h, p_w, n_colors), extraction_step=1
    )

    n_patches = _compute_n_patches(i_h, i_w, p_h, p_w, max_patches)
    if max_patches:
        rng = check_random_state(random_state)
        i_s = rng.randint(i_h - p_h + 1, size=n_patches)
        j_s = rng.randint(i_w - p_w + 1, size=n_patches)
        patches = extracted_patches[i_s, j_s, 0]
    else:
        patches = extracted_patches

    patches = patches.reshape(-1, p_h, p_w, n_colors)
    # remove the color dimension if useless
    if patches.shape[-1] == 1:
        return patches.reshape((n_patches, p_h, p_w))
    else:
        return patches


def reconstruct_from_patches_2d(patches, image_size):
    """Reconstruct the image from all of its patches.

    Patches are assumed to overlap and the image is constructed by filling in
    the patches from left to right, top to bottom, averaging the overlapping
    regions.

    Read more in the :ref:`User Guide <image_feature_extraction>`.

    Parameters
    ----------
    patches : ndarray of shape (n_patches, patch_height, patch_width) or \
        (n_patches, patch_height, patch_width, n_channels)
        The complete set of patches. If the patches contain colour information,
        channels are indexed along the last dimension: RGB patches would
        have `n_channels=3`.

    image_size : tuple of int (image_height, image_width) or \
        (image_height, image_width, n_channels)
        The size of the image that will be reconstructed.

    Returns
    -------
    image : ndarray of shape image_size
        The reconstructed image.
    """
    i_h, i_w = image_size[:2]
    p_h, p_w = patches.shape[1:3]
    img = np.zeros(image_size)
    # compute the dimensions of the patches array
    n_h = i_h - p_h + 1
    n_w = i_w - p_w + 1
    for p, (i, j) in zip(patches, product(range(n_h), range(n_w))):
        img[i : i + p_h, j : j + p_w] += p

    for i in range(i_h):
        for j in range(i_w):
            # divide by the amount of overlap
            # XXX: is this the most efficient way? memory-wise yes, cpu wise?
            img[i, j] /= float(min(i + 1, p_h, i_h - i) * min(j + 1, p_w, i_w - j))
    return img


class PatchExtractor(TransformerMixin, BaseEstimator):
    """Extracts patches from a collection of images.

    Read more in the :ref:`User Guide <image_feature_extraction>`.

    .. versionadded:: 0.9

    Parameters
    ----------
    patch_size : tuple of int (patch_height, patch_width), default=None
        The dimensions of one patch.

    max_patches : int or float, default=None
        The maximum number of patches per image to extract. If `max_patches` is
        a float in (0, 1), it is taken to mean a proportion of the total number
        of patches.

    random_state : int, RandomState instance, default=None
        Determines the random number generator used for random sampling when
        `max_patches is not None`. Use an int to make the randomness
        deterministic.
        See :term:`Glossary <random_state>`.

    Attributes
    ----------
    patch_size_ : tuple of int (patch_height, patch_width)
        The dimensions of one patch.

        .. versionadded:: 1.2
           `patch_size_` was added in version 1.2.

    See Also
    --------
    reconstruct_from_patches_2d : Reconstruct image from all of its patches.

    Examples
    --------
    >>> from sklearn.datasets import load_sample_images
    >>> from sklearn.feature_extraction import image
    >>> # Use the array data from the second image in this dataset:
    >>> X = load_sample_images().images[1]
    >>> print(f"Image shape: {X.shape}")
    Image shape: (427, 640, 3)
    >>> pe = image.PatchExtractor(patch_size=(2, 2))
    >>> pe_trans = pe.fit_transform(X)
    >>> print(f"Patches shape: {pe_trans.shape}")
    Patches shape: (545706, 2, 2)
    """

    _parameter_constraints: dict = {
        "patch_size": [tuple, None],
        "max_patches": [
            None,
            Interval(Real, 0, 1, closed="neither"),
            Interval(Integral, 1, None, closed="left"),
        ],
        "random_state": ["random_state"],
    }

    def __init__(self, *, patch_size=None, max_patches=None, random_state=None):
        self.patch_size = patch_size
        self.max_patches = max_patches
        self.random_state = random_state

    def fit(self, X, y=None):
        """Do nothing and return the estimator unchanged.

        This method is just there to implement the usual API and hence
        work in pipelines.

        Parameters
        ----------
        X : ndarray of shape (n_samples, image_height, image_width) or \
                (n_samples, image_height, image_width, n_channels)
            Array of images from which to extract patches. For color images,
            the last dimension specifies the channel: a RGB image would have
            `n_channels=3`.

        y : Ignored
            Not used, present for API consistency by convention.

        Returns
        -------
        self : object
            Returns the instance itself.
        """
<<<<<<< HEAD
        X = self._validate_data(
            X=X,
            ensure_2d=False,
            allow_nd=True,
            ensure_min_samples=0,
            ensure_min_features=0,
        )
        img_height, img_width = X.shape[1:3]
        if self.patch_size is None:
            self.patch_size_ = img_height // 10, img_width // 10
        else:
            if len(self.patch_size) != 2:
                raise ValueError(
                    f"patch_size must be a tuple of two integers. Got {self.patch_size}"
                    " instead."
                )
            self.patch_size_ = self.patch_size
=======
        self._validate_params()
>>>>>>> 7b13a8f1
        return self

    def transform(self, X):
        """Transform the image samples in `X` into a matrix of patch data.

        Parameters
        ----------
        X : ndarray of shape (n_samples, image_height, image_width) or \
                (n_samples, image_height, image_width, n_channels)
            Array of images from which to extract patches. For color images,
            the last dimension specifies the channel: a RGB image would have
            `n_channels=3`.

        Returns
        -------
        patches : array of shape (n_patches, patch_height, patch_width) or \
                (n_patches, patch_height, patch_width, n_channels)
            The collection of patches extracted from the images, where
            `n_patches` is either `n_samples * max_patches` or the total
            number of patches that can be extracted.
        """
        check_is_fitted(self, attributes=["patch_size_"])
        X = self._validate_data(
            X=X,
            ensure_2d=False,
            allow_nd=True,
            ensure_min_samples=0,
            ensure_min_features=0,
            reset=False,
        )
        return self._transform(X)

    def _transform(self, X):
        """Private transform method shared between fit_transform and transform.
        No data validation is performed.
        """
        random_state = check_random_state(self.random_state)
        n_imgs, img_height, img_width = X.shape[:3]
        X = np.reshape(X, (n_imgs, img_height, img_width, -1))
        n_channels = X.shape[-1]

        # compute the dimensions of the patches array
        patch_height, patch_width = self.patch_size_
        n_patches = _compute_n_patches(
            img_height, img_width, patch_height, patch_width, self.max_patches
        )
        patches_shape = (n_imgs * n_patches,) + self.patch_size_
        if n_channels > 1:
            patches_shape += (n_channels,)

        # extract the patches
        patches = np.empty(patches_shape)
        for ii, image in enumerate(X):
            patches[ii * n_patches : (ii + 1) * n_patches] = extract_patches_2d(
                image,
                self.patch_size_,
                max_patches=self.max_patches,
                random_state=random_state,
            )
        return patches

    def fit_transform(self, X, y=None):
        """Fit and transform the image samples in `X` into a matrix of patch data.

        .. versionadded:: 1.2
           `fit_transform` was added in version 1.2.

        Parameters
        ----------
        X : ndarray of shape (n_samples, image_height, image_width) or \
                (n_samples, image_height, image_width, n_channels)
            Array of images from which to extract patches. For color images,
            the last dimension specifies the channel: a RGB image would have
            `n_channels=3`.

        y : Ignored
            Not used, present for API consistency by convention.

        Returns
        -------
        patches : array of shape (n_patches, patch_height, patch_width) or \
                (n_patches, patch_height, patch_width, n_channels)
            The collection of patches extracted from the images, where
            `n_patches` is either `n_samples * max_patches` or the total
            number of patches that can be extracted.
        """
        return self.fit(X, y)._transform(X)

    def _more_tags(self):
        return {"X_types": ["3darray"]}<|MERGE_RESOLUTION|>--- conflicted
+++ resolved
@@ -17,12 +17,7 @@
 
 from ..base import BaseEstimator, TransformerMixin
 from ..utils import check_array, check_random_state
-<<<<<<< HEAD
-from ..utils.validation import check_is_fitted
-=======
 from ..utils._param_validation import Interval, validate_params
-from ..base import BaseEstimator
->>>>>>> 7b13a8f1
 
 __all__ = [
     "PatchExtractor",
@@ -518,17 +513,15 @@
         deterministic.
         See :term:`Glossary <random_state>`.
 
-    Attributes
-    ----------
-    patch_size_ : tuple of int (patch_height, patch_width)
-        The dimensions of one patch.
-
-        .. versionadded:: 1.2
-           `patch_size_` was added in version 1.2.
-
     See Also
     --------
     reconstruct_from_patches_2d : Reconstruct image from all of its patches.
+
+    Notes
+    -----
+    This estimator is stateless and does not need to be fitted. However, we
+    recommend to call :meth:`fit_transform` instead of :meth:`transform`, as
+    parameter validation is only performed in :meth:`fit`.
 
     Examples
     --------
@@ -539,7 +532,7 @@
     >>> print(f"Image shape: {X.shape}")
     Image shape: (427, 640, 3)
     >>> pe = image.PatchExtractor(patch_size=(2, 2))
-    >>> pe_trans = pe.fit_transform(X)
+    >>> pe_trans = pe.transform(X)
     >>> print(f"Patches shape: {pe_trans.shape}")
     Patches shape: (545706, 2, 2)
     """
@@ -560,10 +553,9 @@
         self.random_state = random_state
 
     def fit(self, X, y=None):
-        """Do nothing and return the estimator unchanged.
-
-        This method is just there to implement the usual API and hence
-        work in pipelines.
+        """Only validates estimator's parameters.
+        This method allows to: (i) validate the estimator's parameters and
+        (ii) be consistent with the scikit-learn transformer API.
 
         Parameters
         ----------
@@ -581,27 +573,7 @@
         self : object
             Returns the instance itself.
         """
-<<<<<<< HEAD
-        X = self._validate_data(
-            X=X,
-            ensure_2d=False,
-            allow_nd=True,
-            ensure_min_samples=0,
-            ensure_min_features=0,
-        )
-        img_height, img_width = X.shape[1:3]
-        if self.patch_size is None:
-            self.patch_size_ = img_height // 10, img_width // 10
-        else:
-            if len(self.patch_size) != 2:
-                raise ValueError(
-                    f"patch_size must be a tuple of two integers. Got {self.patch_size}"
-                    " instead."
-                )
-            self.patch_size_ = self.patch_size
-=======
         self._validate_params()
->>>>>>> 7b13a8f1
         return self
 
     def transform(self, X):
@@ -623,7 +595,6 @@
             `n_patches` is either `n_samples * max_patches` or the total
             number of patches that can be extracted.
         """
-        check_is_fitted(self, attributes=["patch_size_"])
         X = self._validate_data(
             X=X,
             ensure_2d=False,
@@ -632,23 +603,28 @@
             ensure_min_features=0,
             reset=False,
         )
-        return self._transform(X)
-
-    def _transform(self, X):
-        """Private transform method shared between fit_transform and transform.
-        No data validation is performed.
-        """
         random_state = check_random_state(self.random_state)
+        img_height, img_width = X.shape[1:3]
+        if self.patch_size is None:
+            patch_size = img_height // 10, img_width // 10
+        else:
+            if len(self.patch_size) != 2:
+                raise ValueError(
+                    f"patch_size must be a tuple of two integers. Got {self.patch_size}"
+                    " instead."
+                )
+            patch_size = self.patch_size
+
         n_imgs, img_height, img_width = X.shape[:3]
         X = np.reshape(X, (n_imgs, img_height, img_width, -1))
         n_channels = X.shape[-1]
 
         # compute the dimensions of the patches array
-        patch_height, patch_width = self.patch_size_
+        patch_height, patch_width = patch_size
         n_patches = _compute_n_patches(
             img_height, img_width, patch_height, patch_width, self.max_patches
         )
-        patches_shape = (n_imgs * n_patches,) + self.patch_size_
+        patches_shape = (n_imgs * n_patches,) + patch_size
         if n_channels > 1:
             patches_shape += (n_channels,)
 
@@ -657,38 +633,11 @@
         for ii, image in enumerate(X):
             patches[ii * n_patches : (ii + 1) * n_patches] = extract_patches_2d(
                 image,
-                self.patch_size_,
+                patch_size,
                 max_patches=self.max_patches,
                 random_state=random_state,
             )
         return patches
 
-    def fit_transform(self, X, y=None):
-        """Fit and transform the image samples in `X` into a matrix of patch data.
-
-        .. versionadded:: 1.2
-           `fit_transform` was added in version 1.2.
-
-        Parameters
-        ----------
-        X : ndarray of shape (n_samples, image_height, image_width) or \
-                (n_samples, image_height, image_width, n_channels)
-            Array of images from which to extract patches. For color images,
-            the last dimension specifies the channel: a RGB image would have
-            `n_channels=3`.
-
-        y : Ignored
-            Not used, present for API consistency by convention.
-
-        Returns
-        -------
-        patches : array of shape (n_patches, patch_height, patch_width) or \
-                (n_patches, patch_height, patch_width, n_channels)
-            The collection of patches extracted from the images, where
-            `n_patches` is either `n_samples * max_patches` or the total
-            number of patches that can be extracted.
-        """
-        return self.fit(X, y)._transform(X)
-
     def _more_tags(self):
-        return {"X_types": ["3darray"]}+        return {"X_types": ["3darray"], "stateless": True}