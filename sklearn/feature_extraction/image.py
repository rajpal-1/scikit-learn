"""
The :mod:`sklearn.feature_extraction.image` submodule gathers utilities to
extract features from images.
"""

# Authors: Emmanuelle Gouillart <emmanuelle.gouillart@normalesup.org>
#          Gael Varoquaux <gael.varoquaux@normalesup.org>
#          Olivier Grisel
#          Vlad Niculae
# License: BSD 3 clause

from itertools import product
import numbers
import numpy as np
from scipy import sparse
from numpy.lib.stride_tricks import as_strided

from ..utils import check_array, check_random_state
from ..utils.validation import _deprecate_positional_args
from ..base import BaseEstimator

__all__ = ['PatchExtractor',
           'extract_patches_2d',
           'grid_to_graph',
           'img_to_graph',
           'reconstruct_from_patches_2d']

###############################################################################
# From an image to a graph


def _make_edges_3d(n_x, n_y, n_z=1):
    """Returns a list of edges for a 3D image.

    Parameters
    ----------
    n_x : int
        The size of the grid in the x direction.
    n_y : int
        The size of the grid in the y direction.
    n_z : integer, default=1
        The size of the grid in the z direction, defaults to 1
    """
    vertices = np.arange(n_x * n_y * n_z).reshape((n_x, n_y, n_z))
    edges_deep = np.vstack((vertices[:, :, :-1].ravel(),
                            vertices[:, :, 1:].ravel()))
    edges_right = np.vstack((vertices[:, :-1].ravel(),
                             vertices[:, 1:].ravel()))
    edges_down = np.vstack((vertices[:-1].ravel(), vertices[1:].ravel()))
    edges = np.hstack((edges_deep, edges_right, edges_down))
    return edges


def _compute_gradient_3d(edges, img):
    _, n_y, n_z = img.shape
    gradient = np.abs(img[edges[0] // (n_y * n_z),
                      (edges[0] % (n_y * n_z)) // n_z,
                      (edges[0] % (n_y * n_z)) % n_z] -
                      img[edges[1] // (n_y * n_z),
                      (edges[1] % (n_y * n_z)) // n_z,
                      (edges[1] % (n_y * n_z)) % n_z])
    return gradient


# XXX: Why mask the image after computing the weights?

def _mask_edges_weights(mask, edges, weights=None):
    """Apply a mask to edges (weighted or not)"""
    inds = np.arange(mask.size)
    inds = inds[mask.ravel()]
    ind_mask = np.logical_and(np.in1d(edges[0], inds),
                              np.in1d(edges[1], inds))
    edges = edges[:, ind_mask]
    if weights is not None:
        weights = weights[ind_mask]
    if len(edges.ravel()):
        maxval = edges.max()
    else:
        maxval = 0
    order = np.searchsorted(np.unique(edges.ravel()), np.arange(maxval + 1))
    edges = order[edges]
    if weights is None:
        return edges
    else:
        return edges, weights


def _to_graph(n_x, n_y, n_z, mask=None, img=None,
              return_as=sparse.coo_matrix, dtype=None):
    """Auxiliary function for img_to_graph and grid_to_graph
    """
    edges = _make_edges_3d(n_x, n_y, n_z)

    if dtype is None:
        if img is None:
            dtype = np.int
        else:
            dtype = img.dtype

    if img is not None:
        img = np.atleast_3d(img)
        weights = _compute_gradient_3d(edges, img)
        if mask is not None:
            edges, weights = _mask_edges_weights(mask, edges, weights)
            diag = img.squeeze()[mask]
        else:
            diag = img.ravel()
        n_voxels = diag.size
    else:
        if mask is not None:
            mask = mask.astype(dtype=np.bool, copy=False)
            mask = np.asarray(mask, dtype=np.bool)
            edges = _mask_edges_weights(mask, edges)
            n_voxels = np.sum(mask)
        else:
            n_voxels = n_x * n_y * n_z
        weights = np.ones(edges.shape[1], dtype=dtype)
        diag = np.ones(n_voxels, dtype=dtype)

    diag_idx = np.arange(n_voxels)
    i_idx = np.hstack((edges[0], edges[1]))
    j_idx = np.hstack((edges[1], edges[0]))
    graph = sparse.coo_matrix((np.hstack((weights, weights, diag)),
                              (np.hstack((i_idx, diag_idx)),
                               np.hstack((j_idx, diag_idx)))),
                              (n_voxels, n_voxels),
                              dtype=dtype)
    if return_as is np.ndarray:
        return graph.toarray()
    return return_as(graph)


@_deprecate_positional_args
def img_to_graph(img, *, mask=None, return_as=sparse.coo_matrix, dtype=None):
    """Graph of the pixel-to-pixel gradient connections

    Edges are weighted with the gradient values.

    Read more in the :ref:`User Guide <image_feature_extraction>`.

    Parameters
    ----------
    img : ndarray of shape (height, width) or (height, width, channel)
        2D or 3D image.
    mask : ndarray of shape (height, width) or \
            (height, width, channel), dtype=bool, default=None
        An optional mask of the image, to consider only part of the
        pixels.
    return_as : np.ndarray or a sparse matrix class, \
            default=sparse.coo_matrix
        The class to use to build the returned adjacency matrix.
    dtype : dtype, default=None
        The data of the returned sparse matrix. By default it is the
        dtype of img

    Notes
    -----
    For scikit-learn versions 0.14.1 and prior, return_as=np.ndarray was
    handled by returning a dense np.matrix instance.  Going forward, np.ndarray
    returns an np.ndarray, as expected.

    For compatibility, user code relying on this method should wrap its
    calls in ``np.asarray`` to avoid type issues.
    """
    img = np.atleast_3d(img)
    n_x, n_y, n_z = img.shape
    return _to_graph(n_x, n_y, n_z, mask, img, return_as, dtype)


@_deprecate_positional_args
def grid_to_graph(n_x, n_y, n_z=1, *, mask=None, return_as=sparse.coo_matrix,
                  dtype=np.int):
    """Graph of the pixel-to-pixel connections

    Edges exist if 2 voxels are connected.

    Parameters
    ----------
    n_x : int
        Dimension in x axis
    n_y : int
        Dimension in y axis
    n_z : int, default=1
        Dimension in z axis
    mask : ndarray of shape (n_x, n_y, n_z), dtype=bool, default=None
        An optional mask of the image, to consider only part of the
        pixels.
    return_as : np.ndarray or a sparse matrix class, \
            default=sparse.coo_matrix
        The class to use to build the returned adjacency matrix.
    dtype : dtype, default=int
        The data of the returned sparse matrix. By default it is int

    Notes
    -----
    For scikit-learn versions 0.14.1 and prior, return_as=np.ndarray was
    handled by returning a dense np.matrix instance.  Going forward, np.ndarray
    returns an np.ndarray, as expected.

    For compatibility, user code relying on this method should wrap its
    calls in ``np.asarray`` to avoid type issues.
    """
    return _to_graph(n_x, n_y, n_z, mask=mask, return_as=return_as,
                     dtype=dtype)


###############################################################################
# From an image to a set of small image patches

def _compute_n_patches(i_h, i_w, p_h, p_w, max_patches=None):
    """Compute the number of patches that will be extracted in an image.

    Read more in the :ref:`User Guide <image_feature_extraction>`.

    Parameters
    ----------
    i_h : int
        The image height
    i_w : int
        The image with
    p_h : int
        The height of a patch
    p_w : int
        The width of a patch
    max_patches : int or float, default=None
        The maximum number of patches to extract. If max_patches is a float
        between 0 and 1, it is taken to be a proportion of the total number
        of patches.
    """
    n_h = i_h - p_h + 1
    n_w = i_w - p_w + 1
    all_patches = n_h * n_w

    if max_patches:
        if (isinstance(max_patches, (numbers.Integral))
                and max_patches < all_patches):
            return max_patches
        elif (isinstance(max_patches, (numbers.Integral))
              and max_patches >= all_patches):
            return all_patches
        elif (isinstance(max_patches, (numbers.Real))
                and 0 < max_patches < 1):
            return int(max_patches * all_patches)
        else:
            raise ValueError("Invalid value for max_patches: %r" % max_patches)
    else:
        return all_patches


def _extract_patches(arr, patch_shape=8, extraction_step=1):
    """Extracts patches of any n-dimensional array in place using strides.

    Given an n-dimensional array it will return a 2n-dimensional array with
    the first n dimensions indexing patch position and the last n indexing
    the patch content. This operation is immediate (O(1)). A reshape
    performed on the first n dimensions will cause numpy to copy data, leading
    to a list of extracted patches.

    Read more in the :ref:`User Guide <image_feature_extraction>`.

    Parameters
    ----------
    arr : ndarray
        n-dimensional array of which patches are to be extracted

    patch_shape : int or tuple of length arr.ndim.default=8
        Indicates the shape of the patches to be extracted. If an
        integer is given, the shape will be a hypercube of
        sidelength given by its value.

    extraction_step : int or tuple of length arr.ndim, default=1
        Indicates step size at which extraction shall be performed.
        If integer is given, then the step is uniform in all dimensions.


    Returns
    -------
    patches : strided ndarray
        2n-dimensional array indexing patches on first n dimensions and
        containing patches on the last n dimensions. These dimensions
        are fake, but this way no data is copied. A simple reshape invokes
        a copying operation to obtain a list of patches:
        result.reshape([-1] + list(patch_shape))
    """

    arr_ndim = arr.ndim

    if isinstance(patch_shape, numbers.Number):
        patch_shape = tuple([patch_shape] * arr_ndim)
    if isinstance(extraction_step, numbers.Number):
        extraction_step = tuple([extraction_step] * arr_ndim)

    patch_strides = arr.strides

    slices = tuple(slice(None, None, st) for st in extraction_step)
    indexing_strides = arr[slices].strides

    patch_indices_shape = ((np.array(arr.shape) - np.array(patch_shape)) //
                           np.array(extraction_step)) + 1

    shape = tuple(list(patch_indices_shape) + list(patch_shape))
    strides = tuple(list(indexing_strides) + list(patch_strides))

    patches = as_strided(arr, shape=shape, strides=strides)
    return patches


<<<<<<< HEAD
def extract_patches_2d(image, patch_size, max_patches=None, random_state=None):
=======
@deprecated("The function feature_extraction.image.extract_patches has been "
            "deprecated in 0.22 and will be removed in 0.24.")
def extract_patches(arr, patch_shape=8, extraction_step=1):
    """Extracts patches of any n-dimensional array in place using strides.

    Given an n-dimensional array it will return a 2n-dimensional array with
    the first n dimensions indexing patch position and the last n indexing
    the patch content. This operation is immediate (O(1)). A reshape
    performed on the first n dimensions will cause numpy to copy data, leading
    to a list of extracted patches.

    Read more in the :ref:`User Guide <image_feature_extraction>`.

    Parameters
    ----------
    arr : ndarray
        n-dimensional array of which patches are to be extracted

    patch_shape : int or tuple of length arr.ndim, default=8
        Indicates the shape of the patches to be extracted. If an
        integer is given, the shape will be a hypercube of
        sidelength given by its value.

    extraction_step : int or tuple of length arr.ndim, default=1
        Indicates step size at which extraction shall be performed.
        If integer is given, then the step is uniform in all dimensions.


    Returns
    -------
    patches : strided ndarray
        2n-dimensional array indexing patches on first n dimensions and
        containing patches on the last n dimensions. These dimensions
        are fake, but this way no data is copied. A simple reshape invokes
        a copying operation to obtain a list of patches:
        result.reshape([-1] + list(patch_shape))
    """
    return _extract_patches(arr, patch_shape=patch_shape,
                            extraction_step=extraction_step)


@_deprecate_positional_args
def extract_patches_2d(image, patch_size, *, max_patches=None,
                       random_state=None):
>>>>>>> b3dca3d0
    """Reshape a 2D image into a collection of patches

    The resulting patches are allocated in a dedicated array.

    Read more in the :ref:`User Guide <image_feature_extraction>`.

    Parameters
    ----------
    image : ndarray of shape (image_height, image_width) or \
        (image_height, image_width, n_channels)
        The original image data. For color images, the last dimension specifies
        the channel: a RGB image would have `n_channels=3`.

    patch_size : tuple of int (patch_height, patch_width)
        The dimensions of one patch.

    max_patches : int or float, default=None
        The maximum number of patches to extract. If `max_patches` is a float
        between 0 and 1, it is taken to be a proportion of the total number
        of patches.

    random_state : int, RandomState instance, default=None
        Determines the random number generator used for random sampling when
        `max_patches` is not None. Use an int to make the randomness
        deterministic.
        See :term:`Glossary <random_state>`.

    Returns
    -------
    patches : array of shape (n_patches, patch_height, patch_width) or \
        (n_patches, patch_height, patch_width, n_channels)
        The collection of patches extracted from the image, where `n_patches`
        is either `max_patches` or the total number of patches that can be
        extracted.

    Examples
    --------
    >>> from sklearn.datasets import load_sample_image
    >>> from sklearn.feature_extraction import image
    >>> # Use the array data from the first image in this dataset:
    >>> one_image = load_sample_image("china.jpg")
    >>> print('Image shape: {}'.format(one_image.shape))
    Image shape: (427, 640, 3)
    >>> patches = image.extract_patches_2d(one_image, (2, 2))
    >>> print('Patches shape: {}'.format(patches.shape))
    Patches shape: (272214, 2, 2, 3)
    >>> # Here are just two of these patches:
    >>> print(patches[1])
    [[[174 201 231]
      [174 201 231]]
     [[173 200 230]
      [173 200 230]]]
    >>> print(patches[800])
    [[[187 214 243]
      [188 215 244]]
     [[187 214 243]
      [188 215 244]]]
    """
    i_h, i_w = image.shape[:2]
    p_h, p_w = patch_size

    if p_h > i_h:
        raise ValueError("Height of the patch should be less than the height"
                         " of the image.")

    if p_w > i_w:
        raise ValueError("Width of the patch should be less than the width"
                         " of the image.")

    image = check_array(image, allow_nd=True)
    image = image.reshape((i_h, i_w, -1))
    n_colors = image.shape[-1]

    extracted_patches = _extract_patches(image,
                                         patch_shape=(p_h, p_w, n_colors),
                                         extraction_step=1)

    n_patches = _compute_n_patches(i_h, i_w, p_h, p_w, max_patches)
    if max_patches:
        rng = check_random_state(random_state)
        i_s = rng.randint(i_h - p_h + 1, size=n_patches)
        j_s = rng.randint(i_w - p_w + 1, size=n_patches)
        patches = extracted_patches[i_s, j_s, 0]
    else:
        patches = extracted_patches

    patches = patches.reshape(-1, p_h, p_w, n_colors)
    # remove the color dimension if useless
    if patches.shape[-1] == 1:
        return patches.reshape((n_patches, p_h, p_w))
    else:
        return patches


def reconstruct_from_patches_2d(patches, image_size):
    """Reconstruct the image from all of its patches.

    Patches are assumed to overlap and the image is constructed by filling in
    the patches from left to right, top to bottom, averaging the overlapping
    regions.

    Read more in the :ref:`User Guide <image_feature_extraction>`.

    Parameters
    ----------
    patches : ndarray of shape (n_patches, patch_height, patch_width) or \
        (n_patches, patch_height, patch_width, n_channels)
        The complete set of patches. If the patches contain colour information,
        channels are indexed along the last dimension: RGB patches would
        have `n_channels=3`.

    image_size : tuple of int (image_height, image_width) or \
        (image_height, image_width, n_channels)
        The size of the image that will be reconstructed.

    Returns
    -------
    image : ndarray of shape image_size
        The reconstructed image.
    """
    i_h, i_w = image_size[:2]
    p_h, p_w = patches.shape[1:3]
    img = np.zeros(image_size)
    # compute the dimensions of the patches array
    n_h = i_h - p_h + 1
    n_w = i_w - p_w + 1
    for p, (i, j) in zip(patches, product(range(n_h), range(n_w))):
        img[i:i + p_h, j:j + p_w] += p

    for i in range(i_h):
        for j in range(i_w):
            # divide by the amount of overlap
            # XXX: is this the most efficient way? memory-wise yes, cpu wise?
            img[i, j] /= float(min(i + 1, p_h, i_h - i) *
                               min(j + 1, p_w, i_w - j))
    return img


class PatchExtractor(BaseEstimator):
    """Extracts patches from a collection of images

    Read more in the :ref:`User Guide <image_feature_extraction>`.

    .. versionadded:: 0.9

    Parameters
    ----------
    patch_size : tuple of int (patch_height, patch_width)
        The dimensions of one patch.

    max_patches : int or float, default=None
        The maximum number of patches per image to extract. If max_patches is a
        float in (0, 1), it is taken to mean a proportion of the total number
        of patches.

    random_state : int, RandomState instance, default=None
        Determines the random number generator used for random sampling when
        `max_patches` is not None. Use an int to make the randomness
        deterministic.
        See :term:`Glossary <random_state>`.

    Examples
    --------
    >>> from sklearn.datasets import load_sample_images
    >>> from sklearn.feature_extraction import image
    >>> # Use the array data from the second image in this dataset:
    >>> X = load_sample_images().images[1]
    >>> print('Image shape: {}'.format(X.shape))
    Image shape: (427, 640, 3)
    >>> pe = image.PatchExtractor(patch_size=(2, 2))
    >>> pe_fit = pe.fit(X)
    >>> pe_trans = pe.transform(X)
    >>> print('Patches shape: {}'.format(pe_trans.shape))
    Patches shape: (545706, 2, 2)
    """
    @_deprecate_positional_args
    def __init__(self, *, patch_size=None, max_patches=None,
                 random_state=None):
        self.patch_size = patch_size
        self.max_patches = max_patches
        self.random_state = random_state

    def fit(self, X, y=None):
        """Do nothing and return the estimator unchanged.

        This method is just there to implement the usual API and hence
        work in pipelines.

        Parameters
        ----------
        X : array-like of shape (n_samples, n_features)
            Training data.
        """
        return self

    def transform(self, X):
        """Transforms the image samples in X into a matrix of patch data.

        Parameters
        ----------
        X : ndarray of shape (n_samples, image_height, image_width) or \
            (n_samples, image_height, image_width, n_channels)
            Array of images from which to extract patches. For color images,
            the last dimension specifies the channel: a RGB image would have
            `n_channels=3`.

        Returns
        -------
        patches : array of shape (n_patches, patch_height, patch_width) or \
             (n_patches, patch_height, patch_width, n_channels)
             The collection of patches extracted from the images, where
             `n_patches` is either `n_samples * max_patches` or the total
             number of patches that can be extracted.
        """
        self.random_state = check_random_state(self.random_state)
        n_images, i_h, i_w = X.shape[:3]
        X = np.reshape(X, (n_images, i_h, i_w, -1))
        n_channels = X.shape[-1]
        if self.patch_size is None:
            patch_size = i_h // 10, i_w // 10
        else:
            patch_size = self.patch_size

        # compute the dimensions of the patches array
        p_h, p_w = patch_size
        n_patches = _compute_n_patches(i_h, i_w, p_h, p_w, self.max_patches)
        patches_shape = (n_images * n_patches,) + patch_size
        if n_channels > 1:
            patches_shape += (n_channels,)

        # extract the patches
        patches = np.empty(patches_shape)
        for ii, image in enumerate(X):
            patches[ii * n_patches:(ii + 1) * n_patches] = extract_patches_2d(
                image, patch_size, max_patches=self.max_patches,
                random_state=self.random_state)
        return patches

    def _more_tags(self):
        return {'X_types': ['3darray']}<|MERGE_RESOLUTION|>--- conflicted
+++ resolved
@@ -305,54 +305,9 @@
     return patches
 
 
-<<<<<<< HEAD
-def extract_patches_2d(image, patch_size, max_patches=None, random_state=None):
-=======
-@deprecated("The function feature_extraction.image.extract_patches has been "
-            "deprecated in 0.22 and will be removed in 0.24.")
-def extract_patches(arr, patch_shape=8, extraction_step=1):
-    """Extracts patches of any n-dimensional array in place using strides.
-
-    Given an n-dimensional array it will return a 2n-dimensional array with
-    the first n dimensions indexing patch position and the last n indexing
-    the patch content. This operation is immediate (O(1)). A reshape
-    performed on the first n dimensions will cause numpy to copy data, leading
-    to a list of extracted patches.
-
-    Read more in the :ref:`User Guide <image_feature_extraction>`.
-
-    Parameters
-    ----------
-    arr : ndarray
-        n-dimensional array of which patches are to be extracted
-
-    patch_shape : int or tuple of length arr.ndim, default=8
-        Indicates the shape of the patches to be extracted. If an
-        integer is given, the shape will be a hypercube of
-        sidelength given by its value.
-
-    extraction_step : int or tuple of length arr.ndim, default=1
-        Indicates step size at which extraction shall be performed.
-        If integer is given, then the step is uniform in all dimensions.
-
-
-    Returns
-    -------
-    patches : strided ndarray
-        2n-dimensional array indexing patches on first n dimensions and
-        containing patches on the last n dimensions. These dimensions
-        are fake, but this way no data is copied. A simple reshape invokes
-        a copying operation to obtain a list of patches:
-        result.reshape([-1] + list(patch_shape))
-    """
-    return _extract_patches(arr, patch_shape=patch_shape,
-                            extraction_step=extraction_step)
-
-
 @_deprecate_positional_args
 def extract_patches_2d(image, patch_size, *, max_patches=None,
                        random_state=None):
->>>>>>> b3dca3d0
     """Reshape a 2D image into a collection of patches
 
     The resulting patches are allocated in a dedicated array.
