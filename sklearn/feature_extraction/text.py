--- conflicted
+++ resolved
@@ -1194,18 +1194,16 @@
         # which means hasattr(self, "idf_") is False
         return np.ravel(self._idf_diag.sum(axis=0))
 
-<<<<<<< HEAD
-    def _get_tags(self):
-        return _update_tags(super(TfidfTransformer, self),
-                            input_types=["sparse"])
-=======
     @idf_.setter
     def idf_(self, value):
         value = np.asarray(value, dtype=np.float64)
         n_features = value.shape[0]
         self._idf_diag = sp.spdiags(value, diags=0, m=n_features,
                                     n=n_features, format='csr')
->>>>>>> f049ec72
+
+     def _get_tags(self):
+        return _update_tags(super(TfidfTransformer, self),
+                            input_types=["sparse"])
 
 
 class TfidfVectorizer(CountVectorizer):
