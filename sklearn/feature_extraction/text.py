--- conflicted
+++ resolved
@@ -1098,11 +1098,7 @@
     @property
     def idf_(self):
         # if _idf_diag is not set, this will raise an attribute error,
-<<<<<<< HEAD
-        # which means hasatt(self, "idf_") is False
-=======
         # which means hasattr(self, "idf_") is False
->>>>>>> 7a23b249
         return np.ravel(self._idf_diag.sum(axis=0))
 
 
