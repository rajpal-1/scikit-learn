# -*- coding: utf-8 -*-
# Authors: Olivier Grisel <olivier.grisel@ensta.org>
#          Mathieu Blondel <mathieu@mblondel.org>
#          Lars Buitinck
#          Robert Layton <robertlayton@gmail.com>
#          Jochen Wersdörfer <jochen@wersdoerfer.de>
#          Roman Sinayev <roman.sinayev@gmail.com>
#
# License: BSD 3 clause
"""
The :mod:`sklearn.feature_extraction.text` submodule gathers utilities to
build feature vectors from text documents.
"""

import array
from collections import defaultdict
from collections.abc import Mapping
from functools import partial
import numbers
from operator import itemgetter
import re
import unicodedata
import warnings

import numpy as np
import scipy.sparse as sp

from ..base import BaseEstimator, TransformerMixin
from ..preprocessing import normalize
from .hashing import FeatureHasher
from .stop_words import ENGLISH_STOP_WORDS
from ..utils.validation import check_is_fitted, check_array, FLOAT_DTYPES
from ..utils import _IS_32BIT
from ..utils.fixes import _astype_copy_false
from ..exceptions import ChangedBehaviorWarning, NotFittedError


__all__ = ['HashingVectorizer',
           'CountVectorizer',
           'ENGLISH_STOP_WORDS',
           'TfidfTransformer',
           'TfidfVectorizer',
           'strip_accents_ascii',
           'strip_accents_unicode',
           'strip_tags']


def _preprocess(doc, accent_function=None, lower=False):
    """Chain together an optional series of text preprocessing steps to
    apply to a document.

    Parameters
    ----------
    doc: str
        The string to preprocess
    accent_function: callable
        Function for handling accented characters. Common strategies include
        normalizing and removing.
    lower: bool
        Whether to use str.lower to lowercase all fo the text

    Returns
    -------
    doc: str
        preprocessed string
    """
    if lower:
        doc = doc.lower()
    if accent_function is not None:
        doc = accent_function(doc)
    return doc


def _analyze(doc, analyzer=None, tokenizer=None, ngrams=None,
             preprocessor=None, decoder=None, stop_words=None):
    """Chain together an optional series of text processing steps to go from
    a single document to ngrams, with or without tokenizing or preprocessing.

    If analyzer is used, only the decoder argument is used, as the analyzer is
    intended to replace the preprocessor, tokenizer, and ngrams steps.

    Parameters
    ----------
    analyzer: callable
    tokenizer: callable
    ngrams: callable
    preprocessor: callable
    decoder: callable
    stop_words: list

    Returns
    -------
    ngrams: list
        A sequence of tokens, possibly with pairs, triples, etc.
    """

    if decoder is not None:
        doc = decoder(doc)
    if analyzer is not None:
        doc = analyzer(doc)
    else:
        if preprocessor is not None:
            doc = preprocessor(doc)
        if tokenizer is not None:
            doc = tokenizer(doc)
        if ngrams is not None:
            if stop_words is not None:
                doc = ngrams(doc, stop_words)
            else:
                doc = ngrams(doc)
    return doc


def strip_accents_unicode(s):
    """Transform accentuated unicode symbols into their simple counterpart

    Warning: the python-level loop and join operations make this
    implementation 20 times slower than the strip_accents_ascii basic
    normalization.

    Parameters
    ----------
    s : string
        The string to strip

    See also
    --------
    strip_accents_ascii
        Remove accentuated char for any unicode symbol that has a direct
        ASCII equivalent.
    """
    normalized = unicodedata.normalize('NFKD', s)
    if normalized == s:
        return s
    else:
        return ''.join([c for c in normalized if not unicodedata.combining(c)])


def strip_accents_ascii(s):
    """Transform accentuated unicode symbols into ascii or nothing

    Warning: this solution is only suited for languages that have a direct
    transliteration to ASCII symbols.

    Parameters
    ----------
    s : string
        The string to strip

    See also
    --------
    strip_accents_unicode
        Remove accentuated char for any unicode symbol.
    """
    nkfd_form = unicodedata.normalize('NFKD', s)
    return nkfd_form.encode('ASCII', 'ignore').decode('ASCII')


def strip_tags(s):
    """Basic regexp based HTML / XML tag stripper function

    For serious HTML/XML preprocessing you should rather use an external
    library such as lxml or BeautifulSoup.

    Parameters
    ----------
    s : string
        The string to strip
    """
    return re.compile(r"<([^>]+)>", flags=re.UNICODE).sub(" ", s)


def _check_stop_list(stop):
    if stop == "english":
        return ENGLISH_STOP_WORDS
    elif isinstance(stop, str):
        raise ValueError("not a built-in stop list: %s" % stop)
    elif stop is None:
        return None
    else:  # assume it's a collection
        return frozenset(stop)


class VectorizerMixin:
    """Provides common code for text vectorizers (tokenization logic)."""

    _white_spaces = re.compile(r"\s\s+")

    def decode(self, doc):
        """Decode the input into a string of unicode symbols

        The decoding strategy depends on the vectorizer parameters.

        Parameters
        ----------
        doc : string
            The string to decode
        """
        if self.input == 'filename':
            with open(doc, 'rb') as fh:
                doc = fh.read()

        elif self.input == 'file':
            doc = doc.read()

        if isinstance(doc, bytes):
            doc = doc.decode(self.encoding, self.decode_error)

        if doc is np.nan:
            raise ValueError("np.nan is an invalid document, expected byte or "
                             "unicode string.")

        return doc

    def _word_ngrams(self, tokens, stop_words=None):
        """Turn tokens into a sequence of n-grams after stop words filtering"""
        # handle stop words
        if stop_words is not None:
            tokens = [w for w in tokens if w not in stop_words]

        # handle token n-grams
        min_n, max_n = self.ngram_range
        if max_n != 1:
            original_tokens = tokens
            if min_n == 1:
                # no need to do any slicing for unigrams
                # just iterate through the original tokens
                tokens = list(original_tokens)
                min_n += 1
            else:
                tokens = []

            n_original_tokens = len(original_tokens)

            # bind method outside of loop to reduce overhead
            tokens_append = tokens.append
            space_join = " ".join

            for n in range(min_n,
                           min(max_n + 1, n_original_tokens + 1)):
                for i in range(n_original_tokens - n + 1):
                    tokens_append(space_join(original_tokens[i: i + n]))

        return tokens

    def _char_ngrams(self, text_document):
        """Tokenize text_document into a sequence of character n-grams"""
        # normalize white spaces
        text_document = self._white_spaces.sub(" ", text_document)

        text_len = len(text_document)
        min_n, max_n = self.ngram_range
        if min_n == 1:
            # no need to do any slicing for unigrams
            # iterate through the string
            ngrams = list(text_document)
            min_n += 1
        else:
            ngrams = []

        # bind method outside of loop to reduce overhead
        ngrams_append = ngrams.append

        for n in range(min_n, min(max_n + 1, text_len + 1)):
            for i in range(text_len - n + 1):
                ngrams_append(text_document[i: i + n])
        return ngrams

    def _char_wb_ngrams(self, text_document):
        """Whitespace sensitive char-n-gram tokenization.

        Tokenize text_document into a sequence of character n-grams
        operating only inside word boundaries. n-grams at the edges
        of words are padded with space."""
        # normalize white spaces
        text_document = self._white_spaces.sub(" ", text_document)

        min_n, max_n = self.ngram_range
        ngrams = []

        # bind method outside of loop to reduce overhead
        ngrams_append = ngrams.append

        for w in text_document.split():
            w = ' ' + w + ' '
            w_len = len(w)
            for n in range(min_n, max_n + 1):
                offset = 0
                ngrams_append(w[offset:offset + n])
                while offset + n < w_len:
                    offset += 1
                    ngrams_append(w[offset:offset + n])
                if offset == 0:   # count a short word (w_len < n) only once
                    break
        return ngrams

    def build_preprocessor(self):
        """Return a function to preprocess the text before tokenization"""
        if self.preprocessor is not None:
            return self.preprocessor

        # accent stripping
        if not self.strip_accents:
            strip_accents = None
        elif callable(self.strip_accents):
            strip_accents = self.strip_accents
        elif self.strip_accents == 'ascii':
            strip_accents = strip_accents_ascii
        elif self.strip_accents == 'unicode':
            strip_accents = strip_accents_unicode
        else:
            raise ValueError('Invalid value for "strip_accents": %s' %
                             self.strip_accents)

        return partial(
            _preprocess, accent_function=strip_accents, lower=self.lowercase
        )

    def build_tokenizer(self):
        """Return a function that splits a string into a sequence of tokens"""
        if self.tokenizer is not None:
            return self.tokenizer
        token_pattern = re.compile(self.token_pattern)
        return token_pattern.findall

    def get_stop_words(self):
        """Build or fetch the effective stop words list"""
        return _check_stop_list(self.stop_words)

    def _check_stop_words_consistency(self, stop_words, preprocess, tokenize):
        """Check if stop words are consistent

        Returns
        -------
        is_consistent : True if stop words are consistent with the preprocessor
                        and tokenizer, False if they are not, None if the check
                        was previously performed, "error" if it could not be
                        performed (e.g. because of the use of a custom
                        preprocessor / tokenizer)
        """
        if id(self.stop_words) == getattr(self, '_stop_words_id', None):
            # Stop words are were previously validated
            return None

        # NB: stop_words is validated, unlike self.stop_words
        try:
            inconsistent = set()
            for w in stop_words or ():
                tokens = list(tokenize(preprocess(w)))
                for token in tokens:
                    if token not in stop_words:
                        inconsistent.add(token)
            self._stop_words_id = id(self.stop_words)

            if inconsistent:
                warnings.warn('Your stop_words may be inconsistent with '
                              'your preprocessing. Tokenizing the stop '
                              'words generated tokens %r not in '
                              'stop_words.' % sorted(inconsistent))
            return not inconsistent
        except Exception:
            # Failed to check stop words consistency (e.g. because a custom
            # preprocessor or tokenizer was used)
            self._stop_words_id = id(self.stop_words)
            return 'error'

    def _validate_custom_analyzer(self):
        # This is to check if the given custom analyzer expects file or a
        # filename instead of data.
        # Behavior changed in v0.21, function could be removed in v0.23
        import tempfile
        with tempfile.NamedTemporaryFile() as f:
            fname = f.name
        # now we're sure fname doesn't exist

        msg = ("Since v0.21, vectorizers pass the data to the custom analyzer "
               "and not the file names or the file objects. This warning "
               "will be removed in v0.23.")
        try:
            self.analyzer(fname)
        except FileNotFoundError:
            warnings.warn(msg, ChangedBehaviorWarning)
        except AttributeError as e:
            if str(e) == "'str' object has no attribute 'read'":
                warnings.warn(msg, ChangedBehaviorWarning)
        except Exception:
            pass

    def build_analyzer(self):
        """Return a callable that handles preprocessing, tokenization

        and n-grams generation.
        """

        if callable(self.analyzer):
            if self.input in ['file', 'filename']:
                self._validate_custom_analyzer()
            return partial(
                _analyze, analyzer=self.analyzer, decoder=self.decode
            )

        preprocess = self.build_preprocessor()

        if self.analyzer == 'char':
            return partial(_analyze, ngrams=self._char_ngrams,
                           preprocessor=preprocess, decoder=self.decode)

        elif self.analyzer == 'char_wb':

            return partial(_analyze, ngrams=self._char_wb_ngrams,
                           preprocessor=preprocess, decoder=self.decode)

        elif self.analyzer == 'word':
            stop_words = self.get_stop_words()
            tokenize = self.build_tokenizer()
            self._check_stop_words_consistency(stop_words, preprocess,
                                               tokenize)
            return partial(_analyze, ngrams=self._word_ngrams,
                           tokenizer=tokenize, preprocessor=preprocess,
                           decoder=self.decode, stop_words=stop_words)

        else:
            raise ValueError('%s is not a valid tokenization scheme/analyzer' %
                             self.analyzer)

    def _validate_vocabulary(self):
        vocabulary = self.vocabulary
        if vocabulary is not None:
            if isinstance(vocabulary, set):
                vocabulary = sorted(vocabulary)
            if not isinstance(vocabulary, Mapping):
                vocab = {}
                for i, t in enumerate(vocabulary):
                    if vocab.setdefault(t, i) != i:
                        msg = "Duplicate term in vocabulary: %r" % t
                        raise ValueError(msg)
                vocabulary = vocab
            else:
                indices = set(vocabulary.values())
                if len(indices) != len(vocabulary):
                    raise ValueError("Vocabulary contains repeated indices.")
                for i in range(len(vocabulary)):
                    if i not in indices:
                        msg = ("Vocabulary of size %d doesn't contain index "
                               "%d." % (len(vocabulary), i))
                        raise ValueError(msg)
            if not vocabulary:
                raise ValueError("empty vocabulary passed to fit")
            self.fixed_vocabulary_ = True
            self.vocabulary_ = dict(vocabulary)
        else:
            self.fixed_vocabulary_ = False

    def _check_vocabulary(self):
        """Check if vocabulary is empty or missing (not fitted)"""
        if not hasattr(self, 'vocabulary_'):
            self._validate_vocabulary()
            if not self.fixed_vocabulary_:
                raise NotFittedError("Vocabulary not fitted or provided")

        if len(self.vocabulary_) == 0:
            raise ValueError("Vocabulary is empty")

    def _validate_params(self):
        """Check validity of ngram_range parameter"""
        min_n, max_m = self.ngram_range
        if min_n > max_m:
            raise ValueError(
                "Invalid value for ngram_range=%s "
                "lower boundary larger than the upper boundary."
                % str(self.ngram_range))

    def _warn_for_unused_params(self):

        if self.tokenizer is not None and self.token_pattern is not None:
            warnings.warn("The parameter 'token_pattern' will not be used"
                          " since 'tokenizer' is not None'")

        if self.preprocessor is not None and callable(self.analyzer):
            warnings.warn("The parameter 'preprocessor' will not be used"
                          " since 'analyzer' is callable'")

        if (self.ngram_range != (1, 1) and self.ngram_range is not None
                and callable(self.analyzer)):
            warnings.warn("The parameter 'ngram_range' will not be used"
                          " since 'analyzer' is callable'")
        if self.analyzer != 'word' or callable(self.analyzer):
            if self.stop_words is not None:
                warnings.warn("The parameter 'stop_words' will not be used"
                              " since 'analyzer' != 'word'")
            if self.token_pattern is not None and \
               self.token_pattern != r"(?u)\b\w\w+\b":
                warnings.warn("The parameter 'token_pattern' will not be used"
                              " since 'analyzer' != 'word'")
            if self.tokenizer is not None:
                warnings.warn("The parameter 'tokenizer' will not be used"
                              " since 'analyzer' != 'word'")


class HashingVectorizer(TransformerMixin, VectorizerMixin, BaseEstimator):
    """Convert a collection of text documents to a matrix of token occurrences

    It turns a collection of text documents into a scipy.sparse matrix holding
    token occurrence counts (or binary occurrence information), possibly
    normalized as token frequencies if norm='l1' or projected on the euclidean
    unit sphere if norm='l2'.

    This text vectorizer implementation uses the hashing trick to find the
    token string name to feature integer index mapping.

    This strategy has several advantages:

    - it is very low memory scalable to large datasets as there is no need to
      store a vocabulary dictionary in memory

    - it is fast to pickle and un-pickle as it holds no state besides the
      constructor parameters

    - it can be used in a streaming (partial fit) or parallel pipeline as there
      is no state computed during fit.

    There are also a couple of cons (vs using a CountVectorizer with an
    in-memory vocabulary):

    - there is no way to compute the inverse transform (from feature indices to
      string feature names) which can be a problem when trying to introspect
      which features are most important to a model.

    - there can be collisions: distinct tokens can be mapped to the same
      feature index. However in practice this is rarely an issue if n_features
      is large enough (e.g. 2 ** 18 for text classification problems).

    - no IDF weighting as this would render the transformer stateful.

    The hash function employed is the signed 32-bit version of Murmurhash3.

    Read more in the :ref:`User Guide <text_feature_extraction>`.

    Parameters
    ----------

    input : string {'filename', 'file', 'content'}
        If 'filename', the sequence passed as an argument to fit is
        expected to be a list of filenames that need reading to fetch
        the raw content to analyze.

        If 'file', the sequence items must have a 'read' method (file-like
        object) that is called to fetch the bytes in memory.

        Otherwise the input is expected to be a sequence of items that
        can be of type string or byte.

    encoding : string, default='utf-8'
        If bytes or files are given to analyze, this encoding is used to
        decode.

    decode_error : {'strict', 'ignore', 'replace'}
        Instruction on what to do if a byte sequence is given to analyze that
        contains characters not of the given `encoding`. By default, it is
        'strict', meaning that a UnicodeDecodeError will be raised. Other
        values are 'ignore' and 'replace'.

    strip_accents : {'ascii', 'unicode', None}
        Remove accents and perform other character normalization
        during the preprocessing step.
        'ascii' is a fast method that only works on characters that have
        an direct ASCII mapping.
        'unicode' is a slightly slower method that works on any characters.
        None (default) does nothing.

        Both 'ascii' and 'unicode' use NFKD normalization from
        :func:`unicodedata.normalize`.

    lowercase : boolean, default=True
        Convert all characters to lowercase before tokenizing.

    preprocessor : callable or None (default)
        Override the preprocessing (string transformation) stage while
        preserving the tokenizing and n-grams generation steps.
        Only applies if ``analyzer is not callable``.

    tokenizer : callable or None (default)
        Override the string tokenization step while preserving the
        preprocessing and n-grams generation steps.
        Only applies if ``analyzer == 'word'``.

    stop_words : string {'english'}, list, or None (default)
        If 'english', a built-in stop word list for English is used.
        There are several known issues with 'english' and you should
        consider an alternative (see :ref:`stop_words`).

        If a list, that list is assumed to contain stop words, all of which
        will be removed from the resulting tokens.
        Only applies if ``analyzer == 'word'``.

    token_pattern : string
        Regular expression denoting what constitutes a "token", only used
        if ``analyzer == 'word'``. The default regexp selects tokens of 2
        or more alphanumeric characters (punctuation is completely ignored
        and always treated as a token separator).

    ngram_range : tuple (min_n, max_n), default=(1, 1)
        The lower and upper boundary of the range of n-values for different
        n-grams to be extracted. All values of n such that min_n <= n <= max_n
        will be used.
        Only applies if ``analyzer is not callable``.

    analyzer : string, {'word', 'char', 'char_wb'} or callable
        Whether the feature should be made of word or character n-grams.
        Option 'char_wb' creates character n-grams only from text inside
        word boundaries; n-grams at the edges of words are padded with space.

        If a callable is passed it is used to extract the sequence of features
        out of the raw, unprocessed input.

        .. versionchanged:: 0.21
        Since v0.21, if ``input`` is ``filename`` or ``file``, the data is
        first read from the file and then passed to the given callable
        analyzer.

    n_features : integer, default=(2 ** 20)
        The number of features (columns) in the output matrices. Small numbers
        of features are likely to cause hash collisions, but large numbers
        will cause larger coefficient dimensions in linear learners.

    binary : boolean, default=False.
        If True, all non zero counts are set to 1. This is useful for discrete
        probabilistic models that model binary events rather than integer
        counts.

    norm : 'l1', 'l2' or None, optional
        Norm used to normalize term vectors. None for no normalization.

    alternate_sign : boolean, optional, default True
        When True, an alternating sign is added to the features as to
        approximately conserve the inner product in the hashed space even for
        small n_features. This approach is similar to sparse random projection.

        .. versionadded:: 0.19

    dtype : type, optional
        Type of the matrix returned by fit_transform() or transform().

    Examples
    --------
    >>> from sklearn.feature_extraction.text import HashingVectorizer
    >>> corpus = [
    ...     'This is the first document.',
    ...     'This document is the second document.',
    ...     'And this is the third one.',
    ...     'Is this the first document?',
    ... ]
    >>> vectorizer = HashingVectorizer(n_features=2**4)
    >>> X = vectorizer.fit_transform(corpus)
    >>> print(X.shape)
    (4, 16)

    See also
    --------
    CountVectorizer, TfidfVectorizer

    """
    def __init__(self, input='content', encoding='utf-8',
                 decode_error='strict', strip_accents=None,
                 lowercase=True, preprocessor=None, tokenizer=None,
                 stop_words=None, token_pattern=r"(?u)\b\w\w+\b",
                 ngram_range=(1, 1), analyzer='word', n_features=(2 ** 20),
                 binary=False, norm='l2', alternate_sign=True,
                 dtype=np.float64):
        self.input = input
        self.encoding = encoding
        self.decode_error = decode_error
        self.strip_accents = strip_accents
        self.preprocessor = preprocessor
        self.tokenizer = tokenizer
        self.analyzer = analyzer
        self.lowercase = lowercase
        self.token_pattern = token_pattern
        self.stop_words = stop_words
        self.n_features = n_features
        self.ngram_range = ngram_range
        self.binary = binary
        self.norm = norm
        self.alternate_sign = alternate_sign
        self.dtype = dtype

    def partial_fit(self, X, y=None):
        """Does nothing: this transformer is stateless.

        This method is just there to mark the fact that this transformer
        can work in a streaming setup.

        Parameters
        ----------
        X : array-like, shape [n_samples, n_features]
            Training data.
        """
        return self

    def fit(self, X, y=None):
        """Does nothing: this transformer is stateless.

        Parameters
        ----------
        X : array-like, shape [n_samples, n_features]
            Training data.
        """
        # triggers a parameter validation
        if isinstance(X, str):
            raise ValueError(
                "Iterable over raw text documents expected, "
                "string object received.")

        self._warn_for_unused_params()
        self._validate_params()

        self._get_hasher().fit(X, y=y)
        return self

    def transform(self, X):
        """Transform a sequence of documents to a document-term matrix.

        Parameters
        ----------
        X : iterable over raw text documents, length = n_samples
            Samples. Each sample must be a text document (either bytes or
            unicode strings, file name or file object depending on the
            constructor argument) which will be tokenized and hashed.

        Returns
        -------
        X : scipy.sparse matrix, shape = (n_samples, self.n_features)
            Document-term matrix.
        """
        if isinstance(X, str):
            raise ValueError(
                "Iterable over raw text documents expected, "
                "string object received.")

        self._validate_params()

        analyzer = self.build_analyzer()
        X = self._get_hasher().transform(analyzer(doc) for doc in X)
        if self.binary:
            X.data.fill(1)
        if self.norm is not None:
            X = normalize(X, norm=self.norm, copy=False)
        return X

    def fit_transform(self, X, y=None):
        """Transform a sequence of documents to a document-term matrix.

        Parameters
        ----------
        X : iterable over raw text documents, length = n_samples
            Samples. Each sample must be a text document (either bytes or
            unicode strings, file name or file object depending on the
            constructor argument) which will be tokenized and hashed.
        y : any
            Ignored. This parameter exists only for compatibility with
            sklearn.pipeline.Pipeline.

        Returns
        -------
        X : scipy.sparse matrix, shape = (n_samples, self.n_features)
            Document-term matrix.
        """
        return self.fit(X, y).transform(X)

    def _get_hasher(self):
        return FeatureHasher(n_features=self.n_features,
                             input_type='string', dtype=self.dtype,
                             alternate_sign=self.alternate_sign)

    def _more_tags(self):
        return {'X_types': ['string']}


def _document_frequency(X):
    """Count the number of non-zero values for each feature in sparse X."""
    if sp.isspmatrix_csr(X):
        return np.bincount(X.indices, minlength=X.shape[1])
    else:
        return np.diff(X.indptr)


class CountVectorizer(VectorizerMixin, BaseEstimator):
    """Convert a collection of text documents to a matrix of token counts

    This implementation produces a sparse representation of the counts using
    scipy.sparse.csr_matrix.

    If you do not provide an a-priori dictionary and you do not use an analyzer
    that does some kind of feature selection then the number of features will
    be equal to the vocabulary size found by analyzing the data.

    Read more in the :ref:`User Guide <text_feature_extraction>`.

    Parameters
    ----------
    input : string {'filename', 'file', 'content'}
        If 'filename', the sequence passed as an argument to fit is
        expected to be a list of filenames that need reading to fetch
        the raw content to analyze.

        If 'file', the sequence items must have a 'read' method (file-like
        object) that is called to fetch the bytes in memory.

        Otherwise the input is expected to be a sequence of items that
        can be of type string or byte.

    encoding : string, 'utf-8' by default.
        If bytes or files are given to analyze, this encoding is used to
        decode.

    decode_error : {'strict', 'ignore', 'replace'}
        Instruction on what to do if a byte sequence is given to analyze that
        contains characters not of the given `encoding`. By default, it is
        'strict', meaning that a UnicodeDecodeError will be raised. Other
        values are 'ignore' and 'replace'.

    strip_accents : {'ascii', 'unicode', None}
        Remove accents and perform other character normalization
        during the preprocessing step.
        'ascii' is a fast method that only works on characters that have
        an direct ASCII mapping.
        'unicode' is a slightly slower method that works on any characters.
        None (default) does nothing.

        Both 'ascii' and 'unicode' use NFKD normalization from
        :func:`unicodedata.normalize`.

    lowercase : boolean, True by default
        Convert all characters to lowercase before tokenizing.

    preprocessor : callable or None (default)
        Override the preprocessing (string transformation) stage while
        preserving the tokenizing and n-grams generation steps.
        Only applies if ``analyzer is not callable``.

    tokenizer : callable or None (default)
        Override the string tokenization step while preserving the
        preprocessing and n-grams generation steps.
        Only applies if ``analyzer == 'word'``.

    stop_words : string {'english'}, list, or None (default)
        If 'english', a built-in stop word list for English is used.
        There are several known issues with 'english' and you should
        consider an alternative (see :ref:`stop_words`).

        If a list, that list is assumed to contain stop words, all of which
        will be removed from the resulting tokens.
        Only applies if ``analyzer == 'word'``.

        If None, no stop words will be used. max_df can be set to a value
        in the range [0.7, 1.0) to automatically detect and filter stop
        words based on intra corpus document frequency of terms.

    token_pattern : string
        Regular expression denoting what constitutes a "token", only used
        if ``analyzer == 'word'``. The default regexp select tokens of 2
        or more alphanumeric characters (punctuation is completely ignored
        and always treated as a token separator).

    ngram_range : tuple (min_n, max_n)
        The lower and upper boundary of the range of n-values for different
        n-grams to be extracted. All values of n such that min_n <= n <= max_n
        will be used.
        Only applies if ``analyzer is not callable``.

    analyzer : string, {'word', 'char', 'char_wb'} or callable
        Whether the feature should be made of word or character n-grams.
        Option 'char_wb' creates character n-grams only from text inside
        word boundaries; n-grams at the edges of words are padded with space.

        If a callable is passed it is used to extract the sequence of features
        out of the raw, unprocessed input.

        .. versionchanged:: 0.21
        Since v0.21, if ``input`` is ``filename`` or ``file``, the data is
        first read from the file and then passed to the given callable
        analyzer.

    max_df : float in range [0.0, 1.0] or int, default=1.0
        When building the vocabulary ignore terms that have a document
        frequency strictly higher than the given threshold (corpus-specific
        stop words).
        If float, the parameter represents a proportion of documents, integer
        absolute counts.
        This parameter is ignored if vocabulary is not None.

    min_df : float in range [0.0, 1.0] or int, default=1
        When building the vocabulary ignore terms that have a document
        frequency strictly lower than the given threshold. This value is also
        called cut-off in the literature.
        If float, the parameter represents a proportion of documents, integer
        absolute counts.
        This parameter is ignored if vocabulary is not None.

    max_features : int or None, default=None
        If not None, build a vocabulary that only consider the top
        max_features ordered by term frequency across the corpus.

        This parameter is ignored if vocabulary is not None.

    vocabulary : Mapping or iterable, optional
        Either a Mapping (e.g., a dict) where keys are terms and values are
        indices in the feature matrix, or an iterable over terms. If not
        given, a vocabulary is determined from the input documents. Indices
        in the mapping should not be repeated and should not have any gap
        between 0 and the largest index.

    binary : boolean, default=False
        If True, all non zero counts are set to 1. This is useful for discrete
        probabilistic models that model binary events rather than integer
        counts.

    dtype : type, optional
        Type of the matrix returned by fit_transform() or transform().

    Attributes
    ----------
    vocabulary_ : dict
        A mapping of terms to feature indices.

    fixed_vocabulary_: boolean
        True if a fixed vocabulary of term to indices mapping
        is provided by the user

    stop_words_ : set
        Terms that were ignored because they either:

          - occurred in too many documents (`max_df`)
          - occurred in too few documents (`min_df`)
          - were cut off by feature selection (`max_features`).

        This is only available if no vocabulary was given.

    Examples
    --------
    >>> from sklearn.feature_extraction.text import CountVectorizer
    >>> corpus = [
    ...     'This is the first document.',
    ...     'This document is the second document.',
    ...     'And this is the third one.',
    ...     'Is this the first document?',
    ... ]
    >>> vectorizer = CountVectorizer()
    >>> X = vectorizer.fit_transform(corpus)
    >>> print(vectorizer.get_feature_names())
    ['and', 'document', 'first', 'is', 'one', 'second', 'the', 'third', 'this']
    >>> print(X.toarray())
    [[0 1 1 1 0 0 1 0 1]
     [0 2 0 1 0 1 1 0 1]
     [1 0 0 1 1 0 1 1 1]
     [0 1 1 1 0 0 1 0 1]]

    See also
    --------
    HashingVectorizer, TfidfVectorizer

    Notes
    -----
    The ``stop_words_`` attribute can get large and increase the model size
    when pickling. This attribute is provided only for introspection and can
    be safely removed using delattr or set to None before pickling.
    """

    def __init__(self, input='content', encoding='utf-8',
                 decode_error='strict', strip_accents=None,
                 lowercase=True, preprocessor=None, tokenizer=None,
                 stop_words=None, token_pattern=r"(?u)\b\w\w+\b",
                 ngram_range=(1, 1), analyzer='word',
                 max_df=1.0, min_df=1, max_features=None,
                 vocabulary=None, binary=False, dtype=np.int64):
        self.input = input
        self.encoding = encoding
        self.decode_error = decode_error
        self.strip_accents = strip_accents
        self.preprocessor = preprocessor
        self.tokenizer = tokenizer
        self.analyzer = analyzer
        self.lowercase = lowercase
        self.token_pattern = token_pattern
        self.stop_words = stop_words
        self.max_df = max_df
        self.min_df = min_df
        if max_df < 0 or min_df < 0:
            raise ValueError("negative value for max_df or min_df")
        self.max_features = max_features
        if max_features is not None:
            if (not isinstance(max_features, numbers.Integral) or
                    max_features <= 0):
                raise ValueError(
                    "max_features=%r, neither a positive integer nor None"
                    % max_features)
        self.ngram_range = ngram_range
        self.vocabulary = vocabulary
        self.binary = binary
        self.dtype = dtype

    def _sort_features(self, X, vocabulary):
        """Sort features by name

        Returns a reordered matrix and modifies the vocabulary in place
        """
        sorted_features = sorted(vocabulary.items())
        map_index = np.empty(len(sorted_features), dtype=X.indices.dtype)
        for new_val, (term, old_val) in enumerate(sorted_features):
            vocabulary[term] = new_val
            map_index[old_val] = new_val

        X.indices = map_index.take(X.indices, mode='clip')
        return X

    def _limit_features(self, X, vocabulary, high=None, low=None,
                        limit=None):
        """Remove too rare or too common features.

        Prune features that are non zero in more samples than high or less
        documents than low, modifying the vocabulary, and restricting it to
        at most the limit most frequent.

        This does not prune samples with zero features.
        """
        if high is None and low is None and limit is None:
            return X, set()

        # Calculate a mask based on document frequencies
        dfs = _document_frequency(X)
        mask = np.ones(len(dfs), dtype=bool)
        if high is not None:
            mask &= dfs <= high
        if low is not None:
            mask &= dfs >= low
        if limit is not None and mask.sum() > limit:
            tfs = np.asarray(X.sum(axis=0)).ravel()
            mask_inds = (-tfs[mask]).argsort()[:limit]
            new_mask = np.zeros(len(dfs), dtype=bool)
            new_mask[np.where(mask)[0][mask_inds]] = True
            mask = new_mask

        new_indices = np.cumsum(mask) - 1  # maps old indices to new
        removed_terms = set()
        for term, old_index in list(vocabulary.items()):
            if mask[old_index]:
                vocabulary[term] = new_indices[old_index]
            else:
                del vocabulary[term]
                removed_terms.add(term)
        kept_indices = np.where(mask)[0]
        if len(kept_indices) == 0:
            raise ValueError("After pruning, no terms remain. Try a lower"
                             " min_df or a higher max_df.")
        return X[:, kept_indices], removed_terms

    def _count_vocab(self, raw_documents, fixed_vocab):
        """Create sparse feature matrix, and vocabulary where fixed_vocab=False
        """
        if fixed_vocab:
            vocabulary = self.vocabulary_
        else:
            # Add a new value when a new vocabulary item is seen
            vocabulary = defaultdict()
            vocabulary.default_factory = vocabulary.__len__

        analyze = self.build_analyzer()
        j_indices = []
        indptr = []

        values = _make_int_array()
        indptr.append(0)
        for doc in raw_documents:
            feature_counter = {}
            for feature in analyze(doc):
                try:
                    feature_idx = vocabulary[feature]
                    if feature_idx not in feature_counter:
                        feature_counter[feature_idx] = 1
                    else:
                        feature_counter[feature_idx] += 1
                except KeyError:
                    # Ignore out-of-vocabulary items for fixed_vocab=True
                    continue

            j_indices.extend(feature_counter.keys())
            values.extend(feature_counter.values())
            indptr.append(len(j_indices))

        if not fixed_vocab:
            # disable defaultdict behaviour
            vocabulary = dict(vocabulary)
            if not vocabulary:
                raise ValueError("empty vocabulary; perhaps the documents only"
                                 " contain stop words")

        if indptr[-1] > 2147483648:  # = 2**31 - 1
            if _IS_32BIT:
                raise ValueError(('sparse CSR array has {} non-zero '
                                  'elements and requires 64 bit indexing, '
                                  'which is unsupported with 32 bit Python.')
                                 .format(indptr[-1]))
            indices_dtype = np.int64

        else:
            indices_dtype = np.int32
        j_indices = np.asarray(j_indices, dtype=indices_dtype)
        indptr = np.asarray(indptr, dtype=indices_dtype)
        values = np.frombuffer(values, dtype=np.intc)

        X = sp.csr_matrix((values, j_indices, indptr),
                          shape=(len(indptr) - 1, len(vocabulary)),
                          dtype=self.dtype)
        X.sort_indices()
        return vocabulary, X

    def fit(self, raw_documents, y=None):
        """Learn a vocabulary dictionary of all tokens in the raw documents.

        Parameters
        ----------
        raw_documents : iterable
            An iterable which yields either str, unicode or file objects.

        Returns
        -------
        self
        """
        self._warn_for_unused_params()
        self.fit_transform(raw_documents)
        return self

    def fit_transform(self, raw_documents, y=None):
        """Learn the vocabulary dictionary and return term-document matrix.

        This is equivalent to fit followed by transform, but more efficiently
        implemented.

        Parameters
        ----------
        raw_documents : iterable
            An iterable which yields either str, unicode or file objects.

        Returns
        -------
        X : array, [n_samples, n_features]
            Document-term matrix.
        """
        # We intentionally don't call the transform method to make
        # fit_transform overridable without unwanted side effects in
        # TfidfVectorizer.
        if isinstance(raw_documents, str):
            raise ValueError(
                "Iterable over raw text documents expected, "
                "string object received.")

        self._validate_params()
        self._validate_vocabulary()
        max_df = self.max_df
        min_df = self.min_df
        max_features = self.max_features

        vocabulary, X = self._count_vocab(raw_documents,
                                          self.fixed_vocabulary_)

        if self.binary:
            X.data.fill(1)

        if not self.fixed_vocabulary_:
            X = self._sort_features(X, vocabulary)

            n_doc = X.shape[0]
            max_doc_count = (max_df
                             if isinstance(max_df, numbers.Integral)
                             else max_df * n_doc)
            min_doc_count = (min_df
                             if isinstance(min_df, numbers.Integral)
                             else min_df * n_doc)
            if max_doc_count < min_doc_count:
                raise ValueError(
                    "max_df corresponds to < documents than min_df")
            X, self.stop_words_ = self._limit_features(X, vocabulary,
                                                       max_doc_count,
                                                       min_doc_count,
                                                       max_features)

            self.vocabulary_ = vocabulary

        return X

    def transform(self, raw_documents):
        """Transform documents to document-term matrix.

        Extract token counts out of raw text documents using the vocabulary
        fitted with fit or the one provided to the constructor.

        Parameters
        ----------
        raw_documents : iterable
            An iterable which yields either str, unicode or file objects.

        Returns
        -------
        X : sparse matrix, [n_samples, n_features]
            Document-term matrix.
        """
        if isinstance(raw_documents, str):
            raise ValueError(
                "Iterable over raw text documents expected, "
                "string object received.")
        self._check_vocabulary()

        # use the same matrix-building strategy as fit_transform
        _, X = self._count_vocab(raw_documents, fixed_vocab=True)
        if self.binary:
            X.data.fill(1)
        return X

    def inverse_transform(self, X):
        """Return terms per document with nonzero entries in X.

        Parameters
        ----------
        X : {array, sparse matrix}, shape = [n_samples, n_features]

        Returns
        -------
        X_inv : list of arrays, len = n_samples
            List of arrays of terms.
        """
        self._check_vocabulary()

        if sp.issparse(X):
            # We need CSR format for fast row manipulations.
            X = X.tocsr()
        else:
            # We need to convert X to a matrix, so that the indexing
            # returns 2D objects
            X = np.asmatrix(X)
        n_samples = X.shape[0]

        terms = np.array(list(self.vocabulary_.keys()))
        indices = np.array(list(self.vocabulary_.values()))
        inverse_vocabulary = terms[np.argsort(indices)]

        return [inverse_vocabulary[X[i, :].nonzero()[1]].ravel()
                for i in range(n_samples)]

    def get_feature_names(self):
        """Array mapping from feature integer indices to feature name"""

        self._check_vocabulary()

        return [t for t, i in sorted(self.vocabulary_.items(),
                                     key=itemgetter(1))]

    def _more_tags(self):
        return {'X_types': ['string']}


def _make_int_array():
    """Construct an array.array of a type suitable for scipy.sparse indices."""
    return array.array(str("i"))


class TfidfTransformer(TransformerMixin, BaseEstimator):
    """Transform a count matrix to a normalized tf or tf-idf representation

    Tf means term-frequency while tf-idf means term-frequency times inverse
    document-frequency. This is a common term weighting scheme in information
    retrieval, that has also found good use in document classification.

    The goal of using tf-idf instead of the raw frequencies of occurrence of a
    token in a given document is to scale down the impact of tokens that occur
    very frequently in a given corpus and that are hence empirically less
    informative than features that occur in a small fraction of the training
    corpus.

    The formula that is used to compute the tf-idf for a term t of a document d
    in a document set is tf-idf(t, d) = tf(t, d) * idf(t), and the idf is
    computed as idf(t) = log [ n / df(t) ] + 1 (if ``smooth_idf=False``), where
    n is the total number of documents in the document set and df(t) is the
    document frequency of t; the document frequency is the number of documents
    in the document set that contain the term t. The effect of adding "1" to
    the idf in the equation above is that terms with zero idf, i.e., terms
    that occur in all documents in a training set, will not be entirely
    ignored.
    (Note that the idf formula above differs from the standard textbook
    notation that defines the idf as
    idf(t) = log [ n / (df(t) + 1) ]).

    If ``smooth_idf=True`` (the default), the constant "1" is added to the
    numerator and denominator of the idf as if an extra document was seen
    containing every term in the collection exactly once, which prevents
    zero divisions: idf(d, t) = log [ (1 + n) / (1 + df(d, t)) ] + 1.

    Furthermore, the formulas used to compute tf and idf depend
    on parameter settings that correspond to the SMART notation used in IR
    as follows:

    Tf is "n" (natural) by default, "l" (logarithmic) when
    ``sublinear_tf=True``.
    Idf is "t" when use_idf is given, "n" (none) otherwise.
    Normalization is "c" (cosine) when ``norm='l2'``, "n" (none)
    when ``norm=None``.

    Read more in the :ref:`User Guide <text_feature_extraction>`.

    Parameters
    ----------
    norm : 'l1', 'l2' or None, optional (default='l2')
        Each output row will have unit norm, either:
        * 'l2': Sum of squares of vector elements is 1. The cosine
        similarity between two vectors is their dot product when l2 norm has
        been applied.
        * 'l1': Sum of absolute values of vector elements is 1.
        See :func:`preprocessing.normalize`

    use_idf : boolean (default=True)
        Enable inverse-document-frequency reweighting.

    smooth_idf : boolean (default=True)
        Smooth idf weights by adding one to document frequencies, as if an
        extra document was seen containing every term in the collection
        exactly once. Prevents zero divisions.

    sublinear_tf : boolean (default=False)
        Apply sublinear tf scaling, i.e. replace tf with 1 + log(tf).

    Attributes
    ----------
    idf_ : array, shape (n_features)
        The inverse document frequency (IDF) vector; only defined
        if  ``use_idf`` is True.

    References
    ----------

    .. [Yates2011] R. Baeza-Yates and B. Ribeiro-Neto (2011). Modern
                   Information Retrieval. Addison Wesley, pp. 68-74.

    .. [MRS2008] C.D. Manning, P. Raghavan and H. Schütze  (2008).
                   Introduction to Information Retrieval. Cambridge University
                   Press, pp. 118-120.
    """

    def __init__(self, norm='l2', use_idf=True, smooth_idf=True,
                 sublinear_tf=False):
        self.norm = norm
        self.use_idf = use_idf
        self.smooth_idf = smooth_idf
        self.sublinear_tf = sublinear_tf

    def fit(self, X, y=None):
        """Learn the idf vector (global term weights)

        Parameters
        ----------
        X : sparse matrix, [n_samples, n_features]
            a matrix of term/token counts
        """
        X = check_array(X, accept_sparse=('csr', 'csc'))
        if not sp.issparse(X):
            X = sp.csr_matrix(X)
        dtype = X.dtype if X.dtype in FLOAT_DTYPES else np.float64

        if self.use_idf:
            n_samples, n_features = X.shape
            df = _document_frequency(X)
            df = df.astype(dtype, **_astype_copy_false(df))

            # perform idf smoothing if required
            df += int(self.smooth_idf)
            n_samples += int(self.smooth_idf)

            # log+1 instead of log makes sure terms with zero idf don't get
            # suppressed entirely.
            idf = np.log(n_samples / df) + 1
            self._idf_diag = sp.diags(idf, offsets=0,
                                      shape=(n_features, n_features),
                                      format='csr',
                                      dtype=dtype)

        return self

    def transform(self, X, copy=True):
        """Transform a count matrix to a tf or tf-idf representation

        Parameters
        ----------
        X : sparse matrix, [n_samples, n_features]
            a matrix of term/token counts

        copy : boolean, default True
            Whether to copy X and operate on the copy or perform in-place
            operations.

        Returns
        -------
        vectors : sparse matrix, [n_samples, n_features]
        """
        X = check_array(X, accept_sparse='csr', dtype=FLOAT_DTYPES, copy=copy)
        if not sp.issparse(X):
            X = sp.csr_matrix(X, dtype=np.float64)

        n_samples, n_features = X.shape

        if self.sublinear_tf:
            np.log(X.data, X.data)
            X.data += 1

        if self.use_idf:
<<<<<<< HEAD
            check_is_fitted(self, 'idf vector is not fitted')
=======
            check_is_fitted(self, msg='idf vector is not fitted')
>>>>>>> a8f2c98d

            expected_n_features = self._idf_diag.shape[0]
            if n_features != expected_n_features:
                raise ValueError("Input has n_features=%d while the model"
                                 " has been trained with n_features=%d" % (
                                     n_features, expected_n_features))
            # *= doesn't work
            X = X * self._idf_diag

        if self.norm:
            X = normalize(X, norm=self.norm, copy=False)

        return X

    @property
    def idf_(self):
        # if _idf_diag is not set, this will raise an attribute error,
        # which means hasattr(self, "idf_") is False
        return np.ravel(self._idf_diag.sum(axis=0))

    @idf_.setter
    def idf_(self, value):
        value = np.asarray(value, dtype=np.float64)
        n_features = value.shape[0]
        self._idf_diag = sp.spdiags(value, diags=0, m=n_features,
                                    n=n_features, format='csr')

    def _more_tags(self):
        return {'X_types': 'sparse'}


class TfidfVectorizer(CountVectorizer):
    """Convert a collection of raw documents to a matrix of TF-IDF features.

    Equivalent to :class:`CountVectorizer` followed by
    :class:`TfidfTransformer`.

    Read more in the :ref:`User Guide <text_feature_extraction>`.

    Parameters
    ----------
    input : string {'filename', 'file', 'content'}
        If 'filename', the sequence passed as an argument to fit is
        expected to be a list of filenames that need reading to fetch
        the raw content to analyze.

        If 'file', the sequence items must have a 'read' method (file-like
        object) that is called to fetch the bytes in memory.

        Otherwise the input is expected to be a sequence of items that
        can be of type string or byte.

    encoding : string, 'utf-8' by default.
        If bytes or files are given to analyze, this encoding is used to
        decode.

    decode_error : {'strict', 'ignore', 'replace'} (default='strict')
        Instruction on what to do if a byte sequence is given to analyze that
        contains characters not of the given `encoding`. By default, it is
        'strict', meaning that a UnicodeDecodeError will be raised. Other
        values are 'ignore' and 'replace'.

    strip_accents : {'ascii', 'unicode', None} (default=None)
        Remove accents and perform other character normalization
        during the preprocessing step.
        'ascii' is a fast method that only works on characters that have
        an direct ASCII mapping.
        'unicode' is a slightly slower method that works on any characters.
        None (default) does nothing.

        Both 'ascii' and 'unicode' use NFKD normalization from
        :func:`unicodedata.normalize`.

    lowercase : boolean (default=True)
        Convert all characters to lowercase before tokenizing.

    preprocessor : callable or None (default=None)
        Override the preprocessing (string transformation) stage while
        preserving the tokenizing and n-grams generation steps.
        Only applies if ``analyzer is not callable``.

    tokenizer : callable or None (default=None)
        Override the string tokenization step while preserving the
        preprocessing and n-grams generation steps.
        Only applies if ``analyzer == 'word'``.

    analyzer : string, {'word', 'char', 'char_wb'} or callable
        Whether the feature should be made of word or character n-grams.
        Option 'char_wb' creates character n-grams only from text inside
        word boundaries; n-grams at the edges of words are padded with space.

        If a callable is passed it is used to extract the sequence of features
        out of the raw, unprocessed input.

        .. versionchanged:: 0.21
        Since v0.21, if ``input`` is ``filename`` or ``file``, the data is
        first read from the file and then passed to the given callable
        analyzer.

    stop_words : string {'english'}, list, or None (default=None)
        If a string, it is passed to _check_stop_list and the appropriate stop
        list is returned. 'english' is currently the only supported string
        value.
        There are several known issues with 'english' and you should
        consider an alternative (see :ref:`stop_words`).

        If a list, that list is assumed to contain stop words, all of which
        will be removed from the resulting tokens.
        Only applies if ``analyzer == 'word'``.

        If None, no stop words will be used. max_df can be set to a value
        in the range [0.7, 1.0) to automatically detect and filter stop
        words based on intra corpus document frequency of terms.

    token_pattern : string
        Regular expression denoting what constitutes a "token", only used
        if ``analyzer == 'word'``. The default regexp selects tokens of 2
        or more alphanumeric characters (punctuation is completely ignored
        and always treated as a token separator).

    ngram_range : tuple (min_n, max_n) (default=(1, 1))
        The lower and upper boundary of the range of n-values for different
        n-grams to be extracted. All values of n such that min_n <= n <= max_n
        will be used.
        Only applies if ``analyzer is not callable``.

    max_df : float in range [0.0, 1.0] or int (default=1.0)
        When building the vocabulary ignore terms that have a document
        frequency strictly higher than the given threshold (corpus-specific
        stop words).
        If float, the parameter represents a proportion of documents, integer
        absolute counts.
        This parameter is ignored if vocabulary is not None.

    min_df : float in range [0.0, 1.0] or int (default=1)
        When building the vocabulary ignore terms that have a document
        frequency strictly lower than the given threshold. This value is also
        called cut-off in the literature.
        If float, the parameter represents a proportion of documents, integer
        absolute counts.
        This parameter is ignored if vocabulary is not None.

    max_features : int or None (default=None)
        If not None, build a vocabulary that only consider the top
        max_features ordered by term frequency across the corpus.

        This parameter is ignored if vocabulary is not None.

    vocabulary : Mapping or iterable, optional (default=None)
        Either a Mapping (e.g., a dict) where keys are terms and values are
        indices in the feature matrix, or an iterable over terms. If not
        given, a vocabulary is determined from the input documents.

    binary : boolean (default=False)
        If True, all non-zero term counts are set to 1. This does not mean
        outputs will have only 0/1 values, only that the tf term in tf-idf
        is binary. (Set idf and normalization to False to get 0/1 outputs.)

    dtype : type, optional (default=float64)
        Type of the matrix returned by fit_transform() or transform().

    norm : 'l1', 'l2' or None, optional (default='l2')
        Each output row will have unit norm, either:
        * 'l2': Sum of squares of vector elements is 1. The cosine
        similarity between two vectors is their dot product when l2 norm has
        been applied.
        * 'l1': Sum of absolute values of vector elements is 1.
        See :func:`preprocessing.normalize`

    use_idf : boolean (default=True)
        Enable inverse-document-frequency reweighting.

    smooth_idf : boolean (default=True)
        Smooth idf weights by adding one to document frequencies, as if an
        extra document was seen containing every term in the collection
        exactly once. Prevents zero divisions.

    sublinear_tf : boolean (default=False)
        Apply sublinear tf scaling, i.e. replace tf with 1 + log(tf).

    Attributes
    ----------
    vocabulary_ : dict
        A mapping of terms to feature indices.

    fixed_vocabulary_: boolean
        True if a fixed vocabulary of term to indices mapping
        is provided by the user

    idf_ : array, shape (n_features)
        The inverse document frequency (IDF) vector; only defined
        if ``use_idf`` is True.

    stop_words_ : set
        Terms that were ignored because they either:

          - occurred in too many documents (`max_df`)
          - occurred in too few documents (`min_df`)
          - were cut off by feature selection (`max_features`).

        This is only available if no vocabulary was given.

    Examples
    --------
    >>> from sklearn.feature_extraction.text import TfidfVectorizer
    >>> corpus = [
    ...     'This is the first document.',
    ...     'This document is the second document.',
    ...     'And this is the third one.',
    ...     'Is this the first document?',
    ... ]
    >>> vectorizer = TfidfVectorizer()
    >>> X = vectorizer.fit_transform(corpus)
    >>> print(vectorizer.get_feature_names())
    ['and', 'document', 'first', 'is', 'one', 'second', 'the', 'third', 'this']
    >>> print(X.shape)
    (4, 9)

    See also
    --------
    CountVectorizer : Transforms text into a sparse matrix of n-gram counts.

    TfidfTransformer : Performs the TF-IDF transformation from a provided
        matrix of counts.

    Notes
    -----
    The ``stop_words_`` attribute can get large and increase the model size
    when pickling. This attribute is provided only for introspection and can
    be safely removed using delattr or set to None before pickling.
    """

    def __init__(self, input='content', encoding='utf-8',
                 decode_error='strict', strip_accents=None, lowercase=True,
                 preprocessor=None, tokenizer=None, analyzer='word',
                 stop_words=None, token_pattern=r"(?u)\b\w\w+\b",
                 ngram_range=(1, 1), max_df=1.0, min_df=1,
                 max_features=None, vocabulary=None, binary=False,
                 dtype=np.float64, norm='l2', use_idf=True, smooth_idf=True,
                 sublinear_tf=False):

        super().__init__(
            input=input, encoding=encoding, decode_error=decode_error,
            strip_accents=strip_accents, lowercase=lowercase,
            preprocessor=preprocessor, tokenizer=tokenizer, analyzer=analyzer,
            stop_words=stop_words, token_pattern=token_pattern,
            ngram_range=ngram_range, max_df=max_df, min_df=min_df,
            max_features=max_features, vocabulary=vocabulary, binary=binary,
            dtype=dtype)

        self._tfidf = TfidfTransformer(norm=norm, use_idf=use_idf,
                                       smooth_idf=smooth_idf,
                                       sublinear_tf=sublinear_tf)

    # Broadcast the TF-IDF parameters to the underlying transformer instance
    # for easy grid search and repr

    @property
    def norm(self):
        return self._tfidf.norm

    @norm.setter
    def norm(self, value):
        self._tfidf.norm = value

    @property
    def use_idf(self):
        return self._tfidf.use_idf

    @use_idf.setter
    def use_idf(self, value):
        self._tfidf.use_idf = value

    @property
    def smooth_idf(self):
        return self._tfidf.smooth_idf

    @smooth_idf.setter
    def smooth_idf(self, value):
        self._tfidf.smooth_idf = value

    @property
    def sublinear_tf(self):
        return self._tfidf.sublinear_tf

    @sublinear_tf.setter
    def sublinear_tf(self, value):
        self._tfidf.sublinear_tf = value

    @property
    def idf_(self):
        return self._tfidf.idf_

    @idf_.setter
    def idf_(self, value):
        self._validate_vocabulary()
        if hasattr(self, 'vocabulary_'):
            if len(self.vocabulary_) != len(value):
                raise ValueError("idf length = %d must be equal "
                                 "to vocabulary size = %d" %
                                 (len(value), len(self.vocabulary)))
        self._tfidf.idf_ = value

    def _check_params(self):
        if self.dtype not in FLOAT_DTYPES:
            warnings.warn("Only {} 'dtype' should be used. {} 'dtype' will "
                          "be converted to np.float64."
                          .format(FLOAT_DTYPES, self.dtype),
                          UserWarning)

    def fit(self, raw_documents, y=None):
        """Learn vocabulary and idf from training set.

        Parameters
        ----------
        raw_documents : iterable
            an iterable which yields either str, unicode or file objects

        Returns
        -------
        self : TfidfVectorizer
        """
        self._check_params()
        self._warn_for_unused_params()
        X = super().fit_transform(raw_documents)
        self._tfidf.fit(X)
        return self

    def fit_transform(self, raw_documents, y=None):
        """Learn vocabulary and idf, return term-document matrix.

        This is equivalent to fit followed by transform, but more efficiently
        implemented.

        Parameters
        ----------
        raw_documents : iterable
            an iterable which yields either str, unicode or file objects

        Returns
        -------
        X : sparse matrix, [n_samples, n_features]
            Tf-idf-weighted document-term matrix.
        """
        self._check_params()
        X = super().fit_transform(raw_documents)
        self._tfidf.fit(X)
        # X is already a transformed view of raw_documents so
        # we set copy to False
        return self._tfidf.transform(X, copy=False)

    def transform(self, raw_documents, copy="deprecated"):
        """Transform documents to document-term matrix.

        Uses the vocabulary and document frequencies (df) learned by fit (or
        fit_transform).

        Parameters
        ----------
        raw_documents : iterable
            an iterable which yields either str, unicode or file objects

        copy : boolean, default True
            Whether to copy X and operate on the copy or perform in-place
            operations.

            .. deprecated:: 0.22
               The `copy` parameter is unused and was deprecated in version
               0.22 and will be removed in 0.24. This parameter will be
               ignored.

        Returns
        -------
        X : sparse matrix, [n_samples, n_features]
            Tf-idf-weighted document-term matrix.
        """
<<<<<<< HEAD
        check_is_fitted(self, 'The tfidf vector is not fitted')

=======
        check_is_fitted(self, msg='The tfidf vector is not fitted')

        # FIXME Remove copy parameter support in 0.24
        if copy != "deprecated":
            msg = ("'copy' param is unused and has been deprecated since "
                   "version 0.22. Backward compatibility for 'copy' will "
                   "be removed in 0.24.")
            warnings.warn(msg, DeprecationWarning)
>>>>>>> a8f2c98d
        X = super().transform(raw_documents)
        return self._tfidf.transform(X, copy=False)

    def _more_tags(self):
        return {'X_types': ['string'], '_skip_test': True}<|MERGE_RESOLUTION|>--- conflicted
+++ resolved
@@ -1410,11 +1410,7 @@
             X.data += 1
 
         if self.use_idf:
-<<<<<<< HEAD
-            check_is_fitted(self, 'idf vector is not fitted')
-=======
             check_is_fitted(self, msg='idf vector is not fitted')
->>>>>>> a8f2c98d
 
             expected_n_features = self._idf_diag.shape[0]
             if n_features != expected_n_features:
@@ -1791,10 +1787,6 @@
         X : sparse matrix, [n_samples, n_features]
             Tf-idf-weighted document-term matrix.
         """
-<<<<<<< HEAD
-        check_is_fitted(self, 'The tfidf vector is not fitted')
-
-=======
         check_is_fitted(self, msg='The tfidf vector is not fitted')
 
         # FIXME Remove copy parameter support in 0.24
@@ -1803,7 +1795,6 @@
                    "version 0.22. Backward compatibility for 'copy' will "
                    "be removed in 0.24.")
             warnings.warn(msg, DeprecationWarning)
->>>>>>> a8f2c98d
         X = super().transform(raw_documents)
         return self._tfidf.transform(X, copy=False)
 
