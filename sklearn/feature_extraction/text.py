# -*- coding: utf-8 -*-
# Authors: Olivier Grisel <olivier.grisel@ensta.org>
#          Mathieu Blondel <mathieu@mblondel.org>
#          Lars Buitinck
#          Robert Layton <robertlayton@gmail.com>
#          Jochen Wersdörfer <jochen@wersdoerfer.de>
#          Roman Sinayev <roman.sinayev@gmail.com>
#
# License: BSD 3 clause
"""
The :mod:`sklearn.feature_extraction.text` submodule gathers utilities to
build feature vectors from text documents.
"""
from __future__ import unicode_literals, division

import array
from collections import defaultdict
from collections.abc import Mapping
import numbers
from operator import itemgetter
import re
import unicodedata
import warnings

import numpy as np
import scipy.sparse as sp

from ..base import BaseEstimator, TransformerMixin
from ..preprocessing import normalize
from .hashing import FeatureHasher
from .stop_words import ENGLISH_STOP_WORDS
from ..utils.validation import check_is_fitted, check_array, FLOAT_DTYPES
from ..utils.fixes import sp_version


__all__ = ['HashingVectorizer',
           'CountVectorizer',
           'ENGLISH_STOP_WORDS',
           'TfidfTransformer',
           'TfidfVectorizer',
           'strip_accents_ascii',
           'strip_accents_unicode',
           'strip_tags']


def strip_accents_unicode(s):
    """Transform accentuated unicode symbols into their simple counterpart

    Warning: the python-level loop and join operations make this
    implementation 20 times slower than the strip_accents_ascii basic
    normalization.

    Parameters
    ----------
    s : string
        The string to strip

    See also
    --------
    strip_accents_ascii
        Remove accentuated char for any unicode symbol that has a direct
        ASCII equivalent.
    """
    normalized = unicodedata.normalize('NFKD', s)
    if normalized == s:
        return s
    else:
        return ''.join([c for c in normalized if not unicodedata.combining(c)])


def strip_accents_ascii(s):
    """Transform accentuated unicode symbols into ascii or nothing

    Warning: this solution is only suited for languages that have a direct
    transliteration to ASCII symbols.

    Parameters
    ----------
    s : string
        The string to strip

    See also
    --------
    strip_accents_unicode
        Remove accentuated char for any unicode symbol.
    """
    nkfd_form = unicodedata.normalize('NFKD', s)
    return nkfd_form.encode('ASCII', 'ignore').decode('ASCII')


def strip_tags(s):
    """Basic regexp based HTML / XML tag stripper function

    For serious HTML/XML preprocessing you should rather use an external
    library such as lxml or BeautifulSoup.

    Parameters
    ----------
    s : string
        The string to strip
    """
    return re.compile(r"<([^>]+)>", flags=re.UNICODE).sub(" ", s)


def _check_stop_list(stop):
    if stop == "english":
        return ENGLISH_STOP_WORDS
    elif isinstance(stop, str):
        raise ValueError("not a built-in stop list: %s" % stop)
    elif stop is None:
        return None
    else:               # assume it's a collection
        return frozenset(stop)


class VectorizerMixin(object):
    """Provides common code for text vectorizers (tokenization logic)."""

    _white_spaces = re.compile(r"\s\s+")

    def decode(self, doc):
        """Decode the input into a string of unicode symbols

        The decoding strategy depends on the vectorizer parameters.

        Parameters
        ----------
        doc : string
            The string to decode
        """
        if self.input == 'filename':
            with open(doc, 'rb') as fh:
                doc = fh.read()

        elif self.input == 'file':
            doc = doc.read()

        if isinstance(doc, bytes):
            doc = doc.decode(self.encoding, self.decode_error)

        if doc is np.nan:
            raise ValueError("np.nan is an invalid document, expected byte or "
                             "unicode string.")

        return doc

    def _word_ngrams(self, tokens, stop_words=None):
        """Turn tokens into a sequence of n-grams after stop words filtering"""
        # handle stop words
        if stop_words is not None:
            tokens = [w for w in tokens if w not in stop_words]

        # handle token n-grams
        min_n, max_n = self.ngram_range
        if max_n != 1:
            original_tokens = tokens
            if min_n == 1:
                # no need to do any slicing for unigrams
                # just iterate through the original tokens
                tokens = list(original_tokens)
                min_n += 1
            else:
                tokens = []

            n_original_tokens = len(original_tokens)

            # bind method outside of loop to reduce overhead
            tokens_append = tokens.append
            space_join = " ".join

            for n in range(min_n,
                           min(max_n + 1, n_original_tokens + 1)):
                for i in range(n_original_tokens - n + 1):
                    tokens_append(space_join(original_tokens[i: i + n]))

        return tokens

    def _char_ngrams(self, text_document):
        """Tokenize text_document into a sequence of character n-grams"""
        # normalize white spaces
        text_document = self._white_spaces.sub(" ", text_document)

        text_len = len(text_document)
        min_n, max_n = self.ngram_range
        if min_n == 1:
            # no need to do any slicing for unigrams
            # iterate through the string
            ngrams = list(text_document)
            min_n += 1
        else:
            ngrams = []

        # bind method outside of loop to reduce overhead
        ngrams_append = ngrams.append

        for n in range(min_n, min(max_n + 1, text_len + 1)):
            for i in range(text_len - n + 1):
                ngrams_append(text_document[i: i + n])
        return ngrams

    def _char_wb_ngrams(self, text_document):
        """Whitespace sensitive char-n-gram tokenization.

        Tokenize text_document into a sequence of character n-grams
        operating only inside word boundaries. n-grams at the edges
        of words are padded with space."""
        # normalize white spaces
        text_document = self._white_spaces.sub(" ", text_document)

        min_n, max_n = self.ngram_range
        ngrams = []

        # bind method outside of loop to reduce overhead
        ngrams_append = ngrams.append

        for w in text_document.split():
            w = ' ' + w + ' '
            w_len = len(w)
            for n in range(min_n, max_n + 1):
                offset = 0
                ngrams_append(w[offset:offset + n])
                while offset + n < w_len:
                    offset += 1
                    ngrams_append(w[offset:offset + n])
                if offset == 0:   # count a short word (w_len < n) only once
                    break
        return ngrams

    def build_preprocessor(self):
        """Return a function to preprocess the text before tokenization"""
        if self.preprocessor is not None:
            return self.preprocessor

        # unfortunately python functools package does not have an efficient
        # `compose` function that would have allowed us to chain a dynamic
        # number of functions. However the cost of a lambda call is a few
        # hundreds of nanoseconds which is negligible when compared to the
        # cost of tokenizing a string of 1000 chars for instance.
        noop = lambda x: x

        # accent stripping
        if not self.strip_accents:
            strip_accents = noop
        elif callable(self.strip_accents):
            strip_accents = self.strip_accents
        elif self.strip_accents == 'ascii':
            strip_accents = strip_accents_ascii
        elif self.strip_accents == 'unicode':
            strip_accents = strip_accents_unicode
        else:
            raise ValueError('Invalid value for "strip_accents": %s' %
                             self.strip_accents)

        if self.lowercase:
            return lambda x: strip_accents(x.lower())
        else:
            return strip_accents

    def build_tokenizer(self):
        """Return a function that splits a string into a sequence of tokens"""
        if self.tokenizer is not None:
            return self.tokenizer
        token_pattern = re.compile(self.token_pattern)
        return lambda doc: token_pattern.findall(doc)

    def get_stop_words(self):
        """Build or fetch the effective stop words list"""
        return _check_stop_list(self.stop_words)

    def _check_stop_words_consistency(self, stop_words, preprocess, tokenize):
        """Check if stop words are consistent

        Returns
        -------
        is_consistent : True if stop words are consistent with the preprocessor
                        and tokenizer, False if they are not, None if the check
                        was previously performed, "error" if it could not be
                        performed (e.g. because of the use of a custom
                        preprocessor / tokenizer)
        """
        if id(self.stop_words) == getattr(self, '_stop_words_id', None):
            # Stop words are were previously validated
            return None

        # NB: stop_words is validated, unlike self.stop_words
        try:
            inconsistent = set()
            for w in stop_words or ():
                tokens = list(tokenize(preprocess(w)))
                for token in tokens:
                    if token not in stop_words:
                        inconsistent.add(token)
            self._stop_words_id = id(self.stop_words)

            if inconsistent:
                warnings.warn('Your stop_words may be inconsistent with '
                              'your preprocessing. Tokenizing the stop '
                              'words generated tokens %r not in '
                              'stop_words.' % sorted(inconsistent))
            return not inconsistent
        except Exception:
            # Failed to check stop words consistency (e.g. because a custom
            # preprocessor or tokenizer was used)
            self._stop_words_id = id(self.stop_words)
            return 'error'

    def build_analyzer(self):
        """Return a callable that handles preprocessing and tokenization"""
        if callable(self.analyzer):
            return self.analyzer

        preprocess = self.build_preprocessor()

        if self.analyzer == 'char':
            return lambda doc: self._char_ngrams(preprocess(self.decode(doc)))

        elif self.analyzer == 'char_wb':
            return lambda doc: self._char_wb_ngrams(
                preprocess(self.decode(doc)))

        elif self.analyzer == 'word':
            stop_words = self.get_stop_words()
            tokenize = self.build_tokenizer()
            self._check_stop_words_consistency(stop_words, preprocess,
                                               tokenize)
            return lambda doc: self._word_ngrams(
                tokenize(preprocess(self.decode(doc))), stop_words)

        else:
            raise ValueError('%s is not a valid tokenization scheme/analyzer' %
                             self.analyzer)

    def _validate_vocabulary(self):
        vocabulary = self.vocabulary
        if vocabulary is not None:
            if isinstance(vocabulary, set):
                vocabulary = sorted(vocabulary)
            if not isinstance(vocabulary, Mapping):
                vocab = {}
                for i, t in enumerate(vocabulary):
                    if vocab.setdefault(t, i) != i:
                        msg = "Duplicate term in vocabulary: %r" % t
                        raise ValueError(msg)
                vocabulary = vocab
            else:
                indices = set(vocabulary.values())
                if len(indices) != len(vocabulary):
                    raise ValueError("Vocabulary contains repeated indices.")
                for i in range(len(vocabulary)):
                    if i not in indices:
                        msg = ("Vocabulary of size %d doesn't contain index "
                               "%d." % (len(vocabulary), i))
                        raise ValueError(msg)
            if not vocabulary:
                raise ValueError("empty vocabulary passed to fit")
            self.fixed_vocabulary_ = True
            self.vocabulary_ = dict(vocabulary)
        else:
            self.fixed_vocabulary_ = False

    def _check_vocabulary(self):
        """Check if vocabulary is empty or missing (not fit-ed)"""
        msg = "%(name)s - Vocabulary wasn't fitted."
        check_is_fitted(self, 'vocabulary_', msg=msg),

        if len(self.vocabulary_) == 0:
            raise ValueError("Vocabulary is empty")

    def _validate_params(self):
        """Check validity of ngram_range parameter"""
        min_n, max_m = self.ngram_range
        if min_n > max_m:
            raise ValueError(
                "Invalid value for ngram_range=%s "
                "lower boundary larger than the upper boundary."
                % str(self.ngram_range))


class HashingVectorizer(BaseEstimator, VectorizerMixin, TransformerMixin):
    """Convert a collection of text documents to a matrix of token occurrences

    It turns a collection of text documents into a scipy.sparse matrix holding
    token occurrence counts (or binary occurrence information), possibly
    normalized as token frequencies if norm='l1' or projected on the euclidean
    unit sphere if norm='l2'.

    This text vectorizer implementation uses the hashing trick to find the
    token string name to feature integer index mapping.

    This strategy has several advantages:

    - it is very low memory scalable to large datasets as there is no need to
      store a vocabulary dictionary in memory

    - it is fast to pickle and un-pickle as it holds no state besides the
      constructor parameters

    - it can be used in a streaming (partial fit) or parallel pipeline as there
      is no state computed during fit.

    There are also a couple of cons (vs using a CountVectorizer with an
    in-memory vocabulary):

    - there is no way to compute the inverse transform (from feature indices to
      string feature names) which can be a problem when trying to introspect
      which features are most important to a model.

    - there can be collisions: distinct tokens can be mapped to the same
      feature index. However in practice this is rarely an issue if n_features
      is large enough (e.g. 2 ** 18 for text classification problems).

    - no IDF weighting as this would render the transformer stateful.

    The hash function employed is the signed 32-bit version of Murmurhash3.

    Read more in the :ref:`User Guide <text_feature_extraction>`.

    Parameters
    ----------

    input : string {'filename', 'file', 'content'}
        If 'filename', the sequence passed as an argument to fit is
        expected to be a list of filenames that need reading to fetch
        the raw content to analyze.

        If 'file', the sequence items must have a 'read' method (file-like
        object) that is called to fetch the bytes in memory.

        Otherwise the input is expected to be the sequence strings or
        bytes items are expected to be analyzed directly.

    encoding : string, default='utf-8'
        If bytes or files are given to analyze, this encoding is used to
        decode.

    decode_error : {'strict', 'ignore', 'replace'}
        Instruction on what to do if a byte sequence is given to analyze that
        contains characters not of the given `encoding`. By default, it is
        'strict', meaning that a UnicodeDecodeError will be raised. Other
        values are 'ignore' and 'replace'.

    strip_accents : {'ascii', 'unicode', None}
        Remove accents and perform other character normalization
        during the preprocessing step.
        'ascii' is a fast method that only works on characters that have
        an direct ASCII mapping.
        'unicode' is a slightly slower method that works on any characters.
        None (default) does nothing.

        Both 'ascii' and 'unicode' use NFKD normalization from
        :func:`unicodedata.normalize`.

    lowercase : boolean, default=True
        Convert all characters to lowercase before tokenizing.

    preprocessor : callable or None (default)
        Override the preprocessing (string transformation) stage while
        preserving the tokenizing and n-grams generation steps.

    tokenizer : callable or None (default)
        Override the string tokenization step while preserving the
        preprocessing and n-grams generation steps.
        Only applies if ``analyzer == 'word'``.

    stop_words : string {'english'}, list, or None (default)
        If 'english', a built-in stop word list for English is used.
        There are several known issues with 'english' and you should
        consider an alternative (see :ref:`stop_words`).

        If a list, that list is assumed to contain stop words, all of which
        will be removed from the resulting tokens.
        Only applies if ``analyzer == 'word'``.

    token_pattern : string
        Regular expression denoting what constitutes a "token", only used
        if ``analyzer == 'word'``. The default regexp selects tokens of 2
        or more alphanumeric characters (punctuation is completely ignored
        and always treated as a token separator).

    ngram_range : tuple (min_n, max_n), default=(1, 1)
        The lower and upper boundary of the range of n-values for different
        n-grams to be extracted. All values of n such that min_n <= n <= max_n
        will be used.

    analyzer : string, {'word', 'char', 'char_wb'} or callable
        Whether the feature should be made of word or character n-grams.
        Option 'char_wb' creates character n-grams only from text inside
        word boundaries; n-grams at the edges of words are padded with space.

        If a callable is passed it is used to extract the sequence of features
        out of the raw, unprocessed input.

    n_features : integer, default=(2 ** 20)
        The number of features (columns) in the output matrices. Small numbers
        of features are likely to cause hash collisions, but large numbers
        will cause larger coefficient dimensions in linear learners.

    binary : boolean, default=False.
        If True, all non zero counts are set to 1. This is useful for discrete
        probabilistic models that model binary events rather than integer
        counts.

    norm : 'l1', 'l2' or None, optional
        Norm used to normalize term vectors. None for no normalization.

    alternate_sign : boolean, optional, default True
        When True, an alternating sign is added to the features as to
        approximately conserve the inner product in the hashed space even for
        small n_features. This approach is similar to sparse random projection.

        .. versionadded:: 0.19

    non_negative : boolean, optional, default False
        When True, an absolute value is applied to the features matrix prior to
        returning it. When used in conjunction with alternate_sign=True, this
        significantly reduces the inner product preservation property.

        .. deprecated:: 0.19
            This option will be removed in 0.21.
    dtype : type, optional
        Type of the matrix returned by fit_transform() or transform().

    Examples
    --------
    >>> from sklearn.feature_extraction.text import HashingVectorizer
    >>> corpus = [
    ...     'This is the first document.',
    ...     'This document is the second document.',
    ...     'And this is the third one.',
    ...     'Is this the first document?',
    ... ]
    >>> vectorizer = HashingVectorizer(n_features=2**4)
    >>> X = vectorizer.fit_transform(corpus)
    >>> print(X.shape)
    (4, 16)

    See also
    --------
    CountVectorizer, TfidfVectorizer

    """
    def __init__(self, input='content', encoding='utf-8',
                 decode_error='strict', strip_accents=None,
                 lowercase=True, preprocessor=None, tokenizer=None,
                 stop_words=None, token_pattern=r"(?u)\b\w\w+\b",
                 ngram_range=(1, 1), analyzer='word', n_features=(2 ** 20),
                 binary=False, norm='l2', alternate_sign=True,
                 non_negative=False, dtype=np.float64):
        self.input = input
        self.encoding = encoding
        self.decode_error = decode_error
        self.strip_accents = strip_accents
        self.preprocessor = preprocessor
        self.tokenizer = tokenizer
        self.analyzer = analyzer
        self.lowercase = lowercase
        self.token_pattern = token_pattern
        self.stop_words = stop_words
        self.n_features = n_features
        self.ngram_range = ngram_range
        self.binary = binary
        self.norm = norm
        self.alternate_sign = alternate_sign
        self.non_negative = non_negative
        self.dtype = dtype

    def partial_fit(self, X, y=None):
        """Does nothing: this transformer is stateless.

        This method is just there to mark the fact that this transformer
        can work in a streaming setup.

        Parameters
        ----------
        X : array-like, shape [n_samples, n_features]
            Training data.
        """
        return self

    def fit(self, X, y=None):
        """Does nothing: this transformer is stateless.

        Parameters
        ----------
        X : array-like, shape [n_samples, n_features]
            Training data.
        """
        # triggers a parameter validation
        if isinstance(X, str):
            raise ValueError(
                "Iterable over raw text documents expected, "
                "string object received.")

        self._validate_params()

        self._get_hasher().fit(X, y=y)
        return self

    def transform(self, X):
        """Transform a sequence of documents to a document-term matrix.

        Parameters
        ----------
        X : iterable over raw text documents, length = n_samples
            Samples. Each sample must be a text document (either bytes or
            unicode strings, file name or file object depending on the
            constructor argument) which will be tokenized and hashed.

        Returns
        -------
        X : scipy.sparse matrix, shape = (n_samples, self.n_features)
            Document-term matrix.
        """
        if isinstance(X, str):
            raise ValueError(
                "Iterable over raw text documents expected, "
                "string object received.")

        self._validate_params()

        analyzer = self.build_analyzer()
        X = self._get_hasher().transform(analyzer(doc) for doc in X)
        if self.binary:
            X.data.fill(1)
        if self.norm is not None:
            X = normalize(X, norm=self.norm, copy=False)
        return X

    def fit_transform(self, X, y=None):
        """Transform a sequence of documents to a document-term matrix.

        Parameters
        ----------
        X : iterable over raw text documents, length = n_samples
            Samples. Each sample must be a text document (either bytes or
            unicode strings, file name or file object depending on the
            constructor argument) which will be tokenized and hashed.
        y : any
            Ignored. This parameter exists only for compatibility with
            sklearn.pipeline.Pipeline.

        Returns
        -------
        X : scipy.sparse matrix, shape = (n_samples, self.n_features)
            Document-term matrix.
        """
        return self.fit(X, y).transform(X)

    def _get_hasher(self):
        return FeatureHasher(n_features=self.n_features,
                             input_type='string', dtype=self.dtype,
                             alternate_sign=self.alternate_sign,
                             non_negative=self.non_negative)

    def _more_tags(self):
        return {'X_types': ['string']}


def _document_frequency(X):
    """Count the number of non-zero values for each feature in sparse X."""
    if sp.isspmatrix_csr(X):
        return np.bincount(X.indices, minlength=X.shape[1])
    else:
        return np.diff(X.indptr)


class CountVectorizer(BaseEstimator, VectorizerMixin):
    """Convert a collection of text documents to a matrix of token counts

    This implementation produces a sparse representation of the counts using
    scipy.sparse.csr_matrix.

    If you do not provide an a-priori dictionary and you do not use an analyzer
    that does some kind of feature selection then the number of features will
    be equal to the vocabulary size found by analyzing the data.

    Read more in the :ref:`User Guide <text_feature_extraction>`.

    Parameters
    ----------
    input : string {'filename', 'file', 'content'}
        If 'filename', the sequence passed as an argument to fit is
        expected to be a list of filenames that need reading to fetch
        the raw content to analyze.

        If 'file', the sequence items must have a 'read' method (file-like
        object) that is called to fetch the bytes in memory.

        Otherwise the input is expected to be the sequence strings or
        bytes items are expected to be analyzed directly.

    encoding : string, 'utf-8' by default.
        If bytes or files are given to analyze, this encoding is used to
        decode.

    decode_error : {'strict', 'ignore', 'replace'}
        Instruction on what to do if a byte sequence is given to analyze that
        contains characters not of the given `encoding`. By default, it is
        'strict', meaning that a UnicodeDecodeError will be raised. Other
        values are 'ignore' and 'replace'.

    strip_accents : {'ascii', 'unicode', None}
        Remove accents and perform other character normalization
        during the preprocessing step.
        'ascii' is a fast method that only works on characters that have
        an direct ASCII mapping.
        'unicode' is a slightly slower method that works on any characters.
        None (default) does nothing.

        Both 'ascii' and 'unicode' use NFKD normalization from
        :func:`unicodedata.normalize`.

    lowercase : boolean, True by default
        Convert all characters to lowercase before tokenizing.

    preprocessor : callable or None (default)
        Override the preprocessing (string transformation) stage while
        preserving the tokenizing and n-grams generation steps.

    tokenizer : callable or None (default)
        Override the string tokenization step while preserving the
        preprocessing and n-grams generation steps.
        Only applies if ``analyzer == 'word'``.

    stop_words : string {'english'}, list, or None (default)
        If 'english', a built-in stop word list for English is used.
        There are several known issues with 'english' and you should
        consider an alternative (see :ref:`stop_words`).

        If a list, that list is assumed to contain stop words, all of which
        will be removed from the resulting tokens.
        Only applies if ``analyzer == 'word'``.

        If None, no stop words will be used. max_df can be set to a value
        in the range [0.7, 1.0) to automatically detect and filter stop
        words based on intra corpus document frequency of terms.

    token_pattern : string
        Regular expression denoting what constitutes a "token", only used
        if ``analyzer == 'word'``. The default regexp select tokens of 2
        or more alphanumeric characters (punctuation is completely ignored
        and always treated as a token separator).

    ngram_range : tuple (min_n, max_n)
        The lower and upper boundary of the range of n-values for different
        n-grams to be extracted. All values of n such that min_n <= n <= max_n
        will be used.

    analyzer : string, {'word', 'char', 'char_wb'} or callable
        Whether the feature should be made of word or character n-grams.
        Option 'char_wb' creates character n-grams only from text inside
        word boundaries; n-grams at the edges of words are padded with space.

        If a callable is passed it is used to extract the sequence of features
        out of the raw, unprocessed input.

    max_df : float in range [0.0, 1.0] or int, default=1.0
        When building the vocabulary ignore terms that have a document
        frequency strictly higher than the given threshold (corpus-specific
        stop words).
        If float, the parameter represents a proportion of documents, integer
        absolute counts.
        This parameter is ignored if vocabulary is not None.

    min_df : float in range [0.0, 1.0] or int, default=1
        When building the vocabulary ignore terms that have a document
        frequency strictly lower than the given threshold. This value is also
        called cut-off in the literature.
        If float, the parameter represents a proportion of documents, integer
        absolute counts.
        This parameter is ignored if vocabulary is not None.

    max_features : int or None, default=None
        If not None, build a vocabulary that only consider the top
        max_features ordered by term frequency across the corpus.

        This parameter is ignored if vocabulary is not None.

    vocabulary : Mapping or iterable, optional
        Either a Mapping (e.g., a dict) where keys are terms and values are
        indices in the feature matrix, or an iterable over terms. If not
        given, a vocabulary is determined from the input documents. Indices
        in the mapping should not be repeated and should not have any gap
        between 0 and the largest index.

    binary : boolean, default=False
        If True, all non zero counts are set to 1. This is useful for discrete
        probabilistic models that model binary events rather than integer
        counts.

    dtype : type, optional
        Type of the matrix returned by fit_transform() or transform().

    Attributes
    ----------
    vocabulary_ : dict
        A mapping of terms to feature indices.

    stop_words_ : set
        Terms that were ignored because they either:

          - occurred in too many documents (`max_df`)
          - occurred in too few documents (`min_df`)
          - were cut off by feature selection (`max_features`).

        This is only available if no vocabulary was given.

    Examples
    --------
    >>> from sklearn.feature_extraction.text import CountVectorizer
    >>> corpus = [
    ...     'This is the first document.',
    ...     'This document is the second document.',
    ...     'And this is the third one.',
    ...     'Is this the first document?',
    ... ]
    >>> vectorizer = CountVectorizer()
    >>> X = vectorizer.fit_transform(corpus)
    >>> print(vectorizer.get_feature_names())
    ['and', 'document', 'first', 'is', 'one', 'second', 'the', 'third', 'this']
    >>> print(X.toarray())  # doctest: +NORMALIZE_WHITESPACE
    [[0 1 1 1 0 0 1 0 1]
     [0 2 0 1 0 1 1 0 1]
     [1 0 0 1 1 0 1 1 1]
     [0 1 1 1 0 0 1 0 1]]

    See also
    --------
    HashingVectorizer, TfidfVectorizer

    Notes
    -----
    The ``stop_words_`` attribute can get large and increase the model size
    when pickling. This attribute is provided only for introspection and can
    be safely removed using delattr or set to None before pickling.
    """

    def __init__(self, input='content', encoding='utf-8',
                 decode_error='strict', strip_accents=None,
                 lowercase=True, preprocessor=None, tokenizer=None,
                 stop_words=None, token_pattern=r"(?u)\b\w\w+\b",
                 ngram_range=(1, 1), analyzer='word',
                 max_df=1.0, min_df=1, max_features=None,
                 vocabulary=None, binary=False, dtype=np.int64):
        self.input = input
        self.encoding = encoding
        self.decode_error = decode_error
        self.strip_accents = strip_accents
        self.preprocessor = preprocessor
        self.tokenizer = tokenizer
        self.analyzer = analyzer
        self.lowercase = lowercase
        self.token_pattern = token_pattern
        self.stop_words = stop_words
        self.max_df = max_df
        self.min_df = min_df
        if max_df < 0 or min_df < 0:
            raise ValueError("negative value for max_df or min_df")
        self.max_features = max_features
        if max_features is not None:
            if (not isinstance(max_features, numbers.Integral) or
                    max_features <= 0):
                raise ValueError(
                    "max_features=%r, neither a positive integer nor None"
                    % max_features)
        self.ngram_range = ngram_range
        self.vocabulary = vocabulary
        self.binary = binary
        self.dtype = dtype

    def _sort_features(self, X, vocabulary):
        """Sort features by name

        Returns a reordered matrix and modifies the vocabulary in place
        """
        sorted_features = sorted(vocabulary.items())
        map_index = np.empty(len(sorted_features), dtype=np.int32)
        for new_val, (term, old_val) in enumerate(sorted_features):
            vocabulary[term] = new_val
            map_index[old_val] = new_val

        X.indices = map_index.take(X.indices, mode='clip')
        return X

    def _limit_features(self, X, vocabulary, high=None, low=None,
                        limit=None):
        """Remove too rare or too common features.

        Prune features that are non zero in more samples than high or less
        documents than low, modifying the vocabulary, and restricting it to
        at most the limit most frequent.

        This does not prune samples with zero features.
        """
        if high is None and low is None and limit is None:
            return X, set()

        # Calculate a mask based on document frequencies
        dfs = _document_frequency(X)
        tfs = np.asarray(X.sum(axis=0)).ravel()
        mask = np.ones(len(dfs), dtype=bool)
        if high is not None:
            mask &= dfs <= high
        if low is not None:
            mask &= dfs >= low
        if limit is not None and mask.sum() > limit:
            mask_inds = (-tfs[mask]).argsort()[:limit]
            new_mask = np.zeros(len(dfs), dtype=bool)
            new_mask[np.where(mask)[0][mask_inds]] = True
            mask = new_mask

        new_indices = np.cumsum(mask) - 1  # maps old indices to new
        removed_terms = set()
        for term, old_index in list(vocabulary.items()):
            if mask[old_index]:
                vocabulary[term] = new_indices[old_index]
            else:
                del vocabulary[term]
                removed_terms.add(term)
        kept_indices = np.where(mask)[0]
        if len(kept_indices) == 0:
            raise ValueError("After pruning, no terms remain. Try a lower"
                             " min_df or a higher max_df.")
        return X[:, kept_indices], removed_terms

    def _count_vocab(self, raw_documents, fixed_vocab):
        """Create sparse feature matrix, and vocabulary where fixed_vocab=False
        """
        if fixed_vocab:
            vocabulary = self.vocabulary_
        else:
            # Add a new value when a new vocabulary item is seen
            vocabulary = defaultdict()
            vocabulary.default_factory = vocabulary.__len__

        analyze = self.build_analyzer()
        j_indices = []
        indptr = []

        values = _make_int_array()
        indptr.append(0)
        for doc in raw_documents:
            feature_counter = {}
            for feature in analyze(doc):
                try:
                    feature_idx = vocabulary[feature]
                    if feature_idx not in feature_counter:
                        feature_counter[feature_idx] = 1
                    else:
                        feature_counter[feature_idx] += 1
                except KeyError:
                    # Ignore out-of-vocabulary items for fixed_vocab=True
                    continue

            j_indices.extend(feature_counter.keys())
            values.extend(feature_counter.values())
            indptr.append(len(j_indices))

        if not fixed_vocab:
            # disable defaultdict behaviour
            vocabulary = dict(vocabulary)
            if not vocabulary:
                raise ValueError("empty vocabulary; perhaps the documents only"
                                 " contain stop words")

        if indptr[-1] > 2147483648:  # = 2**31 - 1
            if sp_version >= (0, 14):
                indices_dtype = np.int64
            else:
                raise ValueError(('sparse CSR array has {} non-zero '
                                  'elements and requires 64 bit indexing, '
                                  ' which is unsupported with scipy {}. '
                                  'Please upgrade to scipy >=0.14')
                                 .format(indptr[-1], '.'.join(sp_version)))

        else:
            indices_dtype = np.int32
        j_indices = np.asarray(j_indices, dtype=indices_dtype)
        indptr = np.asarray(indptr, dtype=indices_dtype)
        values = np.frombuffer(values, dtype=np.intc)

        X = sp.csr_matrix((values, j_indices, indptr),
                          shape=(len(indptr) - 1, len(vocabulary)),
                          dtype=self.dtype)
        X.sort_indices()
        return vocabulary, X

    def fit(self, raw_documents, y=None):
        """Learn a vocabulary dictionary of all tokens in the raw documents.

        Parameters
        ----------
        raw_documents : iterable
            An iterable which yields either str, unicode or file objects.

        Returns
        -------
        self
        """
        self.fit_transform(raw_documents)
        return self

    def fit_transform(self, raw_documents, y=None):
        """Learn the vocabulary dictionary and return term-document matrix.

        This is equivalent to fit followed by transform, but more efficiently
        implemented.

        Parameters
        ----------
        raw_documents : iterable
            An iterable which yields either str, unicode or file objects.

        Returns
        -------
        X : array, [n_samples, n_features]
            Document-term matrix.
        """
        # We intentionally don't call the transform method to make
        # fit_transform overridable without unwanted side effects in
        # TfidfVectorizer.
        if isinstance(raw_documents, str):
            raise ValueError(
                "Iterable over raw text documents expected, "
                "string object received.")

        self._validate_params()
        self._validate_vocabulary()
        max_df = self.max_df
        min_df = self.min_df
        max_features = self.max_features

        vocabulary, X = self._count_vocab(raw_documents,
                                          self.fixed_vocabulary_)

        if self.binary:
            X.data.fill(1)

        if not self.fixed_vocabulary_:
            X = self._sort_features(X, vocabulary)

            n_doc = X.shape[0]
            max_doc_count = (max_df
                             if isinstance(max_df, numbers.Integral)
                             else max_df * n_doc)
            min_doc_count = (min_df
                             if isinstance(min_df, numbers.Integral)
                             else min_df * n_doc)
            if max_doc_count < min_doc_count:
                raise ValueError(
                    "max_df corresponds to < documents than min_df")
            X, self.stop_words_ = self._limit_features(X, vocabulary,
                                                       max_doc_count,
                                                       min_doc_count,
                                                       max_features)

            self.vocabulary_ = vocabulary

        return X

    def transform(self, raw_documents):
        """Transform documents to document-term matrix.

        Extract token counts out of raw text documents using the vocabulary
        fitted with fit or the one provided to the constructor.

        Parameters
        ----------
        raw_documents : iterable
            An iterable which yields either str, unicode or file objects.

        Returns
        -------
        X : sparse matrix, [n_samples, n_features]
            Document-term matrix.
        """
        if isinstance(raw_documents, str):
            raise ValueError(
                "Iterable over raw text documents expected, "
                "string object received.")

        if not hasattr(self, 'vocabulary_'):
            self._validate_vocabulary()

        self._check_vocabulary()

        # use the same matrix-building strategy as fit_transform
        _, X = self._count_vocab(raw_documents, fixed_vocab=True)
        if self.binary:
            X.data.fill(1)
        return X

    def inverse_transform(self, X):
        """Return terms per document with nonzero entries in X.

        Parameters
        ----------
        X : {array, sparse matrix}, shape = [n_samples, n_features]

        Returns
        -------
        X_inv : list of arrays, len = n_samples
            List of arrays of terms.
        """
        self._check_vocabulary()

        if sp.issparse(X):
            # We need CSR format for fast row manipulations.
            X = X.tocsr()
        else:
            # We need to convert X to a matrix, so that the indexing
            # returns 2D objects
            X = np.asmatrix(X)
        n_samples = X.shape[0]

        terms = np.array(list(self.vocabulary_.keys()))
        indices = np.array(list(self.vocabulary_.values()))
        inverse_vocabulary = terms[np.argsort(indices)]

        return [inverse_vocabulary[X[i, :].nonzero()[1]].ravel()
                for i in range(n_samples)]

    def get_feature_names(self):
        """Array mapping from feature integer indices to feature name"""
        if not hasattr(self, 'vocabulary_'):
            self._validate_vocabulary()

        self._check_vocabulary()

        return [t for t, i in sorted(self.vocabulary_.items(),
                                     key=itemgetter(1))]

    def _more_tags(self):
        return {'X_types': ['string']}


def _make_int_array():
    """Construct an array.array of a type suitable for scipy.sparse indices."""
    return array.array(str("i"))


class TfidfTransformer(BaseEstimator, TransformerMixin):
    """Transform a count matrix to a normalized tf or tf-idf representation

    Tf means term-frequency while tf-idf means term-frequency times inverse
    document-frequency. This is a common term weighting scheme in information
    retrieval, that has also found good use in document classification.

    The goal of using tf-idf instead of the raw frequencies of occurrence of a
    token in a given document is to scale down the impact of tokens that occur
    very frequently in a given corpus and that are hence empirically less
    informative than features that occur in a small fraction of the training
    corpus.

    The formula that is used to compute the tf-idf of term t is
    tf-idf(d, t) = tf(t) * idf(d, t), and the idf is computed as
    idf(d, t) = log [ n / df(d, t) ] + 1 (if ``smooth_idf=False``),
    where n is the total number of documents and df(d, t) is the
    document frequency; the document frequency is the number of documents d
    that contain term t. The effect of adding "1" to the idf in the equation
    above is that terms with zero idf, i.e., terms  that occur in all documents
    in a training set, will not be entirely ignored.
    (Note that the idf formula above differs from the standard
    textbook notation that defines the idf as
    idf(d, t) = log [ n / (df(d, t) + 1) ]).

    If ``smooth_idf=True`` (the default), the constant "1" is added to the
    numerator and denominator of the idf as if an extra document was seen
    containing every term in the collection exactly once, which prevents
    zero divisions: idf(d, t) = log [ (1 + n) / (1 + df(d, t)) ] + 1.

    Furthermore, the formulas used to compute tf and idf depend
    on parameter settings that correspond to the SMART notation used in IR
    as follows:

    Tf is "n" (natural) by default, "l" (logarithmic) when
    ``sublinear_tf=True``.
    Idf is "t" when use_idf is given, "n" (none) otherwise.
    Normalization is "c" (cosine) when ``norm='l2'``, "n" (none)
    when ``norm=None``.

    Read more in the :ref:`User Guide <text_feature_extraction>`.

    Parameters
    ----------
    norm : 'l1', 'l2' or None, optional (default='l2')
        Each output row will have unit norm, either:
        * 'l2': Sum of squares of vector elements is 1. The cosine
        similarity between two vectors is their dot product when l2 norm has
        been applied.
        * 'l1': Sum of absolute values of vector elements is 1.
        See :func:`preprocessing.normalize`

    use_idf : boolean (default=True)
        Enable inverse-document-frequency reweighting.

    smooth_idf : boolean (default=True)
        Smooth idf weights by adding one to document frequencies, as if an
        extra document was seen containing every term in the collection
        exactly once. Prevents zero divisions.

    sublinear_tf : boolean (default=False)
        Apply sublinear tf scaling, i.e. replace tf with 1 + log(tf).

    Attributes
    ----------
    idf_ : array, shape (n_features)
        The inverse document frequency (IDF) vector; only defined
        if  ``use_idf`` is True.

    References
    ----------

    .. [Yates2011] R. Baeza-Yates and B. Ribeiro-Neto (2011). Modern
                   Information Retrieval. Addison Wesley, pp. 68-74.

    .. [MRS2008] C.D. Manning, P. Raghavan and H. Schütze  (2008).
                   Introduction to Information Retrieval. Cambridge University
                   Press, pp. 118-120.
    """

    def __init__(self, norm='l2', use_idf=True, smooth_idf=True,
                 sublinear_tf=False):
        self.norm = norm
        self.use_idf = use_idf
        self.smooth_idf = smooth_idf
        self.sublinear_tf = sublinear_tf

    def fit(self, X, y=None):
        """Learn the idf vector (global term weights)

        Parameters
        ----------
        X : sparse matrix, [n_samples, n_features]
            a matrix of term/token counts
        """
        X = check_array(X, accept_sparse=('csr', 'csc'))
        if not sp.issparse(X):
            X = sp.csr_matrix(X)
        dtype = X.dtype if X.dtype in FLOAT_DTYPES else np.float64

        if self.use_idf:
            n_samples, n_features = X.shape
            df = _document_frequency(X).astype(dtype)

            # perform idf smoothing if required
            df += int(self.smooth_idf)
            n_samples += int(self.smooth_idf)

            # log+1 instead of log makes sure terms with zero idf don't get
            # suppressed entirely.
            idf = np.log(n_samples / df) + 1
            self._idf_diag = sp.diags(idf, offsets=0,
                                      shape=(n_features, n_features),
                                      format='csr',
                                      dtype=dtype)

        return self

    def transform(self, X, copy=True):
        """Transform a count matrix to a tf or tf-idf representation

        Parameters
        ----------
        X : sparse matrix, [n_samples, n_features]
            a matrix of term/token counts

        copy : boolean, default True
            Whether to copy X and operate on the copy or perform in-place
            operations.

        Returns
        -------
        vectors : sparse matrix, [n_samples, n_features]
        """
        X = check_array(X, accept_sparse='csr', dtype=FLOAT_DTYPES, copy=copy)
        if not sp.issparse(X):
            X = sp.csr_matrix(X, dtype=np.float64)

        n_samples, n_features = X.shape

        if self.sublinear_tf:
            np.log(X.data, X.data)
            X.data += 1

        if self.use_idf:
            check_is_fitted(self, '_idf_diag', 'idf vector is not fitted')

            expected_n_features = self._idf_diag.shape[0]
            if n_features != expected_n_features:
                raise ValueError("Input has n_features=%d while the model"
                                 " has been trained with n_features=%d" % (
                                     n_features, expected_n_features))
            # *= doesn't work
            X = X * self._idf_diag

        if self.norm:
            X = normalize(X, norm=self.norm, copy=False)

        return X

    @property
    def idf_(self):
        # if _idf_diag is not set, this will raise an attribute error,
        # which means hasattr(self, "idf_") is False
        return np.ravel(self._idf_diag.sum(axis=0))

    @idf_.setter
    def idf_(self, value):
        value = np.asarray(value, dtype=np.float64)
        n_features = value.shape[0]
        self._idf_diag = sp.spdiags(value, diags=0, m=n_features,
                                    n=n_features, format='csr')

    def _more_tags(self):
        return {'X_types': 'sparse'}


class TfidfVectorizer(CountVectorizer):
    """Convert a collection of raw documents to a matrix of TF-IDF features.

    Equivalent to :class:`CountVectorizer` followed by
    :class:`TfidfTransformer`.

    Read more in the :ref:`User Guide <text_feature_extraction>`.

    Parameters
    ----------
    input : string {'filename', 'file', 'content'}
        If 'filename', the sequence passed as an argument to fit is
        expected to be a list of filenames that need reading to fetch
        the raw content to analyze.

        If 'file', the sequence items must have a 'read' method (file-like
        object) that is called to fetch the bytes in memory.

        Otherwise the input is expected to be the sequence strings or
        bytes items are expected to be analyzed directly.

    encoding : string, 'utf-8' by default.
        If bytes or files are given to analyze, this encoding is used to
        decode.

    decode_error : {'strict', 'ignore', 'replace'} (default='strict')
        Instruction on what to do if a byte sequence is given to analyze that
        contains characters not of the given `encoding`. By default, it is
        'strict', meaning that a UnicodeDecodeError will be raised. Other
        values are 'ignore' and 'replace'.

    strip_accents : {'ascii', 'unicode', None} (default=None)
        Remove accents and perform other character normalization
        during the preprocessing step.
        'ascii' is a fast method that only works on characters that have
        an direct ASCII mapping.
        'unicode' is a slightly slower method that works on any characters.
        None (default) does nothing.

        Both 'ascii' and 'unicode' use NFKD normalization from
        :func:`unicodedata.normalize`.

    lowercase : boolean (default=True)
        Convert all characters to lowercase before tokenizing.

    preprocessor : callable or None (default=None)
        Override the preprocessing (string transformation) stage while
        preserving the tokenizing and n-grams generation steps.

    tokenizer : callable or None (default=None)
        Override the string tokenization step while preserving the
        preprocessing and n-grams generation steps.
        Only applies if ``analyzer == 'word'``.

    analyzer : string, {'word', 'char', 'char_wb'} or callable
        Whether the feature should be made of word or character n-grams.
        Option 'char_wb' creates character n-grams only from text inside
        word boundaries; n-grams at the edges of words are padded with space.

        If a callable is passed it is used to extract the sequence of features
        out of the raw, unprocessed input.

    stop_words : string {'english'}, list, or None (default=None)
        If a string, it is passed to _check_stop_list and the appropriate stop
        list is returned. 'english' is currently the only supported string
        value.
        There are several known issues with 'english' and you should
        consider an alternative (see :ref:`stop_words`).

        If a list, that list is assumed to contain stop words, all of which
        will be removed from the resulting tokens.
        Only applies if ``analyzer == 'word'``.

        If None, no stop words will be used. max_df can be set to a value
        in the range [0.7, 1.0) to automatically detect and filter stop
        words based on intra corpus document frequency of terms.

    token_pattern : string
        Regular expression denoting what constitutes a "token", only used
        if ``analyzer == 'word'``. The default regexp selects tokens of 2
        or more alphanumeric characters (punctuation is completely ignored
        and always treated as a token separator).

    ngram_range : tuple (min_n, max_n) (default=(1, 1))
        The lower and upper boundary of the range of n-values for different
        n-grams to be extracted. All values of n such that min_n <= n <= max_n
        will be used.

    max_df : float in range [0.0, 1.0] or int (default=1.0)
        When building the vocabulary ignore terms that have a document
        frequency strictly higher than the given threshold (corpus-specific
        stop words).
        If float, the parameter represents a proportion of documents, integer
        absolute counts.
        This parameter is ignored if vocabulary is not None.

    min_df : float in range [0.0, 1.0] or int (default=1)
        When building the vocabulary ignore terms that have a document
        frequency strictly lower than the given threshold. This value is also
        called cut-off in the literature.
        If float, the parameter represents a proportion of documents, integer
        absolute counts.
        This parameter is ignored if vocabulary is not None.

    max_features : int or None (default=None)
        If not None, build a vocabulary that only consider the top
        max_features ordered by term frequency across the corpus.

        This parameter is ignored if vocabulary is not None.

    vocabulary : Mapping or iterable, optional (default=None)
        Either a Mapping (e.g., a dict) where keys are terms and values are
        indices in the feature matrix, or an iterable over terms. If not
        given, a vocabulary is determined from the input documents.

    binary : boolean (default=False)
        If True, all non-zero term counts are set to 1. This does not mean
        outputs will have only 0/1 values, only that the tf term in tf-idf
        is binary. (Set idf and normalization to False to get 0/1 outputs.)

    dtype : type, optional (default=float64)
        Type of the matrix returned by fit_transform() or transform().

    norm : 'l1', 'l2' or None, optional (default='l2')
        Each output row will have unit norm, either:
        * 'l2': Sum of squares of vector elements is 1. The cosine
        similarity between two vectors is their dot product when l2 norm has
        been applied.
        * 'l1': Sum of absolute values of vector elements is 1.
        See :func:`preprocessing.normalize`

    use_idf : boolean (default=True)
        Enable inverse-document-frequency reweighting.

    smooth_idf : boolean (default=True)
        Smooth idf weights by adding one to document frequencies, as if an
        extra document was seen containing every term in the collection
        exactly once. Prevents zero divisions.

    sublinear_tf : boolean (default=False)
        Apply sublinear tf scaling, i.e. replace tf with 1 + log(tf).

    Attributes
    ----------
    vocabulary_ : dict
        A mapping of terms to feature indices.

    idf_ : array, shape (n_features)
        The inverse document frequency (IDF) vector; only defined
        if  ``use_idf`` is True.

    stop_words_ : set
        Terms that were ignored because they either:

          - occurred in too many documents (`max_df`)
          - occurred in too few documents (`min_df`)
          - were cut off by feature selection (`max_features`).

        This is only available if no vocabulary was given.

    Examples
    --------
    >>> from sklearn.feature_extraction.text import TfidfVectorizer
    >>> corpus = [
    ...     'This is the first document.',
    ...     'This document is the second document.',
    ...     'And this is the third one.',
    ...     'Is this the first document?',
    ... ]
    >>> vectorizer = TfidfVectorizer()
    >>> X = vectorizer.fit_transform(corpus)
    >>> print(vectorizer.get_feature_names())
    ['and', 'document', 'first', 'is', 'one', 'second', 'the', 'third', 'this']
    >>> print(X.shape)
    (4, 9)

    See also
    --------
    CountVectorizer : Transforms text into a sparse matrix of n-gram counts.

    TfidfTransformer : Performs the TF-IDF transformation from a provided
        matrix of counts.

    Notes
    -----
    The ``stop_words_`` attribute can get large and increase the model size
    when pickling. This attribute is provided only for introspection and can
    be safely removed using delattr or set to None before pickling.
    """

    def __init__(self, input='content', encoding='utf-8',
                 decode_error='strict', strip_accents=None, lowercase=True,
                 preprocessor=None, tokenizer=None, analyzer='word',
                 stop_words=None, token_pattern=r"(?u)\b\w\w+\b",
                 ngram_range=(1, 1), max_df=1.0, min_df=1,
                 max_features=None, vocabulary=None, binary=False,
                 dtype=np.float64, norm='l2', use_idf=True, smooth_idf=True,
                 sublinear_tf=False):

        super().__init__(
            input=input, encoding=encoding, decode_error=decode_error,
            strip_accents=strip_accents, lowercase=lowercase,
            preprocessor=preprocessor, tokenizer=tokenizer, analyzer=analyzer,
            stop_words=stop_words, token_pattern=token_pattern,
            ngram_range=ngram_range, max_df=max_df, min_df=min_df,
            max_features=max_features, vocabulary=vocabulary, binary=binary,
            dtype=dtype)

        self._tfidf = TfidfTransformer(norm=norm, use_idf=use_idf,
                                       smooth_idf=smooth_idf,
                                       sublinear_tf=sublinear_tf)

    # Broadcast the TF-IDF parameters to the underlying transformer instance
    # for easy grid search and repr

    @property
    def norm(self):
        return self._tfidf.norm

    @norm.setter
    def norm(self, value):
        self._tfidf.norm = value

    @property
    def use_idf(self):
        return self._tfidf.use_idf

    @use_idf.setter
    def use_idf(self, value):
        self._tfidf.use_idf = value

    @property
    def smooth_idf(self):
        return self._tfidf.smooth_idf

    @smooth_idf.setter
    def smooth_idf(self, value):
        self._tfidf.smooth_idf = value

    @property
    def sublinear_tf(self):
        return self._tfidf.sublinear_tf

    @sublinear_tf.setter
    def sublinear_tf(self, value):
        self._tfidf.sublinear_tf = value

    @property
    def idf_(self):
        return self._tfidf.idf_

    @idf_.setter
    def idf_(self, value):
        self._validate_vocabulary()
        if hasattr(self, 'vocabulary_'):
            if len(self.vocabulary_) != len(value):
                raise ValueError("idf length = %d must be equal "
                                 "to vocabulary size = %d" %
                                 (len(value), len(self.vocabulary)))
        self._tfidf.idf_ = value

    def _check_params(self):
        if self.dtype not in FLOAT_DTYPES:
            warnings.warn("Only {} 'dtype' should be used. {} 'dtype' will "
                          "be converted to np.float64."
                          .format(FLOAT_DTYPES, self.dtype),
                          UserWarning)

    def fit(self, raw_documents, y=None):
        """Learn vocabulary and idf from training set.

        Parameters
        ----------
        raw_documents : iterable
            an iterable which yields either str, unicode or file objects

        Returns
        -------
        self : TfidfVectorizer
        """
        self._check_params()
        X = super().fit_transform(raw_documents)
        self._tfidf.fit(X)
        return self

    def fit_transform(self, raw_documents, y=None):
        """Learn vocabulary and idf, return term-document matrix.

        This is equivalent to fit followed by transform, but more efficiently
        implemented.

        Parameters
        ----------
        raw_documents : iterable
            an iterable which yields either str, unicode or file objects

        Returns
        -------
        X : sparse matrix, [n_samples, n_features]
            Tf-idf-weighted document-term matrix.
        """
        self._check_params()
        X = super().fit_transform(raw_documents)
        self._tfidf.fit(X)
        # X is already a transformed view of raw_documents so
        # we set copy to False
        return self._tfidf.transform(X, copy=False)

    def transform(self, raw_documents, copy=True):
        """Transform documents to document-term matrix.

        Uses the vocabulary and document frequencies (df) learned by fit (or
        fit_transform).

        Parameters
        ----------
        raw_documents : iterable
            an iterable which yields either str, unicode or file objects

        copy : boolean, default True
            Whether to copy X and operate on the copy or perform in-place
            operations.

        Returns
        -------
        X : sparse matrix, [n_samples, n_features]
            Tf-idf-weighted document-term matrix.
        """
        check_is_fitted(self, '_tfidf', 'The tfidf vector is not fitted')

<<<<<<< HEAD
        X = super(TfidfVectorizer, self).transform(raw_documents)
        return self._tfidf.transform(X, copy=False)

    def _more_tags(self):
        return {'X_types': ['string'], '_skip_test': True}
=======
        X = super().transform(raw_documents)
        return self._tfidf.transform(X, copy=False)
>>>>>>> 8e4a8763
<|MERGE_RESOLUTION|>--- conflicted
+++ resolved
@@ -1646,13 +1646,8 @@
         """
         check_is_fitted(self, '_tfidf', 'The tfidf vector is not fitted')
 
-<<<<<<< HEAD
-        X = super(TfidfVectorizer, self).transform(raw_documents)
-        return self._tfidf.transform(X, copy=False)
-
-    def _more_tags(self):
-        return {'X_types': ['string'], '_skip_test': True}
-=======
         X = super().transform(raw_documents)
         return self._tfidf.transform(X, copy=False)
->>>>>>> 8e4a8763
+
+    def _more_tags(self):
+        return {'X_types': ['string'], '_skip_test': True}