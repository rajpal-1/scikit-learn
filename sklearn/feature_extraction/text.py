# -*- coding: utf-8 -*-
# Authors: Olivier Grisel <olivier.grisel@ensta.org>
#          Mathieu Blondel <mathieu@mblondel.org>
#          Lars Buitinck
#          Robert Layton <robertlayton@gmail.com>
#          Jochen Wersdörfer <jochen@wersdoerfer.de>
#          Roman Sinayev <roman.sinayev@gmail.com>
#
# License: BSD 3 clause
"""
The :mod:`sklearn.feature_extraction.text` submodule gathers utilities to
build feature vectors from text documents.
"""
from __future__ import unicode_literals

import array
from collections import Mapping, defaultdict
import numbers
from operator import itemgetter
import re
import unicodedata

import numpy as np
import scipy.sparse as sp

from ..base import BaseEstimator, TransformerMixin
from ..externals import six
from ..externals.six.moves import xrange
from ..preprocessing import normalize
from .hashing import FeatureHasher
from .stop_words import ENGLISH_STOP_WORDS
from ..utils.validation import check_is_fitted
from ..utils.fixes import sp_version

__all__ = ['CountVectorizer',
           'ENGLISH_STOP_WORDS',
           'TfidfTransformer',
           'TfidfVectorizer',
           'strip_accents_ascii',
           'strip_accents_unicode',
           'strip_tags']


def strip_accents_unicode(s):
    """Transform accentuated unicode symbols into their simple counterpart

    Warning: the python-level loop and join operations make this
    implementation 20 times slower than the strip_accents_ascii basic
    normalization.

    See also
    --------
    strip_accents_ascii
        Remove accentuated char for any unicode symbol that has a direct
        ASCII equivalent.
    """
    normalized = unicodedata.normalize('NFKD', s)
    if normalized == s:
        return s
    else:
        return ''.join([c for c in normalized if not unicodedata.combining(c)])


def strip_accents_ascii(s):
    """Transform accentuated unicode symbols into ascii or nothing

    Warning: this solution is only suited for languages that have a direct
    transliteration to ASCII symbols.

    See also
    --------
    strip_accents_unicode
        Remove accentuated char for any unicode symbol.
    """
    nkfd_form = unicodedata.normalize('NFKD', s)
    return nkfd_form.encode('ASCII', 'ignore').decode('ASCII')


def strip_tags(s):
    """Basic regexp based HTML / XML tag stripper function

    For serious HTML/XML preprocessing you should rather use an external
    library such as lxml or BeautifulSoup.
    """
    return re.compile(r"<([^>]+)>", flags=re.UNICODE).sub(" ", s)


def _check_stop_list(stop):
    if stop == "english":
        return ENGLISH_STOP_WORDS
    elif isinstance(stop, six.string_types):
        raise ValueError("not a built-in stop list: %s" % stop)
    elif stop is None:
        return None
    else:               # assume it's a collection
        return frozenset(stop)


class VectorizerMixin(object):
    """Provides common code for text vectorizers (tokenization logic)."""

    _white_spaces = re.compile(r"\s\s+")

    def decode(self, doc):
        """Decode the input into a string of unicode symbols

        The decoding strategy depends on the vectorizer parameters.
        """
        if self.input == 'filename':
            with open(doc, 'rb') as fh:
                doc = fh.read()

        elif self.input == 'file':
            doc = doc.read()

        if isinstance(doc, bytes):
            doc = doc.decode(self.encoding, self.decode_error)

        if doc is np.nan:
            raise ValueError("np.nan is an invalid document, expected byte or "
                             "unicode string.")

        return doc

    def _word_ngrams(self, tokens, stop_words=None):
        """Turn tokens into a sequence of n-grams after stop words filtering"""
        # handle stop words
        if stop_words is not None:
            tokens = [w for w in tokens if w not in stop_words]

        # handle token n-grams
        min_n, max_n = self.ngram_range
        if max_n != 1:
            original_tokens = tokens
            if min_n == 1:
                # no need to do any slicing for unigrams
                # just iterate through the original tokens
                tokens = list(original_tokens)
                min_n += 1
            else:
                tokens = []

            n_original_tokens = len(original_tokens)

            # bind method outside of loop to reduce overhead
            tokens_append = tokens.append
            space_join = " ".join

            for n in xrange(min_n,
                            min(max_n + 1, n_original_tokens + 1)):
                for i in xrange(n_original_tokens - n + 1):
                    tokens_append(space_join(original_tokens[i: i + n]))

        return tokens

    def _char_ngrams(self, text_document):
        """Tokenize text_document into a sequence of character n-grams"""
        # normalize white spaces
        text_document = self._white_spaces.sub(" ", text_document)

        text_len = len(text_document)
        min_n, max_n = self.ngram_range
        if min_n == 1:
            # no need to do any slicing for unigrams
            # iterate through the string
            ngrams = list(text_document)
            min_n += 1
        else:
            ngrams = []

        # bind method outside of loop to reduce overhead
        ngrams_append = ngrams.append

        for n in xrange(min_n, min(max_n + 1, text_len + 1)):
            for i in xrange(text_len - n + 1):
                ngrams_append(text_document[i: i + n])
        return ngrams

    def _char_wb_ngrams(self, text_document):
        """Whitespace sensitive char-n-gram tokenization.

        Tokenize text_document into a sequence of character n-grams
        operating only inside word boundaries. n-grams at the edges
        of words are padded with space."""
        # normalize white spaces
        text_document = self._white_spaces.sub(" ", text_document)

        min_n, max_n = self.ngram_range
        ngrams = []

        # bind method outside of loop to reduce overhead
        ngrams_append = ngrams.append

        for w in text_document.split():
            w = ' ' + w + ' '
            w_len = len(w)
            for n in xrange(min_n, max_n + 1):
                offset = 0
                ngrams_append(w[offset:offset + n])
                while offset + n < w_len:
                    offset += 1
                    ngrams_append(w[offset:offset + n])
                if offset == 0:   # count a short word (w_len < n) only once
                    break
        return ngrams

    def build_preprocessor(self):
        """Return a function to preprocess the text before tokenization"""
        if self.preprocessor is not None:
            return self.preprocessor

        # unfortunately python functools package does not have an efficient
        # `compose` function that would have allowed us to chain a dynamic
        # number of functions. However the cost of a lambda call is a few
        # hundreds of nanoseconds which is negligible when compared to the
        # cost of tokenizing a string of 1000 chars for instance.
        noop = lambda x: x

        # accent stripping
        if not self.strip_accents:
            strip_accents = noop
        elif callable(self.strip_accents):
            strip_accents = self.strip_accents
        elif self.strip_accents == 'ascii':
            strip_accents = strip_accents_ascii
        elif self.strip_accents == 'unicode':
            strip_accents = strip_accents_unicode
        else:
            raise ValueError('Invalid value for "strip_accents": %s' %
                             self.strip_accents)

        if self.lowercase:
            return lambda x: strip_accents(x.lower())
        else:
            return strip_accents

    def build_tokenizer(self):
        """Return a function that splits a string into a sequence of tokens"""
        if self.tokenizer is not None:
            return self.tokenizer
        token_pattern = re.compile(self.token_pattern)
        return lambda doc: token_pattern.findall(doc)

    def get_stop_words(self):
        """Build or fetch the effective stop words list"""
        return _check_stop_list(self.stop_words)

    def build_analyzer(self):
        """Return a callable that handles preprocessing and tokenization"""
        if callable(self.analyzer):
            return self.analyzer

        preprocess = self.build_preprocessor()

        if self.analyzer == 'char':
            return lambda doc: self._char_ngrams(preprocess(self.decode(doc)))

        elif self.analyzer == 'char_wb':
            return lambda doc: self._char_wb_ngrams(
                preprocess(self.decode(doc)))

        elif self.analyzer == 'word':
            stop_words = self.get_stop_words()
            tokenize = self.build_tokenizer()

            return lambda doc: self._word_ngrams(
                tokenize(preprocess(self.decode(doc))), stop_words)

        else:
            raise ValueError('%s is not a valid tokenization scheme/analyzer' %
                             self.analyzer)

    def _validate_vocabulary(self):
        vocabulary = self.vocabulary
        if vocabulary is not None:
            if isinstance(vocabulary, set):
                vocabulary = sorted(vocabulary)
            if not isinstance(vocabulary, Mapping):
                vocab = {}
                for i, t in enumerate(vocabulary):
                    if vocab.setdefault(t, i) != i:
                        msg = "Duplicate term in vocabulary: %r" % t
                        raise ValueError(msg)
                vocabulary = vocab
            else:
                indices = set(six.itervalues(vocabulary))
                if len(indices) != len(vocabulary):
                    raise ValueError("Vocabulary contains repeated indices.")
                for i in xrange(len(vocabulary)):
                    if i not in indices:
                        msg = ("Vocabulary of size %d doesn't contain index "
                               "%d." % (len(vocabulary), i))
                        raise ValueError(msg)
            if not vocabulary:
                raise ValueError("empty vocabulary passed to fit")
            self.fixed_vocabulary_ = True
            self.vocabulary_ = dict(vocabulary)
        else:
            self.fixed_vocabulary_ = False

    def _check_vocabulary(self):
        """Check if vocabulary is empty or missing (not fit-ed)"""
        msg = "%(name)s - Vocabulary wasn't fitted."
        check_is_fitted(self, 'vocabulary_', msg=msg),

        if len(self.vocabulary_) == 0:
            raise ValueError("Vocabulary is empty")


class HashingVectorizer(BaseEstimator, VectorizerMixin, TransformerMixin):
    """Convert a collection of text documents to a matrix of token occurrences

    It turns a collection of text documents into a scipy.sparse matrix holding
    token occurrence counts (or binary occurrence information), possibly
    normalized as token frequencies if norm='l1' or projected on the euclidean
    unit sphere if norm='l2'.

    This text vectorizer implementation uses the hashing trick to find the
    token string name to feature integer index mapping.

    This strategy has several advantages:

    - it is very low memory scalable to large datasets as there is no need to
      store a vocabulary dictionary in memory

    - it is fast to pickle and un-pickle as it holds no state besides the
      constructor parameters

    - it can be used in a streaming (partial fit) or parallel pipeline as there
      is no state computed during fit.

    There are also a couple of cons (vs using a CountVectorizer with an
    in-memory vocabulary):

    - there is no way to compute the inverse transform (from feature indices to
      string feature names) which can be a problem when trying to introspect
      which features are most important to a model.

    - there can be collisions: distinct tokens can be mapped to the same
      feature index. However in practice this is rarely an issue if n_features
      is large enough (e.g. 2 ** 18 for text classification problems).

    - no IDF weighting as this would render the transformer stateful.

    The hash function employed is the signed 32-bit version of Murmurhash3.

    Read more in the :ref:`User Guide <text_feature_extraction>`.

    Parameters
    ----------

    input : string {'filename', 'file', 'content'}
        If 'filename', the sequence passed as an argument to fit is
        expected to be a list of filenames that need reading to fetch
        the raw content to analyze.

        If 'file', the sequence items must have a 'read' method (file-like
        object) that is called to fetch the bytes in memory.

        Otherwise the input is expected to be the sequence strings or
        bytes items are expected to be analyzed directly.

    encoding : string, default='utf-8'
        If bytes or files are given to analyze, this encoding is used to
        decode.

    decode_error : {'strict', 'ignore', 'replace'}
        Instruction on what to do if a byte sequence is given to analyze that
        contains characters not of the given `encoding`. By default, it is
        'strict', meaning that a UnicodeDecodeError will be raised. Other
        values are 'ignore' and 'replace'.

    strip_accents : {'ascii', 'unicode', None}
        Remove accents during the preprocessing step.
        'ascii' is a fast method that only works on characters that have
        an direct ASCII mapping.
        'unicode' is a slightly slower method that works on any characters.
        None (default) does nothing.

    analyzer : string, {'word', 'char', 'char_wb'} or callable
        Whether the feature should be made of word or character n-grams.
        Option 'char_wb' creates character n-grams only from text inside
        word boundaries; n-grams at the edges of words are padded with space.

        If a callable is passed it is used to extract the sequence of features
        out of the raw, unprocessed input.

    preprocessor : callable or None (default)
        Override the preprocessing (string transformation) stage while
        preserving the tokenizing and n-grams generation steps.

    tokenizer : callable or None (default)
        Override the string tokenization step while preserving the
        preprocessing and n-grams generation steps.
        Only applies if ``analyzer == 'word'``.

    ngram_range : tuple (min_n, max_n), default=(1, 1)
        The lower and upper boundary of the range of n-values for different
        n-grams to be extracted. All values of n such that min_n <= n <= max_n
        will be used.

    stop_words : string {'english'}, list, or None (default)
        If 'english', a built-in stop word list for English is used.

        If a list, that list is assumed to contain stop words, all of which
        will be removed from the resulting tokens.
        Only applies if ``analyzer == 'word'``.

    lowercase : boolean, default=True
        Convert all characters to lowercase before tokenizing.

    token_pattern : string
        Regular expression denoting what constitutes a "token", only used
        if ``analyzer == 'word'``. The default regexp selects tokens of 2
        or more alphanumeric characters (punctuation is completely ignored
        and always treated as a token separator).

    n_features : integer, default=(2 ** 20)
        The number of features (columns) in the output matrices. Small numbers
        of features are likely to cause hash collisions, but large numbers
        will cause larger coefficient dimensions in linear learners.

    norm : 'l1', 'l2' or None, optional
        Norm used to normalize term vectors. None for no normalization.

    binary : boolean, default=False.
        If True, all non zero counts are set to 1. This is useful for discrete
        probabilistic models that model binary events rather than integer
        counts.

    dtype : type, optional
        Type of the matrix returned by fit_transform() or transform().

    alternate_sign : boolean, optional, default True
        When True, an alternating sign is added to the features as to
        approximately conserve the inner product in the hashed space even for
        small n_features. This approach is similar to sparse random projection.

        .. versionadded:: 0.19

    non_negative : boolean, optional, default False
        When True, an absolute value is applied to the features matrix prior to
        returning it. When used in conjunction with alternate_sign=True, this
        significantly reduces the inner product preservation property.

        .. deprecated:: 0.19
            This option will be removed in 0.21.

    See also
    --------
    CountVectorizer, TfidfVectorizer

    """
    def __init__(self, input='content', encoding='utf-8',
                 decode_error='strict', strip_accents=None,
                 lowercase=True, preprocessor=None, tokenizer=None,
                 stop_words=None, token_pattern=r"(?u)\b\w\w+\b",
                 ngram_range=(1, 1), analyzer='word', n_features=(2 ** 20),
                 binary=False, norm='l2', alternate_sign=True,
                 non_negative=False, dtype=np.float64):
        self.input = input
        self.encoding = encoding
        self.decode_error = decode_error
        self.strip_accents = strip_accents
        self.preprocessor = preprocessor
        self.tokenizer = tokenizer
        self.analyzer = analyzer
        self.lowercase = lowercase
        self.token_pattern = token_pattern
        self.stop_words = stop_words
        self.n_features = n_features
        self.ngram_range = ngram_range
        self.binary = binary
        self.norm = norm
        self.alternate_sign = alternate_sign
        self.non_negative = non_negative
        self.dtype = dtype

    def partial_fit(self, X, y=None):
        """Does nothing: this transformer is stateless.

        This method is just there to mark the fact that this transformer
        can work in a streaming setup.

        """
        return self

    def fit(self, X, y=None):
        """Does nothing: this transformer is stateless."""
        # triggers a parameter validation
        if isinstance(X, six.string_types):
            raise ValueError(
                "Iterable over raw text documents expected, "
                "string object received.")

        self._get_hasher().fit(X, y=y)
        return self

    def transform(self, X):
        """Transform a sequence of documents to a document-term matrix.

        Parameters
        ----------
        X : iterable over raw text documents, length = n_samples
            Samples. Each sample must be a text document (either bytes or
            unicode strings, file name or file object depending on the
            constructor argument) which will be tokenized and hashed.

        Returns
        -------
        X : scipy.sparse matrix, shape = (n_samples, self.n_features)
            Document-term matrix.
        """
        if isinstance(X, six.string_types):
            raise ValueError(
                "Iterable over raw text documents expected, "
                "string object received.")

        analyzer = self.build_analyzer()
        X = self._get_hasher().transform(analyzer(doc) for doc in X)
        if self.binary:
            X.data.fill(1)
        if self.norm is not None:
            X = normalize(X, norm=self.norm, copy=False)
        return X

    def _get_hasher(self):
        return FeatureHasher(n_features=self.n_features,
                             input_type='string', dtype=self.dtype,
                             alternate_sign=self.alternate_sign,
                             non_negative=self.non_negative)


def _document_frequency(X):
    """Count the number of non-zero values for each feature in sparse X."""
    if sp.isspmatrix_csr(X):
        return np.bincount(X.indices, minlength=X.shape[1])
    else:
        return np.diff(sp.csc_matrix(X, copy=False).indptr)


class CountVectorizer(BaseEstimator, VectorizerMixin):
    """Convert a collection of text documents to a matrix of token counts

    This implementation produces a sparse representation of the counts using
    scipy.sparse.csr_matrix.

    If you do not provide an a-priori dictionary and you do not use an analyzer
    that does some kind of feature selection then the number of features will
    be equal to the vocabulary size found by analyzing the data.

    Read more in the :ref:`User Guide <text_feature_extraction>`.

    Parameters
    ----------
    input : string {'filename', 'file', 'content'}
        If 'filename', the sequence passed as an argument to fit is
        expected to be a list of filenames that need reading to fetch
        the raw content to analyze.

        If 'file', the sequence items must have a 'read' method (file-like
        object) that is called to fetch the bytes in memory.

        Otherwise the input is expected to be the sequence strings or
        bytes items are expected to be analyzed directly.

    encoding : string, 'utf-8' by default.
        If bytes or files are given to analyze, this encoding is used to
        decode.

    decode_error : {'strict', 'ignore', 'replace'}
        Instruction on what to do if a byte sequence is given to analyze that
        contains characters not of the given `encoding`. By default, it is
        'strict', meaning that a UnicodeDecodeError will be raised. Other
        values are 'ignore' and 'replace'.

    strip_accents : {'ascii', 'unicode', None}
        Remove accents during the preprocessing step.
        'ascii' is a fast method that only works on characters that have
        an direct ASCII mapping.
        'unicode' is a slightly slower method that works on any characters.
        None (default) does nothing.

    analyzer : string, {'word', 'char', 'char_wb'} or callable
        Whether the feature should be made of word or character n-grams.
        Option 'char_wb' creates character n-grams only from text inside
        word boundaries; n-grams at the edges of words are padded with space.

        If a callable is passed it is used to extract the sequence of features
        out of the raw, unprocessed input.

    preprocessor : callable or None (default)
        Override the preprocessing (string transformation) stage while
        preserving the tokenizing and n-grams generation steps.

    tokenizer : callable or None (default)
        Override the string tokenization step while preserving the
        preprocessing and n-grams generation steps.
        Only applies if ``analyzer == 'word'``.

    ngram_range : tuple (min_n, max_n)
        The lower and upper boundary of the range of n-values for different
        n-grams to be extracted. All values of n such that min_n <= n <= max_n
        will be used.

    stop_words : string {'english'}, list, or None (default)
        If 'english', a built-in stop word list for English is used.

        If a list, that list is assumed to contain stop words, all of which
        will be removed from the resulting tokens.
        Only applies if ``analyzer == 'word'``.

        If None, no stop words will be used. max_df can be set to a value
        in the range [0.7, 1.0) to automatically detect and filter stop
        words based on intra corpus document frequency of terms.

    lowercase : boolean, True by default
        Convert all characters to lowercase before tokenizing.

    token_pattern : string
        Regular expression denoting what constitutes a "token", only used
        if ``analyzer == 'word'``. The default regexp select tokens of 2
        or more alphanumeric characters (punctuation is completely ignored
        and always treated as a token separator).

    max_df : float in range [0.0, 1.0] or int, default=1.0
        When building the vocabulary ignore terms that have a document
        frequency strictly higher than the given threshold (corpus-specific
        stop words).
        If float, the parameter represents a proportion of documents, integer
        absolute counts.
        This parameter is ignored if vocabulary is not None.

    min_df : float in range [0.0, 1.0] or int, default=1
        When building the vocabulary ignore terms that have a document
        frequency strictly lower than the given threshold. This value is also
        called cut-off in the literature.
        If float, the parameter represents a proportion of documents, integer
        absolute counts.
        This parameter is ignored if vocabulary is not None.

    max_features : int or None, default=None
        If not None, build a vocabulary that only consider the top
        max_features ordered by term frequency across the corpus.

        This parameter is ignored if vocabulary is not None.

    vocabulary : Mapping or iterable, optional
        Either a Mapping (e.g., a dict) where keys are terms and values are
        indices in the feature matrix, or an iterable over terms. If not
        given, a vocabulary is determined from the input documents. Indices
        in the mapping should not be repeated and should not have any gap
        between 0 and the largest index.

    binary : boolean, default=False
        If True, all non zero counts are set to 1. This is useful for discrete
        probabilistic models that model binary events rather than integer
        counts.

    dtype : type, optional
        Type of the matrix returned by fit_transform() or transform().

    Attributes
    ----------
    vocabulary_ : dict
        A mapping of terms to feature indices.

    stop_words_ : set
        Terms that were ignored because they either:

          - occurred in too many documents (`max_df`)
          - occurred in too few documents (`min_df`)
          - were cut off by feature selection (`max_features`).

        This is only available if no vocabulary was given.

    See also
    --------
    HashingVectorizer, TfidfVectorizer

    Notes
    -----
    The ``stop_words_`` attribute can get large and increase the model size
    when pickling. This attribute is provided only for introspection and can
    be safely removed using delattr or set to None before pickling.
    """

    def __init__(self, input='content', encoding='utf-8',
                 decode_error='strict', strip_accents=None,
                 lowercase=True, preprocessor=None, tokenizer=None,
                 stop_words=None, token_pattern=r"(?u)\b\w\w+\b",
                 ngram_range=(1, 1), analyzer='word',
                 max_df=1.0, min_df=1, max_features=None,
                 vocabulary=None, binary=False, dtype=np.int64):
        self.input = input
        self.encoding = encoding
        self.decode_error = decode_error
        self.strip_accents = strip_accents
        self.preprocessor = preprocessor
        self.tokenizer = tokenizer
        self.analyzer = analyzer
        self.lowercase = lowercase
        self.token_pattern = token_pattern
        self.stop_words = stop_words
        self.max_df = max_df
        self.min_df = min_df
        if max_df < 0 or min_df < 0:
            raise ValueError("negative value for max_df or min_df")
        self.max_features = max_features
        if max_features is not None:
            if (not isinstance(max_features, numbers.Integral) or
                    max_features <= 0):
                raise ValueError(
                    "max_features=%r, neither a positive integer nor None"
                    % max_features)
        self.ngram_range = ngram_range
        self.vocabulary = vocabulary
        self.binary = binary
        self.dtype = dtype

    def _sort_features(self, X, vocabulary):
        """Sort features by name

        Returns a reordered matrix and modifies the vocabulary in place
        """
        sorted_features = sorted(six.iteritems(vocabulary))
        map_index = np.empty(len(sorted_features), dtype=np.int32)
        for new_val, (term, old_val) in enumerate(sorted_features):
            vocabulary[term] = new_val
            map_index[old_val] = new_val

        X.indices = map_index.take(X.indices, mode='clip')
        return X

    def _limit_features(self, X, vocabulary, high=None, low=None,
                        limit=None):
        """Remove too rare or too common features.

        Prune features that are non zero in more samples than high or less
        documents than low, modifying the vocabulary, and restricting it to
        at most the limit most frequent.

        This does not prune samples with zero features.
        """
        if high is None and low is None and limit is None:
            return X, set()

        # Calculate a mask based on document frequencies
        dfs = _document_frequency(X)
        tfs = np.asarray(X.sum(axis=0)).ravel()
        mask = np.ones(len(dfs), dtype=bool)
        if high is not None:
            mask &= dfs <= high
        if low is not None:
            mask &= dfs >= low
        if limit is not None and mask.sum() > limit:
            mask_inds = (-tfs[mask]).argsort()[:limit]
            new_mask = np.zeros(len(dfs), dtype=bool)
            new_mask[np.where(mask)[0][mask_inds]] = True
            mask = new_mask

        new_indices = np.cumsum(mask) - 1  # maps old indices to new
        removed_terms = set()
        for term, old_index in list(six.iteritems(vocabulary)):
            if mask[old_index]:
                vocabulary[term] = new_indices[old_index]
            else:
                del vocabulary[term]
                removed_terms.add(term)
        kept_indices = np.where(mask)[0]
        if len(kept_indices) == 0:
            raise ValueError("After pruning, no terms remain. Try a lower"
                             " min_df or a higher max_df.")
        return X[:, kept_indices], removed_terms

    def _count_vocab(self, raw_documents, fixed_vocab):
        """Create sparse feature matrix, and vocabulary where fixed_vocab=False
        """
        if fixed_vocab:
            vocabulary = self.vocabulary_
        else:
            # Add a new value when a new vocabulary item is seen
            vocabulary = defaultdict()
            vocabulary.default_factory = vocabulary.__len__

        analyze = self.build_analyzer()
        j_indices = []
        indptr = []

        values = _make_int_array()
        indptr.append(0)
        for doc in raw_documents:
            feature_counter = {}
            for feature in analyze(doc):
                try:
                    feature_idx = vocabulary[feature]
                    if feature_idx not in feature_counter:
                        feature_counter[feature_idx] = 1
                    else:
                        feature_counter[feature_idx] += 1
                except KeyError:
                    # Ignore out-of-vocabulary items for fixed_vocab=True
                    continue

            j_indices.extend(feature_counter.keys())
            values.extend(feature_counter.values())
            indptr.append(len(j_indices))

        if not fixed_vocab:
            # disable defaultdict behaviour
            vocabulary = dict(vocabulary)
            if not vocabulary:
                raise ValueError("empty vocabulary; perhaps the documents only"
                                 " contain stop words")

<<<<<<< HEAD
        j_indices = np.asarray(j_indices, dtype=np.intc)
        indptr = np.frombuffer(indptr, dtype=np.intc)
=======
        if indptr[-1] > 2147483648:  # = 2**31 - 1
            if sp_version >= (0, 14):
                indices_dtype = np.int64
            else:
                raise ValueError(('sparse CSR array has {} non-zero '
                                  'elements and requires 64 bit indexing, '
                                  ' which is unsupported with scipy {}. '
                                  'Please upgrade to scipy >=0.14')
                                 .format(indptr[-1], '.'.join(sp_version)))

        else:
            indices_dtype = np.int32
        j_indices = np.asarray(j_indices, dtype=indices_dtype)
        indptr = np.asarray(indptr, dtype=indices_dtype)
>>>>>>> 9b727bad
        values = np.frombuffer(values, dtype=np.intc)

        X = sp.csr_matrix((values, j_indices, indptr),
                          shape=(len(indptr) - 1, len(vocabulary)),
                          dtype=self.dtype)
        X.sort_indices()
        return vocabulary, X

    def fit(self, raw_documents, y=None):
        """Learn a vocabulary dictionary of all tokens in the raw documents.

        Parameters
        ----------
        raw_documents : iterable
            An iterable which yields either str, unicode or file objects.

        Returns
        -------
        self
        """
        self.fit_transform(raw_documents)
        return self

    def fit_transform(self, raw_documents, y=None):
        """Learn the vocabulary dictionary and return term-document matrix.

        This is equivalent to fit followed by transform, but more efficiently
        implemented.

        Parameters
        ----------
        raw_documents : iterable
            An iterable which yields either str, unicode or file objects.

        Returns
        -------
        X : array, [n_samples, n_features]
            Document-term matrix.
        """
        # We intentionally don't call the transform method to make
        # fit_transform overridable without unwanted side effects in
        # TfidfVectorizer.
        if isinstance(raw_documents, six.string_types):
            raise ValueError(
                "Iterable over raw text documents expected, "
                "string object received.")

        self._validate_vocabulary()
        max_df = self.max_df
        min_df = self.min_df
        max_features = self.max_features

        vocabulary, X = self._count_vocab(raw_documents,
                                          self.fixed_vocabulary_)

        if self.binary:
            X.data.fill(1)

        if not self.fixed_vocabulary_:
            X = self._sort_features(X, vocabulary)

            n_doc = X.shape[0]
            max_doc_count = (max_df
                             if isinstance(max_df, numbers.Integral)
                             else max_df * n_doc)
            min_doc_count = (min_df
                             if isinstance(min_df, numbers.Integral)
                             else min_df * n_doc)
            if max_doc_count < min_doc_count:
                raise ValueError(
                    "max_df corresponds to < documents than min_df")
            X, self.stop_words_ = self._limit_features(X, vocabulary,
                                                       max_doc_count,
                                                       min_doc_count,
                                                       max_features)

            self.vocabulary_ = vocabulary

        return X

    def transform(self, raw_documents):
        """Transform documents to document-term matrix.

        Extract token counts out of raw text documents using the vocabulary
        fitted with fit or the one provided to the constructor.

        Parameters
        ----------
        raw_documents : iterable
            An iterable which yields either str, unicode or file objects.

        Returns
        -------
        X : sparse matrix, [n_samples, n_features]
            Document-term matrix.
        """
        if isinstance(raw_documents, six.string_types):
            raise ValueError(
                "Iterable over raw text documents expected, "
                "string object received.")

        if not hasattr(self, 'vocabulary_'):
            self._validate_vocabulary()

        self._check_vocabulary()

        # use the same matrix-building strategy as fit_transform
        _, X = self._count_vocab(raw_documents, fixed_vocab=True)
        if self.binary:
            X.data.fill(1)
        return X

    def inverse_transform(self, X):
        """Return terms per document with nonzero entries in X.

        Parameters
        ----------
        X : {array, sparse matrix}, shape = [n_samples, n_features]

        Returns
        -------
        X_inv : list of arrays, len = n_samples
            List of arrays of terms.
        """
        self._check_vocabulary()

        if sp.issparse(X):
            # We need CSR format for fast row manipulations.
            X = X.tocsr()
        else:
            # We need to convert X to a matrix, so that the indexing
            # returns 2D objects
            X = np.asmatrix(X)
        n_samples = X.shape[0]

        terms = np.array(list(self.vocabulary_.keys()))
        indices = np.array(list(self.vocabulary_.values()))
        inverse_vocabulary = terms[np.argsort(indices)]

        return [inverse_vocabulary[X[i, :].nonzero()[1]].ravel()
                for i in range(n_samples)]

    def get_feature_names(self):
        """Array mapping from feature integer indices to feature name"""
        self._check_vocabulary()

        return [t for t, i in sorted(six.iteritems(self.vocabulary_),
                                     key=itemgetter(1))]


def _make_int_array():
    """Construct an array.array of a type suitable for scipy.sparse indices."""
    return array.array(str("i"))


class TfidfTransformer(BaseEstimator, TransformerMixin):
    """Transform a count matrix to a normalized tf or tf-idf representation

    Tf means term-frequency while tf-idf means term-frequency times inverse
    document-frequency. This is a common term weighting scheme in information
    retrieval, that has also found good use in document classification.

    The goal of using tf-idf instead of the raw frequencies of occurrence of a
    token in a given document is to scale down the impact of tokens that occur
    very frequently in a given corpus and that are hence empirically less
    informative than features that occur in a small fraction of the training
    corpus.

    The formula that is used to compute the tf-idf of term t is
    tf-idf(d, t) = tf(t) * idf(d, t), and the idf is computed as
    idf(d, t) = log [ n / df(d, t) ] + 1 (if ``smooth_idf=False``),
    where n is the total number of documents and df(d, t) is the
    document frequency; the document frequency is the number of documents d
    that contain term t. The effect of adding "1" to the idf in the equation
    above is that terms with zero idf, i.e., terms  that occur in all documents
    in a training set, will not be entirely ignored.
    (Note that the idf formula above differs from the standard
    textbook notation that defines the idf as
    idf(d, t) = log [ n / (df(d, t) + 1) ]).

    If ``smooth_idf=True`` (the default), the constant "1" is added to the
    numerator and denominator of the idf as if an extra document was seen
    containing every term in the collection exactly once, which prevents
    zero divisions: idf(d, t) = log [ (1 + n) / (1 + df(d, t)) ] + 1.

    Furthermore, the formulas used to compute tf and idf depend
    on parameter settings that correspond to the SMART notation used in IR
    as follows:

    Tf is "n" (natural) by default, "l" (logarithmic) when
    ``sublinear_tf=True``.
    Idf is "t" when use_idf is given, "n" (none) otherwise.
    Normalization is "c" (cosine) when ``norm='l2'``, "n" (none)
    when ``norm=None``.

    Read more in the :ref:`User Guide <text_feature_extraction>`.

    Parameters
    ----------
    norm : 'l1', 'l2' or None, optional
        Norm used to normalize term vectors. None for no normalization.

    use_idf : boolean, default=True
        Enable inverse-document-frequency reweighting.

    smooth_idf : boolean, default=True
        Smooth idf weights by adding one to document frequencies, as if an
        extra document was seen containing every term in the collection
        exactly once. Prevents zero divisions.

    sublinear_tf : boolean, default=False
        Apply sublinear tf scaling, i.e. replace tf with 1 + log(tf).

    References
    ----------

    .. [Yates2011] `R. Baeza-Yates and B. Ribeiro-Neto (2011). Modern
                   Information Retrieval. Addison Wesley, pp. 68-74.`

    .. [MRS2008] `C.D. Manning, P. Raghavan and H. Schütze  (2008).
                   Introduction to Information Retrieval. Cambridge University
                   Press, pp. 118-120.`
    """

    def __init__(self, norm='l2', use_idf=True, smooth_idf=True,
                 sublinear_tf=False):
        self.norm = norm
        self.use_idf = use_idf
        self.smooth_idf = smooth_idf
        self.sublinear_tf = sublinear_tf

    def fit(self, X, y=None):
        """Learn the idf vector (global term weights)

        Parameters
        ----------
        X : sparse matrix, [n_samples, n_features]
            a matrix of term/token counts
        """
        if not sp.issparse(X):
            X = sp.csc_matrix(X)
        if self.use_idf:
            n_samples, n_features = X.shape
            df = _document_frequency(X)

            # perform idf smoothing if required
            df += int(self.smooth_idf)
            n_samples += int(self.smooth_idf)

            # log+1 instead of log makes sure terms with zero idf don't get
            # suppressed entirely.
            idf = np.log(float(n_samples) / df) + 1.0
            self._idf_diag = sp.spdiags(idf, diags=0, m=n_features,
                                        n=n_features, format='csr')

        return self

    def transform(self, X, copy=True):
        """Transform a count matrix to a tf or tf-idf representation

        Parameters
        ----------
        X : sparse matrix, [n_samples, n_features]
            a matrix of term/token counts

        copy : boolean, default True
            Whether to copy X and operate on the copy or perform in-place
            operations.

        Returns
        -------
        vectors : sparse matrix, [n_samples, n_features]
        """
        if hasattr(X, 'dtype') and np.issubdtype(X.dtype, np.floating):
            # preserve float family dtype
            X = sp.csr_matrix(X, copy=copy)
        else:
            # convert counts or binary occurrences to floats
            X = sp.csr_matrix(X, dtype=np.float64, copy=copy)

        n_samples, n_features = X.shape

        if self.sublinear_tf:
            np.log(X.data, X.data)
            X.data += 1

        if self.use_idf:
            check_is_fitted(self, '_idf_diag', 'idf vector is not fitted')

            expected_n_features = self._idf_diag.shape[0]
            if n_features != expected_n_features:
                raise ValueError("Input has n_features=%d while the model"
                                 " has been trained with n_features=%d" % (
                                     n_features, expected_n_features))
            # *= doesn't work
            X = X * self._idf_diag

        if self.norm:
            X = normalize(X, norm=self.norm, copy=False)

        return X

    @property
    def idf_(self):
        # if _idf_diag is not set, this will raise an attribute error,
        # which means hasattr(self, "idf_") is False
        return np.ravel(self._idf_diag.sum(axis=0))


class TfidfVectorizer(CountVectorizer):
    """Convert a collection of raw documents to a matrix of TF-IDF features.

    Equivalent to CountVectorizer followed by TfidfTransformer.

    Read more in the :ref:`User Guide <text_feature_extraction>`.

    Parameters
    ----------
    input : string {'filename', 'file', 'content'}
        If 'filename', the sequence passed as an argument to fit is
        expected to be a list of filenames that need reading to fetch
        the raw content to analyze.

        If 'file', the sequence items must have a 'read' method (file-like
        object) that is called to fetch the bytes in memory.

        Otherwise the input is expected to be the sequence strings or
        bytes items are expected to be analyzed directly.

    encoding : string, 'utf-8' by default.
        If bytes or files are given to analyze, this encoding is used to
        decode.

    decode_error : {'strict', 'ignore', 'replace'}
        Instruction on what to do if a byte sequence is given to analyze that
        contains characters not of the given `encoding`. By default, it is
        'strict', meaning that a UnicodeDecodeError will be raised. Other
        values are 'ignore' and 'replace'.

    strip_accents : {'ascii', 'unicode', None}
        Remove accents during the preprocessing step.
        'ascii' is a fast method that only works on characters that have
        an direct ASCII mapping.
        'unicode' is a slightly slower method that works on any characters.
        None (default) does nothing.

    analyzer : string, {'word', 'char'} or callable
        Whether the feature should be made of word or character n-grams.

        If a callable is passed it is used to extract the sequence of features
        out of the raw, unprocessed input.

    preprocessor : callable or None (default)
        Override the preprocessing (string transformation) stage while
        preserving the tokenizing and n-grams generation steps.

    tokenizer : callable or None (default)
        Override the string tokenization step while preserving the
        preprocessing and n-grams generation steps.
        Only applies if ``analyzer == 'word'``.

    ngram_range : tuple (min_n, max_n)
        The lower and upper boundary of the range of n-values for different
        n-grams to be extracted. All values of n such that min_n <= n <= max_n
        will be used.

    stop_words : string {'english'}, list, or None (default)
        If a string, it is passed to _check_stop_list and the appropriate stop
        list is returned. 'english' is currently the only supported string
        value.

        If a list, that list is assumed to contain stop words, all of which
        will be removed from the resulting tokens.
        Only applies if ``analyzer == 'word'``.

        If None, no stop words will be used. max_df can be set to a value
        in the range [0.7, 1.0) to automatically detect and filter stop
        words based on intra corpus document frequency of terms.

    lowercase : boolean, default True
        Convert all characters to lowercase before tokenizing.

    token_pattern : string
        Regular expression denoting what constitutes a "token", only used
        if ``analyzer == 'word'``. The default regexp selects tokens of 2
        or more alphanumeric characters (punctuation is completely ignored
        and always treated as a token separator).

    max_df : float in range [0.0, 1.0] or int, default=1.0
        When building the vocabulary ignore terms that have a document
        frequency strictly higher than the given threshold (corpus-specific
        stop words).
        If float, the parameter represents a proportion of documents, integer
        absolute counts.
        This parameter is ignored if vocabulary is not None.

    min_df : float in range [0.0, 1.0] or int, default=1
        When building the vocabulary ignore terms that have a document
        frequency strictly lower than the given threshold. This value is also
        called cut-off in the literature.
        If float, the parameter represents a proportion of documents, integer
        absolute counts.
        This parameter is ignored if vocabulary is not None.

    max_features : int or None, default=None
        If not None, build a vocabulary that only consider the top
        max_features ordered by term frequency across the corpus.

        This parameter is ignored if vocabulary is not None.

    vocabulary : Mapping or iterable, optional
        Either a Mapping (e.g., a dict) where keys are terms and values are
        indices in the feature matrix, or an iterable over terms. If not
        given, a vocabulary is determined from the input documents.

    binary : boolean, default=False
        If True, all non-zero term counts are set to 1. This does not mean
        outputs will have only 0/1 values, only that the tf term in tf-idf
        is binary. (Set idf and normalization to False to get 0/1 outputs.)

    dtype : type, optional
        Type of the matrix returned by fit_transform() or transform().

    norm : 'l1', 'l2' or None, optional
        Norm used to normalize term vectors. None for no normalization.

    use_idf : boolean, default=True
        Enable inverse-document-frequency reweighting.

    smooth_idf : boolean, default=True
        Smooth idf weights by adding one to document frequencies, as if an
        extra document was seen containing every term in the collection
        exactly once. Prevents zero divisions.

    sublinear_tf : boolean, default=False
        Apply sublinear tf scaling, i.e. replace tf with 1 + log(tf).

    Attributes
    ----------
    vocabulary_ : dict
        A mapping of terms to feature indices.

    idf_ : array, shape = [n_features], or None
        The learned idf vector (global term weights)
        when ``use_idf`` is set to True, None otherwise.

    stop_words_ : set
        Terms that were ignored because they either:

          - occurred in too many documents (`max_df`)
          - occurred in too few documents (`min_df`)
          - were cut off by feature selection (`max_features`).

        This is only available if no vocabulary was given.

    See also
    --------
    CountVectorizer
        Tokenize the documents and count the occurrences of token and return
        them as a sparse matrix

    TfidfTransformer
        Apply Term Frequency Inverse Document Frequency normalization to a
        sparse matrix of occurrence counts.

    Notes
    -----
    The ``stop_words_`` attribute can get large and increase the model size
    when pickling. This attribute is provided only for introspection and can
    be safely removed using delattr or set to None before pickling.
    """

    def __init__(self, input='content', encoding='utf-8',
                 decode_error='strict', strip_accents=None, lowercase=True,
                 preprocessor=None, tokenizer=None, analyzer='word',
                 stop_words=None, token_pattern=r"(?u)\b\w\w+\b",
                 ngram_range=(1, 1), max_df=1.0, min_df=1,
                 max_features=None, vocabulary=None, binary=False,
                 dtype=np.int64, norm='l2', use_idf=True, smooth_idf=True,
                 sublinear_tf=False):

        super(TfidfVectorizer, self).__init__(
            input=input, encoding=encoding, decode_error=decode_error,
            strip_accents=strip_accents, lowercase=lowercase,
            preprocessor=preprocessor, tokenizer=tokenizer, analyzer=analyzer,
            stop_words=stop_words, token_pattern=token_pattern,
            ngram_range=ngram_range, max_df=max_df, min_df=min_df,
            max_features=max_features, vocabulary=vocabulary, binary=binary,
            dtype=dtype)

        self._tfidf = TfidfTransformer(norm=norm, use_idf=use_idf,
                                       smooth_idf=smooth_idf,
                                       sublinear_tf=sublinear_tf)

    # Broadcast the TF-IDF parameters to the underlying transformer instance
    # for easy grid search and repr

    @property
    def norm(self):
        return self._tfidf.norm

    @norm.setter
    def norm(self, value):
        self._tfidf.norm = value

    @property
    def use_idf(self):
        return self._tfidf.use_idf

    @use_idf.setter
    def use_idf(self, value):
        self._tfidf.use_idf = value

    @property
    def smooth_idf(self):
        return self._tfidf.smooth_idf

    @smooth_idf.setter
    def smooth_idf(self, value):
        self._tfidf.smooth_idf = value

    @property
    def sublinear_tf(self):
        return self._tfidf.sublinear_tf

    @sublinear_tf.setter
    def sublinear_tf(self, value):
        self._tfidf.sublinear_tf = value

    @property
    def idf_(self):
        return self._tfidf.idf_

    def fit(self, raw_documents, y=None):
        """Learn vocabulary and idf from training set.

        Parameters
        ----------
        raw_documents : iterable
            an iterable which yields either str, unicode or file objects

        Returns
        -------
        self : TfidfVectorizer
        """
        X = super(TfidfVectorizer, self).fit_transform(raw_documents)
        self._tfidf.fit(X)
        return self

    def fit_transform(self, raw_documents, y=None):
        """Learn vocabulary and idf, return term-document matrix.

        This is equivalent to fit followed by transform, but more efficiently
        implemented.

        Parameters
        ----------
        raw_documents : iterable
            an iterable which yields either str, unicode or file objects

        Returns
        -------
        X : sparse matrix, [n_samples, n_features]
            Tf-idf-weighted document-term matrix.
        """
        X = super(TfidfVectorizer, self).fit_transform(raw_documents)
        self._tfidf.fit(X)
        # X is already a transformed view of raw_documents so
        # we set copy to False
        return self._tfidf.transform(X, copy=False)

    def transform(self, raw_documents, copy=True):
        """Transform documents to document-term matrix.

        Uses the vocabulary and document frequencies (df) learned by fit (or
        fit_transform).

        Parameters
        ----------
        raw_documents : iterable
            an iterable which yields either str, unicode or file objects

        copy : boolean, default True
            Whether to copy X and operate on the copy or perform in-place
            operations.

        Returns
        -------
        X : sparse matrix, [n_samples, n_features]
            Tf-idf-weighted document-term matrix.
        """
        check_is_fitted(self, '_tfidf', 'The tfidf vector is not fitted')

        X = super(TfidfVectorizer, self).transform(raw_documents)
        return self._tfidf.transform(X, copy=False)<|MERGE_RESOLUTION|>--- conflicted
+++ resolved
@@ -813,10 +813,6 @@
                 raise ValueError("empty vocabulary; perhaps the documents only"
                                  " contain stop words")
 
-<<<<<<< HEAD
-        j_indices = np.asarray(j_indices, dtype=np.intc)
-        indptr = np.frombuffer(indptr, dtype=np.intc)
-=======
         if indptr[-1] > 2147483648:  # = 2**31 - 1
             if sp_version >= (0, 14):
                 indices_dtype = np.int64
@@ -831,7 +827,6 @@
             indices_dtype = np.int32
         j_indices = np.asarray(j_indices, dtype=indices_dtype)
         indptr = np.asarray(indptr, dtype=indices_dtype)
->>>>>>> 9b727bad
         values = np.frombuffer(values, dtype=np.intc)
 
         X = sp.csr_matrix((values, j_indices, indptr),
