# Authors: Lars Buitinck
#          Dan Blanchard <dblanchard@ets.org>
# License: BSD 3 clause

from array import array
from collections.abc import Mapping, Iterable
from operator import itemgetter
from numbers import Number

import numpy as np
import scipy.sparse as sp

from ..base import BaseEstimator, TransformerMixin
from ..utils import check_array, tosequence
<<<<<<< HEAD
from ..utils.validation import _deprecate_positional_args
from ..utils.deprecation import deprecated
=======
>>>>>>> c79bed33


def _tosequence(X):
    """Turn X into a sequence or ndarray, avoiding a copy if possible."""
    if isinstance(X, Mapping):  # single sample
        return [X]
    else:
        return tosequence(X)


class DictVectorizer(TransformerMixin, BaseEstimator):
    """Transforms lists of feature-value mappings to vectors.

    This transformer turns lists of mappings (dict-like objects) of feature
    names to feature values into Numpy arrays or scipy.sparse matrices for use
    with scikit-learn estimators.

    When feature values are strings, this transformer will do a binary one-hot
    (aka one-of-K) coding: one boolean-valued feature is constructed for each
    of the possible string values that the feature can take on. For instance,
    a feature "f" that can take on the values "ham" and "spam" will become two
    features in the output, one signifying "f=ham", the other "f=spam".

    If a feature value is a sequence or set of strings, this transformer
    will iterate over the values and will count the occurrences of each string
    value.

    However, note that this transformer will only do a binary one-hot encoding
    when feature values are of type string. If categorical features are
    represented as numeric values such as int or iterables of strings, the
    DictVectorizer can be followed by
    :class:`~sklearn.preprocessing.OneHotEncoder` to complete
    binary one-hot encoding.

    Features that do not occur in a sample (mapping) will have a zero value
    in the resulting array/matrix.

    Read more in the :ref:`User Guide <dict_feature_extraction>`.

    Parameters
    ----------
    dtype : dtype, default=np.float64
        The type of feature values. Passed to Numpy array/scipy.sparse matrix
        constructors as the dtype argument.
    separator : str, default="="
        Separator string used when constructing new features for one-hot
        coding.
    sparse : bool, default=True
        Whether transform should produce scipy.sparse matrices.
    sort : bool, default=True
        Whether ``feature_names_`` and ``vocabulary_`` should be
        sorted when fitting.

    Attributes
    ----------
    vocabulary_ : dict
        A dictionary mapping feature names to feature indices.

    feature_names_ : list
        A list of length n_features containing the feature names (e.g., "f=ham"
        and "f=spam").

    Examples
    --------
    >>> from sklearn.feature_extraction import DictVectorizer
    >>> v = DictVectorizer(sparse=False)
    >>> D = [{'foo': 1, 'bar': 2}, {'foo': 3, 'baz': 1}]
    >>> X = v.fit_transform(D)
    >>> X
    array([[2., 0., 1.],
           [0., 1., 3.]])
    >>> v.inverse_transform(X) == [{'bar': 2.0, 'foo': 1.0},
    ...                            {'baz': 1.0, 'foo': 3.0}]
    True
    >>> v.transform({'foo': 4, 'unseen_feature': 3})
    array([[0., 0., 4.]])

    See Also
    --------
    FeatureHasher : Performs vectorization using only a hash function.
    sklearn.preprocessing.OrdinalEncoder : Handles nominal/categorical
        features encoded as columns of arbitrary data types.
    """

    def __init__(self, *, dtype=np.float64, separator="=", sparse=True, sort=True):
        self.dtype = dtype
        self.separator = separator
        self.sparse = sparse
        self.sort = sort

    def _add_iterable_element(
        self,
        f,
        v,
        feature_names,
        vocab,
        *,
        fitting=True,
        transforming=False,
        indices=None,
        values=None,
    ):
        """Add feature names for iterable of strings"""
        for vv in v:
            if isinstance(vv, str):
                feature_name = "%s%s%s" % (f, self.separator, vv)
                vv = 1
            else:
                raise TypeError(
                    f"Unsupported type {type(vv)} in iterable "
                    "value. Only iterables of string are "
                    "supported."
                )
            if fitting and feature_name not in vocab:
                vocab[feature_name] = len(feature_names)
                feature_names.append(feature_name)

            if transforming and feature_name in vocab:
                indices.append(vocab[feature_name])
                values.append(self.dtype(vv))

        return

    def fit(self, X, y=None):
        """Learn a list of feature name -> indices mappings.

        Parameters
        ----------
        X : Mapping or iterable over Mappings
            Dict(s) or Mapping(s) from feature names (arbitrary Python
            objects) to feature values (strings or convertible to dtype).

            .. versionchanged:: 0.24
               Accepts multiple string values for one categorical feature.

        y : (ignored)

        Returns
        -------
        self
        """
        feature_names = []
        vocab = {}

        for x in X:
            for f, v in x.items():
                if isinstance(v, str):
                    feature_name = "%s%s%s" % (f, self.separator, v)
                    v = 1
                elif isinstance(v, Number) or (v is None):
                    feature_name = f
                elif isinstance(v, Mapping):
                    raise TypeError(
                        f"Unsupported value type {type(v)} "
                        f"for {f}: {v}.\n"
                        "Mapping objects are not supported."
                    )
                elif isinstance(v, Iterable):
                    feature_name = None
                    self._add_iterable_element(f, v, feature_names, vocab)

                if feature_name is not None:
                    if feature_name not in vocab:
                        vocab[feature_name] = len(feature_names)
                        feature_names.append(feature_name)

        if self.sort:
            feature_names.sort()
            vocab = {f: i for i, f in enumerate(feature_names)}

        self.feature_names_ = feature_names
        self.vocabulary_ = vocab

        return self

    def _transform(self, X, fitting):
        # Sanity check: Python's array has no way of explicitly requesting the
        # signed 32-bit integers that scipy.sparse needs, so we use the next
        # best thing: typecode "i" (int). However, if that gives larger or
        # smaller integers than 32-bit ones, np.frombuffer screws up.
        assert array("i").itemsize == 4, (
            "sizeof(int) != 4 on your platform; please report this at"
            " https://github.com/scikit-learn/scikit-learn/issues and"
            " include the output from platform.platform() in your bug report"
        )

        dtype = self.dtype
        if fitting:
            feature_names = []
            vocab = {}
        else:
            feature_names = self.feature_names_
            vocab = self.vocabulary_

        transforming = True

        # Process everything as sparse regardless of setting
        X = [X] if isinstance(X, Mapping) else X

        indices = array("i")
        indptr = [0]
        # XXX we could change values to an array.array as well, but it
        # would require (heuristic) conversion of dtype to typecode...
        values = []

        # collect all the possible feature names and build sparse matrix at
        # same time
        for x in X:
            for f, v in x.items():
                if isinstance(v, str):
                    feature_name = "%s%s%s" % (f, self.separator, v)
                    v = 1
                elif isinstance(v, Number) or (v is None):
                    feature_name = f
                elif isinstance(v, Mapping):
                    raise TypeError(
                        f"Unsupported value Type {type(v)} "
                        f"for {f}: {v}.\n"
                        "Mapping objects are not supported."
                    )
                elif isinstance(v, Iterable):
                    feature_name = None
                    self._add_iterable_element(
                        f,
                        v,
                        feature_names,
                        vocab,
                        fitting=fitting,
                        transforming=transforming,
                        indices=indices,
                        values=values,
                    )

                if feature_name is not None:
                    if fitting and feature_name not in vocab:
                        vocab[feature_name] = len(feature_names)
                        feature_names.append(feature_name)

                    if feature_name in vocab:
                        indices.append(vocab[feature_name])
                        values.append(self.dtype(v))

            indptr.append(len(indices))

        if len(indptr) == 1:
            raise ValueError("Sample sequence X is empty.")

        indices = np.frombuffer(indices, dtype=np.intc)
        shape = (len(indptr) - 1, len(vocab))

        result_matrix = sp.csr_matrix(
            (values, indices, indptr), shape=shape, dtype=dtype
        )

        # Sort everything if asked
        if fitting and self.sort:
            feature_names.sort()
            map_index = np.empty(len(feature_names), dtype=np.int32)
            for new_val, f in enumerate(feature_names):
                map_index[new_val] = vocab[f]
                vocab[f] = new_val
            result_matrix = result_matrix[:, map_index]

        if self.sparse:
            result_matrix.sort_indices()
        else:
            result_matrix = result_matrix.toarray()

        if fitting:
            self.feature_names_ = feature_names
            self.vocabulary_ = vocab

        return result_matrix

    def fit_transform(self, X, y=None):
        """Learn a list of feature name -> indices mappings and transform X.

        Like fit(X) followed by transform(X), but does not require
        materializing X in memory.

        Parameters
        ----------
        X : Mapping or iterable over Mappings
            Dict(s) or Mapping(s) from feature names (arbitrary Python
            objects) to feature values (strings or convertible to dtype).

            .. versionchanged:: 0.24
               Accepts multiple string values for one categorical feature.

        y : (ignored)

        Returns
        -------
        Xa : {array, sparse matrix}
            Feature vectors; always 2-d.
        """
        return self._transform(X, fitting=True)

    def inverse_transform(self, X, dict_type=dict):
        """Transform array or sparse matrix X back to feature mappings.

        X must have been produced by this DictVectorizer's transform or
        fit_transform method; it may only have passed through transformers
        that preserve the number of features and their order.

        In the case of one-hot/one-of-K coding, the constructed feature
        names and values are returned rather than the original ones.

        Parameters
        ----------
        X : {array-like, sparse matrix} of shape (n_samples, n_features)
            Sample matrix.
        dict_type : type, default=dict
            Constructor for feature mappings. Must conform to the
            collections.Mapping API.

        Returns
        -------
        D : list of dict_type objects of shape (n_samples,)
            Feature mappings for the samples in X.
        """
        # COO matrix is not subscriptable
        X = check_array(X, accept_sparse=["csr", "csc"])
        n_samples = X.shape[0]

        names = self.feature_names_
        dicts = [dict_type() for _ in range(n_samples)]

        if sp.issparse(X):
            for i, j in zip(*X.nonzero()):
                dicts[i][names[j]] = X[i, j]
        else:
            for i, d in enumerate(dicts):
                for j, v in enumerate(X[i, :]):
                    if v != 0:
                        d[names[j]] = X[i, j]

        return dicts

    def transform(self, X):
        """Transform feature->value dicts to array or sparse matrix.

        Named features not encountered during fit or fit_transform will be
        silently ignored.

        Parameters
        ----------
        X : Mapping or iterable over Mappings of shape (n_samples,)
            Dict(s) or Mapping(s) from feature names (arbitrary Python
            objects) to feature values (strings or convertible to dtype).

        Returns
        -------
        Xa : {array, sparse matrix}
            Feature vectors; always 2-d.
        """
        return self._transform(X, fitting=False)

    @deprecated("get_feature_names is deprecated in 0.24 and will be removed "
                "in 0.26. You can use get_feature_names_out instead")
    def get_feature_names(self):
        """Returns a list of feature names, ordered by their indices.

        If one-of-K coding is applied to categorical features, this will
        include the constructed feature names but not the original ones.
        """
        return self.feature_names_

    def get_feature_names_out(self, input_features=None):
        """Get output feature names for transformation.

        Parameters
        ----------
        input_features : array-like of str or None, default=None
            Not used, present here for API consistency by convention.

        Returns
        -------
        output_feature_names : list of str
            Feature names for transformer output.
        """
        return self.feature_names_

    def restrict(self, support, indices=False):
        """Restrict the features to those in support using feature selection.

        This function modifies the estimator in-place.

        Parameters
        ----------
        support : array-like
            Boolean mask or list of indices (as returned by the get_support
            member of feature selectors).
        indices : bool, default=False
            Whether support is a list of indices.

        Returns
        -------
        self

        Examples
        --------
        >>> from sklearn.feature_extraction import DictVectorizer
        >>> from sklearn.feature_selection import SelectKBest, chi2
        >>> v = DictVectorizer()
        >>> D = [{'foo': 1, 'bar': 2}, {'foo': 3, 'baz': 1}]
        >>> X = v.fit_transform(D)
        >>> support = SelectKBest(chi2, k=2).fit(X, [0, 1])
        >>> v.get_feature_names_out()
        ['bar', 'baz', 'foo']
        >>> v.restrict(support.get_support())
        DictVectorizer()
        >>> v.get_feature_names_out()
        ['bar', 'foo']
        """
        if not indices:
            support = np.where(support)[0]

        names = self.feature_names_
        new_vocab = {}
        for i in support:
            new_vocab[names[i]] = len(new_vocab)

        self.vocabulary_ = new_vocab
        self.feature_names_ = [
            f for f, i in sorted(new_vocab.items(), key=itemgetter(1))
        ]

        return self

    def _more_tags(self):
        return {"X_types": ["dict"]}<|MERGE_RESOLUTION|>--- conflicted
+++ resolved
@@ -12,11 +12,6 @@
 
 from ..base import BaseEstimator, TransformerMixin
 from ..utils import check_array, tosequence
-<<<<<<< HEAD
-from ..utils.validation import _deprecate_positional_args
-from ..utils.deprecation import deprecated
-=======
->>>>>>> c79bed33
 
 
 def _tosequence(X):
@@ -375,8 +370,10 @@
         """
         return self._transform(X, fitting=False)
 
-    @deprecated("get_feature_names is deprecated in 0.24 and will be removed "
-                "in 0.26. You can use get_feature_names_out instead")
+    @deprecated(
+        "get_feature_names is deprecated in 0.24 and will be removed "
+        "in 0.26. You can use get_feature_names_out instead"
+    )
     def get_feature_names(self):
         """Returns a list of feature names, ordered by their indices.
 
