--- conflicted
+++ resolved
@@ -86,12 +86,11 @@
      'set_verbosity_wrap'),
     ('_liblinear', 'sklearn.svm.liblinear', 'sklearn.svm', 'train_wrap'),
 
-<<<<<<< HEAD
     ('_partial_dependence', 'sklearn.inspection.partial_dependence',
      'sklearn.inspection', 'partial_dependence'),
     ('_permutation_importance', 'sklearn.inspection.permutation_importance',
      'sklearn.inspection', 'permutation_importance'),
-=======
+
     ('_isomap', 'sklearn.manifold.isomap', 'sklearn.manifold', 'Isomap'),
     ('_locally_linear', 'sklearn.manifold.locally_linear', 'sklearn.manifold',
      'LocallyLinearEmbedding'),
@@ -107,7 +106,6 @@
      'Binarizer'),
     ('_label', 'sklearn.preprocessing.label', 'sklearn.preprocessing',
      'LabelEncoder'),
->>>>>>> 70351e6e
 ]
 
 
