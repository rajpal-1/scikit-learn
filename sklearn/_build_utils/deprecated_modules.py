"""Generates submodule to allow deprecation of submodules and keeping git
blame."""
from pathlib import Path
from contextlib import suppress

# TODO: Remove the whole file in 0.24

# This is a set of 4-tuples consisting of
# (new_module_name, deprecated_path, correct_import_path, importee)
# importee is used by test_import_deprecations to check for DeprecationWarnings
_DEPRECATED_MODULES = [
    ('_mocking', 'sklearn.utils.mocking', 'sklearn.utils',
     'MockDataFrame'),

    ('_bagging', 'sklearn.ensemble.bagging', 'sklearn.ensemble',
     'BaggingClassifier'),
    ('_base', 'sklearn.ensemble.base', 'sklearn.ensemble',
     'BaseEnsemble'),
    ('_forest', 'sklearn.ensemble.forest', 'sklearn.ensemble',
     'RandomForestClassifier'),
    ('_gb', 'sklearn.ensemble.gradient_boosting', 'sklearn.ensemble',
     'GradientBoostingClassifier'),
    ('_iforest', 'sklearn.ensemble.iforest', 'sklearn.ensemble',
     'IsolationForest'),
    ('_voting', 'sklearn.ensemble.voting', 'sklearn.ensemble',
     'VotingClassifier'),
    ('_weight_boosting', 'sklearn.ensemble.weight_boosting',
     'sklearn.ensemble', 'AdaBoostClassifier'),
    ('_classes', 'sklearn.tree.tree', 'sklearn.tree',
     'DecisionTreeClassifier'),
    ('_export', 'sklearn.tree.export', 'sklearn.tree', 'export_graphviz'),

    ('_rbm', 'sklearn.neural_network.rbm', 'sklearn.neural_network',
     'BernoulliRBM'),
    ('_multilayer_perceptron', 'sklearn.neural_network.multilayer_perceptron',
     'sklearn.neural_network', 'MLPClassifier'),

    ('_weight_vector', 'sklearn.utils.weight_vector', 'sklearn.utils',
     'WeightVector'),
    ('_seq_dataset', 'sklearn.utils.seq_dataset', 'sklearn.utils',
     'ArrayDataset32'),
    ('_fast_dict', 'sklearn.utils.fast_dict', 'sklearn.utils', 'IntFloatDict'),

    ('_affinity_propagation', 'sklearn.cluster.affinity_propagation_',
     'sklearn.cluster', 'AffinityPropagation'),
    ('_bicluster', 'sklearn.cluster.bicluster', 'sklearn.cluster',
     'SpectralBiclustering'),
    ('_birch', 'sklearn.cluster.birch', 'sklearn.cluster', 'Birch'),
    ('_dbscan', 'sklearn.cluster.dbscan_', 'sklearn.cluster', 'DBSCAN'),
    ('_hierarchical', 'sklearn.cluster.hierarchical', 'sklearn.cluster',
     'FeatureAgglomeration'),
    ('_k_means', 'sklearn.cluster.k_means_', 'sklearn.cluster', 'KMeans'),
    ('_mean_shift', 'sklearn.cluster.mean_shift_', 'sklearn.cluster',
     'MeanShift'),
    ('_optics', 'sklearn.cluster.optics_', 'sklearn.cluster', 'OPTICS'),
    ('_spectral', 'sklearn.cluster.spectral', 'sklearn.cluster',
     'SpectralClustering'),

    ('_base', 'sklearn.mixture.base', 'sklearn.mixture', 'BaseMixture'),
    ('_gaussian_mixture', 'sklearn.mixture.gaussian_mixture',
     'sklearn.mixture', 'GaussianMixture'),
    ('_bayesian_mixture', 'sklearn.mixture.bayesian_mixture',
     'sklearn.mixture', 'BayesianGaussianMixture'),

    ('_empirical_covariance_', 'sklearn.covariance.empirical_covariance_',
     'sklearn.covariance', 'EmpiricalCovariance'),
    ('_shrunk_covariance_', 'sklearn.covariance.shrunk_covariance_',
     'sklearn.covariance', 'ShrunkCovariance'),
    ('_robust_covariance', 'sklearn.covariance.robust_covariance',
     'sklearn.covariance', 'MinCovDet'),
    ('_graph_lasso_', 'sklearn.covariance.graph_lasso_',
     'sklearn.covariance', 'GraphicalLasso'),
    ('_elliptic_envelope', 'sklearn.covariance.elliptic_envelope',
     'sklearn.covariance', 'EllipticEnvelope'),

    ('_cca_', 'sklearn.cross_decomposition.cca_',
     'sklearn.cross_decomposition', 'CCA'),
    ('_pls_', 'sklearn.cross_decomposition.pls_',
     'sklearn.cross_decomposition', 'PLSSVD'),

    ('_base', 'sklearn.svm.base', 'sklearn.svm', 'BaseLibSVM'),
    ('_bounds', 'sklearn.svm.bounds', 'sklearn.svm', 'l1_min_c'),
    ('_classes', 'sklearn.svm.classes', 'sklearn.svm', 'SVR'),
    ('_libsvm', 'sklearn.svm.libsvm', 'sklearn.svm', 'fit'),
    ('_libsvm_sparse', 'sklearn.svm.libsvm_sparse', 'sklearn.svm',
     'set_verbosity_wrap'),
    ('_liblinear', 'sklearn.svm.liblinear', 'sklearn.svm', 'train_wrap'),

<<<<<<< HEAD
    ('_base', 'sklearn.linear_model.base', 'sklearn.linear_model',
     'LinearRegression'),
    ('_cd_fast', 'sklearn.linear_model.cd_fast', 'sklearn.linear_model',
     'sparse_enet_coordinate_descent'),
    ('_bayes', 'sklearn.linear_model.bayes', 'sklearn.linear_model',
     'BayesianRidge'),
    ('_coordinate_descent', 'sklearn.linear_model.coordinate_descent',
     'sklearn.linear_model', 'Lasso'),
    ('_huber', 'sklearn.linear_model.huber', 'sklearn.linear_model',
     'HuberRegressor'),
    ('_least_angle', 'sklearn.linear_model.least_angle',
     'sklearn.linear_model', 'LassoLarsCV'),
    ('_logistic', 'sklearn.linear_model.logistic', 'sklearn.linear_model',
     'LogisticRegression'),
    ('_omp', 'sklearn.linear_model.omp', 'sklearn.linear_model',
     'OrthogonalMatchingPursuit'),
    ('_passive_aggressive', 'sklearn.linear_model.passive_aggressive',
     'sklearn.linear_model', 'PassiveAggressiveClassifier'),
    ('_perceptron', 'sklearn.linear_model.perceptron', 'sklearn.linear_model',
     'Perceptron'),
    ('_ransac', 'sklearn.linear_model.ransac', 'sklearn.linear_model',
     'RANSACRegressor'),
    ('_ridge', 'sklearn.linear_model.ridge', 'sklearn.linear_model',
     'Ridge'),
    ('_sag', 'sklearn.linear_model.sag', 'sklearn.linear_model',
     'get_auto_step_size'),
    ('_sag_fast', 'sklearn.linear_model.sag_fast', 'sklearn.linear_model',
     'MultinomialLogLoss64'),
    ('_sgd_fast', 'sklearn.linear_model.sgd_fast', 'sklearn.linear_model',
     'Hinge'),
    ('_stochastic_gradient', 'sklearn.linear_model.stochastic_gradient',
     'sklearn.linear_model', 'SGDClassifier'),
    ('_theil_sen', 'sklearn.linear_model.theil_sen', 'sklearn.linear_model',
     'TheilSenRegressor'),
=======
    ('_bicluster', 'sklearn.metrics.cluster.bicluster',
     'sklearn.metrics.cluster', 'consensus_score'),
    ('_supervised', 'sklearn.metrics.cluster.supervised',
     'sklearn.metrics.cluster', 'entropy'),
    ('_unsupervised', 'sklearn.metrics.cluster.unsupervised',
     'sklearn.metrics.cluster', 'silhouette_score'),
    ('_expected_mutual_info_fast',
     'sklearn.metrics.cluster.expected_mutual_info_fast',
     'sklearn.metrics.cluster', 'expected_mutual_information'),

    ('_base', 'sklearn.metrics.base', 'sklearn.metrics', 'combinations'),
    ('_classification', 'sklearn.metrics.classification', 'sklearn.metrics',
     'accuracy_score'),
    ('_regression', 'sklearn.metrics.regression', 'sklearn.metrics',
     'max_error'),
    ('_ranking', 'sklearn.metrics.ranking', 'sklearn.metrics', 'roc_curve'),
    ('_pairwise_fast', 'sklearn.metrics.pairwise_fast', 'sklearn.metrics',
     'np'),
    ('_scorer', 'sklearn.metrics.scorer', 'sklearn.metrics', 'get_scorer'),

    ('_partial_dependence', 'sklearn.inspection.partial_dependence',
     'sklearn.inspection', 'partial_dependence'),
    ('_permutation_importance', 'sklearn.inspection.permutation_importance',
     'sklearn.inspection', 'permutation_importance'),
>>>>>>> e947689c

    ('_ball_tree', 'sklearn.neighbors.ball_tree', 'sklearn.neighbors',
     'BallTree'),
    ('_base', 'sklearn.neighbors.base', 'sklearn.neighbors',
     'VALID_METRICS'),
    ('_classification', 'sklearn.neighbors.classification',
     'sklearn.neighbors', 'KNeighborsClassifier'),
    ('_dist_metrics', 'sklearn.neighbors.dist_metrics', 'sklearn.neighbors',
     'DistanceMetric'),
    ('_graph', 'sklearn.neighbors.graph', 'sklearn.neighbors',
     'KNeighborsTransformer'),
    ('_kd_tree', 'sklearn.neighbors.kd_tree', 'sklearn.neighbors',
     'KDTree'),
    ('_kde', 'sklearn.neighbors.kde', 'sklearn.neighbors',
     'KernelDensity'),
    ('_lof', 'sklearn.neighbors.lof', 'sklearn.neighbors',
     'LocalOutlierFactor'),
    ('_nca', 'sklearn.neighbors.nca', 'sklearn.neighbors',
     'NeighborhoodComponentsAnalysis'),
    ('_nearest_centroid', 'sklearn.neighbors.nearest_centroid',
     'sklearn.neighbors', 'NearestCentroid'),
    ('_quad_tree', 'sklearn.neighbors.quad_tree', 'sklearn.neighbors',
     'CELL_DTYPE'),
    ('_regression', 'sklearn.neighbors.regression', 'sklearn.neighbors',
     'KNeighborsRegressor'),
    ('_typedefs', 'sklearn.neighbors.typedefs', 'sklearn.neighbors',
     'DTYPE'),
    ('_unsupervised', 'sklearn.neighbors.unsupervised', 'sklearn.neighbors',
     'NearestNeighbors'),

    ('_isomap', 'sklearn.manifold.isomap', 'sklearn.manifold', 'Isomap'),
    ('_locally_linear', 'sklearn.manifold.locally_linear', 'sklearn.manifold',
     'LocallyLinearEmbedding'),
    ('_mds', 'sklearn.manifold.mds', 'sklearn.manifold', 'MDS'),
    ('_spectral_embedding_', 'sklearn.manifold.spectral_embedding_',
     'sklearn.manifold', 'SpectralEmbedding'),
    ('_t_sne', 'sklearn.manifold.t_sne', 'sklearn.manifold', 'TSNE'),

    ('_label_propagation', 'sklearn.semi_supervised.label_propagation',
     'sklearn.semi_supervised', 'LabelPropagation'),

    ('_data', 'sklearn.preprocessing.data', 'sklearn.preprocessing',
     'Binarizer'),
    ('_label', 'sklearn.preprocessing.label', 'sklearn.preprocessing',
     'LabelEncoder'),
]


_FILE_CONTENT_TEMPLATE = """
# THIS FILE WAS AUTOMATICALLY GENERATED BY deprecated_modules.py

from .{new_module_name} import *  # noqa
from {relative_dots}utils.deprecation import _raise_dep_warning_if_not_pytest

deprecated_path = '{deprecated_path}'
correct_import_path = '{correct_import_path}'

_raise_dep_warning_if_not_pytest(deprecated_path, correct_import_path)
"""


def _get_deprecated_path(deprecated_path):
    deprecated_parts = deprecated_path.split(".")
    deprecated_parts[-1] = deprecated_parts[-1] + ".py"
    return Path(*deprecated_parts)


def _create_deprecated_modules_files():
    """Add submodules that will be deprecated. A file is created based
    on the deprecated submodule's name. When this submodule is imported a
    deprecation warning will be raised.
    """
    for (new_module_name, deprecated_path,
         correct_import_path, _) in _DEPRECATED_MODULES:
        relative_dots = deprecated_path.count(".") * "."
        deprecated_content = _FILE_CONTENT_TEMPLATE.format(
            new_module_name=new_module_name,
            relative_dots=relative_dots,
            deprecated_path=deprecated_path,
            correct_import_path=correct_import_path)

        with _get_deprecated_path(deprecated_path).open('w') as f:
            f.write(deprecated_content)


def _clean_deprecated_modules_files():
    """Removes submodules created by _create_deprecated_modules_files."""
    for _, deprecated_path, _, _ in _DEPRECATED_MODULES:
        with suppress(FileNotFoundError):
            _get_deprecated_path(deprecated_path).unlink()


if __name__ == "__main__":
    _clean_deprecated_modules_files()<|MERGE_RESOLUTION|>--- conflicted
+++ resolved
@@ -86,7 +86,6 @@
      'set_verbosity_wrap'),
     ('_liblinear', 'sklearn.svm.liblinear', 'sklearn.svm', 'train_wrap'),
 
-<<<<<<< HEAD
     ('_base', 'sklearn.linear_model.base', 'sklearn.linear_model',
      'LinearRegression'),
     ('_cd_fast', 'sklearn.linear_model.cd_fast', 'sklearn.linear_model',
@@ -121,7 +120,7 @@
      'sklearn.linear_model', 'SGDClassifier'),
     ('_theil_sen', 'sklearn.linear_model.theil_sen', 'sklearn.linear_model',
      'TheilSenRegressor'),
-=======
+
     ('_bicluster', 'sklearn.metrics.cluster.bicluster',
      'sklearn.metrics.cluster', 'consensus_score'),
     ('_supervised', 'sklearn.metrics.cluster.supervised',
@@ -146,7 +145,6 @@
      'sklearn.inspection', 'partial_dependence'),
     ('_permutation_importance', 'sklearn.inspection.permutation_importance',
      'sklearn.inspection', 'permutation_importance'),
->>>>>>> e947689c
 
     ('_ball_tree', 'sklearn.neighbors.ball_tree', 'sklearn.neighbors',
      'BallTree'),
