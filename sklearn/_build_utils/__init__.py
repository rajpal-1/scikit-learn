--- conflicted
+++ resolved
@@ -90,12 +90,8 @@
         config.ext_modules = cythonize(
             config.ext_modules,
             nthreads=n_jobs,
-<<<<<<< HEAD
             compile_time_env={
                 'SKLEARN_OPENMP_SUPPORTED': sklearn._OPENMP_SUPPORTED},
-            compiler_directives={'language_level': 3})
-=======
-            compile_time_env={'SKLEARN_OPENMP_SUPPORTED': with_openmp},
             compiler_directives={'language_level': 3})
 
 
@@ -123,5 +119,4 @@
             tmpl_ = Tempita.sub(tmpl)
 
             with open(outfile, "w") as f:
-                f.write(tmpl_)
->>>>>>> d62d59f7
+                f.write(tmpl_)