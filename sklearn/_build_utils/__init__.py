--- conflicted
+++ resolved
@@ -6,12 +6,9 @@
 
 
 import os
-<<<<<<< HEAD
 import sklearn
 import contextlib
 
-=======
->>>>>>> 01700099
 from distutils.version import LooseVersion
 
 from .pre_build_helpers import basic_check_build
@@ -27,29 +24,27 @@
 CYTHON_MIN_VERSION = '0.28.5'
 
 
-<<<<<<< HEAD
-def build_from_c_and_cpp_files(extensions):
-    """Modify the extensions to build from the .c and .cpp files.
+def _check_cython_version():
+    message = ('Please install Cython with a version >= {0} in order '
+               'to build a scikit-learn from source.').format(
+                    CYTHON_MIN_VERSION)
+    try:
+        import Cython
+    except ModuleNotFoundError:
+        # Re-raise with more informative error message instead:
+        raise ModuleNotFoundError(message)
 
-    This is useful for releases, this way cython is not required to
-    run python setup.py install.
-    """
-    for extension in extensions:
-        sources = []
-        for sfile in extension.sources:
-            path, ext = os.path.splitext(sfile)
-            if ext in ('.pyx', '.py'):
-                if extension.language == 'c++':
-                    ext = '.cpp'
-                else:
-                    ext = '.c'
-                sfile = path + ext
-            sources.append(sfile)
-        extension.sources = sources
+    if LooseVersion(Cython.__version__) < CYTHON_MIN_VERSION:
+        message += (' The current version of Cython is {} installed in {}.'
+                    .format(Cython.__version__, Cython.__path__))
+        raise ValueError(message)
 
 
-def maybe_cythonize_extensions(top_path, config):
-    """Tweaks for building extensions between release and development mode."""
+def cythonize_extensions(top_path, config):
+    """Check that a recent Cython is available and cythonize extensions"""
+    _check_cython_version()
+    from Cython.Build import cythonize
+
     # Fast fail before cythonization if compiler fails compiling basic test
     # code even without OpenMP
     basic_check_build()
@@ -67,64 +62,7 @@
     # - Then in the build_ext subclass defined in the top-level setup.py file
     #   to actually build the compiled extensions with OpenMP flags if needed.
     sklearn._OPENMP_SUPPORTED = check_openmp_support()
-=======
-def _check_cython_version():
-    message = ('Please install Cython with a version >= {0} in order '
-               'to build a scikit-learn from source.').format(
-                    CYTHON_MIN_VERSION)
-    try:
-        import Cython
-    except ModuleNotFoundError:
-        # Re-raise with more informative error message instead:
-        raise ModuleNotFoundError(message)
->>>>>>> 01700099
 
-    if LooseVersion(Cython.__version__) < CYTHON_MIN_VERSION:
-        message += (' The current version of Cython is {} installed in {}.'
-                    .format(Cython.__version__, Cython.__path__))
-        raise ValueError(message)
-
-<<<<<<< HEAD
-    if is_release:
-        build_from_c_and_cpp_files(config.ext_modules)
-    else:
-        message = ('Please install cython with a version >= {0} in order '
-                   'to build a scikit-learn development version.').format(
-                       CYTHON_MIN_VERSION)
-        try:
-            import Cython
-            if LooseVersion(Cython.__version__) < CYTHON_MIN_VERSION:
-                message += ' Your version of Cython was {0}.'.format(
-                    Cython.__version__)
-                raise ValueError(message)
-            from Cython.Build import cythonize
-        except ImportError as exc:
-            exc.args += (message,)
-            raise
-
-        n_jobs = 1
-        with contextlib.suppress(ImportError):
-            import joblib
-            if LooseVersion(joblib.__version__) > LooseVersion("0.13.0"):
-                # earlier joblib versions don't account for CPU affinity
-                # constraints, and may over-estimate the number of available
-                # CPU particularly in CI (cf loky#114)
-                n_jobs = joblib.effective_n_jobs()
-
-        config.ext_modules = cythonize(
-            config.ext_modules,
-            nthreads=n_jobs,
-            compile_time_env={
-                'SKLEARN_OPENMP_SUPPORTED': sklearn._OPENMP_SUPPORTED},
-            compiler_directives={'language_level': 3})
-=======
-
-def cythonize_extensions(top_path, config):
-    """Check that a recent Cython is available and cythonize extensions"""
-    _check_cython_version()
-    from Cython.Build import cythonize
-
-    with_openmp = check_openmp_support()
     n_jobs = 1
     with contextlib.suppress(ImportError):
         import joblib
@@ -137,9 +75,9 @@
     config.ext_modules = cythonize(
         config.ext_modules,
         nthreads=n_jobs,
-        compile_time_env={'SKLEARN_OPENMP_SUPPORTED': with_openmp},
+        compile_time_env={
+            'SKLEARN_OPENMP_SUPPORTED': sklearn._OPENMP_SUPPORTED},
         compiler_directives={'language_level': 3})
->>>>>>> 01700099
 
 
 def gen_from_templates(templates, top_path):
