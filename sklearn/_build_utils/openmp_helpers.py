"""Helpers for OpenMP support during the build."""

# This code is adapted for a large part from the astropy openmp helpers, which
# can be found at: https://github.com/astropy/astropy-helpers/blob/master/astropy_helpers/openmp_helpers.py  # noqa


import os
import sys
import textwrap
import warnings
import subprocess

from distutils.errors import CompileError, LinkError

from .pre_build_helpers import compile_test_program


def get_openmp_flag(compiler):
    if hasattr(compiler, 'compiler'):
        compiler = compiler.compiler[0]
    else:
        compiler = compiler.__class__.__name__

    if sys.platform == "win32" and ('icc' in compiler or 'icl' in compiler):
        return ['/Qopenmp']
    elif sys.platform == "win32":
        return ['/openmp']
    elif sys.platform == "darwin" and ('icc' in compiler or 'icl' in compiler):
        return ['-openmp']
    elif sys.platform == "darwin" and 'openmp' in os.getenv('CPPFLAGS', ''):
        # -fopenmp can't be passed as compile flag when using Apple-clang.
        # OpenMP support has to be enabled during preprocessing.
        #
        # For example, our macOS wheel build jobs use the following environment
        # variables to build with Apple-clang and the brew installed "libomp":
        #
        # export CPPFLAGS="$CPPFLAGS -Xpreprocessor -fopenmp"
        # export CFLAGS="$CFLAGS -I/usr/local/opt/libomp/include"
        # export CXXFLAGS="$CXXFLAGS -I/usr/local/opt/libomp/include"
        # export LDFLAGS="$LDFLAGS -Wl,-rpath,/usr/local/opt/libomp/lib
        #                          -L/usr/local/opt/libomp/lib -lomp"
        return []
    # Default flag for GCC and clang:
    return ['-fopenmp']


def check_openmp_support():
    """Check whether OpenMP test code can be compiled and run"""
    code = textwrap.dedent(
        """\
        #include <omp.h>
        #include <stdio.h>
        int main(void) {
        #pragma omp parallel
        printf("nthreads=%d\\n", omp_get_num_threads());
        return 0;
        }
        """)

    extra_preargs = os.getenv('LDFLAGS', None)
    if extra_preargs is not None:
        extra_preargs = extra_preargs.split(" ")
    else:
        extra_preargs = []

<<<<<<< HEAD
    extra_postargs = get_openmp_flag
=======
            # Link test program
            extra_preargs = os.getenv('LDFLAGS', None)
            if extra_preargs is not None:
                extra_preargs = extra_preargs.strip().split(" ")
                extra_preargs = [
                    flag for flag in extra_preargs
                    if flag.startswith(('-L', '-Wl,-rpath', '-l'))]
>>>>>>> 283a6138

    try:
        output = compile_test_program(code,
                                      extra_preargs=extra_preargs,
                                      extra_postargs=extra_postargs)

        if 'nthreads=' in output[0]:
            nthreads = int(output[0].strip().split('=')[1])
            openmp_supported = len(output) == nthreads
        else:
            openmp_supported = False

    except (CompileError, LinkError, subprocess.CalledProcessError):
        openmp_supported = False

    message = textwrap.dedent(
        """

                        ***********
                        * WARNING *
                        ***********

        It seems that scikit-learn cannot be built with OpenMP support.

        - Make sure you have followed the installation instructions:

            https://scikit-learn.org/dev/developers/advanced_installation.html

        - If your compiler supports OpenMP but you still see this message,
          please submit a bug report at:

            https://github.com/scikit-learn/scikit-learn/issues

        - The build will continue without OpenMP support. Note however that
          some estimators will run in sequential mode instead of leveraging
          thread-based parallelism.

                            ***
        """)

    if not openmp_supported:
        if os.getenv("SKLEARN_FAIL_NO_OPENMP"):
            raise CompileError("Failed to build with OpenMP")
        else:
            warnings.warn(message)

    return openmp_supported<|MERGE_RESOLUTION|>--- conflicted
+++ resolved
@@ -59,21 +59,12 @@
 
     extra_preargs = os.getenv('LDFLAGS', None)
     if extra_preargs is not None:
-        extra_preargs = extra_preargs.split(" ")
-    else:
-        extra_preargs = []
+        extra_preargs = extra_preargs.strip().split(" ")
+        extra_preargs = [
+            flag for flag in extra_preargs
+            if flag.startswith(('-L', '-Wl,-rpath', '-l'))]
 
-<<<<<<< HEAD
     extra_postargs = get_openmp_flag
-=======
-            # Link test program
-            extra_preargs = os.getenv('LDFLAGS', None)
-            if extra_preargs is not None:
-                extra_preargs = extra_preargs.strip().split(" ")
-                extra_preargs = [
-                    flag for flag in extra_preargs
-                    if flag.startswith(('-L', '-Wl,-rpath', '-l'))]
->>>>>>> 283a6138
 
     try:
         output = compile_test_program(code,
