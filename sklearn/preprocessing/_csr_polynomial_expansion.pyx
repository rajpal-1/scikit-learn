# Author: Andrew nystrom <awnystrom@gmail.com>

from scipy.sparse import csr_matrix
cimport numpy as cnp

<<<<<<< HEAD
np.import_array()
ctypedef np.int32_t INDEX_A
ctypedef fused INDEX_B:
    np.int32_t
    np.int64_t
ctypedef np.int8_t FLAG_T

ctypedef fused DATA_T:
    np.float32_t
    np.float64_t
=======
cnp.import_array()
ctypedef cnp.int32_t INDEX_T

ctypedef fused DATA_T:
    cnp.float32_t
    cnp.float64_t
    cnp.int32_t
    cnp.int64_t
>>>>>>> 4cfb550d

cdef inline INDEX_B _deg2_column(INDEX_B d, INDEX_B i, INDEX_B j,
                                 FLAG_T interaction_only) nogil:
    """Compute the index of the column for a degree 2 expansion

    d is the dimensionality of the input data, i and j are the indices
    for the columns involved in the expansion.
    """
    if interaction_only:
        return d * i - (i**2 + 3 * i) / 2 - 1 + j
    else:
        return d * i - (i**2 + i) / 2 + j


cdef inline INDEX_B _deg3_column(INDEX_B d, INDEX_B i, INDEX_B j, INDEX_B k,
                                 FLAG_T interaction_only) nogil:
    """Compute the index of the column for a degree 3 expansion

    d is the dimensionality of the input data, i, j and k are the indices
    for the columns involved in the expansion.
    """
    if interaction_only:
        return ((3 * d**2 * i - 3 * d * i**2 + i**3
                 + 11 * i - 3 * j**2 - 9 * j) / 6
                + i**2 - 2 * d * i + d * j - d + k)
    else:
        return ((3 * d**2 * i - 3 * d * i**2 + i ** 3 - i
                 - 3 * j**2 - 3 * j) / 6
                + d * j + k)


<<<<<<< HEAD
def _csr_polynomial_expansion(ndarray[DATA_T, ndim=1] data,
                              ndarray[INDEX_A, ndim=1] indices,
                              ndarray[INDEX_A, ndim=1] indptr,
                              INDEX_A d,
                              ndarray[DATA_T, ndim=1] result_data,
                              ndarray[INDEX_B, ndim=1] result_indices,
                              ndarray[INDEX_B, ndim=1] result_indptr,
                              FLAG_T interaction_only,
                              FLAG_T degree):
=======
def _csr_polynomial_expansion(cnp.ndarray[DATA_T, ndim=1] data,
                              cnp.ndarray[INDEX_T, ndim=1] indices,
                              cnp.ndarray[INDEX_T, ndim=1] indptr,
                              INDEX_T d, INDEX_T interaction_only,
                              INDEX_T degree):
>>>>>>> 4cfb550d
    """
    Perform a second-degree polynomial or interaction expansion on a scipy
    compressed sparse row (CSR) matrix. The method used only takes products of
    non-zero features. For a matrix with density d, this results in a speedup
    on the order of d^k where k is the degree of the expansion, assuming all
    rows are of similar density.

    Parameters
    ----------
    data : nd-array
        The "data" attribute of the input CSR matrix.

    indices : nd-array
        The "indices" attribute of the input CSR matrix.

    indptr : nd-array
        The "indptr" attribute of the input CSR matrix.

    d : int
        The dimensionality of the input CSR matrix.

    result_data : nd-array
         The output CSR matrix's "data" attribute

    result_indices : nd-array
         The output CSR matrix's "indices" attribute

    result_indptr : nd-array
        The output CSR matrix's "indptr" attribute

    interaction_only : int
        0 for a polynomial expansion, 1 for an interaction expansion.

    degree : int
        The degree of the expansion. This must be either 2 or 3.

    References
    ----------
    "Leveraging Sparsity to Speed Up Polynomial Feature Expansions of CSR
    Matrices Using K-Simplex Numbers" by Andrew Nystrom and John Hughes.
    """

    # Make the arrays that will form the CSR matrix of the expansion.
<<<<<<< HEAD
    cdef INDEX_A row_i, row_starts, row_ends, i, j, k, i_ptr, j_ptr, k_ptr

    cdef INDEX_B expanded_index=0, num_cols_in_row, col
=======
    cdef cnp.ndarray[DATA_T, ndim=1] expanded_data = cnp.ndarray(
        shape=total_nnz, dtype=data.dtype)
    cdef cnp.ndarray[INDEX_T, ndim=1] expanded_indices = cnp.ndarray(
        shape=total_nnz, dtype=indices.dtype)
    cdef INDEX_T num_rows = indptr.shape[0] - 1
    cdef cnp.ndarray[INDEX_T, ndim=1] expanded_indptr = cnp.ndarray(
        shape=num_rows + 1, dtype=indptr.dtype)

    cdef INDEX_T expanded_index = 0, row_starts, row_ends, i, j, k, \
                 i_ptr, j_ptr, k_ptr, num_cols_in_row,  \
                 expanded_column
>>>>>>> 4cfb550d

    with nogil:
        result_indptr[0] = indptr[0]
        for row_i in range(indptr.shape[0]-1):
            row_starts = indptr[row_i]
            row_ends = indptr[row_i + 1]
            num_cols_in_row = 0
            for i_ptr in range(row_starts, row_ends):
                i = indices[i_ptr]
                for j_ptr in range(i_ptr + interaction_only, row_ends):
                    j = indices[j_ptr]
                    if degree == 2:
                        col = _deg2_column[INDEX_B](d, i, j, interaction_only)
                        result_indices[expanded_index] = col
                        result_data[expanded_index] = (
                            data[i_ptr] * data[j_ptr])
                        expanded_index += 1
                        num_cols_in_row += 1
                    else:
                        # degree == 3
                        for k_ptr in range(j_ptr + interaction_only,
                                            row_ends):
                            k = indices[k_ptr]
                            col = _deg3_column[INDEX_B](d, i, j, k, interaction_only)
                            result_indices[expanded_index] = col
                            result_data[expanded_index] = (
                                data[i_ptr] * data[j_ptr] * data[k_ptr])
                            expanded_index += 1
                            num_cols_in_row += 1

            result_indptr[row_i+1] = result_indptr[row_i] + num_cols_in_row<|MERGE_RESOLUTION|>--- conflicted
+++ resolved
@@ -2,28 +2,19 @@
 
 from scipy.sparse import csr_matrix
 cimport numpy as cnp
+cnp.import_array()
 
-<<<<<<< HEAD
-np.import_array()
-ctypedef np.int32_t INDEX_A
+ctypedef np.int8_t FLAG_T
+ctypedef cnp.int32_t INDEX_A
+
 ctypedef fused INDEX_B:
-    np.int32_t
-    np.int64_t
-ctypedef np.int8_t FLAG_T
-
-ctypedef fused DATA_T:
-    np.float32_t
-    np.float64_t
-=======
-cnp.import_array()
-ctypedef cnp.int32_t INDEX_T
-
+    cnp.int32_t
+    cnp.int64_t
 ctypedef fused DATA_T:
     cnp.float32_t
     cnp.float64_t
     cnp.int32_t
     cnp.int64_t
->>>>>>> 4cfb550d
 
 cdef inline INDEX_B _deg2_column(INDEX_B d, INDEX_B i, INDEX_B j,
                                  FLAG_T interaction_only) nogil:
@@ -55,7 +46,6 @@
                 + d * j + k)
 
 
-<<<<<<< HEAD
 def _csr_polynomial_expansion(ndarray[DATA_T, ndim=1] data,
                               ndarray[INDEX_A, ndim=1] indices,
                               ndarray[INDEX_A, ndim=1] indptr,
@@ -65,13 +55,6 @@
                               ndarray[INDEX_B, ndim=1] result_indptr,
                               FLAG_T interaction_only,
                               FLAG_T degree):
-=======
-def _csr_polynomial_expansion(cnp.ndarray[DATA_T, ndim=1] data,
-                              cnp.ndarray[INDEX_T, ndim=1] indices,
-                              cnp.ndarray[INDEX_T, ndim=1] indptr,
-                              INDEX_T d, INDEX_T interaction_only,
-                              INDEX_T degree):
->>>>>>> 4cfb550d
     """
     Perform a second-degree polynomial or interaction expansion on a scipy
     compressed sparse row (CSR) matrix. The method used only takes products of
@@ -115,23 +98,9 @@
     """
 
     # Make the arrays that will form the CSR matrix of the expansion.
-<<<<<<< HEAD
     cdef INDEX_A row_i, row_starts, row_ends, i, j, k, i_ptr, j_ptr, k_ptr
 
     cdef INDEX_B expanded_index=0, num_cols_in_row, col
-=======
-    cdef cnp.ndarray[DATA_T, ndim=1] expanded_data = cnp.ndarray(
-        shape=total_nnz, dtype=data.dtype)
-    cdef cnp.ndarray[INDEX_T, ndim=1] expanded_indices = cnp.ndarray(
-        shape=total_nnz, dtype=indices.dtype)
-    cdef INDEX_T num_rows = indptr.shape[0] - 1
-    cdef cnp.ndarray[INDEX_T, ndim=1] expanded_indptr = cnp.ndarray(
-        shape=num_rows + 1, dtype=indptr.dtype)
-
-    cdef INDEX_T expanded_index = 0, row_starts, row_ends, i, j, k, \
-                 i_ptr, j_ptr, k_ptr, num_cols_in_row,  \
-                 expanded_column
->>>>>>> 4cfb550d
 
     with nogil:
         result_indptr[0] = indptr[0]
