--- conflicted
+++ resolved
@@ -704,15 +704,9 @@
                     _incremental_mean_and_var(X, self.mean_, self.var_,
                                               self.n_samples_seen_)
 
-<<<<<<< HEAD
-        # for back-compatibility, reduce n_samples_seen_ to an integer if the
-        # number of samples is the same for each feature (i.e. no missing
-        # values)
-=======
         # for backward-compatibility, reduce n_samples_seen_ to an integer
         # if the number of samples is the same for each feature (i.e. no
         # missing values)
->>>>>>> e5558934
         if np.ptp(self.n_samples_seen_) == 0:
             self.n_samples_seen_ = self.n_samples_seen_[0]
 
