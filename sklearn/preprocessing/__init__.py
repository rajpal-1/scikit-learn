"""
The :mod:`sklearn.preprocessing` module includes scaling, centering,
normalization, binarization methods.
"""

from ._function_transformer import FunctionTransformer

<<<<<<< HEAD
from .data import Binarizer
from .data import KernelCenterer
from .data import MinMaxScaler
from .data import MaxAbsScaler
from .data import Normalizer
from .data import RobustScaler
from .data import StandardScaler
from .data import QuantileTransformer
from .data import add_dummy_feature
from .data import binarize
from .data import normalize
from .data import scale
from .data import robust_scale
from .data import maxabs_scale
from .data import minmax_scale
from .data import quantile_transform
from .data import power_transform
from .data import PowerTransformer
from .data import PolynomialFeatures
from .data import select_k_best
=======
from ._data import Binarizer
from ._data import KernelCenterer
from ._data import MinMaxScaler
from ._data import MaxAbsScaler
from ._data import Normalizer
from ._data import RobustScaler
from ._data import StandardScaler
from ._data import QuantileTransformer
from ._data import add_dummy_feature
from ._data import binarize
from ._data import normalize
from ._data import scale
from ._data import robust_scale
from ._data import maxabs_scale
from ._data import minmax_scale
from ._data import quantile_transform
from ._data import power_transform
from ._data import PowerTransformer
from ._data import PolynomialFeatures
>>>>>>> f28a90c9

from ._encoders import OneHotEncoder
from ._encoders import OrdinalEncoder

from ._label import label_binarize
from ._label import LabelBinarizer
from ._label import LabelEncoder
from ._label import MultiLabelBinarizer

from ._discretization import KBinsDiscretizer


__all__ = [
    'Binarizer',
    'FunctionTransformer',
    'KBinsDiscretizer',
    'KernelCenterer',
    'LabelBinarizer',
    'LabelEncoder',
    'MultiLabelBinarizer',
    'MinMaxScaler',
    'MaxAbsScaler',
    'QuantileTransformer',
    'Normalizer',
    'OneHotEncoder',
    'OrdinalEncoder',
    'PowerTransformer',
    'RobustScaler',
    'StandardScaler',
    'add_dummy_feature',
    'PolynomialFeatures',
    'binarize',
    'normalize',
    'scale',
    'robust_scale',
    'maxabs_scale',
    'minmax_scale',
    'label_binarize',
    'quantile_transform',
    'power_transform',
    'select_k_best',
]<|MERGE_RESOLUTION|>--- conflicted
+++ resolved
@@ -5,28 +5,6 @@
 
 from ._function_transformer import FunctionTransformer
 
-<<<<<<< HEAD
-from .data import Binarizer
-from .data import KernelCenterer
-from .data import MinMaxScaler
-from .data import MaxAbsScaler
-from .data import Normalizer
-from .data import RobustScaler
-from .data import StandardScaler
-from .data import QuantileTransformer
-from .data import add_dummy_feature
-from .data import binarize
-from .data import normalize
-from .data import scale
-from .data import robust_scale
-from .data import maxabs_scale
-from .data import minmax_scale
-from .data import quantile_transform
-from .data import power_transform
-from .data import PowerTransformer
-from .data import PolynomialFeatures
-from .data import select_k_best
-=======
 from ._data import Binarizer
 from ._data import KernelCenterer
 from ._data import MinMaxScaler
@@ -46,7 +24,7 @@
 from ._data import power_transform
 from ._data import PowerTransformer
 from ._data import PolynomialFeatures
->>>>>>> f28a90c9
+from ._data import select_k_best
 
 from ._encoders import OneHotEncoder
 from ._encoders import OrdinalEncoder
