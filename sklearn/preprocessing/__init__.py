"""
The :mod:`sklearn.preprocessing` module includes scaling, centering,
normalization, binarization and imputation methods.
"""

from ._function_transformer import FunctionTransformer

from .data import Binarizer
from .data import KernelCenterer
from .data import MinMaxScaler
from .data import MaxAbsScaler
from .data import Normalizer
from .data import RobustScaler
from .data import StandardScaler
from .data import QuantileTransformer
from .data import add_dummy_feature
from .data import binarize
from .data import normalize
from .data import scale
from .data import robust_scale
from .data import maxabs_scale
from .data import minmax_scale
from .data import quantile_transform
from .data import power_transform
from .data import OneHotEncoder
from .data import PowerTransformer
from .data import CategoricalEncoder
<<<<<<< HEAD
from .data import UnaryEncoder

=======
>>>>>>> 7b543513
from .data import PolynomialFeatures

from .label import label_binarize
from .label import LabelBinarizer
from .label import LabelEncoder
from .label import MultiLabelBinarizer

from ._target import TransformedTargetRegressor
from .imputation import Imputer


__all__ = [
    'Binarizer',
    'FunctionTransformer',
    'Imputer',
    'KernelCenterer',
    'LabelBinarizer',
    'LabelEncoder',
    'MultiLabelBinarizer',
    'MinMaxScaler',
    'MaxAbsScaler',
    'QuantileTransformer',
    'Normalizer',
    'OneHotEncoder',
    'CategoricalEncoder',
    'PowerTransformer',
    'RobustScaler',
    'StandardScaler',
    'TransformedTargetRegressor',
    'add_dummy_feature',
    'PolynomialFeatures',
    'binarize',
    'normalize',
    'scale',
    'robust_scale',
    'maxabs_scale',
    'minmax_scale',
    'label_binarize',
    'quantile_transform',
<<<<<<< HEAD
    'UnaryEncoder'
=======
    'power_transform',
>>>>>>> 7b543513
]<|MERGE_RESOLUTION|>--- conflicted
+++ resolved
@@ -25,12 +25,8 @@
 from .data import OneHotEncoder
 from .data import PowerTransformer
 from .data import CategoricalEncoder
-<<<<<<< HEAD
+from .data import PolynomialFeatures
 from .data import UnaryEncoder
-
-=======
->>>>>>> 7b543513
-from .data import PolynomialFeatures
 
 from .label import label_binarize
 from .label import LabelBinarizer
@@ -69,9 +65,6 @@
     'minmax_scale',
     'label_binarize',
     'quantile_transform',
-<<<<<<< HEAD
+    'power_transform',
     'UnaryEncoder'
-=======
-    'power_transform',
->>>>>>> 7b543513
 ]