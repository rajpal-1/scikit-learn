--- conflicted
+++ resolved
@@ -90,17 +90,13 @@
                 cats, cats_count = _unique(Xi, return_counts=True)
             else:
                 cats = np.array(self.categories[i], dtype=Xi.dtype)
-<<<<<<< HEAD
 
                 cats_, cats_count = _unique(Xi,
                                             return_counts=True,
                                             cats=cats)
 
-                if Xi.dtype != object:
-=======
                 if Xi.dtype.kind not in 'OU':
->>>>>>> 4d7e6115
-                    sorted_cats = np.sort(cats)
+                    sorted_cats = np.sort(cats) 
                     error_msg = ("Unsorted categories are not "
                                  "supported for numerical categories")
                     # if there are nans, nan should be the last element
