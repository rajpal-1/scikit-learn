--- conflicted
+++ resolved
@@ -34,11 +34,6 @@
     """
 
     def _check_X(self, X):
-<<<<<<< HEAD
-        X_temp = check_array(X, dtype=None, force_all_finite='allow-nan')
-        if not hasattr(X, 'dtype') and np.issubdtype(X_temp.dtype, np.str_):
-            X = check_array(X, dtype=np.object)
-=======
         """
         Perform custom check_array:
         - convert list of strings to object dtype
@@ -52,14 +47,13 @@
         """
         if not (hasattr(X, 'iloc') and getattr(X, 'ndim', 0) == 2):
             # if not a dataframe, do normal check_array validation
-            X_temp = check_array(X, dtype=None)
+            X_temp = check_array(X, dtype=None, force_all_finite='allow-nan')
             if (not hasattr(X, 'dtype')
                     and np.issubdtype(X_temp.dtype, np.str_)):
                 X = check_array(X, dtype=np.object)
             else:
                 X = X_temp
             needs_validation = False
->>>>>>> eaca1729
         else:
             # pandas dataframe, do validation later column by column, in order
             # to keep the dtype information to be used in the encoder.
@@ -76,19 +70,14 @@
 
         return X_columns, n_samples, n_features
 
-<<<<<<< HEAD
-    def _fit(self, X, missing_values, handle_unknown='error'):
-        X = self._check_X(X)
-=======
     def _get_feature(self, X, feature_idx):
         if hasattr(X, 'iloc'):
             # pandas dataframes
             return X.iloc[:, feature_idx]
         # numpy arrays, sparse arrays
         return X[:, feature_idx]
->>>>>>> eaca1729
-
-    def _fit(self, X, handle_unknown='error'):
+
+    def _fit(self, X, missing_values, handle_unknown='error'):
         X_list, n_samples, n_features = self._check_X(X)
 
         if self._categories != 'auto':
@@ -112,31 +101,16 @@
                     _nanencode(Xi, cats, missing_values=missing_values)
             self.categories_.append(cats)
 
-<<<<<<< HEAD
     def _transform(self, X, missing_values, handle_unknown='error'):
-        X = self._check_X(X)
-
-        _, n_features = X.shape
-        X_int = np.zeros_like(X, dtype=np.int)
-        X_missing_mask = np.zeros_like(X, dtype=np.bool)
-        X_unknown_mask = np.zeros_like(X, dtype=np.bool)
+        X_list, n_samples, n_features = self._check_X(X)
+
+        X_int = np.zeros((n_samples, n_features), dtype=np.int)
+        X_missing_mask = np.zeros((n_samples, n_features), dtype=np.bool)
+        X_unknown_mask = np.zeros((n_samples, n_features), dtype=np.bool)
         encode_unknown = handle_unknown != 'error'
-
-        for i in range(n_features):
-            Xi = X[:, i]
-=======
-    def _transform(self, X, handle_unknown='error'):
-        X_list, n_samples, n_features = self._check_X(X)
-
-        X_int = np.zeros((n_samples, n_features), dtype=np.int)
-        X_mask = np.ones((n_samples, n_features), dtype=np.bool)
 
         for i in range(n_features):
             Xi = X_list[i]
-            diff, valid_mask = _encode_check_unknown(Xi, self.categories_[i],
-                                                     return_mask=True)
->>>>>>> eaca1729
-
             encode_results = _nanencode(Xi, self.categories_[i],
                                         missing_values=missing_values,
                                         encode=True,
@@ -330,12 +304,8 @@
     """
 
     def __init__(self, n_values=None, categorical_features=None,
-<<<<<<< HEAD
-                 categories=None, sparse=True, dtype=np.float64,
+                 categories=None, drop=None, sparse=True, dtype=np.float64,
                  missing_values=np.nan, handle_missing='all-zero',
-=======
-                 categories=None, drop=None, sparse=True, dtype=np.float64,
->>>>>>> eaca1729
                  handle_unknown='error'):
         self.categories = categories
         self.sparse = sparse
@@ -510,13 +480,9 @@
                                 copy=True)
             return self
         else:
-<<<<<<< HEAD
             self._fit(X, missing_values=self.missing_values,
                       handle_unknown=self.handle_unknown)
-=======
-            self._fit(X, handle_unknown=self.handle_unknown)
             self.drop_idx_ = self._compute_drop_idx()
->>>>>>> eaca1729
             return self
 
     def _compute_drop_idx(self):
@@ -699,7 +665,6 @@
 
         return out if self.sparse else out.toarray()
 
-<<<<<<< HEAD
     def _make_onehot_sparse_matrix(self, labels, mask, cat_ns):
         flat_mask = mask.ravel()
         n_values = np.array([0] + cat_ns)
@@ -707,33 +672,6 @@
 
         indices = (labels + feature_indices[:-1]).ravel()[flat_mask]
         indptr = mask.sum(axis=1).cumsum()
-=======
-    def _transform_new(self, X):
-        """New implementation assuming categorical input"""
-        # validation of X happens in _check_X called by _transform
-        X_int, X_mask = self._transform(X, handle_unknown=self.handle_unknown)
-
-        n_samples, n_features = X_int.shape
-
-        if self.drop is not None:
-            to_drop = self.drop_idx_.reshape(1, -1)
-
-            # We remove all the dropped categories from mask, and decrement all
-            # categories that occur after them to avoid an empty column.
-
-            keep_cells = X_int != to_drop
-            X_mask &= keep_cells
-            X_int[X_int > to_drop] -= 1
-            n_values = [len(cats) - 1 for cats in self.categories_]
-        else:
-            n_values = [len(cats) for cats in self.categories_]
-
-        mask = X_mask.ravel()
-        n_values = np.array([0] + n_values)
-        feature_indices = np.cumsum(n_values)
-        indices = (X_int + feature_indices[:-1]).ravel()[mask]
-        indptr = X_mask.sum(axis=1).cumsum()
->>>>>>> eaca1729
         indptr = np.insert(indptr, 0, 0)
         data = np.ones(len(indices))
 
@@ -744,13 +682,24 @@
 
     def _transform_new(self, X):
         """New implementation assuming categorical input"""
-        X = self._check_X(X)
-
+        # validation of X happens in _check_X called by _transform
         X_int, X_missing, X_unknown = (
             self._transform(X, missing_values=self.missing_values,
                             handle_unknown=self.handle_unknown))
-
-        cats_ns = [cats.shape[0] for cats in self.categories_]
+        n_samples, n_features = X_int.shape
+
+        if self.drop is not None:
+            to_drop = self.drop_idx_.reshape(1, -1)
+
+            # We remove all the dropped categories from mask, and decrement all
+            # categories that occur after them to avoid an empty column.
+
+            drop_cells = X_int == to_drop
+            X_unknown |= drop_cells
+            X_int[X_int > to_drop] -= 1
+            cats_ns = [len(cats) - 1 for cats in self.categories_]
+        else:
+            cats_ns = [len(cats) for cats in self.categories_]
 
         if self.handle_missing == 'all-zero':
             X_valid = ~(X_missing | X_unknown)
