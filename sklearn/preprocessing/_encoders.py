# Authors: Andreas Mueller <amueller@ais.uni-bonn.de>
#          Joris Van den Bossche <jorisvandenbossche@gmail.com>
# License: BSD 3 clause

import numbers
import warnings
from numbers import Integral

import numpy as np
from scipy import sparse

from ..base import BaseEstimator, OneToOneFeatureMixin, TransformerMixin, _fit_context
from ..utils import _safe_indexing, check_array, is_scalar_nan
from ..utils._encode import _check_unknown, _encode, _get_counts, _unique
from ..utils._mask import _get_mask
from ..utils._param_validation import Interval, RealNotInt, StrOptions
from ..utils._set_output import _get_output_config
from ..utils.validation import _check_feature_names_in, check_is_fitted

__all__ = ["OneHotEncoder", "OrdinalEncoder"]


class _BaseEncoder(TransformerMixin, BaseEstimator):
    """
    Base class for encoders that includes the code to categorize and
    transform the input features.

    """

    def _check_X(self, X, force_all_finite=True):
        """
        Perform custom check_array:
        - convert list of strings to object dtype
        - check for missing values for object dtype data (check_array does
          not do that)
        - return list of features (arrays): this list of features is
          constructed feature by feature to preserve the data types
          of pandas DataFrame columns, as otherwise information is lost
          and cannot be used, e.g. for the `categories_` attribute.

        """
        if not (hasattr(X, "iloc") and getattr(X, "ndim", 0) == 2):
            # if not a dataframe, do normal check_array validation
            X_temp = check_array(X, dtype=None, force_all_finite=force_all_finite)
            if not hasattr(X, "dtype") and np.issubdtype(X_temp.dtype, np.str_):
                X = check_array(X, dtype=object, force_all_finite=force_all_finite)
            else:
                X = X_temp
            needs_validation = False
        else:
            # pandas dataframe, do validation later column by column, in order
            # to keep the dtype information to be used in the encoder.
            needs_validation = force_all_finite

        n_samples, n_features = X.shape
        X_columns = []

        for i in range(n_features):
            Xi = _safe_indexing(X, indices=i, axis=1)
            Xi = check_array(
                Xi, ensure_2d=False, dtype=None, force_all_finite=needs_validation
            )
            X_columns.append(Xi)

        return X_columns, n_samples, n_features

    def _fit(
        self,
        X,
        handle_unknown="error",
        force_all_finite=True,
        return_counts=False,
        return_and_ignore_missing_for_infrequent=False,
    ):
        self._check_infrequent_enabled()
        self._check_n_features(X, reset=True)
        self._check_feature_names(X, reset=True)
        X_list, n_samples, n_features = self._check_X(
            X, force_all_finite=force_all_finite
        )
        self.n_features_in_ = n_features

        if self.categories != "auto":
            if len(self.categories) != n_features:
                raise ValueError(
                    "Shape mismatch: if categories is an array,"
                    " it has to be of shape (n_features,)."
                )

        self.categories_ = []
        category_counts = []
        compute_counts = return_counts or self._infrequent_enabled

        for i in range(n_features):
            Xi = X_list[i]

            if self.categories == "auto":
                result = _unique(Xi, return_counts=compute_counts)
                if compute_counts:
                    cats, counts = result
                    category_counts.append(counts)
                else:
                    cats = result
            else:
                if np.issubdtype(Xi.dtype, np.str_):
                    # Always convert string categories to objects to avoid
                    # unexpected string truncation for longer category labels
                    # passed in the constructor.
                    Xi_dtype = object
                else:
                    Xi_dtype = Xi.dtype

                cats = np.array(self.categories[i], dtype=Xi_dtype)
                if (
                    cats.dtype == object
                    and isinstance(cats[0], bytes)
                    and Xi.dtype.kind != "S"
                ):
                    msg = (
                        f"In column {i}, the predefined categories have type 'bytes'"
                        " which is incompatible with values of type"
                        f" '{type(Xi[0]).__name__}'."
                    )
                    raise ValueError(msg)

                # `nan` must be the last stated category
                for category in cats[:-1]:
                    if is_scalar_nan(category):
                        raise ValueError(
                            "Nan should be the last element in user"
                            f" provided categories, see categories {cats}"
                            f" in column #{i}"
                        )

                if cats.size != len(_unique(cats)):
                    msg = (
                        f"In column {i}, the predefined categories"
                        " contain duplicate elements."
                    )
                    raise ValueError(msg)

                if Xi.dtype.kind not in "OUS":
                    sorted_cats = np.sort(cats)
                    error_msg = (
                        "Unsorted categories are not supported for numerical categories"
                    )
                    # if there are nans, nan should be the last element
                    stop_idx = -1 if np.isnan(sorted_cats[-1]) else None
                    if np.any(sorted_cats[:stop_idx] != cats[:stop_idx]):
                        raise ValueError(error_msg)

                if handle_unknown == "error":
                    diff = _check_unknown(Xi, cats)
                    if diff:
                        msg = (
                            "Found unknown categories {0} in column {1}"
                            " during fit".format(diff, i)
                        )
                        raise ValueError(msg)
                if compute_counts:
                    category_counts.append(_get_counts(Xi, cats))

            self.categories_.append(cats)

        output = {"n_samples": n_samples}
        if return_counts:
            output["category_counts"] = category_counts

        missing_indices = {}
        if return_and_ignore_missing_for_infrequent:
            for feature_idx, categories_for_idx in enumerate(self.categories_):
                if is_scalar_nan(categories_for_idx[-1]):
                    # `nan` values can only be placed in the latest position
                    missing_indices[feature_idx] = categories_for_idx.size - 1
            output["missing_indices"] = missing_indices

        if self._infrequent_enabled:
            self._fit_infrequent_category_mapping(
                n_samples,
                category_counts,
                missing_indices,
            )
        return output

    def _transform(
        self,
        X,
        handle_unknown="error",
        force_all_finite=True,
        warn_on_unknown=False,
        ignore_category_indices=None,
    ):
        X_list, n_samples, n_features = self._check_X(
            X, force_all_finite=force_all_finite
        )
        self._check_feature_names(X, reset=False)
        self._check_n_features(X, reset=False)

        X_int = np.zeros((n_samples, n_features), dtype=int)
        X_mask = np.ones((n_samples, n_features), dtype=bool)

        columns_with_unknown = []
        for i in range(n_features):
            Xi = X_list[i]
            diff, valid_mask = _check_unknown(Xi, self.categories_[i], return_mask=True)

            if not np.all(valid_mask):
                if handle_unknown == "error":
                    msg = (
                        "Found unknown categories {0} in column {1}"
                        " during transform".format(diff, i)
                    )
                    raise ValueError(msg)
                else:
                    if warn_on_unknown:
                        columns_with_unknown.append(i)
                    # Set the problematic rows to an acceptable value and
                    # continue `The rows are marked `X_mask` and will be
                    # removed later.
                    X_mask[:, i] = valid_mask
                    # cast Xi into the largest string type necessary
                    # to handle different lengths of numpy strings
                    if (
                        self.categories_[i].dtype.kind in ("U", "S")
                        and self.categories_[i].itemsize > Xi.itemsize
                    ):
                        Xi = Xi.astype(self.categories_[i].dtype)
                    elif self.categories_[i].dtype.kind == "O" and Xi.dtype.kind == "U":
                        # categories are objects and Xi are numpy strings.
                        # Cast Xi to an object dtype to prevent truncation
                        # when setting invalid values.
                        Xi = Xi.astype("O")
                    else:
                        Xi = Xi.copy()

                    Xi[~valid_mask] = self.categories_[i][0]
            # We use check_unknown=False, since _check_unknown was
            # already called above.
            X_int[:, i] = _encode(Xi, uniques=self.categories_[i], check_unknown=False)
        if columns_with_unknown:
            warnings.warn(
                (
                    "Found unknown categories in columns "
                    f"{columns_with_unknown} during transform. These "
                    "unknown categories will be encoded as all zeros"
                ),
                UserWarning,
            )

        self._map_infrequent_categories(X_int, X_mask, ignore_category_indices)
        return X_int, X_mask

<<<<<<< HEAD
    def __sklearn_tags__(self):
        more_tags = {"X_types": ["categorical"]}
        return {**super().__sklearn_tags__(), **more_tags}
=======
    @property
    def infrequent_categories_(self):
        """Infrequent categories for each feature."""
        # raises an AttributeError if `_infrequent_indices` is not defined
        infrequent_indices = self._infrequent_indices
        return [
            None if indices is None else category[indices]
            for category, indices in zip(self.categories_, infrequent_indices)
        ]

    def _check_infrequent_enabled(self):
        """
        This functions checks whether _infrequent_enabled is True or False.
        This has to be called after parameter validation in the fit function.
        """
        max_categories = getattr(self, "max_categories", None)
        min_frequency = getattr(self, "min_frequency", None)
        self._infrequent_enabled = (
            max_categories is not None and max_categories >= 1
        ) or min_frequency is not None

    def _identify_infrequent(self, category_count, n_samples, col_idx):
        """Compute the infrequent indices.

        Parameters
        ----------
        category_count : ndarray of shape (n_cardinality,)
            Category counts.

        n_samples : int
            Number of samples.

        col_idx : int
            Index of the current category. Only used for the error message.

        Returns
        -------
        output : ndarray of shape (n_infrequent_categories,) or None
            If there are infrequent categories, indices of infrequent
            categories. Otherwise None.
        """
        if isinstance(self.min_frequency, numbers.Integral):
            infrequent_mask = category_count < self.min_frequency
        elif isinstance(self.min_frequency, numbers.Real):
            min_frequency_abs = n_samples * self.min_frequency
            infrequent_mask = category_count < min_frequency_abs
        else:
            infrequent_mask = np.zeros(category_count.shape[0], dtype=bool)

        n_current_features = category_count.size - infrequent_mask.sum() + 1
        if self.max_categories is not None and self.max_categories < n_current_features:
            # max_categories includes the one infrequent category
            frequent_category_count = self.max_categories - 1
            if frequent_category_count == 0:
                # All categories are infrequent
                infrequent_mask[:] = True
            else:
                # stable sort to preserve original count order
                smallest_levels = np.argsort(category_count, kind="mergesort")[
                    :-frequent_category_count
                ]
                infrequent_mask[smallest_levels] = True

        output = np.flatnonzero(infrequent_mask)
        return output if output.size > 0 else None

    def _fit_infrequent_category_mapping(
        self, n_samples, category_counts, missing_indices
    ):
        """Fit infrequent categories.

        Defines the private attribute: `_default_to_infrequent_mappings`. For
        feature `i`, `_default_to_infrequent_mappings[i]` defines the mapping
        from the integer encoding returned by `super().transform()` into
        infrequent categories. If `_default_to_infrequent_mappings[i]` is None,
        there were no infrequent categories in the training set.

        For example if categories 0, 2 and 4 were frequent, while categories
        1, 3, 5 were infrequent for feature 7, then these categories are mapped
        to a single output:
        `_default_to_infrequent_mappings[7] = array([0, 3, 1, 3, 2, 3])`

        Defines private attribute: `_infrequent_indices`. `_infrequent_indices[i]`
        is an array of indices such that
        `categories_[i][_infrequent_indices[i]]` are all the infrequent category
        labels. If the feature `i` has no infrequent categories
        `_infrequent_indices[i]` is None.

        .. versionadded:: 1.1

        Parameters
        ----------
        n_samples : int
            Number of samples in training set.
        category_counts: list of ndarray
            `category_counts[i]` is the category counts corresponding to
            `self.categories_[i]`.
        missing_indices : dict
            Dict mapping from feature_idx to category index with a missing value.
        """
        # Remove missing value from counts, so it is not considered as infrequent
        if missing_indices:
            category_counts_ = []
            for feature_idx, count in enumerate(category_counts):
                if feature_idx in missing_indices:
                    category_counts_.append(
                        np.delete(count, missing_indices[feature_idx])
                    )
                else:
                    category_counts_.append(count)
        else:
            category_counts_ = category_counts

        self._infrequent_indices = [
            self._identify_infrequent(category_count, n_samples, col_idx)
            for col_idx, category_count in enumerate(category_counts_)
        ]

        # compute mapping from default mapping to infrequent mapping
        self._default_to_infrequent_mappings = []

        for feature_idx, infreq_idx in enumerate(self._infrequent_indices):
            cats = self.categories_[feature_idx]
            # no infrequent categories
            if infreq_idx is None:
                self._default_to_infrequent_mappings.append(None)
                continue

            n_cats = len(cats)
            if feature_idx in missing_indices:
                # Missing index was removed from this category when computing
                # infrequent indices, thus we need to decrease the number of
                # total categories when considering the infrequent mapping.
                n_cats -= 1

            # infrequent indices exist
            mapping = np.empty(n_cats, dtype=np.int64)
            n_infrequent_cats = infreq_idx.size

            # infrequent categories are mapped to the last element.
            n_frequent_cats = n_cats - n_infrequent_cats
            mapping[infreq_idx] = n_frequent_cats

            frequent_indices = np.setdiff1d(np.arange(n_cats), infreq_idx)
            mapping[frequent_indices] = np.arange(n_frequent_cats)

            self._default_to_infrequent_mappings.append(mapping)

    def _map_infrequent_categories(self, X_int, X_mask, ignore_category_indices):
        """Map infrequent categories to integer representing the infrequent category.

        This modifies X_int in-place. Values that were invalid based on `X_mask`
        are mapped to the infrequent category if there was an infrequent
        category for that feature.

        Parameters
        ----------
        X_int: ndarray of shape (n_samples, n_features)
            Integer encoded categories.

        X_mask: ndarray of shape (n_samples, n_features)
            Bool mask for valid values in `X_int`.

        ignore_category_indices : dict
            Dictionary mapping from feature_idx to category index to ignore.
            Ignored indexes will not be grouped and the original ordinal encoding
            will remain.
        """
        if not self._infrequent_enabled:
            return

        ignore_category_indices = ignore_category_indices or {}

        for col_idx in range(X_int.shape[1]):
            infrequent_idx = self._infrequent_indices[col_idx]
            if infrequent_idx is None:
                continue

            X_int[~X_mask[:, col_idx], col_idx] = infrequent_idx[0]
            if self.handle_unknown == "infrequent_if_exist":
                # All the unknown values are now mapped to the
                # infrequent_idx[0], which makes the unknown values valid
                # This is needed in `transform` when the encoding is formed
                # using `X_mask`.
                X_mask[:, col_idx] = True

        # Remaps encoding in `X_int` where the infrequent categories are
        # grouped together.
        for i, mapping in enumerate(self._default_to_infrequent_mappings):
            if mapping is None:
                continue

            if i in ignore_category_indices:
                # Update rows that are **not** ignored
                rows_to_update = X_int[:, i] != ignore_category_indices[i]
            else:
                rows_to_update = slice(None)

            X_int[rows_to_update, i] = np.take(mapping, X_int[rows_to_update, i])

    def _more_tags(self):
        return {"X_types": ["2darray", "categorical"], "allow_nan": True}
>>>>>>> a5e95606


class OneHotEncoder(_BaseEncoder):
    """
    Encode categorical features as a one-hot numeric array.

    The input to this transformer should be an array-like of integers or
    strings, denoting the values taken on by categorical (discrete) features.
    The features are encoded using a one-hot (aka 'one-of-K' or 'dummy')
    encoding scheme. This creates a binary column for each category and
    returns a sparse matrix or dense array (depending on the ``sparse_output``
    parameter).

    By default, the encoder derives the categories based on the unique values
    in each feature. Alternatively, you can also specify the `categories`
    manually.

    This encoding is needed for feeding categorical data to many scikit-learn
    estimators, notably linear models and SVMs with the standard kernels.

    Note: a one-hot encoding of y labels should use a LabelBinarizer
    instead.

    Read more in the :ref:`User Guide <preprocessing_categorical_features>`.
    For a comparison of different encoders, refer to:
    :ref:`sphx_glr_auto_examples_preprocessing_plot_target_encoder.py`.

    Parameters
    ----------
    categories : 'auto' or a list of array-like, default='auto'
        Categories (unique values) per feature:

        - 'auto' : Determine categories automatically from the training data.
        - list : ``categories[i]`` holds the categories expected in the ith
          column. The passed categories should not mix strings and numeric
          values within a single feature, and should be sorted in case of
          numeric values.

        The used categories can be found in the ``categories_`` attribute.

        .. versionadded:: 0.20

    drop : {'first', 'if_binary'} or an array-like of shape (n_features,), \
            default=None
        Specifies a methodology to use to drop one of the categories per
        feature. This is useful in situations where perfectly collinear
        features cause problems, such as when feeding the resulting data
        into an unregularized linear regression model.

        However, dropping one category breaks the symmetry of the original
        representation and can therefore induce a bias in downstream models,
        for instance for penalized linear classification or regression models.

        - None : retain all features (the default).
        - 'first' : drop the first category in each feature. If only one
          category is present, the feature will be dropped entirely.
        - 'if_binary' : drop the first category in each feature with two
          categories. Features with 1 or more than 2 categories are
          left intact.
        - array : ``drop[i]`` is the category in feature ``X[:, i]`` that
          should be dropped.

        When `max_categories` or `min_frequency` is configured to group
        infrequent categories, the dropping behavior is handled after the
        grouping.

        .. versionadded:: 0.21
           The parameter `drop` was added in 0.21.

        .. versionchanged:: 0.23
           The option `drop='if_binary'` was added in 0.23.

        .. versionchanged:: 1.1
            Support for dropping infrequent categories.

    sparse_output : bool, default=True
        When ``True``, it returns a :class:`scipy.sparse.csr_matrix`,
        i.e. a sparse matrix in "Compressed Sparse Row" (CSR) format.

        .. versionadded:: 1.2
           `sparse` was renamed to `sparse_output`

    dtype : number type, default=np.float64
        Desired dtype of output.

    handle_unknown : {'error', 'ignore', 'infrequent_if_exist'}, \
                     default='error'
        Specifies the way unknown categories are handled during :meth:`transform`.

        - 'error' : Raise an error if an unknown category is present during transform.
        - 'ignore' : When an unknown category is encountered during
          transform, the resulting one-hot encoded columns for this feature
          will be all zeros. In the inverse transform, an unknown category
          will be denoted as None.
        - 'infrequent_if_exist' : When an unknown category is encountered
          during transform, the resulting one-hot encoded columns for this
          feature will map to the infrequent category if it exists. The
          infrequent category will be mapped to the last position in the
          encoding. During inverse transform, an unknown category will be
          mapped to the category denoted `'infrequent'` if it exists. If the
          `'infrequent'` category does not exist, then :meth:`transform` and
          :meth:`inverse_transform` will handle an unknown category as with
          `handle_unknown='ignore'`. Infrequent categories exist based on
          `min_frequency` and `max_categories`. Read more in the
          :ref:`User Guide <encoder_infrequent_categories>`.

        .. versionchanged:: 1.1
            `'infrequent_if_exist'` was added to automatically handle unknown
            categories and infrequent categories.

    min_frequency : int or float, default=None
        Specifies the minimum frequency below which a category will be
        considered infrequent.

        - If `int`, categories with a smaller cardinality will be considered
          infrequent.

        - If `float`, categories with a smaller cardinality than
          `min_frequency * n_samples`  will be considered infrequent.

        .. versionadded:: 1.1
            Read more in the :ref:`User Guide <encoder_infrequent_categories>`.

    max_categories : int, default=None
        Specifies an upper limit to the number of output features for each input
        feature when considering infrequent categories. If there are infrequent
        categories, `max_categories` includes the category representing the
        infrequent categories along with the frequent categories. If `None`,
        there is no limit to the number of output features.

        .. versionadded:: 1.1
            Read more in the :ref:`User Guide <encoder_infrequent_categories>`.

    feature_name_combiner : "concat" or callable, default="concat"
        Callable with signature `def callable(input_feature, category)` that returns a
        string. This is used to create feature names to be returned by
        :meth:`get_feature_names_out`.

        `"concat"` concatenates encoded feature name and category with
        `feature + "_" + str(category)`.E.g. feature X with values 1, 6, 7 create
        feature names `X_1, X_6, X_7`.

        .. versionadded:: 1.3

    Attributes
    ----------
    categories_ : list of arrays
        The categories of each feature determined during fitting
        (in order of the features in X and corresponding with the output
        of ``transform``). This includes the category specified in ``drop``
        (if any).

    drop_idx_ : array of shape (n_features,)
        - ``drop_idx_[i]`` is the index in ``categories_[i]`` of the category
          to be dropped for each feature.
        - ``drop_idx_[i] = None`` if no category is to be dropped from the
          feature with index ``i``, e.g. when `drop='if_binary'` and the
          feature isn't binary.
        - ``drop_idx_ = None`` if all the transformed features will be
          retained.

        If infrequent categories are enabled by setting `min_frequency` or
        `max_categories` to a non-default value and `drop_idx[i]` corresponds
        to a infrequent category, then the entire infrequent category is
        dropped.

        .. versionchanged:: 0.23
           Added the possibility to contain `None` values.

    infrequent_categories_ : list of ndarray
        Defined only if infrequent categories are enabled by setting
        `min_frequency` or `max_categories` to a non-default value.
        `infrequent_categories_[i]` are the infrequent categories for feature
        `i`. If the feature `i` has no infrequent categories
        `infrequent_categories_[i]` is None.

        .. versionadded:: 1.1

    n_features_in_ : int
        Number of features seen during :term:`fit`.

        .. versionadded:: 1.0

    feature_names_in_ : ndarray of shape (`n_features_in_`,)
        Names of features seen during :term:`fit`. Defined only when `X`
        has feature names that are all strings.

        .. versionadded:: 1.0

    feature_name_combiner : callable or None
        Callable with signature `def callable(input_feature, category)` that returns a
        string. This is used to create feature names to be returned by
        :meth:`get_feature_names_out`.

        .. versionadded:: 1.3

    See Also
    --------
    OrdinalEncoder : Performs an ordinal (integer)
      encoding of the categorical features.
    TargetEncoder : Encodes categorical features using the target.
    sklearn.feature_extraction.DictVectorizer : Performs a one-hot encoding of
      dictionary items (also handles string-valued features).
    sklearn.feature_extraction.FeatureHasher : Performs an approximate one-hot
      encoding of dictionary items or strings.
    LabelBinarizer : Binarizes labels in a one-vs-all
      fashion.
    MultiLabelBinarizer : Transforms between iterable of
      iterables and a multilabel format, e.g. a (samples x classes) binary
      matrix indicating the presence of a class label.

    Examples
    --------
    Given a dataset with two features, we let the encoder find the unique
    values per feature and transform the data to a binary one-hot encoding.

    >>> from sklearn.preprocessing import OneHotEncoder

    One can discard categories not seen during `fit`:

    >>> enc = OneHotEncoder(handle_unknown='ignore')
    >>> X = [['Male', 1], ['Female', 3], ['Female', 2]]
    >>> enc.fit(X)
    OneHotEncoder(handle_unknown='ignore')
    >>> enc.categories_
    [array(['Female', 'Male'], dtype=object), array([1, 2, 3], dtype=object)]
    >>> enc.transform([['Female', 1], ['Male', 4]]).toarray()
    array([[1., 0., 1., 0., 0.],
           [0., 1., 0., 0., 0.]])
    >>> enc.inverse_transform([[0, 1, 1, 0, 0], [0, 0, 0, 1, 0]])
    array([['Male', 1],
           [None, 2]], dtype=object)
    >>> enc.get_feature_names_out(['gender', 'group'])
    array(['gender_Female', 'gender_Male', 'group_1', 'group_2', 'group_3'], ...)

    One can always drop the first column for each feature:

    >>> drop_enc = OneHotEncoder(drop='first').fit(X)
    >>> drop_enc.categories_
    [array(['Female', 'Male'], dtype=object), array([1, 2, 3], dtype=object)]
    >>> drop_enc.transform([['Female', 1], ['Male', 2]]).toarray()
    array([[0., 0., 0.],
           [1., 1., 0.]])

    Or drop a column for feature only having 2 categories:

    >>> drop_binary_enc = OneHotEncoder(drop='if_binary').fit(X)
    >>> drop_binary_enc.transform([['Female', 1], ['Male', 2]]).toarray()
    array([[0., 1., 0., 0.],
           [1., 0., 1., 0.]])

    One can change the way feature names are created.

    >>> def custom_combiner(feature, category):
    ...     return str(feature) + "_" + type(category).__name__ + "_" + str(category)
    >>> custom_fnames_enc = OneHotEncoder(feature_name_combiner=custom_combiner).fit(X)
    >>> custom_fnames_enc.get_feature_names_out()
    array(['x0_str_Female', 'x0_str_Male', 'x1_int_1', 'x1_int_2', 'x1_int_3'],
          dtype=object)

    Infrequent categories are enabled by setting `max_categories` or `min_frequency`.

    >>> import numpy as np
    >>> X = np.array([["a"] * 5 + ["b"] * 20 + ["c"] * 10 + ["d"] * 3], dtype=object).T
    >>> ohe = OneHotEncoder(max_categories=3, sparse_output=False).fit(X)
    >>> ohe.infrequent_categories_
    [array(['a', 'd'], dtype=object)]
    >>> ohe.transform([["a"], ["b"]])
    array([[0., 0., 1.],
           [1., 0., 0.]])
    """

    _parameter_constraints: dict = {
        "categories": [StrOptions({"auto"}), list],
        "drop": [StrOptions({"first", "if_binary"}), "array-like", None],
        "dtype": "no_validation",  # validation delegated to numpy
        "handle_unknown": [StrOptions({"error", "ignore", "infrequent_if_exist"})],
        "max_categories": [Interval(Integral, 1, None, closed="left"), None],
        "min_frequency": [
            Interval(Integral, 1, None, closed="left"),
            Interval(RealNotInt, 0, 1, closed="neither"),
            None,
        ],
        "sparse_output": ["boolean"],
        "feature_name_combiner": [StrOptions({"concat"}), callable],
    }

    def __init__(
        self,
        *,
        categories="auto",
        drop=None,
        sparse_output=True,
        dtype=np.float64,
        handle_unknown="error",
        min_frequency=None,
        max_categories=None,
        feature_name_combiner="concat",
    ):
        self.categories = categories
        self.sparse_output = sparse_output
        self.dtype = dtype
        self.handle_unknown = handle_unknown
        self.drop = drop
        self.min_frequency = min_frequency
        self.max_categories = max_categories
        self.feature_name_combiner = feature_name_combiner

    def _map_drop_idx_to_infrequent(self, feature_idx, drop_idx):
        """Convert `drop_idx` into the index for infrequent categories.

        If there are no infrequent categories, then `drop_idx` is
        returned. This method is called in `_set_drop_idx` when the `drop`
        parameter is an array-like.
        """
        if not self._infrequent_enabled:
            return drop_idx

        default_to_infrequent = self._default_to_infrequent_mappings[feature_idx]
        if default_to_infrequent is None:
            return drop_idx

        # Raise error when explicitly dropping a category that is infrequent
        infrequent_indices = self._infrequent_indices[feature_idx]
        if infrequent_indices is not None and drop_idx in infrequent_indices:
            categories = self.categories_[feature_idx]
            raise ValueError(
                f"Unable to drop category {categories[drop_idx].item()!r} from"
                f" feature {feature_idx} because it is infrequent"
            )
        return default_to_infrequent[drop_idx]

    def _set_drop_idx(self):
        """Compute the drop indices associated with `self.categories_`.

        If `self.drop` is:
        - `None`, No categories have been dropped.
        - `'first'`, All zeros to drop the first category.
        - `'if_binary'`, All zeros if the category is binary and `None`
          otherwise.
        - array-like, The indices of the categories that match the
          categories in `self.drop`. If the dropped category is an infrequent
          category, then the index for the infrequent category is used. This
          means that the entire infrequent category is dropped.

        This methods defines a public `drop_idx_` and a private
        `_drop_idx_after_grouping`.

        - `drop_idx_`: Public facing API that references the drop category in
          `self.categories_`.
        - `_drop_idx_after_grouping`: Used internally to drop categories *after* the
          infrequent categories are grouped together.

        If there are no infrequent categories or drop is `None`, then
        `drop_idx_=_drop_idx_after_grouping`.
        """
        if self.drop is None:
            drop_idx_after_grouping = None
        elif isinstance(self.drop, str):
            if self.drop == "first":
                drop_idx_after_grouping = np.zeros(len(self.categories_), dtype=object)
            elif self.drop == "if_binary":
                n_features_out_no_drop = [len(cat) for cat in self.categories_]
                if self._infrequent_enabled:
                    for i, infreq_idx in enumerate(self._infrequent_indices):
                        if infreq_idx is None:
                            continue
                        n_features_out_no_drop[i] -= infreq_idx.size - 1

                drop_idx_after_grouping = np.array(
                    [
                        0 if n_features_out == 2 else None
                        for n_features_out in n_features_out_no_drop
                    ],
                    dtype=object,
                )

        else:
            drop_array = np.asarray(self.drop, dtype=object)
            droplen = len(drop_array)

            if droplen != len(self.categories_):
                msg = (
                    "`drop` should have length equal to the number "
                    "of features ({}), got {}"
                )
                raise ValueError(msg.format(len(self.categories_), droplen))
            missing_drops = []
            drop_indices = []
            for feature_idx, (drop_val, cat_list) in enumerate(
                zip(drop_array, self.categories_)
            ):
                if not is_scalar_nan(drop_val):
                    drop_idx = np.where(cat_list == drop_val)[0]
                    if drop_idx.size:  # found drop idx
                        drop_indices.append(
                            self._map_drop_idx_to_infrequent(feature_idx, drop_idx[0])
                        )
                    else:
                        missing_drops.append((feature_idx, drop_val))
                    continue

                # drop_val is nan, find nan in categories manually
                if is_scalar_nan(cat_list[-1]):
                    drop_indices.append(
                        self._map_drop_idx_to_infrequent(feature_idx, cat_list.size - 1)
                    )
                else:  # nan is missing
                    missing_drops.append((feature_idx, drop_val))

            if any(missing_drops):
                msg = (
                    "The following categories were supposed to be "
                    "dropped, but were not found in the training "
                    "data.\n{}".format(
                        "\n".join(
                            [
                                "Category: {}, Feature: {}".format(c, v)
                                for c, v in missing_drops
                            ]
                        )
                    )
                )
                raise ValueError(msg)
            drop_idx_after_grouping = np.array(drop_indices, dtype=object)

        # `_drop_idx_after_grouping` are the categories to drop *after* the infrequent
        # categories are grouped together. If needed, we remap `drop_idx` back
        # to the categories seen in `self.categories_`.
        self._drop_idx_after_grouping = drop_idx_after_grouping

        if not self._infrequent_enabled or drop_idx_after_grouping is None:
            self.drop_idx_ = self._drop_idx_after_grouping
        else:
            drop_idx_ = []
            for feature_idx, drop_idx in enumerate(drop_idx_after_grouping):
                default_to_infrequent = self._default_to_infrequent_mappings[
                    feature_idx
                ]
                if drop_idx is None or default_to_infrequent is None:
                    orig_drop_idx = drop_idx
                else:
                    orig_drop_idx = np.flatnonzero(default_to_infrequent == drop_idx)[0]

                drop_idx_.append(orig_drop_idx)

            self.drop_idx_ = np.asarray(drop_idx_, dtype=object)

    def _compute_transformed_categories(self, i, remove_dropped=True):
        """Compute the transformed categories used for column `i`.

        1. If there are infrequent categories, the category is named
        'infrequent_sklearn'.
        2. Dropped columns are removed when remove_dropped=True.
        """
        cats = self.categories_[i]

        if self._infrequent_enabled:
            infreq_map = self._default_to_infrequent_mappings[i]
            if infreq_map is not None:
                frequent_mask = infreq_map < infreq_map.max()
                infrequent_cat = "infrequent_sklearn"
                # infrequent category is always at the end
                cats = np.concatenate(
                    (cats[frequent_mask], np.array([infrequent_cat], dtype=object))
                )

        if remove_dropped:
            cats = self._remove_dropped_categories(cats, i)
        return cats

    def _remove_dropped_categories(self, categories, i):
        """Remove dropped categories."""
        if (
            self._drop_idx_after_grouping is not None
            and self._drop_idx_after_grouping[i] is not None
        ):
            return np.delete(categories, self._drop_idx_after_grouping[i])
        return categories

    def _compute_n_features_outs(self):
        """Compute the n_features_out for each input feature."""
        output = [len(cats) for cats in self.categories_]

        if self._drop_idx_after_grouping is not None:
            for i, drop_idx in enumerate(self._drop_idx_after_grouping):
                if drop_idx is not None:
                    output[i] -= 1

        if not self._infrequent_enabled:
            return output

        # infrequent is enabled, the number of features out are reduced
        # because the infrequent categories are grouped together
        for i, infreq_idx in enumerate(self._infrequent_indices):
            if infreq_idx is None:
                continue
            output[i] -= infreq_idx.size - 1

        return output

    @_fit_context(prefer_skip_nested_validation=True)
    def fit(self, X, y=None):
        """
        Fit OneHotEncoder to X.

        Parameters
        ----------
        X : array-like of shape (n_samples, n_features)
            The data to determine the categories of each feature.

        y : None
            Ignored. This parameter exists only for compatibility with
            :class:`~sklearn.pipeline.Pipeline`.

        Returns
        -------
        self
            Fitted encoder.
        """
        self._fit(
            X,
            handle_unknown=self.handle_unknown,
            force_all_finite="allow-nan",
        )
        self._set_drop_idx()
        self._n_features_outs = self._compute_n_features_outs()
        return self

    def transform(self, X):
        """
        Transform X using one-hot encoding.

        If `sparse_output=True` (default), it returns an instance of
        :class:`scipy.sparse._csr.csr_matrix` (CSR format).

        If there are infrequent categories for a feature, set by specifying
        `max_categories` or `min_frequency`, the infrequent categories are
        grouped into a single category.

        Parameters
        ----------
        X : array-like of shape (n_samples, n_features)
            The data to encode.

        Returns
        -------
        X_out : {ndarray, sparse matrix} of shape \
                (n_samples, n_encoded_features)
            Transformed input. If `sparse_output=True`, a sparse matrix will be
            returned.
        """
        check_is_fitted(self)
        transform_output = _get_output_config("transform", estimator=self)["dense"]
        if transform_output != "default" and self.sparse_output:
            capitalize_transform_output = transform_output.capitalize()
            raise ValueError(
                f"{capitalize_transform_output} output does not support sparse data."
                f" Set sparse_output=False to output {transform_output} dataframes or"
                f" disable {capitalize_transform_output} output via"
                '` ohe.set_output(transform="default").'
            )

        # validation of X happens in _check_X called by _transform
        warn_on_unknown = self.drop is not None and self.handle_unknown in {
            "ignore",
            "infrequent_if_exist",
        }
        X_int, X_mask = self._transform(
            X,
            handle_unknown=self.handle_unknown,
            force_all_finite="allow-nan",
            warn_on_unknown=warn_on_unknown,
        )

        n_samples, n_features = X_int.shape

        if self._drop_idx_after_grouping is not None:
            to_drop = self._drop_idx_after_grouping.copy()
            # We remove all the dropped categories from mask, and decrement all
            # categories that occur after them to avoid an empty column.
            keep_cells = X_int != to_drop
            for i, cats in enumerate(self.categories_):
                # drop='if_binary' but feature isn't binary
                if to_drop[i] is None:
                    # set to cardinality to not drop from X_int
                    to_drop[i] = len(cats)

            to_drop = to_drop.reshape(1, -1)
            X_int[X_int > to_drop] -= 1
            X_mask &= keep_cells

        mask = X_mask.ravel()
        feature_indices = np.cumsum([0] + self._n_features_outs)
        indices = (X_int + feature_indices[:-1]).ravel()[mask]

        indptr = np.empty(n_samples + 1, dtype=int)
        indptr[0] = 0
        np.sum(X_mask, axis=1, out=indptr[1:], dtype=indptr.dtype)
        np.cumsum(indptr[1:], out=indptr[1:])
        data = np.ones(indptr[-1])

        out = sparse.csr_matrix(
            (data, indices, indptr),
            shape=(n_samples, feature_indices[-1]),
            dtype=self.dtype,
        )
        if not self.sparse_output:
            return out.toarray()
        else:
            return out

    def inverse_transform(self, X):
        """
        Convert the data back to the original representation.

        When unknown categories are encountered (all zeros in the
        one-hot encoding), ``None`` is used to represent this category. If the
        feature with the unknown category has a dropped category, the dropped
        category will be its inverse.

        For a given input feature, if there is an infrequent category,
        'infrequent_sklearn' will be used to represent the infrequent category.

        Parameters
        ----------
        X : {array-like, sparse matrix} of shape \
                (n_samples, n_encoded_features)
            The transformed data.

        Returns
        -------
        X_tr : ndarray of shape (n_samples, n_features)
            Inverse transformed array.
        """
        check_is_fitted(self)
        X = check_array(X, accept_sparse="csr")

        n_samples, _ = X.shape
        n_features = len(self.categories_)

        n_features_out = np.sum(self._n_features_outs)

        # validate shape of passed X
        msg = (
            "Shape of the passed X data is not correct. Expected {0} columns, got {1}."
        )
        if X.shape[1] != n_features_out:
            raise ValueError(msg.format(n_features_out, X.shape[1]))

        transformed_features = [
            self._compute_transformed_categories(i, remove_dropped=False)
            for i, _ in enumerate(self.categories_)
        ]

        # create resulting array of appropriate dtype
        dt = np.result_type(*[cat.dtype for cat in transformed_features])
        X_tr = np.empty((n_samples, n_features), dtype=dt)

        j = 0
        found_unknown = {}

        if self._infrequent_enabled:
            infrequent_indices = self._infrequent_indices
        else:
            infrequent_indices = [None] * n_features

        for i in range(n_features):
            cats_wo_dropped = self._remove_dropped_categories(
                transformed_features[i], i
            )
            n_categories = cats_wo_dropped.shape[0]

            # Only happens if there was a column with a unique
            # category. In this case we just fill the column with this
            # unique category value.
            if n_categories == 0:
                X_tr[:, i] = self.categories_[i][self._drop_idx_after_grouping[i]]
                j += n_categories
                continue
            sub = X[:, j : j + n_categories]
            # for sparse X argmax returns 2D matrix, ensure 1D array
            labels = np.asarray(sub.argmax(axis=1)).flatten()
            X_tr[:, i] = cats_wo_dropped[labels]

            if self.handle_unknown == "ignore" or (
                self.handle_unknown == "infrequent_if_exist"
                and infrequent_indices[i] is None
            ):
                unknown = np.asarray(sub.sum(axis=1) == 0).flatten()
                # ignored unknown categories: we have a row of all zero
                if unknown.any():
                    # if categories were dropped then unknown categories will
                    # be mapped to the dropped category
                    if (
                        self._drop_idx_after_grouping is None
                        or self._drop_idx_after_grouping[i] is None
                    ):
                        found_unknown[i] = unknown
                    else:
                        X_tr[unknown, i] = self.categories_[i][
                            self._drop_idx_after_grouping[i]
                        ]
            else:
                dropped = np.asarray(sub.sum(axis=1) == 0).flatten()
                if dropped.any():
                    if self._drop_idx_after_grouping is None:
                        all_zero_samples = np.flatnonzero(dropped)
                        raise ValueError(
                            f"Samples {all_zero_samples} can not be inverted "
                            "when drop=None and handle_unknown='error' "
                            "because they contain all zeros"
                        )
                    # we can safely assume that all of the nulls in each column
                    # are the dropped value
                    drop_idx = self._drop_idx_after_grouping[i]
                    X_tr[dropped, i] = transformed_features[i][drop_idx]

            j += n_categories

        # if ignored are found: potentially need to upcast result to
        # insert None values
        if found_unknown:
            if X_tr.dtype != object:
                X_tr = X_tr.astype(object)

            for idx, mask in found_unknown.items():
                X_tr[mask, idx] = None

        return X_tr

    def get_feature_names_out(self, input_features=None):
        """Get output feature names for transformation.

        Parameters
        ----------
        input_features : array-like of str or None, default=None
            Input features.

            - If `input_features` is `None`, then `feature_names_in_` is
              used as feature names in. If `feature_names_in_` is not defined,
              then the following input feature names are generated:
              `["x0", "x1", ..., "x(n_features_in_ - 1)"]`.
            - If `input_features` is an array-like, then `input_features` must
              match `feature_names_in_` if `feature_names_in_` is defined.

        Returns
        -------
        feature_names_out : ndarray of str objects
            Transformed feature names.
        """
        check_is_fitted(self)
        input_features = _check_feature_names_in(self, input_features)
        cats = [
            self._compute_transformed_categories(i)
            for i, _ in enumerate(self.categories_)
        ]

        name_combiner = self._check_get_feature_name_combiner()
        feature_names = []
        for i in range(len(cats)):
            names = [name_combiner(input_features[i], t) for t in cats[i]]
            feature_names.extend(names)

        return np.array(feature_names, dtype=object)

    def _check_get_feature_name_combiner(self):
        if self.feature_name_combiner == "concat":
            return lambda feature, category: feature + "_" + str(category)
        else:  # callable
            dry_run_combiner = self.feature_name_combiner("feature", "category")
            if not isinstance(dry_run_combiner, str):
                raise TypeError(
                    "When `feature_name_combiner` is a callable, it should return a "
                    f"Python string. Got {type(dry_run_combiner)} instead."
                )
            return self.feature_name_combiner


class OrdinalEncoder(OneToOneFeatureMixin, _BaseEncoder):
    """
    Encode categorical features as an integer array.

    The input to this transformer should be an array-like of integers or
    strings, denoting the values taken on by categorical (discrete) features.
    The features are converted to ordinal integers. This results in
    a single column of integers (0 to n_categories - 1) per feature.

    Read more in the :ref:`User Guide <preprocessing_categorical_features>`.
    For a comparison of different encoders, refer to:
    :ref:`sphx_glr_auto_examples_preprocessing_plot_target_encoder.py`.

    .. versionadded:: 0.20

    Parameters
    ----------
    categories : 'auto' or a list of array-like, default='auto'
        Categories (unique values) per feature:

        - 'auto' : Determine categories automatically from the training data.
        - list : ``categories[i]`` holds the categories expected in the ith
          column. The passed categories should not mix strings and numeric
          values, and should be sorted in case of numeric values.

        The used categories can be found in the ``categories_`` attribute.

    dtype : number type, default=np.float64
        Desired dtype of output.

    handle_unknown : {'error', 'use_encoded_value'}, default='error'
        When set to 'error' an error will be raised in case an unknown
        categorical feature is present during transform. When set to
        'use_encoded_value', the encoded value of unknown categories will be
        set to the value given for the parameter `unknown_value`. In
        :meth:`inverse_transform`, an unknown category will be denoted as None.

        .. versionadded:: 0.24

    unknown_value : int or np.nan, default=None
        When the parameter handle_unknown is set to 'use_encoded_value', this
        parameter is required and will set the encoded value of unknown
        categories. It has to be distinct from the values used to encode any of
        the categories in `fit`. If set to np.nan, the `dtype` parameter must
        be a float dtype.

        .. versionadded:: 0.24

    encoded_missing_value : int or np.nan, default=np.nan
        Encoded value of missing categories. If set to `np.nan`, then the `dtype`
        parameter must be a float dtype.

        .. versionadded:: 1.1

    min_frequency : int or float, default=None
        Specifies the minimum frequency below which a category will be
        considered infrequent.

        - If `int`, categories with a smaller cardinality will be considered
          infrequent.

        - If `float`, categories with a smaller cardinality than
          `min_frequency * n_samples`  will be considered infrequent.

        .. versionadded:: 1.3
            Read more in the :ref:`User Guide <encoder_infrequent_categories>`.

    max_categories : int, default=None
        Specifies an upper limit to the number of output categories for each input
        feature when considering infrequent categories. If there are infrequent
        categories, `max_categories` includes the category representing the
        infrequent categories along with the frequent categories. If `None`,
        there is no limit to the number of output features.

        `max_categories` do **not** take into account missing or unknown
        categories. Setting `unknown_value` or `encoded_missing_value` to an
        integer will increase the number of unique integer codes by one each.
        This can result in up to `max_categories + 2` integer codes.

        .. versionadded:: 1.3
            Read more in the :ref:`User Guide <encoder_infrequent_categories>`.

    Attributes
    ----------
    categories_ : list of arrays
        The categories of each feature determined during ``fit`` (in order of
        the features in X and corresponding with the output of ``transform``).
        This does not include categories that weren't seen during ``fit``.

    n_features_in_ : int
        Number of features seen during :term:`fit`.

        .. versionadded:: 1.0

    feature_names_in_ : ndarray of shape (`n_features_in_`,)
        Names of features seen during :term:`fit`. Defined only when `X`
        has feature names that are all strings.

        .. versionadded:: 1.0

    infrequent_categories_ : list of ndarray
        Defined only if infrequent categories are enabled by setting
        `min_frequency` or `max_categories` to a non-default value.
        `infrequent_categories_[i]` are the infrequent categories for feature
        `i`. If the feature `i` has no infrequent categories
        `infrequent_categories_[i]` is None.

        .. versionadded:: 1.3

    See Also
    --------
    OneHotEncoder : Performs a one-hot encoding of categorical features. This encoding
        is suitable for low to medium cardinality categorical variables, both in
        supervised and unsupervised settings.
    TargetEncoder : Encodes categorical features using supervised signal
        in a classification or regression pipeline. This encoding is typically
        suitable for high cardinality categorical variables.
    LabelEncoder : Encodes target labels with values between 0 and
        ``n_classes-1``.

    Notes
    -----
    With a high proportion of `nan` values, inferring categories becomes slow with
    Python versions before 3.10. The handling of `nan` values was improved
    from Python 3.10 onwards, (c.f.
    `bpo-43475 <https://github.com/python/cpython/issues/87641>`_).

    Examples
    --------
    Given a dataset with two features, we let the encoder find the unique
    values per feature and transform the data to an ordinal encoding.

    >>> from sklearn.preprocessing import OrdinalEncoder
    >>> enc = OrdinalEncoder()
    >>> X = [['Male', 1], ['Female', 3], ['Female', 2]]
    >>> enc.fit(X)
    OrdinalEncoder()
    >>> enc.categories_
    [array(['Female', 'Male'], dtype=object), array([1, 2, 3], dtype=object)]
    >>> enc.transform([['Female', 3], ['Male', 1]])
    array([[0., 2.],
           [1., 0.]])

    >>> enc.inverse_transform([[1, 0], [0, 1]])
    array([['Male', 1],
           ['Female', 2]], dtype=object)

    By default, :class:`OrdinalEncoder` is lenient towards missing values by
    propagating them.

    >>> import numpy as np
    >>> X = [['Male', 1], ['Female', 3], ['Female', np.nan]]
    >>> enc.fit_transform(X)
    array([[ 1.,  0.],
           [ 0.,  1.],
           [ 0., nan]])

    You can use the parameter `encoded_missing_value` to encode missing values.

    >>> enc.set_params(encoded_missing_value=-1).fit_transform(X)
    array([[ 1.,  0.],
           [ 0.,  1.],
           [ 0., -1.]])

    Infrequent categories are enabled by setting `max_categories` or `min_frequency`.
    In the following example, "a" and "d" are considered infrequent and grouped
    together into a single category, "b" and "c" are their own categories, unknown
    values are encoded as 3 and missing values are encoded as 4.

    >>> X_train = np.array(
    ...     [["a"] * 5 + ["b"] * 20 + ["c"] * 10 + ["d"] * 3 + [np.nan]],
    ...     dtype=object).T
    >>> enc = OrdinalEncoder(
    ...     handle_unknown="use_encoded_value", unknown_value=3,
    ...     max_categories=3, encoded_missing_value=4)
    >>> _ = enc.fit(X_train)
    >>> X_test = np.array([["a"], ["b"], ["c"], ["d"], ["e"], [np.nan]], dtype=object)
    >>> enc.transform(X_test)
    array([[2.],
           [0.],
           [1.],
           [2.],
           [3.],
           [4.]])
    """

    _parameter_constraints: dict = {
        "categories": [StrOptions({"auto"}), list],
        "dtype": "no_validation",  # validation delegated to numpy
        "encoded_missing_value": [Integral, type(np.nan)],
        "handle_unknown": [StrOptions({"error", "use_encoded_value"})],
        "unknown_value": [Integral, type(np.nan), None],
        "max_categories": [Interval(Integral, 1, None, closed="left"), None],
        "min_frequency": [
            Interval(Integral, 1, None, closed="left"),
            Interval(RealNotInt, 0, 1, closed="neither"),
            None,
        ],
    }

    def __init__(
        self,
        *,
        categories="auto",
        dtype=np.float64,
        handle_unknown="error",
        unknown_value=None,
        encoded_missing_value=np.nan,
        min_frequency=None,
        max_categories=None,
    ):
        self.categories = categories
        self.dtype = dtype
        self.handle_unknown = handle_unknown
        self.unknown_value = unknown_value
        self.encoded_missing_value = encoded_missing_value
        self.min_frequency = min_frequency
        self.max_categories = max_categories

    @_fit_context(prefer_skip_nested_validation=True)
    def fit(self, X, y=None):
        """
        Fit the OrdinalEncoder to X.

        Parameters
        ----------
        X : array-like of shape (n_samples, n_features)
            The data to determine the categories of each feature.

        y : None
            Ignored. This parameter exists only for compatibility with
            :class:`~sklearn.pipeline.Pipeline`.

        Returns
        -------
        self : object
            Fitted encoder.
        """
        if self.handle_unknown == "use_encoded_value":
            if is_scalar_nan(self.unknown_value):
                if np.dtype(self.dtype).kind != "f":
                    raise ValueError(
                        "When unknown_value is np.nan, the dtype "
                        "parameter should be "
                        f"a float dtype. Got {self.dtype}."
                    )
            elif not isinstance(self.unknown_value, numbers.Integral):
                raise TypeError(
                    "unknown_value should be an integer or "
                    "np.nan when "
                    "handle_unknown is 'use_encoded_value', "
                    f"got {self.unknown_value}."
                )
        elif self.unknown_value is not None:
            raise TypeError(
                "unknown_value should only be set when "
                "handle_unknown is 'use_encoded_value', "
                f"got {self.unknown_value}."
            )

        # `_fit` will only raise an error when `self.handle_unknown="error"`
        fit_results = self._fit(
            X,
            handle_unknown=self.handle_unknown,
            force_all_finite="allow-nan",
            return_and_ignore_missing_for_infrequent=True,
        )
        self._missing_indices = fit_results["missing_indices"]

        cardinalities = [len(categories) for categories in self.categories_]
        if self._infrequent_enabled:
            # Cardinality decreases because the infrequent categories are grouped
            # together
            for feature_idx, infrequent in enumerate(self.infrequent_categories_):
                if infrequent is not None:
                    cardinalities[feature_idx] -= len(infrequent)

        # missing values are not considered part of the cardinality
        # when considering unknown categories or encoded_missing_value
        for cat_idx, categories_for_idx in enumerate(self.categories_):
            if is_scalar_nan(categories_for_idx[-1]):
                cardinalities[cat_idx] -= 1

        if self.handle_unknown == "use_encoded_value":
            for cardinality in cardinalities:
                if 0 <= self.unknown_value < cardinality:
                    raise ValueError(
                        "The used value for unknown_value "
                        f"{self.unknown_value} is one of the "
                        "values already used for encoding the "
                        "seen categories."
                    )

        if self._missing_indices:
            if np.dtype(self.dtype).kind != "f" and is_scalar_nan(
                self.encoded_missing_value
            ):
                raise ValueError(
                    "There are missing values in features "
                    f"{list(self._missing_indices)}. For OrdinalEncoder to "
                    f"encode missing values with dtype: {self.dtype}, set "
                    "encoded_missing_value to a non-nan value, or "
                    "set dtype to a float"
                )

            if not is_scalar_nan(self.encoded_missing_value):
                # Features are invalid when they contain a missing category
                # and encoded_missing_value was already used to encode a
                # known category
                invalid_features = [
                    cat_idx
                    for cat_idx, cardinality in enumerate(cardinalities)
                    if cat_idx in self._missing_indices
                    and 0 <= self.encoded_missing_value < cardinality
                ]

                if invalid_features:
                    # Use feature names if they are available
                    if hasattr(self, "feature_names_in_"):
                        invalid_features = self.feature_names_in_[invalid_features]
                    raise ValueError(
                        f"encoded_missing_value ({self.encoded_missing_value}) "
                        "is already used to encode a known category in features: "
                        f"{invalid_features}"
                    )

        return self

    def transform(self, X):
        """
        Transform X to ordinal codes.

        Parameters
        ----------
        X : array-like of shape (n_samples, n_features)
            The data to encode.

        Returns
        -------
        X_out : ndarray of shape (n_samples, n_features)
            Transformed input.
        """
        check_is_fitted(self, "categories_")
        X_int, X_mask = self._transform(
            X,
            handle_unknown=self.handle_unknown,
            force_all_finite="allow-nan",
            ignore_category_indices=self._missing_indices,
        )
        X_trans = X_int.astype(self.dtype, copy=False)

        for cat_idx, missing_idx in self._missing_indices.items():
            X_missing_mask = X_int[:, cat_idx] == missing_idx
            X_trans[X_missing_mask, cat_idx] = self.encoded_missing_value

        # create separate category for unknown values
        if self.handle_unknown == "use_encoded_value":
            X_trans[~X_mask] = self.unknown_value
        return X_trans

    def inverse_transform(self, X):
        """
        Convert the data back to the original representation.

        Parameters
        ----------
        X : array-like of shape (n_samples, n_encoded_features)
            The transformed data.

        Returns
        -------
        X_tr : ndarray of shape (n_samples, n_features)
            Inverse transformed array.
        """
        check_is_fitted(self)
        X = check_array(X, force_all_finite="allow-nan")

        n_samples, _ = X.shape
        n_features = len(self.categories_)

        # validate shape of passed X
        msg = (
            "Shape of the passed X data is not correct. Expected {0} columns, got {1}."
        )
        if X.shape[1] != n_features:
            raise ValueError(msg.format(n_features, X.shape[1]))

        # create resulting array of appropriate dtype
        dt = np.result_type(*[cat.dtype for cat in self.categories_])
        X_tr = np.empty((n_samples, n_features), dtype=dt)

        found_unknown = {}
        infrequent_masks = {}

        infrequent_indices = getattr(self, "_infrequent_indices", None)

        for i in range(n_features):
            labels = X[:, i]

            # replace values of X[:, i] that were nan with actual indices
            if i in self._missing_indices:
                X_i_mask = _get_mask(labels, self.encoded_missing_value)
                labels[X_i_mask] = self._missing_indices[i]

            rows_to_update = slice(None)
            categories = self.categories_[i]

            if infrequent_indices is not None and infrequent_indices[i] is not None:
                # Compute mask for frequent categories
                infrequent_encoding_value = len(categories) - len(infrequent_indices[i])
                infrequent_masks[i] = labels == infrequent_encoding_value
                rows_to_update = ~infrequent_masks[i]

                # Remap categories to be only frequent categories. The infrequent
                # categories will be mapped to "infrequent_sklearn" later
                frequent_categories_mask = np.ones_like(categories, dtype=bool)
                frequent_categories_mask[infrequent_indices[i]] = False
                categories = categories[frequent_categories_mask]

            if self.handle_unknown == "use_encoded_value":
                unknown_labels = _get_mask(labels, self.unknown_value)
                found_unknown[i] = unknown_labels

                known_labels = ~unknown_labels
                if isinstance(rows_to_update, np.ndarray):
                    rows_to_update &= known_labels
                else:
                    rows_to_update = known_labels

            labels_int = labels[rows_to_update].astype("int64", copy=False)
            X_tr[rows_to_update, i] = categories[labels_int]

        if found_unknown or infrequent_masks:
            X_tr = X_tr.astype(object, copy=False)

        # insert None values for unknown values
        if found_unknown:
            for idx, mask in found_unknown.items():
                X_tr[mask, idx] = None

        if infrequent_masks:
            for idx, mask in infrequent_masks.items():
                X_tr[mask, idx] = "infrequent_sklearn"

        return X_tr<|MERGE_RESOLUTION|>--- conflicted
+++ resolved
@@ -250,11 +250,6 @@
         self._map_infrequent_categories(X_int, X_mask, ignore_category_indices)
         return X_int, X_mask
 
-<<<<<<< HEAD
-    def __sklearn_tags__(self):
-        more_tags = {"X_types": ["categorical"]}
-        return {**super().__sklearn_tags__(), **more_tags}
-=======
     @property
     def infrequent_categories_(self):
         """Infrequent categories for each feature."""
@@ -455,9 +450,9 @@
 
             X_int[rows_to_update, i] = np.take(mapping, X_int[rows_to_update, i])
 
-    def _more_tags(self):
-        return {"X_types": ["2darray", "categorical"], "allow_nan": True}
->>>>>>> a5e95606
+    def __sklearn_tags__(self):
+        more_tags = {"X_types": ["2darray", "categorical"], "allow_nan": True}
+        return {**super().__sklearn_tags__(), **more_tags}
 
 
 class OneHotEncoder(_BaseEncoder):
