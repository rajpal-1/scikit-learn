# Authors: Andreas Mueller <amueller@ais.uni-bonn.de>
#          Joris Van den Bossche <jorisvandenbossche@gmail.com>
# License: BSD 3 clause

from __future__ import division

import numbers
import warnings

import numpy as np
from scipy import sparse

from .. import get_config as _get_config
from ..base import BaseEstimator, TransformerMixin
from ..externals import six
from ..utils import check_array
from ..utils import deprecated
from ..utils.fixes import _argmax, _object_dtype_isnan
from ..utils.validation import check_is_fitted

from .base import _transform_selected
from .label import _encode, _encode_check_unknown

range = six.moves.range

__all__ = [
    'OneHotEncoder',
    'OrdinalEncoder'
]


class _BaseEncoder(BaseEstimator, TransformerMixin):
    """
    Base class for encoders that includes the code to categorize and
    transform the input features.

    """

    def _check_X(self, X):
        """
        Perform custom check_array:
        - convert list of strings to object dtype
        - check for missing values for object dtype data (check_array does
          not do that)

        """
        X_temp = check_array(X, dtype=None)
        if not hasattr(X, 'dtype') and np.issubdtype(X_temp.dtype, np.str_):
            X = check_array(X, dtype=np.object)
        else:
            X = X_temp

        if X.dtype == np.dtype('object'):
            if not _get_config()['assume_finite']:
                if _object_dtype_isnan(X).any():
                    raise ValueError("Input contains NaN")

        return X

    def _fit(self, X, handle_unknown='error'):
        X = self._check_X(X)

        n_samples, n_features = X.shape

        if self._categories != 'auto':
            if X.dtype != object:
                for cats in self._categories:
                    if not np.all(np.sort(cats) == np.array(cats)):
                        raise ValueError("Unsorted categories are not "
                                         "supported for numerical categories")
            if len(self._categories) != n_features:
                raise ValueError("Shape mismatch: if n_values is an array,"
                                 " it has to be of shape (n_features,).")

        self.categories_ = []

        for i in range(n_features):
            Xi = X[:, i]
            if self._categories == 'auto':
                cats = _encode(Xi)
            else:
                cats = np.array(self._categories[i], dtype=X.dtype)
                if handle_unknown == 'error':
                    diff = _encode_check_unknown(Xi, cats)
                    if diff:
                        msg = ("Found unknown categories {0} in column {1}"
                               " during fit".format(diff, i))
                        raise ValueError(msg)
            self.categories_.append(cats)

    def _transform(self, X, handle_unknown='error'):
        X = self._check_X(X)

        _, n_features = X.shape
        X_int = np.zeros_like(X, dtype=np.int)
        X_mask = np.ones_like(X, dtype=np.bool)

        for i in range(n_features):
            Xi = X[:, i]
            diff, valid_mask = _encode_check_unknown(Xi, self.categories_[i],
                                                     return_mask=True)

            if not np.all(valid_mask):
                if handle_unknown == 'error':
                    msg = ("Found unknown categories {0} in column {1}"
                           " during transform".format(diff, i))
                    raise ValueError(msg)
                else:
                    # Set the problematic rows to an acceptable value and
                    # continue `The rows are marked `X_mask` and will be
                    # removed later.
                    X_mask[:, i] = valid_mask
<<<<<<< HEAD
                    # cast Xi into the largest string type
                    # necessary to handle different lengths
                    if (isinstance(self.categories_[i][0],
                                   six.string_types)
                            and self.categories_[i].itemsize > Xi.itemsize
                            and getattr(self.categories_, 'dtype', None) 
                            and getattr(self.categories_.dtype, 'kind', None) in ('U', 'S')):
=======
                    # cast Xi into the largest string type necessary
                    # to handle different lengths of numpy string dtypes
                    if (self.categories_.dtype.kind in ('U', 'S')
                            and self.categories_[i].itemsize > Xi.itemsize):
>>>>>>> 1e1abc34
                        Xi = Xi.astype(self.categories_[i].dtype)
                    else:
                        Xi = Xi.copy()

                    Xi[~valid_mask] = self.categories_[i][0]
            _, encoded = _encode(Xi, self.categories_[i], encode=True)
            X_int[:, i] = encoded

        return X_int, X_mask


class OneHotEncoder(_BaseEncoder):
    """Encode categorical integer features as a one-hot numeric array.

    The input to this transformer should be an array-like of integers or
    strings, denoting the values taken on by categorical (discrete) features.
    The features are encoded using a one-hot (aka 'one-of-K' or 'dummy')
    encoding scheme. This creates a binary column for each category and
    returns a sparse matrix or dense array.

    By default, the encoder derives the categories based on the unique values
    in each feature. Alternatively, you can also specify the `categories`
    manually.
    The OneHotEncoder previously assumed that the input features take on
    values in the range [0, max(values)). This behaviour is deprecated.

    This encoding is needed for feeding categorical data to many scikit-learn
    estimators, notably linear models and SVMs with the standard kernels.

    Note: a one-hot encoding of y labels should use a LabelBinarizer
    instead.

    Read more in the :ref:`User Guide <preprocessing_categorical_features>`.

    Parameters
    ----------
    categories : 'auto' or a list of lists/arrays of values, default='auto'.
        Categories (unique values) per feature:

        - 'auto' : Determine categories automatically from the training data.
        - list : ``categories[i]`` holds the categories expected in the ith
          column. The passed categories should not mix strings and numeric
          values within a single feature, and should be sorted in case of
          numeric values.

        The used categories can be found in the ``categories_`` attribute.

    sparse : boolean, default=True
        Will return sparse matrix if set True else will return an array.

    dtype : number type, default=np.float
        Desired dtype of output.

    handle_unknown : 'error' or 'ignore', default='error'.
        Whether to raise an error or ignore if an unknown categorical feature
        is present during transform (default is to raise). When this parameter
        is set to 'ignore' and an unknown category is encountered during
        transform, the resulting one-hot encoded columns for this feature
        will be all zeros. In the inverse transform, an unknown category
        will be denoted as None.

    n_values : 'auto', int or array of ints, default='auto'
        Number of values per feature.

        - 'auto' : determine value range from training data.
        - int : number of categorical values per feature.
                Each feature value should be in ``range(n_values)``
        - array : ``n_values[i]`` is the number of categorical values in
                  ``X[:, i]``. Each feature value should be
                  in ``range(n_values[i])``

        .. deprecated:: 0.20
            The `n_values` keyword was deprecated in version 0.20 and will
            be removed in 0.22. Use `categories` instead.

    categorical_features : 'all' or array of indices or mask, default='all'
        Specify what features are treated as categorical.

        - 'all': All features are treated as categorical.
        - array of indices: Array of categorical feature indices.
        - mask: Array of length n_features and with dtype=bool.

        Non-categorical features are always stacked to the right of the matrix.

        .. deprecated:: 0.20
            The `categorical_features` keyword was deprecated in version
            0.20 and will be removed in 0.22.
            You can use the ``ColumnTransformer`` instead.

    Attributes
    ----------
    categories_ : list of arrays
        The categories of each feature determined during fitting
        (in order of the features in X and corresponding with the output
        of ``transform``).

    active_features_ : array
        Indices for active features, meaning values that actually occur
        in the training set. Only available when n_values is ``'auto'``.

        .. deprecated:: 0.20
            The ``active_features_`` attribute was deprecated in version
            0.20 and will be removed in 0.22.

    feature_indices_ : array of shape (n_features,)
        Indices to feature ranges.
        Feature ``i`` in the original data is mapped to features
        from ``feature_indices_[i]`` to ``feature_indices_[i+1]``
        (and then potentially masked by ``active_features_`` afterwards)

        .. deprecated:: 0.20
            The ``feature_indices_`` attribute was deprecated in version
            0.20 and will be removed in 0.22.

    n_values_ : array of shape (n_features,)
        Maximum number of values per feature.

        .. deprecated:: 0.20
            The ``n_values_`` attribute was deprecated in version
            0.20 and will be removed in 0.22.

    Examples
    --------
    Given a dataset with two features, we let the encoder find the unique
    values per feature and transform the data to a binary one-hot encoding.

    >>> from sklearn.preprocessing import OneHotEncoder
    >>> enc = OneHotEncoder(handle_unknown='ignore')
    >>> X = [['Male', 1], ['Female', 3], ['Female', 2]]
    >>> enc.fit(X)
    ... # doctest: +ELLIPSIS
    OneHotEncoder(categorical_features=None, categories=None,
           dtype=<... 'numpy.float64'>, handle_unknown='ignore',
           n_values=None, sparse=True)

    >>> enc.categories_
    [array(['Female', 'Male'], dtype=object), array([1, 2, 3], dtype=object)]
    >>> enc.transform([['Female', 1], ['Male', 4]]).toarray()
    array([[1., 0., 1., 0., 0.],
           [0., 1., 0., 0., 0.]])
    >>> enc.inverse_transform([[0, 1, 1, 0, 0], [0, 0, 0, 1, 0]])
    array([['Male', 1],
           [None, 2]], dtype=object)
    >>> enc.get_feature_names()
    array(['x0_Female', 'x0_Male', 'x1_1', 'x1_2', 'x1_3'], dtype=object)

    See also
    --------
    sklearn.preprocessing.OrdinalEncoder : performs an ordinal (integer)
      encoding of the categorical features.
    sklearn.feature_extraction.DictVectorizer : performs a one-hot encoding of
      dictionary items (also handles string-valued features).
    sklearn.feature_extraction.FeatureHasher : performs an approximate one-hot
      encoding of dictionary items or strings.
    sklearn.preprocessing.LabelBinarizer : binarizes labels in a one-vs-all
      fashion.
    sklearn.preprocessing.MultiLabelBinarizer : transforms between iterable of
      iterables and a multilabel format, e.g. a (samples x classes) binary
      matrix indicating the presence of a class label.
    """

    def __init__(self, n_values=None, categorical_features=None,
                 categories=None, sparse=True, dtype=np.float64,
                 handle_unknown='error'):
        self.categories = categories
        self.sparse = sparse
        self.dtype = dtype
        self.handle_unknown = handle_unknown
        self.n_values = n_values
        self.categorical_features = categorical_features

    # Deprecated attributes

    @property
    @deprecated("The ``active_features_`` attribute was deprecated in version "
                "0.20 and will be removed 0.22.")
    def active_features_(self):
        check_is_fitted(self, 'categories_')
        return self._active_features_

    @property
    @deprecated("The ``feature_indices_`` attribute was deprecated in version "
                "0.20 and will be removed 0.22.")
    def feature_indices_(self):
        check_is_fitted(self, 'categories_')
        return self._feature_indices_

    @property
    @deprecated("The ``n_values_`` attribute was deprecated in version "
                "0.20 and will be removed 0.22.")
    def n_values_(self):
        check_is_fitted(self, 'categories_')
        return self._n_values_

    def _handle_deprecations(self, X):
        # internal version of the attributes to handle deprecations
        self._n_values = self.n_values
        self._categories = getattr(self, '_categories', None)
        self._categorical_features = getattr(self, '_categorical_features',
                                             None)

        # user manually set the categories or second fit -> never legacy mode
        if self.categories is not None or self._categories is not None:
            self._legacy_mode = False
            if self.categories is not None:
                self._categories = self.categories

        # categories not set -> infer if we need legacy mode or not
        elif self.n_values is not None and self.n_values != 'auto':
            msg = (
                "Passing 'n_values' is deprecated in version 0.20 and will be "
                "removed in 0.22. You can use the 'categories' keyword "
                "instead. 'n_values=n' corresponds to 'categories=[range(n)]'."
            )
            warnings.warn(msg, DeprecationWarning)
            self._legacy_mode = True

        else:  # n_values = 'auto'
            if self.handle_unknown == 'ignore':
                # no change in behaviour, no need to raise deprecation warning
                self._legacy_mode = False
                self._categories = 'auto'
                if self.n_values == 'auto':
                    # user manually specified this
                    msg = (
                        "Passing 'n_values' is deprecated in version 0.20 and "
                        "will be removed in 0.22. n_values='auto' can be "
                        "replaced with categories='auto'."
                    )
                    warnings.warn(msg, DeprecationWarning)
            else:

                # check if we have integer or categorical input
                try:
                    check_array(X, dtype=np.int)
                except ValueError:
                    self._legacy_mode = False
                    self._categories = 'auto'
                else:
                    msg = (
                        "The handling of integer data will change in version "
                        "0.22. Currently, the categories are determined "
                        "based on the range [0, max(values)], while in the "
                        "future they will be determined based on the unique "
                        "values.\nIf you want the future behaviour and "
                        "silence this warning, you can specify "
                        "\"categories='auto'\".\n"
                        "In case you used a LabelEncoder before this "
                        "OneHotEncoder to convert the categories to integers, "
                        "then you can now use the OneHotEncoder directly."
                    )
                    warnings.warn(msg, FutureWarning)
                    self._legacy_mode = True
                    self._n_values = 'auto'

        # if user specified categorical_features -> always use legacy mode
        if self.categorical_features is not None:
            if (isinstance(self.categorical_features, six.string_types)
                    and self.categorical_features == 'all'):
                warnings.warn(
                    "The 'categorical_features' keyword is deprecated in "
                    "version 0.20 and will be removed in 0.22. The passed "
                    "value of 'all' is the default and can simply be removed.",
                    DeprecationWarning)
            else:
                if self.categories is not None:
                    raise ValueError(
                        "The 'categorical_features' keyword is deprecated, "
                        "and cannot be used together with specifying "
                        "'categories'.")
                warnings.warn(
                    "The 'categorical_features' keyword is deprecated in "
                    "version 0.20 and will be removed in 0.22. You can "
                    "use the ColumnTransformer instead.", DeprecationWarning)
                # Set categories_ to empty list if no categorical columns exist
                n_features = X.shape[1]
                sel = np.zeros(n_features, dtype=bool)
                sel[np.asarray(self.categorical_features)] = True
                if sum(sel) == 0:
                    self.categories_ = []
                self._legacy_mode = True
            self._categorical_features = self.categorical_features
        else:
            self._categorical_features = 'all'

    def fit(self, X, y=None):
        """Fit OneHotEncoder to X.

        Parameters
        ----------
        X : array-like, shape [n_samples, n_features]
            The data to determine the categories of each feature.

        Returns
        -------
        self
        """
        if self.handle_unknown not in ('error', 'ignore'):
            msg = ("handle_unknown should be either 'error' or 'ignore', "
                   "got {0}.".format(self.handle_unknown))
            raise ValueError(msg)

        self._handle_deprecations(X)

        if self._legacy_mode:
            _transform_selected(X, self._legacy_fit_transform, self.dtype,
                                self._categorical_features,
                                copy=True)
            return self
        else:
            self._fit(X, handle_unknown=self.handle_unknown)
            return self

    def _legacy_fit_transform(self, X):
        """Assumes X contains only categorical features."""
        dtype = getattr(X, 'dtype', None)
        X = check_array(X, dtype=np.int)
        if np.any(X < 0):
            raise ValueError("OneHotEncoder in legacy mode cannot handle "
                             "categories encoded as negative integers. "
                             "Please set categories='auto' explicitly to "
                             "be able to use arbitrary integer values as "
                             "category identifiers.")
        n_samples, n_features = X.shape
        if (isinstance(self._n_values, six.string_types) and
                self._n_values == 'auto'):
            n_values = np.max(X, axis=0) + 1
        elif isinstance(self._n_values, numbers.Integral):
            if (np.max(X, axis=0) >= self._n_values).any():
                raise ValueError("Feature out of bounds for n_values=%d"
                                 % self._n_values)
            n_values = np.empty(n_features, dtype=np.int)
            n_values.fill(self._n_values)
        else:
            try:
                n_values = np.asarray(self._n_values, dtype=int)
            except (ValueError, TypeError):
                raise TypeError("Wrong type for parameter `n_values`. Expected"
                                " 'auto', int or array of ints, got %r"
                                % type(X))
            if n_values.ndim < 1 or n_values.shape[0] != X.shape[1]:
                raise ValueError("Shape mismatch: if n_values is an array,"
                                 " it has to be of shape (n_features,).")

        self._n_values_ = n_values
        self.categories_ = [np.arange(n_val - 1, dtype=dtype)
                            for n_val in n_values]
        n_values = np.hstack([[0], n_values])
        indices = np.cumsum(n_values)
        self._feature_indices_ = indices

        column_indices = (X + indices[:-1]).ravel()
        row_indices = np.repeat(np.arange(n_samples, dtype=np.int32),
                                n_features)
        data = np.ones(n_samples * n_features)
        out = sparse.coo_matrix((data, (row_indices, column_indices)),
                                shape=(n_samples, indices[-1]),
                                dtype=self.dtype).tocsr()

        if (isinstance(self._n_values, six.string_types) and
                self._n_values == 'auto'):
            mask = np.array(out.sum(axis=0)).ravel() != 0
            active_features = np.where(mask)[0]
            out = out[:, active_features]
            self._active_features_ = active_features

            self.categories_ = [
                np.unique(X[:, i]).astype(dtype) if dtype
                else np.unique(X[:, i]) for i in range(n_features)]

        return out if self.sparse else out.toarray()

    def fit_transform(self, X, y=None):
        """Fit OneHotEncoder to X, then transform X.

        Equivalent to fit(X).transform(X) but more convenient.

        Parameters
        ----------
        X : array-like, shape [n_samples, n_features]
            The data to encode.

        Returns
        -------
        X_out : sparse matrix if sparse=True else a 2-d array
            Transformed input.
        """
        if self.handle_unknown not in ('error', 'ignore'):
            msg = ("handle_unknown should be either 'error' or 'ignore', "
                   "got {0}.".format(self.handle_unknown))
            raise ValueError(msg)

        self._handle_deprecations(X)

        if self._legacy_mode:
            return _transform_selected(
                X, self._legacy_fit_transform, self.dtype,
                self._categorical_features, copy=True)
        else:
            return self.fit(X).transform(X)

    def _legacy_transform(self, X):
        """Assumes X contains only categorical features."""
        X = check_array(X, dtype=np.int)
        if np.any(X < 0):
            raise ValueError("OneHotEncoder in legacy mode cannot handle "
                             "categories encoded as negative integers. "
                             "Please set categories='auto' explicitly to "
                             "be able to use arbitrary integer values as "
                             "category identifiers.")
        n_samples, n_features = X.shape

        indices = self._feature_indices_
        if n_features != indices.shape[0] - 1:
            raise ValueError("X has different shape than during fitting."
                             " Expected %d, got %d."
                             % (indices.shape[0] - 1, n_features))

        # We use only those categorical features of X that are known using fit.
        # i.e lesser than n_values_ using mask.
        # This means, if self.handle_unknown is "ignore", the row_indices and
        # col_indices corresponding to the unknown categorical feature are
        # ignored.
        mask = (X < self._n_values_).ravel()
        if np.any(~mask):
            if self.handle_unknown not in ['error', 'ignore']:
                raise ValueError("handle_unknown should be either error or "
                                 "unknown got %s" % self.handle_unknown)
            if self.handle_unknown == 'error':
                raise ValueError("unknown categorical feature present %s "
                                 "during transform." % X.ravel()[~mask])

        column_indices = (X + indices[:-1]).ravel()[mask]
        row_indices = np.repeat(np.arange(n_samples, dtype=np.int32),
                                n_features)[mask]
        data = np.ones(np.sum(mask))
        out = sparse.coo_matrix((data, (row_indices, column_indices)),
                                shape=(n_samples, indices[-1]),
                                dtype=self.dtype).tocsr()
        if (isinstance(self._n_values, six.string_types) and
                self._n_values == 'auto'):
            out = out[:, self._active_features_]

        return out if self.sparse else out.toarray()

    def _transform_new(self, X):
        """New implementation assuming categorical input"""
        X_temp = check_array(X, dtype=None)
        if not hasattr(X, 'dtype') and np.issubdtype(X_temp.dtype, np.str_):
            X = check_array(X, dtype=np.object)
        else:
            X = X_temp

        n_samples, n_features = X.shape

        X_int, X_mask = self._transform(X, handle_unknown=self.handle_unknown)

        mask = X_mask.ravel()
        n_values = [cats.shape[0] for cats in self.categories_]
        n_values = np.array([0] + n_values)
        feature_indices = np.cumsum(n_values)

        indices = (X_int + feature_indices[:-1]).ravel()[mask]
        indptr = X_mask.sum(axis=1).cumsum()
        indptr = np.insert(indptr, 0, 0)
        data = np.ones(n_samples * n_features)[mask]

        out = sparse.csr_matrix((data, indices, indptr),
                                shape=(n_samples, feature_indices[-1]),
                                dtype=self.dtype)
        if not self.sparse:
            return out.toarray()
        else:
            return out

    def transform(self, X):
        """Transform X using one-hot encoding.

        Parameters
        ----------
        X : array-like, shape [n_samples, n_features]
            The data to encode.

        Returns
        -------
        X_out : sparse matrix if sparse=True else a 2-d array
            Transformed input.
        """
        check_is_fitted(self, 'categories_')
        if self._legacy_mode:
            return _transform_selected(X, self._legacy_transform, self.dtype,
                                       self._categorical_features,
                                       copy=True)
        else:
            return self._transform_new(X)

    def inverse_transform(self, X):
        """Convert the back data to the original representation.

        In case unknown categories are encountered (all zero's in the
        one-hot encoding), ``None`` is used to represent this category.

        Parameters
        ----------
        X : array-like or sparse matrix, shape [n_samples, n_encoded_features]
            The transformed data.

        Returns
        -------
        X_tr : array-like, shape [n_samples, n_features]
            Inverse transformed array.

        """
        # if self._legacy_mode:
        #     raise ValueError("only supported for categorical features")

        check_is_fitted(self, 'categories_')
        X = check_array(X, accept_sparse='csr')

        n_samples, _ = X.shape
        n_features = len(self.categories_)
        n_transformed_features = sum([len(cats) for cats in self.categories_])

        # validate shape of passed X
        msg = ("Shape of the passed X data is not correct. Expected {0} "
               "columns, got {1}.")
        if X.shape[1] != n_transformed_features:
            raise ValueError(msg.format(n_transformed_features, X.shape[1]))

        # create resulting array of appropriate dtype
        dt = np.find_common_type([cat.dtype for cat in self.categories_], [])
        X_tr = np.empty((n_samples, n_features), dtype=dt)

        j = 0
        found_unknown = {}

        for i in range(n_features):
            n_categories = len(self.categories_[i])
            sub = X[:, j:j + n_categories]

            # for sparse X argmax returns 2D matrix, ensure 1D array
            labels = np.asarray(_argmax(sub, axis=1)).flatten()
            X_tr[:, i] = self.categories_[i][labels]

            if self.handle_unknown == 'ignore':
                # ignored unknown categories: we have a row of all zero's
                unknown = np.asarray(sub.sum(axis=1) == 0).flatten()
                if unknown.any():
                    found_unknown[i] = unknown

            j += n_categories

        # if ignored are found: potentially need to upcast result to
        # insert None values
        if found_unknown:
            if X_tr.dtype != object:
                X_tr = X_tr.astype(object)

            for idx, mask in found_unknown.items():
                X_tr[mask, idx] = None

        return X_tr

    def get_feature_names(self, input_features=None):
        """Return feature names for output features.

        Parameters
        ----------
        input_features : list of string, length n_features, optional
            String names for input features if available. By default,
            "x0", "x1", ... "xn_features" is used.

        Returns
        -------
        output_feature_names : array of string, length n_output_features

        """
        check_is_fitted(self, 'categories_')
        cats = self.categories_
        if input_features is None:
            input_features = ['x%d' % i for i in range(len(cats))]
        elif len(input_features) != len(self.categories_):
            raise ValueError(
                "input_features should have length equal to number of "
                "features ({}), got {}".format(len(self.categories_),
                                               len(input_features)))

        feature_names = []
        for i in range(len(cats)):
            names = [
                input_features[i] + '_' + six.text_type(t) for t in cats[i]]
            feature_names.extend(names)

        return np.array(feature_names, dtype=object)


class OrdinalEncoder(_BaseEncoder):
    """Encode categorical features as an integer array.

    The input to this transformer should be an array-like of integers or
    strings, denoting the values taken on by categorical (discrete) features.
    The features are converted to ordinal integers. This results in
    a single column of integers (0 to n_categories - 1) per feature.

    Read more in the :ref:`User Guide <preprocessing_categorical_features>`.

    Parameters
    ----------
    categories : 'auto' or a list of lists/arrays of values.
        Categories (unique values) per feature:

        - 'auto' : Determine categories automatically from the training data.
        - list : ``categories[i]`` holds the categories expected in the ith
          column. The passed categories should not mix strings and numeric
          values, and should be sorted in case of numeric values.

        The used categories can be found in the ``categories_`` attribute.

    dtype : number type, default np.float64
        Desired dtype of output.

    Attributes
    ----------
    categories_ : list of arrays
        The categories of each feature determined during fitting
        (in order of the features in X and corresponding with the output
        of ``transform``).

    Examples
    --------
    Given a dataset with two features, we let the encoder find the unique
    values per feature and transform the data to an ordinal encoding.

    >>> from sklearn.preprocessing import OrdinalEncoder
    >>> enc = OrdinalEncoder()
    >>> X = [['Male', 1], ['Female', 3], ['Female', 2]]
    >>> enc.fit(X)
    ... # doctest: +ELLIPSIS
    OrdinalEncoder(categories='auto', dtype=<... 'numpy.float64'>)
    >>> enc.categories_
    [array(['Female', 'Male'], dtype=object), array([1, 2, 3], dtype=object)]
    >>> enc.transform([['Female', 3], ['Male', 1]])
    array([[0., 2.],
           [1., 0.]])

    >>> enc.inverse_transform([[1, 0], [0, 1]])
    array([['Male', 1],
           ['Female', 2]], dtype=object)

    See also
    --------
    sklearn.preprocessing.OneHotEncoder : performs a one-hot encoding of
      categorical features.
    sklearn.preprocessing.LabelEncoder : encodes target labels with values
      between 0 and n_classes-1.
    """

    def __init__(self, categories='auto', dtype=np.float64):
        self.categories = categories
        self.dtype = dtype

    def fit(self, X, y=None):
        """Fit the OrdinalEncoder to X.

        Parameters
        ----------
        X : array-like, shape [n_samples, n_features]
            The data to determine the categories of each feature.

        Returns
        -------
        self

        """
        # base classes uses _categories to deal with deprecations in
        # OneHoteEncoder: can be removed once deprecations are removed
        self._categories = self.categories
        self._fit(X)

        return self

    def transform(self, X):
        """Transform X to ordinal codes.

        Parameters
        ----------
        X : array-like, shape [n_samples, n_features]
            The data to encode.

        Returns
        -------
        X_out : sparse matrix or a 2-d array
            Transformed input.

        """
        X_int, _ = self._transform(X)
        return X_int.astype(self.dtype, copy=False)

    def inverse_transform(self, X):
        """Convert the data back to the original representation.

        Parameters
        ----------
        X : array-like or sparse matrix, shape [n_samples, n_encoded_features]
            The transformed data.

        Returns
        -------
        X_tr : array-like, shape [n_samples, n_features]
            Inverse transformed array.

        """
        check_is_fitted(self, 'categories_')
        X = check_array(X, accept_sparse='csr')

        n_samples, _ = X.shape
        n_features = len(self.categories_)

        # validate shape of passed X
        msg = ("Shape of the passed X data is not correct. Expected {0} "
               "columns, got {1}.")
        if X.shape[1] != n_features:
            raise ValueError(msg.format(n_features, X.shape[1]))

        # create resulting array of appropriate dtype
        dt = np.find_common_type([cat.dtype for cat in self.categories_], [])
        X_tr = np.empty((n_samples, n_features), dtype=dt)

        for i in range(n_features):
            labels = X[:, i].astype('int64')
            X_tr[:, i] = self.categories_[i][labels]

        return X_tr<|MERGE_RESOLUTION|>--- conflicted
+++ resolved
@@ -110,7 +110,6 @@
                     # continue `The rows are marked `X_mask` and will be
                     # removed later.
                     X_mask[:, i] = valid_mask
-<<<<<<< HEAD
                     # cast Xi into the largest string type
                     # necessary to handle different lengths
                     if (isinstance(self.categories_[i][0],
@@ -118,12 +117,6 @@
                             and self.categories_[i].itemsize > Xi.itemsize
                             and getattr(self.categories_, 'dtype', None) 
                             and getattr(self.categories_.dtype, 'kind', None) in ('U', 'S')):
-=======
-                    # cast Xi into the largest string type necessary
-                    # to handle different lengths of numpy string dtypes
-                    if (self.categories_.dtype.kind in ('U', 'S')
-                            and self.categories_[i].itemsize > Xi.itemsize):
->>>>>>> 1e1abc34
                         Xi = Xi.astype(self.categories_[i].dtype)
                     else:
                         Xi = Xi.copy()
