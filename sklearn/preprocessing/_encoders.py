--- conflicted
+++ resolved
@@ -72,10 +72,7 @@
         return X[:, feature_idx]
 
     def _fit(self, X, handle_unknown="error", force_all_finite=True):
-<<<<<<< HEAD
-=======
         self._check_n_features(X, reset=True)
->>>>>>> 64212780
         self._check_feature_names(X, reset=True)
         X_list, n_samples, n_features = self._check_X(
             X, force_all_finite=force_all_finite
@@ -123,10 +120,7 @@
         self, X, handle_unknown="error", force_all_finite=True, warn_on_unknown=False
     ):
         self._check_feature_names(X, reset=False)
-<<<<<<< HEAD
-=======
         self._check_n_features(X, reset=False)
->>>>>>> 64212780
         X_list, n_samples, n_features = self._check_X(
             X, force_all_finite=force_all_finite
         )
