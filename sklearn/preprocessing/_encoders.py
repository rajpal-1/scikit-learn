# Authors: Andreas Mueller <amueller@ais.uni-bonn.de>
#          Joris Van den Bossche <jorisvandenbossche@gmail.com>
# License: BSD 3 clause

import numpy as np
from scipy import sparse

from ..base import BaseEstimator, TransformerMixin
from ..utils import check_array
from ..utils.validation import check_is_fitted

<<<<<<< HEAD
from .base import _transform_selected
from .label import _encode, _encode_check_unknown

range = six.moves.range
=======
from ._label import _encode, _encode_check_unknown
>>>>>>> 78b7a50f

__all__ = [
    'OneHotEncoder',
    'OrdinalEncoder'
]


class _BaseEncoder(TransformerMixin, BaseEstimator):
    """
    Base class for encoders that includes the code to categorize and
    transform the input features.

    """

    def _check_X(self, X):
        """
        Perform custom check_array:
        - convert list of strings to object dtype
        - check for missing values for object dtype data (check_array does
          not do that)
        - return list of features (arrays): this list of features is
          constructed feature by feature to preserve the data types
          of pandas DataFrame columns, as otherwise information is lost
          and cannot be used, eg for the `categories_` attribute.

        """
        if not (hasattr(X, 'iloc') and getattr(X, 'ndim', 0) == 2):
            # if not a dataframe, do normal check_array validation
            X_temp = check_array(X, dtype=None)
            if (not hasattr(X, 'dtype')
                    and np.issubdtype(X_temp.dtype, np.str_)):
                X = check_array(X, dtype=np.object)
            else:
                X = X_temp
            needs_validation = False
        else:
            # pandas dataframe, do validation later column by column, in order
            # to keep the dtype information to be used in the encoder.
            needs_validation = True

        n_samples, n_features = X.shape
        X_columns = []

        for i in range(n_features):
            Xi = self._get_feature(X, feature_idx=i)
            Xi = check_array(Xi, ensure_2d=False, dtype=None,
                             force_all_finite=needs_validation)
            X_columns.append(Xi)

        return X_columns, n_samples, n_features

    def _get_feature(self, X, feature_idx):
        if hasattr(X, 'iloc'):
            # pandas dataframes
            return X.iloc[:, feature_idx]
        # numpy arrays, sparse arrays
        return X[:, feature_idx]

    def _fit(self, X, handle_unknown='error'):
        X_list, n_samples, n_features = self._check_X(X)

        if self.categories != 'auto':
            if len(self.categories) != n_features:
                raise ValueError("Shape mismatch: if categories is an array,"
                                 " it has to be of shape (n_features,).")

        self.categories_ = []

        for i in range(n_features):
            Xi = X_list[i]
            if self.categories == 'auto':
                cats = _encode(Xi)
            else:
                cats = np.array(self.categories[i], dtype=Xi.dtype)
                if Xi.dtype != object:
                    if not np.all(np.sort(cats) == cats):
                        raise ValueError("Unsorted categories are not "
                                         "supported for numerical categories")
                if handle_unknown == 'error':
                    diff = _encode_check_unknown(Xi, cats)
                    if diff:
                        msg = ("Found unknown categories {0} in column {1}"
                               " during fit".format(diff, i))
                        raise ValueError(msg)
            self.categories_.append(cats)

    def _transform(self, X, handle_unknown='error'):
        X_list, n_samples, n_features = self._check_X(X)

        X_int = np.zeros((n_samples, n_features), dtype=np.int)
        X_mask = np.ones((n_samples, n_features), dtype=np.bool)

        if n_features != len(self.categories_):
            raise ValueError(
                "The number of features in X is different to the number of "
                "features of the fitted data. The fitted data had {} features "
                "and the X has {} features."
                .format(len(self.categories_,), n_features)
            )

        for i in range(n_features):
            Xi = X_list[i]
            diff, valid_mask = _encode_check_unknown(Xi, self.categories_[i],
                                                     return_mask=True)

            if not np.all(valid_mask):
                if handle_unknown == 'error':
                    msg = ("Found unknown categories {0} in column {1}"
                           " during transform".format(diff, i))
                    raise ValueError(msg)
                else:
                    # Set the problematic rows to an acceptable value and
                    # continue `The rows are marked `X_mask` and will be
                    # removed later.
                    X_mask[:, i] = valid_mask
                    # cast Xi into the largest string type necessary
                    # to handle different lengths of numpy strings
                    if (self.categories_[i].dtype.kind in ('U', 'S')
                            and self.categories_[i].itemsize > Xi.itemsize):
                        Xi = Xi.astype(self.categories_[i].dtype)
                    else:
                        Xi = Xi.copy()

                    Xi[~valid_mask] = self.categories_[i][0]
            # We use check_unknown=False, since _encode_check_unknown was
            # already called above.
            _, encoded = _encode(Xi, self.categories_[i], encode=True,
                                 check_unknown=False)
            X_int[:, i] = encoded

        return X_int, X_mask

    def _more_tags(self):
        return {'X_types': ['categorical']}


class OneHotEncoder(_BaseEncoder):
    """
    Encode categorical features as a one-hot numeric array.

    The input to this transformer should be an array-like of integers or
    strings, denoting the values taken on by categorical (discrete) features.
    The features are encoded using a one-hot (aka 'one-of-K' or 'dummy')
    encoding scheme. This creates a binary column for each category and
    returns a sparse matrix or dense array (depending on the ``sparse``
    parameter)

    By default, the encoder derives the categories based on the unique values
    in each feature. Alternatively, you can also specify the `categories`
    manually.

    This encoding is needed for feeding categorical data to many scikit-learn
    estimators, notably linear models and SVMs with the standard kernels.

    Note: a one-hot encoding of y labels should use a LabelBinarizer
    instead.

    Read more in the :ref:`User Guide <preprocessing_categorical_features>`.

    .. versionchanged:: 0.20

    Parameters
    ----------
    categories : 'auto' or a list of array-like, default='auto'
        Categories (unique values) per feature:

        - 'auto' : Determine categories automatically from the training data.
        - list : ``categories[i]`` holds the categories expected in the ith
          column. The passed categories should not mix strings and numeric
          values within a single feature, and should be sorted in case of
          numeric values.

        The used categories can be found in the ``categories_`` attribute.

    drop : {'first', 'if_binary'} or a array-like of shape (n_features,), \
            default=None
        Specifies a methodology to use to drop one of the categories per
        feature. This is useful in situations where perfectly collinear
        features cause problems, such as when feeding the resulting data
        into a neural network or an unregularized regression.

        However, dropping one category breaks the symmetry of the original
        representation and can therefore induce a bias in downstream models,
        for instance for penalized linear classification or regression models.

        - None : retain all features (the default).
        - 'first' : drop the first category in each feature. If only one
          category is present, the feature will be dropped entirely.
        - 'if_binary' : drop the first category in each feature with two
          categories. Features with 1 or more than 2 categories are
          left intact.
        - array : ``drop[i]`` is the category in feature ``X[:, i]`` that
          should be dropped.

    sparse : bool, default=True
        Will return sparse matrix if set True else will return an array.

    dtype : number type, default=np.float
        Desired dtype of output.

    handle_unknown : {'error', 'ignore'}, default='error'
        Whether to raise an error or ignore if an unknown categorical feature
        is present during transform (default is to raise). When this parameter
        is set to 'ignore' and an unknown category is encountered during
        transform, the resulting one-hot encoded columns for this feature
        will be all zeros. In the inverse transform, an unknown category
        will be denoted as None.

    Attributes
    ----------
    categories_ : list of arrays
        The categories of each feature determined during fitting
        (in order of the features in X and corresponding with the output
        of ``transform``). This includes the category specified in ``drop``
        (if any).

    drop_idx_ : array of shape (n_features,)
        - ``drop_idx_[i]`` is the index in ``categories_[i]`` of the category
          to be dropped for each feature.
        - ``drop_idx_[i] = None`` if no category is to be dropped from the
          feature with index ``i``, e.g. when `drop='if_binary'` and the
          feature isn't binary.
        - ``drop_idx_ = None`` if all the transformed features will be
          retained.

    See Also
    --------
    sklearn.preprocessing.OrdinalEncoder : Performs an ordinal (integer)
      encoding of the categorical features.
    sklearn.feature_extraction.DictVectorizer : Performs a one-hot encoding of
      dictionary items (also handles string-valued features).
    sklearn.feature_extraction.FeatureHasher : Performs an approximate one-hot
      encoding of dictionary items or strings.
    sklearn.preprocessing.LabelBinarizer : Binarizes labels in a one-vs-all
      fashion.
    sklearn.preprocessing.MultiLabelBinarizer : Transforms between iterable of
      iterables and a multilabel format, e.g. a (samples x classes) binary
      matrix indicating the presence of a class label.

    handle_missing : all-missing, all-zero or category
        What should be done to missing values. Should be one of:

        'all-missing':
            Replace with a row of NaNs

        'all-zero:
            Replace with a row of zeros

        'category:
            Represent with a separate one-hot column

    missing_values: NaN or None
        What should be considered as a missing value?

    Examples
    --------
    Given a dataset with two features, we let the encoder find the unique
    values per feature and transform the data to a binary one-hot encoding.

    >>> from sklearn.preprocessing import OneHotEncoder

    One can discard categories not seen during `fit`:

    >>> enc = OneHotEncoder(handle_unknown='ignore')
    >>> X = [['Male', 1], ['Female', 3], ['Female', 2]]
    >>> enc.fit(X)
    OneHotEncoder(handle_unknown='ignore')
    >>> enc.categories_
    [array(['Female', 'Male'], dtype=object), array([1, 2, 3], dtype=object)]
    >>> enc.transform([['Female', 1], ['Male', 4]]).toarray()
    array([[1., 0., 1., 0., 0.],
           [0., 1., 0., 0., 0.]])
    >>> enc.inverse_transform([[0, 1, 1, 0, 0], [0, 0, 0, 1, 0]])
    array([['Male', 1],
           [None, 2]], dtype=object)
    >>> enc.get_feature_names(['gender', 'group'])
    array(['gender_Female', 'gender_Male', 'group_1', 'group_2', 'group_3'],
      dtype=object)

    One can always drop the first column for each feature:

    >>> drop_enc = OneHotEncoder(drop='first').fit(X)
    >>> drop_enc.categories_
    [array(['Female', 'Male'], dtype=object), array([1, 2, 3], dtype=object)]
    >>> drop_enc.transform([['Female', 1], ['Male', 2]]).toarray()
    array([[0., 0., 0.],
           [1., 1., 0.]])

    Or drop a column for feature only having 2 categories:

    >>> drop_binary_enc = OneHotEncoder(drop='if_binary').fit(X)
    >>> drop_binary_enc.transform([['Female', 1], ['Male', 2]]).toarray()
    array([[0., 1., 0., 0.],
           [1., 0., 1., 0.]])
    """

<<<<<<< HEAD
    def __init__(self, n_values=None, categorical_features=None,
                 categories=None, sparse=True, dtype=np.float64,
                 handle_unknown='error', missing_values="NaN", handle_missing="all-missing"):
=======
    def __init__(self, categories='auto', drop=None, sparse=True,
                 dtype=np.float64, handle_unknown='error'):
>>>>>>> 78b7a50f
        self.categories = categories
        self.sparse = sparse
        self.dtype = dtype
        self.handle_unknown = handle_unknown
<<<<<<< HEAD
        self.n_values = n_values
        self.categorical_features = categorical_features
        self.missing_values = missing_values
        self.handle_missing = handle_missing

    # Deprecated attributes

    @property
    @deprecated("The ``active_features_`` attribute was deprecated in version "
                "0.20 and will be removed 0.22.")
    def active_features_(self):
        check_is_fitted(self, 'categories_')
        return self._active_features_

    @property
    @deprecated("The ``feature_indices_`` attribute was deprecated in version "
                "0.20 and will be removed 0.22.")
    def feature_indices_(self):
        check_is_fitted(self, 'categories_')
        return self._feature_indices_

    @property
    @deprecated("The ``n_values_`` attribute was deprecated in version "
                "0.20 and will be removed 0.22.")
    def n_values_(self):
        check_is_fitted(self, 'categories_')
        return self._n_values_

    def _handle_deprecations(self, X):

        # internal version of the attributes to handle deprecations
        self._categories = getattr(self, '_categories', None)
        self._categorical_features = getattr(self, '_categorical_features',
                                             None)

        # user manually set the categories or second fit -> never legacy mode
        if self.categories is not None or self._categories is not None:
            self._legacy_mode = False
            if self.categories is not None:
                self._categories = self.categories

        # categories not set -> infer if we need legacy mode or not
        elif self.n_values is not None and self.n_values != 'auto':
            msg = (
                "Passing 'n_values' is deprecated in version 0.20 and will be "
                "removed in 0.22. You can use the 'categories' keyword "
                "instead. 'n_values=n' corresponds to 'categories=[range(n)]'."
            )
            warnings.warn(msg, DeprecationWarning)
            self._legacy_mode = True
=======
        self.drop = drop
>>>>>>> 78b7a50f

    def _validate_keywords(self):
        if self.handle_unknown not in ('error', 'ignore'):
            msg = ("handle_unknown should be either 'error' or 'ignore', "
                   "got {0}.".format(self.handle_unknown))
            raise ValueError(msg)
        # If we have both dropped columns and ignored unknown
        # values, there will be ambiguous cells. This creates difficulties
        # in interpreting the model.
        if self.drop is not None and self.handle_unknown != 'error':
            raise ValueError(
                "`handle_unknown` must be 'error' when the drop parameter is "
                "specified, as both would create categories that are all "
                "zero.")

    def _compute_drop_idx(self):
        if self.drop is None:
            return None
        elif isinstance(self.drop, str):
            if self.drop == 'first':
                return np.zeros(len(self.categories_), dtype=np.object)
            elif self.drop == 'if_binary':
                return np.array([0 if len(cats) == 2 else None
                                for cats in self.categories_], dtype=np.object)
            else:
                msg = (
                    "Wrong input for parameter `drop`. Expected "
                    "'first', 'if_binary', None or array of objects, got {}"
                    )
                raise ValueError(msg.format(type(self.drop)))

        else:
            try:
                self.drop = np.asarray(self.drop, dtype=object)
                droplen = len(self.drop)
            except (ValueError, TypeError):
                msg = (
                    "Wrong input for parameter `drop`. Expected "
                    "'first', 'if_binary', None or array of objects, got {}"
                    )
                raise ValueError(msg.format(type(self.drop)))
            if droplen != len(self.categories_):
                msg = ("`drop` should have length equal to the number "
                       "of features ({}), got {}")
                raise ValueError(msg.format(len(self.categories_),
                                            len(self.drop)))
            missing_drops = [(i, val) for i, val in enumerate(self.drop)
                             if val not in self.categories_[i]]
            if any(missing_drops):
                msg = ("The following categories were supposed to be "
                       "dropped, but were not found in the training "
                       "data.\n{}".format(
                           "\n".join(
                                ["Category: {}, Feature: {}".format(c, v)
                                    for c, v in missing_drops])))
                raise ValueError(msg)
            return np.array([np.where(cat_list == val)[0][0]
                             for (val, cat_list) in
                             zip(self.drop, self.categories_)],
                            dtype=np.object)

    def fit(self, X, y=None):
        """
        Fit OneHotEncoder to X.

        Parameters
        ----------
        X : array-like, shape [n_samples, n_features]
            The data to determine the categories of each feature.

        y : None
            Ignored. This parameter exists only for compatibility with
            :class:`sklearn.pipeline.Pipeline`.

        Returns
        -------
        self
        """
        self._validate_keywords()
        self._fit(X, handle_unknown=self.handle_unknown)
        self.drop_idx_ = self._compute_drop_idx()
        return self

    def fit_transform(self, X, y=None):
        """
        Fit OneHotEncoder to X, then transform X.

        Equivalent to fit(X).transform(X) but more convenient.

        Parameters
        ----------
        X : array-like, shape [n_samples, n_features]
            The data to encode.

        y : None
            Ignored. This parameter exists only for compatibility with
            :class:`sklearn.pipeline.Pipeline`.

        Returns
        -------
        X_out : sparse matrix if sparse=True else a 2-d array
            Transformed input.
        """
        self._validate_keywords()
        return super().fit_transform(X, y)

    def transform(self, X):
        """
        Transform X using one-hot encoding.

        Parameters
        ----------
        X : array-like, shape [n_samples, n_features]
            The data to encode.

        Returns
        -------
        X_out : sparse matrix if sparse=True else a 2-d array
            Transformed input.
        """
        check_is_fitted(self)
        # validation of X happens in _check_X called by _transform
        X_int, X_mask = self._transform(X, handle_unknown=self.handle_unknown)

        n_samples, n_features = X_int.shape

        if self.drop_idx_ is not None:
            to_drop = self.drop_idx_.copy()
            # We remove all the dropped categories from mask, and decrement all
            # categories that occur after them to avoid an empty column.
            keep_cells = X_int != to_drop
            n_values = []
            for i, cats in enumerate(self.categories_):
                n_cats = len(cats)

                # drop='if_binary' but feature isn't binary
                if to_drop[i] is None:
                    # set to cardinality to not drop from X_int
                    to_drop[i] = n_cats
                    n_values.append(n_cats)
                else:  # dropped
                    n_values.append(n_cats - 1)

            to_drop = to_drop.reshape(1, -1)
            X_int[X_int > to_drop] -= 1
            X_mask &= keep_cells
        else:
            n_values = [len(cats) for cats in self.categories_]

        mask = X_mask.ravel()
        feature_indices = np.cumsum([0] + n_values)
        indices = (X_int + feature_indices[:-1]).ravel()[mask]

        indptr = np.empty(n_samples + 1, dtype=np.int)
        indptr[0] = 0
        np.sum(X_mask, axis=1, out=indptr[1:])
        np.cumsum(indptr[1:], out=indptr[1:])
        data = np.ones(indptr[-1])

        out = sparse.csr_matrix((data, indices, indptr),
                                shape=(n_samples, feature_indices[-1]),
                                dtype=self.dtype)
        if not self.sparse:
            return out.toarray()
        else:
            return out

<<<<<<< HEAD
    def transform(self, X):
        """Transform X using one-hot encoding.

        Parameters
        ----------
        X : array-like, shape [n_samples, n_features]
            The data to encode.

        Returns
        -------
        X_out : sparse matrix if sparse=True else a 2-d array
            Transformed input.
        """

        if not self.handle_missing or self.handle_missing not in ["all-missing",
                                                                  "all-zero", "category"]:
            raise ValueError("Wrong 'handle_missing' value specified. "
                             "'handle_missing' should be one of either "
                             "['all-missing', 'all-zero', 'category']. "
                             "Getting {0}".format(self.handle_missing))
        missing_indices = np.argwhere(np.isnan(X)) if self.missing_values == "NaN" else \
            np.argwhere(X == self.missing_values)
        if self.handle_missing == "all-missing":
            for i in missing_indices:
                X[i] = np.nan
        if self.handle_missing == "all-zero":
            for i in missing_indices:
                X[i] = 0
        else:
            # Replace with a seperate one-hot column
            pass

        if self._legacy_mode:
            return _transform_selected(X, self._legacy_transform,
                                       self.dtype,
                                       self._categorical_features, copy=True)
        return self._transform_new(X)

=======
>>>>>>> 78b7a50f
    def inverse_transform(self, X):
        """
        Convert the data back to the original representation.

        In case unknown categories are encountered (all zeros in the
        one-hot encoding), ``None`` is used to represent this category.

        Parameters
        ----------
        X : array-like or sparse matrix, shape [n_samples, n_encoded_features]
            The transformed data.

        Returns
        -------
        X_tr : array-like, shape [n_samples, n_features]
            Inverse transformed array.
        """
        check_is_fitted(self)
        X = check_array(X, accept_sparse='csr')

        n_samples, _ = X.shape
        n_features = len(self.categories_)
        if self.drop_idx_ is None:
            n_transformed_features = sum(len(cats)
                                         for cats in self.categories_)
        else:
            n_transformed_features = sum(
                len(cats) - 1 if to_drop is not None else len(cats)
                for cats, to_drop in zip(self.categories_, self.drop_idx_)
            )

        # validate shape of passed X
        msg = ("Shape of the passed X data is not correct. Expected {0} "
               "columns, got {1}.")
        if X.shape[1] != n_transformed_features:
            raise ValueError(msg.format(n_transformed_features, X.shape[1]))

        # create resulting array of appropriate dtype
        dt = np.find_common_type([cat.dtype for cat in self.categories_], [])
        X_tr = np.empty((n_samples, n_features), dtype=dt)

        j = 0
        found_unknown = {}

        for i in range(n_features):
            if self.drop_idx_ is None or self.drop_idx_[i] is None:
                cats = self.categories_[i]
            else:
                cats = np.delete(self.categories_[i], self.drop_idx_[i])
            n_categories = len(cats)

            # Only happens if there was a column with a unique
            # category. In this case we just fill the column with this
            # unique category value.
            if n_categories == 0:
                X_tr[:, i] = self.categories_[i][self.drop_idx_[i]]
                j += n_categories
                continue
            sub = X[:, j:j + n_categories]
            # for sparse X argmax returns 2D matrix, ensure 1D array
            labels = np.asarray(sub.argmax(axis=1)).flatten()
            X_tr[:, i] = cats[labels]
            if self.handle_unknown == 'ignore':
                unknown = np.asarray(sub.sum(axis=1) == 0).flatten()
                # ignored unknown categories: we have a row of all zero
                if unknown.any():
                    found_unknown[i] = unknown
            # drop will either be None or handle_unknown will be error. If
            # self.drop_idx_ is not None, then we can safely assume that all of
            # the nulls in each column are the dropped value
            elif self.drop_idx_ is not None:
                dropped = np.asarray(sub.sum(axis=1) == 0).flatten()
                if dropped.any():
                    X_tr[dropped, i] = self.categories_[i][self.drop_idx_[i]]

            j += n_categories

        # if ignored are found: potentially need to upcast result to
        # insert None values
        if found_unknown:
            if X_tr.dtype != object:
                X_tr = X_tr.astype(object)

            for idx, mask in found_unknown.items():
                X_tr[mask, idx] = None

        return X_tr

    def get_feature_names(self, input_features=None):
        """
        Return feature names for output features.

        Parameters
        ----------
        input_features : list of str of shape (n_features,)
            String names for input features if available. By default,
            "x0", "x1", ... "xn_features" is used.

        Returns
        -------
        output_feature_names : ndarray of shape (n_output_features,)
            Array of feature names.
        """
        check_is_fitted(self)
        cats = self.categories_
        if input_features is None:
            input_features = ['x%d' % i for i in range(len(cats))]
<<<<<<< HEAD
        elif (len(input_features) != len(self.categories_)):
=======
        elif len(input_features) != len(self.categories_):
>>>>>>> 78b7a50f
            raise ValueError(
                "input_features should have length equal to number of "
                "features ({}), got {}".format(len(self.categories_),
                                               len(input_features)))

        feature_names = []
        for i in range(len(cats)):
            names = [
                input_features[i] + '_' + str(t) for t in cats[i]]
            if self.drop_idx_ is not None and self.drop_idx_[i] is not None:
                names.pop(self.drop_idx_[i])
            feature_names.extend(names)

        return np.array(feature_names, dtype=object)


class OrdinalEncoder(_BaseEncoder):
    """
    Encode categorical features as an integer array.

    The input to this transformer should be an array-like of integers or
    strings, denoting the values taken on by categorical (discrete) features.
    The features are converted to ordinal integers. This results in
    a single column of integers (0 to n_categories - 1) per feature.

    Read more in the :ref:`User Guide <preprocessing_categorical_features>`.

    .. versionchanged:: 0.20.1

    Parameters
    ----------
    categories : 'auto' or a list of array-like, default='auto'
        Categories (unique values) per feature:

        - 'auto' : Determine categories automatically from the training data.
        - list : ``categories[i]`` holds the categories expected in the ith
          column. The passed categories should not mix strings and numeric
          values, and should be sorted in case of numeric values.

        The used categories can be found in the ``categories_`` attribute.

    dtype : number type, default np.float64
        Desired dtype of output.

    Attributes
    ----------
    categories_ : list of arrays
        The categories of each feature determined during fitting
        (in order of the features in X and corresponding with the output
        of ``transform``).

    See Also
    --------
    sklearn.preprocessing.OneHotEncoder : Performs a one-hot encoding of
      categorical features.
    sklearn.preprocessing.LabelEncoder : Encodes target labels with values
      between 0 and n_classes-1.

    Examples
    --------
    Given a dataset with two features, we let the encoder find the unique
    values per feature and transform the data to an ordinal encoding.

    >>> from sklearn.preprocessing import OrdinalEncoder
    >>> enc = OrdinalEncoder()
    >>> X = [['Male', 1], ['Female', 3], ['Female', 2]]
    >>> enc.fit(X)
    OrdinalEncoder()
    >>> enc.categories_
    [array(['Female', 'Male'], dtype=object), array([1, 2, 3], dtype=object)]
    >>> enc.transform([['Female', 3], ['Male', 1]])
    array([[0., 2.],
           [1., 0.]])

    >>> enc.inverse_transform([[1, 0], [0, 1]])
    array([['Male', 1],
           ['Female', 2]], dtype=object)
    """

    def __init__(self, categories='auto', dtype=np.float64):
        self.categories = categories
        self.dtype = dtype

    def fit(self, X, y=None):
        """
        Fit the OrdinalEncoder to X.

        Parameters
        ----------
        X : array-like, shape [n_samples, n_features]
            The data to determine the categories of each feature.

        y : None
            Ignored. This parameter exists only for compatibility with
            :class:`sklearn.pipeline.Pipeline`.

        Returns
        -------
        self
        """
        self._fit(X)

        return self

    def transform(self, X):
        """
        Transform X to ordinal codes.

        Parameters
        ----------
        X : array-like, shape [n_samples, n_features]
            The data to encode.

        Returns
        -------
        X_out : sparse matrix or a 2-d array
            Transformed input.
        """
        X_int, _ = self._transform(X)
        return X_int.astype(self.dtype, copy=False)

    def inverse_transform(self, X):
        """
        Convert the data back to the original representation.

        Parameters
        ----------
        X : array-like or sparse matrix, shape [n_samples, n_encoded_features]
            The transformed data.

        Returns
        -------
        X_tr : array-like, shape [n_samples, n_features]
            Inverse transformed array.
        """
        check_is_fitted(self)
        X = check_array(X, accept_sparse='csr')

        n_samples, _ = X.shape
        n_features = len(self.categories_)

        # validate shape of passed X
        msg = ("Shape of the passed X data is not correct. Expected {0} "
               "columns, got {1}.")
        if X.shape[1] != n_features:
            raise ValueError(msg.format(n_features, X.shape[1]))

        # create resulting array of appropriate dtype
        dt = np.find_common_type([cat.dtype for cat in self.categories_], [])
        X_tr = np.empty((n_samples, n_features), dtype=dt)

        for i in range(n_features):
            labels = X[:, i].astype('int64', copy=False)
            X_tr[:, i] = self.categories_[i][labels]

        return X_tr<|MERGE_RESOLUTION|>--- conflicted
+++ resolved
@@ -9,14 +9,11 @@
 from ..utils import check_array
 from ..utils.validation import check_is_fitted
 
-<<<<<<< HEAD
-from .base import _transform_selected
-from .label import _encode, _encode_check_unknown
-
-range = six.moves.range
-=======
+# from .base import _transform_selected
+# from .label import _encode, _encode_check_unknown
+
+# range = six.moves.range
 from ._label import _encode, _encode_check_unknown
->>>>>>> 78b7a50f
 
 __all__ = [
     'OneHotEncoder',
@@ -313,72 +310,66 @@
            [1., 0., 1., 0.]])
     """
 
-<<<<<<< HEAD
-    def __init__(self, n_values=None, categorical_features=None,
-                 categories=None, sparse=True, dtype=np.float64,
-                 handle_unknown='error', missing_values="NaN", handle_missing="all-missing"):
-=======
+    # def __init__(self, n_values=None, categorical_features=None,
+    #              categories=None, sparse=True, dtype=np.float64,
+    #              handle_unknown='error', missing_values="NaN", handle_missing="all-missing"):
     def __init__(self, categories='auto', drop=None, sparse=True,
                  dtype=np.float64, handle_unknown='error'):
->>>>>>> 78b7a50f
         self.categories = categories
         self.sparse = sparse
         self.dtype = dtype
         self.handle_unknown = handle_unknown
-<<<<<<< HEAD
-        self.n_values = n_values
-        self.categorical_features = categorical_features
-        self.missing_values = missing_values
-        self.handle_missing = handle_missing
-
-    # Deprecated attributes
-
-    @property
-    @deprecated("The ``active_features_`` attribute was deprecated in version "
-                "0.20 and will be removed 0.22.")
-    def active_features_(self):
-        check_is_fitted(self, 'categories_')
-        return self._active_features_
-
-    @property
-    @deprecated("The ``feature_indices_`` attribute was deprecated in version "
-                "0.20 and will be removed 0.22.")
-    def feature_indices_(self):
-        check_is_fitted(self, 'categories_')
-        return self._feature_indices_
-
-    @property
-    @deprecated("The ``n_values_`` attribute was deprecated in version "
-                "0.20 and will be removed 0.22.")
-    def n_values_(self):
-        check_is_fitted(self, 'categories_')
-        return self._n_values_
-
-    def _handle_deprecations(self, X):
-
-        # internal version of the attributes to handle deprecations
-        self._categories = getattr(self, '_categories', None)
-        self._categorical_features = getattr(self, '_categorical_features',
-                                             None)
-
-        # user manually set the categories or second fit -> never legacy mode
-        if self.categories is not None or self._categories is not None:
-            self._legacy_mode = False
-            if self.categories is not None:
-                self._categories = self.categories
-
-        # categories not set -> infer if we need legacy mode or not
-        elif self.n_values is not None and self.n_values != 'auto':
-            msg = (
-                "Passing 'n_values' is deprecated in version 0.20 and will be "
-                "removed in 0.22. You can use the 'categories' keyword "
-                "instead. 'n_values=n' corresponds to 'categories=[range(n)]'."
-            )
-            warnings.warn(msg, DeprecationWarning)
-            self._legacy_mode = True
-=======
+    #     self.n_values = n_values
+    #     self.categorical_features = categorical_features
+    #     self.missing_values = missing_values
+    #     self.handle_missing = handle_missing
+
+    # # Deprecated attributes
+
+    # @property
+    # @deprecated("The ``active_features_`` attribute was deprecated in version "
+    #             "0.20 and will be removed 0.22.")
+    # def active_features_(self):
+    #     check_is_fitted(self, 'categories_')
+    #     return self._active_features_
+
+    # @property
+    # @deprecated("The ``feature_indices_`` attribute was deprecated in version "
+    #             "0.20 and will be removed 0.22.")
+    # def feature_indices_(self):
+    #     check_is_fitted(self, 'categories_')
+    #     return self._feature_indices_
+
+    # @property
+    # @deprecated("The ``n_values_`` attribute was deprecated in version "
+    #             "0.20 and will be removed 0.22.")
+    # def n_values_(self):
+    #     check_is_fitted(self, 'categories_')
+    #     return self._n_values_
+
+    # def _handle_deprecations(self, X):
+
+    #     # internal version of the attributes to handle deprecations
+    #     self._categories = getattr(self, '_categories', None)
+    #     self._categorical_features = getattr(self, '_categorical_features',
+    #                                          None)
+
+    #     # user manually set the categories or second fit -> never legacy mode
+    #     if self.categories is not None or self._categories is not None:
+    #         self._legacy_mode = False
+    #         if self.categories is not None:
+    #             self._categories = self.categories
+
+    #     # categories not set -> infer if we need legacy mode or not
+    #     elif self.n_values is not None and self.n_values != 'auto':
+    #         msg = (
+    #             "Passing 'n_values' is deprecated in version 0.20 and will be "
+    #             "removed in 0.22. You can use the 'categories' keyword "
+    #             "instead. 'n_values=n' corresponds to 'categories=[range(n)]'."
+    #         )
+    #         warnings.warn(msg, DeprecationWarning)
+    #         self._legacy_mode = True
         self.drop = drop
->>>>>>> 78b7a50f
 
     def _validate_keywords(self):
         if self.handle_unknown not in ('error', 'ignore'):
@@ -546,47 +537,44 @@
         else:
             return out
 
-<<<<<<< HEAD
-    def transform(self, X):
-        """Transform X using one-hot encoding.
-
-        Parameters
-        ----------
-        X : array-like, shape [n_samples, n_features]
-            The data to encode.
-
-        Returns
-        -------
-        X_out : sparse matrix if sparse=True else a 2-d array
-            Transformed input.
-        """
-
-        if not self.handle_missing or self.handle_missing not in ["all-missing",
-                                                                  "all-zero", "category"]:
-            raise ValueError("Wrong 'handle_missing' value specified. "
-                             "'handle_missing' should be one of either "
-                             "['all-missing', 'all-zero', 'category']. "
-                             "Getting {0}".format(self.handle_missing))
-        missing_indices = np.argwhere(np.isnan(X)) if self.missing_values == "NaN" else \
-            np.argwhere(X == self.missing_values)
-        if self.handle_missing == "all-missing":
-            for i in missing_indices:
-                X[i] = np.nan
-        if self.handle_missing == "all-zero":
-            for i in missing_indices:
-                X[i] = 0
-        else:
-            # Replace with a seperate one-hot column
-            pass
-
-        if self._legacy_mode:
-            return _transform_selected(X, self._legacy_transform,
-                                       self.dtype,
-                                       self._categorical_features, copy=True)
-        return self._transform_new(X)
-
-=======
->>>>>>> 78b7a50f
+    # def transform(self, X):
+    #     """Transform X using one-hot encoding.
+
+    #     Parameters
+    #     ----------
+    #     X : array-like, shape [n_samples, n_features]
+    #         The data to encode.
+
+    #     Returns
+    #     -------
+    #     X_out : sparse matrix if sparse=True else a 2-d array
+    #         Transformed input.
+    #     """
+
+    #     if not self.handle_missing or self.handle_missing not in ["all-missing",
+    #                                                               "all-zero", "category"]:
+    #         raise ValueError("Wrong 'handle_missing' value specified. "
+    #                          "'handle_missing' should be one of either "
+    #                          "['all-missing', 'all-zero', 'category']. "
+    #                          "Getting {0}".format(self.handle_missing))
+    #     missing_indices = np.argwhere(np.isnan(X)) if self.missing_values == "NaN" else \
+    #         np.argwhere(X == self.missing_values)
+    #     if self.handle_missing == "all-missing":
+    #         for i in missing_indices:
+    #             X[i] = np.nan
+    #     if self.handle_missing == "all-zero":
+    #         for i in missing_indices:
+    #             X[i] = 0
+    #     else:
+    #         # Replace with a seperate one-hot column
+    #         pass
+
+    #     if self._legacy_mode:
+    #         return _transform_selected(X, self._legacy_transform,
+    #                                    self.dtype,
+    #                                    self._categorical_features, copy=True)
+    #     return self._transform_new(X)
+
     def inverse_transform(self, X):
         """
         Convert the data back to the original representation.
@@ -694,11 +682,7 @@
         cats = self.categories_
         if input_features is None:
             input_features = ['x%d' % i for i in range(len(cats))]
-<<<<<<< HEAD
-        elif (len(input_features) != len(self.categories_)):
-=======
         elif len(input_features) != len(self.categories_):
->>>>>>> 78b7a50f
             raise ValueError(
                 "input_features should have length equal to number of "
                 "features ({}), got {}".format(len(self.categories_),
