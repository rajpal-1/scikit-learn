--- conflicted
+++ resolved
@@ -24,11 +24,8 @@
     _ClassNamePrefixFeaturesOutMixin,
 )
 from ..utils import check_array
-<<<<<<< HEAD
 from ..utils.set_output import SetOutputMixin
-=======
 from ..utils._param_validation import Interval, StrOptions
->>>>>>> f9fd3b53
 from ..utils.extmath import _incremental_mean_and_var, row_norms
 from ..utils.sparsefuncs_fast import (
     inplace_csr_row_normalize_l1,
