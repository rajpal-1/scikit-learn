# Authors: Alexandre Gramfort <alexandre.gramfort@inria.fr>
#          Mathieu Blondel <mathieu@mblondel.org>
#          Olivier Grisel <olivier.grisel@ensta.org>
#          Andreas Mueller <amueller@ais.uni-bonn.de>
#          Eric Martin <eric@ericmart.in>
#          Giorgio Patrini <giorgio.patrini@anu.edu.au>
#          Eric Chang <ericchang2017@u.northwestern.edu>
# License: BSD 3 clause


import warnings
from numbers import Integral, Real

import numpy as np
from scipy import sparse
from scipy import stats
from scipy import optimize
from scipy.special import boxcox

from ..base import (
    BaseEstimator,
    TransformerMixin,
    _OneToOneFeatureMixin,
    _ClassNamePrefixFeaturesOutMixin,
)
from ..utils import check_array
from ..utils._param_validation import Interval, StrOptions
from ..utils.extmath import _incremental_mean_and_var, row_norms
from ..utils.sparsefuncs_fast import (
    inplace_csr_row_normalize_l1,
    inplace_csr_row_normalize_l2,
)
from ..utils.sparsefuncs import (
    inplace_column_scale,
    mean_variance_axis,
    incr_mean_variance_axis,
    min_max_axis,
)
from ..utils.validation import (
    check_is_fitted,
    check_random_state,
    _check_sample_weight,
    FLOAT_DTYPES,
)

from ._encoders import OneHotEncoder


BOUNDS_THRESHOLD = 1e-7

__all__ = [
    "Binarizer",
    "KernelCenterer",
    "MinMaxScaler",
    "MaxAbsScaler",
    "Normalizer",
    "OneHotEncoder",
    "RobustScaler",
    "StandardScaler",
    "QuantileTransformer",
    "PowerTransformer",
    "add_dummy_feature",
    "binarize",
    "normalize",
    "scale",
    "robust_scale",
    "maxabs_scale",
    "minmax_scale",
    "quantile_transform",
    "power_transform",
]


def _is_constant_feature(var, mean, n_samples):
    """Detect if a feature is indistinguishable from a constant feature.

    The detection is based on its computed variance and on the theoretical
    error bounds of the '2 pass algorithm' for variance computation.

    See "Algorithms for computing the sample variance: analysis and
    recommendations", by Chan, Golub, and LeVeque.
    """
    # In scikit-learn, variance is always computed using float64 accumulators.
    eps = np.finfo(np.float64).eps

    upper_bound = n_samples * eps * var + (n_samples * mean * eps) ** 2
    return var <= upper_bound


def _handle_zeros_in_scale(scale, copy=True, constant_mask=None):
    """Set scales of near constant features to 1.

    The goal is to avoid division by very small or zero values.

    Near constant features are detected automatically by identifying
    scales close to machine precision unless they are precomputed by
    the caller and passed with the `constant_mask` kwarg.

    Typically for standard scaling, the scales are the standard
    deviation while near constant features are better detected on the
    computed variances which are closer to machine precision by
    construction.
    """
    # if we are fitting on 1D arrays, scale might be a scalar
    if np.isscalar(scale):
        if scale == 0.0:
            scale = 1.0
        return scale
    elif isinstance(scale, np.ndarray):
        if constant_mask is None:
            # Detect near constant values to avoid dividing by a very small
            # value that could lead to surprising results and numerical
            # stability issues.
            constant_mask = scale < 10 * np.finfo(scale.dtype).eps

        if copy:
            # New array to avoid side-effects
            scale = scale.copy()
        scale[constant_mask] = 1.0
        return scale


def scale(X, *, axis=0, with_mean=True, with_std=True, copy=True):
    """Standardize a dataset along any axis.

    Center to the mean and component wise scale to unit variance.

    Read more in the :ref:`User Guide <preprocessing_scaler>`.

    Parameters
    ----------
    X : {array-like, sparse matrix} of shape (n_samples, n_features)
        The data to center and scale.

    axis : int, default=0
        axis used to compute the means and standard deviations along. If 0,
        independently standardize each feature, otherwise (if 1) standardize
        each sample.

    with_mean : bool, default=True
        If True, center the data before scaling.

    with_std : bool, default=True
        If True, scale the data to unit variance (or equivalently,
        unit standard deviation).

    copy : bool, default=True
        set to False to perform inplace row normalization and avoid a
        copy (if the input is already a numpy array or a scipy.sparse
        CSC matrix and if axis is 1).

    Returns
    -------
    X_tr : {ndarray, sparse matrix} of shape (n_samples, n_features)
        The transformed data.

    Notes
    -----
    This implementation will refuse to center scipy.sparse matrices
    since it would make them non-sparse and would potentially crash the
    program with memory exhaustion problems.

    Instead the caller is expected to either set explicitly
    `with_mean=False` (in that case, only variance scaling will be
    performed on the features of the CSC matrix) or to call `X.toarray()`
    if he/she expects the materialized dense array to fit in memory.

    To avoid memory copy the caller should pass a CSC matrix.

    NaNs are treated as missing values: disregarded to compute the statistics,
    and maintained during the data transformation.

    We use a biased estimator for the standard deviation, equivalent to
    `numpy.std(x, ddof=0)`. Note that the choice of `ddof` is unlikely to
    affect model performance.

    For a comparison of the different scalers, transformers, and normalizers,
    see :ref:`examples/preprocessing/plot_all_scaling.py
    <sphx_glr_auto_examples_preprocessing_plot_all_scaling.py>`.

    .. warning:: Risk of data leak

        Do not use :func:`~sklearn.preprocessing.scale` unless you know
        what you are doing. A common mistake is to apply it to the entire data
        *before* splitting into training and test sets. This will bias the
        model evaluation because information would have leaked from the test
        set to the training set.
        In general, we recommend using
        :class:`~sklearn.preprocessing.StandardScaler` within a
        :ref:`Pipeline <pipeline>` in order to prevent most risks of data
        leaking: `pipe = make_pipeline(StandardScaler(), LogisticRegression())`.

    See Also
    --------
    StandardScaler : Performs scaling to unit variance using the Transformer
        API (e.g. as part of a preprocessing
        :class:`~sklearn.pipeline.Pipeline`).

    """  # noqa
    X = check_array(
        X,
        accept_sparse="csc",
        copy=copy,
        ensure_2d=False,
        estimator="the scale function",
        dtype=FLOAT_DTYPES,
        force_all_finite="allow-nan",
    )
    if sparse.issparse(X):
        if with_mean:
            raise ValueError(
                "Cannot center sparse matrices: pass `with_mean=False` instead"
                " See docstring for motivation and alternatives."
            )
        if axis != 0:
            raise ValueError(
                "Can only scale sparse matrix on axis=0,  got axis=%d" % axis
            )
        if with_std:
            _, var = mean_variance_axis(X, axis=0)
            var = _handle_zeros_in_scale(var, copy=False)
            inplace_column_scale(X, 1 / np.sqrt(var))
    else:
        X = np.asarray(X)
        if with_mean:
            mean_ = np.nanmean(X, axis)
        if with_std:
            scale_ = np.nanstd(X, axis)
        # Xr is a view on the original array that enables easy use of
        # broadcasting on the axis in which we are interested in
        Xr = np.rollaxis(X, axis)
        if with_mean:
            Xr -= mean_
            mean_1 = np.nanmean(Xr, axis=0)
            # Verify that mean_1 is 'close to zero'. If X contains very
            # large values, mean_1 can also be very large, due to a lack of
            # precision of mean_. In this case, a pre-scaling of the
            # concerned feature is efficient, for instance by its mean or
            # maximum.
            if not np.allclose(mean_1, 0):
                warnings.warn(
                    "Numerical issues were encountered "
                    "when centering the data "
                    "and might not be solved. Dataset may "
                    "contain too large values. You may need "
                    "to prescale your features."
                )
                Xr -= mean_1
        if with_std:
            scale_ = _handle_zeros_in_scale(scale_, copy=False)
            Xr /= scale_
            if with_mean:
                mean_2 = np.nanmean(Xr, axis=0)
                # If mean_2 is not 'close to zero', it comes from the fact that
                # scale_ is very small so that mean_2 = mean_1/scale_ > 0, even
                # if mean_1 was close to zero. The problem is thus essentially
                # due to the lack of precision of mean_. A solution is then to
                # subtract the mean again:
                if not np.allclose(mean_2, 0):
                    warnings.warn(
                        "Numerical issues were encountered "
                        "when scaling the data "
                        "and might not be solved. The standard "
                        "deviation of the data is probably "
                        "very close to 0. "
                    )
                    Xr -= mean_2
    return X


class MinMaxScaler(_OneToOneFeatureMixin, TransformerMixin, BaseEstimator):
    """Transform features by scaling each feature to a given range.

    This estimator scales and translates each feature individually such
    that it is in the given range on the training set, e.g. between
    zero and one.

    The transformation is given by::

        X_std = (X - X.min(axis=0)) / (X.max(axis=0) - X.min(axis=0))
        X_scaled = X_std * (max - min) + min

    where min, max = feature_range.

    This transformation is often used as an alternative to zero mean,
    unit variance scaling.

    Read more in the :ref:`User Guide <preprocessing_scaler>`.

    Parameters
    ----------
    feature_range : tuple (min, max), default=(0, 1)
        Desired range of transformed data.

    copy : bool, default=True
        Set to False to perform inplace row normalization and avoid a
        copy (if the input is already a numpy array).

    clip : bool, default=False
        Set to True to clip transformed values of held-out data to
        provided `feature range`.

        .. versionadded:: 0.24

    Attributes
    ----------
    min_ : ndarray of shape (n_features,)
        Per feature adjustment for minimum. Equivalent to
        ``min - X.min(axis=0) * self.scale_``

    scale_ : ndarray of shape (n_features,)
        Per feature relative scaling of the data. Equivalent to
        ``(max - min) / (X.max(axis=0) - X.min(axis=0))``

        .. versionadded:: 0.17
           *scale_* attribute.

    data_min_ : ndarray of shape (n_features,)
        Per feature minimum seen in the data

        .. versionadded:: 0.17
           *data_min_*

    data_max_ : ndarray of shape (n_features,)
        Per feature maximum seen in the data

        .. versionadded:: 0.17
           *data_max_*

    data_range_ : ndarray of shape (n_features,)
        Per feature range ``(data_max_ - data_min_)`` seen in the data

        .. versionadded:: 0.17
           *data_range_*

    n_features_in_ : int
        Number of features seen during :term:`fit`.

        .. versionadded:: 0.24

    n_samples_seen_ : int
        The number of samples processed by the estimator.
        It will be reset on new calls to fit, but increments across
        ``partial_fit`` calls.

    feature_names_in_ : ndarray of shape (`n_features_in_`,)
        Names of features seen during :term:`fit`. Defined only when `X`
        has feature names that are all strings.

        .. versionadded:: 1.0

    See Also
    --------
    minmax_scale : Equivalent function without the estimator API.

    Notes
    -----
    NaNs are treated as missing values: disregarded in fit, and maintained in
    transform.

    For a comparison of the different scalers, transformers, and normalizers,
    see :ref:`examples/preprocessing/plot_all_scaling.py
    <sphx_glr_auto_examples_preprocessing_plot_all_scaling.py>`.

    Examples
    --------
    >>> from sklearn.preprocessing import MinMaxScaler
    >>> data = [[-1, 2], [-0.5, 6], [0, 10], [1, 18]]
    >>> scaler = MinMaxScaler()
    >>> print(scaler.fit(data))
    MinMaxScaler()
    >>> print(scaler.data_max_)
    [ 1. 18.]
    >>> print(scaler.transform(data))
    [[0.   0.  ]
     [0.25 0.25]
     [0.5  0.5 ]
     [1.   1.  ]]
    >>> print(scaler.transform([[2, 2]]))
    [[1.5 0. ]]
    """

    _parameter_constraints = {
        "feature_range": [tuple],
        "copy": ["boolean"],
        "clip": ["boolean"],
    }

    def __init__(self, feature_range=(0, 1), *, copy=True, clip=False):
        self.feature_range = feature_range
        self.copy = copy
        self.clip = clip

    def _reset(self):
        """Reset internal data-dependent state of the scaler, if necessary.

        __init__ parameters are not touched.
        """
        # Checking one attribute is enough, because they are all set together
        # in partial_fit
        if hasattr(self, "scale_"):
            del self.scale_
            del self.min_
            del self.n_samples_seen_
            del self.data_min_
            del self.data_max_
            del self.data_range_

    def fit(self, X, y=None):
        """Compute the minimum and maximum to be used for later scaling.

        Parameters
        ----------
        X : array-like of shape (n_samples, n_features)
            The data used to compute the per-feature minimum and maximum
            used for later scaling along the features axis.

        y : None
            Ignored.

        Returns
        -------
        self : object
            Fitted scaler.
        """
        # Reset internal state before fitting
        self._reset()
        return self.partial_fit(X, y)

    def partial_fit(self, X, y=None):
        """Online computation of min and max on X for later scaling.

        All of X is processed as a single batch. This is intended for cases
        when :meth:`fit` is not feasible due to very large number of
        `n_samples` or because X is read from a continuous stream.

        Parameters
        ----------
        X : array-like of shape (n_samples, n_features)
            The data used to compute the mean and standard deviation
            used for later scaling along the features axis.

        y : None
            Ignored.

        Returns
        -------
        self : object
            Fitted scaler.
        """
        self._validate_params()

        feature_range = self.feature_range
        if feature_range[0] >= feature_range[1]:
            raise ValueError(
                "Minimum of desired feature range must be smaller than maximum. Got %s."
                % str(feature_range)
            )

        if sparse.issparse(X):
            raise TypeError(
                "MinMaxScaler does not support sparse input. "
                "Consider using MaxAbsScaler instead."
            )

        first_pass = not hasattr(self, "n_samples_seen_")
        X = self._validate_data(
            X,
            reset=first_pass,
            dtype=FLOAT_DTYPES,
            force_all_finite="allow-nan",
        )

        data_min = np.nanmin(X, axis=0)
        data_max = np.nanmax(X, axis=0)

        if first_pass:
            self.n_samples_seen_ = X.shape[0]
        else:
            data_min = np.minimum(self.data_min_, data_min)
            data_max = np.maximum(self.data_max_, data_max)
            self.n_samples_seen_ += X.shape[0]

        data_range = data_max - data_min
        self.scale_ = (feature_range[1] - feature_range[0]) / _handle_zeros_in_scale(
            data_range, copy=True
        )
        self.min_ = feature_range[0] - data_min * self.scale_
        self.data_min_ = data_min
        self.data_max_ = data_max
        self.data_range_ = data_range
        return self

    def transform(self, X):
        """Scale features of X according to feature_range.

        Parameters
        ----------
        X : array-like of shape (n_samples, n_features)
            Input data that will be transformed.

        Returns
        -------
        Xt : ndarray of shape (n_samples, n_features)
            Transformed data.
        """
        check_is_fitted(self)

        X = self._validate_data(
            X,
            copy=self.copy,
            dtype=FLOAT_DTYPES,
            force_all_finite="allow-nan",
            reset=False,
        )

        X *= self.scale_
        X += self.min_
        if self.clip:
            np.clip(X, self.feature_range[0], self.feature_range[1], out=X)
        return X

    def inverse_transform(self, X):
        """Undo the scaling of X according to feature_range.

        Parameters
        ----------
        X : array-like of shape (n_samples, n_features)
            Input data that will be transformed. It cannot be sparse.

        Returns
        -------
        Xt : ndarray of shape (n_samples, n_features)
            Transformed data.
        """
        check_is_fitted(self)

        X = check_array(
            X, copy=self.copy, dtype=FLOAT_DTYPES, force_all_finite="allow-nan"
        )

        X -= self.min_
        X /= self.scale_
        return X

    def _more_tags(self):
        return {"allow_nan": True}


def minmax_scale(X, feature_range=(0, 1), *, axis=0, copy=True):
    """Transform features by scaling each feature to a given range.

    This estimator scales and translates each feature individually such
    that it is in the given range on the training set, i.e. between
    zero and one.

    The transformation is given by (when ``axis=0``)::

        X_std = (X - X.min(axis=0)) / (X.max(axis=0) - X.min(axis=0))
        X_scaled = X_std * (max - min) + min

    where min, max = feature_range.

    The transformation is calculated as (when ``axis=0``)::

       X_scaled = scale * X + min - X.min(axis=0) * scale
       where scale = (max - min) / (X.max(axis=0) - X.min(axis=0))

    This transformation is often used as an alternative to zero mean,
    unit variance scaling.

    Read more in the :ref:`User Guide <preprocessing_scaler>`.

    .. versionadded:: 0.17
       *minmax_scale* function interface
       to :class:`~sklearn.preprocessing.MinMaxScaler`.

    Parameters
    ----------
    X : array-like of shape (n_samples, n_features)
        The data.

    feature_range : tuple (min, max), default=(0, 1)
        Desired range of transformed data.

    axis : int, default=0
        Axis used to scale along. If 0, independently scale each feature,
        otherwise (if 1) scale each sample.

    copy : bool, default=True
        Set to False to perform inplace scaling and avoid a copy (if the input
        is already a numpy array).

    Returns
    -------
    X_tr : ndarray of shape (n_samples, n_features)
        The transformed data.

    .. warning:: Risk of data leak

        Do not use :func:`~sklearn.preprocessing.minmax_scale` unless you know
        what you are doing. A common mistake is to apply it to the entire data
        *before* splitting into training and test sets. This will bias the
        model evaluation because information would have leaked from the test
        set to the training set.
        In general, we recommend using
        :class:`~sklearn.preprocessing.MinMaxScaler` within a
        :ref:`Pipeline <pipeline>` in order to prevent most risks of data
        leaking: `pipe = make_pipeline(MinMaxScaler(), LogisticRegression())`.

    See Also
    --------
    MinMaxScaler : Performs scaling to a given range using the Transformer
        API (e.g. as part of a preprocessing
        :class:`~sklearn.pipeline.Pipeline`).

    Notes
    -----
    For a comparison of the different scalers, transformers, and normalizers,
    see :ref:`examples/preprocessing/plot_all_scaling.py
    <sphx_glr_auto_examples_preprocessing_plot_all_scaling.py>`.
    """
    # Unlike the scaler object, this function allows 1d input.
    # If copy is required, it will be done inside the scaler object.
    X = check_array(
        X, copy=False, ensure_2d=False, dtype=FLOAT_DTYPES, force_all_finite="allow-nan"
    )
    original_ndim = X.ndim

    if original_ndim == 1:
        X = X.reshape(X.shape[0], 1)

    s = MinMaxScaler(feature_range=feature_range, copy=copy)
    if axis == 0:
        X = s.fit_transform(X)
    else:
        X = s.fit_transform(X.T).T

    if original_ndim == 1:
        X = X.ravel()

    return X


class StandardScaler(_OneToOneFeatureMixin, TransformerMixin, BaseEstimator):
    """Standardize features by removing the mean and scaling to unit variance.

    The standard score of a sample `x` is calculated as:

        z = (x - u) / s

    where `u` is the mean of the training samples or zero if `with_mean=False`,
    and `s` is the standard deviation of the training samples or one if
    `with_std=False`.

    Centering and scaling happen independently on each feature by computing
    the relevant statistics on the samples in the training set. Mean and
    standard deviation are then stored to be used on later data using
    :meth:`transform`.

    Standardization of a dataset is a common requirement for many
    machine learning estimators: they might behave badly if the
    individual features do not more or less look like standard normally
    distributed data (e.g. Gaussian with 0 mean and unit variance).

    For instance many elements used in the objective function of
    a learning algorithm (such as the RBF kernel of Support Vector
    Machines or the L1 and L2 regularizers of linear models) assume that
    all features are centered around 0 and have variance in the same
    order. If a feature has a variance that is orders of magnitude larger
    than others, it might dominate the objective function and make the
    estimator unable to learn from other features correctly as expected.

    This scaler can also be applied to sparse CSR or CSC matrices by passing
    `with_mean=False` to avoid breaking the sparsity structure of the data.

    Read more in the :ref:`User Guide <preprocessing_scaler>`.

    Parameters
    ----------
    copy : bool, default=True
        If False, try to avoid a copy and do inplace scaling instead.
        This is not guaranteed to always work inplace; e.g. if the data is
        not a NumPy array or scipy.sparse CSR matrix, a copy may still be
        returned.

    with_mean : bool, default=True
        If True, center the data before scaling.
        This does not work (and will raise an exception) when attempted on
        sparse matrices, because centering them entails building a dense
        matrix which in common use cases is likely to be too large to fit in
        memory.

    with_std : bool, default=True
        If True, scale the data to unit variance (or equivalently,
        unit standard deviation).

    ddof : int, default=0
        Delta degrees of freedom. 1 for Bessel correction.

    Attributes
    ----------
    scale_ : ndarray of shape (n_features,) or None
        Per feature relative scaling of the data to achieve zero mean and unit
        variance. Generally this is calculated using `np.sqrt(var_)`. If a
        variance is zero, we can't achieve unit variance, and the data is left
        as-is, giving a scaling factor of 1. `scale_` is equal to `None`
        when `with_std=False`.

        .. versionadded:: 0.17
           *scale_*

    mean_ : ndarray of shape (n_features,) or None
        The mean value for each feature in the training set.
        Equal to ``None`` when ``with_mean=False``.

    var_ : ndarray of shape (n_features,) or None
        The variance for each feature in the training set. Used to compute
        `scale_`. Equal to ``None`` when ``with_std=False``.

    n_features_in_ : int
        Number of features seen during :term:`fit`.

        .. versionadded:: 0.24

    feature_names_in_ : ndarray of shape (`n_features_in_`,)
        Names of features seen during :term:`fit`. Defined only when `X`
        has feature names that are all strings.

        .. versionadded:: 1.0

    n_samples_seen_ : int or ndarray of shape (n_features,)
        The number of samples processed by the estimator for each feature.
        If there are no missing samples, the ``n_samples_seen`` will be an
        integer, otherwise it will be an array of dtype int. If
        `sample_weights` are used it will be a float (if no missing data)
        or an array of dtype float that sums the weights seen so far.
        Will be reset on new calls to fit, but increments across
        ``partial_fit`` calls.

    See Also
    --------
    scale : Equivalent function without the estimator API.

    :class:`~sklearn.decomposition.PCA` : Further removes the linear
        correlation across features with 'whiten=True'.

    Notes
    -----
    NaNs are treated as missing values: disregarded in fit, and maintained in
    transform.

    We use a biased estimator for the standard deviation, equivalent to
    `numpy.std(x, ddof=0)`. Note that the choice of `ddof` is unlikely to
    affect model performance.

    For a comparison of the different scalers, transformers, and normalizers,
    see :ref:`examples/preprocessing/plot_all_scaling.py
    <sphx_glr_auto_examples_preprocessing_plot_all_scaling.py>`.

    Examples
    --------
    >>> from sklearn.preprocessing import StandardScaler
    >>> data = [[0, 0], [0, 0], [1, 1], [1, 1]]
    >>> scaler = StandardScaler()
    >>> print(scaler.fit(data))
    StandardScaler()
    >>> print(scaler.mean_)
    [0.5 0.5]
    >>> print(scaler.transform(data))
    [[-1. -1.]
     [-1. -1.]
     [ 1.  1.]
     [ 1.  1.]]
    >>> print(scaler.transform([[2, 2]]))
    [[3. 3.]]
    """

<<<<<<< HEAD
    def __init__(self, *, copy=True, with_mean=True, with_std=True, ddof=0):
=======
    _parameter_constraints = {
        "copy": ["boolean"],
        "with_mean": ["boolean"],
        "with_std": ["boolean"],
    }

    def __init__(self, *, copy=True, with_mean=True, with_std=True):
>>>>>>> 6d75cc06
        self.with_mean = with_mean
        self.with_std = with_std
        self.copy = copy
        self.ddof = ddof

    def _reset(self):
        """Reset internal data-dependent state of the scaler, if necessary.

        __init__ parameters are not touched.
        """
        # Checking one attribute is enough, because they are all set together
        # in partial_fit
        if hasattr(self, "scale_"):
            del self.scale_
            del self.n_samples_seen_
            del self.mean_
            del self.var_

    def fit(self, X, y=None, sample_weight=None):
        """Compute the mean and std to be used for later scaling.

        Parameters
        ----------
        X : {array-like, sparse matrix} of shape (n_samples, n_features)
            The data used to compute the mean and standard deviation
            used for later scaling along the features axis.

        y : None
            Ignored.

        sample_weight : array-like of shape (n_samples,), default=None
            Individual weights for each sample.

            .. versionadded:: 0.24
               parameter *sample_weight* support to StandardScaler.

        Returns
        -------
        self : object
            Fitted scaler.
        """
        # Reset internal state before fitting
        self._reset()
        return self.partial_fit(X, y, sample_weight)

    def partial_fit(self, X, y=None, sample_weight=None):
        """Online computation of mean and std on X for later scaling.

        All of X is processed as a single batch. This is intended for cases
        when :meth:`fit` is not feasible due to very large number of
        `n_samples` or because X is read from a continuous stream.

        The algorithm for incremental mean and std is given in Equation 1.5a,b
        in Chan, Tony F., Gene H. Golub, and Randall J. LeVeque. "Algorithms
        for computing the sample variance: Analysis and recommendations."
        The American Statistician 37.3 (1983): 242-247:

        Parameters
        ----------
        X : {array-like, sparse matrix} of shape (n_samples, n_features)
            The data used to compute the mean and standard deviation
            used for later scaling along the features axis.

        y : None
            Ignored.

        sample_weight : array-like of shape (n_samples,), default=None
            Individual weights for each sample.

            .. versionadded:: 0.24
               parameter *sample_weight* support to StandardScaler.

        Returns
        -------
        self : object
            Fitted scaler.
        """
        self._validate_params()

        first_call = not hasattr(self, "n_samples_seen_")
        X = self._validate_data(
            X,
            accept_sparse=("csr", "csc"),
            dtype=FLOAT_DTYPES,
            force_all_finite="allow-nan",
            reset=first_call,
        )
        n_features = X.shape[1]

        if sample_weight is not None:
            sample_weight = _check_sample_weight(sample_weight, X, dtype=X.dtype)

        # Even in the case of `with_mean=False`, we update the mean anyway
        # This is needed for the incremental computation of the var
        # See incr_mean_variance_axis and _incremental_mean_variance_axis

        # if n_samples_seen_ is an integer (i.e. no missing values), we need to
        # transform it to a NumPy array of shape (n_features,) required by
        # incr_mean_variance_axis and _incremental_variance_axis
        dtype = np.int64 if sample_weight is None else X.dtype
        if not hasattr(self, "n_samples_seen_"):
            self.n_samples_seen_ = np.zeros(n_features, dtype=dtype)
        elif np.size(self.n_samples_seen_) == 1:
            self.n_samples_seen_ = np.repeat(self.n_samples_seen_, X.shape[1])
            self.n_samples_seen_ = self.n_samples_seen_.astype(dtype, copy=False)

        if sparse.issparse(X):
            if self.with_mean:
                raise ValueError(
                    "Cannot center sparse matrices: pass `with_mean=False` "
                    "instead. See docstring for motivation and alternatives."
                )
            sparse_constructor = (
                sparse.csr_matrix if X.format == "csr" else sparse.csc_matrix
            )

            if self.with_std:
                # First pass
                if not hasattr(self, "scale_"):
                    self.mean_, self.var_, self.n_samples_seen_ = mean_variance_axis(
                        X, axis=0, weights=sample_weight, return_sum_weights=True
                    )
                # Next passes
                else:
                    (
                        self.mean_,
                        self.var_,
                        self.n_samples_seen_,
                    ) = incr_mean_variance_axis(
                        X,
                        axis=0,
                        last_mean=self.mean_,
                        last_var=self.var_,
                        last_n=self.n_samples_seen_,
                        weights=sample_weight,
                    )
                # We force the mean and variance to float64 for large arrays
                # See https://github.com/scikit-learn/scikit-learn/pull/12338
                self.mean_ = self.mean_.astype(np.float64, copy=False)
                self.var_ = self.var_.astype(np.float64, copy=False)
            else:
                self.mean_ = None  # as with_mean must be False for sparse
                self.var_ = None
                weights = _check_sample_weight(sample_weight, X)
                sum_weights_nan = weights @ sparse_constructor(
                    (np.isnan(X.data), X.indices, X.indptr), shape=X.shape
                )
                self.n_samples_seen_ += (np.sum(weights) - sum_weights_nan).astype(
                    dtype
                )
        else:
            # First pass
            if not hasattr(self, "scale_"):
                self.mean_ = 0.0
                if self.with_std:
                    self.var_ = 0.0
                else:
                    self.var_ = None

            if not self.with_mean and not self.with_std:
                self.mean_ = None
                self.var_ = None
                self.n_samples_seen_ += X.shape[0] - np.isnan(X).sum(axis=0)

            else:
                self.mean_, self.var_, self.n_samples_seen_ = _incremental_mean_and_var(
                    X,
                    self.mean_,
                    self.var_,
                    self.n_samples_seen_,
                    sample_weight=sample_weight,
                    ddof=self.ddof,
                )

        # for backward-compatibility, reduce n_samples_seen_ to an integer
        # if the number of samples is the same for each feature (i.e. no
        # missing values)
        if np.ptp(self.n_samples_seen_) == 0:
            self.n_samples_seen_ = self.n_samples_seen_[0]

        if self.with_std:
            # Extract the list of near constant features on the raw variances,
            # before taking the square root.
            constant_mask = _is_constant_feature(
                self.var_, self.mean_, self.n_samples_seen_
            )
            self.scale_ = _handle_zeros_in_scale(
                np.sqrt(self.var_), copy=False, constant_mask=constant_mask
            )
        else:
            self.scale_ = None

        return self

    def transform(self, X, copy=None):
        """Perform standardization by centering and scaling.

        Parameters
        ----------
        X : {array-like, sparse matrix of shape (n_samples, n_features)
            The data used to scale along the features axis.
        copy : bool, default=None
            Copy the input X or not.

        Returns
        -------
        X_tr : {ndarray, sparse matrix} of shape (n_samples, n_features)
            Transformed array.
        """
        check_is_fitted(self)

        copy = copy if copy is not None else self.copy
        X = self._validate_data(
            X,
            reset=False,
            accept_sparse="csr",
            copy=copy,
            dtype=FLOAT_DTYPES,
            force_all_finite="allow-nan",
        )

        if sparse.issparse(X):
            if self.with_mean:
                raise ValueError(
                    "Cannot center sparse matrices: pass `with_mean=False` "
                    "instead. See docstring for motivation and alternatives."
                )
            if self.scale_ is not None:
                inplace_column_scale(X, 1 / self.scale_)
        else:
            if self.with_mean:
                X -= self.mean_
            if self.with_std:
                X /= self.scale_
        return X

    def inverse_transform(self, X, copy=None):
        """Scale back the data to the original representation.

        Parameters
        ----------
        X : {array-like, sparse matrix} of shape (n_samples, n_features)
            The data used to scale along the features axis.
        copy : bool, default=None
            Copy the input X or not.

        Returns
        -------
        X_tr : {ndarray, sparse matrix} of shape (n_samples, n_features)
            Transformed array.
        """
        check_is_fitted(self)

        copy = copy if copy is not None else self.copy
        X = check_array(
            X,
            accept_sparse="csr",
            copy=copy,
            dtype=FLOAT_DTYPES,
            force_all_finite="allow-nan",
        )

        if sparse.issparse(X):
            if self.with_mean:
                raise ValueError(
                    "Cannot uncenter sparse matrices: pass `with_mean=False` "
                    "instead See docstring for motivation and alternatives."
                )
            if self.scale_ is not None:
                inplace_column_scale(X, self.scale_)
        else:
            if self.with_std:
                X *= self.scale_
            if self.with_mean:
                X += self.mean_
        return X

    def _more_tags(self):
        return {"allow_nan": True, "preserves_dtype": [np.float64, np.float32]}


class MaxAbsScaler(_OneToOneFeatureMixin, TransformerMixin, BaseEstimator):
    """Scale each feature by its maximum absolute value.

    This estimator scales and translates each feature individually such
    that the maximal absolute value of each feature in the
    training set will be 1.0. It does not shift/center the data, and
    thus does not destroy any sparsity.

    This scaler can also be applied to sparse CSR or CSC matrices.

    .. versionadded:: 0.17

    Parameters
    ----------
    copy : bool, default=True
        Set to False to perform inplace scaling and avoid a copy (if the input
        is already a numpy array).

    Attributes
    ----------
    scale_ : ndarray of shape (n_features,)
        Per feature relative scaling of the data.

        .. versionadded:: 0.17
           *scale_* attribute.

    max_abs_ : ndarray of shape (n_features,)
        Per feature maximum absolute value.

    n_features_in_ : int
        Number of features seen during :term:`fit`.

        .. versionadded:: 0.24

    feature_names_in_ : ndarray of shape (`n_features_in_`,)
        Names of features seen during :term:`fit`. Defined only when `X`
        has feature names that are all strings.

        .. versionadded:: 1.0

    n_samples_seen_ : int
        The number of samples processed by the estimator. Will be reset on
        new calls to fit, but increments across ``partial_fit`` calls.

    See Also
    --------
    maxabs_scale : Equivalent function without the estimator API.

    Notes
    -----
    NaNs are treated as missing values: disregarded in fit, and maintained in
    transform.

    For a comparison of the different scalers, transformers, and normalizers,
    see :ref:`examples/preprocessing/plot_all_scaling.py
    <sphx_glr_auto_examples_preprocessing_plot_all_scaling.py>`.

    Examples
    --------
    >>> from sklearn.preprocessing import MaxAbsScaler
    >>> X = [[ 1., -1.,  2.],
    ...      [ 2.,  0.,  0.],
    ...      [ 0.,  1., -1.]]
    >>> transformer = MaxAbsScaler().fit(X)
    >>> transformer
    MaxAbsScaler()
    >>> transformer.transform(X)
    array([[ 0.5, -1. ,  1. ],
           [ 1. ,  0. ,  0. ],
           [ 0. ,  1. , -0.5]])
    """

    _parameter_constraints = {"copy": ["boolean"]}

    def __init__(self, *, copy=True):
        self.copy = copy

    def _reset(self):
        """Reset internal data-dependent state of the scaler, if necessary.

        __init__ parameters are not touched.
        """
        # Checking one attribute is enough, because they are all set together
        # in partial_fit
        if hasattr(self, "scale_"):
            del self.scale_
            del self.n_samples_seen_
            del self.max_abs_

    def fit(self, X, y=None):
        """Compute the maximum absolute value to be used for later scaling.

        Parameters
        ----------
        X : {array-like, sparse matrix} of shape (n_samples, n_features)
            The data used to compute the per-feature minimum and maximum
            used for later scaling along the features axis.

        y : None
            Ignored.

        Returns
        -------
        self : object
            Fitted scaler.
        """
        # Reset internal state before fitting
        self._reset()
        return self.partial_fit(X, y)

    def partial_fit(self, X, y=None):
        """Online computation of max absolute value of X for later scaling.

        All of X is processed as a single batch. This is intended for cases
        when :meth:`fit` is not feasible due to very large number of
        `n_samples` or because X is read from a continuous stream.

        Parameters
        ----------
        X : {array-like, sparse matrix} of shape (n_samples, n_features)
            The data used to compute the mean and standard deviation
            used for later scaling along the features axis.

        y : None
            Ignored.

        Returns
        -------
        self : object
            Fitted scaler.
        """
        self._validate_params()

        first_pass = not hasattr(self, "n_samples_seen_")
        X = self._validate_data(
            X,
            reset=first_pass,
            accept_sparse=("csr", "csc"),
            dtype=FLOAT_DTYPES,
            force_all_finite="allow-nan",
        )

        if sparse.issparse(X):
            mins, maxs = min_max_axis(X, axis=0, ignore_nan=True)
            max_abs = np.maximum(np.abs(mins), np.abs(maxs))
        else:
            max_abs = np.nanmax(np.abs(X), axis=0)

        if first_pass:
            self.n_samples_seen_ = X.shape[0]
        else:
            max_abs = np.maximum(self.max_abs_, max_abs)
            self.n_samples_seen_ += X.shape[0]

        self.max_abs_ = max_abs
        self.scale_ = _handle_zeros_in_scale(max_abs, copy=True)
        return self

    def transform(self, X):
        """Scale the data.

        Parameters
        ----------
        X : {array-like, sparse matrix} of shape (n_samples, n_features)
            The data that should be scaled.

        Returns
        -------
        X_tr : {ndarray, sparse matrix} of shape (n_samples, n_features)
            Transformed array.
        """
        check_is_fitted(self)
        X = self._validate_data(
            X,
            accept_sparse=("csr", "csc"),
            copy=self.copy,
            reset=False,
            dtype=FLOAT_DTYPES,
            force_all_finite="allow-nan",
        )

        if sparse.issparse(X):
            inplace_column_scale(X, 1.0 / self.scale_)
        else:
            X /= self.scale_
        return X

    def inverse_transform(self, X):
        """Scale back the data to the original representation.

        Parameters
        ----------
        X : {array-like, sparse matrix} of shape (n_samples, n_features)
            The data that should be transformed back.

        Returns
        -------
        X_tr : {ndarray, sparse matrix} of shape (n_samples, n_features)
            Transformed array.
        """
        check_is_fitted(self)
        X = check_array(
            X,
            accept_sparse=("csr", "csc"),
            copy=self.copy,
            dtype=FLOAT_DTYPES,
            force_all_finite="allow-nan",
        )

        if sparse.issparse(X):
            inplace_column_scale(X, self.scale_)
        else:
            X *= self.scale_
        return X

    def _more_tags(self):
        return {"allow_nan": True}


def maxabs_scale(X, *, axis=0, copy=True):
    """Scale each feature to the [-1, 1] range without breaking the sparsity.

    This estimator scales each feature individually such
    that the maximal absolute value of each feature in the
    training set will be 1.0.

    This scaler can also be applied to sparse CSR or CSC matrices.

    Parameters
    ----------
    X : {array-like, sparse matrix} of shape (n_samples, n_features)
        The data.

    axis : int, default=0
        axis used to scale along. If 0, independently scale each feature,
        otherwise (if 1) scale each sample.

    copy : bool, default=True
        Set to False to perform inplace scaling and avoid a copy (if the input
        is already a numpy array).

    Returns
    -------
    X_tr : {ndarray, sparse matrix} of shape (n_samples, n_features)
        The transformed data.

    .. warning:: Risk of data leak

        Do not use :func:`~sklearn.preprocessing.maxabs_scale` unless you know
        what you are doing. A common mistake is to apply it to the entire data
        *before* splitting into training and test sets. This will bias the
        model evaluation because information would have leaked from the test
        set to the training set.
        In general, we recommend using
        :class:`~sklearn.preprocessing.MaxAbsScaler` within a
        :ref:`Pipeline <pipeline>` in order to prevent most risks of data
        leaking: `pipe = make_pipeline(MaxAbsScaler(), LogisticRegression())`.

    See Also
    --------
    MaxAbsScaler : Performs scaling to the [-1, 1] range using
        the Transformer API (e.g. as part of a preprocessing
        :class:`~sklearn.pipeline.Pipeline`).

    Notes
    -----
    NaNs are treated as missing values: disregarded to compute the statistics,
    and maintained during the data transformation.

    For a comparison of the different scalers, transformers, and normalizers,
    see :ref:`examples/preprocessing/plot_all_scaling.py
    <sphx_glr_auto_examples_preprocessing_plot_all_scaling.py>`.
    """
    # Unlike the scaler object, this function allows 1d input.

    # If copy is required, it will be done inside the scaler object.
    X = check_array(
        X,
        accept_sparse=("csr", "csc"),
        copy=False,
        ensure_2d=False,
        dtype=FLOAT_DTYPES,
        force_all_finite="allow-nan",
    )
    original_ndim = X.ndim

    if original_ndim == 1:
        X = X.reshape(X.shape[0], 1)

    s = MaxAbsScaler(copy=copy)
    if axis == 0:
        X = s.fit_transform(X)
    else:
        X = s.fit_transform(X.T).T

    if original_ndim == 1:
        X = X.ravel()

    return X


class RobustScaler(_OneToOneFeatureMixin, TransformerMixin, BaseEstimator):
    """Scale features using statistics that are robust to outliers.

    This Scaler removes the median and scales the data according to
    the quantile range (defaults to IQR: Interquartile Range).
    The IQR is the range between the 1st quartile (25th quantile)
    and the 3rd quartile (75th quantile).

    Centering and scaling happen independently on each feature by
    computing the relevant statistics on the samples in the training
    set. Median and interquartile range are then stored to be used on
    later data using the :meth:`transform` method.

    Standardization of a dataset is a common requirement for many
    machine learning estimators. Typically this is done by removing the mean
    and scaling to unit variance. However, outliers can often influence the
    sample mean / variance in a negative way. In such cases, the median and
    the interquartile range often give better results.

    .. versionadded:: 0.17

    Read more in the :ref:`User Guide <preprocessing_scaler>`.

    Parameters
    ----------
    with_centering : bool, default=True
        If `True`, center the data before scaling.
        This will cause :meth:`transform` to raise an exception when attempted
        on sparse matrices, because centering them entails building a dense
        matrix which in common use cases is likely to be too large to fit in
        memory.

    with_scaling : bool, default=True
        If `True`, scale the data to interquartile range.

    quantile_range : tuple (q_min, q_max), 0.0 < q_min < q_max < 100.0, \
        default=(25.0, 75.0)
        Quantile range used to calculate `scale_`. By default this is equal to
        the IQR, i.e., `q_min` is the first quantile and `q_max` is the third
        quantile.

        .. versionadded:: 0.18

    copy : bool, default=True
        If `False`, try to avoid a copy and do inplace scaling instead.
        This is not guaranteed to always work inplace; e.g. if the data is
        not a NumPy array or scipy.sparse CSR matrix, a copy may still be
        returned.

    unit_variance : bool, default=False
        If `True`, scale data so that normally distributed features have a
        variance of 1. In general, if the difference between the x-values of
        `q_max` and `q_min` for a standard normal distribution is greater
        than 1, the dataset will be scaled down. If less than 1, the dataset
        will be scaled up.

        .. versionadded:: 0.24

    Attributes
    ----------
    center_ : array of floats
        The median value for each feature in the training set.

    scale_ : array of floats
        The (scaled) interquartile range for each feature in the training set.

        .. versionadded:: 0.17
           *scale_* attribute.

    n_features_in_ : int
        Number of features seen during :term:`fit`.

        .. versionadded:: 0.24

    feature_names_in_ : ndarray of shape (`n_features_in_`,)
        Names of features seen during :term:`fit`. Defined only when `X`
        has feature names that are all strings.

        .. versionadded:: 1.0

    See Also
    --------
    robust_scale : Equivalent function without the estimator API.
    sklearn.decomposition.PCA : Further removes the linear correlation across
        features with 'whiten=True'.

    Notes
    -----
    For a comparison of the different scalers, transformers, and normalizers,
    see :ref:`examples/preprocessing/plot_all_scaling.py
    <sphx_glr_auto_examples_preprocessing_plot_all_scaling.py>`.

    https://en.wikipedia.org/wiki/Median
    https://en.wikipedia.org/wiki/Interquartile_range

    Examples
    --------
    >>> from sklearn.preprocessing import RobustScaler
    >>> X = [[ 1., -2.,  2.],
    ...      [ -2.,  1.,  3.],
    ...      [ 4.,  1., -2.]]
    >>> transformer = RobustScaler().fit(X)
    >>> transformer
    RobustScaler()
    >>> transformer.transform(X)
    array([[ 0. , -2. ,  0. ],
           [-1. ,  0. ,  0.4],
           [ 1. ,  0. , -1.6]])
    """

    _parameter_constraints = {
        "with_centering": ["boolean"],
        "with_scaling": ["boolean"],
        "quantile_range": [tuple],
        "copy": ["boolean"],
        "unit_variance": ["boolean"],
    }

    def __init__(
        self,
        *,
        with_centering=True,
        with_scaling=True,
        quantile_range=(25.0, 75.0),
        copy=True,
        unit_variance=False,
    ):
        self.with_centering = with_centering
        self.with_scaling = with_scaling
        self.quantile_range = quantile_range
        self.unit_variance = unit_variance
        self.copy = copy

    def fit(self, X, y=None):
        """Compute the median and quantiles to be used for scaling.

        Parameters
        ----------
        X : {array-like, sparse matrix} of shape (n_samples, n_features)
            The data used to compute the median and quantiles
            used for later scaling along the features axis.

        y : Ignored
            Not used, present here for API consistency by convention.

        Returns
        -------
        self : object
            Fitted scaler.
        """
        self._validate_params()

        # at fit, convert sparse matrices to csc for optimized computation of
        # the quantiles
        X = self._validate_data(
            X,
            accept_sparse="csc",
            dtype=FLOAT_DTYPES,
            force_all_finite="allow-nan",
        )

        q_min, q_max = self.quantile_range
        if not 0 <= q_min <= q_max <= 100:
            raise ValueError("Invalid quantile range: %s" % str(self.quantile_range))

        if self.with_centering:
            if sparse.issparse(X):
                raise ValueError(
                    "Cannot center sparse matrices: use `with_centering=False`"
                    " instead. See docstring for motivation and alternatives."
                )
            self.center_ = np.nanmedian(X, axis=0)
        else:
            self.center_ = None

        if self.with_scaling:
            quantiles = []
            for feature_idx in range(X.shape[1]):
                if sparse.issparse(X):
                    column_nnz_data = X.data[
                        X.indptr[feature_idx] : X.indptr[feature_idx + 1]
                    ]
                    column_data = np.zeros(shape=X.shape[0], dtype=X.dtype)
                    column_data[: len(column_nnz_data)] = column_nnz_data
                else:
                    column_data = X[:, feature_idx]

                quantiles.append(np.nanpercentile(column_data, self.quantile_range))

            quantiles = np.transpose(quantiles)

            self.scale_ = quantiles[1] - quantiles[0]
            self.scale_ = _handle_zeros_in_scale(self.scale_, copy=False)
            if self.unit_variance:
                adjust = stats.norm.ppf(q_max / 100.0) - stats.norm.ppf(q_min / 100.0)
                self.scale_ = self.scale_ / adjust
        else:
            self.scale_ = None

        return self

    def transform(self, X):
        """Center and scale the data.

        Parameters
        ----------
        X : {array-like, sparse matrix} of shape (n_samples, n_features)
            The data used to scale along the specified axis.

        Returns
        -------
        X_tr : {ndarray, sparse matrix} of shape (n_samples, n_features)
            Transformed array.
        """
        check_is_fitted(self)
        X = self._validate_data(
            X,
            accept_sparse=("csr", "csc"),
            copy=self.copy,
            dtype=FLOAT_DTYPES,
            reset=False,
            force_all_finite="allow-nan",
        )

        if sparse.issparse(X):
            if self.with_scaling:
                inplace_column_scale(X, 1.0 / self.scale_)
        else:
            if self.with_centering:
                X -= self.center_
            if self.with_scaling:
                X /= self.scale_
        return X

    def inverse_transform(self, X):
        """Scale back the data to the original representation.

        Parameters
        ----------
        X : {array-like, sparse matrix} of shape (n_samples, n_features)
            The rescaled data to be transformed back.

        Returns
        -------
        X_tr : {ndarray, sparse matrix} of shape (n_samples, n_features)
            Transformed array.
        """
        check_is_fitted(self)
        X = check_array(
            X,
            accept_sparse=("csr", "csc"),
            copy=self.copy,
            dtype=FLOAT_DTYPES,
            force_all_finite="allow-nan",
        )

        if sparse.issparse(X):
            if self.with_scaling:
                inplace_column_scale(X, self.scale_)
        else:
            if self.with_scaling:
                X *= self.scale_
            if self.with_centering:
                X += self.center_
        return X

    def _more_tags(self):
        return {"allow_nan": True}


def robust_scale(
    X,
    *,
    axis=0,
    with_centering=True,
    with_scaling=True,
    quantile_range=(25.0, 75.0),
    copy=True,
    unit_variance=False,
):
    """Standardize a dataset along any axis.

    Center to the median and component wise scale
    according to the interquartile range.

    Read more in the :ref:`User Guide <preprocessing_scaler>`.

    Parameters
    ----------
    X : {array-like, sparse matrix} of shape (n_sample, n_features)
        The data to center and scale.

    axis : int, default=0
        Axis used to compute the medians and IQR along. If 0,
        independently scale each feature, otherwise (if 1) scale
        each sample.

    with_centering : bool, default=True
        If `True`, center the data before scaling.

    with_scaling : bool, default=True
        If `True`, scale the data to unit variance (or equivalently,
        unit standard deviation).

    quantile_range : tuple (q_min, q_max), 0.0 < q_min < q_max < 100.0,\
        default=(25.0, 75.0)
        Quantile range used to calculate `scale_`. By default this is equal to
        the IQR, i.e., `q_min` is the first quantile and `q_max` is the third
        quantile.

        .. versionadded:: 0.18

    copy : bool, default=True
        Set to `False` to perform inplace row normalization and avoid a
        copy (if the input is already a numpy array or a scipy.sparse
        CSR matrix and if axis is 1).

    unit_variance : bool, default=False
        If `True`, scale data so that normally distributed features have a
        variance of 1. In general, if the difference between the x-values of
        `q_max` and `q_min` for a standard normal distribution is greater
        than 1, the dataset will be scaled down. If less than 1, the dataset
        will be scaled up.

        .. versionadded:: 0.24

    Returns
    -------
    X_tr : {ndarray, sparse matrix} of shape (n_samples, n_features)
        The transformed data.

    Notes
    -----
    This implementation will refuse to center scipy.sparse matrices
    since it would make them non-sparse and would potentially crash the
    program with memory exhaustion problems.

    Instead the caller is expected to either set explicitly
    `with_centering=False` (in that case, only variance scaling will be
    performed on the features of the CSR matrix) or to call `X.toarray()`
    if he/she expects the materialized dense array to fit in memory.

    To avoid memory copy the caller should pass a CSR matrix.

    For a comparison of the different scalers, transformers, and normalizers,
    see :ref:`examples/preprocessing/plot_all_scaling.py
    <sphx_glr_auto_examples_preprocessing_plot_all_scaling.py>`.

    .. warning:: Risk of data leak

        Do not use :func:`~sklearn.preprocessing.robust_scale` unless you know
        what you are doing. A common mistake is to apply it to the entire data
        *before* splitting into training and test sets. This will bias the
        model evaluation because information would have leaked from the test
        set to the training set.
        In general, we recommend using
        :class:`~sklearn.preprocessing.RobustScaler` within a
        :ref:`Pipeline <pipeline>` in order to prevent most risks of data
        leaking: `pipe = make_pipeline(RobustScaler(), LogisticRegression())`.

    See Also
    --------
    RobustScaler : Performs centering and scaling using the Transformer API
        (e.g. as part of a preprocessing :class:`~sklearn.pipeline.Pipeline`).
    """
    X = check_array(
        X,
        accept_sparse=("csr", "csc"),
        copy=False,
        ensure_2d=False,
        dtype=FLOAT_DTYPES,
        force_all_finite="allow-nan",
    )
    original_ndim = X.ndim

    if original_ndim == 1:
        X = X.reshape(X.shape[0], 1)

    s = RobustScaler(
        with_centering=with_centering,
        with_scaling=with_scaling,
        quantile_range=quantile_range,
        unit_variance=unit_variance,
        copy=copy,
    )
    if axis == 0:
        X = s.fit_transform(X)
    else:
        X = s.fit_transform(X.T).T

    if original_ndim == 1:
        X = X.ravel()

    return X


def normalize(X, norm="l2", *, axis=1, copy=True, return_norm=False):
    """Scale input vectors individually to unit norm (vector length).

    Read more in the :ref:`User Guide <preprocessing_normalization>`.

    Parameters
    ----------
    X : {array-like, sparse matrix} of shape (n_samples, n_features)
        The data to normalize, element by element.
        scipy.sparse matrices should be in CSR format to avoid an
        un-necessary copy.

    norm : {'l1', 'l2', 'max'}, default='l2'
        The norm to use to normalize each non zero sample (or each non-zero
        feature if axis is 0).

    axis : {0, 1}, default=1
        Define axis used to normalize the data along. If 1, independently
        normalize each sample, otherwise (if 0) normalize each feature.

    copy : bool, default=True
        Set to False to perform inplace row normalization and avoid a
        copy (if the input is already a numpy array or a scipy.sparse
        CSR matrix and if axis is 1).

    return_norm : bool, default=False
        Whether to return the computed norms.

    Returns
    -------
    X : {ndarray, sparse matrix} of shape (n_samples, n_features)
        Normalized input X.

    norms : ndarray of shape (n_samples, ) if axis=1 else (n_features, )
        An array of norms along given axis for X.
        When X is sparse, a NotImplementedError will be raised
        for norm 'l1' or 'l2'.

    See Also
    --------
    Normalizer : Performs normalization using the Transformer API
        (e.g. as part of a preprocessing :class:`~sklearn.pipeline.Pipeline`).

    Notes
    -----
    For a comparison of the different scalers, transformers, and normalizers,
    see :ref:`examples/preprocessing/plot_all_scaling.py
    <sphx_glr_auto_examples_preprocessing_plot_all_scaling.py>`.
    """
    if norm not in ("l1", "l2", "max"):
        raise ValueError("'%s' is not a supported norm" % norm)

    if axis == 0:
        sparse_format = "csc"
    elif axis == 1:
        sparse_format = "csr"
    else:
        raise ValueError("'%d' is not a supported axis" % axis)

    X = check_array(
        X,
        accept_sparse=sparse_format,
        copy=copy,
        estimator="the normalize function",
        dtype=FLOAT_DTYPES,
    )
    if axis == 0:
        X = X.T

    if sparse.issparse(X):
        if return_norm and norm in ("l1", "l2"):
            raise NotImplementedError(
                "return_norm=True is not implemented "
                "for sparse matrices with norm 'l1' "
                "or norm 'l2'"
            )
        if norm == "l1":
            inplace_csr_row_normalize_l1(X)
        elif norm == "l2":
            inplace_csr_row_normalize_l2(X)
        elif norm == "max":
            mins, maxes = min_max_axis(X, 1)
            norms = np.maximum(abs(mins), maxes)
            norms_elementwise = norms.repeat(np.diff(X.indptr))
            mask = norms_elementwise != 0
            X.data[mask] /= norms_elementwise[mask]
    else:
        if norm == "l1":
            norms = np.abs(X).sum(axis=1)
        elif norm == "l2":
            norms = row_norms(X)
        elif norm == "max":
            norms = np.max(abs(X), axis=1)
        norms = _handle_zeros_in_scale(norms, copy=False)
        X /= norms[:, np.newaxis]

    if axis == 0:
        X = X.T

    if return_norm:
        return X, norms
    else:
        return X


class Normalizer(_OneToOneFeatureMixin, TransformerMixin, BaseEstimator):
    """Normalize samples individually to unit norm.

    Each sample (i.e. each row of the data matrix) with at least one
    non zero component is rescaled independently of other samples so
    that its norm (l1, l2 or inf) equals one.

    This transformer is able to work both with dense numpy arrays and
    scipy.sparse matrix (use CSR format if you want to avoid the burden of
    a copy / conversion).

    Scaling inputs to unit norms is a common operation for text
    classification or clustering for instance. For instance the dot
    product of two l2-normalized TF-IDF vectors is the cosine similarity
    of the vectors and is the base similarity metric for the Vector
    Space Model commonly used by the Information Retrieval community.

    Read more in the :ref:`User Guide <preprocessing_normalization>`.

    Parameters
    ----------
    norm : {'l1', 'l2', 'max'}, default='l2'
        The norm to use to normalize each non zero sample. If norm='max'
        is used, values will be rescaled by the maximum of the absolute
        values.

    copy : bool, default=True
        Set to False to perform inplace row normalization and avoid a
        copy (if the input is already a numpy array or a scipy.sparse
        CSR matrix).

    Attributes
    ----------
    n_features_in_ : int
        Number of features seen during :term:`fit`.

        .. versionadded:: 0.24

    feature_names_in_ : ndarray of shape (`n_features_in_`,)
        Names of features seen during :term:`fit`. Defined only when `X`
        has feature names that are all strings.

        .. versionadded:: 1.0

    See Also
    --------
    normalize : Equivalent function without the estimator API.

    Notes
    -----
    This estimator is stateless (besides constructor parameters), the
    fit method does nothing but is useful when used in a pipeline.

    For a comparison of the different scalers, transformers, and normalizers,
    see :ref:`examples/preprocessing/plot_all_scaling.py
    <sphx_glr_auto_examples_preprocessing_plot_all_scaling.py>`.

    Examples
    --------
    >>> from sklearn.preprocessing import Normalizer
    >>> X = [[4, 1, 2, 2],
    ...      [1, 3, 9, 3],
    ...      [5, 7, 5, 1]]
    >>> transformer = Normalizer().fit(X)  # fit does nothing.
    >>> transformer
    Normalizer()
    >>> transformer.transform(X)
    array([[0.8, 0.2, 0.4, 0.4],
           [0.1, 0.3, 0.9, 0.3],
           [0.5, 0.7, 0.5, 0.1]])
    """

    _parameter_constraints = {
        "norm": [StrOptions({"l1", "l2", "max"})],
        "copy": ["boolean"],
    }

    def __init__(self, norm="l2", *, copy=True):
        self.norm = norm
        self.copy = copy

    def fit(self, X, y=None):
        """Do nothing and return the estimator unchanged.

        This method is just there to implement the usual API and hence
        work in pipelines.

        Parameters
        ----------
        X : {array-like, sparse matrix} of shape (n_samples, n_features)
            The data to estimate the normalization parameters.

        y : Ignored
            Not used, present here for API consistency by convention.

        Returns
        -------
        self : object
            Fitted transformer.
        """
        self._validate_params()
        self._validate_data(X, accept_sparse="csr")
        return self

    def transform(self, X, copy=None):
        """Scale each non zero row of X to unit norm.

        Parameters
        ----------
        X : {array-like, sparse matrix} of shape (n_samples, n_features)
            The data to normalize, row by row. scipy.sparse matrices should be
            in CSR format to avoid an un-necessary copy.

        copy : bool, default=None
            Copy the input X or not.

        Returns
        -------
        X_tr : {ndarray, sparse matrix} of shape (n_samples, n_features)
            Transformed array.
        """
        copy = copy if copy is not None else self.copy
        X = self._validate_data(X, accept_sparse="csr", reset=False)
        return normalize(X, norm=self.norm, axis=1, copy=copy)

    def _more_tags(self):
        return {"stateless": True}


def binarize(X, *, threshold=0.0, copy=True):
    """Boolean thresholding of array-like or scipy.sparse matrix.

    Read more in the :ref:`User Guide <preprocessing_binarization>`.

    Parameters
    ----------
    X : {array-like, sparse matrix} of shape (n_samples, n_features)
        The data to binarize, element by element.
        scipy.sparse matrices should be in CSR or CSC format to avoid an
        un-necessary copy.

    threshold : float, default=0.0
        Feature values below or equal to this are replaced by 0, above it by 1.
        Threshold may not be less than 0 for operations on sparse matrices.

    copy : bool, default=True
        Set to False to perform inplace binarization and avoid a copy
        (if the input is already a numpy array or a scipy.sparse CSR / CSC
        matrix and if axis is 1).

    Returns
    -------
    X_tr : {ndarray, sparse matrix} of shape (n_samples, n_features)
        The transformed data.

    See Also
    --------
    Binarizer : Performs binarization using the Transformer API
        (e.g. as part of a preprocessing :class:`~sklearn.pipeline.Pipeline`).
    """
    X = check_array(X, accept_sparse=["csr", "csc"], copy=copy)
    if sparse.issparse(X):
        if threshold < 0:
            raise ValueError("Cannot binarize a sparse matrix with threshold < 0")
        cond = X.data > threshold
        not_cond = np.logical_not(cond)
        X.data[cond] = 1
        X.data[not_cond] = 0
        X.eliminate_zeros()
    else:
        cond = X > threshold
        not_cond = np.logical_not(cond)
        X[cond] = 1
        X[not_cond] = 0
    return X


class Binarizer(_OneToOneFeatureMixin, TransformerMixin, BaseEstimator):
    """Binarize data (set feature values to 0 or 1) according to a threshold.

    Values greater than the threshold map to 1, while values less than
    or equal to the threshold map to 0. With the default threshold of 0,
    only positive values map to 1.

    Binarization is a common operation on text count data where the
    analyst can decide to only consider the presence or absence of a
    feature rather than a quantified number of occurrences for instance.

    It can also be used as a pre-processing step for estimators that
    consider boolean random variables (e.g. modelled using the Bernoulli
    distribution in a Bayesian setting).

    Read more in the :ref:`User Guide <preprocessing_binarization>`.

    Parameters
    ----------
    threshold : float, default=0.0
        Feature values below or equal to this are replaced by 0, above it by 1.
        Threshold may not be less than 0 for operations on sparse matrices.

    copy : bool, default=True
        Set to False to perform inplace binarization and avoid a copy (if
        the input is already a numpy array or a scipy.sparse CSR matrix).

    Attributes
    ----------
    n_features_in_ : int
        Number of features seen during :term:`fit`.

        .. versionadded:: 0.24

    feature_names_in_ : ndarray of shape (`n_features_in_`,)
        Names of features seen during :term:`fit`. Defined only when `X`
        has feature names that are all strings.

        .. versionadded:: 1.0

    See Also
    --------
    binarize : Equivalent function without the estimator API.
    KBinsDiscretizer : Bin continuous data into intervals.
    OneHotEncoder : Encode categorical features as a one-hot numeric array.

    Notes
    -----
    If the input is a sparse matrix, only the non-zero values are subject
    to update by the Binarizer class.

    This estimator is stateless (besides constructor parameters), the
    fit method does nothing but is useful when used in a pipeline.

    Examples
    --------
    >>> from sklearn.preprocessing import Binarizer
    >>> X = [[ 1., -1.,  2.],
    ...      [ 2.,  0.,  0.],
    ...      [ 0.,  1., -1.]]
    >>> transformer = Binarizer().fit(X)  # fit does nothing.
    >>> transformer
    Binarizer()
    >>> transformer.transform(X)
    array([[1., 0., 1.],
           [1., 0., 0.],
           [0., 1., 0.]])
    """

    _parameter_constraints = {
        "threshold": [Real],
        "copy": ["boolean"],
    }

    def __init__(self, *, threshold=0.0, copy=True):
        self.threshold = threshold
        self.copy = copy

    def fit(self, X, y=None):
        """Do nothing and return the estimator unchanged.

        This method is just there to implement the usual API and hence
        work in pipelines.

        Parameters
        ----------
        X : {array-like, sparse matrix} of shape (n_samples, n_features)
            The data.

        y : None
            Ignored.

        Returns
        -------
        self : object
            Fitted transformer.
        """
        self._validate_params()
        self._validate_data(X, accept_sparse="csr")
        return self

    def transform(self, X, copy=None):
        """Binarize each element of X.

        Parameters
        ----------
        X : {array-like, sparse matrix} of shape (n_samples, n_features)
            The data to binarize, element by element.
            scipy.sparse matrices should be in CSR format to avoid an
            un-necessary copy.

        copy : bool
            Copy the input X or not.

        Returns
        -------
        X_tr : {ndarray, sparse matrix} of shape (n_samples, n_features)
            Transformed array.
        """
        copy = copy if copy is not None else self.copy
        # TODO: This should be refactored because binarize also calls
        # check_array
        X = self._validate_data(X, accept_sparse=["csr", "csc"], copy=copy, reset=False)
        return binarize(X, threshold=self.threshold, copy=False)

    def _more_tags(self):
        return {"stateless": True}


class KernelCenterer(_ClassNamePrefixFeaturesOutMixin, TransformerMixin, BaseEstimator):
    r"""Center an arbitrary kernel matrix :math:`K`.

    Let define a kernel :math:`K` such that:

    .. math::
        K(X, Y) = \phi(X) . \phi(Y)^{T}

    :math:`\phi(X)` is a function mapping of rows of :math:`X` to a
    Hilbert space and :math:`K` is of shape `(n_samples, n_samples)`.

    This class allows to compute :math:`\tilde{K}(X, Y)` such that:

    .. math::
        \tilde{K(X, Y)} = \tilde{\phi}(X) . \tilde{\phi}(Y)^{T}

    :math:`\tilde{\phi}(X)` is the centered mapped data in the Hilbert
    space.

    `KernelCenterer` centers the features without explicitly computing the
    mapping :math:`\phi(\cdot)`. Working with centered kernels is sometime
    expected when dealing with algebra computation such as eigendecomposition
    for :class:`~sklearn.decomposition.KernelPCA` for instance.

    Read more in the :ref:`User Guide <kernel_centering>`.

    Attributes
    ----------
    K_fit_rows_ : ndarray of shape (n_samples,)
        Average of each column of kernel matrix.

    K_fit_all_ : float
        Average of kernel matrix.

    n_features_in_ : int
        Number of features seen during :term:`fit`.

        .. versionadded:: 0.24

    feature_names_in_ : ndarray of shape (`n_features_in_`,)
        Names of features seen during :term:`fit`. Defined only when `X`
        has feature names that are all strings.

        .. versionadded:: 1.0

    See Also
    --------
    sklearn.kernel_approximation.Nystroem : Approximate a kernel map
        using a subset of the training data.

    References
    ----------
    .. [1] `Schölkopf, Bernhard, Alexander Smola, and Klaus-Robert Müller.
       "Nonlinear component analysis as a kernel eigenvalue problem."
       Neural computation 10.5 (1998): 1299-1319.
       <https://www.mlpack.org/papers/kpca.pdf>`_

    Examples
    --------
    >>> from sklearn.preprocessing import KernelCenterer
    >>> from sklearn.metrics.pairwise import pairwise_kernels
    >>> X = [[ 1., -2.,  2.],
    ...      [ -2.,  1.,  3.],
    ...      [ 4.,  1., -2.]]
    >>> K = pairwise_kernels(X, metric='linear')
    >>> K
    array([[  9.,   2.,  -2.],
           [  2.,  14., -13.],
           [ -2., -13.,  21.]])
    >>> transformer = KernelCenterer().fit(K)
    >>> transformer
    KernelCenterer()
    >>> transformer.transform(K)
    array([[  5.,   0.,  -5.],
           [  0.,  14., -14.],
           [ -5., -14.,  19.]])
    """

    def __init__(self):
        # Needed for backported inspect.signature compatibility with PyPy
        pass

    def fit(self, K, y=None):
        """Fit KernelCenterer.

        Parameters
        ----------
        K : ndarray of shape (n_samples, n_samples)
            Kernel matrix.

        y : None
            Ignored.

        Returns
        -------
        self : object
            Returns the instance itself.
        """
        K = self._validate_data(K, dtype=FLOAT_DTYPES)

        if K.shape[0] != K.shape[1]:
            raise ValueError(
                "Kernel matrix must be a square matrix."
                " Input is a {}x{} matrix.".format(K.shape[0], K.shape[1])
            )

        n_samples = K.shape[0]
        self.K_fit_rows_ = np.sum(K, axis=0) / n_samples
        self.K_fit_all_ = self.K_fit_rows_.sum() / n_samples
        return self

    def transform(self, K, copy=True):
        """Center kernel matrix.

        Parameters
        ----------
        K : ndarray of shape (n_samples1, n_samples2)
            Kernel matrix.

        copy : bool, default=True
            Set to False to perform inplace computation.

        Returns
        -------
        K_new : ndarray of shape (n_samples1, n_samples2)
            Returns the instance itself.
        """
        check_is_fitted(self)

        K = self._validate_data(K, copy=copy, dtype=FLOAT_DTYPES, reset=False)

        K_pred_cols = (np.sum(K, axis=1) / self.K_fit_rows_.shape[0])[:, np.newaxis]

        K -= self.K_fit_rows_
        K -= K_pred_cols
        K += self.K_fit_all_

        return K

    @property
    def _n_features_out(self):
        """Number of transformed output features."""
        # Used by _ClassNamePrefixFeaturesOutMixin. This model preserves the
        # number of input features but this is not a one-to-one mapping in the
        # usual sense. Hence the choice not to use _OneToOneFeatureMixin to
        # implement get_feature_names_out for this class.
        return self.n_features_in_

    def _more_tags(self):
        return {"pairwise": True}


def add_dummy_feature(X, value=1.0):
    """Augment dataset with an additional dummy feature.

    This is useful for fitting an intercept term with implementations which
    cannot otherwise fit it directly.

    Parameters
    ----------
    X : {array-like, sparse matrix} of shape (n_samples, n_features)
        Data.

    value : float
        Value to use for the dummy feature.

    Returns
    -------
    X : {ndarray, sparse matrix} of shape (n_samples, n_features + 1)
        Same data with dummy feature added as first column.

    Examples
    --------
    >>> from sklearn.preprocessing import add_dummy_feature
    >>> add_dummy_feature([[0, 1], [1, 0]])
    array([[1., 0., 1.],
           [1., 1., 0.]])
    """
    X = check_array(X, accept_sparse=["csc", "csr", "coo"], dtype=FLOAT_DTYPES)
    n_samples, n_features = X.shape
    shape = (n_samples, n_features + 1)
    if sparse.issparse(X):
        if sparse.isspmatrix_coo(X):
            # Shift columns to the right.
            col = X.col + 1
            # Column indices of dummy feature are 0 everywhere.
            col = np.concatenate((np.zeros(n_samples), col))
            # Row indices of dummy feature are 0, ..., n_samples-1.
            row = np.concatenate((np.arange(n_samples), X.row))
            # Prepend the dummy feature n_samples times.
            data = np.concatenate((np.full(n_samples, value), X.data))
            return sparse.coo_matrix((data, (row, col)), shape)
        elif sparse.isspmatrix_csc(X):
            # Shift index pointers since we need to add n_samples elements.
            indptr = X.indptr + n_samples
            # indptr[0] must be 0.
            indptr = np.concatenate((np.array([0]), indptr))
            # Row indices of dummy feature are 0, ..., n_samples-1.
            indices = np.concatenate((np.arange(n_samples), X.indices))
            # Prepend the dummy feature n_samples times.
            data = np.concatenate((np.full(n_samples, value), X.data))
            return sparse.csc_matrix((data, indices, indptr), shape)
        else:
            klass = X.__class__
            return klass(add_dummy_feature(X.tocoo(), value))
    else:
        return np.hstack((np.full((n_samples, 1), value), X))


class QuantileTransformer(_OneToOneFeatureMixin, TransformerMixin, BaseEstimator):
    """Transform features using quantiles information.

    This method transforms the features to follow a uniform or a normal
    distribution. Therefore, for a given feature, this transformation tends
    to spread out the most frequent values. It also reduces the impact of
    (marginal) outliers: this is therefore a robust preprocessing scheme.

    The transformation is applied on each feature independently. First an
    estimate of the cumulative distribution function of a feature is
    used to map the original values to a uniform distribution. The obtained
    values are then mapped to the desired output distribution using the
    associated quantile function. Features values of new/unseen data that fall
    below or above the fitted range will be mapped to the bounds of the output
    distribution. Note that this transform is non-linear. It may distort linear
    correlations between variables measured at the same scale but renders
    variables measured at different scales more directly comparable.

    Read more in the :ref:`User Guide <preprocessing_transformer>`.

    .. versionadded:: 0.19

    Parameters
    ----------
    n_quantiles : int, default=1000 or n_samples
        Number of quantiles to be computed. It corresponds to the number
        of landmarks used to discretize the cumulative distribution function.
        If n_quantiles is larger than the number of samples, n_quantiles is set
        to the number of samples as a larger number of quantiles does not give
        a better approximation of the cumulative distribution function
        estimator.

    output_distribution : {'uniform', 'normal'}, default='uniform'
        Marginal distribution for the transformed data. The choices are
        'uniform' (default) or 'normal'.

    ignore_implicit_zeros : bool, default=False
        Only applies to sparse matrices. If True, the sparse entries of the
        matrix are discarded to compute the quantile statistics. If False,
        these entries are treated as zeros.

    subsample : int, default=10_000
        Maximum number of samples used to estimate the quantiles for
        computational efficiency. Note that the subsampling procedure may
        differ for value-identical sparse and dense matrices.

    random_state : int, RandomState instance or None, default=None
        Determines random number generation for subsampling and smoothing
        noise.
        Please see ``subsample`` for more details.
        Pass an int for reproducible results across multiple function calls.
        See :term:`Glossary <random_state>`.

    copy : bool, default=True
        Set to False to perform inplace transformation and avoid a copy (if the
        input is already a numpy array).

    Attributes
    ----------
    n_quantiles_ : int
        The actual number of quantiles used to discretize the cumulative
        distribution function.

    quantiles_ : ndarray of shape (n_quantiles, n_features)
        The values corresponding the quantiles of reference.

    references_ : ndarray of shape (n_quantiles, )
        Quantiles of references.

    n_features_in_ : int
        Number of features seen during :term:`fit`.

        .. versionadded:: 0.24

    feature_names_in_ : ndarray of shape (`n_features_in_`,)
        Names of features seen during :term:`fit`. Defined only when `X`
        has feature names that are all strings.

        .. versionadded:: 1.0

    See Also
    --------
    quantile_transform : Equivalent function without the estimator API.
    PowerTransformer : Perform mapping to a normal distribution using a power
        transform.
    StandardScaler : Perform standardization that is faster, but less robust
        to outliers.
    RobustScaler : Perform robust standardization that removes the influence
        of outliers but does not put outliers and inliers on the same scale.

    Notes
    -----
    NaNs are treated as missing values: disregarded in fit, and maintained in
    transform.

    For a comparison of the different scalers, transformers, and normalizers,
    see :ref:`examples/preprocessing/plot_all_scaling.py
    <sphx_glr_auto_examples_preprocessing_plot_all_scaling.py>`.

    Examples
    --------
    >>> import numpy as np
    >>> from sklearn.preprocessing import QuantileTransformer
    >>> rng = np.random.RandomState(0)
    >>> X = np.sort(rng.normal(loc=0.5, scale=0.25, size=(25, 1)), axis=0)
    >>> qt = QuantileTransformer(n_quantiles=10, random_state=0)
    >>> qt.fit_transform(X)
    array([...])
    """

    _parameter_constraints = {
        "n_quantiles": [Interval(Integral, 1, None, closed="left")],
        "output_distribution": [StrOptions({"uniform", "normal"})],
        "ignore_implicit_zeros": ["boolean"],
        "subsample": [Interval(Integral, 1, None, closed="left")],
        "random_state": ["random_state"],
        "copy": ["boolean"],
    }

    def __init__(
        self,
        *,
        n_quantiles=1000,
        output_distribution="uniform",
        ignore_implicit_zeros=False,
        subsample=10_000,
        random_state=None,
        copy=True,
    ):
        self.n_quantiles = n_quantiles
        self.output_distribution = output_distribution
        self.ignore_implicit_zeros = ignore_implicit_zeros
        self.subsample = subsample
        self.random_state = random_state
        self.copy = copy

    def _dense_fit(self, X, random_state):
        """Compute percentiles for dense matrices.

        Parameters
        ----------
        X : ndarray of shape (n_samples, n_features)
            The data used to scale along the features axis.
        """
        if self.ignore_implicit_zeros:
            warnings.warn(
                "'ignore_implicit_zeros' takes effect only with"
                " sparse matrix. This parameter has no effect."
            )

        n_samples, n_features = X.shape
        references = self.references_ * 100

        self.quantiles_ = []
        for col in X.T:
            if self.subsample < n_samples:
                subsample_idx = random_state.choice(
                    n_samples, size=self.subsample, replace=False
                )
                col = col.take(subsample_idx, mode="clip")
            self.quantiles_.append(np.nanpercentile(col, references))
        self.quantiles_ = np.transpose(self.quantiles_)
        # Due to floating-point precision error in `np.nanpercentile`,
        # make sure that quantiles are monotonically increasing.
        # Upstream issue in numpy:
        # https://github.com/numpy/numpy/issues/14685
        self.quantiles_ = np.maximum.accumulate(self.quantiles_)

    def _sparse_fit(self, X, random_state):
        """Compute percentiles for sparse matrices.

        Parameters
        ----------
        X : sparse matrix of shape (n_samples, n_features)
            The data used to scale along the features axis. The sparse matrix
            needs to be nonnegative. If a sparse matrix is provided,
            it will be converted into a sparse ``csc_matrix``.
        """
        n_samples, n_features = X.shape
        references = self.references_ * 100

        self.quantiles_ = []
        for feature_idx in range(n_features):
            column_nnz_data = X.data[X.indptr[feature_idx] : X.indptr[feature_idx + 1]]
            if len(column_nnz_data) > self.subsample:
                column_subsample = self.subsample * len(column_nnz_data) // n_samples
                if self.ignore_implicit_zeros:
                    column_data = np.zeros(shape=column_subsample, dtype=X.dtype)
                else:
                    column_data = np.zeros(shape=self.subsample, dtype=X.dtype)
                column_data[:column_subsample] = random_state.choice(
                    column_nnz_data, size=column_subsample, replace=False
                )
            else:
                if self.ignore_implicit_zeros:
                    column_data = np.zeros(shape=len(column_nnz_data), dtype=X.dtype)
                else:
                    column_data = np.zeros(shape=n_samples, dtype=X.dtype)
                column_data[: len(column_nnz_data)] = column_nnz_data

            if not column_data.size:
                # if no nnz, an error will be raised for computing the
                # quantiles. Force the quantiles to be zeros.
                self.quantiles_.append([0] * len(references))
            else:
                self.quantiles_.append(np.nanpercentile(column_data, references))
        self.quantiles_ = np.transpose(self.quantiles_)
        # due to floating-point precision error in `np.nanpercentile`,
        # make sure the quantiles are monotonically increasing
        # Upstream issue in numpy:
        # https://github.com/numpy/numpy/issues/14685
        self.quantiles_ = np.maximum.accumulate(self.quantiles_)

    def fit(self, X, y=None):
        """Compute the quantiles used for transforming.

        Parameters
        ----------
        X : {array-like, sparse matrix} of shape (n_samples, n_features)
            The data used to scale along the features axis. If a sparse
            matrix is provided, it will be converted into a sparse
            ``csc_matrix``. Additionally, the sparse matrix needs to be
            nonnegative if `ignore_implicit_zeros` is False.

        y : None
            Ignored.

        Returns
        -------
        self : object
           Fitted transformer.
        """
        self._validate_params()

        if self.n_quantiles > self.subsample:
            raise ValueError(
                "The number of quantiles cannot be greater than"
                " the number of samples used. Got {} quantiles"
                " and {} samples.".format(self.n_quantiles, self.subsample)
            )

        X = self._check_inputs(X, in_fit=True, copy=False)
        n_samples = X.shape[0]

        if self.n_quantiles > n_samples:
            warnings.warn(
                "n_quantiles (%s) is greater than the total number "
                "of samples (%s). n_quantiles is set to "
                "n_samples." % (self.n_quantiles, n_samples)
            )
        self.n_quantiles_ = max(1, min(self.n_quantiles, n_samples))

        rng = check_random_state(self.random_state)

        # Create the quantiles of reference
        self.references_ = np.linspace(0, 1, self.n_quantiles_, endpoint=True)
        if sparse.issparse(X):
            self._sparse_fit(X, rng)
        else:
            self._dense_fit(X, rng)

        return self

    def _transform_col(self, X_col, quantiles, inverse):
        """Private function to transform a single feature."""

        output_distribution = self.output_distribution

        if not inverse:
            lower_bound_x = quantiles[0]
            upper_bound_x = quantiles[-1]
            lower_bound_y = 0
            upper_bound_y = 1
        else:
            lower_bound_x = 0
            upper_bound_x = 1
            lower_bound_y = quantiles[0]
            upper_bound_y = quantiles[-1]
            # for inverse transform, match a uniform distribution
            with np.errstate(invalid="ignore"):  # hide NaN comparison warnings
                if output_distribution == "normal":
                    X_col = stats.norm.cdf(X_col)
                # else output distribution is already a uniform distribution

        # find index for lower and higher bounds
        with np.errstate(invalid="ignore"):  # hide NaN comparison warnings
            if output_distribution == "normal":
                lower_bounds_idx = X_col - BOUNDS_THRESHOLD < lower_bound_x
                upper_bounds_idx = X_col + BOUNDS_THRESHOLD > upper_bound_x
            if output_distribution == "uniform":
                lower_bounds_idx = X_col == lower_bound_x
                upper_bounds_idx = X_col == upper_bound_x

        isfinite_mask = ~np.isnan(X_col)
        X_col_finite = X_col[isfinite_mask]
        if not inverse:
            # Interpolate in one direction and in the other and take the
            # mean. This is in case of repeated values in the features
            # and hence repeated quantiles
            #
            # If we don't do this, only one extreme of the duplicated is
            # used (the upper when we do ascending, and the
            # lower for descending). We take the mean of these two
            X_col[isfinite_mask] = 0.5 * (
                np.interp(X_col_finite, quantiles, self.references_)
                - np.interp(-X_col_finite, -quantiles[::-1], -self.references_[::-1])
            )
        else:
            X_col[isfinite_mask] = np.interp(X_col_finite, self.references_, quantiles)

        X_col[upper_bounds_idx] = upper_bound_y
        X_col[lower_bounds_idx] = lower_bound_y
        # for forward transform, match the output distribution
        if not inverse:
            with np.errstate(invalid="ignore"):  # hide NaN comparison warnings
                if output_distribution == "normal":
                    X_col = stats.norm.ppf(X_col)
                    # find the value to clip the data to avoid mapping to
                    # infinity. Clip such that the inverse transform will be
                    # consistent
                    clip_min = stats.norm.ppf(BOUNDS_THRESHOLD - np.spacing(1))
                    clip_max = stats.norm.ppf(1 - (BOUNDS_THRESHOLD - np.spacing(1)))
                    X_col = np.clip(X_col, clip_min, clip_max)
                # else output distribution is uniform and the ppf is the
                # identity function so we let X_col unchanged

        return X_col

    def _check_inputs(self, X, in_fit, accept_sparse_negative=False, copy=False):
        """Check inputs before fit and transform."""
        X = self._validate_data(
            X,
            reset=in_fit,
            accept_sparse="csc",
            copy=copy,
            dtype=FLOAT_DTYPES,
            force_all_finite="allow-nan",
        )
        # we only accept positive sparse matrix when ignore_implicit_zeros is
        # false and that we call fit or transform.
        with np.errstate(invalid="ignore"):  # hide NaN comparison warnings
            if (
                not accept_sparse_negative
                and not self.ignore_implicit_zeros
                and (sparse.issparse(X) and np.any(X.data < 0))
            ):
                raise ValueError(
                    "QuantileTransformer only accepts non-negative sparse matrices."
                )

        return X

    def _transform(self, X, inverse=False):
        """Forward and inverse transform.

        Parameters
        ----------
        X : ndarray of shape (n_samples, n_features)
            The data used to scale along the features axis.

        inverse : bool, default=False
            If False, apply forward transform. If True, apply
            inverse transform.

        Returns
        -------
        X : ndarray of shape (n_samples, n_features)
            Projected data.
        """
        if sparse.issparse(X):
            for feature_idx in range(X.shape[1]):
                column_slice = slice(X.indptr[feature_idx], X.indptr[feature_idx + 1])
                X.data[column_slice] = self._transform_col(
                    X.data[column_slice], self.quantiles_[:, feature_idx], inverse
                )
        else:
            for feature_idx in range(X.shape[1]):
                X[:, feature_idx] = self._transform_col(
                    X[:, feature_idx], self.quantiles_[:, feature_idx], inverse
                )

        return X

    def transform(self, X):
        """Feature-wise transformation of the data.

        Parameters
        ----------
        X : {array-like, sparse matrix} of shape (n_samples, n_features)
            The data used to scale along the features axis. If a sparse
            matrix is provided, it will be converted into a sparse
            ``csc_matrix``. Additionally, the sparse matrix needs to be
            nonnegative if `ignore_implicit_zeros` is False.

        Returns
        -------
        Xt : {ndarray, sparse matrix} of shape (n_samples, n_features)
            The projected data.
        """
        check_is_fitted(self)
        X = self._check_inputs(X, in_fit=False, copy=self.copy)

        return self._transform(X, inverse=False)

    def inverse_transform(self, X):
        """Back-projection to the original space.

        Parameters
        ----------
        X : {array-like, sparse matrix} of shape (n_samples, n_features)
            The data used to scale along the features axis. If a sparse
            matrix is provided, it will be converted into a sparse
            ``csc_matrix``. Additionally, the sparse matrix needs to be
            nonnegative if `ignore_implicit_zeros` is False.

        Returns
        -------
        Xt : {ndarray, sparse matrix} of (n_samples, n_features)
            The projected data.
        """
        check_is_fitted(self)
        X = self._check_inputs(
            X, in_fit=False, accept_sparse_negative=True, copy=self.copy
        )

        return self._transform(X, inverse=True)

    def _more_tags(self):
        return {"allow_nan": True}


def quantile_transform(
    X,
    *,
    axis=0,
    n_quantiles=1000,
    output_distribution="uniform",
    ignore_implicit_zeros=False,
    subsample=int(1e5),
    random_state=None,
    copy=True,
):
    """Transform features using quantiles information.

    This method transforms the features to follow a uniform or a normal
    distribution. Therefore, for a given feature, this transformation tends
    to spread out the most frequent values. It also reduces the impact of
    (marginal) outliers: this is therefore a robust preprocessing scheme.

    The transformation is applied on each feature independently. First an
    estimate of the cumulative distribution function of a feature is
    used to map the original values to a uniform distribution. The obtained
    values are then mapped to the desired output distribution using the
    associated quantile function. Features values of new/unseen data that fall
    below or above the fitted range will be mapped to the bounds of the output
    distribution. Note that this transform is non-linear. It may distort linear
    correlations between variables measured at the same scale but renders
    variables measured at different scales more directly comparable.

    Read more in the :ref:`User Guide <preprocessing_transformer>`.

    Parameters
    ----------
    X : {array-like, sparse matrix} of shape (n_samples, n_features)
        The data to transform.

    axis : int, default=0
        Axis used to compute the means and standard deviations along. If 0,
        transform each feature, otherwise (if 1) transform each sample.

    n_quantiles : int, default=1000 or n_samples
        Number of quantiles to be computed. It corresponds to the number
        of landmarks used to discretize the cumulative distribution function.
        If n_quantiles is larger than the number of samples, n_quantiles is set
        to the number of samples as a larger number of quantiles does not give
        a better approximation of the cumulative distribution function
        estimator.

    output_distribution : {'uniform', 'normal'}, default='uniform'
        Marginal distribution for the transformed data. The choices are
        'uniform' (default) or 'normal'.

    ignore_implicit_zeros : bool, default=False
        Only applies to sparse matrices. If True, the sparse entries of the
        matrix are discarded to compute the quantile statistics. If False,
        these entries are treated as zeros.

    subsample : int, default=1e5
        Maximum number of samples used to estimate the quantiles for
        computational efficiency. Note that the subsampling procedure may
        differ for value-identical sparse and dense matrices.

    random_state : int, RandomState instance or None, default=None
        Determines random number generation for subsampling and smoothing
        noise.
        Please see ``subsample`` for more details.
        Pass an int for reproducible results across multiple function calls.
        See :term:`Glossary <random_state>`.

    copy : bool, default=True
        Set to False to perform inplace transformation and avoid a copy (if the
        input is already a numpy array). If True, a copy of `X` is transformed,
        leaving the original `X` unchanged

        ..versionchanged:: 0.23
            The default value of `copy` changed from False to True in 0.23.

    Returns
    -------
    Xt : {ndarray, sparse matrix} of shape (n_samples, n_features)
        The transformed data.

    See Also
    --------
    QuantileTransformer : Performs quantile-based scaling using the
        Transformer API (e.g. as part of a preprocessing
        :class:`~sklearn.pipeline.Pipeline`).
    power_transform : Maps data to a normal distribution using a
        power transformation.
    scale : Performs standardization that is faster, but less robust
        to outliers.
    robust_scale : Performs robust standardization that removes the influence
        of outliers but does not put outliers and inliers on the same scale.

    Notes
    -----
    NaNs are treated as missing values: disregarded in fit, and maintained in
    transform.

    .. warning:: Risk of data leak

        Do not use :func:`~sklearn.preprocessing.quantile_transform` unless
        you know what you are doing. A common mistake is to apply it
        to the entire data *before* splitting into training and
        test sets. This will bias the model evaluation because
        information would have leaked from the test set to the
        training set.
        In general, we recommend using
        :class:`~sklearn.preprocessing.QuantileTransformer` within a
        :ref:`Pipeline <pipeline>` in order to prevent most risks of data
        leaking:`pipe = make_pipeline(QuantileTransformer(),
        LogisticRegression())`.

    For a comparison of the different scalers, transformers, and normalizers,
    see :ref:`examples/preprocessing/plot_all_scaling.py
    <sphx_glr_auto_examples_preprocessing_plot_all_scaling.py>`.

    Examples
    --------
    >>> import numpy as np
    >>> from sklearn.preprocessing import quantile_transform
    >>> rng = np.random.RandomState(0)
    >>> X = np.sort(rng.normal(loc=0.5, scale=0.25, size=(25, 1)), axis=0)
    >>> quantile_transform(X, n_quantiles=10, random_state=0, copy=True)
    array([...])
    """
    n = QuantileTransformer(
        n_quantiles=n_quantiles,
        output_distribution=output_distribution,
        subsample=subsample,
        ignore_implicit_zeros=ignore_implicit_zeros,
        random_state=random_state,
        copy=copy,
    )
    if axis == 0:
        return n.fit_transform(X)
    elif axis == 1:
        return n.fit_transform(X.T).T
    else:
        raise ValueError(
            "axis should be either equal to 0 or 1. Got axis={}".format(axis)
        )


class PowerTransformer(_OneToOneFeatureMixin, TransformerMixin, BaseEstimator):
    """Apply a power transform featurewise to make data more Gaussian-like.

    Power transforms are a family of parametric, monotonic transformations
    that are applied to make data more Gaussian-like. This is useful for
    modeling issues related to heteroscedasticity (non-constant variance),
    or other situations where normality is desired.

    Currently, PowerTransformer supports the Box-Cox transform and the
    Yeo-Johnson transform. The optimal parameter for stabilizing variance and
    minimizing skewness is estimated through maximum likelihood.

    Box-Cox requires input data to be strictly positive, while Yeo-Johnson
    supports both positive or negative data.

    By default, zero-mean, unit-variance normalization is applied to the
    transformed data.

    Read more in the :ref:`User Guide <preprocessing_transformer>`.

    .. versionadded:: 0.20

    Parameters
    ----------
    method : {'yeo-johnson', 'box-cox'}, default='yeo-johnson'
        The power transform method. Available methods are:

        - 'yeo-johnson' [1]_, works with positive and negative values
        - 'box-cox' [2]_, only works with strictly positive values

    standardize : bool, default=True
        Set to True to apply zero-mean, unit-variance normalization to the
        transformed output.

    copy : bool, default=True
        Set to False to perform inplace computation during transformation.

    Attributes
    ----------
    lambdas_ : ndarray of float of shape (n_features,)
        The parameters of the power transformation for the selected features.

    n_features_in_ : int
        Number of features seen during :term:`fit`.

        .. versionadded:: 0.24

    feature_names_in_ : ndarray of shape (`n_features_in_`,)
        Names of features seen during :term:`fit`. Defined only when `X`
        has feature names that are all strings.

        .. versionadded:: 1.0

    See Also
    --------
    power_transform : Equivalent function without the estimator API.

    QuantileTransformer : Maps data to a standard normal distribution with
        the parameter `output_distribution='normal'`.

    Notes
    -----
    NaNs are treated as missing values: disregarded in ``fit``, and maintained
    in ``transform``.

    For a comparison of the different scalers, transformers, and normalizers,
    see :ref:`examples/preprocessing/plot_all_scaling.py
    <sphx_glr_auto_examples_preprocessing_plot_all_scaling.py>`.

    References
    ----------

    .. [1] I.K. Yeo and R.A. Johnson, "A new family of power transformations to
           improve normality or symmetry." Biometrika, 87(4), pp.954-959,
           (2000).

    .. [2] G.E.P. Box and D.R. Cox, "An Analysis of Transformations", Journal
           of the Royal Statistical Society B, 26, 211-252 (1964).

    Examples
    --------
    >>> import numpy as np
    >>> from sklearn.preprocessing import PowerTransformer
    >>> pt = PowerTransformer()
    >>> data = [[1, 2], [3, 2], [4, 5]]
    >>> print(pt.fit(data))
    PowerTransformer()
    >>> print(pt.lambdas_)
    [ 1.386... -3.100...]
    >>> print(pt.transform(data))
    [[-1.316... -0.707...]
     [ 0.209... -0.707...]
     [ 1.106...  1.414...]]
    """

    _parameter_constraints = {
        "method": [StrOptions({"yeo-johnson", "box-cox"})],
        "standardize": ["boolean"],
        "copy": ["boolean"],
    }

    def __init__(self, method="yeo-johnson", *, standardize=True, copy=True):
        self.method = method
        self.standardize = standardize
        self.copy = copy

    def fit(self, X, y=None):
        """Estimate the optimal parameter lambda for each feature.

        The optimal lambda parameter for minimizing skewness is estimated on
        each feature independently using maximum likelihood.

        Parameters
        ----------
        X : array-like of shape (n_samples, n_features)
            The data used to estimate the optimal transformation parameters.

        y : None
            Ignored.

        Returns
        -------
        self : object
            Fitted transformer.
        """
        self._validate_params()
        self._fit(X, y=y, force_transform=False)
        return self

    def fit_transform(self, X, y=None):
        """Fit `PowerTransformer` to `X`, then transform `X`.

        Parameters
        ----------
        X : array-like of shape (n_samples, n_features)
            The data used to estimate the optimal transformation parameters
            and to be transformed using a power transformation.

        y : Ignored
            Not used, present for API consistency by convention.

        Returns
        -------
        X_new : ndarray of shape (n_samples, n_features)
            Transformed data.
        """
        self._validate_params()
        return self._fit(X, y, force_transform=True)

    def _fit(self, X, y=None, force_transform=False):
        X = self._check_input(X, in_fit=True, check_positive=True)

        if not self.copy and not force_transform:  # if call from fit()
            X = X.copy()  # force copy so that fit does not change X inplace

        optim_function = {
            "box-cox": self._box_cox_optimize,
            "yeo-johnson": self._yeo_johnson_optimize,
        }[self.method]
        with np.errstate(invalid="ignore"):  # hide NaN warnings
            self.lambdas_ = np.array([optim_function(col) for col in X.T])

        if self.standardize or force_transform:
            transform_function = {
                "box-cox": boxcox,
                "yeo-johnson": self._yeo_johnson_transform,
            }[self.method]
            for i, lmbda in enumerate(self.lambdas_):
                with np.errstate(invalid="ignore"):  # hide NaN warnings
                    X[:, i] = transform_function(X[:, i], lmbda)

        if self.standardize:
            self._scaler = StandardScaler(copy=False)
            if force_transform:
                X = self._scaler.fit_transform(X)
            else:
                self._scaler.fit(X)

        return X

    def transform(self, X):
        """Apply the power transform to each feature using the fitted lambdas.

        Parameters
        ----------
        X : array-like of shape (n_samples, n_features)
            The data to be transformed using a power transformation.

        Returns
        -------
        X_trans : ndarray of shape (n_samples, n_features)
            The transformed data.
        """
        check_is_fitted(self)
        X = self._check_input(X, in_fit=False, check_positive=True, check_shape=True)

        transform_function = {
            "box-cox": boxcox,
            "yeo-johnson": self._yeo_johnson_transform,
        }[self.method]
        for i, lmbda in enumerate(self.lambdas_):
            with np.errstate(invalid="ignore"):  # hide NaN warnings
                X[:, i] = transform_function(X[:, i], lmbda)

        if self.standardize:
            X = self._scaler.transform(X)

        return X

    def inverse_transform(self, X):
        """Apply the inverse power transformation using the fitted lambdas.

        The inverse of the Box-Cox transformation is given by::

            if lambda_ == 0:
                X = exp(X_trans)
            else:
                X = (X_trans * lambda_ + 1) ** (1 / lambda_)

        The inverse of the Yeo-Johnson transformation is given by::

            if X >= 0 and lambda_ == 0:
                X = exp(X_trans) - 1
            elif X >= 0 and lambda_ != 0:
                X = (X_trans * lambda_ + 1) ** (1 / lambda_) - 1
            elif X < 0 and lambda_ != 2:
                X = 1 - (-(2 - lambda_) * X_trans + 1) ** (1 / (2 - lambda_))
            elif X < 0 and lambda_ == 2:
                X = 1 - exp(-X_trans)

        Parameters
        ----------
        X : array-like of shape (n_samples, n_features)
            The transformed data.

        Returns
        -------
        X : ndarray of shape (n_samples, n_features)
            The original data.
        """
        check_is_fitted(self)
        X = self._check_input(X, in_fit=False, check_shape=True)

        if self.standardize:
            X = self._scaler.inverse_transform(X)

        inv_fun = {
            "box-cox": self._box_cox_inverse_tranform,
            "yeo-johnson": self._yeo_johnson_inverse_transform,
        }[self.method]
        for i, lmbda in enumerate(self.lambdas_):
            with np.errstate(invalid="ignore"):  # hide NaN warnings
                X[:, i] = inv_fun(X[:, i], lmbda)

        return X

    def _box_cox_inverse_tranform(self, x, lmbda):
        """Return inverse-transformed input x following Box-Cox inverse
        transform with parameter lambda.
        """
        if lmbda == 0:
            x_inv = np.exp(x)
        else:
            x_inv = (x * lmbda + 1) ** (1 / lmbda)

        return x_inv

    def _yeo_johnson_inverse_transform(self, x, lmbda):
        """Return inverse-transformed input x following Yeo-Johnson inverse
        transform with parameter lambda.
        """
        x_inv = np.zeros_like(x)
        pos = x >= 0

        # when x >= 0
        if abs(lmbda) < np.spacing(1.0):
            x_inv[pos] = np.exp(x[pos]) - 1
        else:  # lmbda != 0
            x_inv[pos] = np.power(x[pos] * lmbda + 1, 1 / lmbda) - 1

        # when x < 0
        if abs(lmbda - 2) > np.spacing(1.0):
            x_inv[~pos] = 1 - np.power(-(2 - lmbda) * x[~pos] + 1, 1 / (2 - lmbda))
        else:  # lmbda == 2
            x_inv[~pos] = 1 - np.exp(-x[~pos])

        return x_inv

    def _yeo_johnson_transform(self, x, lmbda):
        """Return transformed input x following Yeo-Johnson transform with
        parameter lambda.
        """

        out = np.zeros_like(x)
        pos = x >= 0  # binary mask

        # when x >= 0
        if abs(lmbda) < np.spacing(1.0):
            out[pos] = np.log1p(x[pos])
        else:  # lmbda != 0
            out[pos] = (np.power(x[pos] + 1, lmbda) - 1) / lmbda

        # when x < 0
        if abs(lmbda - 2) > np.spacing(1.0):
            out[~pos] = -(np.power(-x[~pos] + 1, 2 - lmbda) - 1) / (2 - lmbda)
        else:  # lmbda == 2
            out[~pos] = -np.log1p(-x[~pos])

        return out

    def _box_cox_optimize(self, x):
        """Find and return optimal lambda parameter of the Box-Cox transform by
        MLE, for observed data x.

        We here use scipy builtins which uses the brent optimizer.
        """
        # the computation of lambda is influenced by NaNs so we need to
        # get rid of them
        _, lmbda = stats.boxcox(x[~np.isnan(x)], lmbda=None)

        return lmbda

    def _yeo_johnson_optimize(self, x):
        """Find and return optimal lambda parameter of the Yeo-Johnson
        transform by MLE, for observed data x.

        Like for Box-Cox, MLE is done via the brent optimizer.
        """
        x_tiny = np.finfo(np.float64).tiny

        def _neg_log_likelihood(lmbda):
            """Return the negative log likelihood of the observed data x as a
            function of lambda."""
            x_trans = self._yeo_johnson_transform(x, lmbda)
            n_samples = x.shape[0]
            x_trans_var = x_trans.var()

            # Reject transformed data that would raise a RuntimeWarning in np.log
            if x_trans_var < x_tiny:
                return np.inf

            log_var = np.log(x_trans_var)
            loglike = -n_samples / 2 * log_var
            loglike += (lmbda - 1) * (np.sign(x) * np.log1p(np.abs(x))).sum()

            return -loglike

        # the computation of lambda is influenced by NaNs so we need to
        # get rid of them
        x = x[~np.isnan(x)]
        # choosing bracket -2, 2 like for boxcox
        return optimize.brent(_neg_log_likelihood, brack=(-2, 2))

    def _check_input(self, X, in_fit, check_positive=False, check_shape=False):
        """Validate the input before fit and transform.

        Parameters
        ----------
        X : array-like of shape (n_samples, n_features)

        in_fit : bool
            Whether or not `_check_input` is called from `fit` or other
            methods, e.g. `predict`, `transform`, etc.

        check_positive : bool, default=False
            If True, check that all data is positive and non-zero (only if
            ``self.method=='box-cox'``).

        check_shape : bool, default=False
            If True, check that n_features matches the length of self.lambdas_
        """
        X = self._validate_data(
            X,
            ensure_2d=True,
            dtype=FLOAT_DTYPES,
            copy=self.copy,
            force_all_finite="allow-nan",
            reset=in_fit,
        )

        with warnings.catch_warnings():
            warnings.filterwarnings("ignore", r"All-NaN (slice|axis) encountered")
            if check_positive and self.method == "box-cox" and np.nanmin(X) <= 0:
                raise ValueError(
                    "The Box-Cox transformation can only be "
                    "applied to strictly positive data"
                )

        if check_shape and not X.shape[1] == len(self.lambdas_):
            raise ValueError(
                "Input data has a different number of features "
                "than fitting data. Should have {n}, data has {m}".format(
                    n=len(self.lambdas_), m=X.shape[1]
                )
            )

        return X

    def _more_tags(self):
        return {"allow_nan": True}


def power_transform(X, method="yeo-johnson", *, standardize=True, copy=True):
    """Parametric, monotonic transformation to make data more Gaussian-like.

    Power transforms are a family of parametric, monotonic transformations
    that are applied to make data more Gaussian-like. This is useful for
    modeling issues related to heteroscedasticity (non-constant variance),
    or other situations where normality is desired.

    Currently, power_transform supports the Box-Cox transform and the
    Yeo-Johnson transform. The optimal parameter for stabilizing variance and
    minimizing skewness is estimated through maximum likelihood.

    Box-Cox requires input data to be strictly positive, while Yeo-Johnson
    supports both positive or negative data.

    By default, zero-mean, unit-variance normalization is applied to the
    transformed data.

    Read more in the :ref:`User Guide <preprocessing_transformer>`.

    Parameters
    ----------
    X : array-like of shape (n_samples, n_features)
        The data to be transformed using a power transformation.

    method : {'yeo-johnson', 'box-cox'}, default='yeo-johnson'
        The power transform method. Available methods are:

        - 'yeo-johnson' [1]_, works with positive and negative values
        - 'box-cox' [2]_, only works with strictly positive values

        .. versionchanged:: 0.23
            The default value of the `method` parameter changed from
            'box-cox' to 'yeo-johnson' in 0.23.

    standardize : bool, default=True
        Set to True to apply zero-mean, unit-variance normalization to the
        transformed output.

    copy : bool, default=True
        Set to False to perform inplace computation during transformation.

    Returns
    -------
    X_trans : ndarray of shape (n_samples, n_features)
        The transformed data.

    See Also
    --------
    PowerTransformer : Equivalent transformation with the
        Transformer API (e.g. as part of a preprocessing
        :class:`~sklearn.pipeline.Pipeline`).

    quantile_transform : Maps data to a standard normal distribution with
        the parameter `output_distribution='normal'`.

    Notes
    -----
    NaNs are treated as missing values: disregarded in ``fit``, and maintained
    in ``transform``.

    For a comparison of the different scalers, transformers, and normalizers,
    see :ref:`examples/preprocessing/plot_all_scaling.py
    <sphx_glr_auto_examples_preprocessing_plot_all_scaling.py>`.

    References
    ----------

    .. [1] I.K. Yeo and R.A. Johnson, "A new family of power transformations to
           improve normality or symmetry." Biometrika, 87(4), pp.954-959,
           (2000).

    .. [2] G.E.P. Box and D.R. Cox, "An Analysis of Transformations", Journal
           of the Royal Statistical Society B, 26, 211-252 (1964).

    Examples
    --------
    >>> import numpy as np
    >>> from sklearn.preprocessing import power_transform
    >>> data = [[1, 2], [3, 2], [4, 5]]
    >>> print(power_transform(data, method='box-cox'))
    [[-1.332... -0.707...]
     [ 0.256... -0.707...]
     [ 1.076...  1.414...]]

    .. warning:: Risk of data leak.
        Do not use :func:`~sklearn.preprocessing.power_transform` unless you
        know what you are doing. A common mistake is to apply it to the entire
        data *before* splitting into training and test sets. This will bias the
        model evaluation because information would have leaked from the test
        set to the training set.
        In general, we recommend using
        :class:`~sklearn.preprocessing.PowerTransformer` within a
        :ref:`Pipeline <pipeline>` in order to prevent most risks of data
        leaking, e.g.: `pipe = make_pipeline(PowerTransformer(),
        LogisticRegression())`.
    """
    pt = PowerTransformer(method=method, standardize=standardize, copy=copy)
    return pt.fit_transform(X)<|MERGE_RESOLUTION|>--- conflicted
+++ resolved
@@ -776,17 +776,14 @@
     [[3. 3.]]
     """
 
-<<<<<<< HEAD
-    def __init__(self, *, copy=True, with_mean=True, with_std=True, ddof=0):
-=======
     _parameter_constraints = {
         "copy": ["boolean"],
         "with_mean": ["boolean"],
         "with_std": ["boolean"],
+        "ddof": [Interval(Integral, 0, None, closed="left")],
     }
 
-    def __init__(self, *, copy=True, with_mean=True, with_std=True):
->>>>>>> 6d75cc06
+    def __init__(self, *, copy=True, with_mean=True, with_std=True, ddof=0):
         self.with_mean = with_mean
         self.with_std = with_std
         self.copy = copy
