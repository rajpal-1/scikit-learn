# Authors: Alexandre Gramfort <alexandre.gramfort@inria.fr>
#          Mathieu Blondel <mathieu@mblondel.org>
#          Olivier Grisel <olivier.grisel@ensta.org>
#          Andreas Mueller <amueller@ais.uni-bonn.de>
#          Joel Nothman <joel.nothman@gmail.com>
#          Hamzeh Alsalhi <ha258@cornell.edu>
# License: BSD 3 clause

from collections import defaultdict
import itertools
import array

import numpy as np
import scipy.sparse as sp

from ..base import (BaseEstimator, TransformerMixin, RegressorMixin, clone,
                    is_regressor)

from ..utils.fixes import sparse_min_max
from ..utils import column_or_1d
from ..utils.validation import check_array
from ..utils.validation import check_is_fitted
from ..utils.validation import _num_samples
from ..utils.multiclass import unique_labels
from ..utils.multiclass import type_of_target

from ..externals import six

from ._function_transformer import FunctionTransformer

zip = six.moves.zip
map = six.moves.map

__all__ = [
    'label_binarize',
    'LabelBinarizer',
    'LabelEncoder',
    'MultiLabelBinarizer',
    'TransformedTargetRegressor'
]


<<<<<<< HEAD
def _check_numpy_unicode_bug(labels):
    """Check that user is not subject to an old numpy bug

    Fixed in master before 1.7.0:

      https://github.com/numpy/numpy/pull/243

    """
    if np_version[:3] < (1, 7, 0) and labels.dtype.kind == 'U':
        raise RuntimeError("NumPy < 1.7.0 does not implement searchsorted"
                           " on unicode data correctly. Please upgrade"
                           " NumPy to use LabelEncoder with unicode inputs.")


class TransformedTargetRegressor(BaseEstimator, RegressorMixin):
    """Meta-estimator to apply a transformation to the target before fitting.

    Useful for applying a non-linear transformation in regression
    problems. This transformation can be given as a Transformer such as the
    QuantileTransformer or as a function and its inverse such as ``np.log`` and
    ``np.exp``.

    The computation during ``fit`` is::

        estimator.fit(X, func(y))

    or::

        estimator.fit(X, transformer.transform(y))

    The computation during ``predict`` is::

        inverse_func(estimator.predict(X))

    or::

        transformer.inverse_transform(estimator.predict(X))

    Parameters
    ----------
    estimator : object, (default=LinearRegression())
        Estimator object derived from ``RegressorMixin``.

    transformer : object, (default=None)
        Estimator object derived from ``TransformerMixin``. Cannot be set at
        the same time as ``func`` and ``inverse_func``. If ``None`` and
        ``func`` and ``inverse_func`` are ``None`` as well, the transformer will
        be an identity transformer.

    func : function, (default=None)
        Function to apply to ``y`` before passing to ``fit``. Cannot be set at
        the same time than ``transformer``. If ``None`` and ``transformer`` is
        ``None`` as well, the function used will be the identity function.

    inverse_func : function, (default=None)
        Function apply to the prediction of the estimator. Cannot be set at
        the same time than ``transformer``. If ``None`` and ``transformer`` as
        well, the function used will be the identity function.

    check_invertible : bool, (default=True)
        Whether to check that ``transform`` followed by ``inverse_transform``
        or ``func`` followed by ``inverse_func`` lead to the original data.

    Attributes
    ----------
    estimator_ : object
        Fitted estimator.

    transformer_ : object
        Used transformer in ``fit`` and ``predict``.

    Examples
    --------
    >>> import numpy as np
    >>> from sklearn.linear_model import LinearRegression
    >>> from sklearn.preprocessing.label import TransformedTargetRegressor
    >>> tt = TransformedTargetRegressor(estimator=LinearRegression(),
    ...                                 func=np.log, inverse_func=np.exp)
    >>> X = np.arange(4).reshape(-1, 1)
    >>> y = np.exp(2 * X).ravel()
    >>> tt.fit(X, y)
    ... #doctest: +NORMALIZE_WHITESPACE
    TransformedTargetRegressor(check_invertible=True,
        estimator=LinearRegression(copy_X=True, fit_intercept=True, n_jobs=1,
                                   normalize=False),
        func=<ufunc 'log'>, inverse_func=<ufunc 'exp'>, transformer=None)
    >>> tt.score(X, y)
    1.0
    >>> tt.estimator_.coef_
    array([ 2.])

    """
    def __init__(self, estimator=None, transformer=None,
                 func=None, inverse_func=None, check_invertible=True):
        self.estimator = estimator
        self.transformer = transformer
        self.func = func
        self.inverse_func = inverse_func
        self.check_invertible = check_invertible
        # we probably need to change this ones we have tags
        self._estimator_type = estimator._estimator_type

    def _validate_transformer(self, y):
        if (self.transformer is not None and
                (self.func is not None or self.inverse_func is not None)):
            raise ValueError("Both 'transformer' and functions 'func'/"
                             "'inverse_func' cannot be set at the same time.")
        elif self.transformer is not None:
            self.transformer_ = clone(self.transformer)
        else:
            self.transformer_ = FunctionTransformer(
                func=self.func, inverse_func=self.inverse_func, validate=False)
        self.transformer_.fit(y)
        if self.check_invertible:
            n_subsample = min(1000, y.shape[0])
            subsample_idx = np.random.choice(range(y.shape[0]),
                                             size=n_subsample, replace=False)
            diff = np.abs((y[subsample_idx] -
                           self.transformer_.inverse_transform(
                               self.transformer_.transform(y[subsample_idx]))))
            if np.sum(diff) > 1e-7:
                raise ValueError("The provided functions or transformer are"
                                 " not strictly inverse of each other.")

    def fit(self, X, y, sample_weight=None):
        """Fit the model according to the given training data.

        Parameters
        ----------
        X : {array-like, sparse matrix}, shape (n_samples, n_features)
            Training vector, where n_samples is the number of samples and
            n_features is the number of features.

        y : array-like, shape (n_samples,)
            Target vector relative to X.

        sample_weight : array-like, shape (n_samples,) optional
            Array of weights that are assigned to individual samples.
            If not provided, then each sample is given unit weight.

        Returns
        -------
        self : object
            Returns self.
        """
        # to avoid circular import, the estimator is initialize in fit
        from ..linear_model import LinearRegression
        self.estimator = LinearRegression()
        # memorize if y should be a multi-output
        self.y_ndim_ = y.ndim
        if y.ndim == 1:
            y_2d = y.reshape(-1, 1)
        else:
            y_2d = y
        self._validate_transformer(y_2d)
        self.estimator_ = clone(self.estimator)
        self.estimator_.fit(X, self.transformer_.transform(y_2d),
                            sample_weight=sample_weight)
        return self

    def predict(self, X):
        """Predict using the base estimator, applying inverse.

        The estimator is used to predict and the ``inverse_func`` or
        ``inverse_transform`` is applied before returning the prediction.

        Parameters
        ----------
        X : {array-like, sparse matrix}, shape = (n_samples, n_features)
            Samples.

        Returns
        -------
        y_hat : array, shape = (n_samples,)
            Predicted values.

        """
        check_is_fitted(self, "estimator_")
        pred = self.transformer_.inverse_transform(self.estimator_.predict(X))
        # if y is not a multi-output, it should be ravel
        if self.y_ndim_ == 1:
            return pred.ravel()
        else:
            return pred

    def score(self, X, y, sample_weight=None):
        """Returns the coefficient of determination R^2 of the prediction.

        The coefficient R^2 is defined as (1 - u/v), where u is the regression
        sum of squares ((y_true - y_pred) ** 2).sum() and v is the residual sum
        of squares ((y_true - y_true.mean()) ** 2).sum().  Best possible score
        is 1.0 and it can be negative (because the model can be arbitrarily
        worse). A constant model that always predicts the expected value of y,
        disregarding the input features, would get a R^2 score of 0.0.

        Parameters
        ----------
        X : array-like, shape = (n_samples, n_features)
            Test samples.

        y : array-like, shape = (n_samples) or (n_samples, n_outputs)
            True values for X.

        sample_weight : array-like, shape = [n_samples], optional
            Sample weights.

        Returns
        -------
        score : float
            R^2 of self.predict(X) wrt. y.

        """

        check_is_fitted(self, "estimator_")
        if not is_regressor(self.estimator_):
            if not hasattr(self.estimator_, "_estimator_type"):
                err = "estimator has declared no _estimator_type."
            else:
                err = "estimator has _estimator_type {}".format(
                    self.estimator_._estimator_type)
            raise NotImplementedError("TransformedTargetRegressor should be a"
                                      " regressor. This " + err)
        else:
            return super(TransformedTargetRegressor, self).score(X, y,
                                                                 sample_weight)


=======
>>>>>>> 65792205
class LabelEncoder(BaseEstimator, TransformerMixin):
    """Encode labels with value between 0 and n_classes-1.

    Read more in the :ref:`User Guide <preprocessing_targets>`.

    Attributes
    ----------
    classes_ : array of shape (n_class,)
        Holds the label for each class.

    Examples
    --------
    `LabelEncoder` can be used to normalize labels.

    >>> from sklearn import preprocessing
    >>> le = preprocessing.LabelEncoder()
    >>> le.fit([1, 2, 2, 6])
    LabelEncoder()
    >>> le.classes_
    array([1, 2, 6])
    >>> le.transform([1, 1, 2, 6]) #doctest: +ELLIPSIS
    array([0, 0, 1, 2]...)
    >>> le.inverse_transform([0, 0, 1, 2])
    array([1, 1, 2, 6])

    It can also be used to transform non-numerical labels (as long as they are
    hashable and comparable) to numerical labels.

    >>> le = preprocessing.LabelEncoder()
    >>> le.fit(["paris", "paris", "tokyo", "amsterdam"])
    LabelEncoder()
    >>> list(le.classes_)
    ['amsterdam', 'paris', 'tokyo']
    >>> le.transform(["tokyo", "tokyo", "paris"]) #doctest: +ELLIPSIS
    array([2, 2, 1]...)
    >>> list(le.inverse_transform([2, 2, 1]))
    ['tokyo', 'tokyo', 'paris']

    See also
    --------
    sklearn.preprocessing.OneHotEncoder : encode categorical integer features
        using a one-hot aka one-of-K scheme.
    """

    def fit(self, y):
        """Fit label encoder

        Parameters
        ----------
        y : array-like of shape (n_samples,)
            Target values.

        Returns
        -------
        self : returns an instance of self.
        """
        y = column_or_1d(y, warn=True)
        self.classes_ = np.unique(y)
        return self

    def fit_transform(self, y):
        """Fit label encoder and return encoded labels

        Parameters
        ----------
        y : array-like of shape [n_samples]
            Target values.

        Returns
        -------
        y : array-like of shape [n_samples]
        """
        y = column_or_1d(y, warn=True)
        self.classes_, y = np.unique(y, return_inverse=True)
        return y

    def transform(self, y):
        """Transform labels to normalized encoding.

        Parameters
        ----------
        y : array-like of shape [n_samples]
            Target values.

        Returns
        -------
        y : array-like of shape [n_samples]
        """
        check_is_fitted(self, 'classes_')
        y = column_or_1d(y, warn=True)

        classes = np.unique(y)
        if len(np.intersect1d(classes, self.classes_)) < len(classes):
            diff = np.setdiff1d(classes, self.classes_)
            raise ValueError("y contains new labels: %s" % str(diff))
        return np.searchsorted(self.classes_, y)

    def inverse_transform(self, y):
        """Transform labels back to original encoding.

        Parameters
        ----------
        y : numpy array of shape [n_samples]
            Target values.

        Returns
        -------
        y : numpy array of shape [n_samples]
        """
        check_is_fitted(self, 'classes_')

        diff = np.setdiff1d(y, np.arange(len(self.classes_)))
        if diff:
            raise ValueError("y contains new labels: %s" % str(diff))
        y = np.asarray(y)
        return self.classes_[y]


class LabelBinarizer(BaseEstimator, TransformerMixin):
    """Binarize labels in a one-vs-all fashion

    Several regression and binary classification algorithms are
    available in the scikit. A simple way to extend these algorithms
    to the multi-class classification case is to use the so-called
    one-vs-all scheme.

    At learning time, this simply consists in learning one regressor
    or binary classifier per class. In doing so, one needs to convert
    multi-class labels to binary labels (belong or does not belong
    to the class). LabelBinarizer makes this process easy with the
    transform method.

    At prediction time, one assigns the class for which the corresponding
    model gave the greatest confidence. LabelBinarizer makes this easy
    with the inverse_transform method.

    Read more in the :ref:`User Guide <preprocessing_targets>`.

    Parameters
    ----------

    neg_label : int (default: 0)
        Value with which negative labels must be encoded.

    pos_label : int (default: 1)
        Value with which positive labels must be encoded.

    sparse_output : boolean (default: False)
        True if the returned array from transform is desired to be in sparse
        CSR format.

    Attributes
    ----------

    classes_ : array of shape [n_class]
        Holds the label for each class.

    y_type_ : str,
        Represents the type of the target data as evaluated by
        utils.multiclass.type_of_target. Possible type are 'continuous',
        'continuous-multioutput', 'binary', 'multiclass',
        'multiclass-multioutput', 'multilabel-indicator', and 'unknown'.

    sparse_input_ : boolean,
        True if the input data to transform is given as a sparse matrix, False
        otherwise.

    Examples
    --------
    >>> from sklearn import preprocessing
    >>> lb = preprocessing.LabelBinarizer()
    >>> lb.fit([1, 2, 6, 4, 2])
    LabelBinarizer(neg_label=0, pos_label=1, sparse_output=False)
    >>> lb.classes_
    array([1, 2, 4, 6])
    >>> lb.transform([1, 6])
    array([[1, 0, 0, 0],
           [0, 0, 0, 1]])

    Binary targets transform to a column vector

    >>> lb = preprocessing.LabelBinarizer()
    >>> lb.fit_transform(['yes', 'no', 'no', 'yes'])
    array([[1],
           [0],
           [0],
           [1]])

    Passing a 2D matrix for multilabel classification

    >>> import numpy as np
    >>> lb.fit(np.array([[0, 1, 1], [1, 0, 0]]))
    LabelBinarizer(neg_label=0, pos_label=1, sparse_output=False)
    >>> lb.classes_
    array([0, 1, 2])
    >>> lb.transform([0, 1, 2, 1])
    array([[1, 0, 0],
           [0, 1, 0],
           [0, 0, 1],
           [0, 1, 0]])

    See also
    --------
    label_binarize : function to perform the transform operation of
        LabelBinarizer with fixed classes.
    sklearn.preprocessing.OneHotEncoder : encode categorical integer features
        using a one-hot aka one-of-K scheme.
    """

    def __init__(self, neg_label=0, pos_label=1, sparse_output=False):
        if neg_label >= pos_label:
            raise ValueError("neg_label={0} must be strictly less than "
                             "pos_label={1}.".format(neg_label, pos_label))

        if sparse_output and (pos_label == 0 or neg_label != 0):
            raise ValueError("Sparse binarization is only supported with non "
                             "zero pos_label and zero neg_label, got "
                             "pos_label={0} and neg_label={1}"
                             "".format(pos_label, neg_label))

        self.neg_label = neg_label
        self.pos_label = pos_label
        self.sparse_output = sparse_output

    def fit(self, y):
        """Fit label binarizer

        Parameters
        ----------
        y : array of shape [n_samples,] or [n_samples, n_classes]
            Target values. The 2-d matrix should only contain 0 and 1,
            represents multilabel classification.

        Returns
        -------
        self : returns an instance of self.
        """
        self.y_type_ = type_of_target(y)
        if 'multioutput' in self.y_type_:
            raise ValueError("Multioutput target data is not supported with "
                             "label binarization")
        if _num_samples(y) == 0:
            raise ValueError('y has 0 samples: %r' % y)

        self.sparse_input_ = sp.issparse(y)
        self.classes_ = unique_labels(y)
        return self

    def fit_transform(self, y):
        """Fit label binarizer and transform multi-class labels to binary
        labels.

        The output of transform is sometimes referred to    as
        the 1-of-K coding scheme.

        Parameters
        ----------
        y : array or sparse matrix of shape [n_samples,] or \
            [n_samples, n_classes]
            Target values. The 2-d matrix should only contain 0 and 1,
            represents multilabel classification. Sparse matrix can be
            CSR, CSC, COO, DOK, or LIL.

        Returns
        -------
        Y : array or CSR matrix of shape [n_samples, n_classes]
            Shape will be [n_samples, 1] for binary problems.
        """
        return self.fit(y).transform(y)

    def transform(self, y):
        """Transform multi-class labels to binary labels

        The output of transform is sometimes referred to by some authors as
        the 1-of-K coding scheme.

        Parameters
        ----------
        y : array or sparse matrix of shape [n_samples,] or \
            [n_samples, n_classes]
            Target values. The 2-d matrix should only contain 0 and 1,
            represents multilabel classification. Sparse matrix can be
            CSR, CSC, COO, DOK, or LIL.

        Returns
        -------
        Y : numpy array or CSR matrix of shape [n_samples, n_classes]
            Shape will be [n_samples, 1] for binary problems.
        """
        check_is_fitted(self, 'classes_')

        y_is_multilabel = type_of_target(y).startswith('multilabel')
        if y_is_multilabel and not self.y_type_.startswith('multilabel'):
            raise ValueError("The object was not fitted with multilabel"
                             " input.")

        return label_binarize(y, self.classes_,
                              pos_label=self.pos_label,
                              neg_label=self.neg_label,
                              sparse_output=self.sparse_output)

    def inverse_transform(self, Y, threshold=None):
        """Transform binary labels back to multi-class labels

        Parameters
        ----------
        Y : numpy array or sparse matrix with shape [n_samples, n_classes]
            Target values. All sparse matrices are converted to CSR before
            inverse transformation.

        threshold : float or None
            Threshold used in the binary and multi-label cases.

            Use 0 when:
                - Y contains the output of decision_function (classifier)
            Use 0.5 when:
                - Y contains the output of predict_proba

            If None, the threshold is assumed to be half way between
            neg_label and pos_label.

        Returns
        -------
        y : numpy array or CSR matrix of shape [n_samples] Target values.

        Notes
        -----
        In the case when the binary labels are fractional
        (probabilistic), inverse_transform chooses the class with the
        greatest value. Typically, this allows to use the output of a
        linear model's decision_function method directly as the input
        of inverse_transform.
        """
        check_is_fitted(self, 'classes_')

        if threshold is None:
            threshold = (self.pos_label + self.neg_label) / 2.

        if self.y_type_ == "multiclass":
            y_inv = _inverse_binarize_multiclass(Y, self.classes_)
        else:
            y_inv = _inverse_binarize_thresholding(Y, self.y_type_,
                                                   self.classes_, threshold)

        if self.sparse_input_:
            y_inv = sp.csr_matrix(y_inv)
        elif sp.issparse(y_inv):
            y_inv = y_inv.toarray()

        return y_inv


def label_binarize(y, classes, neg_label=0, pos_label=1, sparse_output=False):
    """Binarize labels in a one-vs-all fashion

    Several regression and binary classification algorithms are
    available in the scikit. A simple way to extend these algorithms
    to the multi-class classification case is to use the so-called
    one-vs-all scheme.

    This function makes it possible to compute this transformation for a
    fixed set of class labels known ahead of time.

    Parameters
    ----------
    y : array-like
        Sequence of integer labels or multilabel data to encode.

    classes : array-like of shape [n_classes]
        Uniquely holds the label for each class.

    neg_label : int (default: 0)
        Value with which negative labels must be encoded.

    pos_label : int (default: 1)
        Value with which positive labels must be encoded.

    sparse_output : boolean (default: False),
        Set to true if output binary array is desired in CSR sparse format

    Returns
    -------
    Y : numpy array or CSR matrix of shape [n_samples, n_classes]
        Shape will be [n_samples, 1] for binary problems.

    Examples
    --------
    >>> from sklearn.preprocessing import label_binarize
    >>> label_binarize([1, 6], classes=[1, 2, 4, 6])
    array([[1, 0, 0, 0],
           [0, 0, 0, 1]])

    The class ordering is preserved:

    >>> label_binarize([1, 6], classes=[1, 6, 4, 2])
    array([[1, 0, 0, 0],
           [0, 1, 0, 0]])

    Binary targets transform to a column vector

    >>> label_binarize(['yes', 'no', 'no', 'yes'], classes=['no', 'yes'])
    array([[1],
           [0],
           [0],
           [1]])

    See also
    --------
    LabelBinarizer : class used to wrap the functionality of label_binarize and
        allow for fitting to classes independently of the transform operation
    """
    if not isinstance(y, list):
        # XXX Workaround that will be removed when list of list format is
        # dropped
        y = check_array(y, accept_sparse='csr', ensure_2d=False, dtype=None)
    else:
        if _num_samples(y) == 0:
            raise ValueError('y has 0 samples: %r' % y)
    if neg_label >= pos_label:
        raise ValueError("neg_label={0} must be strictly less than "
                         "pos_label={1}.".format(neg_label, pos_label))

    if (sparse_output and (pos_label == 0 or neg_label != 0)):
        raise ValueError("Sparse binarization is only supported with non "
                         "zero pos_label and zero neg_label, got "
                         "pos_label={0} and neg_label={1}"
                         "".format(pos_label, neg_label))

    # To account for pos_label == 0 in the dense case
    pos_switch = pos_label == 0
    if pos_switch:
        pos_label = -neg_label

    y_type = type_of_target(y)
    if 'multioutput' in y_type:
        raise ValueError("Multioutput target data is not supported with label "
                         "binarization")
    if y_type == 'unknown':
        raise ValueError("The type of target data is not known")

    n_samples = y.shape[0] if sp.issparse(y) else len(y)
    n_classes = len(classes)
    classes = np.asarray(classes)

    if y_type == "binary":
        if n_classes == 1:
            if sparse_output:
                return sp.csr_matrix((n_samples, 1), dtype=int)
            else:
                Y = np.zeros((len(y), 1), dtype=np.int)
                Y += neg_label
                return Y
        elif len(classes) >= 3:
            y_type = "multiclass"

    sorted_class = np.sort(classes)
    if (y_type == "multilabel-indicator" and classes.size != y.shape[1]):
        raise ValueError("classes {0} missmatch with the labels {1}"
                         "found in the data".format(classes, unique_labels(y)))

    if y_type in ("binary", "multiclass"):
        y = column_or_1d(y)

        # pick out the known labels from y
        y_in_classes = np.in1d(y, classes)
        y_seen = y[y_in_classes]
        indices = np.searchsorted(sorted_class, y_seen)
        indptr = np.hstack((0, np.cumsum(y_in_classes)))

        data = np.empty_like(indices)
        data.fill(pos_label)
        Y = sp.csr_matrix((data, indices, indptr),
                          shape=(n_samples, n_classes))
    elif y_type == "multilabel-indicator":
        Y = sp.csr_matrix(y)
        if pos_label != 1:
            data = np.empty_like(Y.data)
            data.fill(pos_label)
            Y.data = data
    else:
        raise ValueError("%s target data is not supported with label "
                         "binarization" % y_type)

    if not sparse_output:
        Y = Y.toarray()
        Y = Y.astype(int, copy=False)

        if neg_label != 0:
            Y[Y == 0] = neg_label

        if pos_switch:
            Y[Y == pos_label] = 0
    else:
        Y.data = Y.data.astype(int, copy=False)

    # preserve label ordering
    if np.any(classes != sorted_class):
        indices = np.searchsorted(sorted_class, classes)
        Y = Y[:, indices]

    if y_type == "binary":
        if sparse_output:
            Y = Y.getcol(-1)
        else:
            Y = Y[:, -1].reshape((-1, 1))

    return Y


def _inverse_binarize_multiclass(y, classes):
    """Inverse label binarization transformation for multiclass.

    Multiclass uses the maximal score instead of a threshold.
    """
    classes = np.asarray(classes)

    if sp.issparse(y):
        # Find the argmax for each row in y where y is a CSR matrix

        y = y.tocsr()
        n_samples, n_outputs = y.shape
        outputs = np.arange(n_outputs)
        row_max = sparse_min_max(y, 1)[1]
        row_nnz = np.diff(y.indptr)

        y_data_repeated_max = np.repeat(row_max, row_nnz)
        # picks out all indices obtaining the maximum per row
        y_i_all_argmax = np.flatnonzero(y_data_repeated_max == y.data)

        # For corner case where last row has a max of 0
        if row_max[-1] == 0:
            y_i_all_argmax = np.append(y_i_all_argmax, [len(y.data)])

        # Gets the index of the first argmax in each row from y_i_all_argmax
        index_first_argmax = np.searchsorted(y_i_all_argmax, y.indptr[:-1])
        # first argmax of each row
        y_ind_ext = np.append(y.indices, [0])
        y_i_argmax = y_ind_ext[y_i_all_argmax[index_first_argmax]]
        # Handle rows of all 0
        y_i_argmax[np.where(row_nnz == 0)[0]] = 0

        # Handles rows with max of 0 that contain negative numbers
        samples = np.arange(n_samples)[(row_nnz > 0) &
                                       (row_max.ravel() == 0)]
        for i in samples:
            ind = y.indices[y.indptr[i]:y.indptr[i + 1]]
            y_i_argmax[i] = classes[np.setdiff1d(outputs, ind)][0]

        return classes[y_i_argmax]
    else:
        return classes.take(y.argmax(axis=1), mode="clip")


def _inverse_binarize_thresholding(y, output_type, classes, threshold):
    """Inverse label binarization transformation using thresholding."""

    if output_type == "binary" and y.ndim == 2 and y.shape[1] > 2:
        raise ValueError("output_type='binary', but y.shape = {0}".
                         format(y.shape))

    if output_type != "binary" and y.shape[1] != len(classes):
        raise ValueError("The number of class is not equal to the number of "
                         "dimension of y.")

    classes = np.asarray(classes)

    # Perform thresholding
    if sp.issparse(y):
        if threshold > 0:
            if y.format not in ('csr', 'csc'):
                y = y.tocsr()
            y.data = np.array(y.data > threshold, dtype=np.int)
            y.eliminate_zeros()
        else:
            y = np.array(y.toarray() > threshold, dtype=np.int)
    else:
        y = np.array(y > threshold, dtype=np.int)

    # Inverse transform data
    if output_type == "binary":
        if sp.issparse(y):
            y = y.toarray()
        if y.ndim == 2 and y.shape[1] == 2:
            return classes[y[:, 1]]
        else:
            if len(classes) == 1:
                return np.repeat(classes[0], len(y))
            else:
                return classes[y.ravel()]

    elif output_type == "multilabel-indicator":
        return y

    else:
        raise ValueError("{0} format is not supported".format(output_type))


class MultiLabelBinarizer(BaseEstimator, TransformerMixin):
    """Transform between iterable of iterables and a multilabel format

    Although a list of sets or tuples is a very intuitive format for multilabel
    data, it is unwieldy to process. This transformer converts between this
    intuitive format and the supported multilabel format: a (samples x classes)
    binary matrix indicating the presence of a class label.

    Parameters
    ----------
    classes : array-like of shape [n_classes] (optional)
        Indicates an ordering for the class labels

    sparse_output : boolean (default: False),
        Set to true if output binary array is desired in CSR sparse format

    Attributes
    ----------
    classes_ : array of labels
        A copy of the `classes` parameter where provided,
        or otherwise, the sorted set of classes found when fitting.

    Examples
    --------
    >>> from sklearn.preprocessing import MultiLabelBinarizer
    >>> mlb = MultiLabelBinarizer()
    >>> mlb.fit_transform([(1, 2), (3,)])
    array([[1, 1, 0],
           [0, 0, 1]])
    >>> mlb.classes_
    array([1, 2, 3])

    >>> mlb.fit_transform([set(['sci-fi', 'thriller']), set(['comedy'])])
    array([[0, 1, 1],
           [1, 0, 0]])
    >>> list(mlb.classes_)
    ['comedy', 'sci-fi', 'thriller']

    See also
    --------
    sklearn.preprocessing.OneHotEncoder : encode categorical integer features
        using a one-hot aka one-of-K scheme.
    """
    def __init__(self, classes=None, sparse_output=False):
        self.classes = classes
        self.sparse_output = sparse_output

    def fit(self, y):
        """Fit the label sets binarizer, storing `classes_`

        Parameters
        ----------
        y : iterable of iterables
            A set of labels (any orderable and hashable object) for each
            sample. If the `classes` parameter is set, `y` will not be
            iterated.

        Returns
        -------
        self : returns this MultiLabelBinarizer instance
        """
        if self.classes is None:
            classes = sorted(set(itertools.chain.from_iterable(y)))
        else:
            classes = self.classes
        dtype = np.int if all(isinstance(c, int) for c in classes) else object
        self.classes_ = np.empty(len(classes), dtype=dtype)
        self.classes_[:] = classes
        return self

    def fit_transform(self, y):
        """Fit the label sets binarizer and transform the given label sets

        Parameters
        ----------
        y : iterable of iterables
            A set of labels (any orderable and hashable object) for each
            sample. If the `classes` parameter is set, `y` will not be
            iterated.

        Returns
        -------
        y_indicator : array or CSR matrix, shape (n_samples, n_classes)
            A matrix such that `y_indicator[i, j] = 1` iff `classes_[j]` is in
            `y[i]`, and 0 otherwise.
        """
        if self.classes is not None:
            return self.fit(y).transform(y)

        # Automatically increment on new class
        class_mapping = defaultdict(int)
        class_mapping.default_factory = class_mapping.__len__
        yt = self._transform(y, class_mapping)

        # sort classes and reorder columns
        tmp = sorted(class_mapping, key=class_mapping.get)

        # (make safe for tuples)
        dtype = np.int if all(isinstance(c, int) for c in tmp) else object
        class_mapping = np.empty(len(tmp), dtype=dtype)
        class_mapping[:] = tmp
        self.classes_, inverse = np.unique(class_mapping, return_inverse=True)
        # ensure yt.indices keeps its current dtype
        yt.indices = np.array(inverse[yt.indices], dtype=yt.indices.dtype,
                              copy=False)

        if not self.sparse_output:
            yt = yt.toarray()

        return yt

    def transform(self, y):
        """Transform the given label sets

        Parameters
        ----------
        y : iterable of iterables
            A set of labels (any orderable and hashable object) for each
            sample. If the `classes` parameter is set, `y` will not be
            iterated.

        Returns
        -------
        y_indicator : array or CSR matrix, shape (n_samples, n_classes)
            A matrix such that `y_indicator[i, j] = 1` iff `classes_[j]` is in
            `y[i]`, and 0 otherwise.
        """
        check_is_fitted(self, 'classes_')

        class_to_index = dict(zip(self.classes_, range(len(self.classes_))))
        yt = self._transform(y, class_to_index)

        if not self.sparse_output:
            yt = yt.toarray()

        return yt

    def _transform(self, y, class_mapping):
        """Transforms the label sets with a given mapping

        Parameters
        ----------
        y : iterable of iterables
        class_mapping : Mapping
            Maps from label to column index in label indicator matrix

        Returns
        -------
        y_indicator : sparse CSR matrix, shape (n_samples, n_classes)
            Label indicator matrix
        """
        indices = array.array('i')
        indptr = array.array('i', [0])
        for labels in y:
            indices.extend(set(class_mapping[label] for label in labels))
            indptr.append(len(indices))
        data = np.ones(len(indices), dtype=int)

        return sp.csr_matrix((data, indices, indptr),
                             shape=(len(indptr) - 1, len(class_mapping)))

    def inverse_transform(self, yt):
        """Transform the given indicator matrix into label sets

        Parameters
        ----------
        yt : array or sparse matrix of shape (n_samples, n_classes)
            A matrix containing only 1s ands 0s.

        Returns
        -------
        y : list of tuples
            The set of labels for each sample such that `y[i]` consists of
            `classes_[j]` for each `yt[i, j] == 1`.
        """
        check_is_fitted(self, 'classes_')

        if yt.shape[1] != len(self.classes_):
            raise ValueError('Expected indicator for {0} classes, but got {1}'
                             .format(len(self.classes_), yt.shape[1]))

        if sp.issparse(yt):
            yt = yt.tocsr()
            if len(yt.data) != 0 and len(np.setdiff1d(yt.data, [0, 1])) > 0:
                raise ValueError('Expected only 0s and 1s in label indicator.')
            return [tuple(self.classes_.take(yt.indices[start:end]))
                    for start, end in zip(yt.indptr[:-1], yt.indptr[1:])]
        else:
            unexpected = np.setdiff1d(yt, [0, 1])
            if len(unexpected) > 0:
                raise ValueError('Expected only 0s and 1s in label indicator. '
                                 'Also got {0}'.format(unexpected))
            return [tuple(self.classes_.compress(indicators)) for indicators
                    in yt]<|MERGE_RESOLUTION|>--- conflicted
+++ resolved
@@ -38,21 +38,6 @@
     'MultiLabelBinarizer',
     'TransformedTargetRegressor'
 ]
-
-
-<<<<<<< HEAD
-def _check_numpy_unicode_bug(labels):
-    """Check that user is not subject to an old numpy bug
-
-    Fixed in master before 1.7.0:
-
-      https://github.com/numpy/numpy/pull/243
-
-    """
-    if np_version[:3] < (1, 7, 0) and labels.dtype.kind == 'U':
-        raise RuntimeError("NumPy < 1.7.0 does not implement searchsorted"
-                           " on unicode data correctly. Please upgrade"
-                           " NumPy to use LabelEncoder with unicode inputs.")
 
 
 class TransformedTargetRegressor(BaseEstimator, RegressorMixin):
@@ -268,8 +253,6 @@
                                                                  sample_weight)
 
 
-=======
->>>>>>> 65792205
 class LabelEncoder(BaseEstimator, TransformerMixin):
     """Encode labels with value between 0 and n_classes-1.
 
