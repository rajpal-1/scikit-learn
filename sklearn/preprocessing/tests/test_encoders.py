# -*- coding: utf-8 -*-

import re

import numpy as np
from scipy import sparse
import pytest

from sklearn.exceptions import NotFittedError
from sklearn.utils._testing import assert_array_equal
from sklearn.utils._testing import assert_allclose
from sklearn.utils._testing import _convert_container

from sklearn.preprocessing import OneHotEncoder
from sklearn.preprocessing import OrdinalEncoder


def test_one_hot_encoder_sparse_dense():
    # check that sparse and dense will give the same results

    X = np.array([[3, 2, 1], [0, 1, 1]])
    enc_sparse = OneHotEncoder()
    enc_dense = OneHotEncoder(sparse=False)

    X_trans_sparse = enc_sparse.fit_transform(X)
    X_trans_dense = enc_dense.fit_transform(X)

    assert X_trans_sparse.shape == (2, 5)
    assert X_trans_dense.shape == (2, 5)

    assert sparse.issparse(X_trans_sparse)
    assert not sparse.issparse(X_trans_dense)

    # check outcome
    assert_array_equal(X_trans_sparse.toarray(), [[0., 1., 0., 1., 1.],
                                                  [1., 0., 1., 0., 1.]])
    assert_array_equal(X_trans_sparse.toarray(), X_trans_dense)


def test_one_hot_encoder_diff_n_features():
    X = np.array([[0, 2, 1], [1, 0, 3], [1, 0, 2]])
    X2 = np.array([[1, 0]])
    enc = OneHotEncoder()
    enc.fit(X)
    err_msg = ("The number of features in X is different to the number of "
               "features of the fitted data.")
    with pytest.raises(ValueError, match=err_msg):
        enc.transform(X2)


def test_one_hot_encoder_handle_unknown():
    X = np.array([[0, 2, 1], [1, 0, 3], [1, 0, 2]])
    X2 = np.array([[4, 1, 1]])

    # Test that one hot encoder raises error for unknown features
    # present during transform.
    oh = OneHotEncoder(handle_unknown='error')
    oh.fit(X)
    with pytest.raises(ValueError, match='Found unknown categories'):
        oh.transform(X2)

    # Test the ignore option, ignores unknown features (giving all 0's)
    oh = OneHotEncoder(handle_unknown='ignore')
    oh.fit(X)
    X2_passed = X2.copy()
    assert_array_equal(
        oh.transform(X2_passed).toarray(),
        np.array([[0.,  0.,  0.,  0.,  1.,  0.,  0.]]))
    # ensure transformed data was not modified in place
    assert_allclose(X2, X2_passed)

    # Raise error if handle_unknown is neither ignore or error.
    oh = OneHotEncoder(handle_unknown='42')
    with pytest.raises(ValueError, match='handle_unknown should be either'):
        oh.fit(X)


def test_one_hot_encoder_not_fitted():
    X = np.array([['a'], ['b']])
    enc = OneHotEncoder(categories=['a', 'b'])
    msg = ("This OneHotEncoder instance is not fitted yet. "
           "Call 'fit' with appropriate arguments before using this "
           "estimator.")
    with pytest.raises(NotFittedError, match=msg):
        enc.transform(X)


def test_one_hot_encoder_handle_unknown_strings():
    X = np.array(['11111111', '22', '333', '4444']).reshape((-1, 1))
    X2 = np.array(['55555', '22']).reshape((-1, 1))
    # Non Regression test for the issue #12470
    # Test the ignore option, when categories are numpy string dtype
    # particularly when the known category strings are larger
    # than the unknown category strings
    oh = OneHotEncoder(handle_unknown='ignore')
    oh.fit(X)
    X2_passed = X2.copy()
    assert_array_equal(
        oh.transform(X2_passed).toarray(),
        np.array([[0.,  0.,  0.,  0.], [0.,  1.,  0.,  0.]]))
    # ensure transformed data was not modified in place
    assert_array_equal(X2, X2_passed)


@pytest.mark.parametrize("output_dtype", [np.int32, np.float32, np.float64])
@pytest.mark.parametrize("input_dtype", [np.int32, np.float32, np.float64])
def test_one_hot_encoder_dtype(input_dtype, output_dtype):
    X = np.asarray([[0, 1]], dtype=input_dtype).T
    X_expected = np.asarray([[1, 0], [0, 1]], dtype=output_dtype)

    oh = OneHotEncoder(categories='auto', dtype=output_dtype)
    assert_array_equal(oh.fit_transform(X).toarray(), X_expected)
    assert_array_equal(oh.fit(X).transform(X).toarray(), X_expected)

    oh = OneHotEncoder(categories='auto', dtype=output_dtype, sparse=False)
    assert_array_equal(oh.fit_transform(X), X_expected)
    assert_array_equal(oh.fit(X).transform(X), X_expected)


@pytest.mark.parametrize("output_dtype", [np.int32, np.float32, np.float64])
def test_one_hot_encoder_dtype_pandas(output_dtype):
    pd = pytest.importorskip('pandas')

    X_df = pd.DataFrame({'A': ['a', 'b'], 'B': [1, 2]})
    X_expected = np.array([[1, 0, 1, 0], [0, 1, 0, 1]], dtype=output_dtype)

    oh = OneHotEncoder(dtype=output_dtype)
    assert_array_equal(oh.fit_transform(X_df).toarray(), X_expected)
    assert_array_equal(oh.fit(X_df).transform(X_df).toarray(), X_expected)

    oh = OneHotEncoder(dtype=output_dtype, sparse=False)
    assert_array_equal(oh.fit_transform(X_df), X_expected)
    assert_array_equal(oh.fit(X_df).transform(X_df), X_expected)


def test_one_hot_encoder_feature_names():
    enc = OneHotEncoder()
    X = [['Male', 1, 'girl', 2, 3],
         ['Female', 41, 'girl', 1, 10],
         ['Male', 51, 'boy', 12, 3],
         ['Male', 91, 'girl', 21, 30]]

    enc.fit(X)
    feature_names = enc.get_feature_names()
    assert isinstance(feature_names, np.ndarray)

    assert_array_equal(['x0_Female', 'x0_Male',
                        'x1_1', 'x1_41', 'x1_51', 'x1_91',
                        'x2_boy', 'x2_girl',
                        'x3_1', 'x3_2', 'x3_12', 'x3_21',
                        'x4_3',
                        'x4_10', 'x4_30'], feature_names)

    feature_names2 = enc.get_feature_names(['one', 'two',
                                            'three', 'four', 'five'])

    assert_array_equal(['one_Female', 'one_Male',
                        'two_1', 'two_41', 'two_51', 'two_91',
                        'three_boy', 'three_girl',
                        'four_1', 'four_2', 'four_12', 'four_21',
                        'five_3', 'five_10', 'five_30'], feature_names2)

    with pytest.raises(ValueError, match="input_features should have length"):
        enc.get_feature_names(['one', 'two'])


def test_one_hot_encoder_feature_names_unicode():
    enc = OneHotEncoder()
    X = np.array([['c❤t1', 'dat2']], dtype=object).T
    enc.fit(X)
    feature_names = enc.get_feature_names()
    assert_array_equal(['x0_c❤t1', 'x0_dat2'], feature_names)
    feature_names = enc.get_feature_names(input_features=['n👍me'])
    assert_array_equal(['n👍me_c❤t1', 'n👍me_dat2'], feature_names)


def test_one_hot_encoder_set_params():
    X = np.array([[1, 2]]).T
    oh = OneHotEncoder()
    # set params on not yet fitted object
    oh.set_params(categories=[[0, 1, 2, 3]])
    assert oh.get_params()['categories'] == [[0, 1, 2, 3]]
    assert oh.fit_transform(X).toarray().shape == (2, 4)
    # set params on already fitted object
    oh.set_params(categories=[[0, 1, 2, 3, 4]])
    assert oh.fit_transform(X).toarray().shape == (2, 5)


def check_categorical_onehot(X):
    enc = OneHotEncoder(categories='auto')
    Xtr1 = enc.fit_transform(X)

    enc = OneHotEncoder(categories='auto', sparse=False)
    Xtr2 = enc.fit_transform(X)

    assert_allclose(Xtr1.toarray(), Xtr2)

    assert sparse.isspmatrix_csr(Xtr1)
    return Xtr1.toarray()


@pytest.mark.parametrize("X", [
    [['def', 1, 55], ['abc', 2, 55]],
    np.array([[10, 1, 55], [5, 2, 55]]),
    np.array([['b', 'A', 'cat'], ['a', 'B', 'cat']], dtype=object)
    ], ids=['mixed', 'numeric', 'object'])
def test_one_hot_encoder(X):
    Xtr = check_categorical_onehot(np.array(X)[:, [0]])
    assert_allclose(Xtr, [[0, 1], [1, 0]])

    Xtr = check_categorical_onehot(np.array(X)[:, [0, 1]])
    assert_allclose(Xtr, [[0, 1, 1, 0], [1, 0, 0, 1]])

    Xtr = OneHotEncoder(categories='auto').fit_transform(X)
    assert_allclose(Xtr.toarray(), [[0, 1, 1, 0,  1], [1, 0, 0, 1, 1]])


@pytest.mark.parametrize('sparse_', [False, True])
@pytest.mark.parametrize('drop', [None, 'first'])
def test_one_hot_encoder_inverse(sparse_, drop):
    X = [['abc', 2, 55], ['def', 1, 55], ['abc', 3, 55]]
    enc = OneHotEncoder(sparse=sparse_, drop=drop)
    X_tr = enc.fit_transform(X)
    exp = np.array(X, dtype=object)
    assert_array_equal(enc.inverse_transform(X_tr), exp)

    X = [[2, 55], [1, 55], [3, 55]]
    enc = OneHotEncoder(sparse=sparse_, categories='auto',
                        drop=drop)
    X_tr = enc.fit_transform(X)
    exp = np.array(X)
    assert_array_equal(enc.inverse_transform(X_tr), exp)

    if drop is None:
        # with unknown categories
        # drop is incompatible with handle_unknown=ignore
        X = [['abc', 2, 55], ['def', 1, 55], ['abc', 3, 55]]
        enc = OneHotEncoder(sparse=sparse_, handle_unknown='ignore',
                            categories=[['abc', 'def'], [1, 2],
                                        [54, 55, 56]])
        X_tr = enc.fit_transform(X)
        exp = np.array(X, dtype=object)
        exp[2, 1] = None
        assert_array_equal(enc.inverse_transform(X_tr), exp)

        # with an otherwise numerical output, still object if unknown
        X = [[2, 55], [1, 55], [3, 55]]
        enc = OneHotEncoder(sparse=sparse_, categories=[[1, 2], [54, 56]],
                            handle_unknown='ignore')
        X_tr = enc.fit_transform(X)
        exp = np.array(X, dtype=object)
        exp[2, 0] = None
        exp[:, 1] = None
        assert_array_equal(enc.inverse_transform(X_tr), exp)

    # incorrect shape raises
    X_tr = np.array([[0, 1, 1], [1, 0, 1]])
    msg = re.escape('Shape of the passed X data is not correct')
    with pytest.raises(ValueError, match=msg):
        enc.inverse_transform(X_tr)


def test_one_hot_encoder_inverse_if_binary():
    X = np.array([['Male', 1],
                  ['Female', 3],
                  ['Female', 2]], dtype=object)
    ohe = OneHotEncoder(drop='if_binary', sparse=False)
    X_tr = ohe.fit_transform(X)
    assert_array_equal(ohe.inverse_transform(X_tr), X)


# check that resetting drop option without refitting does not throw an error
@pytest.mark.parametrize('drop', ['if_binary', 'first', None])
@pytest.mark.parametrize('reset_drop', ['if_binary', 'first', None])
def test_one_hot_encoder_drop_reset(drop, reset_drop):
    X = np.array([['Male', 1],
                  ['Female', 3],
                  ['Female', 2]], dtype=object)
    ohe = OneHotEncoder(drop=drop, sparse=False)
    ohe.fit(X)
    X_tr = ohe.transform(X)
    feature_names = ohe.get_feature_names()
    ohe.set_params(drop=reset_drop)
    assert_array_equal(ohe.inverse_transform(X_tr), X)
    assert_allclose(ohe.transform(X), X_tr)
    assert_array_equal(ohe.get_feature_names(), feature_names)


@pytest.mark.parametrize("method", ['fit', 'fit_transform'])
@pytest.mark.parametrize("X", [
    [1, 2],
    np.array([3., 4.])
    ])
def test_X_is_not_1D(X, method):
    oh = OneHotEncoder()

    msg = ("Expected 2D array, got 1D array instead")
    with pytest.raises(ValueError, match=msg):
        getattr(oh, method)(X)


@pytest.mark.parametrize("method", ['fit', 'fit_transform'])
def test_X_is_not_1D_pandas(method):
    pd = pytest.importorskip('pandas')
    X = pd.Series([6, 3, 4, 6])
    oh = OneHotEncoder()

    msg = ("Expected 2D array, got 1D array instead")
    with pytest.raises(ValueError, match=msg):
        getattr(oh, method)(X)


@pytest.mark.parametrize("X, cat_exp, cat_dtype", [
    ([['abc', 55], ['def', 55]], [['abc', 'def'], [55]], np.object_),
    (np.array([[1, 2], [3, 2]]), [[1, 3], [2]], np.integer),
    (np.array([['A', 'cat'], ['B', 'cat']], dtype=object),
     [['A', 'B'], ['cat']], np.object_),
    (np.array([['A', 'cat'], ['B', 'cat']]),
     [['A', 'B'], ['cat']], np.str_)
    ], ids=['mixed', 'numeric', 'object', 'string'])
def test_one_hot_encoder_categories(X, cat_exp, cat_dtype):
    # order of categories should not depend on order of samples
    for Xi in [X, X[::-1]]:
        enc = OneHotEncoder(categories='auto')
        enc.fit(Xi)
        # assert enc.categories == 'auto'
        assert isinstance(enc.categories_, list)
        for res, exp in zip(enc.categories_, cat_exp):
            assert res.tolist() == exp
            assert np.issubdtype(res.dtype, cat_dtype)


@pytest.mark.parametrize("X, X2, cats, cat_dtype", [
    (np.array([['a', 'b']], dtype=object).T,
     np.array([['a', 'd']], dtype=object).T,
     [['a', 'b', 'c']], np.object_),
    (np.array([[1, 2]], dtype='int64').T,
     np.array([[1, 4]], dtype='int64').T,
     [[1, 2, 3]], np.int64),
    (np.array([['a', 'b']], dtype=object).T,
     np.array([['a', 'd']], dtype=object).T,
     [np.array(['a', 'b', 'c'])], np.object_),
    ], ids=['object', 'numeric', 'object-string-cat'])
def test_one_hot_encoder_specified_categories(X, X2, cats, cat_dtype):
    enc = OneHotEncoder(categories=cats)
    exp = np.array([[1., 0., 0.],
                    [0., 1., 0.]])
    assert_array_equal(enc.fit_transform(X).toarray(), exp)
    assert list(enc.categories[0]) == list(cats[0])
    assert enc.categories_[0].tolist() == list(cats[0])
    # manually specified categories should have same dtype as
    # the data when coerced from lists
    assert enc.categories_[0].dtype == cat_dtype

    # when specifying categories manually, unknown categories should already
    # raise when fitting
    enc = OneHotEncoder(categories=cats)
    with pytest.raises(ValueError, match="Found unknown categories"):
        enc.fit(X2)
    enc = OneHotEncoder(categories=cats, handle_unknown='ignore')
    exp = np.array([[1., 0., 0.], [0., 0., 0.]])
    assert_array_equal(enc.fit(X2).transform(X2).toarray(), exp)


def test_one_hot_encoder_unsorted_categories():
    X = np.array([['a', 'b']], dtype=object).T

    enc = OneHotEncoder(categories=[['b', 'a', 'c']])
    exp = np.array([[0., 1., 0.],
                    [1., 0., 0.]])
    assert_array_equal(enc.fit(X).transform(X).toarray(), exp)
    assert_array_equal(enc.fit_transform(X).toarray(), exp)
    assert enc.categories_[0].tolist() == ['b', 'a', 'c']
    assert np.issubdtype(enc.categories_[0].dtype, np.object_)

    # unsorted passed categories still raise for numerical values
    X = np.array([[1, 2]]).T
    enc = OneHotEncoder(categories=[[2, 1, 3]])
    msg = 'Unsorted categories are not supported'
    with pytest.raises(ValueError, match=msg):
        enc.fit_transform(X)


def test_one_hot_encoder_specified_categories_mixed_columns():
    # multiple columns
    X = np.array([['a', 'b'], [0, 2]], dtype=object).T
    enc = OneHotEncoder(categories=[['a', 'b', 'c'], [0, 1, 2]])
    exp = np.array([[1., 0., 0., 1., 0., 0.],
                    [0., 1., 0., 0., 0., 1.]])
    assert_array_equal(enc.fit_transform(X).toarray(), exp)
    assert enc.categories_[0].tolist() == ['a', 'b', 'c']
    assert np.issubdtype(enc.categories_[0].dtype, np.object_)
    assert enc.categories_[1].tolist() == [0, 1, 2]
    # integer categories but from object dtype data
    assert np.issubdtype(enc.categories_[1].dtype, np.object_)


def test_one_hot_encoder_pandas():
    pd = pytest.importorskip('pandas')

    X_df = pd.DataFrame({'A': ['a', 'b'], 'B': [1, 2]})

    Xtr = check_categorical_onehot(X_df)
    assert_allclose(Xtr, [[1, 0, 1, 0], [0, 1, 0, 1]])


@pytest.mark.parametrize("drop, expected_names",
                         [('first', ['x0_c', 'x2_b']),
                          ('if_binary', ['x0_c', 'x1_2', 'x2_b']),
                          (['c', 2, 'b'], ['x0_b', 'x2_a'])],
                         ids=['first', 'binary', 'manual'])
def test_one_hot_encoder_feature_names_drop(drop, expected_names):
    X = [['c', 2, 'a'],
         ['b', 2, 'b']]

    ohe = OneHotEncoder(drop=drop)
    ohe.fit(X)
    feature_names = ohe.get_feature_names()
    assert isinstance(feature_names, np.ndarray)
    assert_array_equal(expected_names, feature_names)


def test_one_hot_encoder_drop_equals_if_binary():
    # Canonical case
    X = [[10, 'yes'],
         [20, 'no'],
         [30, 'yes']]
    expected = np.array([[1., 0., 0., 1.],
                         [0., 1., 0., 0.],
                         [0., 0., 1., 1.]])
    expected_drop_idx = np.array([None, 0])

    ohe = OneHotEncoder(drop='if_binary', sparse=False)
    result = ohe.fit_transform(X)
    assert_array_equal(ohe.drop_idx_, expected_drop_idx)
    assert_allclose(result, expected)

    # with only one cat, the behaviour is equivalent to drop=None
    X = [['true', 'a'],
         ['false', 'a'],
         ['false', 'a']]
    expected = np.array([[1., 1.],
                         [0., 1.],
                         [0., 1.]])
    expected_drop_idx = np.array([0, None])

    ohe = OneHotEncoder(drop='if_binary', sparse=False)
    result = ohe.fit_transform(X)
    assert_array_equal(ohe.drop_idx_, expected_drop_idx)
    assert_allclose(result, expected)


@pytest.mark.parametrize("X", [np.array([[1, np.nan]]).T,
                               np.array([['a', np.nan]], dtype=object).T],
                         ids=['numeric', 'object'])
@pytest.mark.parametrize("as_data_frame", [False, True],
                         ids=['array', 'dataframe'])
@pytest.mark.parametrize("handle_unknown", ['error', 'ignore'])
def test_one_hot_encoder_raise_missing(X, as_data_frame, handle_unknown):
    if as_data_frame:
        pd = pytest.importorskip('pandas')
        X = pd.DataFrame(X)

    ohe = OneHotEncoder(categories='auto', handle_unknown=handle_unknown)

    with pytest.raises(ValueError, match="Input contains NaN"):
        ohe.fit(X)

    with pytest.raises(ValueError, match="Input contains NaN"):
        ohe.fit_transform(X)

    if as_data_frame:
        X_partial = X.iloc[:1, :]
    else:
        X_partial = X[:1, :]

    ohe.fit(X_partial)

    with pytest.raises(ValueError, match="Input contains NaN"):
        ohe.transform(X)


@pytest.mark.parametrize("X", [
    [['abc', 2, 55], ['def', 1, 55]],
    np.array([[10, 2, 55], [20, 1, 55]]),
    np.array([['a', 'B', 'cat'], ['b', 'A', 'cat']], dtype=object)
    ], ids=['mixed', 'numeric', 'object'])
def test_ordinal_encoder(X):
    enc = OrdinalEncoder(categories='sort')
    exp = np.array([[0, 1, 0],
                    [1, 0, 0]], dtype='int64')
    assert_array_equal(enc.fit_transform(X), exp.astype('float64'))
    enc = OrdinalEncoder(categories='sort', dtype='int64')
    assert_array_equal(enc.fit_transform(X), exp)


@pytest.mark.parametrize("X, X2, cats, cat_dtype", [
    (np.array([['a', 'b']], dtype=object).T,
     np.array([['a', 'd']], dtype=object).T,
     [['a', 'b', 'c']], np.object_),
    (np.array([[1, 2]], dtype='int64').T,
     np.array([[1, 4]], dtype='int64').T,
     [[1, 2, 3]], np.int64),
    (np.array([['a', 'b']], dtype=object).T,
     np.array([['a', 'd']], dtype=object).T,
     [np.array(['a', 'b', 'c'])], np.object_),
    ], ids=['object', 'numeric', 'object-string-cat'])
def test_ordinal_encoder_specified_categories(X, X2, cats, cat_dtype):
    enc = OrdinalEncoder(categories=cats)
    exp = np.array([[0.], [1.]])
    assert_array_equal(enc.fit_transform(X), exp)
    assert list(enc.categories[0]) == list(cats[0])
    assert enc.categories_[0].tolist() == list(cats[0])
    # manually specified categories should have same dtype as
    # the data when coerced from lists
    assert enc.categories_[0].dtype == cat_dtype

    # when specifying categories manually, unknown categories should already
    # raise when fitting
    enc = OrdinalEncoder(categories=cats)
    with pytest.raises(ValueError, match="Found unknown categories"):
        enc.fit(X2)


def test_ordinal_encoder_inverse():
    X = [['abc', 2, 55], ['def', 1, 55]]
    enc = OrdinalEncoder(categories='sort')
    X_tr = enc.fit_transform(X)
    exp = np.array(X, dtype=object)
    assert_array_equal(enc.inverse_transform(X_tr), exp)

    # incorrect shape raises
    X_tr = np.array([[0, 1, 1, 2], [1, 0, 1, 0]])
    msg = re.escape('Shape of the passed X data is not correct')
    with pytest.raises(ValueError, match=msg):
        enc.inverse_transform(X_tr)


@pytest.mark.parametrize("X", [np.array([[1, np.nan]]).T,
                               np.array([['a', np.nan]], dtype=object).T],
                         ids=['numeric', 'object'])
def test_ordinal_encoder_raise_missing(X):
    ohe = OrdinalEncoder(categories='sort')

    with pytest.raises(ValueError, match="Input contains NaN"):
        ohe.fit(X)

    with pytest.raises(ValueError, match="Input contains NaN"):
        ohe.fit_transform(X)

    ohe.fit(X[:1, :])

    with pytest.raises(ValueError, match="Input contains NaN"):
        ohe.transform(X)


def test_ordinal_encoder_raise_categories_shape():

    X = np.array([['Low', 'Medium', 'High', 'Medium', 'Low']], dtype=object).T
    cats = ['Low', 'Medium', 'High']
    enc = OrdinalEncoder(categories=cats)
    msg = ("Shape mismatch: if categories is an array,")

    with pytest.raises(ValueError, match=msg):
        enc.fit(X)


def test_encoder_dtypes():
    # check that dtypes are preserved when determining categories
    enc = OneHotEncoder(categories='auto')
    exp = np.array([[1., 0., 1., 0.], [0., 1., 0., 1.]], dtype='float64')

    for X in [np.array([[1, 2], [3, 4]], dtype='int64'),
              np.array([[1, 2], [3, 4]], dtype='float64'),
              np.array([['a', 'b'], ['c', 'd']]),  # string dtype
              np.array([[1, 'a'], [3, 'b']], dtype='object')]:
        enc.fit(X)
        assert all([enc.categories_[i].dtype == X.dtype for i in range(2)])
        assert_array_equal(enc.transform(X).toarray(), exp)

    X = [[1, 2], [3, 4]]
    enc.fit(X)
    assert all([np.issubdtype(enc.categories_[i].dtype, np.integer)
                for i in range(2)])
    assert_array_equal(enc.transform(X).toarray(), exp)

    X = [[1, 'a'], [3, 'b']]
    enc.fit(X)
    assert all([enc.categories_[i].dtype == 'object' for i in range(2)])
    assert_array_equal(enc.transform(X).toarray(), exp)


def test_encoder_dtypes_pandas():
    # check dtype (similar to test_categorical_encoder_dtypes for dataframes)
    pd = pytest.importorskip('pandas')

    enc = OneHotEncoder(categories='auto')
    exp = np.array([[1., 0., 1., 0., 1., 0.],
                    [0., 1., 0., 1., 0., 1.]], dtype='float64')

    X = pd.DataFrame({'A': [1, 2], 'B': [3, 4], 'C': [5, 6]}, dtype='int64')
    enc.fit(X)
    assert all([enc.categories_[i].dtype == 'int64' for i in range(2)])
    assert_array_equal(enc.transform(X).toarray(), exp)

    X = pd.DataFrame({'A': [1, 2], 'B': ['a', 'b'], 'C': [3., 4.]})
    X_type = [X['A'].dtype, X['B'].dtype, X['C'].dtype]
    enc.fit(X)
    assert all([enc.categories_[i].dtype == X_type[i] for i in range(3)])
    assert_array_equal(enc.transform(X).toarray(), exp)


def test_one_hot_encoder_warning():
    enc = OneHotEncoder()
    X = [['Male', 1], ['Female', 3]]
    np.testing.assert_no_warnings(enc.fit_transform, X)


def test_one_hot_encoder_drop_manual():
    cats_to_drop = ['def', 12, 3, 56]
    enc = OneHotEncoder(drop=cats_to_drop)
    X = [['abc', 12, 2, 55],
         ['def', 12, 1, 55],
         ['def', 12, 3, 56]]
    trans = enc.fit_transform(X).toarray()
    exp = [[1, 0, 1, 1],
           [0, 1, 0, 1],
           [0, 0, 0, 0]]
    assert_array_equal(trans, exp)
    dropped_cats = [cat[feature]
                    for cat, feature in zip(enc.categories_,
                                            enc.drop_idx_)]
    assert_array_equal(dropped_cats, cats_to_drop)
    assert_array_equal(np.array(X, dtype=object),
                       enc.inverse_transform(trans))


@pytest.mark.parametrize(
    "X_fit, params, err_msg",
    [([["Male"], ["Female"]], {'drop': 'second'},
      "Wrong input for parameter `drop`"),
     ([["Male"], ["Female"]], {'drop': 'first', 'handle_unknown': 'ignore'},
      "`handle_unknown` must be 'error'"),
     ([['abc', 2, 55], ['def', 1, 55], ['def', 3, 59]],
      {'drop': np.asarray('b', dtype=object)},
      "Wrong input for parameter `drop`"),
     ([['abc', 2, 55], ['def', 1, 55], ['def', 3, 59]],
      {'drop': ['ghi', 3, 59]},
      "The following categories were supposed")]
)
def test_one_hot_encoder_invalid_params(X_fit, params, err_msg):
    enc = OneHotEncoder(**params)
    with pytest.raises(ValueError, match=err_msg):
        enc.fit(X_fit)


@pytest.mark.parametrize('drop', [['abc', 3], ['abc', 3, 41, 'a']])
def test_invalid_drop_length(drop):
    enc = OneHotEncoder(drop=drop)
    err_msg = "`drop` should have length equal to the number"
    with pytest.raises(ValueError, match=err_msg):
        enc.fit([['abc', 2, 55], ['def', 1, 55], ['def', 3, 59]])


@pytest.mark.parametrize("density", [True, False],
                         ids=['sparse', 'dense'])
@pytest.mark.parametrize("drop", ['first',
                                  ['a', 2, 'b']],
                         ids=['first', 'manual'])
def test_categories(density, drop):
    ohe_base = OneHotEncoder(sparse=density)
    ohe_test = OneHotEncoder(sparse=density, drop=drop)
    X = [['c', 1, 'a'],
         ['a', 2, 'b']]
    ohe_base.fit(X)
    ohe_test.fit(X)
    assert_array_equal(ohe_base.categories_, ohe_test.categories_)
    if drop == 'first':
        assert_array_equal(ohe_test.drop_idx_, 0)
    else:
        for drop_cat, drop_idx, cat_list in zip(drop,
                                                ohe_test.drop_idx_,
                                                ohe_test.categories_):
            assert cat_list[int(drop_idx)] == drop_cat
    assert isinstance(ohe_test.drop_idx_, np.ndarray)
    assert ohe_test.drop_idx_.dtype == np.object


@pytest.mark.parametrize('Encoder', [OneHotEncoder, OrdinalEncoder])
def test_encoders_has_categorical_tags(Encoder):
    assert 'categorical' in Encoder()._get_tags()['X_types']


<<<<<<< HEAD
def test_ohe_not_accept_sort_ordering():
    X = [['Male', 1], ['Female', 3], ['Female', 2]]

    enc = OneHotEncoder(categories='sort')
    with pytest.raises(ValueError, match="The valid values"):
        enc.fit_transform(X)


@pytest.mark.parametrize(
    "array_type", ["list", "tuple", "array", "dataframe"]
)
def test_ordinal_encoder_deprecated_categories_auto_with_string_labels(
        array_type):
    X = _convert_container([['Male', 1], ['Female', 3], ['Female', 2]],
                           array_type)
    enc = OrdinalEncoder()

    with pytest.warns(FutureWarning, match="From version 0.24"):
        Xt = enc.fit_transform(X)

    assert_array_equal(Xt, OrdinalEncoder(categories='sort')
                       .fit_transform(X))
=======
@pytest.mark.parametrize('Encoder', [OneHotEncoder, OrdinalEncoder])
def test_encoders_does_not_support_none_values(Encoder):
    values = [["a"], [None]]
    with pytest.raises(TypeError, match="Encoders require their input to be "
                                        "uniformly strings or numbers."):
        Encoder().fit(values)
>>>>>>> 9151b2d0
<|MERGE_RESOLUTION|>--- conflicted
+++ resolved
@@ -691,7 +691,6 @@
     assert 'categorical' in Encoder()._get_tags()['X_types']
 
 
-<<<<<<< HEAD
 def test_ohe_not_accept_sort_ordering():
     X = [['Male', 1], ['Female', 3], ['Female', 2]]
 
@@ -714,11 +713,11 @@
 
     assert_array_equal(Xt, OrdinalEncoder(categories='sort')
                        .fit_transform(X))
-=======
+
+
 @pytest.mark.parametrize('Encoder', [OneHotEncoder, OrdinalEncoder])
 def test_encoders_does_not_support_none_values(Encoder):
     values = [["a"], [None]]
     with pytest.raises(TypeError, match="Encoders require their input to be "
                                         "uniformly strings or numbers."):
-        Encoder().fit(values)
->>>>>>> 9151b2d0
+        Encoder().fit(values)