--- conflicted
+++ resolved
@@ -833,7 +833,6 @@
     assert 'categorical' in Encoder()._get_tags()['X_types']
 
 
-<<<<<<< HEAD
 def test_ohe_infrequent_infrequent_is_a_cat():
     """Test category with 'infrequent' is a frequent category, ohe will name
     mangle this into 'infrequent_sklearn'."""
@@ -1338,14 +1337,10 @@
         ohe.fit(X_train)
 
 
-@pytest.mark.parametrize('input_dtype', ['O', 'U'])
-@pytest.mark.parametrize('category_dtype', ['O', 'U'])
-=======
 # deliberately omit 'OS' as an invalid combo
 @pytest.mark.parametrize('input_dtype, category_dtype', ['OO', 'OU',
                                                          'UO', 'UU', 'US',
                                                          'SO', 'SU', 'SS'])
->>>>>>> 2bd3a4db
 @pytest.mark.parametrize('array_type', ['list', 'array', 'dataframe'])
 def test_encoders_string_categories(input_dtype, category_dtype, array_type):
     """Check that encoding work with object, unicode, and byte string dtypes.
