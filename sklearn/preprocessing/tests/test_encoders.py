import re

import numpy as np
from scipy import sparse
import pytest

from sklearn.exceptions import NotFittedError
from sklearn.utils._testing import assert_array_equal
from sklearn.utils._testing import assert_allclose
from sklearn.utils._testing import _convert_container
from sklearn.utils import is_scalar_nan

from sklearn.preprocessing import OneHotEncoder
from sklearn.preprocessing import OrdinalEncoder


def test_one_hot_encoder_sparse_dense():
    # check that sparse and dense will give the same results

    X = np.array([[3, 2, 1], [0, 1, 1]])
    enc_sparse = OneHotEncoder()
    enc_dense = OneHotEncoder(sparse_output=False)

    X_trans_sparse = enc_sparse.fit_transform(X)
    X_trans_dense = enc_dense.fit_transform(X)

    assert X_trans_sparse.shape == (2, 5)
    assert X_trans_dense.shape == (2, 5)

    assert sparse.issparse(X_trans_sparse)
    assert not sparse.issparse(X_trans_dense)

    # check outcome
    assert_array_equal(
        X_trans_sparse.toarray(), [[0.0, 1.0, 0.0, 1.0, 1.0], [1.0, 0.0, 1.0, 0.0, 1.0]]
    )
    assert_array_equal(X_trans_sparse.toarray(), X_trans_dense)


@pytest.mark.parametrize("handle_unknown", ["ignore", "infrequent_if_exist"])
def test_one_hot_encoder_handle_unknown(handle_unknown):
    X = np.array([[0, 2, 1], [1, 0, 3], [1, 0, 2]])
    X2 = np.array([[4, 1, 1]])

    # Test that one hot encoder raises error for unknown features
    # present during transform.
    oh = OneHotEncoder(handle_unknown="error")
    oh.fit(X)
    with pytest.raises(ValueError, match="Found unknown categories"):
        oh.transform(X2)

    # Test the ignore option, ignores unknown features (giving all 0's)
    oh = OneHotEncoder(handle_unknown=handle_unknown)
    oh.fit(X)
    X2_passed = X2.copy()
    assert_array_equal(
        oh.transform(X2_passed).toarray(),
        np.array([[0.0, 0.0, 0.0, 0.0, 1.0, 0.0, 0.0]]),
    )
    # ensure transformed data was not modified in place
    assert_allclose(X2, X2_passed)


def test_one_hot_encoder_not_fitted():
    X = np.array([["a"], ["b"]])
    enc = OneHotEncoder(categories=["a", "b"])
    msg = (
        "This OneHotEncoder instance is not fitted yet. "
        "Call 'fit' with appropriate arguments before using this "
        "estimator."
    )
    with pytest.raises(NotFittedError, match=msg):
        enc.transform(X)


@pytest.mark.parametrize("handle_unknown", ["ignore", "infrequent_if_exist"])
def test_one_hot_encoder_handle_unknown_strings(handle_unknown):
    X = np.array(["11111111", "22", "333", "4444"]).reshape((-1, 1))
    X2 = np.array(["55555", "22"]).reshape((-1, 1))
    # Non Regression test for the issue #12470
    # Test the ignore option, when categories are numpy string dtype
    # particularly when the known category strings are larger
    # than the unknown category strings
    oh = OneHotEncoder(handle_unknown=handle_unknown)
    oh.fit(X)
    X2_passed = X2.copy()
    assert_array_equal(
        oh.transform(X2_passed).toarray(),
        np.array([[0.0, 0.0, 0.0, 0.0], [0.0, 1.0, 0.0, 0.0]]),
    )
    # ensure transformed data was not modified in place
    assert_array_equal(X2, X2_passed)


@pytest.mark.parametrize("output_dtype", [np.int32, np.float32, np.float64])
@pytest.mark.parametrize("input_dtype", [np.int32, np.float32, np.float64])
def test_one_hot_encoder_dtype(input_dtype, output_dtype):
    X = np.asarray([[0, 1]], dtype=input_dtype).T
    X_expected = np.asarray([[1, 0], [0, 1]], dtype=output_dtype)

    oh = OneHotEncoder(categories="auto", dtype=output_dtype)
    assert_array_equal(oh.fit_transform(X).toarray(), X_expected)
    assert_array_equal(oh.fit(X).transform(X).toarray(), X_expected)

    oh = OneHotEncoder(categories="auto", dtype=output_dtype, sparse_output=False)
    assert_array_equal(oh.fit_transform(X), X_expected)
    assert_array_equal(oh.fit(X).transform(X), X_expected)


@pytest.mark.parametrize("output_dtype", [np.int32, np.float32, np.float64])
def test_one_hot_encoder_dtype_pandas(output_dtype):
    pd = pytest.importorskip("pandas")

    X_df = pd.DataFrame({"A": ["a", "b"], "B": [1, 2]})
    X_expected = np.array([[1, 0, 1, 0], [0, 1, 0, 1]], dtype=output_dtype)

    oh = OneHotEncoder(dtype=output_dtype)
    assert_array_equal(oh.fit_transform(X_df).toarray(), X_expected)
    assert_array_equal(oh.fit(X_df).transform(X_df).toarray(), X_expected)

    oh = OneHotEncoder(dtype=output_dtype, sparse_output=False)
    assert_array_equal(oh.fit_transform(X_df), X_expected)
    assert_array_equal(oh.fit(X_df).transform(X_df), X_expected)


def test_one_hot_encoder_feature_names():
    enc = OneHotEncoder()
    X = [
        ["Male", 1, "girl", 2, 3],
        ["Female", 41, "girl", 1, 10],
        ["Male", 51, "boy", 12, 3],
        ["Male", 91, "girl", 21, 30],
    ]

    enc.fit(X)
    feature_names = enc.get_feature_names_out()

    assert_array_equal(
        [
            "x0_Female",
            "x0_Male",
            "x1_1",
            "x1_41",
            "x1_51",
            "x1_91",
            "x2_boy",
            "x2_girl",
            "x3_1",
            "x3_2",
            "x3_12",
            "x3_21",
            "x4_3",
            "x4_10",
            "x4_30",
        ],
        feature_names,
    )

    feature_names2 = enc.get_feature_names_out(["one", "two", "three", "four", "five"])

    assert_array_equal(
        [
            "one_Female",
            "one_Male",
            "two_1",
            "two_41",
            "two_51",
            "two_91",
            "three_boy",
            "three_girl",
            "four_1",
            "four_2",
            "four_12",
            "four_21",
            "five_3",
            "five_10",
            "five_30",
        ],
        feature_names2,
    )

    with pytest.raises(ValueError, match="input_features should have length"):
        enc.get_feature_names_out(["one", "two"])


def test_one_hot_encoder_feature_names_unicode():
    enc = OneHotEncoder()
    X = np.array([["c❤t1", "dat2"]], dtype=object).T
    enc.fit(X)
    feature_names = enc.get_feature_names_out()
    assert_array_equal(["x0_c❤t1", "x0_dat2"], feature_names)
    feature_names = enc.get_feature_names_out(input_features=["n👍me"])
    assert_array_equal(["n👍me_c❤t1", "n👍me_dat2"], feature_names)


def test_one_hot_encoder_set_params():
    X = np.array([[1, 2]]).T
    oh = OneHotEncoder()
    # set params on not yet fitted object
    oh.set_params(categories=[[0, 1, 2, 3]])
    assert oh.get_params()["categories"] == [[0, 1, 2, 3]]
    assert oh.fit_transform(X).toarray().shape == (2, 4)
    # set params on already fitted object
    oh.set_params(categories=[[0, 1, 2, 3, 4]])
    assert oh.fit_transform(X).toarray().shape == (2, 5)


def check_categorical_onehot(X):
    enc = OneHotEncoder(categories="auto")
    Xtr1 = enc.fit_transform(X)

    enc = OneHotEncoder(categories="auto", sparse_output=False)
    Xtr2 = enc.fit_transform(X)

    assert_allclose(Xtr1.toarray(), Xtr2)

    assert sparse.isspmatrix_csr(Xtr1)
    return Xtr1.toarray()


@pytest.mark.parametrize(
    "X",
    [
        [["def", 1, 55], ["abc", 2, 55]],
        np.array([[10, 1, 55], [5, 2, 55]]),
        np.array([["b", "A", "cat"], ["a", "B", "cat"]], dtype=object),
        np.array([["b", 1, "cat"], ["a", np.nan, "cat"]], dtype=object),
        np.array([["b", 1, "cat"], ["a", float("nan"), "cat"]], dtype=object),
        np.array([[None, 1, "cat"], ["a", 2, "cat"]], dtype=object),
        np.array([[None, 1, None], ["a", np.nan, None]], dtype=object),
        np.array([[None, 1, None], ["a", float("nan"), None]], dtype=object),
    ],
    ids=[
        "mixed",
        "numeric",
        "object",
        "mixed-nan",
        "mixed-float-nan",
        "mixed-None",
        "mixed-None-nan",
        "mixed-None-float-nan",
    ],
)
def test_one_hot_encoder(X):
    Xtr = check_categorical_onehot(np.array(X)[:, [0]])
    assert_allclose(Xtr, [[0, 1], [1, 0]])

    Xtr = check_categorical_onehot(np.array(X)[:, [0, 1]])
    assert_allclose(Xtr, [[0, 1, 1, 0], [1, 0, 0, 1]])

    Xtr = OneHotEncoder(categories="auto").fit_transform(X)
    assert_allclose(Xtr.toarray(), [[0, 1, 1, 0, 1], [1, 0, 0, 1, 1]])


@pytest.mark.parametrize("handle_unknown", ["ignore", "infrequent_if_exist"])
@pytest.mark.parametrize("sparse_", [False, True])
@pytest.mark.parametrize("drop", [None, "first"])
def test_one_hot_encoder_inverse(handle_unknown, sparse_, drop):
    X = [["abc", 2, 55], ["def", 1, 55], ["abc", 3, 55]]
    enc = OneHotEncoder(sparse_output=sparse_, drop=drop)
    X_tr = enc.fit_transform(X)
    exp = np.array(X, dtype=object)
    assert_array_equal(enc.inverse_transform(X_tr), exp)

    X = [[2, 55], [1, 55], [3, 55]]
    enc = OneHotEncoder(sparse_output=sparse_, categories="auto", drop=drop)
    X_tr = enc.fit_transform(X)
    exp = np.array(X)
    assert_array_equal(enc.inverse_transform(X_tr), exp)

    if drop is None:
        # with unknown categories
        # drop is incompatible with handle_unknown=ignore
        X = [["abc", 2, 55], ["def", 1, 55], ["abc", 3, 55]]
        enc = OneHotEncoder(
            sparse_output=sparse_,
            handle_unknown=handle_unknown,
            categories=[["abc", "def"], [1, 2], [54, 55, 56]],
        )
        X_tr = enc.fit_transform(X)
        exp = np.array(X, dtype=object)
        exp[2, 1] = None
        assert_array_equal(enc.inverse_transform(X_tr), exp)

        # with an otherwise numerical output, still object if unknown
        X = [[2, 55], [1, 55], [3, 55]]
        enc = OneHotEncoder(
            sparse_output=sparse_,
            categories=[[1, 2], [54, 56]],
            handle_unknown=handle_unknown,
        )
        X_tr = enc.fit_transform(X)
        exp = np.array(X, dtype=object)
        exp[2, 0] = None
        exp[:, 1] = None
        assert_array_equal(enc.inverse_transform(X_tr), exp)

    # incorrect shape raises
    X_tr = np.array([[0, 1, 1], [1, 0, 1]])
    msg = re.escape("Shape of the passed X data is not correct")
    with pytest.raises(ValueError, match=msg):
        enc.inverse_transform(X_tr)


@pytest.mark.parametrize("sparse_", [False, True])
@pytest.mark.parametrize(
    "X, X_trans",
    [
        ([[2, 55], [1, 55], [2, 55]], [[0, 1, 1], [0, 0, 0], [0, 1, 1]]),
        (
            [["one", "a"], ["two", "a"], ["three", "b"], ["two", "a"]],
            [[0, 0, 0, 0, 0], [0, 0, 0, 0, 1], [0, 1, 0, 0, 0]],
        ),
    ],
)
def test_one_hot_encoder_inverse_transform_raise_error_with_unknown(
    X, X_trans, sparse_
):
    """Check that `inverse_transform` raise an error with unknown samples, no
    dropped feature, and `handle_unknow="error`.
    Non-regression test for:
    https://github.com/scikit-learn/scikit-learn/issues/14934
    """
    enc = OneHotEncoder(sparse_output=sparse_).fit(X)
    msg = (
        r"Samples \[(\d )*\d\] can not be inverted when drop=None and "
        r"handle_unknown='error' because they contain all zeros"
    )

    if sparse_:
        # emulate sparse data transform by a one-hot encoder sparse.
        X_trans = _convert_container(X_trans, "sparse")
    with pytest.raises(ValueError, match=msg):
        enc.inverse_transform(X_trans)


def test_one_hot_encoder_inverse_if_binary():
    X = np.array([["Male", 1], ["Female", 3], ["Female", 2]], dtype=object)
    ohe = OneHotEncoder(drop="if_binary", sparse_output=False)
    X_tr = ohe.fit_transform(X)
    assert_array_equal(ohe.inverse_transform(X_tr), X)


@pytest.mark.parametrize("drop", ["if_binary", "first", None])
@pytest.mark.parametrize("reset_drop", ["if_binary", "first", None])
def test_one_hot_encoder_drop_reset(drop, reset_drop):
    # check that resetting drop option without refitting does not throw an error
    X = np.array([["Male", 1], ["Female", 3], ["Female", 2]], dtype=object)
    ohe = OneHotEncoder(drop=drop, sparse_output=False)
    ohe.fit(X)
    X_tr = ohe.transform(X)
    feature_names = ohe.get_feature_names_out()
    ohe.set_params(drop=reset_drop)
    assert_array_equal(ohe.inverse_transform(X_tr), X)
    assert_allclose(ohe.transform(X), X_tr)
    assert_array_equal(ohe.get_feature_names_out(), feature_names)


@pytest.mark.parametrize("method", ["fit", "fit_transform"])
@pytest.mark.parametrize("X", [[1, 2], np.array([3.0, 4.0])])
def test_X_is_not_1D(X, method):
    oh = OneHotEncoder()

    msg = "Expected 2D array, got 1D array instead"
    with pytest.raises(ValueError, match=msg):
        getattr(oh, method)(X)


@pytest.mark.parametrize("method", ["fit", "fit_transform"])
def test_X_is_not_1D_pandas(method):
    pd = pytest.importorskip("pandas")
    X = pd.Series([6, 3, 4, 6])
    oh = OneHotEncoder()

    msg = "Expected 2D array, got 1D array instead"
    with pytest.raises(ValueError, match=msg):
        getattr(oh, method)(X)


@pytest.mark.parametrize(
    "X, cat_exp, cat_dtype",
    [
        ([["abc", 55], ["def", 55]], [["abc", "def"], [55]], np.object_),
        (np.array([[1, 2], [3, 2]]), [[1, 3], [2]], np.integer),
        (
            np.array([["A", "cat"], ["B", "cat"]], dtype=object),
            [["A", "B"], ["cat"]],
            np.object_,
        ),
        (np.array([["A", "cat"], ["B", "cat"]]), [["A", "B"], ["cat"]], np.str_),
        (np.array([[1, 2], [np.nan, 2]]), [[1, np.nan], [2]], np.float_),
        (
            np.array([["A", np.nan], [None, np.nan]], dtype=object),
            [["A", None], [np.nan]],
            np.object_,
        ),
        (
            np.array([["A", float("nan")], [None, float("nan")]], dtype=object),
            [["A", None], [float("nan")]],
            np.object_,
        ),
    ],
    ids=[
        "mixed",
        "numeric",
        "object",
        "string",
        "missing-float",
        "missing-np.nan-object",
        "missing-float-nan-object",
    ],
)
def test_one_hot_encoder_categories(X, cat_exp, cat_dtype):
    # order of categories should not depend on order of samples
    for Xi in [X, X[::-1]]:
        enc = OneHotEncoder(categories="auto")
        enc.fit(Xi)
        # assert enc.categories == 'auto'
        assert isinstance(enc.categories_, list)
        for res, exp in zip(enc.categories_, cat_exp):
            res_list = res.tolist()
            if is_scalar_nan(exp[-1]):
                assert is_scalar_nan(res_list[-1])
                assert res_list[:-1] == exp[:-1]
            else:
                assert res.tolist() == exp
            assert np.issubdtype(res.dtype, cat_dtype)


@pytest.mark.parametrize("handle_unknown", ["ignore", "infrequent_if_exist"])
@pytest.mark.parametrize(
    "X, X2, cats, cat_dtype",
    [
        (
            np.array([["a", "b"]], dtype=object).T,
            np.array([["a", "d"]], dtype=object).T,
            [["a", "b", "c"]],
            np.object_,
        ),
        (
            np.array([[1, 2]], dtype="int64").T,
            np.array([[1, 4]], dtype="int64").T,
            [[1, 2, 3]],
            np.int64,
        ),
        (
            np.array([["a", "b"]], dtype=object).T,
            np.array([["a", "d"]], dtype=object).T,
            [np.array(["a", "b", "c"])],
            np.object_,
        ),
        (
            np.array([[None, "a"]], dtype=object).T,
            np.array([[None, "b"]], dtype=object).T,
            [[None, "a", "z"]],
            object,
        ),
        (
            np.array([["a", "b"]], dtype=object).T,
            np.array([["a", np.nan]], dtype=object).T,
            [["a", "b", "z"]],
            object,
        ),
        (
            np.array([["a", None]], dtype=object).T,
            np.array([["a", np.nan]], dtype=object).T,
            [["a", None, "z"]],
            object,
        ),
        (
            np.array([["a", np.nan]], dtype=object).T,
            np.array([["a", None]], dtype=object).T,
            [["a", np.nan, "z"]],
            object,
        ),
    ],
    ids=[
        "object",
        "numeric",
        "object-string",
        "object-string-none",
        "object-string-nan",
        "object-None-and-nan",
        "object-nan-and-None",
    ],
)
def test_one_hot_encoder_specified_categories(X, X2, cats, cat_dtype, handle_unknown):
    enc = OneHotEncoder(categories=cats)
    exp = np.array([[1.0, 0.0, 0.0], [0.0, 1.0, 0.0]])
    assert_array_equal(enc.fit_transform(X).toarray(), exp)
    assert list(enc.categories[0]) == list(cats[0])
    assert enc.categories_[0].tolist() == list(cats[0])
    # manually specified categories should have same dtype as
    # the data when coerced from lists
    assert enc.categories_[0].dtype == cat_dtype

    # when specifying categories manually, unknown categories should already
    # raise when fitting
    enc = OneHotEncoder(categories=cats)
    with pytest.raises(ValueError, match="Found unknown categories"):
        enc.fit(X2)
    enc = OneHotEncoder(categories=cats, handle_unknown=handle_unknown)
    exp = np.array([[1.0, 0.0, 0.0], [0.0, 0.0, 0.0]])
    assert_array_equal(enc.fit(X2).transform(X2).toarray(), exp)


def test_one_hot_encoder_unsorted_categories():
    X = np.array([["a", "b"]], dtype=object).T

    enc = OneHotEncoder(categories=[["b", "a", "c"]])
    exp = np.array([[0.0, 1.0, 0.0], [1.0, 0.0, 0.0]])
    assert_array_equal(enc.fit(X).transform(X).toarray(), exp)
    assert_array_equal(enc.fit_transform(X).toarray(), exp)
    assert enc.categories_[0].tolist() == ["b", "a", "c"]
    assert np.issubdtype(enc.categories_[0].dtype, np.object_)

    # unsorted passed categories still raise for numerical values
    X = np.array([[1, 2]]).T
    enc = OneHotEncoder(categories=[[2, 1, 3]])
    msg = "Unsorted categories are not supported"
    with pytest.raises(ValueError, match=msg):
        enc.fit_transform(X)

    # np.nan must be the last category in categories[0] to be considered sorted
    X = np.array([[1, 2, np.nan]]).T
    enc = OneHotEncoder(categories=[[1, np.nan, 2]])
    with pytest.raises(ValueError, match=msg):
        enc.fit_transform(X)


def test_one_hot_encoder_specified_categories_mixed_columns():
    # multiple columns
    X = np.array([["a", "b"], [0, 2]], dtype=object).T
    enc = OneHotEncoder(categories=[["a", "b", "c"], [0, 1, 2]])
    exp = np.array([[1.0, 0.0, 0.0, 1.0, 0.0, 0.0], [0.0, 1.0, 0.0, 0.0, 0.0, 1.0]])
    assert_array_equal(enc.fit_transform(X).toarray(), exp)
    assert enc.categories_[0].tolist() == ["a", "b", "c"]
    assert np.issubdtype(enc.categories_[0].dtype, np.object_)
    assert enc.categories_[1].tolist() == [0, 1, 2]
    # integer categories but from object dtype data
    assert np.issubdtype(enc.categories_[1].dtype, np.object_)


def test_one_hot_encoder_pandas():
    pd = pytest.importorskip("pandas")

    X_df = pd.DataFrame({"A": ["a", "b"], "B": [1, 2]})

    Xtr = check_categorical_onehot(X_df)
    assert_allclose(Xtr, [[1, 0, 1, 0], [0, 1, 0, 1]])


@pytest.mark.parametrize(
    "drop, expected_names",
    [
        ("first", ["x0_c", "x2_b"]),
        ("if_binary", ["x0_c", "x1_2", "x2_b"]),
        (["c", 2, "b"], ["x0_b", "x2_a"]),
    ],
    ids=["first", "binary", "manual"],
)
def test_one_hot_encoder_feature_names_drop(drop, expected_names):
    X = [["c", 2, "a"], ["b", 2, "b"]]

    ohe = OneHotEncoder(drop=drop)
    ohe.fit(X)
    feature_names = ohe.get_feature_names_out()
    assert_array_equal(expected_names, feature_names)


def test_one_hot_encoder_drop_equals_if_binary():
    # Canonical case
    X = [[10, "yes"], [20, "no"], [30, "yes"]]
    expected = np.array(
        [[1.0, 0.0, 0.0, 1.0], [0.0, 1.0, 0.0, 0.0], [0.0, 0.0, 1.0, 1.0]]
    )
    expected_drop_idx = np.array([None, 0])

    ohe = OneHotEncoder(drop="if_binary", sparse_output=False)
    result = ohe.fit_transform(X)
    assert_array_equal(ohe.drop_idx_, expected_drop_idx)
    assert_allclose(result, expected)

    # with only one cat, the behaviour is equivalent to drop=None
    X = [["true", "a"], ["false", "a"], ["false", "a"]]
    expected = np.array([[1.0, 1.0], [0.0, 1.0], [0.0, 1.0]])
    expected_drop_idx = np.array([0, None])

    ohe = OneHotEncoder(drop="if_binary", sparse_output=False)
    result = ohe.fit_transform(X)
    assert_array_equal(ohe.drop_idx_, expected_drop_idx)
    assert_allclose(result, expected)


@pytest.mark.parametrize(
    "X",
    [
        [["abc", 2, 55], ["def", 1, 55]],
        np.array([[10, 2, 55], [20, 1, 55]]),
        np.array([["a", "B", "cat"], ["b", "A", "cat"]], dtype=object),
    ],
    ids=["mixed", "numeric", "object"],
)
def test_ordinal_encoder(X):
    enc = OrdinalEncoder()
    exp = np.array([[0, 1, 0], [1, 0, 0]], dtype="int64")
    assert_array_equal(enc.fit_transform(X), exp.astype("float64"))
    enc = OrdinalEncoder(dtype="int64")
    assert_array_equal(enc.fit_transform(X), exp)


@pytest.mark.parametrize(
    "X, X2, cats, cat_dtype",
    [
        (
            np.array([["a", "b"]], dtype=object).T,
            np.array([["a", "d"]], dtype=object).T,
            [["a", "b", "c"]],
            np.object_,
        ),
        (
            np.array([[1, 2]], dtype="int64").T,
            np.array([[1, 4]], dtype="int64").T,
            [[1, 2, 3]],
            np.int64,
        ),
        (
            np.array([["a", "b"]], dtype=object).T,
            np.array([["a", "d"]], dtype=object).T,
            [np.array(["a", "b", "c"])],
            np.object_,
        ),
    ],
    ids=["object", "numeric", "object-string-cat"],
)
def test_ordinal_encoder_specified_categories(X, X2, cats, cat_dtype):
    enc = OrdinalEncoder(categories=cats)
    exp = np.array([[0.0], [1.0]])
    assert_array_equal(enc.fit_transform(X), exp)
    assert list(enc.categories[0]) == list(cats[0])
    assert enc.categories_[0].tolist() == list(cats[0])
    # manually specified categories should have same dtype as
    # the data when coerced from lists
    assert enc.categories_[0].dtype == cat_dtype

    # when specifying categories manually, unknown categories should already
    # raise when fitting
    enc = OrdinalEncoder(categories=cats)
    with pytest.raises(ValueError, match="Found unknown categories"):
        enc.fit(X2)


def test_ordinal_encoder_inverse():
    X = [["abc", 2, 55], ["def", 1, 55]]
    enc = OrdinalEncoder()
    X_tr = enc.fit_transform(X)
    exp = np.array(X, dtype=object)
    assert_array_equal(enc.inverse_transform(X_tr), exp)

    # incorrect shape raises
    X_tr = np.array([[0, 1, 1, 2], [1, 0, 1, 0]])
    msg = re.escape("Shape of the passed X data is not correct")
    with pytest.raises(ValueError, match=msg):
        enc.inverse_transform(X_tr)


def test_ordinal_encoder_handle_unknowns_string():
    enc = OrdinalEncoder(handle_unknown="use_encoded_value", unknown_value=-2)
    X_fit = np.array([["a", "x"], ["b", "y"], ["c", "z"]], dtype=object)
    X_trans = np.array([["c", "xy"], ["bla", "y"], ["a", "x"]], dtype=object)
    enc.fit(X_fit)

    X_trans_enc = enc.transform(X_trans)
    exp = np.array([[2, -2], [-2, 1], [0, 0]], dtype="int64")
    assert_array_equal(X_trans_enc, exp)

    X_trans_inv = enc.inverse_transform(X_trans_enc)
    inv_exp = np.array([["c", None], [None, "y"], ["a", "x"]], dtype=object)
    assert_array_equal(X_trans_inv, inv_exp)


@pytest.mark.parametrize("dtype", [float, int])
def test_ordinal_encoder_handle_unknowns_numeric(dtype):
    enc = OrdinalEncoder(handle_unknown="use_encoded_value", unknown_value=-999)
    X_fit = np.array([[1, 7], [2, 8], [3, 9]], dtype=dtype)
    X_trans = np.array([[3, 12], [23, 8], [1, 7]], dtype=dtype)
    enc.fit(X_fit)

    X_trans_enc = enc.transform(X_trans)
    exp = np.array([[2, -999], [-999, 1], [0, 0]], dtype="int64")
    assert_array_equal(X_trans_enc, exp)

    X_trans_inv = enc.inverse_transform(X_trans_enc)
    inv_exp = np.array([[3, None], [None, 8], [1, 7]], dtype=object)
    assert_array_equal(X_trans_inv, inv_exp)


def test_ordinal_encoder_handle_unknowns_nan():
    # Make sure unknown_value=np.nan properly works

    enc = OrdinalEncoder(handle_unknown="use_encoded_value", unknown_value=np.nan)

    X_fit = np.array([[1], [2], [3]])
    enc.fit(X_fit)
    X_trans = enc.transform([[1], [2], [4]])
    assert_array_equal(X_trans, [[0], [1], [np.nan]])


def test_ordinal_encoder_handle_unknowns_nan_non_float_dtype():
    # Make sure an error is raised when unknown_value=np.nan and the dtype
    # isn't a float dtype
    enc = OrdinalEncoder(
        handle_unknown="use_encoded_value", unknown_value=np.nan, dtype=int
    )

    X_fit = np.array([[1], [2], [3]])
    with pytest.raises(ValueError, match="dtype parameter should be a float dtype"):
        enc.fit(X_fit)


def test_ordinal_encoder_raise_categories_shape():

    X = np.array([["Low", "Medium", "High", "Medium", "Low"]], dtype=object).T
    cats = ["Low", "Medium", "High"]
    enc = OrdinalEncoder(categories=cats)
    msg = "Shape mismatch: if categories is an array,"

    with pytest.raises(ValueError, match=msg):
        enc.fit(X)


def test_encoder_dtypes():
    # check that dtypes are preserved when determining categories
    enc = OneHotEncoder(categories="auto")
    exp = np.array([[1.0, 0.0, 1.0, 0.0], [0.0, 1.0, 0.0, 1.0]], dtype="float64")

    for X in [
        np.array([[1, 2], [3, 4]], dtype="int64"),
        np.array([[1, 2], [3, 4]], dtype="float64"),
        np.array([["a", "b"], ["c", "d"]]),  # str dtype
        np.array([[b"a", b"b"], [b"c", b"d"]]),  # bytes dtype
        np.array([[1, "a"], [3, "b"]], dtype="object"),
    ]:
        enc.fit(X)
        assert all([enc.categories_[i].dtype == X.dtype for i in range(2)])
        assert_array_equal(enc.transform(X).toarray(), exp)

    X = [[1, 2], [3, 4]]
    enc.fit(X)
    assert all([np.issubdtype(enc.categories_[i].dtype, np.integer) for i in range(2)])
    assert_array_equal(enc.transform(X).toarray(), exp)

    X = [[1, "a"], [3, "b"]]
    enc.fit(X)
    assert all([enc.categories_[i].dtype == "object" for i in range(2)])
    assert_array_equal(enc.transform(X).toarray(), exp)


def test_encoder_dtypes_pandas():
    # check dtype (similar to test_categorical_encoder_dtypes for dataframes)
    pd = pytest.importorskip("pandas")

    enc = OneHotEncoder(categories="auto")
    exp = np.array(
        [[1.0, 0.0, 1.0, 0.0, 1.0, 0.0], [0.0, 1.0, 0.0, 1.0, 0.0, 1.0]],
        dtype="float64",
    )

    X = pd.DataFrame({"A": [1, 2], "B": [3, 4], "C": [5, 6]}, dtype="int64")
    enc.fit(X)
    assert all([enc.categories_[i].dtype == "int64" for i in range(2)])
    assert_array_equal(enc.transform(X).toarray(), exp)

    X = pd.DataFrame({"A": [1, 2], "B": ["a", "b"], "C": [3.0, 4.0]})
    X_type = [X["A"].dtype, X["B"].dtype, X["C"].dtype]
    enc.fit(X)
    assert all([enc.categories_[i].dtype == X_type[i] for i in range(3)])
    assert_array_equal(enc.transform(X).toarray(), exp)


def test_one_hot_encoder_warning():
    enc = OneHotEncoder()
    X = [["Male", 1], ["Female", 3]]
    np.testing.assert_no_warnings(enc.fit_transform, X)


@pytest.mark.parametrize("missing_value", [np.nan, None, float("nan")])
def test_one_hot_encoder_drop_manual(missing_value):
    cats_to_drop = ["def", 12, 3, 56, missing_value]
    enc = OneHotEncoder(drop=cats_to_drop)
    X = [
        ["abc", 12, 2, 55, "a"],
        ["def", 12, 1, 55, "a"],
        ["def", 12, 3, 56, missing_value],
    ]
    trans = enc.fit_transform(X).toarray()
    exp = [[1, 0, 1, 1, 1], [0, 1, 0, 1, 1], [0, 0, 0, 0, 0]]
    assert_array_equal(trans, exp)
    assert enc.drop is cats_to_drop

    dropped_cats = [
        cat[feature] for cat, feature in zip(enc.categories_, enc.drop_idx_)
    ]
    X_inv_trans = enc.inverse_transform(trans)
    X_array = np.array(X, dtype=object)

    # last value is np.nan
    if is_scalar_nan(cats_to_drop[-1]):
        assert_array_equal(dropped_cats[:-1], cats_to_drop[:-1])
        assert is_scalar_nan(dropped_cats[-1])
        assert is_scalar_nan(cats_to_drop[-1])
        # do not include the last column which includes missing values
        assert_array_equal(X_array[:, :-1], X_inv_trans[:, :-1])

        # check last column is the missing value
        assert_array_equal(X_array[-1, :-1], X_inv_trans[-1, :-1])
        assert is_scalar_nan(X_array[-1, -1])
        assert is_scalar_nan(X_inv_trans[-1, -1])
    else:
        assert_array_equal(dropped_cats, cats_to_drop)
        assert_array_equal(X_array, X_inv_trans)


@pytest.mark.parametrize("drop", [["abc", 3], ["abc", 3, 41, "a"]])
def test_invalid_drop_length(drop):
    enc = OneHotEncoder(drop=drop)
    err_msg = "`drop` should have length equal to the number"
    with pytest.raises(ValueError, match=err_msg):
        enc.fit([["abc", 2, 55], ["def", 1, 55], ["def", 3, 59]])


@pytest.mark.parametrize("density", [True, False], ids=["sparse", "dense"])
@pytest.mark.parametrize("drop", ["first", ["a", 2, "b"]], ids=["first", "manual"])
def test_categories(density, drop):
    ohe_base = OneHotEncoder(sparse_output=density)
    ohe_test = OneHotEncoder(sparse_output=density, drop=drop)
    X = [["c", 1, "a"], ["a", 2, "b"]]
    ohe_base.fit(X)
    ohe_test.fit(X)
    assert_array_equal(ohe_base.categories_, ohe_test.categories_)
    if drop == "first":
        assert_array_equal(ohe_test.drop_idx_, 0)
    else:
        for drop_cat, drop_idx, cat_list in zip(
            drop, ohe_test.drop_idx_, ohe_test.categories_
        ):
            assert cat_list[int(drop_idx)] == drop_cat
    assert isinstance(ohe_test.drop_idx_, np.ndarray)
    assert ohe_test.drop_idx_.dtype == object


@pytest.mark.parametrize("Encoder", [OneHotEncoder, OrdinalEncoder])
def test_encoders_has_categorical_tags(Encoder):
    assert "categorical" in Encoder()._get_tags()["X_types"]


@pytest.mark.parametrize(
    "kwargs",
    [
        {"max_categories": 2},
        {"min_frequency": 11},
        {"min_frequency": 0.29},
        {"max_categories": 2, "min_frequency": 6},
        {"max_categories": 4, "min_frequency": 12},
    ],
)
@pytest.mark.parametrize("categories", ["auto", [["a", "b", "c", "d"]]])
def test_ohe_infrequent_two_levels(kwargs, categories):
    """Test that different parameters for combine 'a', 'c', and 'd' into
    the infrequent category works as expected."""

    X_train = np.array([["a"] * 5 + ["b"] * 20 + ["c"] * 10 + ["d"] * 3]).T
    ohe = OneHotEncoder(
        categories=categories,
        handle_unknown="infrequent_if_exist",
        sparse_output=False,
        **kwargs,
    ).fit(X_train)
    assert_array_equal(ohe.infrequent_categories_, [["a", "c", "d"]])

    X_test = [["b"], ["a"], ["c"], ["d"], ["e"]]
    expected = np.array([[1, 0], [0, 1], [0, 1], [0, 1], [0, 1]])

    X_trans = ohe.transform(X_test)
    assert_allclose(expected, X_trans)

    expected_inv = [[col] for col in ["b"] + ["infrequent_sklearn"] * 4]
    X_inv = ohe.inverse_transform(X_trans)
    assert_array_equal(expected_inv, X_inv)

    feature_names = ohe.get_feature_names_out()
    assert_array_equal(["x0_b", "x0_infrequent_sklearn"], feature_names)


@pytest.mark.parametrize("drop", ["if_binary", "first", ["b"]])
def test_ohe_infrequent_two_levels_drop_frequent(drop):
    """Test two levels and dropping the frequent category."""

    X_train = np.array([["a"] * 5 + ["b"] * 20 + ["c"] * 10 + ["d"] * 3]).T
    ohe = OneHotEncoder(
        handle_unknown="infrequent_if_exist",
        sparse_output=False,
        max_categories=2,
        drop=drop,
    ).fit(X_train)
    assert_array_equal(ohe.drop_idx_, [0])

    X_test = np.array([["b"], ["c"]])
    X_trans = ohe.transform(X_test)
    assert_allclose([[0], [1]], X_trans)

    feature_names = ohe.get_feature_names_out()
    assert_array_equal(["x0_infrequent_sklearn"], feature_names)

    X_inverse = ohe.inverse_transform(X_trans)
    assert_array_equal([["b"], ["infrequent_sklearn"]], X_inverse)


@pytest.mark.parametrize("drop", [["a"], ["d"]])
def test_ohe_infrequent_two_levels_drop_infrequent_errors(drop):
    """Test two levels and dropping any infrequent category removes the
    whole infrequent category."""

    X_train = np.array([["a"] * 5 + ["b"] * 20 + ["c"] * 10 + ["d"] * 3]).T
    ohe = OneHotEncoder(
        handle_unknown="infrequent_if_exist",
        sparse_output=False,
        max_categories=2,
        drop=drop,
    )

    msg = f"Unable to drop category {drop[0]!r} from feature 0 because it is infrequent"
    with pytest.raises(ValueError, match=msg):
        ohe.fit(X_train)


@pytest.mark.parametrize(
    "kwargs",
    [
        {"max_categories": 3},
        {"min_frequency": 6},
        {"min_frequency": 9},
        {"min_frequency": 0.24},
        {"min_frequency": 0.16},
        {"max_categories": 3, "min_frequency": 8},
        {"max_categories": 4, "min_frequency": 6},
    ],
)
def test_ohe_infrequent_three_levels(kwargs):
    """Test that different parameters for combing 'a', and 'd' into
    the infrequent category works as expected."""

    X_train = np.array([["a"] * 5 + ["b"] * 20 + ["c"] * 10 + ["d"] * 3]).T
    ohe = OneHotEncoder(
        handle_unknown="infrequent_if_exist", sparse_output=False, **kwargs
    ).fit(X_train)
    assert_array_equal(ohe.infrequent_categories_, [["a", "d"]])

    X_test = [["b"], ["a"], ["c"], ["d"], ["e"]]
    expected = np.array([[1, 0, 0], [0, 0, 1], [0, 1, 0], [0, 0, 1], [0, 0, 1]])

    X_trans = ohe.transform(X_test)
    assert_allclose(expected, X_trans)

    expected_inv = [
        ["b"],
        ["infrequent_sklearn"],
        ["c"],
        ["infrequent_sklearn"],
        ["infrequent_sklearn"],
    ]
    X_inv = ohe.inverse_transform(X_trans)
    assert_array_equal(expected_inv, X_inv)

    feature_names = ohe.get_feature_names_out()
    assert_array_equal(["x0_b", "x0_c", "x0_infrequent_sklearn"], feature_names)


@pytest.mark.parametrize("drop", ["first", ["b"]])
def test_ohe_infrequent_three_levels_drop_frequent(drop):
    """Test three levels and dropping the frequent category."""

    X_train = np.array([["a"] * 5 + ["b"] * 20 + ["c"] * 10 + ["d"] * 3]).T
    ohe = OneHotEncoder(
        handle_unknown="infrequent_if_exist",
        sparse_output=False,
        max_categories=3,
        drop=drop,
    ).fit(X_train)

    X_test = np.array([["b"], ["c"], ["d"]])
    assert_allclose([[0, 0], [1, 0], [0, 1]], ohe.transform(X_test))

    # Check handle_unknown="ignore"
    ohe.set_params(handle_unknown="ignore").fit(X_train)
    msg = "Found unknown categories"
    with pytest.warns(UserWarning, match=msg):
        X_trans = ohe.transform([["b"], ["e"]])

    assert_allclose([[0, 0], [0, 0]], X_trans)


@pytest.mark.parametrize("drop", [["a"], ["d"]])
def test_ohe_infrequent_three_levels_drop_infrequent_errors(drop):
    """Test three levels and dropping the infrequent category."""
    X_train = np.array([["a"] * 5 + ["b"] * 20 + ["c"] * 10 + ["d"] * 3]).T
    ohe = OneHotEncoder(
        handle_unknown="infrequent_if_exist",
        sparse_output=False,
        max_categories=3,
        drop=drop,
    )

    msg = f"Unable to drop category {drop[0]!r} from feature 0 because it is infrequent"
    with pytest.raises(ValueError, match=msg):
        ohe.fit(X_train)


def test_ohe_infrequent_handle_unknown_error():
    """Test that different parameters for combining 'a', and 'd' into
    the infrequent category works as expected."""

    X_train = np.array([["a"] * 5 + ["b"] * 20 + ["c"] * 10 + ["d"] * 3]).T
    ohe = OneHotEncoder(
        handle_unknown="error", sparse_output=False, max_categories=3
    ).fit(X_train)
    assert_array_equal(ohe.infrequent_categories_, [["a", "d"]])

    # all categories are known
    X_test = [["b"], ["a"], ["c"], ["d"]]
    expected = np.array([[1, 0, 0], [0, 0, 1], [0, 1, 0], [0, 0, 1]])

    X_trans = ohe.transform(X_test)
    assert_allclose(expected, X_trans)

    # 'bad' is not known and will error
    X_test = [["bad"]]
    msg = r"Found unknown categories \['bad'\] in column 0"
    with pytest.raises(ValueError, match=msg):
        ohe.transform(X_test)


@pytest.mark.parametrize(
    "kwargs", [{"max_categories": 3, "min_frequency": 1}, {"min_frequency": 4}]
)
def test_ohe_infrequent_two_levels_user_cats_one_frequent(kwargs):
    """'a' is the only frequent category, all other categories are infrequent."""

    X_train = np.array([["a"] * 5 + ["e"] * 30], dtype=object).T
    ohe = OneHotEncoder(
        categories=[["c", "d", "a", "b"]],
        sparse_output=False,
        handle_unknown="infrequent_if_exist",
        **kwargs,
    ).fit(X_train)

    X_test = [["a"], ["b"], ["c"], ["d"], ["e"]]
    expected = np.array([[1, 0], [0, 1], [0, 1], [0, 1], [0, 1]])

    X_trans = ohe.transform(X_test)
    assert_allclose(expected, X_trans)

    # 'a' is dropped
    drops = ["first", "if_binary", ["a"]]
    X_test = [["a"], ["c"]]
    for drop in drops:
        ohe.set_params(drop=drop).fit(X_train)
        assert_allclose([[0], [1]], ohe.transform(X_test))


def test_ohe_infrequent_two_levels_user_cats():
    """Test that the order of the categories provided by a user is respected."""
    X_train = np.array(
        [["a"] * 5 + ["b"] * 20 + ["c"] * 10 + ["d"] * 3], dtype=object
    ).T
    ohe = OneHotEncoder(
        categories=[["c", "d", "a", "b"]],
        sparse_output=False,
        handle_unknown="infrequent_if_exist",
        max_categories=2,
    ).fit(X_train)

    assert_array_equal(ohe.infrequent_categories_, [["c", "d", "a"]])

    X_test = [["b"], ["a"], ["c"], ["d"], ["e"]]
    expected = np.array([[1, 0], [0, 1], [0, 1], [0, 1], [0, 1]])

    X_trans = ohe.transform(X_test)
    assert_allclose(expected, X_trans)

    # 'infrequent' is used to denote the infrequent categories for
    # `inverse_transform`
    expected_inv = [[col] for col in ["b"] + ["infrequent_sklearn"] * 4]
    X_inv = ohe.inverse_transform(X_trans)
    assert_array_equal(expected_inv, X_inv)


def test_ohe_infrequent_three_levels_user_cats():
    """Test that the order of the categories provided by a user is respected.
    In this case 'c' is encoded as the first category and 'b' is encoded
    as the second one."""

    X_train = np.array(
        [["a"] * 5 + ["b"] * 20 + ["c"] * 10 + ["d"] * 3], dtype=object
    ).T
    ohe = OneHotEncoder(
        categories=[["c", "d", "b", "a"]],
        sparse_output=False,
        handle_unknown="infrequent_if_exist",
        max_categories=3,
    ).fit(X_train)

    assert_array_equal(ohe.infrequent_categories_, [["d", "a"]])

    X_test = [["b"], ["a"], ["c"], ["d"], ["e"]]
    expected = np.array([[0, 1, 0], [0, 0, 1], [1, 0, 0], [0, 0, 1], [0, 0, 1]])

    X_trans = ohe.transform(X_test)
    assert_allclose(expected, X_trans)

    # 'infrequent' is used to denote the infrequent categories for
    # `inverse_transform`
    expected_inv = [
        ["b"],
        ["infrequent_sklearn"],
        ["c"],
        ["infrequent_sklearn"],
        ["infrequent_sklearn"],
    ]
    X_inv = ohe.inverse_transform(X_trans)
    assert_array_equal(expected_inv, X_inv)


def test_ohe_infrequent_mixed():
    """Test infrequent categories where feature 0 has infrequent categories,
    and feature 1 does not."""

    # X[:, 0] 1 and 2 are infrequent
    # X[:, 1] nothing is infrequent
    X = np.c_[[0, 1, 3, 3, 3, 3, 2, 0, 3], [0, 0, 0, 0, 1, 1, 1, 1, 1]]

    ohe = OneHotEncoder(max_categories=3, drop="if_binary", sparse_output=False)
    ohe.fit(X)

    X_test = [[3, 0], [1, 1]]
    X_trans = ohe.transform(X_test)

    # feature 1 is binary so it drops a category 0
    assert_allclose(X_trans, [[0, 1, 0, 0], [0, 0, 1, 1]])


def test_ohe_infrequent_multiple_categories():
    """Test infrequent categories with feature matrix with 3 features."""

    X = np.c_[
        [0, 1, 3, 3, 3, 3, 2, 0, 3],
        [0, 0, 5, 1, 1, 10, 5, 5, 0],
        [1, 0, 1, 0, 1, 0, 1, 0, 1],
    ]

    ohe = OneHotEncoder(
        categories="auto", max_categories=3, handle_unknown="infrequent_if_exist"
    )
    # X[:, 0] 1 and 2 are infrequent
    # X[:, 1] 1 and 10 are infrequent
    # X[:, 2] nothing is infrequent

    X_trans = ohe.fit_transform(X).toarray()
    assert_array_equal(ohe.infrequent_categories_[0], [1, 2])
    assert_array_equal(ohe.infrequent_categories_[1], [1, 10])
    assert_array_equal(ohe.infrequent_categories_[2], None)

    # 'infrequent' is used to denote the infrequent categories
    # For the first column, 1 and 2 have the same frequency. In this case,
    # 1 will be chosen to be the feature name because is smaller lexiconically
    feature_names = ohe.get_feature_names_out()
    assert_array_equal(
        [
            "x0_0",
            "x0_3",
            "x0_infrequent_sklearn",
            "x1_0",
            "x1_5",
            "x1_infrequent_sklearn",
            "x2_0",
            "x2_1",
        ],
        feature_names,
    )

    expected = [
        [1, 0, 0, 1, 0, 0, 0, 1],
        [0, 0, 1, 1, 0, 0, 1, 0],
        [0, 1, 0, 0, 1, 0, 0, 1],
        [0, 1, 0, 0, 0, 1, 1, 0],
        [0, 1, 0, 0, 0, 1, 0, 1],
        [0, 1, 0, 0, 0, 1, 1, 0],
        [0, 0, 1, 0, 1, 0, 0, 1],
        [1, 0, 0, 0, 1, 0, 1, 0],
        [0, 1, 0, 1, 0, 0, 0, 1],
    ]

    assert_allclose(expected, X_trans)

    X_test = [[3, 1, 2], [4, 0, 3]]

    X_test_trans = ohe.transform(X_test)

    # X[:, 2] does not have an infrequent category, thus it is encoded as all
    # zeros
    expected = [[0, 1, 0, 0, 0, 1, 0, 0], [0, 0, 1, 1, 0, 0, 0, 0]]
    assert_allclose(expected, X_test_trans.toarray())

    X_inv = ohe.inverse_transform(X_test_trans)
    expected_inv = np.array(
        [[3, "infrequent_sklearn", None], ["infrequent_sklearn", 0, None]], dtype=object
    )
    assert_array_equal(expected_inv, X_inv)

    # error for unknown categories
    ohe = OneHotEncoder(
        categories="auto", max_categories=3, handle_unknown="error"
    ).fit(X)
    with pytest.raises(ValueError, match="Found unknown categories"):
        ohe.transform(X_test)

    # only infrequent or known categories
    X_test = [[1, 1, 1], [3, 10, 0]]
    X_test_trans = ohe.transform(X_test)

    expected = [[0, 0, 1, 0, 0, 1, 0, 1], [0, 1, 0, 0, 0, 1, 1, 0]]
    assert_allclose(expected, X_test_trans.toarray())

    X_inv = ohe.inverse_transform(X_test_trans)

    expected_inv = np.array(
        [["infrequent_sklearn", "infrequent_sklearn", 1], [3, "infrequent_sklearn", 0]],
        dtype=object,
    )
    assert_array_equal(expected_inv, X_inv)


def test_ohe_infrequent_multiple_categories_dtypes():
    """Test infrequent categories with a pandas dataframe with multiple dtypes."""

    pd = pytest.importorskip("pandas")
    X = pd.DataFrame(
        {
            "str": ["a", "f", "c", "f", "f", "a", "c", "b", "b"],
            "int": [5, 3, 0, 10, 10, 12, 0, 3, 5],
        },
        columns=["str", "int"],
    )

    ohe = OneHotEncoder(
        categories="auto", max_categories=3, handle_unknown="infrequent_if_exist"
    )
    # X[:, 0] 'a', 'b', 'c' have the same frequency. 'a' and 'b' will be
    # considered infrequent because they are greater

    # X[:, 1] 0, 3, 5, 10 has frequency 2 and 12 has frequency 1.
    # 0, 3, 12 will be considered infrequent

    X_trans = ohe.fit_transform(X).toarray()
    assert_array_equal(ohe.infrequent_categories_[0], ["a", "b"])
    assert_array_equal(ohe.infrequent_categories_[1], [0, 3, 12])

    expected = [
        [0, 0, 1, 1, 0, 0],
        [0, 1, 0, 0, 0, 1],
        [1, 0, 0, 0, 0, 1],
        [0, 1, 0, 0, 1, 0],
        [0, 1, 0, 0, 1, 0],
        [0, 0, 1, 0, 0, 1],
        [1, 0, 0, 0, 0, 1],
        [0, 0, 1, 0, 0, 1],
        [0, 0, 1, 1, 0, 0],
    ]

    assert_allclose(expected, X_trans)

    X_test = pd.DataFrame({"str": ["b", "f"], "int": [14, 12]}, columns=["str", "int"])

    expected = [[0, 0, 1, 0, 0, 1], [0, 1, 0, 0, 0, 1]]
    X_test_trans = ohe.transform(X_test)
    assert_allclose(expected, X_test_trans.toarray())

    X_inv = ohe.inverse_transform(X_test_trans)
    expected_inv = np.array(
        [["infrequent_sklearn", "infrequent_sklearn"], ["f", "infrequent_sklearn"]],
        dtype=object,
    )
    assert_array_equal(expected_inv, X_inv)

    # only infrequent or known categories
    X_test = pd.DataFrame({"str": ["c", "b"], "int": [12, 5]}, columns=["str", "int"])
    X_test_trans = ohe.transform(X_test).toarray()
    expected = [[1, 0, 0, 0, 0, 1], [0, 0, 1, 1, 0, 0]]
    assert_allclose(expected, X_test_trans)

    X_inv = ohe.inverse_transform(X_test_trans)
    expected_inv = np.array(
        [["c", "infrequent_sklearn"], ["infrequent_sklearn", 5]], dtype=object
    )
    assert_array_equal(expected_inv, X_inv)


@pytest.mark.parametrize("kwargs", [{"min_frequency": 21, "max_categories": 1}])
def test_ohe_infrequent_one_level_errors(kwargs):
    """All user provided categories are infrequent."""
    X_train = np.array([["a"] * 5 + ["b"] * 20 + ["c"] * 10 + ["d"] * 2]).T

    ohe = OneHotEncoder(
        handle_unknown="infrequent_if_exist", sparse_output=False, **kwargs
    )
    ohe.fit(X_train)

    X_trans = ohe.transform([["a"]])
    assert_allclose(X_trans, [[1]])


@pytest.mark.parametrize("kwargs", [{"min_frequency": 2, "max_categories": 3}])
def test_ohe_infrequent_user_cats_unknown_training_errors(kwargs):
    """All user provided categories are infrequent."""

    X_train = np.array([["e"] * 3], dtype=object).T
    ohe = OneHotEncoder(
        categories=[["c", "d", "a", "b"]],
        sparse_output=False,
        handle_unknown="infrequent_if_exist",
        **kwargs,
    ).fit(X_train)

    X_trans = ohe.transform([["a"], ["e"]])
    assert_allclose(X_trans, [[1], [1]])


<<<<<<< HEAD
=======
# TODO(1.4): Remove when `sparse` parameter is replaced by `sparse_output`
def test_one_hot_encoder_sparse_deprecated():
    X = [["Male", 1], ["Female", 3], ["Female", 2]]

    msg = "`sparse` was renamed to `sparse_output`"
    with pytest.warns(FutureWarning, match=msg):
        OneHotEncoder(sparse=False).fit(X)


# TODO: Remove in 1.2 when get_feature_names is removed
def test_one_hot_encoder_get_feature_names_deprecated():
    X = np.array([["cat", "dog"]], dtype=object).T
    enc = OneHotEncoder().fit(X)

    msg = "get_feature_names is deprecated in 1.0"
    with pytest.warns(FutureWarning, match=msg):
        enc.get_feature_names()


>>>>>>> e4a7edc4
# deliberately omit 'OS' as an invalid combo
@pytest.mark.parametrize(
    "input_dtype, category_dtype", ["OO", "OU", "UO", "UU", "US", "SO", "SU", "SS"]
)
@pytest.mark.parametrize("array_type", ["list", "array", "dataframe"])
def test_encoders_string_categories(input_dtype, category_dtype, array_type):
    """Check that encoding work with object, unicode, and byte string dtypes.
    Non-regression test for:
    https://github.com/scikit-learn/scikit-learn/issues/15616
    https://github.com/scikit-learn/scikit-learn/issues/15726
    https://github.com/scikit-learn/scikit-learn/issues/19677
    """

    X = np.array([["b"], ["a"]], dtype=input_dtype)
    categories = [np.array(["b", "a"], dtype=category_dtype)]
    ohe = OneHotEncoder(categories=categories, sparse_output=False).fit(X)

    X_test = _convert_container(
        [["a"], ["a"], ["b"], ["a"]], array_type, dtype=input_dtype
    )
    X_trans = ohe.transform(X_test)

    expected = np.array([[0, 1], [0, 1], [1, 0], [0, 1]])
    assert_allclose(X_trans, expected)

    oe = OrdinalEncoder(categories=categories).fit(X)
    X_trans = oe.transform(X_test)

    expected = np.array([[1], [1], [0], [1]])
    assert_array_equal(X_trans, expected)


@pytest.mark.parametrize("missing_value", [np.nan, None])
def test_ohe_missing_values_get_feature_names(missing_value):
    # encoder with missing values with object dtypes
    X = np.array([["a", "b", missing_value, "a", missing_value]], dtype=object).T
<<<<<<< HEAD
    ohe = OneHotEncoder(sparse=False, handle_unknown="ignore").fit(X)
    names = ohe.get_feature_names_out()
=======
    ohe = OneHotEncoder(sparse_output=False, handle_unknown="ignore").fit(X)
    names = getattr(ohe, get_names)()
>>>>>>> e4a7edc4
    assert_array_equal(names, ["x0_a", "x0_b", f"x0_{missing_value}"])


def test_ohe_missing_value_support_pandas():
    # check support for pandas with mixed dtypes and missing values
    pd = pytest.importorskip("pandas")
    df = pd.DataFrame(
        {
            "col1": ["dog", "cat", None, "cat"],
            "col2": np.array([3, 0, 4, np.nan], dtype=float),
        },
        columns=["col1", "col2"],
    )
    expected_df_trans = np.array(
        [
            [0, 1, 0, 0, 1, 0, 0],
            [1, 0, 0, 1, 0, 0, 0],
            [0, 0, 1, 0, 0, 1, 0],
            [1, 0, 0, 0, 0, 0, 1],
        ]
    )

    Xtr = check_categorical_onehot(df)
    assert_allclose(Xtr, expected_df_trans)


@pytest.mark.parametrize("handle_unknown", ["infrequent_if_exist", "ignore"])
@pytest.mark.parametrize("pd_nan_type", ["pd.NA", "np.nan"])
def test_ohe_missing_value_support_pandas_categorical(pd_nan_type, handle_unknown):
    # checks pandas dataframe with categorical features
    pd = pytest.importorskip("pandas")

    pd_missing_value = pd.NA if pd_nan_type == "pd.NA" else np.nan

    df = pd.DataFrame(
        {
            "col1": pd.Series(["c", "a", pd_missing_value, "b", "a"], dtype="category"),
        }
    )
    expected_df_trans = np.array(
        [
            [0, 0, 1, 0],
            [1, 0, 0, 0],
            [0, 0, 0, 1],
            [0, 1, 0, 0],
            [1, 0, 0, 0],
        ]
    )

    ohe = OneHotEncoder(sparse_output=False, handle_unknown=handle_unknown)
    df_trans = ohe.fit_transform(df)
    assert_allclose(expected_df_trans, df_trans)

    assert len(ohe.categories_) == 1
    assert_array_equal(ohe.categories_[0][:-1], ["a", "b", "c"])
    assert np.isnan(ohe.categories_[0][-1])


@pytest.mark.parametrize("handle_unknown", ["ignore", "infrequent_if_exist"])
def test_ohe_drop_first_handle_unknown_ignore_warns(handle_unknown):
    """Check drop='first' and handle_unknown='ignore'/'infrequent_if_exist'
    during transform."""
    X = [["a", 0], ["b", 2], ["b", 1]]

    ohe = OneHotEncoder(
        drop="first", sparse_output=False, handle_unknown=handle_unknown
    )
    X_trans = ohe.fit_transform(X)

    X_expected = np.array(
        [
            [0, 0, 0],
            [1, 0, 1],
            [1, 1, 0],
        ]
    )
    assert_allclose(X_trans, X_expected)

    # Both categories are unknown
    X_test = [["c", 3]]
    X_expected = np.array([[0, 0, 0]])

    warn_msg = (
        r"Found unknown categories in columns \[0, 1\] during "
        "transform. These unknown categories will be encoded as all "
        "zeros"
    )
    with pytest.warns(UserWarning, match=warn_msg):
        X_trans = ohe.transform(X_test)
    assert_allclose(X_trans, X_expected)

    # inverse_transform maps to None
    X_inv = ohe.inverse_transform(X_expected)
    assert_array_equal(X_inv, np.array([["a", 0]], dtype=object))


@pytest.mark.parametrize("handle_unknown", ["ignore", "infrequent_if_exist"])
def test_ohe_drop_if_binary_handle_unknown_ignore_warns(handle_unknown):
    """Check drop='if_binary' and handle_unknown='ignore' during transform."""
    X = [["a", 0], ["b", 2], ["b", 1]]

    ohe = OneHotEncoder(
        drop="if_binary", sparse_output=False, handle_unknown=handle_unknown
    )
    X_trans = ohe.fit_transform(X)

    X_expected = np.array(
        [
            [0, 1, 0, 0],
            [1, 0, 0, 1],
            [1, 0, 1, 0],
        ]
    )
    assert_allclose(X_trans, X_expected)

    # Both categories are unknown
    X_test = [["c", 3]]
    X_expected = np.array([[0, 0, 0, 0]])

    warn_msg = (
        r"Found unknown categories in columns \[0, 1\] during "
        "transform. These unknown categories will be encoded as all "
        "zeros"
    )
    with pytest.warns(UserWarning, match=warn_msg):
        X_trans = ohe.transform(X_test)
    assert_allclose(X_trans, X_expected)

    # inverse_transform maps to None
    X_inv = ohe.inverse_transform(X_expected)
    assert_array_equal(X_inv, np.array([["a", None]], dtype=object))


@pytest.mark.parametrize("handle_unknown", ["ignore", "infrequent_if_exist"])
def test_ohe_drop_first_explicit_categories(handle_unknown):
    """Check drop='first' and handle_unknown='ignore'/'infrequent_if_exist'
    during fit with categories passed in."""

    X = [["a", 0], ["b", 2], ["b", 1]]

    ohe = OneHotEncoder(
        drop="first",
        sparse_output=False,
        handle_unknown=handle_unknown,
        categories=[["b", "a"], [1, 2]],
    )
    ohe.fit(X)

    X_test = [["c", 1]]
    X_expected = np.array([[0, 0]])

    warn_msg = (
        r"Found unknown categories in columns \[0\] during transform. "
        r"These unknown categories will be encoded as all zeros"
    )
    with pytest.warns(UserWarning, match=warn_msg):
        X_trans = ohe.transform(X_test)
    assert_allclose(X_trans, X_expected)


def test_ordinal_encoder_passthrough_missing_values_float_errors_dtype():
    """Test ordinal encoder with nan passthrough fails when dtype=np.int32."""

    X = np.array([[np.nan, 3.0, 1.0, 3.0]]).T
    oe = OrdinalEncoder(dtype=np.int32)

    msg = (
        r"There are missing values in features \[0\]. For OrdinalEncoder "
        f"to encode missing values with dtype: {np.int32}"
    )
    with pytest.raises(ValueError, match=msg):
        oe.fit(X)


@pytest.mark.parametrize("encoded_missing_value", [np.nan, -2])
def test_ordinal_encoder_passthrough_missing_values_float(encoded_missing_value):
    """Test ordinal encoder with nan on float dtypes."""

    X = np.array([[np.nan, 3.0, 1.0, 3.0]], dtype=np.float64).T
    oe = OrdinalEncoder(encoded_missing_value=encoded_missing_value).fit(X)

    assert len(oe.categories_) == 1

    assert_allclose(oe.categories_[0], [1.0, 3.0, np.nan])

    X_trans = oe.transform(X)
    assert_allclose(X_trans, [[encoded_missing_value], [1.0], [0.0], [1.0]])

    X_inverse = oe.inverse_transform(X_trans)
    assert_allclose(X_inverse, X)


@pytest.mark.parametrize("pd_nan_type", ["pd.NA", "np.nan"])
@pytest.mark.parametrize("encoded_missing_value", [np.nan, -2])
def test_ordinal_encoder_missing_value_support_pandas_categorical(
    pd_nan_type, encoded_missing_value
):
    """Check ordinal encoder is compatible with pandas."""
    # checks pandas dataframe with categorical features
    pd = pytest.importorskip("pandas")

    pd_missing_value = pd.NA if pd_nan_type == "pd.NA" else np.nan

    df = pd.DataFrame(
        {
            "col1": pd.Series(["c", "a", pd_missing_value, "b", "a"], dtype="category"),
        }
    )

    oe = OrdinalEncoder(encoded_missing_value=encoded_missing_value).fit(df)
    assert len(oe.categories_) == 1
    assert_array_equal(oe.categories_[0][:3], ["a", "b", "c"])
    assert np.isnan(oe.categories_[0][-1])

    df_trans = oe.transform(df)

    assert_allclose(df_trans, [[2.0], [0.0], [encoded_missing_value], [1.0], [0.0]])

    X_inverse = oe.inverse_transform(df_trans)
    assert X_inverse.shape == (5, 1)
    assert_array_equal(X_inverse[:2, 0], ["c", "a"])
    assert_array_equal(X_inverse[3:, 0], ["b", "a"])
    assert np.isnan(X_inverse[2, 0])


@pytest.mark.parametrize(
    "X, X2, cats, cat_dtype",
    [
        (
            (
                np.array([["a", np.nan]], dtype=object).T,
                np.array([["a", "b"]], dtype=object).T,
                [np.array(["a", np.nan, "d"], dtype=object)],
                np.object_,
            )
        ),
        (
            (
                np.array([["a", np.nan]], dtype=object).T,
                np.array([["a", "b"]], dtype=object).T,
                [np.array(["a", np.nan, "d"], dtype=object)],
                np.object_,
            )
        ),
        (
            (
                np.array([[2.0, np.nan]], dtype=np.float64).T,
                np.array([[3.0]], dtype=np.float64).T,
                [np.array([2.0, 4.0, np.nan])],
                np.float64,
            )
        ),
    ],
    ids=[
        "object-None-missing-value",
        "object-nan-missing_value",
        "numeric-missing-value",
    ],
)
def test_ordinal_encoder_specified_categories_missing_passthrough(
    X, X2, cats, cat_dtype
):
    """Test ordinal encoder for specified categories."""
    oe = OrdinalEncoder(categories=cats)
    exp = np.array([[0.0], [np.nan]])
    assert_array_equal(oe.fit_transform(X), exp)
    # manually specified categories should have same dtype as
    # the data when coerced from lists
    assert oe.categories_[0].dtype == cat_dtype

    # when specifying categories manually, unknown categories should already
    # raise when fitting
    oe = OrdinalEncoder(categories=cats)
    with pytest.raises(ValueError, match="Found unknown categories"):
        oe.fit(X2)


@pytest.mark.parametrize(
    "X, expected_X_trans, X_test",
    [
        (
            np.array([[1.0, np.nan, 3.0]]).T,
            np.array([[0.0, np.nan, 1.0]]).T,
            np.array([[4.0]]),
        ),
        (
            np.array([[1.0, 4.0, 3.0]]).T,
            np.array([[0.0, 2.0, 1.0]]).T,
            np.array([[np.nan]]),
        ),
        (
            np.array([["c", np.nan, "b"]], dtype=object).T,
            np.array([[1.0, np.nan, 0.0]]).T,
            np.array([["d"]], dtype=object),
        ),
        (
            np.array([["c", "a", "b"]], dtype=object).T,
            np.array([[2.0, 0.0, 1.0]]).T,
            np.array([[np.nan]], dtype=object),
        ),
    ],
)
def test_ordinal_encoder_handle_missing_and_unknown(X, expected_X_trans, X_test):
    """Test the interaction between missing values and handle_unknown"""

    oe = OrdinalEncoder(handle_unknown="use_encoded_value", unknown_value=-1)

    X_trans = oe.fit_transform(X)
    assert_allclose(X_trans, expected_X_trans)

    assert_allclose(oe.transform(X_test), [[-1.0]])


def test_ordinal_encoder_sparse():
    """Check that we raise proper error with sparse input in OrdinalEncoder.
    Non-regression test for:
    https://github.com/scikit-learn/scikit-learn/issues/19878
    """
    X = np.array([[3, 2, 1], [0, 1, 1]])
    X_sparse = sparse.csr_matrix(X)

    encoder = OrdinalEncoder()

    err_msg = "A sparse matrix was passed, but dense data is required"
    with pytest.raises(TypeError, match=err_msg):
        encoder.fit(X_sparse)
    with pytest.raises(TypeError, match=err_msg):
        encoder.fit_transform(X_sparse)

    X_trans = encoder.fit_transform(X)
    X_trans_sparse = sparse.csr_matrix(X_trans)
    with pytest.raises(TypeError, match=err_msg):
        encoder.inverse_transform(X_trans_sparse)


def test_ordinal_encoder_fit_with_unseen_category():
    """Check OrdinalEncoder.fit works with unseen category when
    `handle_unknown="use_encoded_value"`.
    Non-regression test for:
    https://github.com/scikit-learn/scikit-learn/issues/19872
    """
    X = np.array([0, 0, 1, 0, 2, 5])[:, np.newaxis]
    oe = OrdinalEncoder(
        categories=[[-1, 0, 1]], handle_unknown="use_encoded_value", unknown_value=-999
    )
    oe.fit(X)

    oe = OrdinalEncoder(categories=[[-1, 0, 1]], handle_unknown="error")
    with pytest.raises(ValueError, match="Found unknown categories"):
        oe.fit(X)


@pytest.mark.parametrize(
    "X_train",
    [
        [["AA", "B"]],
        np.array([["AA", "B"]], dtype="O"),
        np.array([["AA", "B"]], dtype="U"),
    ],
)
@pytest.mark.parametrize(
    "X_test",
    [
        [["A", "B"]],
        np.array([["A", "B"]], dtype="O"),
        np.array([["A", "B"]], dtype="U"),
    ],
)
def test_ordinal_encoder_handle_unknown_string_dtypes(X_train, X_test):
    """Checks that `OrdinalEncoder` transforms string dtypes.
    Non-regression test for:
    https://github.com/scikit-learn/scikit-learn/issues/19872
    """
    enc = OrdinalEncoder(handle_unknown="use_encoded_value", unknown_value=-9)
    enc.fit(X_train)

    X_trans = enc.transform(X_test)
    assert_allclose(X_trans, [[-9, 0]])


def test_ordinal_encoder_python_integer():
    """Check that `OrdinalEncoder` accepts Python integers that are potentially
    larger than 64 bits.
    Non-regression test for:
    https://github.com/scikit-learn/scikit-learn/issues/20721
    """
    X = np.array(
        [
            44253463435747313673,
            9867966753463435747313673,
            44253462342215747313673,
            442534634357764313673,
        ]
    ).reshape(-1, 1)
    encoder = OrdinalEncoder().fit(X)
    assert_array_equal(encoder.categories_, np.sort(X, axis=0).T)
    X_trans = encoder.transform(X)
    assert_array_equal(X_trans, [[0], [3], [2], [1]])


def test_ordinal_encoder_features_names_out_pandas():
    """Check feature names out is same as the input."""
    pd = pytest.importorskip("pandas")

    names = ["b", "c", "a"]
    X = pd.DataFrame([[1, 2, 3]], columns=names)
    enc = OrdinalEncoder().fit(X)

    feature_names_out = enc.get_feature_names_out()
    assert_array_equal(names, feature_names_out)


def test_ordinal_encoder_unknown_missing_interaction():
    """Check interactions between encode_unknown and missing value encoding."""

    X = np.array([["a"], ["b"], [np.nan]], dtype=object)

    oe = OrdinalEncoder(
        handle_unknown="use_encoded_value",
        unknown_value=np.nan,
        encoded_missing_value=-3,
    ).fit(X)

    X_trans = oe.transform(X)
    assert_allclose(X_trans, [[0], [1], [-3]])

    # "c" is unknown and is mapped to np.nan
    # "None" is a missing value and is set to -3
    X_test = np.array([["c"], [np.nan]], dtype=object)
    X_test_trans = oe.transform(X_test)
    assert_allclose(X_test_trans, [[np.nan], [-3]])

    # Non-regression test for #24082
    X_roundtrip = oe.inverse_transform(X_test_trans)

    # np.nan is unknown so it maps to None
    assert X_roundtrip[0][0] is None

    # -3 is the encoded missing value so it maps back to nan
    assert np.isnan(X_roundtrip[1][0])


@pytest.mark.parametrize("with_pandas", [True, False])
def test_ordinal_encoder_encoded_missing_value_error(with_pandas):
    """Check OrdinalEncoder errors when encoded_missing_value is used by
    an known category."""
    X = np.array([["a", "dog"], ["b", "cat"], ["c", np.nan]], dtype=object)

    # The 0-th feature has no missing values so it is not included in the list of
    # features
    error_msg = (
        r"encoded_missing_value \(1\) is already used to encode a known category "
        r"in features: "
    )

    if with_pandas:
        pd = pytest.importorskip("pandas")
        X = pd.DataFrame(X, columns=["letter", "pet"])
        error_msg = error_msg + r"\['pet'\]"
    else:
        error_msg = error_msg + r"\[1\]"

    oe = OrdinalEncoder(encoded_missing_value=1)

    with pytest.raises(ValueError, match=error_msg):
        oe.fit(X)


@pytest.mark.parametrize(
    "X_train, X_test_trans_expected, X_roundtrip_expected",
    [
        (
            # missing value is not in training set
            # inverse transform will considering encoded nan as unknown
            np.array([["a"], ["1"]], dtype=object),
            [[0], [np.nan], [np.nan]],
            np.asarray([["1"], [None], [None]], dtype=object),
        ),
        (
            # missing value in training set,
            # inverse transform will considering encoded nan as missing
            np.array([[np.nan], ["1"], ["a"]], dtype=object),
            [[0], [np.nan], [np.nan]],
            np.asarray([["1"], [np.nan], [np.nan]], dtype=object),
        ),
    ],
)
def test_ordinal_encoder_unknown_missing_interaction_both_nan(
    X_train, X_test_trans_expected, X_roundtrip_expected
):
    """Check transform when unknown_value and encoded_missing_value is nan.

    Non-regression test for #24082.
    """
    oe = OrdinalEncoder(
        handle_unknown="use_encoded_value",
        unknown_value=np.nan,
        encoded_missing_value=np.nan,
    ).fit(X_train)

    X_test = np.array([["1"], [np.nan], ["b"]])
    X_test_trans = oe.transform(X_test)

    # both nan and unknown are encoded as nan
    assert_allclose(X_test_trans, X_test_trans_expected)
    X_roundtrip = oe.inverse_transform(X_test_trans)

    n_samples = X_roundtrip_expected.shape[0]
    for i in range(n_samples):
        expected_val = X_roundtrip_expected[i, 0]
        val = X_roundtrip[i, 0]

        if expected_val is None:
            assert val is None
        elif is_scalar_nan(expected_val):
            assert np.isnan(val)
        else:
            assert val == expected_val<|MERGE_RESOLUTION|>--- conflicted
+++ resolved
@@ -1335,8 +1335,6 @@
     assert_allclose(X_trans, [[1], [1]])
 
 
-<<<<<<< HEAD
-=======
 # TODO(1.4): Remove when `sparse` parameter is replaced by `sparse_output`
 def test_one_hot_encoder_sparse_deprecated():
     X = [["Male", 1], ["Female", 3], ["Female", 2]]
@@ -1346,17 +1344,6 @@
         OneHotEncoder(sparse=False).fit(X)
 
 
-# TODO: Remove in 1.2 when get_feature_names is removed
-def test_one_hot_encoder_get_feature_names_deprecated():
-    X = np.array([["cat", "dog"]], dtype=object).T
-    enc = OneHotEncoder().fit(X)
-
-    msg = "get_feature_names is deprecated in 1.0"
-    with pytest.warns(FutureWarning, match=msg):
-        enc.get_feature_names()
-
-
->>>>>>> e4a7edc4
 # deliberately omit 'OS' as an invalid combo
 @pytest.mark.parametrize(
     "input_dtype, category_dtype", ["OO", "OU", "UO", "UU", "US", "SO", "SU", "SS"]
@@ -1393,13 +1380,8 @@
 def test_ohe_missing_values_get_feature_names(missing_value):
     # encoder with missing values with object dtypes
     X = np.array([["a", "b", missing_value, "a", missing_value]], dtype=object).T
-<<<<<<< HEAD
-    ohe = OneHotEncoder(sparse=False, handle_unknown="ignore").fit(X)
+    ohe = OneHotEncoder(sparse_output=False, handle_unknown="ignore").fit(X)
     names = ohe.get_feature_names_out()
-=======
-    ohe = OneHotEncoder(sparse_output=False, handle_unknown="ignore").fit(X)
-    names = getattr(ohe, get_names)()
->>>>>>> e4a7edc4
     assert_array_equal(names, ["x0_a", "x0_b", f"x0_{missing_value}"])
 
 
