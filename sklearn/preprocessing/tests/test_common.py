--- conflicted
+++ resolved
@@ -32,22 +32,14 @@
 
 
 @pytest.mark.parametrize(
-<<<<<<< HEAD
-    "est, func, support_sparse",
-    [(MinMaxScaler(), minmax_scale, False),
-     (StandardScaler(), scale, False),
-     (StandardScaler(with_mean=False), scale, True),
-     (QuantileTransformer(n_quantiles=10), quantile_transform, True),
-     (RobustScaler(), robust_scale, False),
-     (RobustScaler(with_centering=False), robust_scale, True)]
-=======
     "est, func, support_sparse, strictly_positive",
     [(MinMaxScaler(), minmax_scale, False, False),
      (StandardScaler(), scale, False, False),
      (StandardScaler(with_mean=False), scale, True, False),
      (PowerTransformer(), power_transform, False, True),
-     (QuantileTransformer(n_quantiles=10), quantile_transform, True, False)]
->>>>>>> 93382cc4
+     (QuantileTransformer(n_quantiles=10), quantile_transform, True, False),
+     (RobustScaler(), robust_scale, False, False),
+     (RobustScaler(with_centering=False), robust_scale, True, False)]
 )
 def test_missing_value_handling(est, func, support_sparse, strictly_positive):
     # check that the preprocessing method let pass nan
