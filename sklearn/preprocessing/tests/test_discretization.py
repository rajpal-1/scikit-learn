--- conflicted
+++ resolved
@@ -119,15 +119,10 @@
 def test_same_min_max(strategy):
     warnings.simplefilter("always")
     X = np.array([[1, -2], [1, -1], [1, 0], [1, 1]])
-<<<<<<< HEAD
     est = KBinsDiscretizer(
         strategy=strategy, n_bins=3, encode="ordinal", subsample=None
     )
-    warning_message = "Feature 0 is constant and will be replaced " "with 0."
-=======
-    est = KBinsDiscretizer(strategy=strategy, n_bins=3, encode="ordinal")
     warning_message = "Feature 0 is constant and will be replaced with 0."
->>>>>>> cf286be4
     with pytest.warns(UserWarning, match=warning_message):
         est.fit(X)
     assert est.n_bins_[0] == 1
