# Authors:
#
#          Giorgio Patrini
#
# License: BSD 3 clause
from __future__ import division

import warnings
import re
import numpy as np
import numpy.linalg as la
from scipy import sparse, stats
from distutils.version import LooseVersion

from sklearn.utils import gen_batches

from sklearn.utils.testing import assert_raise_message
from sklearn.utils.testing import assert_almost_equal
from sklearn.utils.testing import clean_warning_registry
from sklearn.utils.testing import assert_array_almost_equal
from sklearn.utils.testing import assert_array_equal
from sklearn.utils.testing import assert_array_less
from sklearn.utils.testing import assert_equal
from sklearn.utils.testing import assert_greater_equal
from sklearn.utils.testing import assert_less_equal
from sklearn.utils.testing import assert_raises
from sklearn.utils.testing import assert_raises_regex
from sklearn.utils.testing import assert_true
from sklearn.utils.testing import assert_false
from sklearn.utils.testing import assert_warns_message
from sklearn.utils.testing import assert_no_warnings
from sklearn.utils.testing import assert_allclose
from sklearn.utils.testing import skip_if_32bit
from sklearn.utils.testing import SkipTest

from sklearn.utils.sparsefuncs import mean_variance_axis
from sklearn.preprocessing.data import _transform_selected
from sklearn.preprocessing.data import _handle_zeros_in_scale
from sklearn.preprocessing.data import Binarizer
from sklearn.preprocessing.data import KernelCenterer
from sklearn.preprocessing.data import Normalizer
from sklearn.preprocessing.data import normalize
from sklearn.preprocessing.data import OneHotEncoder
from sklearn.preprocessing.data import CategoricalEncoder
from sklearn.preprocessing.data import StandardScaler
from sklearn.preprocessing.data import scale
from sklearn.preprocessing.data import MinMaxScaler
from sklearn.preprocessing.data import minmax_scale
from sklearn.preprocessing.data import QuantileTransformer
from sklearn.preprocessing.data import quantile_transform
from sklearn.preprocessing.data import MaxAbsScaler
from sklearn.preprocessing.data import maxabs_scale
from sklearn.preprocessing.data import RobustScaler
from sklearn.preprocessing.data import robust_scale
from sklearn.preprocessing.data import add_dummy_feature
from sklearn.preprocessing.data import PolynomialFeatures
from sklearn.preprocessing.data import PowerTransformer
from sklearn.preprocessing.data import power_transform
from sklearn.exceptions import DataConversionWarning, NotFittedError

from sklearn.pipeline import Pipeline
from sklearn.model_selection import cross_val_predict
from sklearn.svm import SVR

from sklearn import datasets

iris = datasets.load_iris()

# Make some data to be used many times
rng = np.random.RandomState(0)
n_features = 30
n_samples = 1000
offsets = rng.uniform(-1, 1, size=n_features)
scales = rng.uniform(1, 10, size=n_features)
X_2d = rng.randn(n_samples, n_features) * scales + offsets
X_1row = X_2d[0, :].reshape(1, n_features)
X_1col = X_2d[:, 0].reshape(n_samples, 1)
X_list_1row = X_1row.tolist()
X_list_1col = X_1col.tolist()


def toarray(a):
    if hasattr(a, "toarray"):
        a = a.toarray()
    return a


def _check_dim_1axis(a):
    if isinstance(a, list):
        return np.array(a).shape[0]
    return a.shape[0]


def assert_correct_incr(i, batch_start, batch_stop, n, chunk_size,
                        n_samples_seen):
    if batch_stop != n:
        assert_equal((i + 1) * chunk_size, n_samples_seen)
    else:
        assert_equal(i * chunk_size + (batch_stop - batch_start),
                     n_samples_seen)


def test_polynomial_features():
    # Test Polynomial Features
    X1 = np.arange(6)[:, np.newaxis]
    P1 = np.hstack([np.ones_like(X1),
                    X1, X1 ** 2, X1 ** 3])
    deg1 = 3

    X2 = np.arange(6).reshape((3, 2))
    x1 = X2[:, :1]
    x2 = X2[:, 1:]
    P2 = np.hstack([x1 ** 0 * x2 ** 0,
                    x1 ** 1 * x2 ** 0,
                    x1 ** 0 * x2 ** 1,
                    x1 ** 2 * x2 ** 0,
                    x1 ** 1 * x2 ** 1,
                    x1 ** 0 * x2 ** 2])
    deg2 = 2

    for (deg, X, P) in [(deg1, X1, P1), (deg2, X2, P2)]:
        P_test = PolynomialFeatures(deg, include_bias=True).fit_transform(X)
        assert_array_almost_equal(P_test, P)

        P_test = PolynomialFeatures(deg, include_bias=False).fit_transform(X)
        assert_array_almost_equal(P_test, P[:, 1:])

    interact = PolynomialFeatures(2, interaction_only=True, include_bias=True)
    X_poly = interact.fit_transform(X)
    assert_array_almost_equal(X_poly, P2[:, [0, 1, 2, 4]])

    assert_equal(interact.powers_.shape, (interact.n_output_features_,
                 interact.n_input_features_))


def test_polynomial_feature_names():
    X = np.arange(30).reshape(10, 3)
    poly = PolynomialFeatures(degree=2, include_bias=True).fit(X)
    feature_names = poly.get_feature_names()
    assert_array_equal(['1', 'x0', 'x1', 'x2', 'x0^2', 'x0 x1',
                        'x0 x2', 'x1^2', 'x1 x2', 'x2^2'],
                       feature_names)

    poly = PolynomialFeatures(degree=3, include_bias=False).fit(X)
    feature_names = poly.get_feature_names(["a", "b", "c"])
    assert_array_equal(['a', 'b', 'c', 'a^2', 'a b', 'a c', 'b^2',
                        'b c', 'c^2', 'a^3', 'a^2 b', 'a^2 c',
                        'a b^2', 'a b c', 'a c^2', 'b^3', 'b^2 c',
                        'b c^2', 'c^3'], feature_names)
    # test some unicode
    poly = PolynomialFeatures(degree=1, include_bias=True).fit(X)
    feature_names = poly.get_feature_names(
        [u"\u0001F40D", u"\u262E", u"\u05D0"])
    assert_array_equal([u"1", u"\u0001F40D", u"\u262E", u"\u05D0"],
                       feature_names)


def test_standard_scaler_1d():
    # Test scaling of dataset along single axis
    for X in [X_1row, X_1col, X_list_1row, X_list_1row]:

        scaler = StandardScaler()
        X_scaled = scaler.fit(X).transform(X, copy=True)

        if isinstance(X, list):
            X = np.array(X)  # cast only after scaling done

        if _check_dim_1axis(X) == 1:
            assert_almost_equal(scaler.mean_, X.ravel())
            assert_almost_equal(scaler.scale_, np.ones(n_features))
            assert_array_almost_equal(X_scaled.mean(axis=0),
                                      np.zeros_like(n_features))
            assert_array_almost_equal(X_scaled.std(axis=0),
                                      np.zeros_like(n_features))
        else:
            assert_almost_equal(scaler.mean_, X.mean())
            assert_almost_equal(scaler.scale_, X.std())
            assert_array_almost_equal(X_scaled.mean(axis=0),
                                      np.zeros_like(n_features))
            assert_array_almost_equal(X_scaled.mean(axis=0), .0)
            assert_array_almost_equal(X_scaled.std(axis=0), 1.)
        assert_equal(scaler.n_samples_seen_, X.shape[0])

        # check inverse transform
        X_scaled_back = scaler.inverse_transform(X_scaled)
        assert_array_almost_equal(X_scaled_back, X)

    # Constant feature
    X = np.ones(5).reshape(5, 1)
    scaler = StandardScaler()
    X_scaled = scaler.fit(X).transform(X, copy=True)
    assert_almost_equal(scaler.mean_, 1.)
    assert_almost_equal(scaler.scale_, 1.)
    assert_array_almost_equal(X_scaled.mean(axis=0), .0)
    assert_array_almost_equal(X_scaled.std(axis=0), .0)
    assert_equal(scaler.n_samples_seen_, X.shape[0])


def test_scale_1d():
    # 1-d inputs
    X_list = [1., 3., 5., 0.]
    X_arr = np.array(X_list)

    for X in [X_list, X_arr]:
        X_scaled = scale(X)
        assert_array_almost_equal(X_scaled.mean(), 0.0)
        assert_array_almost_equal(X_scaled.std(), 1.0)
        assert_array_equal(scale(X, with_mean=False, with_std=False), X)


@skip_if_32bit
def test_standard_scaler_numerical_stability():
    # Test numerical stability of scaling
    # np.log(1e-5) is taken because of its floating point representation
    # was empirically found to cause numerical problems with np.mean & np.std.

    x = np.zeros(8, dtype=np.float64) + np.log(1e-5, dtype=np.float64)
    if LooseVersion(np.__version__) >= LooseVersion('1.9'):
        # This does not raise a warning as the number of samples is too low
        # to trigger the problem in recent numpy
        x_scaled = assert_no_warnings(scale, x)
        assert_array_almost_equal(scale(x), np.zeros(8))
    else:
        w = "standard deviation of the data is probably very close to 0"
        x_scaled = assert_warns_message(UserWarning, w, scale, x)
        assert_array_almost_equal(x_scaled, np.zeros(8))

    # with 2 more samples, the std computation run into numerical issues:
    x = np.zeros(10, dtype=np.float64) + np.log(1e-5, dtype=np.float64)
    w = "standard deviation of the data is probably very close to 0"
    x_scaled = assert_warns_message(UserWarning, w, scale, x)
    assert_array_almost_equal(x_scaled, np.zeros(10))

    x = np.ones(10, dtype=np.float64) * 1e-100
    x_small_scaled = assert_no_warnings(scale, x)
    assert_array_almost_equal(x_small_scaled, np.zeros(10))

    # Large values can cause (often recoverable) numerical stability issues:
    x_big = np.ones(10, dtype=np.float64) * 1e100
    w = "Dataset may contain too large values"
    x_big_scaled = assert_warns_message(UserWarning, w, scale, x_big)
    assert_array_almost_equal(x_big_scaled, np.zeros(10))
    assert_array_almost_equal(x_big_scaled, x_small_scaled)

    x_big_centered = assert_warns_message(UserWarning, w, scale, x_big,
                                          with_std=False)
    assert_array_almost_equal(x_big_centered, np.zeros(10))
    assert_array_almost_equal(x_big_centered, x_small_scaled)


def test_scaler_2d_arrays():
    # Test scaling of 2d array along first axis
    rng = np.random.RandomState(0)
    n_features = 5
    n_samples = 4
    X = rng.randn(n_samples, n_features)
    X[:, 0] = 0.0  # first feature is always of zero

    scaler = StandardScaler()
    X_scaled = scaler.fit(X).transform(X, copy=True)
    assert_false(np.any(np.isnan(X_scaled)))
    assert_equal(scaler.n_samples_seen_, n_samples)

    assert_array_almost_equal(X_scaled.mean(axis=0), n_features * [0.0])
    assert_array_almost_equal(X_scaled.std(axis=0), [0., 1., 1., 1., 1.])
    # Check that X has been copied
    assert_true(X_scaled is not X)

    # check inverse transform
    X_scaled_back = scaler.inverse_transform(X_scaled)
    assert_true(X_scaled_back is not X)
    assert_true(X_scaled_back is not X_scaled)
    assert_array_almost_equal(X_scaled_back, X)

    X_scaled = scale(X, axis=1, with_std=False)
    assert_false(np.any(np.isnan(X_scaled)))
    assert_array_almost_equal(X_scaled.mean(axis=1), n_samples * [0.0])
    X_scaled = scale(X, axis=1, with_std=True)
    assert_false(np.any(np.isnan(X_scaled)))
    assert_array_almost_equal(X_scaled.mean(axis=1), n_samples * [0.0])
    assert_array_almost_equal(X_scaled.std(axis=1), n_samples * [1.0])
    # Check that the data hasn't been modified
    assert_true(X_scaled is not X)

    X_scaled = scaler.fit(X).transform(X, copy=False)
    assert_false(np.any(np.isnan(X_scaled)))
    assert_array_almost_equal(X_scaled.mean(axis=0), n_features * [0.0])
    assert_array_almost_equal(X_scaled.std(axis=0), [0., 1., 1., 1., 1.])
    # Check that X has not been copied
    assert_true(X_scaled is X)

    X = rng.randn(4, 5)
    X[:, 0] = 1.0  # first feature is a constant, non zero feature
    scaler = StandardScaler()
    X_scaled = scaler.fit(X).transform(X, copy=True)
    assert_false(np.any(np.isnan(X_scaled)))
    assert_array_almost_equal(X_scaled.mean(axis=0), n_features * [0.0])
    assert_array_almost_equal(X_scaled.std(axis=0), [0., 1., 1., 1., 1.])
    # Check that X has not been copied
    assert_true(X_scaled is not X)


def test_handle_zeros_in_scale():
    s1 = np.array([0, 1, 2, 3])
    s2 = _handle_zeros_in_scale(s1, copy=True)

    assert_false(s1[0] == s2[0])
    assert_array_equal(s1, np.array([0, 1, 2, 3]))
    assert_array_equal(s2, np.array([1, 1, 2, 3]))


def test_minmax_scaler_partial_fit():
    # Test if partial_fit run over many batches of size 1 and 50
    # gives the same results as fit
    X = X_2d
    n = X.shape[0]

    for chunk_size in [1, 2, 50, n, n + 42]:
        # Test mean at the end of the process
        scaler_batch = MinMaxScaler().fit(X)

        scaler_incr = MinMaxScaler()
        for batch in gen_batches(n_samples, chunk_size):
            scaler_incr = scaler_incr.partial_fit(X[batch])

        assert_array_almost_equal(scaler_batch.data_min_,
                                  scaler_incr.data_min_)
        assert_array_almost_equal(scaler_batch.data_max_,
                                  scaler_incr.data_max_)
        assert_equal(scaler_batch.n_samples_seen_, scaler_incr.n_samples_seen_)
        assert_array_almost_equal(scaler_batch.data_range_,
                                  scaler_incr.data_range_)
        assert_array_almost_equal(scaler_batch.scale_, scaler_incr.scale_)
        assert_array_almost_equal(scaler_batch.min_, scaler_incr.min_)

        # Test std after 1 step
        batch0 = slice(0, chunk_size)
        scaler_batch = MinMaxScaler().fit(X[batch0])
        scaler_incr = MinMaxScaler().partial_fit(X[batch0])

        assert_array_almost_equal(scaler_batch.data_min_,
                                  scaler_incr.data_min_)
        assert_array_almost_equal(scaler_batch.data_max_,
                                  scaler_incr.data_max_)
        assert_equal(scaler_batch.n_samples_seen_, scaler_incr.n_samples_seen_)
        assert_array_almost_equal(scaler_batch.data_range_,
                                  scaler_incr.data_range_)
        assert_array_almost_equal(scaler_batch.scale_, scaler_incr.scale_)
        assert_array_almost_equal(scaler_batch.min_, scaler_incr.min_)

        # Test std until the end of partial fits, and
        scaler_batch = MinMaxScaler().fit(X)
        scaler_incr = MinMaxScaler()  # Clean estimator
        for i, batch in enumerate(gen_batches(n_samples, chunk_size)):
            scaler_incr = scaler_incr.partial_fit(X[batch])
            assert_correct_incr(i, batch_start=batch.start,
                                batch_stop=batch.stop, n=n,
                                chunk_size=chunk_size,
                                n_samples_seen=scaler_incr.n_samples_seen_)


def test_standard_scaler_partial_fit():
    # Test if partial_fit run over many batches of size 1 and 50
    # gives the same results as fit
    X = X_2d
    n = X.shape[0]

    for chunk_size in [1, 2, 50, n, n + 42]:
        # Test mean at the end of the process
        scaler_batch = StandardScaler(with_std=False).fit(X)

        scaler_incr = StandardScaler(with_std=False)
        for batch in gen_batches(n_samples, chunk_size):
            scaler_incr = scaler_incr.partial_fit(X[batch])

        assert_array_almost_equal(scaler_batch.mean_, scaler_incr.mean_)
        assert_equal(scaler_batch.var_, scaler_incr.var_)  # Nones
        assert_equal(scaler_batch.n_samples_seen_, scaler_incr.n_samples_seen_)

        # Test std after 1 step
        batch0 = slice(0, chunk_size)
        scaler_incr = StandardScaler().partial_fit(X[batch0])
        if chunk_size == 1:
            assert_array_almost_equal(np.zeros(n_features, dtype=np.float64),
                                      scaler_incr.var_)
            assert_array_almost_equal(np.ones(n_features, dtype=np.float64),
                                      scaler_incr.scale_)
        else:
            assert_array_almost_equal(np.var(X[batch0], axis=0),
                                      scaler_incr.var_)
            assert_array_almost_equal(np.std(X[batch0], axis=0),
                                      scaler_incr.scale_)  # no constants

        # Test std until the end of partial fits, and
        scaler_batch = StandardScaler().fit(X)
        scaler_incr = StandardScaler()  # Clean estimator
        for i, batch in enumerate(gen_batches(n_samples, chunk_size)):
            scaler_incr = scaler_incr.partial_fit(X[batch])
            assert_correct_incr(i, batch_start=batch.start,
                                batch_stop=batch.stop, n=n,
                                chunk_size=chunk_size,
                                n_samples_seen=scaler_incr.n_samples_seen_)

        assert_array_almost_equal(scaler_batch.var_, scaler_incr.var_)
        assert_equal(scaler_batch.n_samples_seen_, scaler_incr.n_samples_seen_)


def test_standard_scaler_partial_fit_numerical_stability():
    # Test if the incremental computation introduces significative errors
    # for large datasets with values of large magniture
    rng = np.random.RandomState(0)
    n_features = 2
    n_samples = 100
    offsets = rng.uniform(-1e15, 1e15, size=n_features)
    scales = rng.uniform(1e3, 1e6, size=n_features)
    X = rng.randn(n_samples, n_features) * scales + offsets

    scaler_batch = StandardScaler().fit(X)
    scaler_incr = StandardScaler()
    for chunk in X:
        scaler_incr = scaler_incr.partial_fit(chunk.reshape(1, n_features))

    # Regardless of abs values, they must not be more diff 6 significant digits
    tol = 10 ** (-6)
    assert_allclose(scaler_incr.mean_, scaler_batch.mean_, rtol=tol)
    assert_allclose(scaler_incr.var_, scaler_batch.var_, rtol=tol)
    assert_allclose(scaler_incr.scale_, scaler_batch.scale_, rtol=tol)
    # NOTE Be aware that for much larger offsets std is very unstable (last
    # assert) while mean is OK.

    # Sparse input
    size = (100, 3)
    scale = 1e20
    X = rng.randint(0, 2, size).astype(np.float64) * scale
    X_csr = sparse.csr_matrix(X)
    X_csc = sparse.csc_matrix(X)

    for X in [X_csr, X_csc]:
        # with_mean=False is required with sparse input
        scaler = StandardScaler(with_mean=False).fit(X)
        scaler_incr = StandardScaler(with_mean=False)

        for chunk in X:
            # chunk = sparse.csr_matrix(data_chunks)
            scaler_incr = scaler_incr.partial_fit(chunk)

        # Regardless of magnitude, they must not differ more than of 6 digits
        tol = 10 ** (-6)
        assert_true(scaler.mean_ is not None)
        assert_allclose(scaler_incr.var_, scaler.var_, rtol=tol)
        assert_allclose(scaler_incr.scale_, scaler.scale_, rtol=tol)


def test_partial_fit_sparse_input():
    # Check that sparsity is not destroyed
    X = np.array([[1.], [0.], [0.], [5.]])
    X_csr = sparse.csr_matrix(X)
    X_csc = sparse.csc_matrix(X)

    null_transform = StandardScaler(with_mean=False, with_std=False, copy=True)
    for X in [X_csr, X_csc]:

        X_null = null_transform.partial_fit(X).transform(X)
        assert_array_equal(X_null.data, X.data)
        X_orig = null_transform.inverse_transform(X_null)
        assert_array_equal(X_orig.data, X_null.data)
        assert_array_equal(X_orig.data, X.data)


def test_standard_scaler_trasform_with_partial_fit():
    # Check some postconditions after applying partial_fit and transform
    X = X_2d[:100, :]

    scaler_incr = StandardScaler()
    for i, batch in enumerate(gen_batches(X.shape[0], 1)):

        X_sofar = X[:(i + 1), :]
        chunks_copy = X_sofar.copy()
        scaled_batch = StandardScaler().fit_transform(X_sofar)

        scaler_incr = scaler_incr.partial_fit(X[batch])
        scaled_incr = scaler_incr.transform(X_sofar)

        assert_array_almost_equal(scaled_batch, scaled_incr)
        assert_array_almost_equal(X_sofar, chunks_copy)  # No change
        right_input = scaler_incr.inverse_transform(scaled_incr)
        assert_array_almost_equal(X_sofar, right_input)

        zero = np.zeros(X.shape[1])
        epsilon = np.nextafter(0, 1)
        assert_array_less(zero, scaler_incr.var_ + epsilon)  # as less or equal
        assert_array_less(zero, scaler_incr.scale_ + epsilon)
        # (i+1) because the Scaler has been already fitted
        assert_equal((i + 1), scaler_incr.n_samples_seen_)


def test_min_max_scaler_iris():
    X = iris.data
    scaler = MinMaxScaler()
    # default params
    X_trans = scaler.fit_transform(X)
    assert_array_almost_equal(X_trans.min(axis=0), 0)
    assert_array_almost_equal(X_trans.max(axis=0), 1)
    X_trans_inv = scaler.inverse_transform(X_trans)
    assert_array_almost_equal(X, X_trans_inv)

    # not default params: min=1, max=2
    scaler = MinMaxScaler(feature_range=(1, 2))
    X_trans = scaler.fit_transform(X)
    assert_array_almost_equal(X_trans.min(axis=0), 1)
    assert_array_almost_equal(X_trans.max(axis=0), 2)
    X_trans_inv = scaler.inverse_transform(X_trans)
    assert_array_almost_equal(X, X_trans_inv)

    # min=-.5, max=.6
    scaler = MinMaxScaler(feature_range=(-.5, .6))
    X_trans = scaler.fit_transform(X)
    assert_array_almost_equal(X_trans.min(axis=0), -.5)
    assert_array_almost_equal(X_trans.max(axis=0), .6)
    X_trans_inv = scaler.inverse_transform(X_trans)
    assert_array_almost_equal(X, X_trans_inv)

    # raises on invalid range
    scaler = MinMaxScaler(feature_range=(2, 1))
    assert_raises(ValueError, scaler.fit, X)


def test_min_max_scaler_zero_variance_features():
    # Check min max scaler on toy data with zero variance features
    X = [[0., 1., +0.5],
         [0., 1., -0.1],
         [0., 1., +1.1]]

    X_new = [[+0., 2., 0.5],
             [-1., 1., 0.0],
             [+0., 1., 1.5]]

    # default params
    scaler = MinMaxScaler()
    X_trans = scaler.fit_transform(X)
    X_expected_0_1 = [[0., 0., 0.5],
                      [0., 0., 0.0],
                      [0., 0., 1.0]]
    assert_array_almost_equal(X_trans, X_expected_0_1)
    X_trans_inv = scaler.inverse_transform(X_trans)
    assert_array_almost_equal(X, X_trans_inv)

    X_trans_new = scaler.transform(X_new)
    X_expected_0_1_new = [[+0., 1., 0.500],
                          [-1., 0., 0.083],
                          [+0., 0., 1.333]]
    assert_array_almost_equal(X_trans_new, X_expected_0_1_new, decimal=2)

    # not default params
    scaler = MinMaxScaler(feature_range=(1, 2))
    X_trans = scaler.fit_transform(X)
    X_expected_1_2 = [[1., 1., 1.5],
                      [1., 1., 1.0],
                      [1., 1., 2.0]]
    assert_array_almost_equal(X_trans, X_expected_1_2)

    # function interface
    X_trans = minmax_scale(X)
    assert_array_almost_equal(X_trans, X_expected_0_1)
    X_trans = minmax_scale(X, feature_range=(1, 2))
    assert_array_almost_equal(X_trans, X_expected_1_2)


def test_minmax_scale_axis1():
    X = iris.data
    X_trans = minmax_scale(X, axis=1)
    assert_array_almost_equal(np.min(X_trans, axis=1), 0)
    assert_array_almost_equal(np.max(X_trans, axis=1), 1)


def test_min_max_scaler_1d():
    # Test scaling of dataset along single axis
    for X in [X_1row, X_1col, X_list_1row, X_list_1row]:

        scaler = MinMaxScaler(copy=True)
        X_scaled = scaler.fit(X).transform(X)

        if isinstance(X, list):
            X = np.array(X)  # cast only after scaling done

        if _check_dim_1axis(X) == 1:
            assert_array_almost_equal(X_scaled.min(axis=0),
                                      np.zeros(n_features))
            assert_array_almost_equal(X_scaled.max(axis=0),
                                      np.zeros(n_features))
        else:
            assert_array_almost_equal(X_scaled.min(axis=0), .0)
            assert_array_almost_equal(X_scaled.max(axis=0), 1.)
        assert_equal(scaler.n_samples_seen_, X.shape[0])

        # check inverse transform
        X_scaled_back = scaler.inverse_transform(X_scaled)
        assert_array_almost_equal(X_scaled_back, X)

    # Constant feature
    X = np.ones(5).reshape(5, 1)
    scaler = MinMaxScaler()
    X_scaled = scaler.fit(X).transform(X)
    assert_greater_equal(X_scaled.min(), 0.)
    assert_less_equal(X_scaled.max(), 1.)
    assert_equal(scaler.n_samples_seen_, X.shape[0])

    # Function interface
    X_1d = X_1row.ravel()
    min_ = X_1d.min()
    max_ = X_1d.max()
    assert_array_almost_equal((X_1d - min_) / (max_ - min_),
                              minmax_scale(X_1d, copy=True))


def test_scaler_without_centering():
    rng = np.random.RandomState(42)
    X = rng.randn(4, 5)
    X[:, 0] = 0.0  # first feature is always of zero
    X_csr = sparse.csr_matrix(X)
    X_csc = sparse.csc_matrix(X)

    assert_raises(ValueError, StandardScaler().fit, X_csr)
    assert_raises(ValueError, StandardScaler().fit, X_csc)

    null_transform = StandardScaler(with_mean=False, with_std=False, copy=True)
    X_null = null_transform.fit_transform(X_csr)
    assert_array_equal(X_null.data, X_csr.data)
    X_orig = null_transform.inverse_transform(X_null)
    assert_array_equal(X_orig.data, X_csr.data)

    scaler = StandardScaler(with_mean=False).fit(X)
    X_scaled = scaler.transform(X, copy=True)
    assert_false(np.any(np.isnan(X_scaled)))

    scaler_csr = StandardScaler(with_mean=False).fit(X_csr)
    X_csr_scaled = scaler_csr.transform(X_csr, copy=True)
    assert_false(np.any(np.isnan(X_csr_scaled.data)))

    scaler_csc = StandardScaler(with_mean=False).fit(X_csc)
    X_csc_scaled = scaler_csc.transform(X_csc, copy=True)
    assert_false(np.any(np.isnan(X_csc_scaled.data)))

    assert_array_almost_equal(scaler.mean_, scaler_csr.mean_)
    assert_array_almost_equal(scaler.var_, scaler_csr.var_)
    assert_array_almost_equal(scaler.scale_, scaler_csr.scale_)

    assert_array_almost_equal(scaler.mean_, scaler_csc.mean_)
    assert_array_almost_equal(scaler.var_, scaler_csc.var_)
    assert_array_almost_equal(scaler.scale_, scaler_csc.scale_)

    assert_array_almost_equal(
        X_scaled.mean(axis=0), [0., -0.01, 2.24, -0.35, -0.78], 2)
    assert_array_almost_equal(X_scaled.std(axis=0), [0., 1., 1., 1., 1.])

    X_csr_scaled_mean, X_csr_scaled_std = mean_variance_axis(X_csr_scaled, 0)
    assert_array_almost_equal(X_csr_scaled_mean, X_scaled.mean(axis=0))
    assert_array_almost_equal(X_csr_scaled_std, X_scaled.std(axis=0))

    # Check that X has not been modified (copy)
    assert_true(X_scaled is not X)
    assert_true(X_csr_scaled is not X_csr)

    X_scaled_back = scaler.inverse_transform(X_scaled)
    assert_true(X_scaled_back is not X)
    assert_true(X_scaled_back is not X_scaled)
    assert_array_almost_equal(X_scaled_back, X)

    X_csr_scaled_back = scaler_csr.inverse_transform(X_csr_scaled)
    assert_true(X_csr_scaled_back is not X_csr)
    assert_true(X_csr_scaled_back is not X_csr_scaled)
    assert_array_almost_equal(X_csr_scaled_back.toarray(), X)

    X_csc_scaled_back = scaler_csr.inverse_transform(X_csc_scaled.tocsc())
    assert_true(X_csc_scaled_back is not X_csc)
    assert_true(X_csc_scaled_back is not X_csc_scaled)
    assert_array_almost_equal(X_csc_scaled_back.toarray(), X)


def test_scaler_int():
    # test that scaler converts integer input to floating
    # for both sparse and dense matrices
    rng = np.random.RandomState(42)
    X = rng.randint(20, size=(4, 5))
    X[:, 0] = 0  # first feature is always of zero
    X_csr = sparse.csr_matrix(X)
    X_csc = sparse.csc_matrix(X)

    null_transform = StandardScaler(with_mean=False, with_std=False, copy=True)
    clean_warning_registry()
    with warnings.catch_warnings(record=True):
        X_null = null_transform.fit_transform(X_csr)
    assert_array_equal(X_null.data, X_csr.data)
    X_orig = null_transform.inverse_transform(X_null)
    assert_array_equal(X_orig.data, X_csr.data)

    clean_warning_registry()
    with warnings.catch_warnings(record=True):
        scaler = StandardScaler(with_mean=False).fit(X)
        X_scaled = scaler.transform(X, copy=True)
    assert_false(np.any(np.isnan(X_scaled)))

    clean_warning_registry()
    with warnings.catch_warnings(record=True):
        scaler_csr = StandardScaler(with_mean=False).fit(X_csr)
        X_csr_scaled = scaler_csr.transform(X_csr, copy=True)
    assert_false(np.any(np.isnan(X_csr_scaled.data)))

    clean_warning_registry()
    with warnings.catch_warnings(record=True):
        scaler_csc = StandardScaler(with_mean=False).fit(X_csc)
        X_csc_scaled = scaler_csc.transform(X_csc, copy=True)
    assert_false(np.any(np.isnan(X_csc_scaled.data)))

    assert_array_almost_equal(scaler.mean_, scaler_csr.mean_)
    assert_array_almost_equal(scaler.var_, scaler_csr.var_)
    assert_array_almost_equal(scaler.scale_, scaler_csr.scale_)

    assert_array_almost_equal(scaler.mean_, scaler_csc.mean_)
    assert_array_almost_equal(scaler.var_, scaler_csc.var_)
    assert_array_almost_equal(scaler.scale_, scaler_csc.scale_)

    assert_array_almost_equal(
        X_scaled.mean(axis=0),
        [0., 1.109, 1.856, 21., 1.559], 2)
    assert_array_almost_equal(X_scaled.std(axis=0), [0., 1., 1., 1., 1.])

    X_csr_scaled_mean, X_csr_scaled_std = mean_variance_axis(
        X_csr_scaled.astype(np.float), 0)
    assert_array_almost_equal(X_csr_scaled_mean, X_scaled.mean(axis=0))
    assert_array_almost_equal(X_csr_scaled_std, X_scaled.std(axis=0))

    # Check that X has not been modified (copy)
    assert_true(X_scaled is not X)
    assert_true(X_csr_scaled is not X_csr)

    X_scaled_back = scaler.inverse_transform(X_scaled)
    assert_true(X_scaled_back is not X)
    assert_true(X_scaled_back is not X_scaled)
    assert_array_almost_equal(X_scaled_back, X)

    X_csr_scaled_back = scaler_csr.inverse_transform(X_csr_scaled)
    assert_true(X_csr_scaled_back is not X_csr)
    assert_true(X_csr_scaled_back is not X_csr_scaled)
    assert_array_almost_equal(X_csr_scaled_back.toarray(), X)

    X_csc_scaled_back = scaler_csr.inverse_transform(X_csc_scaled.tocsc())
    assert_true(X_csc_scaled_back is not X_csc)
    assert_true(X_csc_scaled_back is not X_csc_scaled)
    assert_array_almost_equal(X_csc_scaled_back.toarray(), X)


def test_scaler_without_copy():
    # Check that StandardScaler.fit does not change input
    rng = np.random.RandomState(42)
    X = rng.randn(4, 5)
    X[:, 0] = 0.0  # first feature is always of zero
    X_csr = sparse.csr_matrix(X)
    X_csc = sparse.csc_matrix(X)

    X_copy = X.copy()
    StandardScaler(copy=False).fit(X)
    assert_array_equal(X, X_copy)

    X_csr_copy = X_csr.copy()
    StandardScaler(with_mean=False, copy=False).fit(X_csr)
    assert_array_equal(X_csr.toarray(), X_csr_copy.toarray())

    X_csc_copy = X_csc.copy()
    StandardScaler(with_mean=False, copy=False).fit(X_csc)
    assert_array_equal(X_csc.toarray(), X_csc_copy.toarray())


def test_scale_sparse_with_mean_raise_exception():
    rng = np.random.RandomState(42)
    X = rng.randn(4, 5)
    X_csr = sparse.csr_matrix(X)
    X_csc = sparse.csc_matrix(X)

    # check scaling and fit with direct calls on sparse data
    assert_raises(ValueError, scale, X_csr, with_mean=True)
    assert_raises(ValueError, StandardScaler(with_mean=True).fit, X_csr)

    assert_raises(ValueError, scale, X_csc, with_mean=True)
    assert_raises(ValueError, StandardScaler(with_mean=True).fit, X_csc)

    # check transform and inverse_transform after a fit on a dense array
    scaler = StandardScaler(with_mean=True).fit(X)
    assert_raises(ValueError, scaler.transform, X_csr)
    assert_raises(ValueError, scaler.transform, X_csc)

    X_transformed_csr = sparse.csr_matrix(scaler.transform(X))
    assert_raises(ValueError, scaler.inverse_transform, X_transformed_csr)

    X_transformed_csc = sparse.csc_matrix(scaler.transform(X))
    assert_raises(ValueError, scaler.inverse_transform, X_transformed_csc)


def test_scale_input_finiteness_validation():
    # Check if non finite inputs raise ValueError
    X = [[np.nan, 5, 6, 7, 8]]
    assert_raises_regex(ValueError,
                        "Input contains NaN, infinity or a value too large",
                        scale, X)

    X = [[np.inf, 5, 6, 7, 8]]
    assert_raises_regex(ValueError,
                        "Input contains NaN, infinity or a value too large",
                        scale, X)


def test_robust_scaler_2d_arrays():
    # Test robust scaling of 2d array along first axis
    rng = np.random.RandomState(0)
    X = rng.randn(4, 5)
    X[:, 0] = 0.0  # first feature is always of zero

    scaler = RobustScaler()
    X_scaled = scaler.fit(X).transform(X)

    assert_array_almost_equal(np.median(X_scaled, axis=0), 5 * [0.0])
    assert_array_almost_equal(X_scaled.std(axis=0)[0], 0)


def test_robust_scaler_transform_one_row_csr():
    # Check RobustScaler on transforming csr matrix with one row
    rng = np.random.RandomState(0)
    X = rng.randn(4, 5)
    single_row = np.array([[0.1, 1., 2., 0., -1.]])
    scaler = RobustScaler(with_centering=False)
    scaler = scaler.fit(X)
    row_trans = scaler.transform(sparse.csr_matrix(single_row))
    row_expected = single_row / scaler.scale_
    assert_array_almost_equal(row_trans.toarray(), row_expected)
    row_scaled_back = scaler.inverse_transform(row_trans)
    assert_array_almost_equal(single_row, row_scaled_back.toarray())


def test_robust_scaler_iris():
    X = iris.data
    scaler = RobustScaler()
    X_trans = scaler.fit_transform(X)
    assert_array_almost_equal(np.median(X_trans, axis=0), 0)
    X_trans_inv = scaler.inverse_transform(X_trans)
    assert_array_almost_equal(X, X_trans_inv)
    q = np.percentile(X_trans, q=(25, 75), axis=0)
    iqr = q[1] - q[0]
    assert_array_almost_equal(iqr, 1)


def test_robust_scaler_iris_quantiles():
    X = iris.data
    scaler = RobustScaler(quantile_range=(10, 90))
    X_trans = scaler.fit_transform(X)
    assert_array_almost_equal(np.median(X_trans, axis=0), 0)
    X_trans_inv = scaler.inverse_transform(X_trans)
    assert_array_almost_equal(X, X_trans_inv)
    q = np.percentile(X_trans, q=(10, 90), axis=0)
    q_range = q[1] - q[0]
    assert_array_almost_equal(q_range, 1)


def test_quantile_transform_iris():
    X = iris.data
    # uniform output distribution
    transformer = QuantileTransformer(n_quantiles=30)
    X_trans = transformer.fit_transform(X)
    X_trans_inv = transformer.inverse_transform(X_trans)
    assert_array_almost_equal(X, X_trans_inv)
    # normal output distribution
    transformer = QuantileTransformer(n_quantiles=30,
                                      output_distribution='normal')
    X_trans = transformer.fit_transform(X)
    X_trans_inv = transformer.inverse_transform(X_trans)
    assert_array_almost_equal(X, X_trans_inv)
    # make sure it is possible to take the inverse of a sparse matrix
    # which contain negative value; this is the case in the iris dataset
    X_sparse = sparse.csc_matrix(X)
    X_sparse_tran = transformer.fit_transform(X_sparse)
    X_sparse_tran_inv = transformer.inverse_transform(X_sparse_tran)
    assert_array_almost_equal(X_sparse.A, X_sparse_tran_inv.A)


def test_quantile_transform_check_error():
    X = np.transpose([[0, 25, 50, 0, 0, 0, 75, 0, 0, 100],
                      [2, 4, 0, 0, 6, 8, 0, 10, 0, 0],
                      [0, 0, 2.6, 4.1, 0, 0, 2.3, 0, 9.5, 0.1]])
    X = sparse.csc_matrix(X)
    X_neg = np.transpose([[0, 25, 50, 0, 0, 0, 75, 0, 0, 100],
                          [-2, 4, 0, 0, 6, 8, 0, 10, 0, 0],
                          [0, 0, 2.6, 4.1, 0, 0, 2.3, 0, 9.5, 0.1]])
    X_neg = sparse.csc_matrix(X_neg)

    assert_raises_regex(ValueError, "Invalid value for 'n_quantiles': 0.",
                        QuantileTransformer(n_quantiles=0).fit, X)
    assert_raises_regex(ValueError, "Invalid value for 'subsample': 0.",
                        QuantileTransformer(subsample=0).fit, X)
    assert_raises_regex(ValueError, "The number of quantiles cannot be"
                        " greater than the number of samples used. Got"
                        " 1000 quantiles and 10 samples.",
                        QuantileTransformer(subsample=10).fit, X)

    transformer = QuantileTransformer(n_quantiles=10)
    assert_raises_regex(ValueError, "QuantileTransformer only accepts "
                        "non-negative sparse matrices.",
                        transformer.fit, X_neg)
    transformer.fit(X)
    assert_raises_regex(ValueError, "QuantileTransformer only accepts "
                        "non-negative sparse matrices.",
                        transformer.transform, X_neg)

    X_bad_feat = np.transpose([[0, 25, 50, 0, 0, 0, 75, 0, 0, 100],
                               [0, 0, 2.6, 4.1, 0, 0, 2.3, 0, 9.5, 0.1]])
    assert_raises_regex(ValueError, "X does not have the same number of "
                        "features as the previously fitted data. Got 2"
                        " instead of 3.",
                        transformer.transform, X_bad_feat)
    assert_raises_regex(ValueError, "X does not have the same number of "
                        "features as the previously fitted data. Got 2"
                        " instead of 3.",
                        transformer.inverse_transform, X_bad_feat)

    transformer = QuantileTransformer(n_quantiles=10,
                                      output_distribution='rnd')
    # check that an error is raised at fit time
    assert_raises_regex(ValueError, "'output_distribution' has to be either"
                        " 'normal' or 'uniform'. Got 'rnd' instead.",
                        transformer.fit, X)
    # check that an error is raised at transform time
    transformer.output_distribution = 'uniform'
    transformer.fit(X)
    X_tran = transformer.transform(X)
    transformer.output_distribution = 'rnd'
    assert_raises_regex(ValueError, "'output_distribution' has to be either"
                        " 'normal' or 'uniform'. Got 'rnd' instead.",
                        transformer.transform, X)
    # check that an error is raised at inverse_transform time
    assert_raises_regex(ValueError, "'output_distribution' has to be either"
                        " 'normal' or 'uniform'. Got 'rnd' instead.",
                        transformer.inverse_transform, X_tran)
    # check that an error is raised if input is scalar
    assert_raise_message(ValueError,
                         'Expected 2D array, got scalar array instead',
                         transformer.transform, 10)


def test_quantile_transform_sparse_ignore_zeros():
    X = np.array([[0, 1],
                  [0, 0],
                  [0, 2],
                  [0, 2],
                  [0, 1]])
    X_sparse = sparse.csc_matrix(X)
    transformer = QuantileTransformer(ignore_implicit_zeros=True,
                                      n_quantiles=5)

    # dense case -> warning raise
    assert_warns_message(UserWarning, "'ignore_implicit_zeros' takes effect"
                         " only with sparse matrix. This parameter has no"
                         " effect.", transformer.fit, X)

    X_expected = np.array([[0, 0],
                           [0, 0],
                           [0, 1],
                           [0, 1],
                           [0, 0]])
    X_trans = transformer.fit_transform(X_sparse)
    assert_almost_equal(X_expected, X_trans.A)

    # consider the case where sparse entries are missing values and user-given
    # zeros are to be considered
    X_data = np.array([0, 0, 1, 0, 2, 2, 1, 0, 1, 2, 0])
    X_col = np.array([0, 0, 1, 1, 1, 1, 1, 1, 1, 1, 1])
    X_row = np.array([0, 4, 0, 1, 2, 3, 4, 5, 6, 7, 8])
    X_sparse = sparse.csc_matrix((X_data, (X_row, X_col)))
    X_trans = transformer.fit_transform(X_sparse)
    X_expected = np.array([[0., 0.5],
                           [0., 0.],
                           [0., 1.],
                           [0., 1.],
                           [0., 0.5],
                           [0., 0.],
                           [0., 0.5],
                           [0., 1.],
                           [0., 0.]])
    assert_almost_equal(X_expected, X_trans.A)

    transformer = QuantileTransformer(ignore_implicit_zeros=True,
                                      n_quantiles=5)
    X_data = np.array([-1, -1, 1, 0, 0, 0, 1, -1, 1])
    X_col = np.array([0, 0, 1, 1, 1, 1, 1, 1, 1])
    X_row = np.array([0, 4, 0, 1, 2, 3, 4, 5, 6])
    X_sparse = sparse.csc_matrix((X_data, (X_row, X_col)))
    X_trans = transformer.fit_transform(X_sparse)
    X_expected = np.array([[0, 1],
                           [0, 0.375],
                           [0, 0.375],
                           [0, 0.375],
                           [0, 1],
                           [0, 0],
                           [0, 1]])
    assert_almost_equal(X_expected, X_trans.A)
    assert_almost_equal(X_sparse.A, transformer.inverse_transform(X_trans).A)

    # check in conjunction with subsampling
    transformer = QuantileTransformer(ignore_implicit_zeros=True,
                                      n_quantiles=5,
                                      subsample=8,
                                      random_state=0)
    X_trans = transformer.fit_transform(X_sparse)
    assert_almost_equal(X_expected, X_trans.A)
    assert_almost_equal(X_sparse.A, transformer.inverse_transform(X_trans).A)


def test_quantile_transform_dense_toy():
    X = np.array([[0, 2, 2.6],
                  [25, 4, 4.1],
                  [50, 6, 2.3],
                  [75, 8, 9.5],
                  [100, 10, 0.1]])

    transformer = QuantileTransformer(n_quantiles=5)
    transformer.fit(X)

    # using the a uniform output, each entry of X should be map between 0 and 1
    # and equally spaced
    X_trans = transformer.fit_transform(X)
    X_expected = np.tile(np.linspace(0, 1, num=5), (3, 1)).T
    assert_almost_equal(np.sort(X_trans, axis=0), X_expected)

    X_test = np.array([
        [-1, 1, 0],
        [101, 11, 10],
    ])
    X_expected = np.array([
        [0, 0, 0],
        [1, 1, 1],
    ])
    assert_array_almost_equal(transformer.transform(X_test), X_expected)

    X_trans_inv = transformer.inverse_transform(X_trans)
    assert_array_almost_equal(X, X_trans_inv)


def test_quantile_transform_subsampling():
    # Test that subsampling the input yield to a consistent results We check
    # that the computed quantiles are almost mapped to a [0, 1] vector where
    # values are equally spaced. The infinite norm is checked to be smaller
    # than a given threshold. This is repeated 5 times.

    # dense support
    n_samples = 1000000
    n_quantiles = 1000
    X = np.sort(np.random.sample((n_samples, 1)), axis=0)
    ROUND = 5
    inf_norm_arr = []
    for random_state in range(ROUND):
        transformer = QuantileTransformer(random_state=random_state,
                                          n_quantiles=n_quantiles,
                                          subsample=n_samples // 10)
        transformer.fit(X)
        diff = (np.linspace(0, 1, n_quantiles) -
                np.ravel(transformer.quantiles_))
        inf_norm = np.max(np.abs(diff))
        assert_true(inf_norm < 1e-2)
        inf_norm_arr.append(inf_norm)
    # each random subsampling yield a unique approximation to the expected
    # linspace CDF
    assert_equal(len(np.unique(inf_norm_arr)), len(inf_norm_arr))

    # sparse support

    # TODO: rng should be seeded once we drop support for older versions of
    # scipy (< 0.13) that don't support seeding.
    X = sparse.rand(n_samples, 1, density=.99, format='csc')
    inf_norm_arr = []
    for random_state in range(ROUND):
        transformer = QuantileTransformer(random_state=random_state,
                                          n_quantiles=n_quantiles,
                                          subsample=n_samples // 10)
        transformer.fit(X)
        diff = (np.linspace(0, 1, n_quantiles) -
                np.ravel(transformer.quantiles_))
        inf_norm = np.max(np.abs(diff))
        assert_true(inf_norm < 1e-1)
        inf_norm_arr.append(inf_norm)
    # each random subsampling yield a unique approximation to the expected
    # linspace CDF
    assert_equal(len(np.unique(inf_norm_arr)), len(inf_norm_arr))


def test_quantile_transform_sparse_toy():
    X = np.array([[0., 2., 0.],
                  [25., 4., 0.],
                  [50., 0., 2.6],
                  [0., 0., 4.1],
                  [0., 6., 0.],
                  [0., 8., 0.],
                  [75., 0., 2.3],
                  [0., 10., 0.],
                  [0., 0., 9.5],
                  [100., 0., 0.1]])

    X = sparse.csc_matrix(X)

    transformer = QuantileTransformer(n_quantiles=10)
    transformer.fit(X)

    X_trans = transformer.fit_transform(X)
    assert_array_almost_equal(np.min(X_trans.toarray(), axis=0), 0.)
    assert_array_almost_equal(np.max(X_trans.toarray(), axis=0), 1.)

    X_trans_inv = transformer.inverse_transform(X_trans)
    assert_array_almost_equal(X.toarray(), X_trans_inv.toarray())

    transformer_dense = QuantileTransformer(n_quantiles=10).fit(
        X.toarray())

    X_trans = transformer_dense.transform(X)
    assert_array_almost_equal(np.min(X_trans.toarray(), axis=0), 0.)
    assert_array_almost_equal(np.max(X_trans.toarray(), axis=0), 1.)

    X_trans_inv = transformer_dense.inverse_transform(X_trans)
    assert_array_almost_equal(X.toarray(), X_trans_inv.toarray())


def test_quantile_transform_axis1():
    X = np.array([[0, 25, 50, 75, 100],
                  [2, 4, 6, 8, 10],
                  [2.6, 4.1, 2.3, 9.5, 0.1]])

    X_trans_a0 = quantile_transform(X.T, axis=0, n_quantiles=5)
    X_trans_a1 = quantile_transform(X, axis=1, n_quantiles=5)
    assert_array_almost_equal(X_trans_a0, X_trans_a1.T)


def test_quantile_transform_bounds():
    # Lower and upper bounds are manually mapped. We checked that in the case
    # of a constant feature and binary feature, the bounds are properly mapped.
    X_dense = np.array([[0, 0],
                        [0, 0],
                        [1, 0]])
    X_sparse = sparse.csc_matrix(X_dense)

    # check sparse and dense are consistent
    X_trans = QuantileTransformer(n_quantiles=3,
                                  random_state=0).fit_transform(X_dense)
    assert_array_almost_equal(X_trans, X_dense)
    X_trans_sp = QuantileTransformer(n_quantiles=3,
                                     random_state=0).fit_transform(X_sparse)
    assert_array_almost_equal(X_trans_sp.A, X_dense)
    assert_array_almost_equal(X_trans, X_trans_sp.A)

    # check the consistency of the bounds by learning on 1 matrix
    # and transforming another
    X = np.array([[0, 1],
                  [0, 0.5],
                  [1, 0]])
    X1 = np.array([[0, 0.1],
                   [0, 0.5],
                   [1, 0.1]])
    transformer = QuantileTransformer(n_quantiles=3).fit(X)
    X_trans = transformer.transform(X1)
    assert_array_almost_equal(X_trans, X1)

    # check that values outside of the range learned will be mapped properly.
    X = np.random.random((1000, 1))
    transformer = QuantileTransformer()
    transformer.fit(X)
    assert_equal(transformer.transform([[-10]]),
                 transformer.transform([[np.min(X)]]))
    assert_equal(transformer.transform([[10]]),
                 transformer.transform([[np.max(X)]]))
    assert_equal(transformer.inverse_transform([[-10]]),
                 transformer.inverse_transform(
                     [[np.min(transformer.references_)]]))
    assert_equal(transformer.inverse_transform([[10]]),
                 transformer.inverse_transform(
                     [[np.max(transformer.references_)]]))


def test_quantile_transform_and_inverse():
    # iris dataset
    X = iris.data
    transformer = QuantileTransformer(n_quantiles=1000, random_state=0)
    X_trans = transformer.fit_transform(X)
    X_trans_inv = transformer.inverse_transform(X_trans)
    assert_array_almost_equal(X, X_trans_inv)


def test_robust_scaler_invalid_range():
    for range_ in [
        (-1, 90),
        (-2, -3),
        (10, 101),
        (100.5, 101),
        (90, 50),
    ]:
        scaler = RobustScaler(quantile_range=range_)

        assert_raises_regex(ValueError, 'Invalid quantile range: \(',
                            scaler.fit, iris.data)


def test_scale_function_without_centering():
    rng = np.random.RandomState(42)
    X = rng.randn(4, 5)
    X[:, 0] = 0.0  # first feature is always of zero
    X_csr = sparse.csr_matrix(X)

    X_scaled = scale(X, with_mean=False)
    assert_false(np.any(np.isnan(X_scaled)))

    X_csr_scaled = scale(X_csr, with_mean=False)
    assert_false(np.any(np.isnan(X_csr_scaled.data)))

    # test csc has same outcome
    X_csc_scaled = scale(X_csr.tocsc(), with_mean=False)
    assert_array_almost_equal(X_scaled, X_csc_scaled.toarray())

    # raises value error on axis != 0
    assert_raises(ValueError, scale, X_csr, with_mean=False, axis=1)

    assert_array_almost_equal(X_scaled.mean(axis=0),
                              [0., -0.01, 2.24, -0.35, -0.78], 2)
    assert_array_almost_equal(X_scaled.std(axis=0), [0., 1., 1., 1., 1.])
    # Check that X has not been copied
    assert_true(X_scaled is not X)

    X_csr_scaled_mean, X_csr_scaled_std = mean_variance_axis(X_csr_scaled, 0)
    assert_array_almost_equal(X_csr_scaled_mean, X_scaled.mean(axis=0))
    assert_array_almost_equal(X_csr_scaled_std, X_scaled.std(axis=0))

    # null scale
    X_csr_scaled = scale(X_csr, with_mean=False, with_std=False, copy=True)
    assert_array_almost_equal(X_csr.toarray(), X_csr_scaled.toarray())


def test_robust_scale_axis1():
    X = iris.data
    X_trans = robust_scale(X, axis=1)
    assert_array_almost_equal(np.median(X_trans, axis=1), 0)
    q = np.percentile(X_trans, q=(25, 75), axis=1)
    iqr = q[1] - q[0]
    assert_array_almost_equal(iqr, 1)


def test_robust_scale_1d_array():
    X = iris.data[:, 1]
    X_trans = robust_scale(X)
    assert_array_almost_equal(np.median(X_trans), 0)
    q = np.percentile(X_trans, q=(25, 75))
    iqr = q[1] - q[0]
    assert_array_almost_equal(iqr, 1)


def test_robust_scaler_zero_variance_features():
    # Check RobustScaler on toy data with zero variance features
    X = [[0., 1., +0.5],
         [0., 1., -0.1],
         [0., 1., +1.1]]

    scaler = RobustScaler()
    X_trans = scaler.fit_transform(X)

    # NOTE: for such a small sample size, what we expect in the third column
    # depends HEAVILY on the method used to calculate quantiles. The values
    # here were calculated to fit the quantiles produces by np.percentile
    # using numpy 1.9 Calculating quantiles with
    # scipy.stats.mstats.scoreatquantile or scipy.stats.mstats.mquantiles
    # would yield very different results!
    X_expected = [[0., 0., +0.0],
                  [0., 0., -1.0],
                  [0., 0., +1.0]]
    assert_array_almost_equal(X_trans, X_expected)
    X_trans_inv = scaler.inverse_transform(X_trans)
    assert_array_almost_equal(X, X_trans_inv)

    # make sure new data gets transformed correctly
    X_new = [[+0., 2., 0.5],
             [-1., 1., 0.0],
             [+0., 1., 1.5]]
    X_trans_new = scaler.transform(X_new)
    X_expected_new = [[+0., 1., +0.],
                      [-1., 0., -0.83333],
                      [+0., 0., +1.66667]]
    assert_array_almost_equal(X_trans_new, X_expected_new, decimal=3)


def test_maxabs_scaler_zero_variance_features():
    # Check MaxAbsScaler on toy data with zero variance features
    X = [[0., 1., +0.5],
         [0., 1., -0.3],
         [0., 1., +1.5],
         [0., 0., +0.0]]

    scaler = MaxAbsScaler()
    X_trans = scaler.fit_transform(X)
    X_expected = [[0., 1., 1.0 / 3.0],
                  [0., 1., -0.2],
                  [0., 1., 1.0],
                  [0., 0., 0.0]]
    assert_array_almost_equal(X_trans, X_expected)
    X_trans_inv = scaler.inverse_transform(X_trans)
    assert_array_almost_equal(X, X_trans_inv)

    # make sure new data gets transformed correctly
    X_new = [[+0., 2., 0.5],
             [-1., 1., 0.0],
             [+0., 1., 1.5]]
    X_trans_new = scaler.transform(X_new)
    X_expected_new = [[+0., 2.0, 1.0 / 3.0],
                      [-1., 1.0, 0.0],
                      [+0., 1.0, 1.0]]

    assert_array_almost_equal(X_trans_new, X_expected_new, decimal=2)

    # function interface
    X_trans = maxabs_scale(X)
    assert_array_almost_equal(X_trans, X_expected)

    # sparse data
    X_csr = sparse.csr_matrix(X)
    X_csc = sparse.csc_matrix(X)
    X_trans_csr = scaler.fit_transform(X_csr)
    X_trans_csc = scaler.fit_transform(X_csc)
    X_expected = [[0., 1., 1.0 / 3.0],
                  [0., 1., -0.2],
                  [0., 1., 1.0],
                  [0., 0., 0.0]]
    assert_array_almost_equal(X_trans_csr.A, X_expected)
    assert_array_almost_equal(X_trans_csc.A, X_expected)
    X_trans_csr_inv = scaler.inverse_transform(X_trans_csr)
    X_trans_csc_inv = scaler.inverse_transform(X_trans_csc)
    assert_array_almost_equal(X, X_trans_csr_inv.A)
    assert_array_almost_equal(X, X_trans_csc_inv.A)


def test_maxabs_scaler_large_negative_value():
    # Check MaxAbsScaler on toy data with a large negative value
    X = [[0., 1.,   +0.5, -1.0],
         [0., 1.,   -0.3, -0.5],
         [0., 1., -100.0,  0.0],
         [0., 0.,   +0.0, -2.0]]

    scaler = MaxAbsScaler()
    X_trans = scaler.fit_transform(X)
    X_expected = [[0., 1.,  0.005,    -0.5],
                  [0., 1., -0.003,    -0.25],
                  [0., 1., -1.0,       0.0],
                  [0., 0.,  0.0,      -1.0]]
    assert_array_almost_equal(X_trans, X_expected)


def test_maxabs_scaler_transform_one_row_csr():
    # Check MaxAbsScaler on transforming csr matrix with one row
    X = sparse.csr_matrix([[0.5, 1., 1.]])
    scaler = MaxAbsScaler()
    scaler = scaler.fit(X)
    X_trans = scaler.transform(X)
    X_expected = sparse.csr_matrix([[1., 1., 1.]])
    assert_array_almost_equal(X_trans.toarray(), X_expected.toarray())
    X_scaled_back = scaler.inverse_transform(X_trans)
    assert_array_almost_equal(X.toarray(), X_scaled_back.toarray())


def test_warning_scaling_integers():
    # Check warning when scaling integer data
    X = np.array([[1, 2, 0],
                  [0, 0, 0]], dtype=np.uint8)

    w = "Data with input dtype uint8 was converted to float64"

    clean_warning_registry()
    assert_warns_message(DataConversionWarning, w, scale, X)
    assert_warns_message(DataConversionWarning, w, StandardScaler().fit, X)
    assert_warns_message(DataConversionWarning, w, MinMaxScaler().fit, X)


def test_maxabs_scaler_1d():
    # Test scaling of dataset along single axis
    for X in [X_1row, X_1col, X_list_1row, X_list_1row]:

        scaler = MaxAbsScaler(copy=True)
        X_scaled = scaler.fit(X).transform(X)

        if isinstance(X, list):
            X = np.array(X)  # cast only after scaling done

        if _check_dim_1axis(X) == 1:
            assert_array_almost_equal(np.abs(X_scaled.max(axis=0)),
                                      np.ones(n_features))
        else:
            assert_array_almost_equal(np.abs(X_scaled.max(axis=0)), 1.)
        assert_equal(scaler.n_samples_seen_, X.shape[0])

        # check inverse transform
        X_scaled_back = scaler.inverse_transform(X_scaled)
        assert_array_almost_equal(X_scaled_back, X)

    # Constant feature
    X = np.ones(5).reshape(5, 1)
    scaler = MaxAbsScaler()
    X_scaled = scaler.fit(X).transform(X)
    assert_array_almost_equal(np.abs(X_scaled.max(axis=0)), 1.)
    assert_equal(scaler.n_samples_seen_, X.shape[0])

    # function interface
    X_1d = X_1row.ravel()
    max_abs = np.abs(X_1d).max()
    assert_array_almost_equal(X_1d / max_abs, maxabs_scale(X_1d, copy=True))


def test_maxabs_scaler_partial_fit():
    # Test if partial_fit run over many batches of size 1 and 50
    # gives the same results as fit
    X = X_2d[:100, :]
    n = X.shape[0]

    for chunk_size in [1, 2, 50, n, n + 42]:
        # Test mean at the end of the process
        scaler_batch = MaxAbsScaler().fit(X)

        scaler_incr = MaxAbsScaler()
        scaler_incr_csr = MaxAbsScaler()
        scaler_incr_csc = MaxAbsScaler()
        for batch in gen_batches(n, chunk_size):
            scaler_incr = scaler_incr.partial_fit(X[batch])
            X_csr = sparse.csr_matrix(X[batch])
            scaler_incr_csr = scaler_incr_csr.partial_fit(X_csr)
            X_csc = sparse.csc_matrix(X[batch])
            scaler_incr_csc = scaler_incr_csc.partial_fit(X_csc)

        assert_array_almost_equal(scaler_batch.max_abs_, scaler_incr.max_abs_)
        assert_array_almost_equal(scaler_batch.max_abs_,
                                  scaler_incr_csr.max_abs_)
        assert_array_almost_equal(scaler_batch.max_abs_,
                                  scaler_incr_csc.max_abs_)
        assert_equal(scaler_batch.n_samples_seen_, scaler_incr.n_samples_seen_)
        assert_equal(scaler_batch.n_samples_seen_,
                     scaler_incr_csr.n_samples_seen_)
        assert_equal(scaler_batch.n_samples_seen_,
                     scaler_incr_csc.n_samples_seen_)
        assert_array_almost_equal(scaler_batch.scale_, scaler_incr.scale_)
        assert_array_almost_equal(scaler_batch.scale_, scaler_incr_csr.scale_)
        assert_array_almost_equal(scaler_batch.scale_, scaler_incr_csc.scale_)
        assert_array_almost_equal(scaler_batch.transform(X),
                                  scaler_incr.transform(X))

        # Test std after 1 step
        batch0 = slice(0, chunk_size)
        scaler_batch = MaxAbsScaler().fit(X[batch0])
        scaler_incr = MaxAbsScaler().partial_fit(X[batch0])

        assert_array_almost_equal(scaler_batch.max_abs_, scaler_incr.max_abs_)
        assert_equal(scaler_batch.n_samples_seen_, scaler_incr.n_samples_seen_)
        assert_array_almost_equal(scaler_batch.scale_, scaler_incr.scale_)
        assert_array_almost_equal(scaler_batch.transform(X),
                                  scaler_incr.transform(X))

        # Test std until the end of partial fits, and
        scaler_batch = MaxAbsScaler().fit(X)
        scaler_incr = MaxAbsScaler()  # Clean estimator
        for i, batch in enumerate(gen_batches(n, chunk_size)):
            scaler_incr = scaler_incr.partial_fit(X[batch])
            assert_correct_incr(i, batch_start=batch.start,
                                batch_stop=batch.stop, n=n,
                                chunk_size=chunk_size,
                                n_samples_seen=scaler_incr.n_samples_seen_)


def test_normalizer_l1():
    rng = np.random.RandomState(0)
    X_dense = rng.randn(4, 5)
    X_sparse_unpruned = sparse.csr_matrix(X_dense)

    # set the row number 3 to zero
    X_dense[3, :] = 0.0

    # set the row number 3 to zero without pruning (can happen in real life)
    indptr_3 = X_sparse_unpruned.indptr[3]
    indptr_4 = X_sparse_unpruned.indptr[4]
    X_sparse_unpruned.data[indptr_3:indptr_4] = 0.0

    # build the pruned variant using the regular constructor
    X_sparse_pruned = sparse.csr_matrix(X_dense)

    # check inputs that support the no-copy optim
    for X in (X_dense, X_sparse_pruned, X_sparse_unpruned):

        normalizer = Normalizer(norm='l1', copy=True)
        X_norm = normalizer.transform(X)
        assert_true(X_norm is not X)
        X_norm1 = toarray(X_norm)

        normalizer = Normalizer(norm='l1', copy=False)
        X_norm = normalizer.transform(X)
        assert_true(X_norm is X)
        X_norm2 = toarray(X_norm)

        for X_norm in (X_norm1, X_norm2):
            row_sums = np.abs(X_norm).sum(axis=1)
            for i in range(3):
                assert_almost_equal(row_sums[i], 1.0)
            assert_almost_equal(row_sums[3], 0.0)

    # check input for which copy=False won't prevent a copy
    for init in (sparse.coo_matrix, sparse.csc_matrix, sparse.lil_matrix):
        X = init(X_dense)
        X_norm = normalizer = Normalizer(norm='l2', copy=False).transform(X)

        assert_true(X_norm is not X)
        assert_true(isinstance(X_norm, sparse.csr_matrix))

        X_norm = toarray(X_norm)
        for i in range(3):
            assert_almost_equal(row_sums[i], 1.0)
        assert_almost_equal(la.norm(X_norm[3]), 0.0)


def test_normalizer_l2():
    rng = np.random.RandomState(0)
    X_dense = rng.randn(4, 5)
    X_sparse_unpruned = sparse.csr_matrix(X_dense)

    # set the row number 3 to zero
    X_dense[3, :] = 0.0

    # set the row number 3 to zero without pruning (can happen in real life)
    indptr_3 = X_sparse_unpruned.indptr[3]
    indptr_4 = X_sparse_unpruned.indptr[4]
    X_sparse_unpruned.data[indptr_3:indptr_4] = 0.0

    # build the pruned variant using the regular constructor
    X_sparse_pruned = sparse.csr_matrix(X_dense)

    # check inputs that support the no-copy optim
    for X in (X_dense, X_sparse_pruned, X_sparse_unpruned):

        normalizer = Normalizer(norm='l2', copy=True)
        X_norm1 = normalizer.transform(X)
        assert_true(X_norm1 is not X)
        X_norm1 = toarray(X_norm1)

        normalizer = Normalizer(norm='l2', copy=False)
        X_norm2 = normalizer.transform(X)
        assert_true(X_norm2 is X)
        X_norm2 = toarray(X_norm2)

        for X_norm in (X_norm1, X_norm2):
            for i in range(3):
                assert_almost_equal(la.norm(X_norm[i]), 1.0)
            assert_almost_equal(la.norm(X_norm[3]), 0.0)

    # check input for which copy=False won't prevent a copy
    for init in (sparse.coo_matrix, sparse.csc_matrix, sparse.lil_matrix):
        X = init(X_dense)
        X_norm = normalizer = Normalizer(norm='l2', copy=False).transform(X)

        assert_true(X_norm is not X)
        assert_true(isinstance(X_norm, sparse.csr_matrix))

        X_norm = toarray(X_norm)
        for i in range(3):
            assert_almost_equal(la.norm(X_norm[i]), 1.0)
        assert_almost_equal(la.norm(X_norm[3]), 0.0)


def test_normalizer_max():
    rng = np.random.RandomState(0)
    X_dense = rng.randn(4, 5)
    X_sparse_unpruned = sparse.csr_matrix(X_dense)

    # set the row number 3 to zero
    X_dense[3, :] = 0.0

    # set the row number 3 to zero without pruning (can happen in real life)
    indptr_3 = X_sparse_unpruned.indptr[3]
    indptr_4 = X_sparse_unpruned.indptr[4]
    X_sparse_unpruned.data[indptr_3:indptr_4] = 0.0

    # build the pruned variant using the regular constructor
    X_sparse_pruned = sparse.csr_matrix(X_dense)

    # check inputs that support the no-copy optim
    for X in (X_dense, X_sparse_pruned, X_sparse_unpruned):

        normalizer = Normalizer(norm='max', copy=True)
        X_norm1 = normalizer.transform(X)
        assert_true(X_norm1 is not X)
        X_norm1 = toarray(X_norm1)

        normalizer = Normalizer(norm='max', copy=False)
        X_norm2 = normalizer.transform(X)
        assert_true(X_norm2 is X)
        X_norm2 = toarray(X_norm2)

        for X_norm in (X_norm1, X_norm2):
            row_maxs = X_norm.max(axis=1)
            for i in range(3):
                assert_almost_equal(row_maxs[i], 1.0)
            assert_almost_equal(row_maxs[3], 0.0)

    # check input for which copy=False won't prevent a copy
    for init in (sparse.coo_matrix, sparse.csc_matrix, sparse.lil_matrix):
        X = init(X_dense)
        X_norm = normalizer = Normalizer(norm='l2', copy=False).transform(X)

        assert_true(X_norm is not X)
        assert_true(isinstance(X_norm, sparse.csr_matrix))

        X_norm = toarray(X_norm)
        for i in range(3):
            assert_almost_equal(row_maxs[i], 1.0)
        assert_almost_equal(la.norm(X_norm[3]), 0.0)


def test_normalize():
    # Test normalize function
    # Only tests functionality not used by the tests for Normalizer.
    X = np.random.RandomState(37).randn(3, 2)
    assert_array_equal(normalize(X, copy=False),
                       normalize(X.T, axis=0, copy=False).T)
    assert_raises(ValueError, normalize, [[0]], axis=2)
    assert_raises(ValueError, normalize, [[0]], norm='l3')

    rs = np.random.RandomState(0)
    X_dense = rs.randn(10, 5)
    X_sparse = sparse.csr_matrix(X_dense)
    ones = np.ones((10))
    for X in (X_dense, X_sparse):
        for dtype in (np.float32, np.float64):
            for norm in ('l1', 'l2'):
                X = X.astype(dtype)
                X_norm = normalize(X, norm=norm)
                assert_equal(X_norm.dtype, dtype)

                X_norm = toarray(X_norm)
                if norm == 'l1':
                    row_sums = np.abs(X_norm).sum(axis=1)
                else:
                    X_norm_squared = X_norm**2
                    row_sums = X_norm_squared.sum(axis=1)

                assert_array_almost_equal(row_sums, ones)

    # Test return_norm
    X_dense = np.array([[3.0, 0, 4.0], [1.0, 0.0, 0.0], [2.0, 3.0, 0.0]])
    for norm in ('l1', 'l2', 'max'):
        _, norms = normalize(X_dense, norm=norm, return_norm=True)
        if norm == 'l1':
            assert_array_almost_equal(norms, np.array([7.0, 1.0, 5.0]))
        elif norm == 'l2':
            assert_array_almost_equal(norms, np.array([5.0, 1.0, 3.60555127]))
        else:
            assert_array_almost_equal(norms, np.array([4.0, 1.0, 3.0]))

    X_sparse = sparse.csr_matrix(X_dense)
    for norm in ('l1', 'l2'):
        assert_raises(NotImplementedError, normalize, X_sparse,
                      norm=norm, return_norm=True)
    _, norms = normalize(X_sparse, norm='max', return_norm=True)
    assert_array_almost_equal(norms, np.array([4.0, 1.0, 3.0]))


def test_binarizer():
    X_ = np.array([[1, 0, 5], [2, 3, -1]])

    for init in (np.array, list, sparse.csr_matrix, sparse.csc_matrix):

        X = init(X_.copy())

        binarizer = Binarizer(threshold=2.0, copy=True)
        X_bin = toarray(binarizer.transform(X))
        assert_equal(np.sum(X_bin == 0), 4)
        assert_equal(np.sum(X_bin == 1), 2)
        X_bin = binarizer.transform(X)
        assert_equal(sparse.issparse(X), sparse.issparse(X_bin))

        binarizer = Binarizer(copy=True).fit(X)
        X_bin = toarray(binarizer.transform(X))
        assert_true(X_bin is not X)
        assert_equal(np.sum(X_bin == 0), 2)
        assert_equal(np.sum(X_bin == 1), 4)

        binarizer = Binarizer(copy=True)
        X_bin = binarizer.transform(X)
        assert_true(X_bin is not X)
        X_bin = toarray(X_bin)
        assert_equal(np.sum(X_bin == 0), 2)
        assert_equal(np.sum(X_bin == 1), 4)

        binarizer = Binarizer(copy=False)
        X_bin = binarizer.transform(X)
        if init is not list:
            assert_true(X_bin is X)

        binarizer = Binarizer(copy=False)
        X_float = np.array([[1, 0, 5], [2, 3, -1]], dtype=np.float64)
        X_bin = binarizer.transform(X_float)
        if init is not list:
            assert_true(X_bin is X_float)

        X_bin = toarray(X_bin)
        assert_equal(np.sum(X_bin == 0), 2)
        assert_equal(np.sum(X_bin == 1), 4)

    binarizer = Binarizer(threshold=-0.5, copy=True)
    for init in (np.array, list):
        X = init(X_.copy())

        X_bin = toarray(binarizer.transform(X))
        assert_equal(np.sum(X_bin == 0), 1)
        assert_equal(np.sum(X_bin == 1), 5)
        X_bin = binarizer.transform(X)

    # Cannot use threshold < 0 for sparse
    assert_raises(ValueError, binarizer.transform, sparse.csc_matrix(X))


def test_center_kernel():
    # Test that KernelCenterer is equivalent to StandardScaler
    # in feature space
    rng = np.random.RandomState(0)
    X_fit = rng.random_sample((5, 4))
    scaler = StandardScaler(with_std=False)
    scaler.fit(X_fit)
    X_fit_centered = scaler.transform(X_fit)
    K_fit = np.dot(X_fit, X_fit.T)

    # center fit time matrix
    centerer = KernelCenterer()
    K_fit_centered = np.dot(X_fit_centered, X_fit_centered.T)
    K_fit_centered2 = centerer.fit_transform(K_fit)
    assert_array_almost_equal(K_fit_centered, K_fit_centered2)

    # center predict time matrix
    X_pred = rng.random_sample((2, 4))
    K_pred = np.dot(X_pred, X_fit.T)
    X_pred_centered = scaler.transform(X_pred)
    K_pred_centered = np.dot(X_pred_centered, X_fit_centered.T)
    K_pred_centered2 = centerer.transform(K_pred)
    assert_array_almost_equal(K_pred_centered, K_pred_centered2)


def test_cv_pipeline_precomputed():
    # Cross-validate a regression on four coplanar points with the same
    # value. Use precomputed kernel to ensure Pipeline with KernelCenterer
    # is treated as a _pairwise operation.
    X = np.array([[3, 0, 0], [0, 3, 0], [0, 0, 3], [1, 1, 1]])
    y_true = np.ones((4,))
    K = X.dot(X.T)
    kcent = KernelCenterer()
    pipeline = Pipeline([("kernel_centerer", kcent), ("svr", SVR())])

    # did the pipeline set the _pairwise attribute?
    assert_true(pipeline._pairwise)

    # test cross-validation, score should be almost perfect
    # NB: this test is pretty vacuous -- it's mainly to test integration
    #     of Pipeline and KernelCenterer
    y_pred = cross_val_predict(pipeline, K, y_true, cv=2)
    assert_array_almost_equal(y_true, y_pred)


def test_fit_transform():
    rng = np.random.RandomState(0)
    X = rng.random_sample((5, 4))
    for obj in ((StandardScaler(), Normalizer(), Binarizer())):
        X_transformed = obj.fit(X).transform(X)
        X_transformed2 = obj.fit_transform(X)
        assert_array_equal(X_transformed, X_transformed2)


def test_add_dummy_feature():
    X = [[1, 0], [0, 1], [0, 1]]
    X = add_dummy_feature(X)
    assert_array_equal(X, [[1, 1, 0], [1, 0, 1], [1, 0, 1]])


def test_add_dummy_feature_coo():
    X = sparse.coo_matrix([[1, 0], [0, 1], [0, 1]])
    X = add_dummy_feature(X)
    assert_true(sparse.isspmatrix_coo(X), X)
    assert_array_equal(X.toarray(), [[1, 1, 0], [1, 0, 1], [1, 0, 1]])


def test_add_dummy_feature_csc():
    X = sparse.csc_matrix([[1, 0], [0, 1], [0, 1]])
    X = add_dummy_feature(X)
    assert_true(sparse.isspmatrix_csc(X), X)
    assert_array_equal(X.toarray(), [[1, 1, 0], [1, 0, 1], [1, 0, 1]])


def test_add_dummy_feature_csr():
    X = sparse.csr_matrix([[1, 0], [0, 1], [0, 1]])
    X = add_dummy_feature(X)
    assert_true(sparse.isspmatrix_csr(X), X)
    assert_array_equal(X.toarray(), [[1, 1, 0], [1, 0, 1], [1, 0, 1]])


def test_one_hot_encoder_sparse():
    # Test OneHotEncoder's fit and transform.
    X = [[3, 2, 1], [0, 1, 1]]
    enc = OneHotEncoder()
    # discover max values automatically
    X_trans = enc.fit_transform(X).toarray()
    assert_equal(X_trans.shape, (2, 5))
    assert_array_equal(enc.active_features_,
                       np.where([1, 0, 0, 1, 0, 1, 1, 0, 1])[0])
    assert_array_equal(enc.feature_indices_, [0, 4, 7, 9])

    # check outcome
    assert_array_equal(X_trans,
                       [[0., 1., 0., 1., 1.],
                        [1., 0., 1., 0., 1.]])

    # max value given as 3
    enc = OneHotEncoder(n_values=4)
    X_trans = enc.fit_transform(X)
    assert_equal(X_trans.shape, (2, 4 * 3))
    assert_array_equal(enc.feature_indices_, [0, 4, 8, 12])

    # max value given per feature
    enc = OneHotEncoder(n_values=[3, 2, 2])
    X = [[1, 0, 1], [0, 1, 1]]
    X_trans = enc.fit_transform(X)
    assert_equal(X_trans.shape, (2, 3 + 2 + 2))
    assert_array_equal(enc.n_values_, [3, 2, 2])
    # check that testing with larger feature works:
    X = np.array([[2, 0, 1], [0, 1, 1]])
    enc.transform(X)

    # test that an error is raised when out of bounds:
    X_too_large = [[0, 2, 1], [0, 1, 1]]
    assert_raises(ValueError, enc.transform, X_too_large)
    error_msg = "unknown categorical feature present \[2\] during transform."
    assert_raises_regex(ValueError, error_msg, enc.transform, X_too_large)
    assert_raises(ValueError, OneHotEncoder(n_values=2).fit_transform, X)

    # test that error is raised when wrong number of features
    assert_raises(ValueError, enc.transform, X[:, :-1])
    # test that error is raised when wrong number of features in fit
    # with prespecified n_values
    assert_raises(ValueError, enc.fit, X[:, :-1])
    # test exception on wrong init param
    assert_raises(TypeError, OneHotEncoder(n_values=np.int).fit, X)

    enc = OneHotEncoder()
    # test negative input to fit
    assert_raises(ValueError, enc.fit, [[0], [-1]])

    # test negative input to transform
    enc.fit([[0], [1]])
    assert_raises(ValueError, enc.transform, [[0], [-1]])


def test_one_hot_encoder_dense():
    # check for sparse=False
    X = [[3, 2, 1], [0, 1, 1]]
    enc = OneHotEncoder(sparse=False)
    # discover max values automatically
    X_trans = enc.fit_transform(X)
    assert_equal(X_trans.shape, (2, 5))
    assert_array_equal(enc.active_features_,
                       np.where([1, 0, 0, 1, 0, 1, 1, 0, 1])[0])
    assert_array_equal(enc.feature_indices_, [0, 4, 7, 9])

    # check outcome
    assert_array_equal(X_trans,
                       np.array([[0., 1., 0., 1., 1.],
                                 [1., 0., 1., 0., 1.]]))


def _check_transform_selected(X, X_expected, sel):
    for M in (X, sparse.csr_matrix(X)):
        Xtr = _transform_selected(M, Binarizer().transform, sel)
        assert_array_equal(toarray(Xtr), X_expected)


def test_transform_selected():
    X = [[3, 2, 1], [0, 1, 1]]

    X_expected = [[1, 2, 1], [0, 1, 1]]
    _check_transform_selected(X, X_expected, [0])
    _check_transform_selected(X, X_expected, [True, False, False])

    X_expected = [[1, 1, 1], [0, 1, 1]]
    _check_transform_selected(X, X_expected, [0, 1, 2])
    _check_transform_selected(X, X_expected, [True, True, True])
    _check_transform_selected(X, X_expected, "all")

    _check_transform_selected(X, X, [])
    _check_transform_selected(X, X, [False, False, False])


def test_transform_selected_copy_arg():
    # transformer that alters X
    def _mutating_transformer(X):
        X[0, 0] = X[0, 0] + 1
        return X

    original_X = np.asarray([[1, 2], [3, 4]])
    expected_Xtr = [[2, 2], [3, 4]]

    X = original_X.copy()
    Xtr = _transform_selected(X, _mutating_transformer, copy=True,
                              selected='all')

    assert_array_equal(toarray(X), toarray(original_X))
    assert_array_equal(toarray(Xtr), expected_Xtr)


def _run_one_hot(X, X2, cat):
    enc = OneHotEncoder(categorical_features=cat)
    Xtr = enc.fit_transform(X)
    X2tr = enc.transform(X2)
    return Xtr, X2tr


def _check_one_hot(X, X2, cat, n_features):
    ind = np.where(cat)[0]
    # With mask
    A, B = _run_one_hot(X, X2, cat)
    # With indices
    C, D = _run_one_hot(X, X2, ind)
    # Check shape
    assert_equal(A.shape, (2, n_features))
    assert_equal(B.shape, (1, n_features))
    assert_equal(C.shape, (2, n_features))
    assert_equal(D.shape, (1, n_features))
    # Check that mask and indices give the same results
    assert_array_equal(toarray(A), toarray(C))
    assert_array_equal(toarray(B), toarray(D))


def test_one_hot_encoder_categorical_features():
    X = np.array([[3, 2, 1], [0, 1, 1]])
    X2 = np.array([[1, 1, 1]])

    cat = [True, False, False]
    _check_one_hot(X, X2, cat, 4)

    # Edge case: all non-categorical
    cat = [False, False, False]
    _check_one_hot(X, X2, cat, 3)

    # Edge case: all categorical
    cat = [True, True, True]
    _check_one_hot(X, X2, cat, 5)


def test_one_hot_encoder_unknown_transform():
    X = np.array([[0, 2, 1], [1, 0, 3], [1, 0, 2]])
    y = np.array([[4, 1, 1]])

    # Test that one hot encoder raises error for unknown features
    # present during transform.
    oh = OneHotEncoder(handle_unknown='error')
    oh.fit(X)
    assert_raises(ValueError, oh.transform, y)

    # Test the ignore option, ignores unknown features.
    oh = OneHotEncoder(handle_unknown='ignore')
    oh.fit(X)
    assert_array_equal(
        oh.transform(y).toarray(),
        np.array([[0.,  0.,  0.,  0.,  1.,  0.,  0.]]))

    # Raise error if handle_unknown is neither ignore or error.
    oh = OneHotEncoder(handle_unknown='42')
    oh.fit(X)
    assert_raises(ValueError, oh.transform, y)


def check_categorical_onehot(X):
    enc = CategoricalEncoder(encoding='onehot')
    Xtr1 = enc.fit_transform(X)

    enc = CategoricalEncoder(encoding='onehot-dense')
    Xtr2 = enc.fit_transform(X)

    assert_allclose(Xtr1.toarray(), Xtr2)

    assert sparse.isspmatrix_csr(Xtr1)
    return Xtr1.toarray()


def test_categorical_encoder_onehot():
    X = [['abc', 1, 55], ['def', 2, 55]]

    Xtr = check_categorical_onehot(np.array(X)[:, [0]])
    assert_allclose(Xtr, [[1, 0], [0, 1]])

    Xtr = check_categorical_onehot(np.array(X)[:, [0, 1]])
    assert_allclose(Xtr, [[1, 0, 1, 0], [0, 1, 0, 1]])

    Xtr = CategoricalEncoder().fit_transform(X)
    assert_allclose(Xtr.toarray(), [[1, 0, 1, 0,  1], [0, 1, 0, 1, 1]])


def test_categorical_encoder_onehot_inverse():
    for encoding in ['onehot', 'onehot-dense']:
        X = [['abc', 2, 55], ['def', 1, 55], ['abc', 3, 55]]
        enc = CategoricalEncoder(encoding=encoding)
        X_tr = enc.fit_transform(X)
        exp = np.array(X, dtype=object)
        assert_array_equal(enc.inverse_transform(X_tr), exp)

        X = [[2, 55], [1, 55], [3, 55]]
        enc = CategoricalEncoder(encoding=encoding)
        X_tr = enc.fit_transform(X)
        exp = np.array(X)
        assert_array_equal(enc.inverse_transform(X_tr), exp)

        # with unknown categories
        X = [['abc', 2, 55], ['def', 1, 55], ['abc', 3, 55]]
        enc = CategoricalEncoder(encoding=encoding, handle_unknown='ignore',
                                 categories=[['abc', 'def'], [1, 2],
                                             [54, 55, 56]])
        X_tr = enc.fit_transform(X)
        exp = np.array(X, dtype=object)
        exp[2, 1] = None
        assert_array_equal(enc.inverse_transform(X_tr), exp)

        # with an otherwise numerical output, still object if unknown
        X = [[2, 55], [1, 55], [3, 55]]
        enc = CategoricalEncoder(encoding=encoding,
                                 categories=[[1, 2], [54, 56]],
                                 handle_unknown='ignore')
        X_tr = enc.fit_transform(X)
        exp = np.array(X, dtype=object)
        exp[2, 0] = None
        exp[:, 1] = None
        assert_array_equal(enc.inverse_transform(X_tr), exp)

        # incorrect shape raises
        X_tr = np.array([[0, 1, 1], [1, 0, 1]])
        msg = re.escape('Shape of the passed X data is not correct')
        assert_raises_regex(ValueError, msg, enc.inverse_transform, X_tr)


def test_categorical_encoder_handle_unknown():
    X = np.array([[1, 2, 3], [4, 5, 6]])
    X2 = np.array([[7, 5, 3]])

    # Test that encoder raises error for unknown features during transform.
    enc = CategoricalEncoder()
    enc.fit(X)
    msg = re.escape('unknown categories [7] in column 0')
    assert_raises_regex(ValueError, msg, enc.transform, X2)

    # With 'ignore' you get all 0's in result
    enc = CategoricalEncoder(handle_unknown='ignore')
    enc.fit(X)
    X2_passed = X2.copy()
    Xtr = enc.transform(X2_passed)
    assert_allclose(Xtr.toarray(), [[0, 0, 0, 1, 1, 0]])
    # ensure transformed data was not modified in place
    assert_allclose(X2, X2_passed)

    # Invalid option
    enc = CategoricalEncoder(handle_unknown='invalid')
    assert_raises(ValueError, enc.fit, X)


def test_categorical_encoder_categories():
    X = [['abc', 1, 55], ['def', 2, 55]]

    # order of categories should not depend on order of samples
    for Xi in [X, X[::-1]]:
        enc = CategoricalEncoder()
        enc.fit(Xi)
        assert enc.categories == 'auto'
        assert isinstance(enc.categories_, list)
        cat_exp = [['abc', 'def'], [1, 2], [55]]
        for res, exp in zip(enc.categories_, cat_exp):
            assert res.tolist() == exp


def test_categorical_encoder_specified_categories():
    X = np.array([['a', 'b']], dtype=object).T

    enc = CategoricalEncoder(categories=[['a', 'b', 'c']])
    exp = np.array([[1., 0., 0.],
                    [0., 1., 0.]])
    assert_array_equal(enc.fit_transform(X).toarray(), exp)
    assert enc.categories[0] == ['a', 'b', 'c']
    assert enc.categories_[0].tolist() == ['a', 'b', 'c']
    assert np.issubdtype(enc.categories_[0].dtype, str)

    # unsorted passed categories raises for now
    enc = CategoricalEncoder(categories=[['c', 'b', 'a']])
    msg = re.escape('Unsorted categories are not yet supported')
    assert_raises_regex(ValueError, msg, enc.fit_transform, X)

    # multiple columns
    X = np.array([['a', 'b'], [0, 2]], dtype=object).T
    enc = CategoricalEncoder(categories=[['a', 'b', 'c'], [0, 1, 2]])
    exp = np.array([[1., 0., 0., 1., 0., 0.],
                    [0., 1., 0., 0., 0., 1.]])
    assert_array_equal(enc.fit_transform(X).toarray(), exp)
    assert enc.categories_[0].tolist() == ['a', 'b', 'c']
    assert np.issubdtype(enc.categories_[0].dtype, str)
    assert enc.categories_[1].tolist() == [0, 1, 2]
    assert np.issubdtype(enc.categories_[1].dtype, np.integer)

    # when specifying categories manually, unknown categories should already
    # raise when fitting
    X = np.array([['a', 'b', 'c']]).T
    enc = CategoricalEncoder(categories=[['a', 'b']])
    assert_raises(ValueError, enc.fit, X)
    enc = CategoricalEncoder(categories=[['a', 'b']], handle_unknown='ignore')
    exp = np.array([[1., 0.], [0., 1.], [0., 0.]])
    assert_array_equal(enc.fit(X).transform(X).toarray(), exp)


def test_categorical_encoder_pandas():
    try:
        import pandas as pd
    except ImportError:
        raise SkipTest("pandas is not installed")

    X_df = pd.DataFrame({'A': ['a', 'b'], 'B': [1, 2]})

    Xtr = check_categorical_onehot(X_df)
    assert_allclose(Xtr, [[1, 0, 1, 0], [0, 1, 0, 1]])


def test_categorical_encoder_ordinal():
    X = [['abc', 2, 55], ['def', 1, 55]]

    enc = CategoricalEncoder(encoding='other')
    assert_raises(ValueError, enc.fit, X)

    enc = CategoricalEncoder(encoding='ordinal', handle_unknown='ignore')
    assert_raises(ValueError, enc.fit, X)

    enc = CategoricalEncoder(encoding='ordinal')
    exp = np.array([[0, 1, 0],
                    [1, 0, 0]], dtype='int64')
    assert_array_equal(enc.fit_transform(X), exp.astype('float64'))
    enc = CategoricalEncoder(encoding='ordinal', dtype='int64')
    assert_array_equal(enc.fit_transform(X), exp)


def test_categorical_encoder_ordinal_inverse():
    X = [['abc', 2, 55], ['def', 1, 55]]
    enc = CategoricalEncoder(encoding='ordinal')
    X_tr = enc.fit_transform(X)
    exp = np.array(X, dtype=object)
    assert_array_equal(enc.inverse_transform(X_tr), exp)

    # incorrect shape raises
    X_tr = np.array([[0, 1, 1, 2], [1, 0, 1, 0]])
    msg = re.escape('Shape of the passed X data is not correct')
    assert_raises_regex(ValueError, msg, enc.inverse_transform, X_tr)


def test_categorical_encoder_dtypes():
    # check that dtypes are preserved when determining categories
    enc = CategoricalEncoder()
    exp = np.array([[1., 0., 1., 0.], [0., 1., 0., 1.]], dtype='float64')

    for X in [np.array([[1, 2], [3, 4]], dtype='int64'),
              np.array([[1, 2], [3, 4]], dtype='float64'),
              np.array([['a', 'b'], ['c', 'd']]),  # string dtype
              np.array([[1, 'a'], [3, 'b']], dtype='object')]:
        enc.fit(X)
        assert all([enc.categories_[i].dtype == X.dtype for i in range(2)])
        assert_array_equal(enc.transform(X).toarray(), exp)

    X = [[1, 2], [3, 4]]
    enc.fit(X)
    assert all([np.issubdtype(enc.categories_[i].dtype, np.integer)
                for i in range(2)])
    assert_array_equal(enc.transform(X).toarray(), exp)

    X = [[1, 'a'], [3, 'b']]
    enc.fit(X)
    assert all([enc.categories_[i].dtype == 'object' for i in range(2)])
    assert_array_equal(enc.transform(X).toarray(), exp)


def test_categorical_encoder_dtypes_pandas():
    # check dtype (similar to test_categorical_encoder_dtypes for dataframes)
    try:
        import pandas as pd
    except ImportError:
        raise SkipTest("pandas is not installed")

    enc = CategoricalEncoder()
    exp = np.array([[1., 0., 1., 0.], [0., 1., 0., 1.]], dtype='float64')

    X = pd.DataFrame({'A': [1, 2], 'B': [3, 4]}, dtype='int64')
    enc.fit(X)
    assert all([enc.categories_[i].dtype == 'int64' for i in range(2)])
    assert_array_equal(enc.transform(X).toarray(), exp)

    X = pd.DataFrame({'A': [1, 2], 'B': ['a', 'b']})
    enc.fit(X)
    assert all([enc.categories_[i].dtype == 'object' for i in range(2)])
    assert_array_equal(enc.transform(X).toarray(), exp)


def test_fit_cold_start():
    X = iris.data
    X_2d = X[:, :2]

    # Scalers that have a partial_fit method
    scalers = [StandardScaler(with_mean=False, with_std=False),
               MinMaxScaler(),
               MaxAbsScaler()]

    for scaler in scalers:
        scaler.fit_transform(X)
        # with a different shape, this may break the scaler unless the internal
        # state is reset
        scaler.fit_transform(X_2d)


def test_quantile_transform_valid_axis():
    X = np.array([[0, 25, 50, 75, 100],
                  [2, 4, 6, 8, 10],
                  [2.6, 4.1, 2.3, 9.5, 0.1]])

    assert_raises_regex(ValueError, "axis should be either equal to 0 or 1"
<<<<<<< HEAD
                        ". Got axis=2", quantile_transform, X.T, axis=2)
=======
                        ". Got axis=2", quantile_transform, X.T, axis=2)


def test_power_transformer_notfitted():
    pt = PowerTransformer(method='box-cox')
    X = np.abs(X_1col)
    assert_raises(NotFittedError, pt.transform, X)
    assert_raises(NotFittedError, pt.inverse_transform, X)


def test_power_transformer_1d():
    pt = PowerTransformer(method='box-cox')
    X = np.abs(X_1col)
    X_trans = pt.fit_transform(X)
    X_expected, lambda_expected = stats.boxcox(X.flatten())

    assert_almost_equal(X_expected.reshape(-1, 1), X_trans)
    assert_almost_equal(X_expected.reshape(-1, 1), power_transform(X))

    assert_almost_equal(X, pt.inverse_transform(X_trans))
    assert_almost_equal(lambda_expected, pt.lambdas_[0])

    assert len(pt.lambdas_) == X.shape[1]
    assert isinstance(pt.lambdas_, np.ndarray)


def test_power_transformer_2d():
    pt = PowerTransformer(method='box-cox')
    X = np.abs(X_2d)

    X_trans_class = pt.fit_transform(X)
    X_trans_func = power_transform(X)

    for X_trans in [X_trans_class, X_trans_func]:
        for j in range(X_trans.shape[1]):
            X_expected, lmbda = stats.boxcox(X[:, j].flatten())
            assert_almost_equal(X_trans[:, j], X_expected)
            assert_almost_equal(lmbda, pt.lambdas_[j])

        # Test inverse transformation
        X_inv = pt.inverse_transform(X_trans)
        assert_array_almost_equal(X_inv, X)

    assert len(pt.lambdas_) == X.shape[1]
    assert isinstance(pt.lambdas_, np.ndarray)


def test_power_transformer_strictly_positive_exception():
    pt = PowerTransformer(method='box-cox')
    pt.fit(np.abs(X_2d))

    # Exceptions should be raised for negative arrays and zero arrays
    X_with_negatives = X_2d
    not_positive_message = 'strictly positive'

    assert_raise_message(ValueError, not_positive_message,
                         pt.transform, X_with_negatives)

    assert_raise_message(ValueError, not_positive_message,
                         pt.fit, X_with_negatives)

    assert_raise_message(ValueError, not_positive_message,
                         power_transform, X_with_negatives)

    assert_raise_message(ValueError, not_positive_message,
                         pt.transform, np.zeros(X_2d.shape))

    assert_raise_message(ValueError, not_positive_message,
                         pt.fit, np.zeros(X_2d.shape))

    assert_raise_message(ValueError, not_positive_message,
                         power_transform, np.zeros(X_2d.shape))


def test_power_transformer_shape_exception():
    pt = PowerTransformer(method='box-cox')
    X = np.abs(X_2d)
    pt.fit(X)

    # Exceptions should be raised for arrays with different num_columns
    # than during fitting
    wrong_shape_message = 'Input data has a different number of features'

    assert_raise_message(ValueError, wrong_shape_message,
                         pt.transform, X[:, 0:1])

    assert_raise_message(ValueError, wrong_shape_message,
                         pt.inverse_transform, X[:, 0:1])


def test_power_transformer_method_exception():
    pt = PowerTransformer(method='monty-python')
    X = np.abs(X_2d)

    # An exception should be raised if PowerTransformer.method isn't valid
    bad_method_message = "'method' must be one of"
    assert_raise_message(ValueError, bad_method_message,
                         pt.fit, X)


def test_power_transformer_lambda_zero():
    pt = PowerTransformer(method='box-cox')
    X = np.abs(X_2d)[:, 0:1]

    # Test the lambda = 0 case
    pt.lambdas_ = np.array([0])
    X_trans = pt.transform(X)
    assert_array_almost_equal(pt.inverse_transform(X_trans), X)
>>>>>>> 9b727bad
<|MERGE_RESOLUTION|>--- conflicted
+++ resolved
@@ -2225,9 +2225,6 @@
                   [2.6, 4.1, 2.3, 9.5, 0.1]])
 
     assert_raises_regex(ValueError, "axis should be either equal to 0 or 1"
-<<<<<<< HEAD
-                        ". Got axis=2", quantile_transform, X.T, axis=2)
-=======
                         ". Got axis=2", quantile_transform, X.T, axis=2)
 
 
@@ -2335,5 +2332,4 @@
     # Test the lambda = 0 case
     pt.lambdas_ = np.array([0])
     X_trans = pt.transform(X)
-    assert_array_almost_equal(pt.inverse_transform(X_trans), X)
->>>>>>> 9b727bad
+    assert_array_almost_equal(pt.inverse_transform(X_trans), X)