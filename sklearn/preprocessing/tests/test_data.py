# Authors:
#
#          Giorgio Patrini
#
# License: BSD 3 clause
from __future__ import division

import warnings
import re
import numpy as np
import numpy.linalg as la
from scipy import sparse, stats
from distutils.version import LooseVersion

from sklearn.utils import gen_batches

from sklearn.utils.testing import assert_raise_message
from sklearn.utils.testing import assert_almost_equal
from sklearn.utils.testing import clean_warning_registry
from sklearn.utils.testing import assert_array_almost_equal
from sklearn.utils.testing import assert_array_equal
from sklearn.utils.testing import assert_array_less
from sklearn.utils.testing import assert_equal
from sklearn.utils.testing import assert_greater_equal
from sklearn.utils.testing import assert_less_equal
from sklearn.utils.testing import assert_raises
from sklearn.utils.testing import assert_raises_regex
from sklearn.utils.testing import assert_true
from sklearn.utils.testing import assert_false
from sklearn.utils.testing import assert_warns_message
from sklearn.utils.testing import assert_no_warnings
from sklearn.utils.testing import assert_allclose
from sklearn.utils.testing import skip_if_32bit
from sklearn.utils.testing import SkipTest

from sklearn.utils.sparsefuncs import mean_variance_axis
from sklearn.preprocessing.data import _transform_selected
from sklearn.preprocessing.data import _handle_zeros_in_scale
from sklearn.preprocessing.data import Binarizer
from sklearn.preprocessing.data import KernelCenterer
from sklearn.preprocessing.data import Normalizer
from sklearn.preprocessing.data import normalize
from sklearn.preprocessing.data import OneHotEncoder
from sklearn.preprocessing.data import CategoricalEncoder
from sklearn.preprocessing.data import StandardScaler
from sklearn.preprocessing.data import scale
from sklearn.preprocessing.data import MinMaxScaler
from sklearn.preprocessing.data import minmax_scale
from sklearn.preprocessing.data import QuantileTransformer
from sklearn.preprocessing.data import quantile_transform
from sklearn.preprocessing.data import MaxAbsScaler
from sklearn.preprocessing.data import maxabs_scale
from sklearn.preprocessing.data import RobustScaler
from sklearn.preprocessing.data import robust_scale
from sklearn.preprocessing.data import add_dummy_feature
from sklearn.preprocessing.data import PolynomialFeatures
from sklearn.preprocessing.data import PowerTransformer
from sklearn.preprocessing.data import power_transform
from sklearn.exceptions import DataConversionWarning, NotFittedError

from sklearn.pipeline import Pipeline
from sklearn.model_selection import cross_val_predict
from sklearn.svm import SVR

from sklearn import datasets

iris = datasets.load_iris()

# Make some data to be used many times
rng = np.random.RandomState(0)
n_features = 30
n_samples = 1000
offsets = rng.uniform(-1, 1, size=n_features)
scales = rng.uniform(1, 10, size=n_features)
X_2d = rng.randn(n_samples, n_features) * scales + offsets
X_1row = X_2d[0, :].reshape(1, n_features)
X_1col = X_2d[:, 0].reshape(n_samples, 1)
X_list_1row = X_1row.tolist()
X_list_1col = X_1col.tolist()


def toarray(a):
    if hasattr(a, "toarray"):
        a = a.toarray()
    return a


def _check_dim_1axis(a):
    if isinstance(a, list):
        return np.array(a).shape[0]
    return a.shape[0]


def assert_correct_incr(i, batch_start, batch_stop, n, chunk_size,
                        n_samples_seen):
    if batch_stop != n:
        assert_equal((i + 1) * chunk_size, n_samples_seen)
    else:
        assert_equal(i * chunk_size + (batch_stop - batch_start),
                     n_samples_seen)


def test_polynomial_features():
    # Test Polynomial Features
    X1 = np.arange(6)[:, np.newaxis]
    P1 = np.hstack([np.ones_like(X1),
                    X1, X1 ** 2, X1 ** 3])
    deg1 = 3

    X2 = np.arange(6).reshape((3, 2))
    x1 = X2[:, :1]
    x2 = X2[:, 1:]
    P2 = np.hstack([x1 ** 0 * x2 ** 0,
                    x1 ** 1 * x2 ** 0,
                    x1 ** 0 * x2 ** 1,
                    x1 ** 2 * x2 ** 0,
                    x1 ** 1 * x2 ** 1,
                    x1 ** 0 * x2 ** 2])
    deg2 = 2

    for (deg, X, P) in [(deg1, X1, P1), (deg2, X2, P2)]:
        P_test = PolynomialFeatures(deg, include_bias=True).fit_transform(X)
        assert_array_almost_equal(P_test, P)

        P_test = PolynomialFeatures(deg, include_bias=False).fit_transform(X)
        assert_array_almost_equal(P_test, P[:, 1:])

    interact = PolynomialFeatures(2, interaction_only=True, include_bias=True)
    X_poly = interact.fit_transform(X)
    assert_array_almost_equal(X_poly, P2[:, [0, 1, 2, 4]])

    assert_equal(interact.powers_.shape, (interact.n_output_features_,
                 interact.n_input_features_))


def test_polynomial_feature_names():
    X = np.arange(30).reshape(10, 3)
    poly = PolynomialFeatures(degree=2, include_bias=True).fit(X)
    feature_names = poly.get_feature_names()
    assert_array_equal(['1', 'x0', 'x1', 'x2', 'x0^2', 'x0 x1',
                        'x0 x2', 'x1^2', 'x1 x2', 'x2^2'],
                       feature_names)

    poly = PolynomialFeatures(degree=3, include_bias=False).fit(X)
    feature_names = poly.get_feature_names(["a", "b", "c"])
    assert_array_equal(['a', 'b', 'c', 'a^2', 'a b', 'a c', 'b^2',
                        'b c', 'c^2', 'a^3', 'a^2 b', 'a^2 c',
                        'a b^2', 'a b c', 'a c^2', 'b^3', 'b^2 c',
                        'b c^2', 'c^3'], feature_names)
    # test some unicode
    poly = PolynomialFeatures(degree=1, include_bias=True).fit(X)
    feature_names = poly.get_feature_names(
        [u"\u0001F40D", u"\u262E", u"\u05D0"])
    assert_array_equal([u"1", u"\u0001F40D", u"\u262E", u"\u05D0"],
                       feature_names)


def test_standard_scaler_1d():
    # Test scaling of dataset along single axis
    for X in [X_1row, X_1col, X_list_1row, X_list_1row]:

        scaler = StandardScaler()
        X_scaled = scaler.fit(X).transform(X, copy=True)

        if isinstance(X, list):
            X = np.array(X)  # cast only after scaling done

        if _check_dim_1axis(X) == 1:
            assert_almost_equal(scaler.mean_, X.ravel())
            assert_almost_equal(scaler.scale_, np.ones(n_features))
            assert_array_almost_equal(X_scaled.mean(axis=0),
                                      np.zeros_like(n_features))
            assert_array_almost_equal(X_scaled.std(axis=0),
                                      np.zeros_like(n_features))
        else:
            assert_almost_equal(scaler.mean_, X.mean())
            assert_almost_equal(scaler.scale_, X.std())
            assert_array_almost_equal(X_scaled.mean(axis=0),
                                      np.zeros_like(n_features))
            assert_array_almost_equal(X_scaled.mean(axis=0), .0)
            assert_array_almost_equal(X_scaled.std(axis=0), 1.)
        assert_equal(scaler.n_samples_seen_, X.shape[0])

        # check inverse transform
        X_scaled_back = scaler.inverse_transform(X_scaled)
        assert_array_almost_equal(X_scaled_back, X)

    # Constant feature
    X = np.ones(5).reshape(5, 1)
    scaler = StandardScaler()
    X_scaled = scaler.fit(X).transform(X, copy=True)
    assert_almost_equal(scaler.mean_, 1.)
    assert_almost_equal(scaler.scale_, 1.)
    assert_array_almost_equal(X_scaled.mean(axis=0), .0)
    assert_array_almost_equal(X_scaled.std(axis=0), .0)
    assert_equal(scaler.n_samples_seen_, X.shape[0])


def test_scale_1d():
    # 1-d inputs
    X_list = [1., 3., 5., 0.]
    X_arr = np.array(X_list)

    for X in [X_list, X_arr]:
        X_scaled = scale(X)
        assert_array_almost_equal(X_scaled.mean(), 0.0)
        assert_array_almost_equal(X_scaled.std(), 1.0)
        assert_array_equal(scale(X, with_mean=False, with_std=False), X)


@skip_if_32bit
def test_standard_scaler_numerical_stability():
    # Test numerical stability of scaling
    # np.log(1e-5) is taken because of its floating point representation
    # was empirically found to cause numerical problems with np.mean & np.std.

    x = np.zeros(8, dtype=np.float64) + np.log(1e-5, dtype=np.float64)
    if LooseVersion(np.__version__) >= LooseVersion('1.9'):
        # This does not raise a warning as the number of samples is too low
        # to trigger the problem in recent numpy
        x_scaled = assert_no_warnings(scale, x)
        assert_array_almost_equal(scale(x), np.zeros(8))
    else:
        w = "standard deviation of the data is probably very close to 0"
        x_scaled = assert_warns_message(UserWarning, w, scale, x)
        assert_array_almost_equal(x_scaled, np.zeros(8))

    # with 2 more samples, the std computation run into numerical issues:
    x = np.zeros(10, dtype=np.float64) + np.log(1e-5, dtype=np.float64)
    w = "standard deviation of the data is probably very close to 0"
    x_scaled = assert_warns_message(UserWarning, w, scale, x)
    assert_array_almost_equal(x_scaled, np.zeros(10))

    x = np.ones(10, dtype=np.float64) * 1e-100
    x_small_scaled = assert_no_warnings(scale, x)
    assert_array_almost_equal(x_small_scaled, np.zeros(10))

    # Large values can cause (often recoverable) numerical stability issues:
    x_big = np.ones(10, dtype=np.float64) * 1e100
    w = "Dataset may contain too large values"
    x_big_scaled = assert_warns_message(UserWarning, w, scale, x_big)
    assert_array_almost_equal(x_big_scaled, np.zeros(10))
    assert_array_almost_equal(x_big_scaled, x_small_scaled)

    x_big_centered = assert_warns_message(UserWarning, w, scale, x_big,
                                          with_std=False)
    assert_array_almost_equal(x_big_centered, np.zeros(10))
    assert_array_almost_equal(x_big_centered, x_small_scaled)


def test_scaler_2d_arrays():
    # Test scaling of 2d array along first axis
    rng = np.random.RandomState(0)
    n_features = 5
    n_samples = 4
    X = rng.randn(n_samples, n_features)
    X[:, 0] = 0.0  # first feature is always of zero

    scaler = StandardScaler()
    X_scaled = scaler.fit(X).transform(X, copy=True)
    assert_false(np.any(np.isnan(X_scaled)))
    assert_equal(scaler.n_samples_seen_, n_samples)

    assert_array_almost_equal(X_scaled.mean(axis=0), n_features * [0.0])
    assert_array_almost_equal(X_scaled.std(axis=0), [0., 1., 1., 1., 1.])
    # Check that X has been copied
    assert_true(X_scaled is not X)

    # check inverse transform
    X_scaled_back = scaler.inverse_transform(X_scaled)
    assert_true(X_scaled_back is not X)
    assert_true(X_scaled_back is not X_scaled)
    assert_array_almost_equal(X_scaled_back, X)

    X_scaled = scale(X, axis=1, with_std=False)
    assert_false(np.any(np.isnan(X_scaled)))
    assert_array_almost_equal(X_scaled.mean(axis=1), n_samples * [0.0])
    X_scaled = scale(X, axis=1, with_std=True)
    assert_false(np.any(np.isnan(X_scaled)))
    assert_array_almost_equal(X_scaled.mean(axis=1), n_samples * [0.0])
    assert_array_almost_equal(X_scaled.std(axis=1), n_samples * [1.0])
    # Check that the data hasn't been modified
    assert_true(X_scaled is not X)

    X_scaled = scaler.fit(X).transform(X, copy=False)
    assert_false(np.any(np.isnan(X_scaled)))
    assert_array_almost_equal(X_scaled.mean(axis=0), n_features * [0.0])
    assert_array_almost_equal(X_scaled.std(axis=0), [0., 1., 1., 1., 1.])
    # Check that X has not been copied
    assert_true(X_scaled is X)

    X = rng.randn(4, 5)
    X[:, 0] = 1.0  # first feature is a constant, non zero feature
    scaler = StandardScaler()
    X_scaled = scaler.fit(X).transform(X, copy=True)
    assert_false(np.any(np.isnan(X_scaled)))
    assert_array_almost_equal(X_scaled.mean(axis=0), n_features * [0.0])
    assert_array_almost_equal(X_scaled.std(axis=0), [0., 1., 1., 1., 1.])
    # Check that X has not been copied
    assert_true(X_scaled is not X)


def test_handle_zeros_in_scale():
    s1 = np.array([0, 1, 2, 3])
    s2 = _handle_zeros_in_scale(s1, copy=True)

    assert_false(s1[0] == s2[0])
    assert_array_equal(s1, np.array([0, 1, 2, 3]))
    assert_array_equal(s2, np.array([1, 1, 2, 3]))


def test_minmax_scaler_partial_fit():
    # Test if partial_fit run over many batches of size 1 and 50
    # gives the same results as fit
    X = X_2d
    n = X.shape[0]

    for chunk_size in [1, 2, 50, n, n + 42]:
        # Test mean at the end of the process
        scaler_batch = MinMaxScaler().fit(X)

        scaler_incr = MinMaxScaler()
        for batch in gen_batches(n_samples, chunk_size):
            scaler_incr = scaler_incr.partial_fit(X[batch])

        assert_array_almost_equal(scaler_batch.data_min_,
                                  scaler_incr.data_min_)
        assert_array_almost_equal(scaler_batch.data_max_,
                                  scaler_incr.data_max_)
        assert_equal(scaler_batch.n_samples_seen_, scaler_incr.n_samples_seen_)
        assert_array_almost_equal(scaler_batch.data_range_,
                                  scaler_incr.data_range_)
        assert_array_almost_equal(scaler_batch.scale_, scaler_incr.scale_)
        assert_array_almost_equal(scaler_batch.min_, scaler_incr.min_)

        # Test std after 1 step
        batch0 = slice(0, chunk_size)
        scaler_batch = MinMaxScaler().fit(X[batch0])
        scaler_incr = MinMaxScaler().partial_fit(X[batch0])

        assert_array_almost_equal(scaler_batch.data_min_,
                                  scaler_incr.data_min_)
        assert_array_almost_equal(scaler_batch.data_max_,
                                  scaler_incr.data_max_)
        assert_equal(scaler_batch.n_samples_seen_, scaler_incr.n_samples_seen_)
        assert_array_almost_equal(scaler_batch.data_range_,
                                  scaler_incr.data_range_)
        assert_array_almost_equal(scaler_batch.scale_, scaler_incr.scale_)
        assert_array_almost_equal(scaler_batch.min_, scaler_incr.min_)

        # Test std until the end of partial fits, and
        scaler_batch = MinMaxScaler().fit(X)
        scaler_incr = MinMaxScaler()  # Clean estimator
        for i, batch in enumerate(gen_batches(n_samples, chunk_size)):
            scaler_incr = scaler_incr.partial_fit(X[batch])
            assert_correct_incr(i, batch_start=batch.start,
                                batch_stop=batch.stop, n=n,
                                chunk_size=chunk_size,
                                n_samples_seen=scaler_incr.n_samples_seen_)


def test_standard_scaler_partial_fit():
    # Test if partial_fit run over many batches of size 1 and 50
    # gives the same results as fit
    X = X_2d
    n = X.shape[0]

    for chunk_size in [1, 2, 50, n, n + 42]:
        # Test mean at the end of the process
        scaler_batch = StandardScaler(with_std=False).fit(X)

        scaler_incr = StandardScaler(with_std=False)
        for batch in gen_batches(n_samples, chunk_size):
            scaler_incr = scaler_incr.partial_fit(X[batch])

        assert_array_almost_equal(scaler_batch.mean_, scaler_incr.mean_)
        assert_equal(scaler_batch.var_, scaler_incr.var_)  # Nones
        assert_equal(scaler_batch.n_samples_seen_, scaler_incr.n_samples_seen_)

        # Test std after 1 step
        batch0 = slice(0, chunk_size)
        scaler_incr = StandardScaler().partial_fit(X[batch0])
        if chunk_size == 1:
            assert_array_almost_equal(np.zeros(n_features, dtype=np.float64),
                                      scaler_incr.var_)
            assert_array_almost_equal(np.ones(n_features, dtype=np.float64),
                                      scaler_incr.scale_)
        else:
            assert_array_almost_equal(np.var(X[batch0], axis=0),
                                      scaler_incr.var_)
            assert_array_almost_equal(np.std(X[batch0], axis=0),
                                      scaler_incr.scale_)  # no constants

        # Test std until the end of partial fits, and
        scaler_batch = StandardScaler().fit(X)
        scaler_incr = StandardScaler()  # Clean estimator
        for i, batch in enumerate(gen_batches(n_samples, chunk_size)):
            scaler_incr = scaler_incr.partial_fit(X[batch])
            assert_correct_incr(i, batch_start=batch.start,
                                batch_stop=batch.stop, n=n,
                                chunk_size=chunk_size,
                                n_samples_seen=scaler_incr.n_samples_seen_)

        assert_array_almost_equal(scaler_batch.var_, scaler_incr.var_)
        assert_equal(scaler_batch.n_samples_seen_, scaler_incr.n_samples_seen_)


def test_standard_scaler_partial_fit_numerical_stability():
    # Test if the incremental computation introduces significative errors
    # for large datasets with values of large magniture
    rng = np.random.RandomState(0)
    n_features = 2
    n_samples = 100
    offsets = rng.uniform(-1e15, 1e15, size=n_features)
    scales = rng.uniform(1e3, 1e6, size=n_features)
    X = rng.randn(n_samples, n_features) * scales + offsets

    scaler_batch = StandardScaler().fit(X)
    scaler_incr = StandardScaler()
    for chunk in X:
        scaler_incr = scaler_incr.partial_fit(chunk.reshape(1, n_features))

    # Regardless of abs values, they must not be more diff 6 significant digits
    tol = 10 ** (-6)
    assert_allclose(scaler_incr.mean_, scaler_batch.mean_, rtol=tol)
    assert_allclose(scaler_incr.var_, scaler_batch.var_, rtol=tol)
    assert_allclose(scaler_incr.scale_, scaler_batch.scale_, rtol=tol)
    # NOTE Be aware that for much larger offsets std is very unstable (last
    # assert) while mean is OK.

    # Sparse input
    size = (100, 3)
    scale = 1e20
    X = rng.randint(0, 2, size).astype(np.float64) * scale
    X_csr = sparse.csr_matrix(X)
    X_csc = sparse.csc_matrix(X)

    for X in [X_csr, X_csc]:
        # with_mean=False is required with sparse input
        scaler = StandardScaler(with_mean=False).fit(X)
        scaler_incr = StandardScaler(with_mean=False)

        for chunk in X:
            # chunk = sparse.csr_matrix(data_chunks)
            scaler_incr = scaler_incr.partial_fit(chunk)

        # Regardless of magnitude, they must not differ more than of 6 digits
        tol = 10 ** (-6)
        assert_true(scaler.mean_ is not None)
        assert_allclose(scaler_incr.var_, scaler.var_, rtol=tol)
        assert_allclose(scaler_incr.scale_, scaler.scale_, rtol=tol)


def test_partial_fit_sparse_input():
    # Check that sparsity is not destroyed
    X = np.array([[1.], [0.], [0.], [5.]])
    X_csr = sparse.csr_matrix(X)
    X_csc = sparse.csc_matrix(X)

    null_transform = StandardScaler(with_mean=False, with_std=False, copy=True)
    for X in [X_csr, X_csc]:

        X_null = null_transform.partial_fit(X).transform(X)
        assert_array_equal(X_null.data, X.data)
        X_orig = null_transform.inverse_transform(X_null)
        assert_array_equal(X_orig.data, X_null.data)
        assert_array_equal(X_orig.data, X.data)


def test_standard_scaler_trasform_with_partial_fit():
    # Check some postconditions after applying partial_fit and transform
    X = X_2d[:100, :]

    scaler_incr = StandardScaler()
    for i, batch in enumerate(gen_batches(X.shape[0], 1)):

        X_sofar = X[:(i + 1), :]
        chunks_copy = X_sofar.copy()
        scaled_batch = StandardScaler().fit_transform(X_sofar)

        scaler_incr = scaler_incr.partial_fit(X[batch])
        scaled_incr = scaler_incr.transform(X_sofar)

        assert_array_almost_equal(scaled_batch, scaled_incr)
        assert_array_almost_equal(X_sofar, chunks_copy)  # No change
        right_input = scaler_incr.inverse_transform(scaled_incr)
        assert_array_almost_equal(X_sofar, right_input)

        zero = np.zeros(X.shape[1])
        epsilon = np.nextafter(0, 1)
        assert_array_less(zero, scaler_incr.var_ + epsilon)  # as less or equal
        assert_array_less(zero, scaler_incr.scale_ + epsilon)
        # (i+1) because the Scaler has been already fitted
        assert_equal((i + 1), scaler_incr.n_samples_seen_)


def test_min_max_scaler_iris():
    X = iris.data
    scaler = MinMaxScaler()
    # default params
    X_trans = scaler.fit_transform(X)
    assert_array_almost_equal(X_trans.min(axis=0), 0)
    assert_array_almost_equal(X_trans.max(axis=0), 1)
    X_trans_inv = scaler.inverse_transform(X_trans)
    assert_array_almost_equal(X, X_trans_inv)

    # not default params: min=1, max=2
    scaler = MinMaxScaler(feature_range=(1, 2))
    X_trans = scaler.fit_transform(X)
    assert_array_almost_equal(X_trans.min(axis=0), 1)
    assert_array_almost_equal(X_trans.max(axis=0), 2)
    X_trans_inv = scaler.inverse_transform(X_trans)
    assert_array_almost_equal(X, X_trans_inv)

    # min=-.5, max=.6
    scaler = MinMaxScaler(feature_range=(-.5, .6))
    X_trans = scaler.fit_transform(X)
    assert_array_almost_equal(X_trans.min(axis=0), -.5)
    assert_array_almost_equal(X_trans.max(axis=0), .6)
    X_trans_inv = scaler.inverse_transform(X_trans)
    assert_array_almost_equal(X, X_trans_inv)

    # raises on invalid range
    scaler = MinMaxScaler(feature_range=(2, 1))
    assert_raises(ValueError, scaler.fit, X)


def test_min_max_scaler_zero_variance_features():
    # Check min max scaler on toy data with zero variance features
    X = [[0., 1., +0.5],
         [0., 1., -0.1],
         [0., 1., +1.1]]

    X_new = [[+0., 2., 0.5],
             [-1., 1., 0.0],
             [+0., 1., 1.5]]

    # default params
    scaler = MinMaxScaler()
    X_trans = scaler.fit_transform(X)
    X_expected_0_1 = [[0., 0., 0.5],
                      [0., 0., 0.0],
                      [0., 0., 1.0]]
    assert_array_almost_equal(X_trans, X_expected_0_1)
    X_trans_inv = scaler.inverse_transform(X_trans)
    assert_array_almost_equal(X, X_trans_inv)

    X_trans_new = scaler.transform(X_new)
    X_expected_0_1_new = [[+0., 1., 0.500],
                          [-1., 0., 0.083],
                          [+0., 0., 1.333]]
    assert_array_almost_equal(X_trans_new, X_expected_0_1_new, decimal=2)

    # not default params
    scaler = MinMaxScaler(feature_range=(1, 2))
    X_trans = scaler.fit_transform(X)
    X_expected_1_2 = [[1., 1., 1.5],
                      [1., 1., 1.0],
                      [1., 1., 2.0]]
    assert_array_almost_equal(X_trans, X_expected_1_2)

    # function interface
    X_trans = minmax_scale(X)
    assert_array_almost_equal(X_trans, X_expected_0_1)
    X_trans = minmax_scale(X, feature_range=(1, 2))
    assert_array_almost_equal(X_trans, X_expected_1_2)


def test_minmax_scale_axis1():
    X = iris.data
    X_trans = minmax_scale(X, axis=1)
    assert_array_almost_equal(np.min(X_trans, axis=1), 0)
    assert_array_almost_equal(np.max(X_trans, axis=1), 1)


def test_min_max_scaler_1d():
    # Test scaling of dataset along single axis
    for X in [X_1row, X_1col, X_list_1row, X_list_1row]:

        scaler = MinMaxScaler(copy=True)
        X_scaled = scaler.fit(X).transform(X)

        if isinstance(X, list):
            X = np.array(X)  # cast only after scaling done

        if _check_dim_1axis(X) == 1:
            assert_array_almost_equal(X_scaled.min(axis=0),
                                      np.zeros(n_features))
            assert_array_almost_equal(X_scaled.max(axis=0),
                                      np.zeros(n_features))
        else:
            assert_array_almost_equal(X_scaled.min(axis=0), .0)
            assert_array_almost_equal(X_scaled.max(axis=0), 1.)
        assert_equal(scaler.n_samples_seen_, X.shape[0])

        # check inverse transform
        X_scaled_back = scaler.inverse_transform(X_scaled)
        assert_array_almost_equal(X_scaled_back, X)

    # Constant feature
    X = np.ones(5).reshape(5, 1)
    scaler = MinMaxScaler()
    X_scaled = scaler.fit(X).transform(X)
    assert_greater_equal(X_scaled.min(), 0.)
    assert_less_equal(X_scaled.max(), 1.)
    assert_equal(scaler.n_samples_seen_, X.shape[0])

    # Function interface
    X_1d = X_1row.ravel()
    min_ = X_1d.min()
    max_ = X_1d.max()
    assert_array_almost_equal((X_1d - min_) / (max_ - min_),
                              minmax_scale(X_1d, copy=True))


def test_scaler_without_centering():
    rng = np.random.RandomState(42)
    X = rng.randn(4, 5)
    X[:, 0] = 0.0  # first feature is always of zero
    X_csr = sparse.csr_matrix(X)
    X_csc = sparse.csc_matrix(X)

    assert_raises(ValueError, StandardScaler().fit, X_csr)
    assert_raises(ValueError, StandardScaler().fit, X_csc)

    null_transform = StandardScaler(with_mean=False, with_std=False, copy=True)
    X_null = null_transform.fit_transform(X_csr)
    assert_array_equal(X_null.data, X_csr.data)
    X_orig = null_transform.inverse_transform(X_null)
    assert_array_equal(X_orig.data, X_csr.data)

    scaler = StandardScaler(with_mean=False).fit(X)
    X_scaled = scaler.transform(X, copy=True)
    assert_false(np.any(np.isnan(X_scaled)))

    scaler_csr = StandardScaler(with_mean=False).fit(X_csr)
    X_csr_scaled = scaler_csr.transform(X_csr, copy=True)
    assert_false(np.any(np.isnan(X_csr_scaled.data)))

    scaler_csc = StandardScaler(with_mean=False).fit(X_csc)
    X_csc_scaled = scaler_csc.transform(X_csc, copy=True)
    assert_false(np.any(np.isnan(X_csc_scaled.data)))

    assert_array_almost_equal(scaler.mean_, scaler_csr.mean_)
    assert_array_almost_equal(scaler.var_, scaler_csr.var_)
    assert_array_almost_equal(scaler.scale_, scaler_csr.scale_)

    assert_array_almost_equal(scaler.mean_, scaler_csc.mean_)
    assert_array_almost_equal(scaler.var_, scaler_csc.var_)
    assert_array_almost_equal(scaler.scale_, scaler_csc.scale_)

    assert_array_almost_equal(
        X_scaled.mean(axis=0), [0., -0.01, 2.24, -0.35, -0.78], 2)
    assert_array_almost_equal(X_scaled.std(axis=0), [0., 1., 1., 1., 1.])

    X_csr_scaled_mean, X_csr_scaled_std = mean_variance_axis(X_csr_scaled, 0)
    assert_array_almost_equal(X_csr_scaled_mean, X_scaled.mean(axis=0))
    assert_array_almost_equal(X_csr_scaled_std, X_scaled.std(axis=0))

    # Check that X has not been modified (copy)
    assert_true(X_scaled is not X)
    assert_true(X_csr_scaled is not X_csr)

    X_scaled_back = scaler.inverse_transform(X_scaled)
    assert_true(X_scaled_back is not X)
    assert_true(X_scaled_back is not X_scaled)
    assert_array_almost_equal(X_scaled_back, X)

    X_csr_scaled_back = scaler_csr.inverse_transform(X_csr_scaled)
    assert_true(X_csr_scaled_back is not X_csr)
    assert_true(X_csr_scaled_back is not X_csr_scaled)
    assert_array_almost_equal(X_csr_scaled_back.toarray(), X)

    X_csc_scaled_back = scaler_csr.inverse_transform(X_csc_scaled.tocsc())
    assert_true(X_csc_scaled_back is not X_csc)
    assert_true(X_csc_scaled_back is not X_csc_scaled)
    assert_array_almost_equal(X_csc_scaled_back.toarray(), X)


def test_scaler_int():
    # test that scaler converts integer input to floating
    # for both sparse and dense matrices
    rng = np.random.RandomState(42)
    X = rng.randint(20, size=(4, 5))
    X[:, 0] = 0  # first feature is always of zero
    X_csr = sparse.csr_matrix(X)
    X_csc = sparse.csc_matrix(X)

    null_transform = StandardScaler(with_mean=False, with_std=False, copy=True)
    clean_warning_registry()
    with warnings.catch_warnings(record=True):
        X_null = null_transform.fit_transform(X_csr)
    assert_array_equal(X_null.data, X_csr.data)
    X_orig = null_transform.inverse_transform(X_null)
    assert_array_equal(X_orig.data, X_csr.data)

    clean_warning_registry()
    with warnings.catch_warnings(record=True):
        scaler = StandardScaler(with_mean=False).fit(X)
        X_scaled = scaler.transform(X, copy=True)
    assert_false(np.any(np.isnan(X_scaled)))

    clean_warning_registry()
    with warnings.catch_warnings(record=True):
        scaler_csr = StandardScaler(with_mean=False).fit(X_csr)
        X_csr_scaled = scaler_csr.transform(X_csr, copy=True)
    assert_false(np.any(np.isnan(X_csr_scaled.data)))

    clean_warning_registry()
    with warnings.catch_warnings(record=True):
        scaler_csc = StandardScaler(with_mean=False).fit(X_csc)
        X_csc_scaled = scaler_csc.transform(X_csc, copy=True)
    assert_false(np.any(np.isnan(X_csc_scaled.data)))

    assert_array_almost_equal(scaler.mean_, scaler_csr.mean_)
    assert_array_almost_equal(scaler.var_, scaler_csr.var_)
    assert_array_almost_equal(scaler.scale_, scaler_csr.scale_)

    assert_array_almost_equal(scaler.mean_, scaler_csc.mean_)
    assert_array_almost_equal(scaler.var_, scaler_csc.var_)
    assert_array_almost_equal(scaler.scale_, scaler_csc.scale_)

    assert_array_almost_equal(
        X_scaled.mean(axis=0),
        [0., 1.109, 1.856, 21., 1.559], 2)
    assert_array_almost_equal(X_scaled.std(axis=0), [0., 1., 1., 1., 1.])

    X_csr_scaled_mean, X_csr_scaled_std = mean_variance_axis(
        X_csr_scaled.astype(np.float), 0)
    assert_array_almost_equal(X_csr_scaled_mean, X_scaled.mean(axis=0))
    assert_array_almost_equal(X_csr_scaled_std, X_scaled.std(axis=0))

    # Check that X has not been modified (copy)
    assert_true(X_scaled is not X)
    assert_true(X_csr_scaled is not X_csr)

    X_scaled_back = scaler.inverse_transform(X_scaled)
    assert_true(X_scaled_back is not X)
    assert_true(X_scaled_back is not X_scaled)
    assert_array_almost_equal(X_scaled_back, X)

    X_csr_scaled_back = scaler_csr.inverse_transform(X_csr_scaled)
    assert_true(X_csr_scaled_back is not X_csr)
    assert_true(X_csr_scaled_back is not X_csr_scaled)
    assert_array_almost_equal(X_csr_scaled_back.toarray(), X)

    X_csc_scaled_back = scaler_csr.inverse_transform(X_csc_scaled.tocsc())
    assert_true(X_csc_scaled_back is not X_csc)
    assert_true(X_csc_scaled_back is not X_csc_scaled)
    assert_array_almost_equal(X_csc_scaled_back.toarray(), X)


def test_scaler_without_copy():
    # Check that StandardScaler.fit does not change input
    rng = np.random.RandomState(42)
    X = rng.randn(4, 5)
    X[:, 0] = 0.0  # first feature is always of zero
    X_csr = sparse.csr_matrix(X)
    X_csc = sparse.csc_matrix(X)

    X_copy = X.copy()
    StandardScaler(copy=False).fit(X)
    assert_array_equal(X, X_copy)

    X_csr_copy = X_csr.copy()
    StandardScaler(with_mean=False, copy=False).fit(X_csr)
    assert_array_equal(X_csr.toarray(), X_csr_copy.toarray())

    X_csc_copy = X_csc.copy()
    StandardScaler(with_mean=False, copy=False).fit(X_csc)
    assert_array_equal(X_csc.toarray(), X_csc_copy.toarray())


def test_scale_sparse_with_mean_raise_exception():
    rng = np.random.RandomState(42)
    X = rng.randn(4, 5)
    X_csr = sparse.csr_matrix(X)
    X_csc = sparse.csc_matrix(X)

    # check scaling and fit with direct calls on sparse data
    assert_raises(ValueError, scale, X_csr, with_mean=True)
    assert_raises(ValueError, StandardScaler(with_mean=True).fit, X_csr)

    assert_raises(ValueError, scale, X_csc, with_mean=True)
    assert_raises(ValueError, StandardScaler(with_mean=True).fit, X_csc)

    # check transform and inverse_transform after a fit on a dense array
    scaler = StandardScaler(with_mean=True).fit(X)
    assert_raises(ValueError, scaler.transform, X_csr)
    assert_raises(ValueError, scaler.transform, X_csc)

    X_transformed_csr = sparse.csr_matrix(scaler.transform(X))
    assert_raises(ValueError, scaler.inverse_transform, X_transformed_csr)

    X_transformed_csc = sparse.csc_matrix(scaler.transform(X))
    assert_raises(ValueError, scaler.inverse_transform, X_transformed_csc)


def test_scale_input_finiteness_validation():
    # Check if non finite inputs raise ValueError
    X = [[np.nan, 5, 6, 7, 8]]
    assert_raises_regex(ValueError,
                        "Input contains NaN, infinity or a value too large",
                        scale, X)

    X = [[np.inf, 5, 6, 7, 8]]
    assert_raises_regex(ValueError,
                        "Input contains NaN, infinity or a value too large",
                        scale, X)


def test_robust_scaler_2d_arrays():
    # Test robust scaling of 2d array along first axis
    rng = np.random.RandomState(0)
    X = rng.randn(4, 5)
    X[:, 0] = 0.0  # first feature is always of zero

    scaler = RobustScaler()
    X_scaled = scaler.fit(X).transform(X)

    assert_array_almost_equal(np.median(X_scaled, axis=0), 5 * [0.0])
    assert_array_almost_equal(X_scaled.std(axis=0)[0], 0)


def test_robust_scaler_transform_one_row_csr():
    # Check RobustScaler on transforming csr matrix with one row
    rng = np.random.RandomState(0)
    X = rng.randn(4, 5)
    single_row = np.array([[0.1, 1., 2., 0., -1.]])
    scaler = RobustScaler(with_centering=False)
    scaler = scaler.fit(X)
    row_trans = scaler.transform(sparse.csr_matrix(single_row))
    row_expected = single_row / scaler.scale_
    assert_array_almost_equal(row_trans.toarray(), row_expected)
    row_scaled_back = scaler.inverse_transform(row_trans)
    assert_array_almost_equal(single_row, row_scaled_back.toarray())


def test_robust_scaler_iris():
    X = iris.data
    scaler = RobustScaler()
    X_trans = scaler.fit_transform(X)
    assert_array_almost_equal(np.median(X_trans, axis=0), 0)
    X_trans_inv = scaler.inverse_transform(X_trans)
    assert_array_almost_equal(X, X_trans_inv)
    q = np.percentile(X_trans, q=(25, 75), axis=0)
    iqr = q[1] - q[0]
    assert_array_almost_equal(iqr, 1)


def test_robust_scaler_iris_quantiles():
    X = iris.data
    scaler = RobustScaler(quantile_range=(10, 90))
    X_trans = scaler.fit_transform(X)
    assert_array_almost_equal(np.median(X_trans, axis=0), 0)
    X_trans_inv = scaler.inverse_transform(X_trans)
    assert_array_almost_equal(X, X_trans_inv)
    q = np.percentile(X_trans, q=(10, 90), axis=0)
    q_range = q[1] - q[0]
    assert_array_almost_equal(q_range, 1)


def test_quantile_transform_iris():
    X = iris.data
    # uniform output distribution
    transformer = QuantileTransformer(n_quantiles=30)
    X_trans = transformer.fit_transform(X)
    X_trans_inv = transformer.inverse_transform(X_trans)
    assert_array_almost_equal(X, X_trans_inv)
    # normal output distribution
    transformer = QuantileTransformer(n_quantiles=30,
                                      output_distribution='normal')
    X_trans = transformer.fit_transform(X)
    X_trans_inv = transformer.inverse_transform(X_trans)
    assert_array_almost_equal(X, X_trans_inv)
    # make sure it is possible to take the inverse of a sparse matrix
    # which contain negative value; this is the case in the iris dataset
    X_sparse = sparse.csc_matrix(X)
    X_sparse_tran = transformer.fit_transform(X_sparse)
    X_sparse_tran_inv = transformer.inverse_transform(X_sparse_tran)
    assert_array_almost_equal(X_sparse.A, X_sparse_tran_inv.A)


def test_quantile_transform_check_error():
    X = np.transpose([[0, 25, 50, 0, 0, 0, 75, 0, 0, 100],
                      [2, 4, 0, 0, 6, 8, 0, 10, 0, 0],
                      [0, 0, 2.6, 4.1, 0, 0, 2.3, 0, 9.5, 0.1]])
    X = sparse.csc_matrix(X)
    X_neg = np.transpose([[0, 25, 50, 0, 0, 0, 75, 0, 0, 100],
                          [-2, 4, 0, 0, 6, 8, 0, 10, 0, 0],
                          [0, 0, 2.6, 4.1, 0, 0, 2.3, 0, 9.5, 0.1]])
    X_neg = sparse.csc_matrix(X_neg)

    assert_raises_regex(ValueError, "Invalid value for 'n_quantiles': 0.",
                        QuantileTransformer(n_quantiles=0).fit, X)
    assert_raises_regex(ValueError, "Invalid value for 'subsample': 0.",
                        QuantileTransformer(subsample=0).fit, X)
    assert_raises_regex(ValueError, "The number of quantiles cannot be"
                        " greater than the number of samples used. Got"
                        " 1000 quantiles and 10 samples.",
                        QuantileTransformer(subsample=10).fit, X)

    transformer = QuantileTransformer(n_quantiles=10)
    assert_raises_regex(ValueError, "QuantileTransformer only accepts "
                        "non-negative sparse matrices.",
                        transformer.fit, X_neg)
    transformer.fit(X)
    assert_raises_regex(ValueError, "QuantileTransformer only accepts "
                        "non-negative sparse matrices.",
                        transformer.transform, X_neg)

    X_bad_feat = np.transpose([[0, 25, 50, 0, 0, 0, 75, 0, 0, 100],
                               [0, 0, 2.6, 4.1, 0, 0, 2.3, 0, 9.5, 0.1]])
    assert_raises_regex(ValueError, "X does not have the same number of "
                        "features as the previously fitted data. Got 2"
                        " instead of 3.",
                        transformer.transform, X_bad_feat)
    assert_raises_regex(ValueError, "X does not have the same number of "
                        "features as the previously fitted data. Got 2"
                        " instead of 3.",
                        transformer.inverse_transform, X_bad_feat)

    transformer = QuantileTransformer(n_quantiles=10,
                                      output_distribution='rnd')
    # check that an error is raised at fit time
    assert_raises_regex(ValueError, "'output_distribution' has to be either"
                        " 'normal' or 'uniform'. Got 'rnd' instead.",
                        transformer.fit, X)
    # check that an error is raised at transform time
    transformer.output_distribution = 'uniform'
    transformer.fit(X)
    X_tran = transformer.transform(X)
    transformer.output_distribution = 'rnd'
    assert_raises_regex(ValueError, "'output_distribution' has to be either"
                        " 'normal' or 'uniform'. Got 'rnd' instead.",
                        transformer.transform, X)
    # check that an error is raised at inverse_transform time
    assert_raises_regex(ValueError, "'output_distribution' has to be either"
                        " 'normal' or 'uniform'. Got 'rnd' instead.",
                        transformer.inverse_transform, X_tran)
    # check that an error is raised if input is scalar
    assert_raise_message(ValueError,
                         'Expected 2D array, got scalar array instead',
                         transformer.transform, 10)


def test_quantile_transform_sparse_ignore_zeros():
    X = np.array([[0, 1],
                  [0, 0],
                  [0, 2],
                  [0, 2],
                  [0, 1]])
    X_sparse = sparse.csc_matrix(X)
    transformer = QuantileTransformer(ignore_implicit_zeros=True,
                                      n_quantiles=5)

    # dense case -> warning raise
    assert_warns_message(UserWarning, "'ignore_implicit_zeros' takes effect"
                         " only with sparse matrix. This parameter has no"
                         " effect.", transformer.fit, X)

    X_expected = np.array([[0, 0],
                           [0, 0],
                           [0, 1],
                           [0, 1],
                           [0, 0]])
    X_trans = transformer.fit_transform(X_sparse)
    assert_almost_equal(X_expected, X_trans.A)

    # consider the case where sparse entries are missing values and user-given
    # zeros are to be considered
    X_data = np.array([0, 0, 1, 0, 2, 2, 1, 0, 1, 2, 0])
    X_col = np.array([0, 0, 1, 1, 1, 1, 1, 1, 1, 1, 1])
    X_row = np.array([0, 4, 0, 1, 2, 3, 4, 5, 6, 7, 8])
    X_sparse = sparse.csc_matrix((X_data, (X_row, X_col)))
    X_trans = transformer.fit_transform(X_sparse)
    X_expected = np.array([[0., 0.5],
                           [0., 0.],
                           [0., 1.],
                           [0., 1.],
                           [0., 0.5],
                           [0., 0.],
                           [0., 0.5],
                           [0., 1.],
                           [0., 0.]])
    assert_almost_equal(X_expected, X_trans.A)

    transformer = QuantileTransformer(ignore_implicit_zeros=True,
                                      n_quantiles=5)
    X_data = np.array([-1, -1, 1, 0, 0, 0, 1, -1, 1])
    X_col = np.array([0, 0, 1, 1, 1, 1, 1, 1, 1])
    X_row = np.array([0, 4, 0, 1, 2, 3, 4, 5, 6])
    X_sparse = sparse.csc_matrix((X_data, (X_row, X_col)))
    X_trans = transformer.fit_transform(X_sparse)
    X_expected = np.array([[0, 1],
                           [0, 0.375],
                           [0, 0.375],
                           [0, 0.375],
                           [0, 1],
                           [0, 0],
                           [0, 1]])
    assert_almost_equal(X_expected, X_trans.A)
    assert_almost_equal(X_sparse.A, transformer.inverse_transform(X_trans).A)

    # check in conjunction with subsampling
    transformer = QuantileTransformer(ignore_implicit_zeros=True,
                                      n_quantiles=5,
                                      subsample=8,
                                      random_state=0)
    X_trans = transformer.fit_transform(X_sparse)
    assert_almost_equal(X_expected, X_trans.A)
    assert_almost_equal(X_sparse.A, transformer.inverse_transform(X_trans).A)


def test_quantile_transform_dense_toy():
    X = np.array([[0, 2, 2.6],
                  [25, 4, 4.1],
                  [50, 6, 2.3],
                  [75, 8, 9.5],
                  [100, 10, 0.1]])

    transformer = QuantileTransformer(n_quantiles=5)
    transformer.fit(X)

    # using the a uniform output, each entry of X should be map between 0 and 1
    # and equally spaced
    X_trans = transformer.fit_transform(X)
    X_expected = np.tile(np.linspace(0, 1, num=5), (3, 1)).T
    assert_almost_equal(np.sort(X_trans, axis=0), X_expected)

    X_test = np.array([
        [-1, 1, 0],
        [101, 11, 10],
    ])
    X_expected = np.array([
        [0, 0, 0],
        [1, 1, 1],
    ])
    assert_array_almost_equal(transformer.transform(X_test), X_expected)

    X_trans_inv = transformer.inverse_transform(X_trans)
    assert_array_almost_equal(X, X_trans_inv)


def test_quantile_transform_subsampling():
    # Test that subsampling the input yield to a consistent results We check
    # that the computed quantiles are almost mapped to a [0, 1] vector where
    # values are equally spaced. The infinite norm is checked to be smaller
    # than a given threshold. This is repeated 5 times.

    # dense support
    n_samples = 1000000
    n_quantiles = 1000
    X = np.sort(np.random.sample((n_samples, 1)), axis=0)
    ROUND = 5
    inf_norm_arr = []
    for random_state in range(ROUND):
        transformer = QuantileTransformer(random_state=random_state,
                                          n_quantiles=n_quantiles,
                                          subsample=n_samples // 10)
        transformer.fit(X)
        diff = (np.linspace(0, 1, n_quantiles) -
                np.ravel(transformer.quantiles_))
        inf_norm = np.max(np.abs(diff))
        assert_true(inf_norm < 1e-2)
        inf_norm_arr.append(inf_norm)
    # each random subsampling yield a unique approximation to the expected
    # linspace CDF
    assert_equal(len(np.unique(inf_norm_arr)), len(inf_norm_arr))

    # sparse support

    # TODO: rng should be seeded once we drop support for older versions of
    # scipy (< 0.13) that don't support seeding.
    X = sparse.rand(n_samples, 1, density=.99, format='csc')
    inf_norm_arr = []
    for random_state in range(ROUND):
        transformer = QuantileTransformer(random_state=random_state,
                                          n_quantiles=n_quantiles,
                                          subsample=n_samples // 10)
        transformer.fit(X)
        diff = (np.linspace(0, 1, n_quantiles) -
                np.ravel(transformer.quantiles_))
        inf_norm = np.max(np.abs(diff))
        assert_true(inf_norm < 1e-1)
        inf_norm_arr.append(inf_norm)
    # each random subsampling yield a unique approximation to the expected
    # linspace CDF
    assert_equal(len(np.unique(inf_norm_arr)), len(inf_norm_arr))


def test_quantile_transform_sparse_toy():
    X = np.array([[0., 2., 0.],
                  [25., 4., 0.],
                  [50., 0., 2.6],
                  [0., 0., 4.1],
                  [0., 6., 0.],
                  [0., 8., 0.],
                  [75., 0., 2.3],
                  [0., 10., 0.],
                  [0., 0., 9.5],
                  [100., 0., 0.1]])

    X = sparse.csc_matrix(X)

    transformer = QuantileTransformer(n_quantiles=10)
    transformer.fit(X)

    X_trans = transformer.fit_transform(X)
    assert_array_almost_equal(np.min(X_trans.toarray(), axis=0), 0.)
    assert_array_almost_equal(np.max(X_trans.toarray(), axis=0), 1.)

    X_trans_inv = transformer.inverse_transform(X_trans)
    assert_array_almost_equal(X.toarray(), X_trans_inv.toarray())

    transformer_dense = QuantileTransformer(n_quantiles=10).fit(
        X.toarray())

    X_trans = transformer_dense.transform(X)
    assert_array_almost_equal(np.min(X_trans.toarray(), axis=0), 0.)
    assert_array_almost_equal(np.max(X_trans.toarray(), axis=0), 1.)

    X_trans_inv = transformer_dense.inverse_transform(X_trans)
    assert_array_almost_equal(X.toarray(), X_trans_inv.toarray())


def test_quantile_transform_axis1():
    X = np.array([[0, 25, 50, 75, 100],
                  [2, 4, 6, 8, 10],
                  [2.6, 4.1, 2.3, 9.5, 0.1]])

    X_trans_a0 = quantile_transform(X.T, axis=0, n_quantiles=5)
    X_trans_a1 = quantile_transform(X, axis=1, n_quantiles=5)
    assert_array_almost_equal(X_trans_a0, X_trans_a1.T)


def test_quantile_transform_bounds():
    # Lower and upper bounds are manually mapped. We checked that in the case
    # of a constant feature and binary feature, the bounds are properly mapped.
    X_dense = np.array([[0, 0],
                        [0, 0],
                        [1, 0]])
    X_sparse = sparse.csc_matrix(X_dense)

    # check sparse and dense are consistent
    X_trans = QuantileTransformer(n_quantiles=3,
                                  random_state=0).fit_transform(X_dense)
    assert_array_almost_equal(X_trans, X_dense)
    X_trans_sp = QuantileTransformer(n_quantiles=3,
                                     random_state=0).fit_transform(X_sparse)
    assert_array_almost_equal(X_trans_sp.A, X_dense)
    assert_array_almost_equal(X_trans, X_trans_sp.A)

    # check the consistency of the bounds by learning on 1 matrix
    # and transforming another
    X = np.array([[0, 1],
                  [0, 0.5],
                  [1, 0]])
    X1 = np.array([[0, 0.1],
                   [0, 0.5],
                   [1, 0.1]])
    transformer = QuantileTransformer(n_quantiles=3).fit(X)
    X_trans = transformer.transform(X1)
    assert_array_almost_equal(X_trans, X1)

    # check that values outside of the range learned will be mapped properly.
    X = np.random.random((1000, 1))
    transformer = QuantileTransformer()
    transformer.fit(X)
    assert_equal(transformer.transform([[-10]]),
                 transformer.transform([[np.min(X)]]))
    assert_equal(transformer.transform([[10]]),
                 transformer.transform([[np.max(X)]]))
    assert_equal(transformer.inverse_transform([[-10]]),
                 transformer.inverse_transform(
                     [[np.min(transformer.references_)]]))
    assert_equal(transformer.inverse_transform([[10]]),
                 transformer.inverse_transform(
                     [[np.max(transformer.references_)]]))


def test_quantile_transform_and_inverse():
    # iris dataset
    X = iris.data
    transformer = QuantileTransformer(n_quantiles=1000, random_state=0)
    X_trans = transformer.fit_transform(X)
    X_trans_inv = transformer.inverse_transform(X_trans)
    assert_array_almost_equal(X, X_trans_inv)


def test_robust_scaler_invalid_range():
    for range_ in [
        (-1, 90),
        (-2, -3),
        (10, 101),
        (100.5, 101),
        (90, 50),
    ]:
        scaler = RobustScaler(quantile_range=range_)

        assert_raises_regex(ValueError, 'Invalid quantile range: \(',
                            scaler.fit, iris.data)


def test_scale_function_without_centering():
    rng = np.random.RandomState(42)
    X = rng.randn(4, 5)
    X[:, 0] = 0.0  # first feature is always of zero
    X_csr = sparse.csr_matrix(X)

    X_scaled = scale(X, with_mean=False)
    assert_false(np.any(np.isnan(X_scaled)))

    X_csr_scaled = scale(X_csr, with_mean=False)
    assert_false(np.any(np.isnan(X_csr_scaled.data)))

    # test csc has same outcome
    X_csc_scaled = scale(X_csr.tocsc(), with_mean=False)
    assert_array_almost_equal(X_scaled, X_csc_scaled.toarray())

    # raises value error on axis != 0
    assert_raises(ValueError, scale, X_csr, with_mean=False, axis=1)

    assert_array_almost_equal(X_scaled.mean(axis=0),
                              [0., -0.01, 2.24, -0.35, -0.78], 2)
    assert_array_almost_equal(X_scaled.std(axis=0), [0., 1., 1., 1., 1.])
    # Check that X has not been copied
    assert_true(X_scaled is not X)

    X_csr_scaled_mean, X_csr_scaled_std = mean_variance_axis(X_csr_scaled, 0)
    assert_array_almost_equal(X_csr_scaled_mean, X_scaled.mean(axis=0))
    assert_array_almost_equal(X_csr_scaled_std, X_scaled.std(axis=0))

    # null scale
    X_csr_scaled = scale(X_csr, with_mean=False, with_std=False, copy=True)
    assert_array_almost_equal(X_csr.toarray(), X_csr_scaled.toarray())


def test_robust_scale_axis1():
    X = iris.data
    X_trans = robust_scale(X, axis=1)
    assert_array_almost_equal(np.median(X_trans, axis=1), 0)
    q = np.percentile(X_trans, q=(25, 75), axis=1)
    iqr = q[1] - q[0]
    assert_array_almost_equal(iqr, 1)


def test_robust_scale_1d_array():
    X = iris.data[:, 1]
    X_trans = robust_scale(X)
    assert_array_almost_equal(np.median(X_trans), 0)
    q = np.percentile(X_trans, q=(25, 75))
    iqr = q[1] - q[0]
    assert_array_almost_equal(iqr, 1)


def test_robust_scaler_zero_variance_features():
    # Check RobustScaler on toy data with zero variance features
    X = [[0., 1., +0.5],
         [0., 1., -0.1],
         [0., 1., +1.1]]

    scaler = RobustScaler()
    X_trans = scaler.fit_transform(X)

    # NOTE: for such a small sample size, what we expect in the third column
    # depends HEAVILY on the method used to calculate quantiles. The values
    # here were calculated to fit the quantiles produces by np.percentile
    # using numpy 1.9 Calculating quantiles with
    # scipy.stats.mstats.scoreatquantile or scipy.stats.mstats.mquantiles
    # would yield very different results!
    X_expected = [[0., 0., +0.0],
                  [0., 0., -1.0],
                  [0., 0., +1.0]]
    assert_array_almost_equal(X_trans, X_expected)
    X_trans_inv = scaler.inverse_transform(X_trans)
    assert_array_almost_equal(X, X_trans_inv)

    # make sure new data gets transformed correctly
    X_new = [[+0., 2., 0.5],
             [-1., 1., 0.0],
             [+0., 1., 1.5]]
    X_trans_new = scaler.transform(X_new)
    X_expected_new = [[+0., 1., +0.],
                      [-1., 0., -0.83333],
                      [+0., 0., +1.66667]]
    assert_array_almost_equal(X_trans_new, X_expected_new, decimal=3)


def test_maxabs_scaler_zero_variance_features():
    # Check MaxAbsScaler on toy data with zero variance features
    X = [[0., 1., +0.5],
         [0., 1., -0.3],
         [0., 1., +1.5],
         [0., 0., +0.0]]

    scaler = MaxAbsScaler()
    X_trans = scaler.fit_transform(X)
    X_expected = [[0., 1., 1.0 / 3.0],
                  [0., 1., -0.2],
                  [0., 1., 1.0],
                  [0., 0., 0.0]]
    assert_array_almost_equal(X_trans, X_expected)
    X_trans_inv = scaler.inverse_transform(X_trans)
    assert_array_almost_equal(X, X_trans_inv)

    # make sure new data gets transformed correctly
    X_new = [[+0., 2., 0.5],
             [-1., 1., 0.0],
             [+0., 1., 1.5]]
    X_trans_new = scaler.transform(X_new)
    X_expected_new = [[+0., 2.0, 1.0 / 3.0],
                      [-1., 1.0, 0.0],
                      [+0., 1.0, 1.0]]

    assert_array_almost_equal(X_trans_new, X_expected_new, decimal=2)

    # function interface
    X_trans = maxabs_scale(X)
    assert_array_almost_equal(X_trans, X_expected)

    # sparse data
    X_csr = sparse.csr_matrix(X)
    X_csc = sparse.csc_matrix(X)
    X_trans_csr = scaler.fit_transform(X_csr)
    X_trans_csc = scaler.fit_transform(X_csc)
    X_expected = [[0., 1., 1.0 / 3.0],
                  [0., 1., -0.2],
                  [0., 1., 1.0],
                  [0., 0., 0.0]]
    assert_array_almost_equal(X_trans_csr.A, X_expected)
    assert_array_almost_equal(X_trans_csc.A, X_expected)
    X_trans_csr_inv = scaler.inverse_transform(X_trans_csr)
    X_trans_csc_inv = scaler.inverse_transform(X_trans_csc)
    assert_array_almost_equal(X, X_trans_csr_inv.A)
    assert_array_almost_equal(X, X_trans_csc_inv.A)


def test_maxabs_scaler_large_negative_value():
    # Check MaxAbsScaler on toy data with a large negative value
    X = [[0., 1.,   +0.5, -1.0],
         [0., 1.,   -0.3, -0.5],
         [0., 1., -100.0,  0.0],
         [0., 0.,   +0.0, -2.0]]

    scaler = MaxAbsScaler()
    X_trans = scaler.fit_transform(X)
    X_expected = [[0., 1.,  0.005,    -0.5],
                  [0., 1., -0.003,    -0.25],
                  [0., 1., -1.0,       0.0],
                  [0., 0.,  0.0,      -1.0]]
    assert_array_almost_equal(X_trans, X_expected)


def test_maxabs_scaler_transform_one_row_csr():
    # Check MaxAbsScaler on transforming csr matrix with one row
    X = sparse.csr_matrix([[0.5, 1., 1.]])
    scaler = MaxAbsScaler()
    scaler = scaler.fit(X)
    X_trans = scaler.transform(X)
    X_expected = sparse.csr_matrix([[1., 1., 1.]])
    assert_array_almost_equal(X_trans.toarray(), X_expected.toarray())
    X_scaled_back = scaler.inverse_transform(X_trans)
    assert_array_almost_equal(X.toarray(), X_scaled_back.toarray())


def test_warning_scaling_integers():
    # Check warning when scaling integer data
    X = np.array([[1, 2, 0],
                  [0, 0, 0]], dtype=np.uint8)

    w = "Data with input dtype uint8 was converted to float64"

    clean_warning_registry()
    assert_warns_message(DataConversionWarning, w, scale, X)
    assert_warns_message(DataConversionWarning, w, StandardScaler().fit, X)
    assert_warns_message(DataConversionWarning, w, MinMaxScaler().fit, X)


def test_maxabs_scaler_1d():
    # Test scaling of dataset along single axis
    for X in [X_1row, X_1col, X_list_1row, X_list_1row]:

        scaler = MaxAbsScaler(copy=True)
        X_scaled = scaler.fit(X).transform(X)

        if isinstance(X, list):
            X = np.array(X)  # cast only after scaling done

        if _check_dim_1axis(X) == 1:
            assert_array_almost_equal(np.abs(X_scaled.max(axis=0)),
                                      np.ones(n_features))
        else:
            assert_array_almost_equal(np.abs(X_scaled.max(axis=0)), 1.)
        assert_equal(scaler.n_samples_seen_, X.shape[0])

        # check inverse transform
        X_scaled_back = scaler.inverse_transform(X_scaled)
        assert_array_almost_equal(X_scaled_back, X)

    # Constant feature
    X = np.ones(5).reshape(5, 1)
    scaler = MaxAbsScaler()
    X_scaled = scaler.fit(X).transform(X)
    assert_array_almost_equal(np.abs(X_scaled.max(axis=0)), 1.)
    assert_equal(scaler.n_samples_seen_, X.shape[0])

    # function interface
    X_1d = X_1row.ravel()
    max_abs = np.abs(X_1d).max()
    assert_array_almost_equal(X_1d / max_abs, maxabs_scale(X_1d, copy=True))


def test_maxabs_scaler_partial_fit():
    # Test if partial_fit run over many batches of size 1 and 50
    # gives the same results as fit
    X = X_2d[:100, :]
    n = X.shape[0]

    for chunk_size in [1, 2, 50, n, n + 42]:
        # Test mean at the end of the process
        scaler_batch = MaxAbsScaler().fit(X)

        scaler_incr = MaxAbsScaler()
        scaler_incr_csr = MaxAbsScaler()
        scaler_incr_csc = MaxAbsScaler()
        for batch in gen_batches(n, chunk_size):
            scaler_incr = scaler_incr.partial_fit(X[batch])
            X_csr = sparse.csr_matrix(X[batch])
            scaler_incr_csr = scaler_incr_csr.partial_fit(X_csr)
            X_csc = sparse.csc_matrix(X[batch])
            scaler_incr_csc = scaler_incr_csc.partial_fit(X_csc)

        assert_array_almost_equal(scaler_batch.max_abs_, scaler_incr.max_abs_)
        assert_array_almost_equal(scaler_batch.max_abs_,
                                  scaler_incr_csr.max_abs_)
        assert_array_almost_equal(scaler_batch.max_abs_,
                                  scaler_incr_csc.max_abs_)
        assert_equal(scaler_batch.n_samples_seen_, scaler_incr.n_samples_seen_)
        assert_equal(scaler_batch.n_samples_seen_,
                     scaler_incr_csr.n_samples_seen_)
        assert_equal(scaler_batch.n_samples_seen_,
                     scaler_incr_csc.n_samples_seen_)
        assert_array_almost_equal(scaler_batch.scale_, scaler_incr.scale_)
        assert_array_almost_equal(scaler_batch.scale_, scaler_incr_csr.scale_)
        assert_array_almost_equal(scaler_batch.scale_, scaler_incr_csc.scale_)
        assert_array_almost_equal(scaler_batch.transform(X),
                                  scaler_incr.transform(X))

        # Test std after 1 step
        batch0 = slice(0, chunk_size)
        scaler_batch = MaxAbsScaler().fit(X[batch0])
        scaler_incr = MaxAbsScaler().partial_fit(X[batch0])

        assert_array_almost_equal(scaler_batch.max_abs_, scaler_incr.max_abs_)
        assert_equal(scaler_batch.n_samples_seen_, scaler_incr.n_samples_seen_)
        assert_array_almost_equal(scaler_batch.scale_, scaler_incr.scale_)
        assert_array_almost_equal(scaler_batch.transform(X),
                                  scaler_incr.transform(X))

        # Test std until the end of partial fits, and
        scaler_batch = MaxAbsScaler().fit(X)
        scaler_incr = MaxAbsScaler()  # Clean estimator
        for i, batch in enumerate(gen_batches(n, chunk_size)):
            scaler_incr = scaler_incr.partial_fit(X[batch])
            assert_correct_incr(i, batch_start=batch.start,
                                batch_stop=batch.stop, n=n,
                                chunk_size=chunk_size,
                                n_samples_seen=scaler_incr.n_samples_seen_)


def test_normalizer_l1():
    rng = np.random.RandomState(0)
    X_dense = rng.randn(4, 5)
    X_sparse_unpruned = sparse.csr_matrix(X_dense)

    # set the row number 3 to zero
    X_dense[3, :] = 0.0

    # set the row number 3 to zero without pruning (can happen in real life)
    indptr_3 = X_sparse_unpruned.indptr[3]
    indptr_4 = X_sparse_unpruned.indptr[4]
    X_sparse_unpruned.data[indptr_3:indptr_4] = 0.0

    # build the pruned variant using the regular constructor
    X_sparse_pruned = sparse.csr_matrix(X_dense)

    # check inputs that support the no-copy optim
    for X in (X_dense, X_sparse_pruned, X_sparse_unpruned):

        normalizer = Normalizer(norm='l1', copy=True)
        X_norm = normalizer.transform(X)
        assert_true(X_norm is not X)
        X_norm1 = toarray(X_norm)

        normalizer = Normalizer(norm='l1', copy=False)
        X_norm = normalizer.transform(X)
        assert_true(X_norm is X)
        X_norm2 = toarray(X_norm)

        for X_norm in (X_norm1, X_norm2):
            row_sums = np.abs(X_norm).sum(axis=1)
            for i in range(3):
                assert_almost_equal(row_sums[i], 1.0)
            assert_almost_equal(row_sums[3], 0.0)

    # check input for which copy=False won't prevent a copy
    for init in (sparse.coo_matrix, sparse.csc_matrix, sparse.lil_matrix):
        X = init(X_dense)
        X_norm = normalizer = Normalizer(norm='l2', copy=False).transform(X)

        assert_true(X_norm is not X)
        assert_true(isinstance(X_norm, sparse.csr_matrix))

        X_norm = toarray(X_norm)
        for i in range(3):
            assert_almost_equal(row_sums[i], 1.0)
        assert_almost_equal(la.norm(X_norm[3]), 0.0)


def test_normalizer_l2():
    rng = np.random.RandomState(0)
    X_dense = rng.randn(4, 5)
    X_sparse_unpruned = sparse.csr_matrix(X_dense)

    # set the row number 3 to zero
    X_dense[3, :] = 0.0

    # set the row number 3 to zero without pruning (can happen in real life)
    indptr_3 = X_sparse_unpruned.indptr[3]
    indptr_4 = X_sparse_unpruned.indptr[4]
    X_sparse_unpruned.data[indptr_3:indptr_4] = 0.0

    # build the pruned variant using the regular constructor
    X_sparse_pruned = sparse.csr_matrix(X_dense)

    # check inputs that support the no-copy optim
    for X in (X_dense, X_sparse_pruned, X_sparse_unpruned):

        normalizer = Normalizer(norm='l2', copy=True)
        X_norm1 = normalizer.transform(X)
        assert_true(X_norm1 is not X)
        X_norm1 = toarray(X_norm1)

        normalizer = Normalizer(norm='l2', copy=False)
        X_norm2 = normalizer.transform(X)
        assert_true(X_norm2 is X)
        X_norm2 = toarray(X_norm2)

        for X_norm in (X_norm1, X_norm2):
            for i in range(3):
                assert_almost_equal(la.norm(X_norm[i]), 1.0)
            assert_almost_equal(la.norm(X_norm[3]), 0.0)

    # check input for which copy=False won't prevent a copy
    for init in (sparse.coo_matrix, sparse.csc_matrix, sparse.lil_matrix):
        X = init(X_dense)
        X_norm = normalizer = Normalizer(norm='l2', copy=False).transform(X)

        assert_true(X_norm is not X)
        assert_true(isinstance(X_norm, sparse.csr_matrix))

        X_norm = toarray(X_norm)
        for i in range(3):
            assert_almost_equal(la.norm(X_norm[i]), 1.0)
        assert_almost_equal(la.norm(X_norm[3]), 0.0)


def test_normalizer_max():
    rng = np.random.RandomState(0)
    X_dense = rng.randn(4, 5)
    X_sparse_unpruned = sparse.csr_matrix(X_dense)

    # set the row number 3 to zero
    X_dense[3, :] = 0.0

    # set the row number 3 to zero without pruning (can happen in real life)
    indptr_3 = X_sparse_unpruned.indptr[3]
    indptr_4 = X_sparse_unpruned.indptr[4]
    X_sparse_unpruned.data[indptr_3:indptr_4] = 0.0

    # build the pruned variant using the regular constructor
    X_sparse_pruned = sparse.csr_matrix(X_dense)

    # check inputs that support the no-copy optim
    for X in (X_dense, X_sparse_pruned, X_sparse_unpruned):

        normalizer = Normalizer(norm='max', copy=True)
        X_norm1 = normalizer.transform(X)
        assert_true(X_norm1 is not X)
        X_norm1 = toarray(X_norm1)

        normalizer = Normalizer(norm='max', copy=False)
        X_norm2 = normalizer.transform(X)
        assert_true(X_norm2 is X)
        X_norm2 = toarray(X_norm2)

        for X_norm in (X_norm1, X_norm2):
            row_maxs = X_norm.max(axis=1)
            for i in range(3):
                assert_almost_equal(row_maxs[i], 1.0)
            assert_almost_equal(row_maxs[3], 0.0)

    # check input for which copy=False won't prevent a copy
    for init in (sparse.coo_matrix, sparse.csc_matrix, sparse.lil_matrix):
        X = init(X_dense)
        X_norm = normalizer = Normalizer(norm='l2', copy=False).transform(X)

        assert_true(X_norm is not X)
        assert_true(isinstance(X_norm, sparse.csr_matrix))

        X_norm = toarray(X_norm)
        for i in range(3):
            assert_almost_equal(row_maxs[i], 1.0)
        assert_almost_equal(la.norm(X_norm[3]), 0.0)


def test_normalize():
    # Test normalize function
    # Only tests functionality not used by the tests for Normalizer.
    X = np.random.RandomState(37).randn(3, 2)
    assert_array_equal(normalize(X, copy=False),
                       normalize(X.T, axis=0, copy=False).T)
    assert_raises(ValueError, normalize, [[0]], axis=2)
    assert_raises(ValueError, normalize, [[0]], norm='l3')

    rs = np.random.RandomState(0)
    X_dense = rs.randn(10, 5)
    X_sparse = sparse.csr_matrix(X_dense)
    ones = np.ones((10))
    for X in (X_dense, X_sparse):
        for dtype in (np.float32, np.float64):
            for norm in ('l1', 'l2'):
                X = X.astype(dtype)
                X_norm = normalize(X, norm=norm)
                assert_equal(X_norm.dtype, dtype)

                X_norm = toarray(X_norm)
                if norm == 'l1':
                    row_sums = np.abs(X_norm).sum(axis=1)
                else:
                    X_norm_squared = X_norm**2
                    row_sums = X_norm_squared.sum(axis=1)

                assert_array_almost_equal(row_sums, ones)

    # Test return_norm
    X_dense = np.array([[3.0, 0, 4.0], [1.0, 0.0, 0.0], [2.0, 3.0, 0.0]])
    for norm in ('l1', 'l2', 'max'):
        _, norms = normalize(X_dense, norm=norm, return_norm=True)
        if norm == 'l1':
            assert_array_almost_equal(norms, np.array([7.0, 1.0, 5.0]))
        elif norm == 'l2':
            assert_array_almost_equal(norms, np.array([5.0, 1.0, 3.60555127]))
        else:
            assert_array_almost_equal(norms, np.array([4.0, 1.0, 3.0]))

    X_sparse = sparse.csr_matrix(X_dense)
    for norm in ('l1', 'l2'):
        assert_raises(NotImplementedError, normalize, X_sparse,
                      norm=norm, return_norm=True)
    _, norms = normalize(X_sparse, norm='max', return_norm=True)
    assert_array_almost_equal(norms, np.array([4.0, 1.0, 3.0]))


def test_binarizer():
    X_ = np.array([[1, 0, 5], [2, 3, -1]])

    for init in (np.array, list, sparse.csr_matrix, sparse.csc_matrix):

        X = init(X_.copy())

        binarizer = Binarizer(threshold=2.0, copy=True)
        X_bin = toarray(binarizer.transform(X))
        assert_equal(np.sum(X_bin == 0), 4)
        assert_equal(np.sum(X_bin == 1), 2)
        X_bin = binarizer.transform(X)
        assert_equal(sparse.issparse(X), sparse.issparse(X_bin))

        binarizer = Binarizer(copy=True).fit(X)
        X_bin = toarray(binarizer.transform(X))
        assert_true(X_bin is not X)
        assert_equal(np.sum(X_bin == 0), 2)
        assert_equal(np.sum(X_bin == 1), 4)

        binarizer = Binarizer(copy=True)
        X_bin = binarizer.transform(X)
        assert_true(X_bin is not X)
        X_bin = toarray(X_bin)
        assert_equal(np.sum(X_bin == 0), 2)
        assert_equal(np.sum(X_bin == 1), 4)

        binarizer = Binarizer(copy=False)
        X_bin = binarizer.transform(X)
        if init is not list:
            assert_true(X_bin is X)

        binarizer = Binarizer(copy=False)
        X_float = np.array([[1, 0, 5], [2, 3, -1]], dtype=np.float64)
        X_bin = binarizer.transform(X_float)
        if init is not list:
            assert_true(X_bin is X_float)

        X_bin = toarray(X_bin)
        assert_equal(np.sum(X_bin == 0), 2)
        assert_equal(np.sum(X_bin == 1), 4)

    binarizer = Binarizer(threshold=-0.5, copy=True)
    for init in (np.array, list):
        X = init(X_.copy())

        X_bin = toarray(binarizer.transform(X))
        assert_equal(np.sum(X_bin == 0), 1)
        assert_equal(np.sum(X_bin == 1), 5)
        X_bin = binarizer.transform(X)

    # Cannot use threshold < 0 for sparse
    assert_raises(ValueError, binarizer.transform, sparse.csc_matrix(X))


def test_center_kernel():
    # Test that KernelCenterer is equivalent to StandardScaler
    # in feature space
    rng = np.random.RandomState(0)
    X_fit = rng.random_sample((5, 4))
    scaler = StandardScaler(with_std=False)
    scaler.fit(X_fit)
    X_fit_centered = scaler.transform(X_fit)
    K_fit = np.dot(X_fit, X_fit.T)

    # center fit time matrix
    centerer = KernelCenterer()
    K_fit_centered = np.dot(X_fit_centered, X_fit_centered.T)
    K_fit_centered2 = centerer.fit_transform(K_fit)
    assert_array_almost_equal(K_fit_centered, K_fit_centered2)

    # center predict time matrix
    X_pred = rng.random_sample((2, 4))
    K_pred = np.dot(X_pred, X_fit.T)
    X_pred_centered = scaler.transform(X_pred)
    K_pred_centered = np.dot(X_pred_centered, X_fit_centered.T)
    K_pred_centered2 = centerer.transform(K_pred)
    assert_array_almost_equal(K_pred_centered, K_pred_centered2)


def test_cv_pipeline_precomputed():
    # Cross-validate a regression on four coplanar points with the same
    # value. Use precomputed kernel to ensure Pipeline with KernelCenterer
    # is treated as a _pairwise operation.
    X = np.array([[3, 0, 0], [0, 3, 0], [0, 0, 3], [1, 1, 1]])
    y_true = np.ones((4,))
    K = X.dot(X.T)
    kcent = KernelCenterer()
    pipeline = Pipeline([("kernel_centerer", kcent), ("svr", SVR())])

    # did the pipeline set the _pairwise attribute?
    assert_true(pipeline._pairwise)

    # test cross-validation, score should be almost perfect
    # NB: this test is pretty vacuous -- it's mainly to test integration
    #     of Pipeline and KernelCenterer
    y_pred = cross_val_predict(pipeline, K, y_true, cv=2)
    assert_array_almost_equal(y_true, y_pred)


def test_fit_transform():
    rng = np.random.RandomState(0)
    X = rng.random_sample((5, 4))
    for obj in ((StandardScaler(), Normalizer(), Binarizer())):
        X_transformed = obj.fit(X).transform(X)
        X_transformed2 = obj.fit_transform(X)
        assert_array_equal(X_transformed, X_transformed2)


def test_add_dummy_feature():
    X = [[1, 0], [0, 1], [0, 1]]
    X = add_dummy_feature(X)
    assert_array_equal(X, [[1, 1, 0], [1, 0, 1], [1, 0, 1]])


def test_add_dummy_feature_coo():
    X = sparse.coo_matrix([[1, 0], [0, 1], [0, 1]])
    X = add_dummy_feature(X)
    assert_true(sparse.isspmatrix_coo(X), X)
    assert_array_equal(X.toarray(), [[1, 1, 0], [1, 0, 1], [1, 0, 1]])


def test_add_dummy_feature_csc():
    X = sparse.csc_matrix([[1, 0], [0, 1], [0, 1]])
    X = add_dummy_feature(X)
    assert_true(sparse.isspmatrix_csc(X), X)
    assert_array_equal(X.toarray(), [[1, 1, 0], [1, 0, 1], [1, 0, 1]])


def test_add_dummy_feature_csr():
    X = sparse.csr_matrix([[1, 0], [0, 1], [0, 1]])
    X = add_dummy_feature(X)
    assert_true(sparse.isspmatrix_csr(X), X)
    assert_array_equal(X.toarray(), [[1, 1, 0], [1, 0, 1], [1, 0, 1]])


def test_one_hot_encoder_sparse():
    # Test OneHotEncoder's fit and transform.
    X = [[3, 2, 1], [0, 1, 1]]
    enc = OneHotEncoder()
    # discover max values automatically
    X_trans = enc.fit_transform(X).toarray()
    assert_equal(X_trans.shape, (2, 5))
    assert_array_equal(enc.active_features_,
                       np.where([1, 0, 0, 1, 0, 1, 1, 0, 1])[0])
    assert_array_equal(enc.feature_indices_, [0, 4, 7, 9])

    # check outcome
    assert_array_equal(X_trans,
                       [[0., 1., 0., 1., 1.],
                        [1., 0., 1., 0., 1.]])

    # max value given as 3
    enc = OneHotEncoder(n_values=4)
    X_trans = enc.fit_transform(X)
    assert_equal(X_trans.shape, (2, 4 * 3))
    assert_array_equal(enc.feature_indices_, [0, 4, 8, 12])

    # max value given per feature
    enc = OneHotEncoder(n_values=[3, 2, 2])
    X = [[1, 0, 1], [0, 1, 1]]
    X_trans = enc.fit_transform(X)
    assert_equal(X_trans.shape, (2, 3 + 2 + 2))
    assert_array_equal(enc.n_values_, [3, 2, 2])
    # check that testing with larger feature works:
    X = np.array([[2, 0, 1], [0, 1, 1]])
    enc.transform(X)

    # test that an error is raised when out of bounds:
    X_too_large = [[0, 2, 1], [0, 1, 1]]
    assert_raises(ValueError, enc.transform, X_too_large)
    error_msg = "unknown categorical feature present \[2\] during transform."
    assert_raises_regex(ValueError, error_msg, enc.transform, X_too_large)
    assert_raises(ValueError, OneHotEncoder(n_values=2).fit_transform, X)

    # test that error is raised when wrong number of features
    assert_raises(ValueError, enc.transform, X[:, :-1])
    # test that error is raised when wrong number of features in fit
    # with prespecified n_values
    assert_raises(ValueError, enc.fit, X[:, :-1])
    # test exception on wrong init param
    assert_raises(TypeError, OneHotEncoder(n_values=np.int).fit, X)

    enc = OneHotEncoder()
    # test negative input to fit
    assert_raises(ValueError, enc.fit, [[0], [-1]])

    # test negative input to transform
    enc.fit([[0], [1]])
    assert_raises(ValueError, enc.transform, [[0], [-1]])


def test_one_hot_encoder_dense():
    # check for sparse=False
    X = [[3, 2, 1], [0, 1, 1]]
    enc = OneHotEncoder(sparse=False)
    # discover max values automatically
    X_trans = enc.fit_transform(X)
    assert_equal(X_trans.shape, (2, 5))
    assert_array_equal(enc.active_features_,
                       np.where([1, 0, 0, 1, 0, 1, 1, 0, 1])[0])
    assert_array_equal(enc.feature_indices_, [0, 4, 7, 9])

    # check outcome
    assert_array_equal(X_trans,
                       np.array([[0., 1., 0., 1., 1.],
                                 [1., 0., 1., 0., 1.]]))


def _check_transform_selected(X, X_expected, sel):
    for M in (X, sparse.csr_matrix(X)):
        Xtr = _transform_selected(M, Binarizer().transform, sel)
        assert_array_equal(toarray(Xtr), X_expected)


def test_transform_selected():
    X = [[3, 2, 1], [0, 1, 1]]

    X_expected = [[1, 2, 1], [0, 1, 1]]
    _check_transform_selected(X, X_expected, [0])
    _check_transform_selected(X, X_expected, [True, False, False])

    X_expected = [[1, 1, 1], [0, 1, 1]]
    _check_transform_selected(X, X_expected, [0, 1, 2])
    _check_transform_selected(X, X_expected, [True, True, True])
    _check_transform_selected(X, X_expected, "all")

    _check_transform_selected(X, X, [])
    _check_transform_selected(X, X, [False, False, False])


def test_transform_selected_copy_arg():
    # transformer that alters X
    def _mutating_transformer(X):
        X[0, 0] = X[0, 0] + 1
        return X

    original_X = np.asarray([[1, 2], [3, 4]])
    expected_Xtr = [[2, 2], [3, 4]]

    X = original_X.copy()
    Xtr = _transform_selected(X, _mutating_transformer, copy=True,
                              selected='all')

    assert_array_equal(toarray(X), toarray(original_X))
    assert_array_equal(toarray(Xtr), expected_Xtr)


def _run_one_hot(X, X2, cat):
    enc = OneHotEncoder(categorical_features=cat)
    Xtr = enc.fit_transform(X)
    X2tr = enc.transform(X2)
    return Xtr, X2tr


def _check_one_hot(X, X2, cat, n_features):
    ind = np.where(cat)[0]
    # With mask
    A, B = _run_one_hot(X, X2, cat)
    # With indices
    C, D = _run_one_hot(X, X2, ind)
    # Check shape
    assert_equal(A.shape, (2, n_features))
    assert_equal(B.shape, (1, n_features))
    assert_equal(C.shape, (2, n_features))
    assert_equal(D.shape, (1, n_features))
    # Check that mask and indices give the same results
    assert_array_equal(toarray(A), toarray(C))
    assert_array_equal(toarray(B), toarray(D))


def test_one_hot_encoder_categorical_features():
    X = np.array([[3, 2, 1], [0, 1, 1]])
    X2 = np.array([[1, 1, 1]])

    cat = [True, False, False]
    _check_one_hot(X, X2, cat, 4)

    # Edge case: all non-categorical
    cat = [False, False, False]
    _check_one_hot(X, X2, cat, 3)

    # Edge case: all categorical
    cat = [True, True, True]
    _check_one_hot(X, X2, cat, 5)


def test_one_hot_encoder_unknown_transform():
    X = np.array([[0, 2, 1], [1, 0, 3], [1, 0, 2]])
    y = np.array([[4, 1, 1]])

    # Test that one hot encoder raises error for unknown features
    # present during transform.
    oh = OneHotEncoder(handle_unknown='error')
    oh.fit(X)
    assert_raises(ValueError, oh.transform, y)

    # Test the ignore option, ignores unknown features.
    oh = OneHotEncoder(handle_unknown='ignore')
    oh.fit(X)
    assert_array_equal(
        oh.transform(y).toarray(),
        np.array([[0.,  0.,  0.,  0.,  1.,  0.,  0.]]))

    # Raise error if handle_unknown is neither ignore or error.
    oh = OneHotEncoder(handle_unknown='42')
    oh.fit(X)
    assert_raises(ValueError, oh.transform, y)


def check_categorical_onehot(X):
    enc = CategoricalEncoder(encoding='onehot')
    Xtr1 = enc.fit_transform(X)

    enc = CategoricalEncoder(encoding='onehot-dense')
    Xtr2 = enc.fit_transform(X)

    assert_allclose(Xtr1.toarray(), Xtr2)

    assert sparse.isspmatrix_csr(Xtr1)
    return Xtr1.toarray()


def test_categorical_encoder_onehot():
    X = [['abc', 1, 55], ['def', 2, 55]]

    Xtr = check_categorical_onehot(np.array(X)[:, [0]])
    assert_allclose(Xtr, [[1, 0], [0, 1]])

    Xtr = check_categorical_onehot(np.array(X)[:, [0, 1]])
    assert_allclose(Xtr, [[1, 0, 1, 0], [0, 1, 0, 1]])

    Xtr = CategoricalEncoder().fit_transform(X)
    assert_allclose(Xtr.toarray(), [[1, 0, 1, 0,  1], [0, 1, 0, 1, 1]])


def test_categorical_encoder_onehot_inverse():
    for encoding in ['onehot', 'onehot-dense']:
        X = [['abc', 2, 55], ['def', 1, 55], ['abc', 3, 55]]
        enc = CategoricalEncoder(encoding=encoding)
        X_tr = enc.fit_transform(X)
        exp = np.array(X, dtype=object)
        assert_array_equal(enc.inverse_transform(X_tr), exp)

        X = [[2, 55], [1, 55], [3, 55]]
        enc = CategoricalEncoder(encoding=encoding)
        X_tr = enc.fit_transform(X)
        exp = np.array(X)
        assert_array_equal(enc.inverse_transform(X_tr), exp)

        # with unknown categories
        X = [['abc', 2, 55], ['def', 1, 55], ['abc', 3, 55]]
        enc = CategoricalEncoder(encoding=encoding, handle_unknown='ignore',
                                 categories=[['abc', 'def'], [1, 2],
                                             [54, 55, 56]])
        X_tr = enc.fit_transform(X)
        exp = np.array(X, dtype=object)
        exp[2, 1] = None
        assert_array_equal(enc.inverse_transform(X_tr), exp)

        # with an otherwise numerical output, still object if unknown
        X = [[2, 55], [1, 55], [3, 55]]
        enc = CategoricalEncoder(encoding=encoding,
                                 categories=[[1, 2], [54, 56]],
                                 handle_unknown='ignore')
        X_tr = enc.fit_transform(X)
        exp = np.array(X, dtype=object)
        exp[2, 0] = None
        exp[:, 1] = None
        assert_array_equal(enc.inverse_transform(X_tr), exp)

        # incorrect shape raises
        X_tr = np.array([[0, 1, 1], [1, 0, 1]])
        msg = re.escape('Shape of the passed X data is not correct')
        assert_raises_regex(ValueError, msg, enc.inverse_transform, X_tr)


def test_categorical_encoder_handle_unknown():
    X = np.array([[1, 2, 3], [4, 5, 6]])
    X2 = np.array([[7, 5, 3]])

    # Test that encoder raises error for unknown features during transform.
    enc = CategoricalEncoder()
    enc.fit(X)
    msg = re.escape('unknown categories [7] in column 0')
    assert_raises_regex(ValueError, msg, enc.transform, X2)

    # With 'ignore' you get all 0's in result
    enc = CategoricalEncoder(handle_unknown='ignore')
    enc.fit(X)
    X2_passed = X2.copy()
    Xtr = enc.transform(X2_passed)
    assert_allclose(Xtr.toarray(), [[0, 0, 0, 1, 1, 0]])
    # ensure transformed data was not modified in place
    assert_allclose(X2, X2_passed)

    # Invalid option
    enc = CategoricalEncoder(handle_unknown='invalid')
    assert_raises(ValueError, enc.fit, X)


def test_categorical_encoder_categories():
    X = [['abc', 1, 55], ['def', 2, 55]]

    # order of categories should not depend on order of samples
    for Xi in [X, X[::-1]]:
        enc = CategoricalEncoder()
        enc.fit(Xi)
        assert enc.categories == 'auto'
        assert isinstance(enc.categories_, list)
        cat_exp = [['abc', 'def'], [1, 2], [55]]
        for res, exp in zip(enc.categories_, cat_exp):
            assert res.tolist() == exp


def test_categorical_encoder_specified_categories():
    X = np.array([['a', 'b']], dtype=object).T

    enc = CategoricalEncoder(categories=[['a', 'b', 'c']])
    exp = np.array([[1., 0., 0.],
                    [0., 1., 0.]])
    assert_array_equal(enc.fit_transform(X).toarray(), exp)
    assert enc.categories[0] == ['a', 'b', 'c']
    assert enc.categories_[0].tolist() == ['a', 'b', 'c']
    assert np.issubdtype(enc.categories_[0].dtype, str)

    # unsorted passed categories raises for now
    enc = CategoricalEncoder(categories=[['c', 'b', 'a']])
    msg = re.escape('Unsorted categories are not yet supported')
    assert_raises_regex(ValueError, msg, enc.fit_transform, X)

    # multiple columns
    X = np.array([['a', 'b'], [0, 2]], dtype=object).T
    enc = CategoricalEncoder(categories=[['a', 'b', 'c'], [0, 1, 2]])
    exp = np.array([[1., 0., 0., 1., 0., 0.],
                    [0., 1., 0., 0., 0., 1.]])
    assert_array_equal(enc.fit_transform(X).toarray(), exp)
    assert enc.categories_[0].tolist() == ['a', 'b', 'c']
    assert np.issubdtype(enc.categories_[0].dtype, str)
    assert enc.categories_[1].tolist() == [0, 1, 2]
    assert np.issubdtype(enc.categories_[1].dtype, np.integer)

    # when specifying categories manually, unknown categories should already
    # raise when fitting
    X = np.array([['a', 'b', 'c']]).T
    enc = CategoricalEncoder(categories=[['a', 'b']])
    assert_raises(ValueError, enc.fit, X)
    enc = CategoricalEncoder(categories=[['a', 'b']], handle_unknown='ignore')
    exp = np.array([[1., 0.], [0., 1.], [0., 0.]])
    assert_array_equal(enc.fit(X).transform(X).toarray(), exp)


def test_categorical_encoder_pandas():
    try:
        import pandas as pd
    except ImportError:
        raise SkipTest("pandas is not installed")

    X_df = pd.DataFrame({'A': ['a', 'b'], 'B': [1, 2]})

    Xtr = check_categorical_onehot(X_df)
    assert_allclose(Xtr, [[1, 0, 1, 0], [0, 1, 0, 1]])


def test_categorical_encoder_ordinal():
    X = [['abc', 2, 55], ['def', 1, 55]]

    enc = CategoricalEncoder(encoding='other')
    assert_raises(ValueError, enc.fit, X)

    enc = CategoricalEncoder(encoding='ordinal', handle_unknown='ignore')
    assert_raises(ValueError, enc.fit, X)

    enc = CategoricalEncoder(encoding='ordinal')
    exp = np.array([[0, 1, 0],
                    [1, 0, 0]], dtype='int64')
    assert_array_equal(enc.fit_transform(X), exp.astype('float64'))
    enc = CategoricalEncoder(encoding='ordinal', dtype='int64')
    assert_array_equal(enc.fit_transform(X), exp)


def test_categorical_encoder_ordinal_inverse():
    X = [['abc', 2, 55], ['def', 1, 55]]
    enc = CategoricalEncoder(encoding='ordinal')
    X_tr = enc.fit_transform(X)
    exp = np.array(X, dtype=object)
    assert_array_equal(enc.inverse_transform(X_tr), exp)

    # incorrect shape raises
    X_tr = np.array([[0, 1, 1, 2], [1, 0, 1, 0]])
    msg = re.escape('Shape of the passed X data is not correct')
    assert_raises_regex(ValueError, msg, enc.inverse_transform, X_tr)


def test_categorical_encoder_dtypes():
    # check that dtypes are preserved when determining categories
    enc = CategoricalEncoder()
    exp = np.array([[1., 0., 1., 0.], [0., 1., 0., 1.]], dtype='float64')

    for X in [np.array([[1, 2], [3, 4]], dtype='int64'),
              np.array([[1, 2], [3, 4]], dtype='float64'),
              np.array([['a', 'b'], ['c', 'd']]),  # string dtype
              np.array([[1, 'a'], [3, 'b']], dtype='object')]:
        enc.fit(X)
        assert all([enc.categories_[i].dtype == X.dtype for i in range(2)])
        assert_array_equal(enc.transform(X).toarray(), exp)

    X = [[1, 2], [3, 4]]
    enc.fit(X)
    assert all([np.issubdtype(enc.categories_[i].dtype, np.integer)
                for i in range(2)])
    assert_array_equal(enc.transform(X).toarray(), exp)

    X = [[1, 'a'], [3, 'b']]
    enc.fit(X)
    assert all([enc.categories_[i].dtype == 'object' for i in range(2)])
    assert_array_equal(enc.transform(X).toarray(), exp)


def test_categorical_encoder_dtypes_pandas():
    # check dtype (similar to test_categorical_encoder_dtypes for dataframes)
    try:
        import pandas as pd
    except ImportError:
        raise SkipTest("pandas is not installed")

    enc = CategoricalEncoder()
    exp = np.array([[1., 0., 1., 0.], [0., 1., 0., 1.]], dtype='float64')

    X = pd.DataFrame({'A': [1, 2], 'B': [3, 4]}, dtype='int64')
    enc.fit(X)
    assert all([enc.categories_[i].dtype == 'int64' for i in range(2)])
    assert_array_equal(enc.transform(X).toarray(), exp)

    X = pd.DataFrame({'A': [1, 2], 'B': ['a', 'b']})
    enc.fit(X)
    assert all([enc.categories_[i].dtype == 'object' for i in range(2)])
    assert_array_equal(enc.transform(X).toarray(), exp)


def test_fit_cold_start():
    X = iris.data
    X_2d = X[:, :2]

    # Scalers that have a partial_fit method
    scalers = [StandardScaler(with_mean=False, with_std=False),
               MinMaxScaler(),
               MaxAbsScaler()]

    for scaler in scalers:
        scaler.fit_transform(X)
        # with a different shape, this may break the scaler unless the internal
        # state is reset
        scaler.fit_transform(X_2d)


def test_quantile_transform_valid_axis():
    X = np.array([[0, 25, 50, 75, 100],
                  [2, 4, 6, 8, 10],
                  [2.6, 4.1, 2.3, 9.5, 0.1]])

    assert_raises_regex(ValueError, "axis should be either equal to 0 or 1"
                        ". Got axis=2", quantile_transform, X.T, axis=2)


<<<<<<< HEAD
def test_categorical_encoder_feature_names():
    enc = CategoricalEncoder()
    X = [['Male', 1, 'girl', 2, 3],
         ['Female', 41, 'girl', 1, 10],
         ['Male', 51, 'boy', 12, 3],
         ['Male', 91, 'girl', 21, 30]]

    enc.fit(X)
    feature_names = enc.get_feature_names()

    assert_array_equal(['x0_Female', 'x0_Male',
                        'x1_1', 'x1_41', 'x1_51', 'x1_91',
                        'x2_boy', 'x2_girl',
                        'x3_1', 'x3_2', 'x3_12', 'x3_21',
                        'x4_3',
                        'x4_10', 'x4_30'], feature_names)

    feature_names2 = enc.get_feature_names(['one', 'two',
                                            'three', 'four', 'five'])

    assert_array_equal(['one_Female', 'one_Male',
                        'two_1', 'two_41', 'two_51', 'two_91',
                        'three_boy', 'three_girl',
                        'four_1', 'four_2', 'four_12', 'four_21',
                        'five_3', 'five_10', 'five_30'], feature_names2)
=======
def test_power_transformer_notfitted():
    pt = PowerTransformer(method='box-cox')
    X = np.abs(X_1col)
    assert_raises(NotFittedError, pt.transform, X)
    assert_raises(NotFittedError, pt.inverse_transform, X)


def test_power_transformer_1d():
    X = np.abs(X_1col)

    for standardize in [True, False]:
        pt = PowerTransformer(method='box-cox', standardize=standardize)

        X_trans = pt.fit_transform(X)
        X_trans_func = power_transform(X, standardize=standardize)

        X_expected, lambda_expected = stats.boxcox(X.flatten())

        if standardize:
            X_expected = scale(X_expected)

        assert_almost_equal(X_expected.reshape(-1, 1), X_trans)
        assert_almost_equal(X_expected.reshape(-1, 1), X_trans_func)

        assert_almost_equal(X, pt.inverse_transform(X_trans))
        assert_almost_equal(lambda_expected, pt.lambdas_[0])

        assert len(pt.lambdas_) == X.shape[1]
        assert isinstance(pt.lambdas_, np.ndarray)


def test_power_transformer_2d():
    X = np.abs(X_2d)

    for standardize in [True, False]:
        pt = PowerTransformer(method='box-cox', standardize=standardize)

        X_trans_class = pt.fit_transform(X)
        X_trans_func = power_transform(X, standardize=standardize)

        for X_trans in [X_trans_class, X_trans_func]:
            for j in range(X_trans.shape[1]):
                X_expected, lmbda = stats.boxcox(X[:, j].flatten())

                if standardize:
                    X_expected = scale(X_expected)

                assert_almost_equal(X_trans[:, j], X_expected)
                assert_almost_equal(lmbda, pt.lambdas_[j])

            # Test inverse transformation
            X_inv = pt.inverse_transform(X_trans)
            assert_array_almost_equal(X_inv, X)

        assert len(pt.lambdas_) == X.shape[1]
        assert isinstance(pt.lambdas_, np.ndarray)


def test_power_transformer_strictly_positive_exception():
    pt = PowerTransformer(method='box-cox')
    pt.fit(np.abs(X_2d))

    # Exceptions should be raised for negative arrays and zero arrays
    X_with_negatives = X_2d
    not_positive_message = 'strictly positive'

    assert_raise_message(ValueError, not_positive_message,
                         pt.transform, X_with_negatives)

    assert_raise_message(ValueError, not_positive_message,
                         pt.fit, X_with_negatives)

    assert_raise_message(ValueError, not_positive_message,
                         power_transform, X_with_negatives)

    assert_raise_message(ValueError, not_positive_message,
                         pt.transform, np.zeros(X_2d.shape))

    assert_raise_message(ValueError, not_positive_message,
                         pt.fit, np.zeros(X_2d.shape))

    assert_raise_message(ValueError, not_positive_message,
                         power_transform, np.zeros(X_2d.shape))


def test_power_transformer_shape_exception():
    pt = PowerTransformer(method='box-cox')
    X = np.abs(X_2d)
    pt.fit(X)

    # Exceptions should be raised for arrays with different num_columns
    # than during fitting
    wrong_shape_message = 'Input data has a different number of features'

    assert_raise_message(ValueError, wrong_shape_message,
                         pt.transform, X[:, 0:1])

    assert_raise_message(ValueError, wrong_shape_message,
                         pt.inverse_transform, X[:, 0:1])


def test_power_transformer_method_exception():
    pt = PowerTransformer(method='monty-python')
    X = np.abs(X_2d)

    # An exception should be raised if PowerTransformer.method isn't valid
    bad_method_message = "'method' must be one of"
    assert_raise_message(ValueError, bad_method_message,
                         pt.fit, X)


def test_power_transformer_lambda_zero():
    pt = PowerTransformer(method='box-cox', standardize=False)
    X = np.abs(X_2d)[:, 0:1]

    # Test the lambda = 0 case
    pt.lambdas_ = np.array([0])
    X_trans = pt.transform(X)
    assert_array_almost_equal(pt.inverse_transform(X_trans), X)
>>>>>>> 5e26bf90
<|MERGE_RESOLUTION|>--- conflicted
+++ resolved
@@ -2228,7 +2228,7 @@
                         ". Got axis=2", quantile_transform, X.T, axis=2)
 
 
-<<<<<<< HEAD
+
 def test_categorical_encoder_feature_names():
     enc = CategoricalEncoder()
     X = [['Male', 1, 'girl', 2, 3],
@@ -2254,7 +2254,7 @@
                         'three_boy', 'three_girl',
                         'four_1', 'four_2', 'four_12', 'four_21',
                         'five_3', 'five_10', 'five_30'], feature_names2)
-=======
+
 def test_power_transformer_notfitted():
     pt = PowerTransformer(method='box-cox')
     X = np.abs(X_1col)
@@ -2373,5 +2373,4 @@
     # Test the lambda = 0 case
     pt.lambdas_ = np.array([0])
     X_trans = pt.transform(X)
-    assert_array_almost_equal(pt.inverse_transform(X_trans), X)
->>>>>>> 5e26bf90
+    assert_array_almost_equal(pt.inverse_transform(X_trans), X)