"""Base classes for all estimators."""

# Author: Gael Varoquaux <gael.varoquaux@normalesup.org>
# License: BSD 3 clause

import copy
import warnings
from collections import defaultdict
import platform
import inspect
import re

import numpy as np

from . import __version__
from ._config import get_config
from .utils import _IS_32BIT
from .utils._tags import (
    _DEFAULT_TAGS,
    _safe_tags,
)
from .utils.validation import check_X_y
from .utils.validation import check_array
from .utils.validation import _check_y
from .utils.validation import _num_features
from .utils._estimator_html_repr import estimator_html_repr


def clone(estimator, *, safe=True):
    """Constructs a new unfitted estimator with the same parameters.

    Clone does a deep copy of the model in an estimator
    without actually copying attached data. It yields a new estimator
    with the same parameters that has not been fitted on any data.

    If the estimator's `random_state` parameter is an integer (or if the
    estimator doesn't have a `random_state` parameter), an *exact clone* is
    returned: the clone and the original estimator will give the exact same
    results. Otherwise, *statistical clone* is returned: the clone might
    yield different results from the original estimator. More details can be
    found in :ref:`randomness`.

    Parameters
    ----------
    estimator : {list, tuple, set} of estimator instance or a single \
            estimator instance
        The estimator or group of estimators to be cloned.

    safe : bool, default=True
        If safe is False, clone will fall back to a deep copy on objects
        that are not estimators.

    """
    estimator_type = type(estimator)
    # XXX: not handling dictionaries
    if estimator_type in (list, tuple, set, frozenset):
        return estimator_type([clone(e, safe=safe) for e in estimator])
    elif not hasattr(estimator, "get_params") or isinstance(estimator, type):
        if not safe:
            return copy.deepcopy(estimator)
        else:
            if isinstance(estimator, type):
                raise TypeError(
                    "Cannot clone object. "
                    + "You should provide an instance of "
                    + "scikit-learn estimator instead of a class."
                )
            else:
                raise TypeError(
                    "Cannot clone object '%s' (type %s): "
                    "it does not seem to be a scikit-learn "
                    "estimator as it does not implement a "
                    "'get_params' method." % (repr(estimator), type(estimator))
                )

    klass = estimator.__class__
    new_object_params = estimator.get_params(deep=False)
    for name, param in new_object_params.items():
        new_object_params[name] = clone(param, safe=False)
    new_object = klass(**new_object_params)
    params_set = new_object.get_params(deep=False)

    # quick sanity check of the parameters of the clone
    for name in new_object_params:
        param1 = new_object_params[name]
        param2 = params_set[name]
        if param1 is not param2:
            raise RuntimeError(
                "Cannot clone object %s, as the constructor "
                "either does not set or modifies parameter %s" % (estimator, name)
            )
    return new_object


def _pprint(params, offset=0, printer=repr):
    """Pretty print the dictionary 'params'

    Parameters
    ----------
    params : dict
        The dictionary to pretty print

    offset : int, default=0
        The offset in characters to add at the begin of each line.

    printer : callable, default=repr
        The function to convert entries to strings, typically
        the builtin str or repr

    """
    # Do a multi-line justified repr:
    options = np.get_printoptions()
    np.set_printoptions(precision=5, threshold=64, edgeitems=2)
    params_list = list()
    this_line_length = offset
    line_sep = ",\n" + (1 + offset // 2) * " "
    for i, (k, v) in enumerate(sorted(params.items())):
        if type(v) is float:
            # use str for representing floating point numbers
            # this way we get consistent representation across
            # architectures and versions.
            this_repr = "%s=%s" % (k, str(v))
        else:
            # use repr of the rest
            this_repr = "%s=%s" % (k, printer(v))
        if len(this_repr) > 500:
            this_repr = this_repr[:300] + "..." + this_repr[-100:]
        if i > 0:
            if this_line_length + len(this_repr) >= 75 or "\n" in this_repr:
                params_list.append(line_sep)
                this_line_length = len(line_sep)
            else:
                params_list.append(", ")
                this_line_length += 2
        params_list.append(this_repr)
        this_line_length += len(this_repr)

    np.set_printoptions(**options)
    lines = "".join(params_list)
    # Strip trailing space to avoid nightmare in doctests
    lines = "\n".join(l.rstrip(" ") for l in lines.split("\n"))
    return lines


class BaseEstimator:
    """Base class for all estimators in scikit-learn.

    Notes
    -----
    All estimators should specify all the parameters that can be set
    at the class level in their ``__init__`` as explicit keyword
    arguments (no ``*args`` or ``**kwargs``).
    """

    @classmethod
    def _get_param_names(cls):
        """Get parameter names for the estimator"""
        # fetch the constructor or the original constructor before
        # deprecation wrapping if any
        init = getattr(cls.__init__, "deprecated_original", cls.__init__)
        if init is object.__init__:
            # No explicit constructor to introspect
            return []

        # introspect the constructor arguments to find the model parameters
        # to represent
        init_signature = inspect.signature(init)
        # Consider the constructor parameters excluding 'self'
        parameters = [
            p
            for p in init_signature.parameters.values()
            if p.name != "self" and p.kind != p.VAR_KEYWORD
        ]
        for p in parameters:
            if p.kind == p.VAR_POSITIONAL:
                raise RuntimeError(
                    "scikit-learn estimators should always "
                    "specify their parameters in the signature"
                    " of their __init__ (no varargs)."
                    " %s with constructor %s doesn't "
                    " follow this convention." % (cls, init_signature)
                )
        # Extract and sort argument names excluding 'self'
        return sorted([p.name for p in parameters])

    def get_params(self, deep=True):
        """
        Get parameters for this estimator.

        Parameters
        ----------
        deep : bool, default=True
            If True, will return the parameters for this estimator and
            contained subobjects that are estimators.

        Returns
        -------
        params : dict
            Parameter names mapped to their values.
        """
        out = dict()
        for key in self._get_param_names():
            value = getattr(self, key)
            if deep and hasattr(value, "get_params"):
                deep_items = value.get_params().items()
                out.update((key + "__" + k, val) for k, val in deep_items)
            out[key] = value
        return out

    def set_params(self, **params):
        """
        Set the parameters of this estimator.

        The method works on simple estimators as well as on nested objects
        (such as :class:`~sklearn.pipeline.Pipeline`). The latter have
        parameters of the form ``<component>__<parameter>`` so that it's
        possible to update each component of a nested object.

        Parameters
        ----------
        **params : dict
            Estimator parameters.

        Returns
        -------
        self : estimator instance
            Estimator instance.
        """
        if not params:
            # Simple optimization to gain speed (inspect is slow)
            return self
        valid_params = self.get_params(deep=True)

        nested_params = defaultdict(dict)  # grouped by prefix
        for key, value in params.items():
            key, delim, sub_key = key.partition("__")
            if key not in valid_params:
                raise ValueError(
                    "Invalid parameter %s for estimator %s. "
                    "Check the list of available parameters "
                    "with `estimator.get_params().keys()`." % (key, self)
                )

            if delim:
                nested_params[key][sub_key] = value
            else:
                setattr(self, key, value)
                valid_params[key] = value

        for key, sub_params in nested_params.items():
            valid_params[key].set_params(**sub_params)

        return self

    def __repr__(self, N_CHAR_MAX=700):
        # N_CHAR_MAX is the (approximate) maximum number of non-blank
        # characters to render. We pass it as an optional parameter to ease
        # the tests.

        from .utils._pprint import _EstimatorPrettyPrinter

        N_MAX_ELEMENTS_TO_SHOW = 30  # number of elements to show in sequences

        # use ellipsis for sequences with a lot of elements
        pp = _EstimatorPrettyPrinter(
            compact=True,
            indent=1,
            indent_at_name=True,
            n_max_elements_to_show=N_MAX_ELEMENTS_TO_SHOW,
        )

        repr_ = pp.pformat(self)

        # Use bruteforce ellipsis when there are a lot of non-blank characters
        n_nonblank = len("".join(repr_.split()))
        if n_nonblank > N_CHAR_MAX:
            lim = N_CHAR_MAX // 2  # apprx number of chars to keep on both ends
            regex = r"^(\s*\S){%d}" % lim
            # The regex '^(\s*\S){%d}' % n
            # matches from the start of the string until the nth non-blank
            # character:
            # - ^ matches the start of string
            # - (pattern){n} matches n repetitions of pattern
            # - \s*\S matches a non-blank char following zero or more blanks
            left_lim = re.match(regex, repr_).end()
            right_lim = re.match(regex, repr_[::-1]).end()

            if "\n" in repr_[left_lim:-right_lim]:
                # The left side and right side aren't on the same line.
                # To avoid weird cuts, e.g.:
                # categoric...ore',
                # we need to start the right side with an appropriate newline
                # character so that it renders properly as:
                # categoric...
                # handle_unknown='ignore',
                # so we add [^\n]*\n which matches until the next \n
                regex += r"[^\n]*\n"
                right_lim = re.match(regex, repr_[::-1]).end()

            ellipsis = "..."
            if left_lim + len(ellipsis) < len(repr_) - right_lim:
                # Only add ellipsis if it results in a shorter repr
                repr_ = repr_[:left_lim] + "..." + repr_[-right_lim:]

        return repr_

    def __getstate__(self):
        try:
            state = super().__getstate__()
        except AttributeError:
            state = self.__dict__.copy()

        if type(self).__module__.startswith("sklearn."):
            return dict(state.items(), _sklearn_version=__version__)
        else:
            return state

    def __setstate__(self, state):
        if type(self).__module__.startswith("sklearn."):
            pickle_version = state.pop("_sklearn_version", "pre-0.18")
            if pickle_version != __version__:
                warnings.warn(
                    "Trying to unpickle estimator {0} from version {1} when "
                    "using version {2}. This might lead to breaking code or "
                    "invalid results. Use at your own risk. "
                    "For more info please refer to:\n"
                    "https://scikit-learn.org/stable/modules/model_persistence"
                    ".html#security-maintainability-limitations".format(
                        self.__class__.__name__, pickle_version, __version__
                    ),
                    UserWarning,
                )
        try:
            super().__setstate__(state)
        except AttributeError:
            self.__dict__.update(state)

    def _more_tags(self):
        return _DEFAULT_TAGS

    def _get_tags(self):
        collected_tags = {}
        for base_class in reversed(inspect.getmro(self.__class__)):
            if hasattr(base_class, "_more_tags"):
                # need the if because mixins might not have _more_tags
                # but might do redundant work in estimators
                # (i.e. calling more tags on BaseEstimator multiple times)
                more_tags = base_class._more_tags(self)
                collected_tags.update(more_tags)
        return collected_tags

    def _check_n_features(self, X, reset):
        """Set the `n_features_in_` attribute, or check against it.

        Parameters
        ----------
        X : {ndarray, sparse matrix} of shape (n_samples, n_features)
            The input samples.
        reset : bool
            If True, the `n_features_in_` attribute is set to `X.shape[1]`.
            If False and the attribute exists, then check that it is equal to
            `X.shape[1]`. If False and the attribute does *not* exist, then
            the check is skipped.
            .. note::
               It is recommended to call reset=True in `fit` and in the first
               call to `partial_fit`. All other methods that validate `X`
               should set `reset=False`.
        """
        try:
            n_features = _num_features(X)
        except TypeError as e:
            if not reset and hasattr(self, "n_features_in_"):
                raise ValueError(
                    "X does not contain any features, but "
                    f"{self.__class__.__name__} is expecting "
                    f"{self.n_features_in_} features"
                ) from e
            # If the number of features is not defined and reset=True,
            # then we skip this check
            return

        if reset:
            self.n_features_in_ = n_features
            return

        if not hasattr(self, "n_features_in_"):
            # Skip this check if the expected number of expected input features
            # was not recorded by calling fit first. This is typically the case
            # for stateless transformers.
            return

        if n_features != self.n_features_in_:
            raise ValueError(
                f"X has {n_features} features, but {self.__class__.__name__} "
                f"is expecting {self.n_features_in_} features as input."
            )

    def _validate_data(
        self,
        X="no_validation",
        y="no_validation",
        reset=True,
        validate_separately=False,
        **check_params,
    ):
        """Validate input data and set or check the `n_features_in_` attribute.

        Parameters
        ----------
        X : {array-like, sparse matrix, dataframe} of shape \
                (n_samples, n_features), default='no validation'
            The input samples.
            If `'no_validation'`, no validation is performed on `X`. This is
            useful for meta-estimator which can delegate input validation to
            their underlying estimator(s). In that case `y` must be passed and
            the only accepted `check_params` are `multi_output` and
            `y_numeric`.

        y : array-like of shape (n_samples,), default='no_validation'
            The targets.

            - If `None`, `check_array` is called on `X`. If the estimator's
              requires_y tag is True, then an error will be raised.
            - If `'no_validation'`, `check_array` is called on `X` and the
              estimator's requires_y tag is ignored. This is a default
              placeholder and is never meant to be explicitly set. In that case
              `X` must be passed.
            - Otherwise, only `y` with `_check_y` or both `X` and `y` are
              checked with either `check_array` or `check_X_y` depending on
              `validate_separately`.

        reset : bool, default=True
            Whether to reset the `n_features_in_` attribute.
            If False, the input will be checked for consistency with data
            provided when reset was last True.
            .. note::
               It is recommended to call reset=True in `fit` and in the first
               call to `partial_fit`. All other methods that validate `X`
               should set `reset=False`.
        validate_separately : False or tuple of dicts, default=False
            Only used if y is not None.
            If False, call validate_X_y(). Else, it must be a tuple of kwargs
            to be used for calling check_array() on X and y respectively.
        **check_params : kwargs
            Parameters passed to :func:`sklearn.utils.check_array` or
            :func:`sklearn.utils.check_X_y`. Ignored if validate_separately
            is not False.

        Returns
        -------
        out : {ndarray, sparse matrix} or tuple of these
            The validated input. A tuple is returned if both `X` and `y` are
            validated.
        """
        if y is None and self._get_tags()["requires_y"]:
            raise ValueError(
                f"This {self.__class__.__name__} estimator "
                "requires y to be passed, but the target y is None."
            )

        no_val_X = isinstance(X, str) and X == "no_validation"
        no_val_y = y is None or isinstance(y, str) and y == "no_validation"

        if no_val_X and no_val_y:
            raise ValueError("Validation should be done on X, y or both.")
        elif not no_val_X and no_val_y:
            X = check_array(X, **check_params)
            out = X
        elif no_val_X and not no_val_y:
            y = _check_y(y, **check_params)
            out = y
        else:
            if validate_separately:
                # We need this because some estimators validate X and y
                # separately, and in general, separately calling check_array()
                # on X and y isn't equivalent to just calling check_X_y()
                # :(
                check_X_params, check_y_params = validate_separately
                X = check_array(X, **check_X_params)
                y = check_array(y, **check_y_params)
            else:
                X, y = check_X_y(X, y, **check_params)
            out = X, y

        if not no_val_X and check_params.get("ensure_2d", True):
            self._check_n_features(X, reset=reset)

        return out

    @property
    def _repr_html_(self):
        """HTML representation of estimator.

        This is redundant with the logic of `_repr_mimebundle_`. The latter
        should be favorted in the long term, `_repr_html_` is only
        implemented for consumers who do not interpret `_repr_mimbundle_`.
        """
        if get_config()["display"] != "diagram":
            raise AttributeError(
                "_repr_html_ is only defined when the "
                "'display' configuration option is set to "
                "'diagram'"
            )
        return self._repr_html_inner

    def _repr_html_inner(self):
        """This function is returned by the @property `_repr_html_` to make
        `hasattr(estimator, "_repr_html_") return `True` or `False` depending
        on `get_config()["display"]`.
        """
        return estimator_html_repr(self)

    def _repr_mimebundle_(self, **kwargs):
        """Mime bundle used by jupyter kernels to display estimator"""
        output = {"text/plain": repr(self)}
        if get_config()["display"] == "diagram":
            output["text/html"] = estimator_html_repr(self)
        return output


class ClassifierMixin:
    """Mixin class for all classifiers in scikit-learn."""

    _estimator_type = "classifier"

    def score(self, X, y, sample_weight=None):
        """Return the mean accuracy on the given test data and labels.

        In multi-label classification, this is the subset accuracy
        which is a harsh metric since you require for each sample that
        each label set be correctly predicted.

        Parameters
        ----------
        X : array-like of shape (n_samples, n_features)
            Test samples.

        y : array-like of shape (n_samples,) or (n_samples, n_outputs)
            True labels for `X`.

        sample_weight : array-like of shape (n_samples,), default=None
            Sample weights.

        Returns
        -------
        score : float
            Mean accuracy of ``self.predict(X)`` wrt. `y`.
        """
        from .metrics import accuracy_score

        return accuracy_score(y, self.predict(X), sample_weight=sample_weight)

    def _more_tags(self):
        return {"requires_y": True}


class RegressorMixin:
    """Mixin class for all regression estimators in scikit-learn."""

    _estimator_type = "regressor"

    def score(self, X, y, sample_weight=None):
<<<<<<< HEAD
        """Return the coefficient of determination :math:`R^2` of the prediction.

        The coefficient :math:`R^2` is defined as :math:`(1 - \\frac{u}{v})`,
        where :math:`u` is the residual sum of squares ``((y_true - y_pred)
        ** 2).sum()`` and :math:`v` is the total sum of squares ``((y_true -
        y_true.mean()) ** 2).sum()``. The best possible score is 1.0 and it
        can be negative (because the model can be arbitrarily worse). A
        constant model that always predicts the expected value of `y`,
        disregarding the input features, would get a :math:`R^2` score of
        0.0.
=======
        """Return the coefficient of determination of the prediction.

        The coefficient of determination :math:`R^2` is defined as
        :math:`(1 - \\frac{u}{v})`, where :math:`u` is the residual
        sum of squares ``((y_true - y_pred)** 2).sum()`` and :math:`v`
        is the total sum of squares ``((y_true - y_true.mean()) ** 2).sum()``.
        The best possible score is 1.0 and it can be negative (because the
        model can be arbitrarily worse). A constant model that always predicts
        the expected value of `y`, disregarding the input features, would get
        a :math:`R^2` score of 0.0.
>>>>>>> d66b4270

        Parameters
        ----------
        X : array-like of shape (n_samples, n_features)
            Test samples. For some estimators this may be a precomputed
            kernel matrix or a list of generic objects instead with shape
            ``(n_samples, n_samples_fitted)``, where ``n_samples_fitted``
            is the number of samples used in the fitting for the estimator.

        y : array-like of shape (n_samples,) or (n_samples, n_outputs)
            True values for `X`.

        sample_weight : array-like of shape (n_samples,), default=None
            Sample weights.

        Returns
        -------
        score : float
            :math:`R^2` of ``self.predict(X)`` wrt. `y`.

        Notes
        -----
        The :math:`R^2` score used when calling ``score`` on a regressor uses
        ``multioutput='uniform_average'`` from version 0.23 to keep consistent
        with default value of :func:`~sklearn.metrics.r2_score`.
        This influences the ``score`` method of all the multioutput
        regressors (except for
        :class:`~sklearn.multioutput.MultiOutputRegressor`).
        """

        from .metrics import r2_score

        y_pred = self.predict(X)
        return r2_score(y, y_pred, sample_weight=sample_weight)

    def _more_tags(self):
        return {"requires_y": True}


class ClusterMixin:
    """Mixin class for all cluster estimators in scikit-learn."""

    _estimator_type = "clusterer"

    def fit_predict(self, X, y=None):
        """
        Perform clustering on `X` and returns cluster labels.

        Parameters
        ----------
        X : array-like of shape (n_samples, n_features)
            Input data.

        y : Ignored
            Not used, present for API consistency by convention.

        Returns
        -------
        labels : ndarray of shape (n_samples,), dtype=np.int64
            Cluster labels.
        """
        # non-optimized default implementation; override when a better
        # method is possible for a given clustering algorithm
        self.fit(X)
        return self.labels_

    def _more_tags(self):
        return {"preserves_dtype": []}


class BiclusterMixin:
    """Mixin class for all bicluster estimators in scikit-learn."""

    @property
    def biclusters_(self):
        """Convenient way to get row and column indicators together.

        Returns the ``rows_`` and ``columns_`` members.
        """
        return self.rows_, self.columns_

    def get_indices(self, i):
        """Row and column indices of the `i`'th bicluster.

        Only works if ``rows_`` and ``columns_`` attributes exist.

        Parameters
        ----------
        i : int
            The index of the cluster.

        Returns
        -------
        row_ind : ndarray, dtype=np.intp
            Indices of rows in the dataset that belong to the bicluster.
        col_ind : ndarray, dtype=np.intp
            Indices of columns in the dataset that belong to the bicluster.

        """
        rows = self.rows_[i]
        columns = self.columns_[i]
        return np.nonzero(rows)[0], np.nonzero(columns)[0]

    def get_shape(self, i):
        """Shape of the `i`'th bicluster.

        Parameters
        ----------
        i : int
            The index of the cluster.

        Returns
        -------
        n_rows : int
            Number of rows in the bicluster.

        n_cols : int
            Number of columns in the bicluster.
        """
        indices = self.get_indices(i)
        return tuple(len(i) for i in indices)

    def get_submatrix(self, i, data):
        """Return the submatrix corresponding to bicluster `i`.

        Parameters
        ----------
        i : int
            The index of the cluster.
        data : array-like of shape (n_samples, n_features)
            The data.

        Returns
        -------
        submatrix : ndarray of shape (n_rows, n_cols)
            The submatrix corresponding to bicluster `i`.

        Notes
        -----
        Works with sparse matrices. Only works if ``rows_`` and
        ``columns_`` attributes exist.
        """
        from .utils.validation import check_array

        data = check_array(data, accept_sparse="csr")
        row_ind, col_ind = self.get_indices(i)
        return data[row_ind[:, np.newaxis], col_ind]


class TransformerMixin:
    """Mixin class for all transformers in scikit-learn."""

    def fit_transform(self, X, y=None, **fit_params):
        """
        Fit to data, then transform it.

        Fits transformer to `X` and `y` with optional parameters `fit_params`
        and returns a transformed version of `X`.

        Parameters
        ----------
        X : array-like of shape (n_samples, n_features)
            Input samples.

        y :  array-like of shape (n_samples,) or (n_samples, n_outputs), \
                default=None
            Target values (None for unsupervised transformations).

        **fit_params : dict
            Additional fit parameters.

        Returns
        -------
        X_new : ndarray array of shape (n_samples, n_features_new)
            Transformed array.
        """
        # non-optimized default implementation; override when a better
        # method is possible for a given clustering algorithm
        if y is None:
            # fit method of arity 1 (unsupervised transformation)
            return self.fit(X, **fit_params).transform(X)
        else:
            # fit method of arity 2 (supervised transformation)
            return self.fit(X, y, **fit_params).transform(X)


class DensityMixin:
    """Mixin class for all density estimators in scikit-learn."""

    _estimator_type = "DensityEstimator"

    def score(self, X, y=None):
        """Return the score of the model on the data `X`.

        Parameters
        ----------
        X : array-like of shape (n_samples, n_features)
            Test samples.

        y : Ignored
            Not used, present for API consistency by convention.

        Returns
        -------
        score : float
        """
        pass


class OutlierMixin:
    """Mixin class for all outlier detection estimators in scikit-learn."""

    _estimator_type = "outlier_detector"

    def fit_predict(self, X, y=None):
        """Perform fit on X and returns labels for X.

        Returns -1 for outliers and 1 for inliers.

        Parameters
        ----------
        X : {array-like, sparse matrix} of shape (n_samples, n_features)
            The input samples.

        y : Ignored
            Not used, present for API consistency by convention.

        Returns
        -------
        y : ndarray of shape (n_samples,)
            1 for inliers, -1 for outliers.
        """
        # override for transductive outlier detectors like LocalOulierFactor
        return self.fit(X).predict(X)


class MetaEstimatorMixin:
    _required_parameters = ["estimator"]
    """Mixin class for all meta estimators in scikit-learn."""


class MultiOutputMixin:
    """Mixin to mark estimators that support multioutput."""

    def _more_tags(self):
        return {"multioutput": True}


class _UnstableArchMixin:
    """Mark estimators that are non-determinstic on 32bit or PowerPC"""

    def _more_tags(self):
        return {
            "non_deterministic": (
                _IS_32BIT or platform.machine().startswith(("ppc", "powerpc"))
            )
        }


def is_classifier(estimator):
    """Return True if the given estimator is (probably) a classifier.

    Parameters
    ----------
    estimator : object
        Estimator object to test.

    Returns
    -------
    out : bool
        True if estimator is a classifier and False otherwise.
    """
    return getattr(estimator, "_estimator_type", None) == "classifier"


def is_regressor(estimator):
    """Return True if the given estimator is (probably) a regressor.

    Parameters
    ----------
    estimator : estimator instance
        Estimator object to test.

    Returns
    -------
    out : bool
        True if estimator is a regressor and False otherwise.
    """
    return getattr(estimator, "_estimator_type", None) == "regressor"


def is_outlier_detector(estimator):
    """Return True if the given estimator is (probably) an outlier detector.

    Parameters
    ----------
    estimator : estimator instance
        Estimator object to test.

    Returns
    -------
    out : bool
        True if estimator is an outlier detector and False otherwise.
    """
    return getattr(estimator, "_estimator_type", None) == "outlier_detector"


def _is_pairwise(estimator):
    """Returns True if estimator is pairwise.

    - If the `_pairwise` attribute and the tag are present and consistent,
      then use the value and not issue a warning.
    - If the `_pairwise` attribute and the tag are present and not
      consistent, use the `_pairwise` value and issue a deprecation
      warning.
    - If only the `_pairwise` attribute is present and it is not False,
      issue a deprecation warning and use the `_pairwise` value.

    Parameters
    ----------
    estimator : object
        Estimator object to test.

    Returns
    -------
    out : bool
        True if the estimator is pairwise and False otherwise.
    """
    with warnings.catch_warnings():
        warnings.filterwarnings("ignore", category=FutureWarning)
        has_pairwise_attribute = hasattr(estimator, "_pairwise")
        pairwise_attribute = getattr(estimator, "_pairwise", False)
    pairwise_tag = _safe_tags(estimator, key="pairwise")

    if has_pairwise_attribute:
        if pairwise_attribute != pairwise_tag:
            warnings.warn(
                "_pairwise was deprecated in 0.24 and will be removed in 1.1 "
                "(renaming of 0.26). Set the estimator tags of your estimator "
                "instead",
                FutureWarning,
            )
        return pairwise_attribute

    # use pairwise tag when the attribute is not present
    return pairwise_tag<|MERGE_RESOLUTION|>--- conflicted
+++ resolved
@@ -560,7 +560,6 @@
     _estimator_type = "regressor"
 
     def score(self, X, y, sample_weight=None):
-<<<<<<< HEAD
         """Return the coefficient of determination :math:`R^2` of the prediction.
 
         The coefficient :math:`R^2` is defined as :math:`(1 - \\frac{u}{v})`,
@@ -571,18 +570,6 @@
         constant model that always predicts the expected value of `y`,
         disregarding the input features, would get a :math:`R^2` score of
         0.0.
-=======
-        """Return the coefficient of determination of the prediction.
-
-        The coefficient of determination :math:`R^2` is defined as
-        :math:`(1 - \\frac{u}{v})`, where :math:`u` is the residual
-        sum of squares ``((y_true - y_pred)** 2).sum()`` and :math:`v`
-        is the total sum of squares ``((y_true - y_true.mean()) ** 2).sum()``.
-        The best possible score is 1.0 and it can be negative (because the
-        model can be arbitrarily worse). A constant model that always predicts
-        the expected value of `y`, disregarding the input features, would get
-        a :math:`R^2` score of 0.0.
->>>>>>> d66b4270
 
         Parameters
         ----------
