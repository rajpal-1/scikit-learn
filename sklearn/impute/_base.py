# Authors: Nicolas Tresegnie <nicolas.tresegnie@gmail.com>
#          Sergey Feldman <sergeyfeldman@gmail.com>
# License: BSD 3 clause

import numbers
import warnings
from collections import Counter
from functools import partial

import numpy as np
import numpy.ma as ma
from scipy import sparse as sp

from ..base import BaseEstimator, TransformerMixin, _fit_context
from ..utils import _is_pandas_na, is_scalar_nan
from ..utils._mask import _get_mask
from ..utils._param_validation import MissingValues, StrOptions
from ..utils.fixes import _mode
from ..utils.sparsefuncs import _get_median
from ..utils.validation import FLOAT_DTYPES, _check_feature_names_in, check_is_fitted


def _check_inputs_dtype(X, missing_values):
    if _is_pandas_na(missing_values):
        # Allow using `pd.NA` as missing values to impute numerical arrays.
        return
    if X.dtype.kind in ("f", "i", "u") and not isinstance(missing_values, numbers.Real):
        raise ValueError(
            "'X' and 'missing_values' types are expected to be"
            " both numerical. Got X.dtype={} and "
            " type(missing_values)={}.".format(X.dtype, type(missing_values))
        )


def _most_frequent(array, extra_value, n_repeat):
    """Compute the most frequent value in a 1d array extended with
    [extra_value] * n_repeat, where extra_value is assumed to be not part
    of the array."""
    # Compute the most frequent value in array only
    if array.size > 0:
        if array.dtype == object:
            # scipy.stats.mode is slow with object dtype array.
            # Python Counter is more efficient
            counter = Counter(array)
            most_frequent_count = counter.most_common(1)[0][1]
            # tie breaking similarly to scipy.stats.mode
            most_frequent_value = min(
                value
                for value, count in counter.items()
                if count == most_frequent_count
            )
        else:
            mode = _mode(array)
            most_frequent_value = mode[0][0]
            most_frequent_count = mode[1][0]
    else:
        most_frequent_value = 0
        most_frequent_count = 0

    # Compare to array + [extra_value] * n_repeat
    if most_frequent_count == 0 and n_repeat == 0:
        return np.nan
    elif most_frequent_count < n_repeat:
        return extra_value
    elif most_frequent_count > n_repeat:
        return most_frequent_value
    elif most_frequent_count == n_repeat:
        # tie breaking similarly to scipy.stats.mode
        return min(most_frequent_value, extra_value)


class _BaseImputer(TransformerMixin, BaseEstimator):
    """Base class for all imputers.

    It adds automatically support for `add_indicator`.
    """

    _parameter_constraints: dict = {
        "missing_values": [MissingValues()],
        "add_indicator": ["boolean"],
        "keep_empty_features": ["boolean"],
    }

    def __init__(
        self, *, missing_values=np.nan, add_indicator=False, keep_empty_features=False
    ):
        self.missing_values = missing_values
        self.add_indicator = add_indicator
        self.keep_empty_features = keep_empty_features

    def _fit_indicator(self, X):
        """Fit a MissingIndicator."""
        if self.add_indicator:
            self.indicator_ = MissingIndicator(
                missing_values=self.missing_values, error_on_new=False
            )
            self.indicator_._fit(X, precomputed=True)
        else:
            self.indicator_ = None

    def _transform_indicator(self, X):
        """Compute the indicator mask.'

        Note that X must be the original data as passed to the imputer before
        any imputation, since imputation may be done inplace in some cases.
        """
        if self.add_indicator:
            if not hasattr(self, "indicator_"):
                raise ValueError(
                    "Make sure to call _fit_indicator before _transform_indicator"
                )
            return self.indicator_.transform(X)

    def _concatenate_indicator(self, X_imputed, X_indicator):
        """Concatenate indicator mask with the imputed data."""
        if not self.add_indicator:
            return X_imputed

        if sp.issparse(X_imputed):
            # sp.hstack may result in different formats between sparse arrays and
            # matrices; specify the format to keep consistent behavior
            hstack = partial(sp.hstack, format=X_imputed.format)
        else:
            hstack = np.hstack

        if X_indicator is None:
            raise ValueError(
                "Data from the missing indicator are not provided. Call "
                "_fit_indicator and _transform_indicator in the imputer "
                "implementation."
            )

        return hstack((X_imputed, X_indicator))

    def _concatenate_indicator_feature_names_out(self, names, input_features):
        if not self.add_indicator:
            return names

        indicator_names = self.indicator_.get_feature_names_out(input_features)
        return np.concatenate([names, indicator_names])

    def __sklearn_tags__(self):
        more_tags = {"allow_nan": is_scalar_nan(self.missing_values)}
        return {**super().__sklearn_tags__(), **more_tags}


class SimpleImputer(_BaseImputer):
    """Univariate imputer for completing missing values with simple strategies.

    Replace missing values using a descriptive statistic (e.g. mean, median, or
    most frequent) along each column, or using a constant value.

    Read more in the :ref:`User Guide <impute>`.

    .. versionadded:: 0.20
       `SimpleImputer` replaces the previous `sklearn.preprocessing.Imputer`
       estimator which is now removed.

    Parameters
    ----------
    missing_values : int, float, str, np.nan, None or pandas.NA, default=np.nan
        The placeholder for the missing values. All occurrences of
        `missing_values` will be imputed. For pandas' dataframes with
        nullable integer dtypes with missing values, `missing_values`
        can be set to either `np.nan` or `pd.NA`.

    strategy : str, default='mean'
        The imputation strategy.

        - If "mean", then replace missing values using the mean along
          each column. Can only be used with numeric data.
        - If "median", then replace missing values using the median along
          each column. Can only be used with numeric data.
        - If "most_frequent", then replace missing using the most frequent
          value along each column. Can be used with strings or numeric data.
          If there is more than one such value, only the smallest is returned.
        - If "constant", then replace missing values with fill_value. Can be
          used with strings or numeric data.

        .. versionadded:: 0.20
           strategy="constant" for fixed value imputation.

    fill_value : str or numerical value, default=None
        When strategy == "constant", `fill_value` is used to replace all
        occurrences of missing_values. For string or object data types,
        `fill_value` must be a string.
        If `None`, `fill_value` will be 0 when imputing numerical
        data and "missing_value" for strings or object data types.

    copy : bool, default=True
        If True, a copy of X will be created. If False, imputation will
        be done in-place whenever possible. Note that, in the following cases,
        a new copy will always be made, even if `copy=False`:

        - If `X` is not an array of floating values;
        - If `X` is encoded as a CSR matrix;
        - If `add_indicator=True`.

    add_indicator : bool, default=False
        If True, a :class:`MissingIndicator` transform will stack onto output
        of the imputer's transform. This allows a predictive estimator
        to account for missingness despite imputation. If a feature has no
        missing values at fit/train time, the feature won't appear on
        the missing indicator even if there are missing values at
        transform/test time.

    keep_empty_features : bool, default=False
        If True, features that consist exclusively of missing values when
        `fit` is called are returned in results when `transform` is called.
        The imputed value is always `0` except when `strategy="constant"`
        in which case `fill_value` will be used instead.

        .. versionadded:: 1.2

    Attributes
    ----------
    statistics_ : array of shape (n_features,)
        The imputation fill value for each feature.
        Computing statistics can result in `np.nan` values.
        During :meth:`transform`, features corresponding to `np.nan`
        statistics will be discarded.

    indicator_ : :class:`~sklearn.impute.MissingIndicator`
        Indicator used to add binary indicators for missing values.
        `None` if `add_indicator=False`.

    n_features_in_ : int
        Number of features seen during :term:`fit`.

        .. versionadded:: 0.24

    feature_names_in_ : ndarray of shape (`n_features_in_`,)
        Names of features seen during :term:`fit`. Defined only when `X`
        has feature names that are all strings.

        .. versionadded:: 1.0

    See Also
    --------
    IterativeImputer : Multivariate imputer that estimates values to impute for
        each feature with missing values from all the others.
    KNNImputer : Multivariate imputer that estimates missing features using
        nearest samples.

    Notes
    -----
    Columns which only contained missing values at :meth:`fit` are discarded
    upon :meth:`transform` if strategy is not `"constant"`.

    In a prediction context, simple imputation usually performs poorly when
    associated with a weak learner. However, with a powerful learner, it can
    lead to as good or better performance than complex imputation such as
    :class:`~sklearn.impute.IterativeImputer` or :class:`~sklearn.impute.KNNImputer`.

    Examples
    --------
    >>> import numpy as np
    >>> from sklearn.impute import SimpleImputer
    >>> imp_mean = SimpleImputer(missing_values=np.nan, strategy='mean')
    >>> imp_mean.fit([[7, 2, 3], [4, np.nan, 6], [10, 5, 9]])
    SimpleImputer()
    >>> X = [[np.nan, 2, 3], [4, np.nan, 6], [10, np.nan, 9]]
    >>> print(imp_mean.transform(X))
    [[ 7.   2.   3. ]
     [ 4.   3.5  6. ]
     [10.   3.5  9. ]]

    For a more detailed example see
    :ref:`sphx_glr_auto_examples_impute_plot_missing_values.py`.
    """

    _parameter_constraints: dict = {
        **_BaseImputer._parameter_constraints,
        "strategy": [StrOptions({"mean", "median", "most_frequent", "constant"})],
        "fill_value": "no_validation",  # any object is valid
        "copy": ["boolean"],
    }

    def __init__(
        self,
        *,
        missing_values=np.nan,
        strategy="mean",
        fill_value=None,
        copy=True,
        add_indicator=False,
        keep_empty_features=False,
    ):
        super().__init__(
            missing_values=missing_values,
            add_indicator=add_indicator,
            keep_empty_features=keep_empty_features,
        )
        self.strategy = strategy
        self.fill_value = fill_value
        self.copy = copy

    def _validate_input(self, X, in_fit):
        if self.strategy in ("most_frequent", "constant"):
            # If input is a list of strings, dtype = object.
            # Otherwise ValueError is raised in SimpleImputer
            # with strategy='most_frequent' or 'constant'
            # because the list is converted to Unicode numpy array
            if isinstance(X, list) and any(
                isinstance(elem, str) for row in X for elem in row
            ):
                dtype = object
            else:
                dtype = None
        else:
            dtype = FLOAT_DTYPES

        if not in_fit and self._fit_dtype.kind == "O":
            # Use object dtype if fitted on object dtypes
            dtype = self._fit_dtype

        if _is_pandas_na(self.missing_values) or is_scalar_nan(self.missing_values):
            force_all_finite = "allow-nan"
        else:
            force_all_finite = True

        try:
            X = self._validate_data(
                X,
                reset=in_fit,
                accept_sparse="csc",
                dtype=dtype,
                force_all_finite=force_all_finite,
                copy=self.copy,
            )
        except ValueError as ve:
            if "could not convert" in str(ve):
                new_ve = ValueError(
                    "Cannot use {} strategy with non-numeric data:\n{}".format(
                        self.strategy, ve
                    )
                )
                raise new_ve from None
            else:
                raise ve

        if in_fit:
            # Use the dtype seen in `fit` for non-`fit` conversion
            self._fit_dtype = X.dtype

        _check_inputs_dtype(X, self.missing_values)
        if X.dtype.kind not in ("i", "u", "f", "O"):
            raise ValueError(
                "SimpleImputer does not support data with dtype "
                "{0}. Please provide either a numeric array (with"
                " a floating point or integer dtype) or "
                "categorical data represented either as an array "
                "with integer dtype or an array of string values "
                "with an object dtype.".format(X.dtype)
            )

        return X

    @_fit_context(prefer_skip_nested_validation=True)
    def fit(self, X, y=None):
        """Fit the imputer on `X`.

        Parameters
        ----------
        X : {array-like, sparse matrix}, shape (n_samples, n_features)
            Input data, where `n_samples` is the number of samples and
            `n_features` is the number of features.

        y : Ignored
            Not used, present here for API consistency by convention.

        Returns
        -------
        self : object
            Fitted estimator.
        """
        X = self._validate_input(X, in_fit=True)

        # default fill_value is 0 for numerical input and "missing_value"
        # otherwise
        if self.fill_value is None:
            if X.dtype.kind in ("i", "u", "f"):
                fill_value = 0
            else:
                fill_value = "missing_value"
        else:
            fill_value = self.fill_value

        # fill_value should be numerical in case of numerical input
        if (
            self.strategy == "constant"
            and X.dtype.kind in ("i", "u", "f")
            and not isinstance(fill_value, numbers.Real)
        ):
            raise ValueError(
                "'fill_value'={0} is invalid. Expected a "
                "numerical value when imputing numerical "
                "data".format(fill_value)
            )

        if sp.issparse(X):
            # missing_values = 0 not allowed with sparse data as it would
            # force densification
            if self.missing_values == 0:
                raise ValueError(
                    "Imputation not possible when missing_values "
                    "== 0 and input is sparse. Provide a dense "
                    "array instead."
                )
            else:
                self.statistics_ = self._sparse_fit(
                    X, self.strategy, self.missing_values, fill_value
                )

        else:
            self.statistics_ = self._dense_fit(
                X, self.strategy, self.missing_values, fill_value
            )

        return self

    def _sparse_fit(self, X, strategy, missing_values, fill_value):
        """Fit the transformer on sparse data."""
        missing_mask = _get_mask(X, missing_values)
        mask_data = missing_mask.data
        n_implicit_zeros = X.shape[0] - np.diff(X.indptr)

        statistics = np.empty(X.shape[1])

        if strategy == "constant":
            # for constant strategy, self.statistics_ is used to store
            # fill_value in each column
            statistics.fill(fill_value)
        else:
            for i in range(X.shape[1]):
                column = X.data[X.indptr[i] : X.indptr[i + 1]]
                mask_column = mask_data[X.indptr[i] : X.indptr[i + 1]]
                column = column[~mask_column]

                # combine explicit and implicit zeros
                mask_zeros = _get_mask(column, 0)
                column = column[~mask_zeros]
                n_explicit_zeros = mask_zeros.sum()
                n_zeros = n_implicit_zeros[i] + n_explicit_zeros

                if len(column) == 0 and self.keep_empty_features:
                    # in case we want to keep columns with only missing values.
                    statistics[i] = 0
                else:
                    if strategy == "mean":
                        s = column.size + n_zeros
                        statistics[i] = np.nan if s == 0 else column.sum() / s

                    elif strategy == "median":
                        statistics[i] = _get_median(column, n_zeros)

                    elif strategy == "most_frequent":
                        statistics[i] = _most_frequent(column, 0, n_zeros)

        super()._fit_indicator(missing_mask)

        return statistics

    def _dense_fit(self, X, strategy, missing_values, fill_value):
        """Fit the transformer on dense data."""
        missing_mask = _get_mask(X, missing_values)
        masked_X = ma.masked_array(X, mask=missing_mask)

        super()._fit_indicator(missing_mask)

        # Mean
        if strategy == "mean":
            mean_masked = np.ma.mean(masked_X, axis=0)
            # Avoid the warning "Warning: converting a masked element to nan."
            mean = np.ma.getdata(mean_masked)
            mean[np.ma.getmask(mean_masked)] = 0 if self.keep_empty_features else np.nan

            return mean

        # Median
        elif strategy == "median":
            median_masked = np.ma.median(masked_X, axis=0)
            # Avoid the warning "Warning: converting a masked element to nan."
            median = np.ma.getdata(median_masked)
            median[np.ma.getmaskarray(median_masked)] = (
                0 if self.keep_empty_features else np.nan
            )

            return median

        # Most frequent
        elif strategy == "most_frequent":
            # Avoid use of scipy.stats.mstats.mode due to the required
            # additional overhead and slow benchmarking performance.
            # See Issue 14325 and PR 14399 for full discussion.

            # To be able access the elements by columns
            X = X.transpose()
            mask = missing_mask.transpose()

            if X.dtype.kind == "O":
                most_frequent = np.empty(X.shape[0], dtype=object)
            else:
                most_frequent = np.empty(X.shape[0])

            for i, (row, row_mask) in enumerate(zip(X[:], mask[:])):
                row_mask = np.logical_not(row_mask).astype(bool)
                row = row[row_mask]
                if len(row) == 0 and self.keep_empty_features:
                    most_frequent[i] = 0
                else:
                    most_frequent[i] = _most_frequent(row, np.nan, 0)

            return most_frequent

        # Constant
        elif strategy == "constant":
            # for constant strategy, self.statistcs_ is used to store
            # fill_value in each column
            return np.full(X.shape[1], fill_value, dtype=X.dtype)

    def transform(self, X):
        """Impute all missing values in `X`.

        Parameters
        ----------
        X : {array-like, sparse matrix}, shape (n_samples, n_features)
            The input data to complete.

        Returns
        -------
        X_imputed : {ndarray, sparse matrix} of shape \
                (n_samples, n_features_out)
            `X` with imputed values.
        """
        check_is_fitted(self)

        X = self._validate_input(X, in_fit=False)
        statistics = self.statistics_

        if X.shape[1] != statistics.shape[0]:
            raise ValueError(
                "X has %d features per sample, expected %d"
                % (X.shape[1], self.statistics_.shape[0])
            )

        # compute mask before eliminating invalid features
        missing_mask = _get_mask(X, self.missing_values)

        # Decide whether to keep missing features
        if self.strategy == "constant" or self.keep_empty_features:
            valid_statistics = statistics
            valid_statistics_indexes = None
        else:
            # same as np.isnan but also works for object dtypes
            invalid_mask = _get_mask(statistics, np.nan)
            valid_mask = np.logical_not(invalid_mask)
            valid_statistics = statistics[valid_mask]
            valid_statistics_indexes = np.flatnonzero(valid_mask)

            if invalid_mask.any():
                invalid_features = np.arange(X.shape[1])[invalid_mask]
                # use feature names warning if features are provided
                if hasattr(self, "feature_names_in_"):
                    invalid_features = self.feature_names_in_[invalid_features]
                warnings.warn(
                    "Skipping features without any observed values:"
                    f" {invalid_features}. At least one non-missing value is needed"
                    f" for imputation with strategy='{self.strategy}'."
                )
                X = X[:, valid_statistics_indexes]

        # Do actual imputation
        if sp.issparse(X):
            if self.missing_values == 0:
                raise ValueError(
                    "Imputation not possible when missing_values "
                    "== 0 and input is sparse. Provide a dense "
                    "array instead."
                )
            else:
                # if no invalid statistics are found, use the mask computed
                # before, else recompute mask
                if valid_statistics_indexes is None:
                    mask = missing_mask.data
                else:
                    mask = _get_mask(X.data, self.missing_values)
                indexes = np.repeat(
                    np.arange(len(X.indptr) - 1, dtype=int), np.diff(X.indptr)
                )[mask]

                X.data[mask] = valid_statistics[indexes].astype(X.dtype, copy=False)
        else:
            # use mask computed before eliminating invalid mask
            if valid_statistics_indexes is None:
                mask_valid_features = missing_mask
            else:
                mask_valid_features = missing_mask[:, valid_statistics_indexes]
            n_missing = np.sum(mask_valid_features, axis=0)
            values = np.repeat(valid_statistics, n_missing)
            coordinates = np.where(mask_valid_features.transpose())[::-1]

            X[coordinates] = values

        X_indicator = super()._transform_indicator(missing_mask)

        return super()._concatenate_indicator(X, X_indicator)

    def inverse_transform(self, X):
        """Convert the data back to the original representation.

        Inverts the `transform` operation performed on an array.
        This operation can only be performed after :class:`SimpleImputer` is
        instantiated with `add_indicator=True`.

        Note that `inverse_transform` can only invert the transform in
        features that have binary indicators for missing values. If a feature
        has no missing values at `fit` time, the feature won't have a binary
        indicator, and the imputation done at `transform` time won't be
        inverted.

        .. versionadded:: 0.24

        Parameters
        ----------
        X : array-like of shape \
                (n_samples, n_features + n_features_missing_indicator)
            The imputed data to be reverted to original data. It has to be
            an augmented array of imputed data and the missing indicator mask.

        Returns
        -------
        X_original : ndarray of shape (n_samples, n_features)
            The original `X` with missing values as it was prior
            to imputation.
        """
        check_is_fitted(self)

        if not self.add_indicator:
            raise ValueError(
                "'inverse_transform' works only when "
                "'SimpleImputer' is instantiated with "
                "'add_indicator=True'. "
                f"Got 'add_indicator={self.add_indicator}' "
                "instead."
            )

        n_features_missing = len(self.indicator_.features_)
        non_empty_feature_count = X.shape[1] - n_features_missing
        array_imputed = X[:, :non_empty_feature_count].copy()
        missing_mask = X[:, non_empty_feature_count:].astype(bool)

        n_features_original = len(self.statistics_)
        shape_original = (X.shape[0], n_features_original)
        X_original = np.zeros(shape_original)
        X_original[:, self.indicator_.features_] = missing_mask
        full_mask = X_original.astype(bool)

        imputed_idx, original_idx = 0, 0
        while imputed_idx < len(array_imputed.T):
            if not np.all(X_original[:, original_idx]):
                X_original[:, original_idx] = array_imputed.T[imputed_idx]
                imputed_idx += 1
                original_idx += 1
            else:
                original_idx += 1

        X_original[full_mask] = self.missing_values
        return X_original

<<<<<<< HEAD
    def __sklearn_tags__(self):
        more_tags = {
            "allow_nan": (
                _is_pandas_na(self.missing_values) or is_scalar_nan(self.missing_values)
=======
    def _more_tags(self):
        return {
            "allow_nan": _is_pandas_na(self.missing_values) or is_scalar_nan(
                self.missing_values
>>>>>>> a5e95606
            )
        }
        return {**super().__sklearn_tags__(), **more_tags}

    def get_feature_names_out(self, input_features=None):
        """Get output feature names for transformation.

        Parameters
        ----------
        input_features : array-like of str or None, default=None
            Input features.

            - If `input_features` is `None`, then `feature_names_in_` is
              used as feature names in. If `feature_names_in_` is not defined,
              then the following input feature names are generated:
              `["x0", "x1", ..., "x(n_features_in_ - 1)"]`.
            - If `input_features` is an array-like, then `input_features` must
              match `feature_names_in_` if `feature_names_in_` is defined.

        Returns
        -------
        feature_names_out : ndarray of str objects
            Transformed feature names.
        """
        check_is_fitted(self, "n_features_in_")
        input_features = _check_feature_names_in(self, input_features)
        non_missing_mask = np.logical_not(_get_mask(self.statistics_, np.nan))
        names = input_features[non_missing_mask]
        return self._concatenate_indicator_feature_names_out(names, input_features)


class MissingIndicator(TransformerMixin, BaseEstimator):
    """Binary indicators for missing values.

    Note that this component typically should not be used in a vanilla
    :class:`~sklearn.pipeline.Pipeline` consisting of transformers and a
    classifier, but rather could be added using a
    :class:`~sklearn.pipeline.FeatureUnion` or
    :class:`~sklearn.compose.ColumnTransformer`.

    Read more in the :ref:`User Guide <impute>`.

    .. versionadded:: 0.20

    Parameters
    ----------
    missing_values : int, float, str, np.nan or None, default=np.nan
        The placeholder for the missing values. All occurrences of
        `missing_values` will be imputed. For pandas' dataframes with
        nullable integer dtypes with missing values, `missing_values`
        should be set to `np.nan`, since `pd.NA` will be converted to `np.nan`.

    features : {'missing-only', 'all'}, default='missing-only'
        Whether the imputer mask should represent all or a subset of
        features.

        - If `'missing-only'` (default), the imputer mask will only represent
          features containing missing values during fit time.
        - If `'all'`, the imputer mask will represent all features.

    sparse : bool or 'auto', default='auto'
        Whether the imputer mask format should be sparse or dense.

        - If `'auto'` (default), the imputer mask will be of same type as
          input.
        - If `True`, the imputer mask will be a sparse matrix.
        - If `False`, the imputer mask will be a numpy array.

    error_on_new : bool, default=True
        If `True`, :meth:`transform` will raise an error when there are
        features with missing values that have no missing values in
        :meth:`fit`. This is applicable only when `features='missing-only'`.

    Attributes
    ----------
    features_ : ndarray of shape (n_missing_features,) or (n_features,)
        The features indices which will be returned when calling
        :meth:`transform`. They are computed during :meth:`fit`. If
        `features='all'`, `features_` is equal to `range(n_features)`.

    n_features_in_ : int
        Number of features seen during :term:`fit`.

        .. versionadded:: 0.24

    feature_names_in_ : ndarray of shape (`n_features_in_`,)
        Names of features seen during :term:`fit`. Defined only when `X`
        has feature names that are all strings.

        .. versionadded:: 1.0

    See Also
    --------
    SimpleImputer : Univariate imputation of missing values.
    IterativeImputer : Multivariate imputation of missing values.

    Examples
    --------
    >>> import numpy as np
    >>> from sklearn.impute import MissingIndicator
    >>> X1 = np.array([[np.nan, 1, 3],
    ...                [4, 0, np.nan],
    ...                [8, 1, 0]])
    >>> X2 = np.array([[5, 1, np.nan],
    ...                [np.nan, 2, 3],
    ...                [2, 4, 0]])
    >>> indicator = MissingIndicator()
    >>> indicator.fit(X1)
    MissingIndicator()
    >>> X2_tr = indicator.transform(X2)
    >>> X2_tr
    array([[False,  True],
           [ True, False],
           [False, False]])
    """

    _parameter_constraints: dict = {
        "missing_values": [MissingValues()],
        "features": [StrOptions({"missing-only", "all"})],
        "sparse": ["boolean", StrOptions({"auto"})],
        "error_on_new": ["boolean"],
    }

    def __init__(
        self,
        *,
        missing_values=np.nan,
        features="missing-only",
        sparse="auto",
        error_on_new=True,
    ):
        self.missing_values = missing_values
        self.features = features
        self.sparse = sparse
        self.error_on_new = error_on_new

    def _get_missing_features_info(self, X):
        """Compute the imputer mask and the indices of the features
        containing missing values.

        Parameters
        ----------
        X : {ndarray, sparse matrix} of shape (n_samples, n_features)
            The input data with missing values. Note that `X` has been
            checked in :meth:`fit` and :meth:`transform` before to call this
            function.

        Returns
        -------
        imputer_mask : {ndarray, sparse matrix} of shape \
        (n_samples, n_features)
            The imputer mask of the original data.

        features_with_missing : ndarray of shape (n_features_with_missing)
            The features containing missing values.
        """
        if not self._precomputed:
            imputer_mask = _get_mask(X, self.missing_values)
        else:
            imputer_mask = X

        if sp.issparse(X):
            imputer_mask.eliminate_zeros()

            if self.features == "missing-only":
                n_missing = imputer_mask.getnnz(axis=0)

            if self.sparse is False:
                imputer_mask = imputer_mask.toarray()
            elif imputer_mask.format == "csr":
                imputer_mask = imputer_mask.tocsc()
        else:
            if not self._precomputed:
                imputer_mask = _get_mask(X, self.missing_values)
            else:
                imputer_mask = X

            if self.features == "missing-only":
                n_missing = imputer_mask.sum(axis=0)

            if self.sparse is True:
                imputer_mask = sp.csc_matrix(imputer_mask)

        if self.features == "all":
            features_indices = np.arange(X.shape[1])
        else:
            features_indices = np.flatnonzero(n_missing)

        return imputer_mask, features_indices

    def _validate_input(self, X, in_fit):
        if not is_scalar_nan(self.missing_values):
            force_all_finite = True
        else:
            force_all_finite = "allow-nan"
        X = self._validate_data(
            X,
            reset=in_fit,
            accept_sparse=("csc", "csr"),
            dtype=None,
            force_all_finite=force_all_finite,
        )
        _check_inputs_dtype(X, self.missing_values)
        if X.dtype.kind not in ("i", "u", "f", "O"):
            raise ValueError(
                "MissingIndicator does not support data with "
                "dtype {0}. Please provide either a numeric array"
                " (with a floating point or integer dtype) or "
                "categorical data represented either as an array "
                "with integer dtype or an array of string values "
                "with an object dtype.".format(X.dtype)
            )

        if sp.issparse(X) and self.missing_values == 0:
            # missing_values = 0 not allowed with sparse data as it would
            # force densification
            raise ValueError(
                "Sparse input with missing_values=0 is "
                "not supported. Provide a dense "
                "array instead."
            )

        return X

    def _fit(self, X, y=None, precomputed=False):
        """Fit the transformer on `X`.

        Parameters
        ----------
        X : {array-like, sparse matrix} of shape (n_samples, n_features)
            Input data, where `n_samples` is the number of samples and
            `n_features` is the number of features.
            If `precomputed=True`, then `X` is a mask of the input data.

        precomputed : bool
            Whether the input data is a mask.

        Returns
        -------
        imputer_mask : {ndarray, sparse matrix} of shape (n_samples, \
        n_features)
            The imputer mask of the original data.
        """
        if precomputed:
            if not (hasattr(X, "dtype") and X.dtype.kind == "b"):
                raise ValueError("precomputed is True but the input data is not a mask")
            self._precomputed = True
        else:
            self._precomputed = False

        # Need not validate X again as it would have already been validated
        # in the Imputer calling MissingIndicator
        if not self._precomputed:
            X = self._validate_input(X, in_fit=True)
        else:
            # only create `n_features_in_` in the precomputed case
            self._check_n_features(X, reset=True)

        self._n_features = X.shape[1]

        missing_features_info = self._get_missing_features_info(X)
        self.features_ = missing_features_info[1]

        return missing_features_info[0]

    @_fit_context(prefer_skip_nested_validation=True)
    def fit(self, X, y=None):
        """Fit the transformer on `X`.

        Parameters
        ----------
        X : {array-like, sparse matrix} of shape (n_samples, n_features)
            Input data, where `n_samples` is the number of samples and
            `n_features` is the number of features.

        y : Ignored
            Not used, present for API consistency by convention.

        Returns
        -------
        self : object
            Fitted estimator.
        """
        self._fit(X, y)

        return self

    def transform(self, X):
        """Generate missing values indicator for `X`.

        Parameters
        ----------
        X : {array-like, sparse matrix} of shape (n_samples, n_features)
            The input data to complete.

        Returns
        -------
        Xt : {ndarray, sparse matrix} of shape (n_samples, n_features) \
        or (n_samples, n_features_with_missing)
            The missing indicator for input data. The data type of `Xt`
            will be boolean.
        """
        check_is_fitted(self)

        # Need not validate X again as it would have already been validated
        # in the Imputer calling MissingIndicator
        if not self._precomputed:
            X = self._validate_input(X, in_fit=False)
        else:
            if not (hasattr(X, "dtype") and X.dtype.kind == "b"):
                raise ValueError("precomputed is True but the input data is not a mask")

        imputer_mask, features = self._get_missing_features_info(X)

        if self.features == "missing-only":
            features_diff_fit_trans = np.setdiff1d(features, self.features_)
            if self.error_on_new and features_diff_fit_trans.size > 0:
                raise ValueError(
                    "The features {} have missing values "
                    "in transform but have no missing values "
                    "in fit.".format(features_diff_fit_trans)
                )

            if self.features_.size < self._n_features:
                imputer_mask = imputer_mask[:, self.features_]

        return imputer_mask

    @_fit_context(prefer_skip_nested_validation=True)
    def fit_transform(self, X, y=None):
        """Generate missing values indicator for `X`.

        Parameters
        ----------
        X : {array-like, sparse matrix} of shape (n_samples, n_features)
            The input data to complete.

        y : Ignored
            Not used, present for API consistency by convention.

        Returns
        -------
        Xt : {ndarray, sparse matrix} of shape (n_samples, n_features) \
        or (n_samples, n_features_with_missing)
            The missing indicator for input data. The data type of `Xt`
            will be boolean.
        """
        imputer_mask = self._fit(X, y)

        if self.features_.size < self._n_features:
            imputer_mask = imputer_mask[:, self.features_]

        return imputer_mask

    def get_feature_names_out(self, input_features=None):
        """Get output feature names for transformation.

        Parameters
        ----------
        input_features : array-like of str or None, default=None
            Input features.

            - If `input_features` is `None`, then `feature_names_in_` is
              used as feature names in. If `feature_names_in_` is not defined,
              then the following input feature names are generated:
              `["x0", "x1", ..., "x(n_features_in_ - 1)"]`.
            - If `input_features` is an array-like, then `input_features` must
              match `feature_names_in_` if `feature_names_in_` is defined.

        Returns
        -------
        feature_names_out : ndarray of str objects
            Transformed feature names.
        """
        check_is_fitted(self, "n_features_in_")
        input_features = _check_feature_names_in(self, input_features)
        prefix = self.__class__.__name__.lower()
        return np.asarray(
            [
                f"{prefix}_{feature_name}"
                for feature_name in input_features[self.features_]
            ],
            dtype=object,
        )

    def __sklearn_tags__(self):
        more_tags = {
            "allow_nan": True,
            "X_types": ["2darray", "string"],
            "preserves_dtype": [],
        }
        return {**super().__sklearn_tags__(), **more_tags}<|MERGE_RESOLUTION|>--- conflicted
+++ resolved
@@ -668,18 +668,10 @@
         X_original[full_mask] = self.missing_values
         return X_original
 
-<<<<<<< HEAD
     def __sklearn_tags__(self):
         more_tags = {
-            "allow_nan": (
-                _is_pandas_na(self.missing_values) or is_scalar_nan(self.missing_values)
-=======
-    def _more_tags(self):
-        return {
-            "allow_nan": _is_pandas_na(self.missing_values) or is_scalar_nan(
-                self.missing_values
->>>>>>> a5e95606
-            )
+            "allow_nan": _is_pandas_na(self.missing_values)
+            or is_scalar_nan(self.missing_values)
         }
         return {**super().__sklearn_tags__(), **more_tags}
 
