--- conflicted
+++ resolved
@@ -14,11 +14,6 @@
 
 from sklearn.utils._testing import assert_array_equal
 from sklearn.utils._testing import assert_array_almost_equal
-<<<<<<< HEAD
-from sklearn.utils._testing import assert_raises
-
-=======
->>>>>>> 6959532d
 from sklearn.dummy import DummyClassifier, DummyRegressor
 from sklearn.model_selection import GridSearchCV, ParameterGrid
 from sklearn.ensemble import BaggingClassifier, BaggingRegressor
@@ -485,18 +480,6 @@
     decisions2 = ensemble.decision_function(X_test)
     assert_array_almost_equal(decisions1, decisions2)
 
-<<<<<<< HEAD
-=======
-    X_err = np.hstack((X_test, np.zeros((X_test.shape[0], 1))))
-    err_msg = (
-        f"Number of features of the model must match the input. Model "
-        f"n_features is {X_test.shape[1]} and input n_features is "
-        f"{X_err.shape[1]} "
-    )
-    with pytest.raises(ValueError, match=err_msg):
-        ensemble.decision_function(X_err)
-
->>>>>>> 6959532d
     ensemble = BaggingClassifier(SVC(decision_function_shape='ovr'),
                                  n_jobs=1,
                                  random_state=0).fit(X_train, y_train)
