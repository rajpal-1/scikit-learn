--- conflicted
+++ resolved
@@ -7,11 +7,6 @@
 import numpy as np
 import pytest
 from numpy.testing import assert_allclose
-<<<<<<< HEAD
-from scipy.special import expit
-=======
-from scipy.sparse import coo_matrix, csc_matrix, csr_matrix
->>>>>>> a8230122
 
 from sklearn import datasets
 from sklearn.base import clone
