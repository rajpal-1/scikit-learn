--- conflicted
+++ resolved
@@ -1321,7 +1321,6 @@
     assert gbc.n_estimators_ < gbc3.n_estimators_
 
 
-<<<<<<< HEAD
 def test_early_stopping_stratified():
     # Make sure data splitting for early stopping is stratified
     X = [[1, 2], [2, 3], [3, 4], [4, 5]]
@@ -1332,7 +1331,8 @@
             ValueError,
             match='The least populated class in y has only 1 member'):
         gbc.fit(X, y)
-=======
+
+
 class _NoSampleWeightWrapper(BaseEstimator):
     def __init__(self, est):
         self.est = est
@@ -1408,5 +1408,4 @@
 
     # No error with another random seed
     gb = GradientBoostingClassifier(n_iter_no_change=5, random_state=0)
-    gb.fit(X, y)
->>>>>>> c3731f52
+    gb.fit(X, y)