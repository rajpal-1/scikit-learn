"""
Testing for the gradient boosting module (sklearn.ensemble.gradient_boosting).
"""
import re
import warnings
import numpy as np
from numpy.testing import assert_allclose

from scipy.sparse import csr_matrix
from scipy.sparse import csc_matrix
from scipy.sparse import coo_matrix
from scipy.special import expit

import pytest

from sklearn import datasets
from sklearn.base import clone
from sklearn.datasets import make_classification, make_regression
from sklearn.ensemble import GradientBoostingClassifier
from sklearn.ensemble import GradientBoostingRegressor
from sklearn.ensemble._gradient_boosting import predict_stages
from sklearn.preprocessing import scale
from sklearn.metrics import mean_squared_error
from sklearn.model_selection import train_test_split
from sklearn.utils import check_random_state, tosequence
from sklearn.utils._mocking import NoSampleWeightWrapper
from sklearn.utils._testing import assert_array_almost_equal
from sklearn.utils._testing import assert_array_equal
from sklearn.utils._testing import skip_if_32bit
from sklearn.exceptions import DataConversionWarning
from sklearn.exceptions import NotFittedError
from sklearn.dummy import DummyClassifier, DummyRegressor
from sklearn.pipeline import make_pipeline
from sklearn.linear_model import LinearRegression
from sklearn.svm import NuSVR


GRADIENT_BOOSTING_ESTIMATORS = [GradientBoostingClassifier, GradientBoostingRegressor]

# toy sample
X = [[-2, -1], [-1, -1], [-1, -2], [1, 1], [1, 2], [2, 1]]
y = [-1, -1, -1, 1, 1, 1]
T = [[-1, -1], [2, 2], [3, 2]]
true_result = [-1, 1, 1]

# also make regression dataset
X_reg, y_reg = make_regression(
    n_samples=100, n_features=4, n_informative=8, noise=10, random_state=7
)
y_reg = scale(y_reg)

rng = np.random.RandomState(0)
# also load the iris dataset
# and randomly permute it
iris = datasets.load_iris()
perm = rng.permutation(iris.target.size)
iris.data = iris.data[perm]
iris.target = iris.target[perm]


@pytest.mark.parametrize("loss", ("log_loss", "exponential"))
def test_classification_toy(loss):
    # Check classification on a toy dataset.
    clf = GradientBoostingClassifier(loss=loss, n_estimators=10, random_state=1)

    with pytest.raises(ValueError):
        clf.predict(T)

    clf.fit(X, y)
    assert_array_equal(clf.predict(T), true_result)
    assert 10 == len(clf.estimators_)

    log_loss_decrease = clf.train_score_[:-1] - clf.train_score_[1:]
    assert np.any(log_loss_decrease >= 0.0)

    leaves = clf.apply(X)
    assert leaves.shape == (6, 10, 1)


@pytest.mark.parametrize("loss", ("log_loss", "exponential"))
def test_classification_synthetic(loss):
    # Test GradientBoostingClassifier on synthetic dataset used by
    # Hastie et al. in ESLII Example 12.7.
    X, y = datasets.make_hastie_10_2(n_samples=12000, random_state=1)

    X_train, X_test = X[:2000], X[2000:]
    y_train, y_test = y[:2000], y[2000:]

    gbrt = GradientBoostingClassifier(
        n_estimators=100,
        min_samples_split=2,
        max_depth=1,
        loss=loss,
        learning_rate=1.0,
        random_state=0,
    )
    gbrt.fit(X_train, y_train)
    error_rate = 1.0 - gbrt.score(X_test, y_test)
    assert error_rate < 0.09

    gbrt = GradientBoostingClassifier(
        n_estimators=200,
        min_samples_split=2,
        max_depth=1,
        loss=loss,
        learning_rate=1.0,
        subsample=0.5,
        random_state=0,
    )
    gbrt.fit(X_train, y_train)
    error_rate = 1.0 - gbrt.score(X_test, y_test)
    assert error_rate < 0.08


@pytest.mark.parametrize("loss", ("squared_error", "absolute_error", "huber"))
@pytest.mark.parametrize("subsample", (1.0, 0.5))
def test_regression_dataset(loss, subsample):
    # Check consistency on regression dataset with least squares
    # and least absolute deviation.
    ones = np.ones(len(y_reg))
    last_y_pred = None
    for sample_weight in [None, ones, 2 * ones]:
        # learning_rate, max_depth and n_estimators were adjusted to get a mode
        # that is accurate enough to reach a low MSE on the training set while
        # keeping the resource used to execute this test low enough.
        reg = GradientBoostingRegressor(
            n_estimators=30,
            loss=loss,
            max_depth=4,
            subsample=subsample,
            min_samples_split=2,
            random_state=1,
            learning_rate=0.5,
        )

        reg.fit(X_reg, y_reg, sample_weight=sample_weight)
        leaves = reg.apply(X_reg)
        assert leaves.shape == (100, 30)

        y_pred = reg.predict(X_reg)
        mse = mean_squared_error(y_reg, y_pred)
        assert mse < 0.04

        if last_y_pred is not None:
            # FIXME: We temporarily bypass this test. This is due to the fact
            # that GBRT with and without `sample_weight` do not use the same
            # implementation of the median during the initialization with the
            # `DummyRegressor`. In the future, we should make sure that both
            # implementations should be the same. See PR #17377 for more.
            # assert_allclose(last_y_pred, y_pred)
            pass

        last_y_pred = y_pred


@pytest.mark.parametrize("subsample", (1.0, 0.5))
@pytest.mark.parametrize("sample_weight", (None, 1))
def test_iris(subsample, sample_weight):
    if sample_weight == 1:
        sample_weight = np.ones(len(iris.target))
    # Check consistency on dataset iris.
    clf = GradientBoostingClassifier(
        n_estimators=100, loss="log_loss", random_state=1, subsample=subsample
    )
    clf.fit(iris.data, iris.target, sample_weight=sample_weight)
    score = clf.score(iris.data, iris.target)
    assert score > 0.9

    leaves = clf.apply(iris.data)
    assert leaves.shape == (150, 100, 3)


def test_regression_synthetic():
    # Test on synthetic regression datasets used in Leo Breiman,
    # `Bagging Predictors?. Machine Learning 24(2): 123-140 (1996).
    random_state = check_random_state(1)
    regression_params = {
        "n_estimators": 100,
        "max_depth": 4,
        "min_samples_split": 2,
        "learning_rate": 0.1,
        "loss": "squared_error",
    }

    # Friedman1
    X, y = datasets.make_friedman1(n_samples=1200, random_state=random_state, noise=1.0)
    X_train, y_train = X[:200], y[:200]
    X_test, y_test = X[200:], y[200:]

    clf = GradientBoostingRegressor()
    clf.fit(X_train, y_train)
    mse = mean_squared_error(y_test, clf.predict(X_test))
    assert mse < 5.0

    # Friedman2
    X, y = datasets.make_friedman2(n_samples=1200, random_state=random_state)
    X_train, y_train = X[:200], y[:200]
    X_test, y_test = X[200:], y[200:]

    clf = GradientBoostingRegressor(**regression_params)
    clf.fit(X_train, y_train)
    mse = mean_squared_error(y_test, clf.predict(X_test))
    assert mse < 1700.0

    # Friedman3
    X, y = datasets.make_friedman3(n_samples=1200, random_state=random_state)
    X_train, y_train = X[:200], y[:200]
    X_test, y_test = X[200:], y[200:]

    clf = GradientBoostingRegressor(**regression_params)
    clf.fit(X_train, y_train)
    mse = mean_squared_error(y_test, clf.predict(X_test))
    assert mse < 0.015


@pytest.mark.parametrize(
    "GradientBoosting, X, y",
    [
        (GradientBoostingRegressor, X_reg, y_reg),
        (GradientBoostingClassifier, iris.data, iris.target),
    ],
)
def test_feature_importances(GradientBoosting, X, y):
    # smoke test to check that the gradient boosting expose an attribute
    # feature_importances_
    gbdt = GradientBoosting()
    assert not hasattr(gbdt, "feature_importances_")
    gbdt.fit(X, y)
    assert hasattr(gbdt, "feature_importances_")


def test_probability_log():
    # Predict probabilities.
    clf = GradientBoostingClassifier(n_estimators=100, random_state=1)

    with pytest.raises(ValueError):
        clf.predict_proba(T)

    clf.fit(X, y)
    assert_array_equal(clf.predict(T), true_result)

    # check if probabilities are in [0, 1].
    y_proba = clf.predict_proba(T)
    assert np.all(y_proba >= 0.0)
    assert np.all(y_proba <= 1.0)

    # derive predictions from probabilities
    y_pred = clf.classes_.take(y_proba.argmax(axis=1), axis=0)
    assert_array_equal(y_pred, true_result)


def test_single_class_with_sample_weight():
    sample_weight = [0, 0, 0, 1, 1, 1]
    clf = GradientBoostingClassifier(n_estimators=100, random_state=1)
    msg = (
        "y contains 1 class after sample_weight trimmed classes with "
        "zero weights, while a minimum of 2 classes are required."
    )
    with pytest.raises(ValueError, match=msg):
        clf.fit(X, y, sample_weight=sample_weight)


def test_check_inputs_predict_stages():
    # check that predict_stages through an error if the type of X is not
    # supported
    x, y = datasets.make_hastie_10_2(n_samples=100, random_state=1)
    x_sparse_csc = csc_matrix(x)
    clf = GradientBoostingClassifier(n_estimators=100, random_state=1)
    clf.fit(x, y)
    score = np.zeros((y.shape)).reshape(-1, 1)
    err_msg = "When X is a sparse matrix, a CSR format is expected"
    with pytest.raises(ValueError, match=err_msg):
        predict_stages(clf.estimators_, x_sparse_csc, clf.learning_rate, score)
    x_fortran = np.asfortranarray(x)
    with pytest.raises(ValueError, match="X should be C-ordered np.ndarray"):
        predict_stages(clf.estimators_, x_fortran, clf.learning_rate, score)


def test_max_feature_regression():
    # Test to make sure random state is set properly.
    X, y = datasets.make_hastie_10_2(n_samples=12000, random_state=1)

    X_train, X_test = X[:2000], X[2000:]
    y_train, y_test = y[:2000], y[2000:]

    gbrt = GradientBoostingClassifier(
        n_estimators=100,
        min_samples_split=5,
        max_depth=2,
        learning_rate=0.1,
        max_features=2,
        random_state=1,
    )
    gbrt.fit(X_train, y_train)
    log_loss = gbrt._loss(y_test, gbrt.decision_function(X_test))
    assert log_loss < 0.5, "GB failed with deviance %.4f" % log_loss


def test_feature_importance_regression(fetch_california_housing_fxt):
    """Test that Gini importance is calculated correctly.

    This test follows the example from [1]_ (pg. 373).

    .. [1] Friedman, J., Hastie, T., & Tibshirani, R. (2001). The elements
       of statistical learning. New York: Springer series in statistics.
    """
    california = fetch_california_housing_fxt()
    X, y = california.data, california.target
    X_train, X_test, y_train, y_test = train_test_split(X, y, random_state=0)

    reg = GradientBoostingRegressor(
        loss="huber",
        learning_rate=0.1,
        max_leaf_nodes=6,
        n_estimators=100,
        random_state=0,
    )
    reg.fit(X_train, y_train)
    sorted_idx = np.argsort(reg.feature_importances_)[::-1]
    sorted_features = [california.feature_names[s] for s in sorted_idx]

    # The most important feature is the median income by far.
    assert sorted_features[0] == "MedInc"

    # The three subsequent features are the following. Their relative ordering
    # might change a bit depending on the randomness of the trees and the
    # train / test split.
    assert set(sorted_features[1:4]) == {"Longitude", "AveOccup", "Latitude"}


# TODO(1.3): Remove warning filter
@pytest.mark.filterwarnings("ignore:`max_features='auto'` has been deprecated in 1.1")
def test_max_feature_auto():
    # Test if max features is set properly for floats and str.
    X, y = datasets.make_hastie_10_2(n_samples=12000, random_state=1)
    _, n_features = X.shape

    X_train = X[:2000]
    y_train = y[:2000]

    gbrt = GradientBoostingClassifier(n_estimators=1, max_features="auto")
    gbrt.fit(X_train, y_train)
    assert gbrt.max_features_ == int(np.sqrt(n_features))

    gbrt = GradientBoostingRegressor(n_estimators=1, max_features="auto")
    gbrt.fit(X_train, y_train)
    assert gbrt.max_features_ == n_features

    gbrt = GradientBoostingRegressor(n_estimators=1, max_features=0.3)
    gbrt.fit(X_train, y_train)
    assert gbrt.max_features_ == int(n_features * 0.3)

    gbrt = GradientBoostingRegressor(n_estimators=1, max_features="sqrt")
    gbrt.fit(X_train, y_train)
    assert gbrt.max_features_ == int(np.sqrt(n_features))

    gbrt = GradientBoostingRegressor(n_estimators=1, max_features="log2")
    gbrt.fit(X_train, y_train)
    assert gbrt.max_features_ == int(np.log2(n_features))

    gbrt = GradientBoostingRegressor(n_estimators=1, max_features=0.01 / X.shape[1])
    gbrt.fit(X_train, y_train)
    assert gbrt.max_features_ == 1


def test_staged_predict():
    # Test whether staged decision function eventually gives
    # the same prediction.
    X, y = datasets.make_friedman1(n_samples=1200, random_state=1, noise=1.0)
    X_train, y_train = X[:200], y[:200]
    X_test = X[200:]
    clf = GradientBoostingRegressor()
    # test raise ValueError if not fitted
    with pytest.raises(ValueError):
        np.fromiter(clf.staged_predict(X_test), dtype=np.float64)

    clf.fit(X_train, y_train)
    y_pred = clf.predict(X_test)

    # test if prediction for last stage equals ``predict``
    for y in clf.staged_predict(X_test):
        assert y.shape == y_pred.shape

    assert_array_almost_equal(y_pred, y)


def test_staged_predict_proba():
    # Test whether staged predict proba eventually gives
    # the same prediction.
    X, y = datasets.make_hastie_10_2(n_samples=1200, random_state=1)
    X_train, y_train = X[:200], y[:200]
    X_test, y_test = X[200:], y[200:]
    clf = GradientBoostingClassifier(n_estimators=20)
    # test raise NotFittedError if not
    with pytest.raises(NotFittedError):
        np.fromiter(clf.staged_predict_proba(X_test), dtype=np.float64)

    clf.fit(X_train, y_train)

    # test if prediction for last stage equals ``predict``
    for y_pred in clf.staged_predict(X_test):
        assert y_test.shape == y_pred.shape

    assert_array_equal(clf.predict(X_test), y_pred)

    # test if prediction for last stage equals ``predict_proba``
    for staged_proba in clf.staged_predict_proba(X_test):
        assert y_test.shape[0] == staged_proba.shape[0]
        assert 2 == staged_proba.shape[1]

    assert_array_almost_equal(clf.predict_proba(X_test), staged_proba)


@pytest.mark.parametrize("Estimator", GRADIENT_BOOSTING_ESTIMATORS)
def test_staged_functions_defensive(Estimator):
    # test that staged_functions make defensive copies
    rng = np.random.RandomState(0)
    X = rng.uniform(size=(10, 3))
    y = (4 * X[:, 0]).astype(int) + 1  # don't predict zeros
    estimator = Estimator()
    estimator.fit(X, y)
    for func in ["predict", "decision_function", "predict_proba"]:
        staged_func = getattr(estimator, "staged_" + func, None)
        if staged_func is None:
            # regressor has no staged_predict_proba
            continue
        with warnings.catch_warnings(record=True):
            staged_result = list(staged_func(X))
        staged_result[1][:] = 0
        assert np.all(staged_result[0] != 0)


def test_serialization():
    # Check model serialization.
    clf = GradientBoostingClassifier(n_estimators=100, random_state=1)

    clf.fit(X, y)
    assert_array_equal(clf.predict(T), true_result)
    assert 100 == len(clf.estimators_)

    try:
        import cPickle as pickle
    except ImportError:
        import pickle

    serialized_clf = pickle.dumps(clf, protocol=pickle.HIGHEST_PROTOCOL)
    clf = None
    clf = pickle.loads(serialized_clf)
    assert_array_equal(clf.predict(T), true_result)
    assert 100 == len(clf.estimators_)


def test_degenerate_targets():
    # Check if we can fit even though all targets are equal.
    clf = GradientBoostingClassifier(n_estimators=100, random_state=1)

    # classifier should raise exception
    with pytest.raises(ValueError):
        clf.fit(X, np.ones(len(X)))

    clf = GradientBoostingRegressor(n_estimators=100, random_state=1)
    clf.fit(X, np.ones(len(X)))
    clf.predict([rng.rand(2)])
    assert_array_equal(np.ones((1,), dtype=np.float64), clf.predict([rng.rand(2)]))


def test_quantile_loss():
    # Check if quantile loss with alpha=0.5 equals absolute_error.
    clf_quantile = GradientBoostingRegressor(
        n_estimators=100, loss="quantile", max_depth=4, alpha=0.5, random_state=7
    )

    clf_quantile.fit(X_reg, y_reg)
    y_quantile = clf_quantile.predict(X_reg)

    clf_ae = GradientBoostingRegressor(
        n_estimators=100, loss="absolute_error", max_depth=4, random_state=7
    )

    clf_ae.fit(X_reg, y_reg)
    y_ae = clf_ae.predict(X_reg)
    assert_array_almost_equal(y_quantile, y_ae, decimal=4)


def test_symbol_labels():
    # Test with non-integer class labels.
    clf = GradientBoostingClassifier(n_estimators=100, random_state=1)

    symbol_y = tosequence(map(str, y))

    clf.fit(X, symbol_y)
    assert_array_equal(clf.predict(T), tosequence(map(str, true_result)))
    assert 100 == len(clf.estimators_)


def test_float_class_labels():
    # Test with float class labels.
    clf = GradientBoostingClassifier(n_estimators=100, random_state=1)

    float_y = np.asarray(y, dtype=np.float32)

    clf.fit(X, float_y)
    assert_array_equal(clf.predict(T), np.asarray(true_result, dtype=np.float32))
    assert 100 == len(clf.estimators_)


def test_shape_y():
    # Test with float class labels.
    clf = GradientBoostingClassifier(n_estimators=100, random_state=1)

    y_ = np.asarray(y, dtype=np.int32)
    y_ = y_[:, np.newaxis]

    # This will raise a DataConversionWarning that we want to
    # "always" raise, elsewhere the warnings gets ignored in the
    # later tests, and the tests that check for this warning fail
    warn_msg = (
        "A column-vector y was passed when a 1d array was expected. "
        "Please change the shape of y to \\(n_samples, \\), for "
        "example using ravel()."
    )
    with pytest.warns(DataConversionWarning, match=warn_msg):
        clf.fit(X, y_)
    assert_array_equal(clf.predict(T), true_result)
    assert 100 == len(clf.estimators_)


def test_mem_layout():
    # Test with different memory layouts of X and y
    X_ = np.asfortranarray(X)
    clf = GradientBoostingClassifier(n_estimators=100, random_state=1)
    clf.fit(X_, y)
    assert_array_equal(clf.predict(T), true_result)
    assert 100 == len(clf.estimators_)

    X_ = np.ascontiguousarray(X)
    clf = GradientBoostingClassifier(n_estimators=100, random_state=1)
    clf.fit(X_, y)
    assert_array_equal(clf.predict(T), true_result)
    assert 100 == len(clf.estimators_)

    y_ = np.asarray(y, dtype=np.int32)
    y_ = np.ascontiguousarray(y_)
    clf = GradientBoostingClassifier(n_estimators=100, random_state=1)
    clf.fit(X, y_)
    assert_array_equal(clf.predict(T), true_result)
    assert 100 == len(clf.estimators_)

    y_ = np.asarray(y, dtype=np.int32)
    y_ = np.asfortranarray(y_)
    clf = GradientBoostingClassifier(n_estimators=100, random_state=1)
    clf.fit(X, y_)
    assert_array_equal(clf.predict(T), true_result)
    assert 100 == len(clf.estimators_)


def test_oob_improvement():
    # Test if oob improvement has correct shape and regression test.
    clf = GradientBoostingClassifier(n_estimators=100, random_state=1, subsample=0.5)
    clf.fit(X, y)
    assert clf.oob_improvement_.shape[0] == 100
    # hard-coded regression test - change if modification in OOB computation
    assert_array_almost_equal(
        clf.oob_improvement_[:5], np.array([0.19, 0.15, 0.12, -0.12, -0.11]), decimal=2
    )


def test_oob_improvement_raise():
    # Test if oob improvement has correct shape.
    clf = GradientBoostingClassifier(n_estimators=100, random_state=1, subsample=1.0)
    clf.fit(X, y)
    with pytest.raises(AttributeError):
        clf.oob_improvement_


def test_oob_multilcass_iris():
    # Check OOB improvement on multi-class dataset.
    clf = GradientBoostingClassifier(
        n_estimators=100, loss="log_loss", random_state=1, subsample=0.5
    )
    clf.fit(iris.data, iris.target)
    score = clf.score(iris.data, iris.target)
    assert score > 0.9
    assert clf.oob_improvement_.shape[0] == clf.n_estimators
    # hard-coded regression test - change if modification in OOB computation
    # FIXME: the following snippet does not yield the same results on 32 bits
    # assert_array_almost_equal(clf.oob_improvement_[:5],
    #                           np.array([12.68, 10.45, 8.18, 6.43, 5.13]),
    #                           decimal=2)


def test_verbose_output():
    # Check verbose=1 does not cause error.
    from io import StringIO

    import sys

    old_stdout = sys.stdout
    sys.stdout = StringIO()
    clf = GradientBoostingClassifier(
        n_estimators=100, random_state=1, verbose=1, subsample=0.8
    )
    clf.fit(X, y)
    verbose_output = sys.stdout
    sys.stdout = old_stdout

    # check output
    verbose_output.seek(0)
    header = verbose_output.readline().rstrip()
    # with OOB
    true_header = " ".join(["%10s"] + ["%16s"] * 3) % (
        "Iter",
        "Train Loss",
        "OOB Improve",
        "Remaining Time",
    )
    assert true_header == header

    n_lines = sum(1 for l in verbose_output.readlines())
    # one for 1-10 and then 9 for 20-100
    assert 10 + 9 == n_lines


def test_more_verbose_output():
    # Check verbose=2 does not cause error.
    from io import StringIO
    import sys

    old_stdout = sys.stdout
    sys.stdout = StringIO()
    clf = GradientBoostingClassifier(n_estimators=100, random_state=1, verbose=2)
    clf.fit(X, y)
    verbose_output = sys.stdout
    sys.stdout = old_stdout

    # check output
    verbose_output.seek(0)
    header = verbose_output.readline().rstrip()
    # no OOB
    true_header = " ".join(["%10s"] + ["%16s"] * 2) % (
        "Iter",
        "Train Loss",
        "Remaining Time",
    )
    assert true_header == header

    n_lines = sum(1 for l in verbose_output.readlines())
    # 100 lines for n_estimators==100
    assert 100 == n_lines


@pytest.mark.parametrize("Cls", GRADIENT_BOOSTING_ESTIMATORS)
def test_warm_start(Cls):
    # Test if warm start equals fit.
    X, y = datasets.make_hastie_10_2(n_samples=100, random_state=1)
    est = Cls(n_estimators=200, max_depth=1)
    est.fit(X, y)

    est_ws = Cls(n_estimators=100, max_depth=1, warm_start=True)
    est_ws.fit(X, y)
    est_ws.set_params(n_estimators=200)
    est_ws.fit(X, y)

    if Cls is GradientBoostingRegressor:
        assert_array_almost_equal(est_ws.predict(X), est.predict(X))
    else:
        # Random state is preserved and hence predict_proba must also be
        # same
        assert_array_equal(est_ws.predict(X), est.predict(X))
        assert_array_almost_equal(est_ws.predict_proba(X), est.predict_proba(X))


@pytest.mark.parametrize("Cls", GRADIENT_BOOSTING_ESTIMATORS)
def test_warm_start_n_estimators(Cls):
    # Test if warm start equals fit - set n_estimators.
    X, y = datasets.make_hastie_10_2(n_samples=100, random_state=1)
    est = Cls(n_estimators=300, max_depth=1)
    est.fit(X, y)

    est_ws = Cls(n_estimators=100, max_depth=1, warm_start=True)
    est_ws.fit(X, y)
    est_ws.set_params(n_estimators=300)
    est_ws.fit(X, y)

    assert_array_almost_equal(est_ws.predict(X), est.predict(X))


@pytest.mark.parametrize("Cls", GRADIENT_BOOSTING_ESTIMATORS)
def test_warm_start_max_depth(Cls):
    # Test if possible to fit trees of different depth in ensemble.
    X, y = datasets.make_hastie_10_2(n_samples=100, random_state=1)
    est = Cls(n_estimators=100, max_depth=1, warm_start=True)
    est.fit(X, y)
    est.set_params(n_estimators=110, max_depth=2)
    est.fit(X, y)

    # last 10 trees have different depth
    assert est.estimators_[0, 0].max_depth == 1
    for i in range(1, 11):
        assert est.estimators_[-i, 0].max_depth == 2


@pytest.mark.parametrize("Cls", GRADIENT_BOOSTING_ESTIMATORS)
def test_warm_start_clear(Cls):
    # Test if fit clears state.
    X, y = datasets.make_hastie_10_2(n_samples=100, random_state=1)
    est = Cls(n_estimators=100, max_depth=1)
    est.fit(X, y)

    est_2 = Cls(n_estimators=100, max_depth=1, warm_start=True)
    est_2.fit(X, y)  # inits state
    est_2.set_params(warm_start=False)
    est_2.fit(X, y)  # clears old state and equals est

    assert_array_almost_equal(est_2.predict(X), est.predict(X))


@pytest.mark.parametrize("Cls", GRADIENT_BOOSTING_ESTIMATORS)
def test_warm_start_smaller_n_estimators(Cls):
    # Test if warm start with smaller n_estimators raises error
    X, y = datasets.make_hastie_10_2(n_samples=100, random_state=1)
    est = Cls(n_estimators=100, max_depth=1, warm_start=True)
    est.fit(X, y)
    est.set_params(n_estimators=99)
    with pytest.raises(ValueError):
        est.fit(X, y)


@pytest.mark.parametrize("Cls", GRADIENT_BOOSTING_ESTIMATORS)
def test_warm_start_equal_n_estimators(Cls):
    # Test if warm start with equal n_estimators does nothing
    X, y = datasets.make_hastie_10_2(n_samples=100, random_state=1)
    est = Cls(n_estimators=100, max_depth=1)
    est.fit(X, y)

    est2 = clone(est)
    est2.set_params(n_estimators=est.n_estimators, warm_start=True)
    est2.fit(X, y)

    assert_array_almost_equal(est2.predict(X), est.predict(X))


@pytest.mark.parametrize("Cls", GRADIENT_BOOSTING_ESTIMATORS)
def test_warm_start_oob_switch(Cls):
    # Test if oob can be turned on during warm start.
    X, y = datasets.make_hastie_10_2(n_samples=100, random_state=1)
    est = Cls(n_estimators=100, max_depth=1, warm_start=True)
    est.fit(X, y)
    est.set_params(n_estimators=110, subsample=0.5)
    est.fit(X, y)

    assert_array_equal(est.oob_improvement_[:100], np.zeros(100))
    # the last 10 are not zeros
    assert_array_equal(est.oob_improvement_[-10:] == 0.0, np.zeros(10, dtype=bool))


@pytest.mark.parametrize("Cls", GRADIENT_BOOSTING_ESTIMATORS)
def test_warm_start_oob(Cls):
    # Test if warm start OOB equals fit.
    X, y = datasets.make_hastie_10_2(n_samples=100, random_state=1)
    est = Cls(n_estimators=200, max_depth=1, subsample=0.5, random_state=1)
    est.fit(X, y)

    est_ws = Cls(
        n_estimators=100, max_depth=1, subsample=0.5, random_state=1, warm_start=True
    )
    est_ws.fit(X, y)
    est_ws.set_params(n_estimators=200)
    est_ws.fit(X, y)

    assert_array_almost_equal(est_ws.oob_improvement_[:100], est.oob_improvement_[:100])


@pytest.mark.parametrize("Cls", GRADIENT_BOOSTING_ESTIMATORS)
def test_warm_start_sparse(Cls):
    # Test that all sparse matrix types are supported
    X, y = datasets.make_hastie_10_2(n_samples=100, random_state=1)
    sparse_matrix_type = [csr_matrix, csc_matrix, coo_matrix]
    est_dense = Cls(
        n_estimators=100, max_depth=1, subsample=0.5, random_state=1, warm_start=True
    )
    est_dense.fit(X, y)
    est_dense.predict(X)
    est_dense.set_params(n_estimators=200)
    est_dense.fit(X, y)
    y_pred_dense = est_dense.predict(X)

    for sparse_constructor in sparse_matrix_type:
        X_sparse = sparse_constructor(X)

        est_sparse = Cls(
            n_estimators=100,
            max_depth=1,
            subsample=0.5,
            random_state=1,
            warm_start=True,
        )
        est_sparse.fit(X_sparse, y)
        est_sparse.predict(X)
        est_sparse.set_params(n_estimators=200)
        est_sparse.fit(X_sparse, y)
        y_pred_sparse = est_sparse.predict(X)

        assert_array_almost_equal(
            est_dense.oob_improvement_[:100], est_sparse.oob_improvement_[:100]
        )
        assert_array_almost_equal(y_pred_dense, y_pred_sparse)


@pytest.mark.parametrize("Cls", GRADIENT_BOOSTING_ESTIMATORS)
def test_warm_start_fortran(Cls):
    # Test that feeding a X in Fortran-ordered is giving the same results as
    # in C-ordered
    X, y = datasets.make_hastie_10_2(n_samples=100, random_state=1)
    est_c = Cls(n_estimators=1, random_state=1, warm_start=True)
    est_fortran = Cls(n_estimators=1, random_state=1, warm_start=True)

    est_c.fit(X, y)
    est_c.set_params(n_estimators=11)
    est_c.fit(X, y)

    X_fortran = np.asfortranarray(X)
    est_fortran.fit(X_fortran, y)
    est_fortran.set_params(n_estimators=11)
    est_fortran.fit(X_fortran, y)

    assert_array_almost_equal(est_c.predict(X), est_fortran.predict(X))


def early_stopping_monitor(i, est, locals):
    """Returns True on the 10th iteration."""
    if i == 9:
        return True
    else:
        return False


@pytest.mark.parametrize("Cls", GRADIENT_BOOSTING_ESTIMATORS)
def test_monitor_early_stopping(Cls):
    # Test if monitor return value works.
    X, y = datasets.make_hastie_10_2(n_samples=100, random_state=1)

    est = Cls(n_estimators=20, max_depth=1, random_state=1, subsample=0.5)
    est.fit(X, y, monitor=early_stopping_monitor)
    assert est.n_estimators == 20  # this is not altered
    assert est.estimators_.shape[0] == 10
    assert est.train_score_.shape[0] == 10
    assert est.oob_improvement_.shape[0] == 10

    # try refit
    est.set_params(n_estimators=30)
    est.fit(X, y)
    assert est.n_estimators == 30
    assert est.estimators_.shape[0] == 30
    assert est.train_score_.shape[0] == 30

    est = Cls(
        n_estimators=20, max_depth=1, random_state=1, subsample=0.5, warm_start=True
    )
    est.fit(X, y, monitor=early_stopping_monitor)
    assert est.n_estimators == 20
    assert est.estimators_.shape[0] == 10
    assert est.train_score_.shape[0] == 10
    assert est.oob_improvement_.shape[0] == 10

    # try refit
    est.set_params(n_estimators=30, warm_start=False)
    est.fit(X, y)
    assert est.n_estimators == 30
    assert est.train_score_.shape[0] == 30
    assert est.estimators_.shape[0] == 30
    assert est.oob_improvement_.shape[0] == 30


def test_complete_classification():
    # Test greedy trees with max_depth + 1 leafs.
    from sklearn.tree._tree import TREE_LEAF

    X, y = datasets.make_hastie_10_2(n_samples=100, random_state=1)
    k = 4

    est = GradientBoostingClassifier(
        n_estimators=20, max_depth=None, random_state=1, max_leaf_nodes=k + 1
    )
    est.fit(X, y)

    tree = est.estimators_[0, 0].tree_
    assert tree.max_depth == k
    assert tree.children_left[tree.children_left == TREE_LEAF].shape[0] == k + 1


def test_complete_regression():
    # Test greedy trees with max_depth + 1 leafs.
    from sklearn.tree._tree import TREE_LEAF

    k = 4

    est = GradientBoostingRegressor(
        n_estimators=20, max_depth=None, random_state=1, max_leaf_nodes=k + 1
    )
    est.fit(X_reg, y_reg)

    tree = est.estimators_[-1, 0].tree_
    assert tree.children_left[tree.children_left == TREE_LEAF].shape[0] == k + 1


def test_zero_estimator_reg():
    # Test if init='zero' works for regression by checking that it is better
    # than a simple baseline.

    baseline = DummyRegressor(strategy="mean").fit(X_reg, y_reg)
    mse_baseline = mean_squared_error(baseline.predict(X_reg), y_reg)
    est = GradientBoostingRegressor(
        n_estimators=5, max_depth=1, random_state=1, init="zero", learning_rate=0.5
    )
    est.fit(X_reg, y_reg)
    y_pred = est.predict(X_reg)
    mse_gbdt = mean_squared_error(y_reg, y_pred)
    assert mse_gbdt < mse_baseline


def test_zero_estimator_clf():
    # Test if init='zero' works for classification.
    X = iris.data
    y = np.array(iris.target)

    est = GradientBoostingClassifier(
        n_estimators=20, max_depth=1, random_state=1, init="zero"
    )
    est.fit(X, y)

    assert est.score(X, y) > 0.96

    # binary clf
    mask = y != 0
    y[mask] = 1
    y[~mask] = 0
    est = GradientBoostingClassifier(
        n_estimators=20, max_depth=1, random_state=1, init="zero"
    )
    est.fit(X, y)
    assert est.score(X, y) > 0.96


@pytest.mark.parametrize("GBEstimator", GRADIENT_BOOSTING_ESTIMATORS)
def test_max_leaf_nodes_max_depth(GBEstimator):
    # Test precedence of max_leaf_nodes over max_depth.
    X, y = datasets.make_hastie_10_2(n_samples=100, random_state=1)

    k = 4

    est = GBEstimator(max_depth=1, max_leaf_nodes=k).fit(X, y)
    tree = est.estimators_[0, 0].tree_
    assert tree.max_depth == 1

    est = GBEstimator(max_depth=1).fit(X, y)
    tree = est.estimators_[0, 0].tree_
    assert tree.max_depth == 1


@pytest.mark.parametrize("GBEstimator", GRADIENT_BOOSTING_ESTIMATORS)
def test_min_impurity_decrease(GBEstimator):
    X, y = datasets.make_hastie_10_2(n_samples=100, random_state=1)

    est = GBEstimator(min_impurity_decrease=0.1)
    est.fit(X, y)
    for tree in est.estimators_.flat:
        # Simply check if the parameter is passed on correctly. Tree tests
        # will suffice for the actual working of this param
        assert tree.min_impurity_decrease == 0.1


def test_warm_start_wo_nestimators_change():
    # Test if warm_start does nothing if n_estimators is not changed.
    # Regression test for #3513.
    clf = GradientBoostingClassifier(n_estimators=10, warm_start=True)
    clf.fit([[0, 1], [2, 3]], [0, 1])
    assert clf.estimators_.shape[0] == 10
    clf.fit([[0, 1], [2, 3]], [0, 1])
    assert clf.estimators_.shape[0] == 10


def test_probability_exponential():
    # Predict probabilities.
    clf = GradientBoostingClassifier(
        loss="exponential", n_estimators=100, random_state=1
    )

    with pytest.raises(ValueError):
        clf.predict_proba(T)

    clf.fit(X, y)
    assert_array_equal(clf.predict(T), true_result)

    # check if probabilities are in [0, 1].
    y_proba = clf.predict_proba(T)
    assert np.all(y_proba >= 0.0)
    assert np.all(y_proba <= 1.0)
    score = clf.decision_function(T).ravel()
    assert_array_almost_equal(y_proba[:, 1], expit(2 * score))

    # derive predictions from probabilities
    y_pred = clf.classes_.take(y_proba.argmax(axis=1), axis=0)
    assert_array_equal(y_pred, true_result)


def test_non_uniform_weights_toy_edge_case_reg():
    X = [[1, 0], [1, 0], [1, 0], [0, 1]]
    y = [0, 0, 1, 0]
    # ignore the first 2 training samples by setting their weight to 0
    sample_weight = [0, 0, 1, 1]
    for loss in ("huber", "squared_error", "absolute_error", "quantile"):
        gb = GradientBoostingRegressor(learning_rate=1.0, n_estimators=2, loss=loss)
        gb.fit(X, y, sample_weight=sample_weight)
        assert gb.predict([[1, 0]])[0] > 0.5


def test_non_uniform_weights_toy_edge_case_clf():
    X = [[1, 0], [1, 0], [1, 0], [0, 1]]
    y = [0, 0, 1, 0]
    # ignore the first 2 training samples by setting their weight to 0
    sample_weight = [0, 0, 1, 1]
    for loss in ("log_loss", "exponential"):
        gb = GradientBoostingClassifier(n_estimators=5, loss=loss)
        gb.fit(X, y, sample_weight=sample_weight)
        assert_array_equal(gb.predict([[1, 0]]), [1])


@skip_if_32bit
@pytest.mark.parametrize(
    "EstimatorClass", (GradientBoostingClassifier, GradientBoostingRegressor)
)
@pytest.mark.parametrize("sparse_matrix", (csr_matrix, csc_matrix, coo_matrix))
def test_sparse_input(EstimatorClass, sparse_matrix):
    y, X = datasets.make_multilabel_classification(
        random_state=0, n_samples=50, n_features=1, n_classes=20
    )
    y = y[:, 0]
    X_sparse = sparse_matrix(X)

    dense = EstimatorClass(
        n_estimators=10, random_state=0, max_depth=2, min_impurity_decrease=1e-7
    ).fit(X, y)
    sparse = EstimatorClass(
        n_estimators=10, random_state=0, max_depth=2, min_impurity_decrease=1e-7
    ).fit(X_sparse, y)

    assert_array_almost_equal(sparse.apply(X), dense.apply(X))
    assert_array_almost_equal(sparse.predict(X), dense.predict(X))
    assert_array_almost_equal(sparse.feature_importances_, dense.feature_importances_)

    assert_array_almost_equal(sparse.predict(X_sparse), dense.predict(X))
    assert_array_almost_equal(dense.predict(X_sparse), sparse.predict(X))

    if issubclass(EstimatorClass, GradientBoostingClassifier):
        assert_array_almost_equal(sparse.predict_proba(X), dense.predict_proba(X))
        assert_array_almost_equal(
            sparse.predict_log_proba(X), dense.predict_log_proba(X)
        )

        assert_array_almost_equal(
            sparse.decision_function(X_sparse), sparse.decision_function(X)
        )
        assert_array_almost_equal(
            dense.decision_function(X_sparse), sparse.decision_function(X)
        )
        for res_sparse, res in zip(
            sparse.staged_decision_function(X_sparse),
            sparse.staged_decision_function(X),
        ):
            assert_array_almost_equal(res_sparse, res)


def test_gradient_boosting_early_stopping():
    X, y = make_classification(n_samples=1000, random_state=0)

    gbc = GradientBoostingClassifier(
        n_estimators=1000,
        n_iter_no_change=10,
        learning_rate=0.1,
        max_depth=3,
        random_state=42,
    )

    gbr = GradientBoostingRegressor(
        n_estimators=1000,
        n_iter_no_change=10,
        learning_rate=0.1,
        max_depth=3,
        random_state=42,
    )

    X_train, X_test, y_train, y_test = train_test_split(X, y, random_state=42)
    # Check if early_stopping works as expected
    for est, tol, early_stop_n_estimators in (
        (gbc, 1e-1, 28),
        (gbr, 1e-1, 13),
        (gbc, 1e-3, 70),
        (gbr, 1e-3, 28),
    ):
        est.set_params(tol=tol)
        est.fit(X_train, y_train)
        assert est.n_estimators_ == early_stop_n_estimators
        assert est.score(X_test, y_test) > 0.7

    # Without early stopping
    gbc = GradientBoostingClassifier(
        n_estimators=50, learning_rate=0.1, max_depth=3, random_state=42
    )
    gbc.fit(X, y)
    gbr = GradientBoostingRegressor(
        n_estimators=30, learning_rate=0.1, max_depth=3, random_state=42
    )
    gbr.fit(X, y)

    assert gbc.n_estimators_ == 50
    assert gbr.n_estimators_ == 30


def test_gradient_boosting_validation_fraction():
    X, y = make_classification(n_samples=1000, random_state=0)

    gbc = GradientBoostingClassifier(
        n_estimators=100,
        n_iter_no_change=10,
        validation_fraction=0.1,
        learning_rate=0.1,
        max_depth=3,
        random_state=42,
    )
    gbc2 = clone(gbc).set_params(validation_fraction=0.3)
    gbc3 = clone(gbc).set_params(n_iter_no_change=20)

    gbr = GradientBoostingRegressor(
        n_estimators=100,
        n_iter_no_change=10,
        learning_rate=0.1,
        max_depth=3,
        validation_fraction=0.1,
        random_state=42,
    )
    gbr2 = clone(gbr).set_params(validation_fraction=0.3)
    gbr3 = clone(gbr).set_params(n_iter_no_change=20)

    X_train, X_test, y_train, y_test = train_test_split(X, y, random_state=42)
    # Check if validation_fraction has an effect
    gbc.fit(X_train, y_train)
    gbc2.fit(X_train, y_train)
    assert gbc.n_estimators_ != gbc2.n_estimators_

    gbr.fit(X_train, y_train)
    gbr2.fit(X_train, y_train)
    assert gbr.n_estimators_ != gbr2.n_estimators_

    # Check if n_estimators_ increase monotonically with n_iter_no_change
    # Set validation
    gbc3.fit(X_train, y_train)
    gbr3.fit(X_train, y_train)
    assert gbr.n_estimators_ < gbr3.n_estimators_
    assert gbc.n_estimators_ < gbc3.n_estimators_


def test_early_stopping_stratified():
    # Make sure data splitting for early stopping is stratified
    X = [[1, 2], [2, 3], [3, 4], [4, 5]]
    y = [0, 0, 0, 1]

    gbc = GradientBoostingClassifier(n_iter_no_change=5)
    with pytest.raises(
        ValueError, match="The least populated class in y has only 1 member"
    ):
        gbc.fit(X, y)


def _make_multiclass():
    return make_classification(n_classes=3, n_clusters_per_class=1)


@pytest.mark.parametrize(
    "gb, dataset_maker, init_estimator",
    [
        (GradientBoostingClassifier, make_classification, DummyClassifier),
        (GradientBoostingClassifier, _make_multiclass, DummyClassifier),
        (GradientBoostingRegressor, make_regression, DummyRegressor),
    ],
    ids=["binary classification", "multiclass classification", "regression"],
)
def test_gradient_boosting_with_init(gb, dataset_maker, init_estimator):
    # Check that GradientBoostingRegressor works when init is a sklearn
    # estimator.
    # Check that an error is raised if trying to fit with sample weight but
    # initial estimator does not support sample weight

    X, y = dataset_maker()
    sample_weight = np.random.RandomState(42).rand(100)

    # init supports sample weights
    init_est = init_estimator()
    gb(init=init_est).fit(X, y, sample_weight=sample_weight)

    # init does not support sample weights
    init_est = NoSampleWeightWrapper(init_estimator())
    gb(init=init_est).fit(X, y)  # ok no sample weights
    with pytest.raises(ValueError, match="estimator.*does not support sample weights"):
        gb(init=init_est).fit(X, y, sample_weight=sample_weight)


def test_gradient_boosting_with_init_pipeline():
    # Check that the init estimator can be a pipeline (see issue #13466)

    X, y = make_regression(random_state=0)
    init = make_pipeline(LinearRegression())
    gb = GradientBoostingRegressor(init=init)
    gb.fit(X, y)  # pipeline without sample_weight works fine

    with pytest.raises(
        ValueError,
        match="The initial estimator Pipeline does not support sample weights",
    ):
        gb.fit(X, y, sample_weight=np.ones(X.shape[0]))

    # Passing sample_weight to a pipeline raises a ValueError. This test makes
    # sure we make the distinction between ValueError raised by a pipeline that
    # was passed sample_weight, and a ValueError raised by a regular estimator
    # whose input checking failed.
    invalid_nu = 1.5
    err_msg = (
        "The 'nu' parameter of NuSVR must be a float in the"
        f" range (0.0, 1.0]. Got {invalid_nu} instead."
    )
    with pytest.raises(ValueError, match=re.escape(err_msg)):
        # Note that NuSVR properly supports sample_weight
        init = NuSVR(gamma="auto", nu=invalid_nu)
        gb = GradientBoostingRegressor(init=init)
        gb.fit(X, y, sample_weight=np.ones(X.shape[0]))


def test_early_stopping_n_classes():
    # when doing early stopping (_, , y_train, _ = train_test_split(X, y))
    # there might be classes in y that are missing in y_train. As the init
    # estimator will be trained on y_train, we need to raise an error if this
    # happens.

    X = [[1]] * 10
    y = [0, 0] + [1] * 8  # only 2 negative class over 10 samples
    gb = GradientBoostingClassifier(
        n_iter_no_change=5, random_state=0, validation_fraction=0.8
    )
    with pytest.raises(
        ValueError, match="The training data after the early stopping split"
    ):
        gb.fit(X, y)

    # No error if we let training data be big enough
    gb = GradientBoostingClassifier(
        n_iter_no_change=5, random_state=0, validation_fraction=0.4
    )


def test_gbr_degenerate_feature_importances():
    # growing an ensemble of single node trees. See #13620
    X = np.zeros((10, 10))
    y = np.ones((10,))
    gbr = GradientBoostingRegressor().fit(X, y)
    assert_array_equal(gbr.feature_importances_, np.zeros(10, dtype=np.float64))


<<<<<<< HEAD
# FIXME: remove in 1.2
@pytest.mark.parametrize(
    "Estimator", [GradientBoostingClassifier, GradientBoostingRegressor]
)
def test_n_features_deprecation(Estimator):
    # Check that we raise the proper deprecation warning if accessing
    # `n_features_`.
    X = np.array([[1, 2], [3, 4]])
    y = np.array([1, 0])
    est = Estimator().fit(X, y)

    with pytest.warns(FutureWarning, match="`n_features_` was deprecated"):
        est.n_features_


# TODO(1.3): Remove
=======
>>>>>>> b4f51fd1
@pytest.mark.parametrize(
    "old_loss, new_loss, Estimator",
    [
        ("deviance", "log_loss", GradientBoostingClassifier),
    ],
)
def test_loss_deprecated(old_loss, new_loss, Estimator):
    est1 = Estimator(loss=old_loss, random_state=0)

    with pytest.warns(FutureWarning, match=rf"The loss.* '{old_loss}' was deprecated"):
        est1.fit(X, y)

    est2 = Estimator(loss=new_loss, random_state=0)
    est2.fit(X, y)
    assert_allclose(est1.predict(X), est2.predict(X))


# TODO(1.3): remove
@pytest.mark.parametrize(
    "Estimator", [GradientBoostingClassifier, GradientBoostingRegressor]
)
def test_loss_attribute_deprecation(Estimator):
    # Check that we raise the proper deprecation warning if accessing
    # `loss_`.
    X = np.array([[1, 2], [3, 4]])
    y = np.array([1, 0])
    est = Estimator().fit(X, y)

    with pytest.warns(FutureWarning, match="`loss_` was deprecated"):
        est.loss_<|MERGE_RESOLUTION|>--- conflicted
+++ resolved
@@ -1265,25 +1265,7 @@
     assert_array_equal(gbr.feature_importances_, np.zeros(10, dtype=np.float64))
 
 
-<<<<<<< HEAD
-# FIXME: remove in 1.2
-@pytest.mark.parametrize(
-    "Estimator", [GradientBoostingClassifier, GradientBoostingRegressor]
-)
-def test_n_features_deprecation(Estimator):
-    # Check that we raise the proper deprecation warning if accessing
-    # `n_features_`.
-    X = np.array([[1, 2], [3, 4]])
-    y = np.array([1, 0])
-    est = Estimator().fit(X, y)
-
-    with pytest.warns(FutureWarning, match="`n_features_` was deprecated"):
-        est.n_features_
-
-
 # TODO(1.3): Remove
-=======
->>>>>>> b4f51fd1
 @pytest.mark.parametrize(
     "old_loss, new_loss, Estimator",
     [
