--- conflicted
+++ resolved
@@ -76,11 +76,7 @@
 
 
 def test_sample_weight_init_estimators():
-<<<<<<< HEAD
-    """Smoke test for init estimators with sample weights. """
-=======
     # Smoke test for init estimators with sample weights.
->>>>>>> acc1ac27
     rng = check_random_state(13)
     X = rng.rand(100, 2)
     sample_weight = np.ones(100)
@@ -147,11 +143,7 @@
 
 
 def test_sample_weight_deviance():
-<<<<<<< HEAD
-    """Test if deviance supports sample weights. """
-=======
     # Test if deviance supports sample weights.
->>>>>>> acc1ac27
     rng = check_random_state(13)
     X = rng.rand(100, 2)
     sample_weight = np.ones(100)
