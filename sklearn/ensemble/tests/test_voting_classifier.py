"""Testing for the VotingClassifier"""

import numpy as np
from sklearn.utils.testing import assert_almost_equal, assert_array_equal
from sklearn.utils.testing import assert_equal, assert_true
from sklearn.utils.testing import assert_raise_message
from sklearn.exceptions import NotFittedError
from sklearn.linear_model import LogisticRegression
from sklearn.naive_bayes import GaussianNB
from sklearn.ensemble import RandomForestClassifier
from sklearn.ensemble import VotingClassifier
from sklearn.model_selection import GridSearchCV
from sklearn import datasets
from sklearn.model_selection import cross_val_score
from sklearn.datasets import make_multilabel_classification
from sklearn.svm import SVC
from sklearn.multiclass import OneVsRestClassifier
from sklearn.neighbors import KNeighborsClassifier


# Load the iris dataset and randomly permute it
iris = datasets.load_iris()
X, y = iris.data[:, 1:3], iris.target


def test_estimator_init():
    eclf = VotingClassifier(estimators=[])
    msg = ('Invalid `estimators` attribute, `estimators` should be'
           ' a list of (string, estimator) tuples')
    assert_raise_message(AttributeError, msg, eclf.fit, X, y)

    clf = LogisticRegression(random_state=1)

    eclf = VotingClassifier(estimators=[('lr', clf)], voting='error')
    msg = ('Voting must be \'soft\' or \'hard\'; got (voting=\'error\')')
    assert_raise_message(ValueError, msg, eclf.fit, X, y)

    eclf = VotingClassifier(estimators=[('lr', clf)], weights=[1, 2])
    msg = ('Number of classifiers and weights must be equal'
           '; got 2 weights, 1 estimators')
    assert_raise_message(ValueError, msg, eclf.fit, X, y)

    eclf = VotingClassifier(estimators=[('lr', clf), ('lr', clf)],
                            weights=[1, 2])
    msg = "Names provided are not unique: ['lr', 'lr']"
    assert_raise_message(ValueError, msg, eclf.fit, X, y)

    eclf = VotingClassifier(estimators=[('lr__', clf)])
    msg = "Estimator names must not contain __: got ['lr__']"
    assert_raise_message(ValueError, msg, eclf.fit, X, y)

    eclf = VotingClassifier(estimators=[('estimators', clf)])
    msg = "Estimator names conflict with constructor arguments: ['estimators']"
    assert_raise_message(ValueError, msg, eclf.fit, X, y)


def test_predictproba_hardvoting():
    eclf = VotingClassifier(estimators=[('lr1', LogisticRegression()),
                                        ('lr2', LogisticRegression())],
                            voting='hard')
    msg = "predict_proba is not available when voting='hard'"
    assert_raise_message(AttributeError, msg, eclf.predict_proba, X)


def test_notfitted():
    eclf = VotingClassifier(estimators=[('lr1', LogisticRegression()),
                                        ('lr2', LogisticRegression())],
                            voting='soft')
    msg = ("This VotingClassifier instance is not fitted yet. Call \'fit\'"
           " with appropriate arguments before using this method.")
    assert_raise_message(NotFittedError, msg, eclf.predict_proba, X)


def test_majority_label_iris():
    """Check classification by majority label on dataset iris."""
    clf1 = LogisticRegression(random_state=123)
    clf2 = RandomForestClassifier(random_state=123)
    clf3 = GaussianNB()
    eclf = VotingClassifier(estimators=[
                ('lr', clf1), ('rf', clf2), ('gnb', clf3)],
                voting='hard')
    scores = cross_val_score(eclf, X, y, cv=5, scoring='accuracy')
    assert_almost_equal(scores.mean(), 0.95, decimal=2)


def test_tie_situation():
    """Check voting classifier selects smaller class label in tie situation."""
    clf1 = LogisticRegression(random_state=123)
    clf2 = RandomForestClassifier(random_state=123)
    eclf = VotingClassifier(estimators=[('lr', clf1), ('rf', clf2)],
                            voting='hard')
    assert_equal(clf1.fit(X, y).predict(X)[73], 2)
    assert_equal(clf2.fit(X, y).predict(X)[73], 1)
    assert_equal(eclf.fit(X, y).predict(X)[73], 1)


def test_weights_iris():
    """Check classification by average probabilities on dataset iris."""
    clf1 = LogisticRegression(random_state=123)
    clf2 = RandomForestClassifier(random_state=123)
    clf3 = GaussianNB()
    eclf = VotingClassifier(estimators=[
                            ('lr', clf1), ('rf', clf2), ('gnb', clf3)],
                            voting='soft',
                            weights=[1, 2, 10])
    scores = cross_val_score(eclf, X, y, cv=5, scoring='accuracy')
    assert_almost_equal(scores.mean(), 0.93, decimal=2)


def test_predict_on_toy_problem():
    """Manually check predicted class labels for toy dataset."""
    clf1 = LogisticRegression(random_state=123)
    clf2 = RandomForestClassifier(random_state=123)
    clf3 = GaussianNB()

    X = np.array([[-1.1, -1.5],
                  [-1.2, -1.4],
                  [-3.4, -2.2],
                  [1.1, 1.2],
                  [2.1, 1.4],
                  [3.1, 2.3]])

    y = np.array([1, 1, 1, 2, 2, 2])

    assert_equal(all(clf1.fit(X, y).predict(X)), all([1, 1, 1, 2, 2, 2]))
    assert_equal(all(clf2.fit(X, y).predict(X)), all([1, 1, 1, 2, 2, 2]))
    assert_equal(all(clf3.fit(X, y).predict(X)), all([1, 1, 1, 2, 2, 2]))

    eclf = VotingClassifier(estimators=[
                            ('lr', clf1), ('rf', clf2), ('gnb', clf3)],
                            voting='hard',
                            weights=[1, 1, 1])
    assert_equal(all(eclf.fit(X, y).predict(X)), all([1, 1, 1, 2, 2, 2]))

    eclf = VotingClassifier(estimators=[
                            ('lr', clf1), ('rf', clf2), ('gnb', clf3)],
                            voting='soft',
                            weights=[1, 1, 1])
    assert_equal(all(eclf.fit(X, y).predict(X)), all([1, 1, 1, 2, 2, 2]))


def test_predict_proba_on_toy_problem():
    """Calculate predicted probabilities on toy dataset."""
    clf1 = LogisticRegression(random_state=123)
    clf2 = RandomForestClassifier(random_state=123)
    clf3 = GaussianNB()
    X = np.array([[-1.1, -1.5], [-1.2, -1.4], [-3.4, -2.2], [1.1, 1.2]])
    y = np.array([1, 1, 2, 2])

    clf1_res = np.array([[0.59790391, 0.40209609],
                         [0.57622162, 0.42377838],
                         [0.50728456, 0.49271544],
                         [0.40241774, 0.59758226]])

    clf2_res = np.array([[0.8, 0.2],
                         [0.8, 0.2],
                         [0.2, 0.8],
                         [0.3, 0.7]])

    clf3_res = np.array([[0.9985082, 0.0014918],
                         [0.99845843, 0.00154157],
                         [0., 1.],
                         [0., 1.]])

    t00 = (2*clf1_res[0][0] + clf2_res[0][0] + clf3_res[0][0]) / 4
    t11 = (2*clf1_res[1][1] + clf2_res[1][1] + clf3_res[1][1]) / 4
    t21 = (2*clf1_res[2][1] + clf2_res[2][1] + clf3_res[2][1]) / 4
    t31 = (2*clf1_res[3][1] + clf2_res[3][1] + clf3_res[3][1]) / 4

    eclf = VotingClassifier(estimators=[
                            ('lr', clf1), ('rf', clf2), ('gnb', clf3)],
                            voting='soft',
                            weights=[2, 1, 1])
    eclf_res = eclf.fit(X, y).predict_proba(X)

    assert_almost_equal(t00, eclf_res[0][0], decimal=1)
    assert_almost_equal(t11, eclf_res[1][1], decimal=1)
    assert_almost_equal(t21, eclf_res[2][1], decimal=1)
    assert_almost_equal(t31, eclf_res[3][1], decimal=1)

    try:
        eclf = VotingClassifier(estimators=[
                                ('lr', clf1), ('rf', clf2), ('gnb', clf3)],
                                voting='hard')
        eclf.fit(X, y).predict_proba(X)

    except AttributeError:
        pass
    else:
        raise AssertionError('AttributeError for voting == "hard"'
                             ' and with predict_proba not raised')


def test_multilabel():
    """Check if error is raised for multilabel classification."""
    X, y = make_multilabel_classification(n_classes=2, n_labels=1,
                                          allow_unlabeled=False,
                                          random_state=123)
    clf = OneVsRestClassifier(SVC(kernel='linear'))

    eclf = VotingClassifier(estimators=[('ovr', clf)], voting='hard')

    try:
        eclf.fit(X, y)
    except NotImplementedError:
        return


def test_gridsearch():
    """Check GridSearch support."""
    clf1 = LogisticRegression(random_state=1)
    clf2 = RandomForestClassifier(random_state=1)
    clf3 = GaussianNB()
    eclf = VotingClassifier(estimators=[
                ('lr', clf1), ('rf', clf2), ('gnb', clf3)],
                voting='soft')

    params = {'lr__C': [1.0, 100.0],
              'voting': ['soft', 'hard'],
              'weights': [[0.5, 0.5, 0.5], [1.0, 0.5, 0.5]]}

    grid = GridSearchCV(estimator=eclf, param_grid=params, cv=5)
    grid.fit(iris.data, iris.target)


def test_parallel_predict():
    """Check parallel backend of VotingClassifier on toy dataset."""
    clf1 = LogisticRegression(random_state=123)
    clf2 = RandomForestClassifier(random_state=123)
    clf3 = GaussianNB()
    X = np.array([[-1.1, -1.5], [-1.2, -1.4], [-3.4, -2.2], [1.1, 1.2]])
    y = np.array([1, 1, 2, 2])

    eclf1 = VotingClassifier(estimators=[
        ('lr', clf1), ('rf', clf2), ('gnb', clf3)],
        voting='soft',
        n_jobs=1).fit(X, y)
    eclf2 = VotingClassifier(estimators=[
        ('lr', clf1), ('rf', clf2), ('gnb', clf3)],
        voting='soft',
        n_jobs=2).fit(X, y)

    assert_array_equal(eclf1.predict(X), eclf2.predict(X))
    assert_array_equal(eclf1.predict_proba(X), eclf2.predict_proba(X))


def test_sample_weight():
    """Tests sample_weight parameter of VotingClassifier"""
    clf1 = LogisticRegression(random_state=123)
    clf2 = RandomForestClassifier(random_state=123)
    clf3 = SVC(probability=True, random_state=123)
    eclf1 = VotingClassifier(estimators=[
        ('lr', clf1), ('rf', clf2), ('svc', clf3)],
        voting='soft').fit(X, y, sample_weight=np.ones((len(y),)))
    eclf2 = VotingClassifier(estimators=[
        ('lr', clf1), ('rf', clf2), ('svc', clf3)],
        voting='soft').fit(X, y)
    assert_array_equal(eclf1.predict(X), eclf2.predict(X))
    assert_array_equal(eclf1.predict_proba(X), eclf2.predict_proba(X))

    sample_weight = np.random.RandomState(123).uniform(size=(len(y),))
    eclf3 = VotingClassifier(estimators=[('lr', clf1)], voting='soft')
    eclf3.fit(X, y, sample_weight)
    clf1.fit(X, y, sample_weight)
    assert_array_equal(eclf3.predict(X), clf1.predict(X))
    assert_array_equal(eclf3.predict_proba(X), clf1.predict_proba(X))

    clf4 = KNeighborsClassifier()
    eclf3 = VotingClassifier(estimators=[
        ('lr', clf1), ('svc', clf3), ('knn', clf4)],
        voting='soft')
    msg = ('Underlying estimator \'knn\' does not support sample weights.')
    assert_raise_message(ValueError, msg, eclf3.fit, X, y, sample_weight)


<<<<<<< HEAD
def test_set_params():
    """set_params should be able to set estimators"""
    clf1 = LogisticRegression(random_state=123, C=1.0)
    clf2 = RandomForestClassifier(random_state=123, max_depth=None)
    clf3 = GaussianNB()
    eclf1 = VotingClassifier([('lr', clf1), ('rf', clf2)], voting='soft',
                             weights=[1, 2])
    eclf1.fit(X, y)
    eclf2 = VotingClassifier([('lr', clf1), ('nb', clf3)], voting='soft',
                             weights=[1, 2])
    eclf2.set_params(nb=clf2).fit(X, y)
    assert_array_equal(eclf1.predict(X), eclf2.predict(X))
    assert_array_equal(eclf1.predict_proba(X), eclf2.predict_proba(X))

    eclf1.set_params(lr__C=10.0)
    eclf2.set_params(nb__max_depth=5)

    assert_true(eclf1.estimators[0][1].get_params()['C'] == 10.0)
    assert_true(eclf2.estimators[1][1].get_params()['max_depth'] == 5)


def test_set_estimator_none():
    """VotingClassifier set_params should be able to set estimators as None"""
    # Test predict
    clf1 = LogisticRegression(random_state=123)
    clf2 = RandomForestClassifier(random_state=123)
    clf3 = GaussianNB()
    eclf1 = VotingClassifier(estimators=[('lr', clf1), ('rf', clf2),
                                         ('nb', clf3)],
                             voting='hard', weights=[1, 0, 0.5]).fit(X, y)

    eclf2 = VotingClassifier(estimators=[('lr', clf1), ('rf', clf2),
                                         ('nb', clf3)],
                             voting='hard', weights=[1, 1, 0.5])
    eclf2.set_params(rf=None).fit(X, y)
    assert_array_equal(eclf1.predict(X), eclf2.predict(X))

    eclf1.set_params(voting='soft').fit(X, y)
    eclf2.set_params(voting='soft').fit(X, y)
    assert_array_equal(eclf1.predict(X), eclf2.predict(X))
    assert_array_equal(eclf1.predict_proba(X), eclf2.predict_proba(X))
    msg = ('All estimators are None. At least one is required'
           ' to be a classifier!')
    assert_raise_message(
        ValueError, msg, eclf2.set_params(lr=None, rf=None, nb=None).fit, X, y)

    # Test soft voting transform
    X1 = np.array([[1], [2]])
    y1 = np.array([1, 2])
    eclf1 = VotingClassifier(estimators=[('rf', clf2), ('nb', clf3)],
                             voting='soft', weights=[0, 0.5]).fit(X1, y1)

    eclf2 = VotingClassifier(estimators=[('rf', clf2), ('nb', clf3)],
                             voting='soft', weights=[1, 0.5])
    eclf2.set_params(rf=None).fit(X1, y1)
    assert_array_equal(eclf1.transform(X1), np.array([[[0.7, 0.3], [0.3, 0.7]],
                                                      [[1., 0.], [0., 1.]]]))
    assert_array_equal(eclf2.transform(X1), np.array([[[1., 0.], [0., 1.]]]))
=======
def test_estimator_weights_format():
    # Test estimator weights inputs as list and array
    clf1 = LogisticRegression(random_state=123)
    clf2 = RandomForestClassifier(random_state=123)
    eclf1 = VotingClassifier(estimators=[
                ('lr', clf1), ('rf', clf2)],
                weights=[1, 2],
                voting='soft')
    eclf2 = VotingClassifier(estimators=[
                ('lr', clf1), ('rf', clf2)],
                weights=np.array((1, 2)),
                voting='soft')
    eclf1.fit(X, y)
    eclf2.fit(X, y)
    assert_array_equal(eclf1.predict_proba(X), eclf2.predict_proba(X))
>>>>>>> 3dc8d2f8
<|MERGE_RESOLUTION|>--- conflicted
+++ resolved
@@ -273,7 +273,6 @@
     assert_raise_message(ValueError, msg, eclf3.fit, X, y, sample_weight)
 
 
-<<<<<<< HEAD
 def test_set_params():
     """set_params should be able to set estimators"""
     clf1 = LogisticRegression(random_state=123, C=1.0)
@@ -332,7 +331,8 @@
     assert_array_equal(eclf1.transform(X1), np.array([[[0.7, 0.3], [0.3, 0.7]],
                                                       [[1., 0.], [0., 1.]]]))
     assert_array_equal(eclf2.transform(X1), np.array([[[1., 0.], [0., 1.]]]))
-=======
+
+
 def test_estimator_weights_format():
     # Test estimator weights inputs as list and array
     clf1 = LogisticRegression(random_state=123)
@@ -347,5 +347,4 @@
                 voting='soft')
     eclf1.fit(X, y)
     eclf2.fit(X, y)
-    assert_array_equal(eclf1.predict_proba(X), eclf2.predict_proba(X))
->>>>>>> 3dc8d2f8
+    assert_array_equal(eclf1.predict_proba(X), eclf2.predict_proba(X))