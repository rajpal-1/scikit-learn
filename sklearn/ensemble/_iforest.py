# Authors: Nicolas Goix <nicolas.goix@telecom-paristech.fr>
#          Alexandre Gramfort <alexandre.gramfort@telecom-paristech.fr>
#          Konrad Griessinger <konrad-gsl@protonmail.com>
# License: BSD 3 clause

import numbers
import numpy as np
from scipy.sparse import issparse
from warnings import warn

from ..tree import ExtraTreeRegressor
from ..utils import (
    check_random_state,
    check_array,
    gen_batches,
    get_chunk_n_rows,
)
from ..utils.fixes import _joblib_parallel_args
from ..utils.validation import check_is_fitted, _num_samples
from ..base import OutlierMixin

from ._bagging import BaseBagging

__all__ = ["IsolationForest"]


class IsolationForest(OutlierMixin, BaseBagging):
    """
    Isolation Forest Algorithm.

    Return the anomaly score of each sample using the IsolationForest algorithm

    The IsolationForest 'isolates' observations by randomly selecting a feature
    and then randomly selecting a split value between the maximum and minimum
    values of the selected feature.

    Since recursive partitioning can be represented by a tree structure, the
    number of splittings required to isolate a sample is equivalent to the path
    length from the root node to the terminating node.

    This path length, averaged over a forest of such random trees, is a
    measure of normality and our decision function.

    Random partitioning produces noticeably shorter paths for anomalies.
    Hence, when a forest of random trees collectively produce shorter path
    lengths for particular samples, they are highly likely to be anomalies.

    Read more in the :ref:`User Guide <isolation_forest>`.

    .. versionadded:: 0.18

    Parameters
    ----------
    n_estimators : int, default=100
        The number of base estimators in the ensemble.

    max_samples : "auto", int or float, default="auto"
        The number of samples to draw from X to train each base estimator.
            - If int, then draw `max_samples` samples.
            - If float, then draw `max_samples * X.shape[0]` samples.
            - If "auto", then `max_samples=min(256, n_samples)`.

        If max_samples is larger than the number of samples provided,
        all samples will be used for all trees (no sampling).

    contamination : 'auto' or float, default='auto'
        The amount of contamination of the data set, i.e. the proportion
        of outliers in the data set. Used when fitting to define the threshold
        on the scores of the samples.

            - If 'auto', the threshold is determined as in the
              original paper.
            - If float, the contamination should be in the range (0, 0.5].

        .. versionchanged:: 0.22
           The default value of ``contamination`` changed from 0.1
           to ``'auto'``.

    max_features : int or float, default=1.0
        The number of features to draw from X to train each base estimator.

            - If int, then draw `max_features` features.
            - If float, then draw `max_features * X.shape[1]` features.

    bootstrap : bool, default=False
        If True, individual trees are fit on random subsets of the training
        data sampled with replacement. If False, sampling without replacement
        is performed.

    n_jobs : int, default=None
        The number of jobs to run in parallel for both :meth:`fit` and
        :meth:`predict`. ``None`` means 1 unless in a
        :obj:`joblib.parallel_backend` context. ``-1`` means using all
        processors. See :term:`Glossary <n_jobs>` for more details.

    random_state : int, RandomState instance or None, default=None
        Controls the pseudo-randomness of the selection of the feature
        and split values for each branching step and each tree in the forest.

        Pass an int for reproducible results across multiple function calls.
        See :term:`Glossary <random_state>`.

    verbose : int, default=0
        Controls the verbosity of the tree building process.

    warm_start : bool, default=False
        When set to ``True``, reuse the solution of the previous call to fit
        and add more estimators to the ensemble, otherwise, just fit a whole
        new forest. See :term:`the Glossary <warm_start>`.

        .. versionadded:: 0.21

    Attributes
    ----------
    base_estimator_ : ExtraTreeRegressor instance
        The child estimator template used to create the collection of
        fitted sub-estimators.

    estimators_ : list of ExtraTreeRegressor instances
        The collection of fitted sub-estimators.

    estimators_features_ : list of ndarray
        The subset of drawn features for each base estimator.

    estimators_samples_ : list of ndarray
        The subset of drawn samples (i.e., the in-bag samples) for each base
        estimator.

    max_samples_ : int
        The actual number of samples.

    offset_ : float
        Offset used to define the decision function from the raw scores. We
        have the relation: ``decision_function = score_samples - offset_``.
        ``offset_`` is defined as follows. When the contamination parameter is
        set to "auto", the offset is equal to -0.5 as the scores of inliers are
        close to 0 and the scores of outliers are close to -1. When a
        contamination parameter different than "auto" is provided, the offset
        is defined in such a way we obtain the expected number of outliers
        (samples with decision function < 0) in training.

        .. versionadded:: 0.20

    n_features_ : int
        The number of features when ``fit`` is performed.

        .. deprecated:: 1.0
            Attribute `n_features_` was deprecated in version 1.0 and will be
            removed in 1.2. Use `n_features_in_` instead.

    n_features_in_ : int
        Number of features seen during :term:`fit`.

        .. versionadded:: 0.24

    Notes
    -----
    The implementation is based on an ensemble of ExtraTreeRegressor. The
    maximum depth of each tree is set to ``ceil(log_2(n))`` where
    :math:`n` is the number of samples used to build the tree
    (see (Liu et al., 2008) for more details).

    References
    ----------
    .. [1] Liu, Fei Tony, Ting, Kai Ming and Zhou, Zhi-Hua. "Isolation forest."
           Data Mining, 2008. ICDM'08. Eighth IEEE International Conference on.
    .. [2] Liu, Fei Tony, Ting, Kai Ming and Zhou, Zhi-Hua. "Isolation-based
           anomaly detection." ACM Transactions on Knowledge Discovery from
           Data (TKDD) 6.1 (2012): 3.

    See Also
    ----------
    sklearn.covariance.EllipticEnvelope : An object for detecting outliers in a
        Gaussian distributed dataset.
    sklearn.svm.OneClassSVM : Unsupervised Outlier Detection.
        Estimate the support of a high-dimensional distribution.
        The implementation is based on libsvm.
    sklearn.neighbors.LocalOutlierFactor : Unsupervised Outlier Detection
        using Local Outlier Factor (LOF).

    Examples
    --------
    >>> from sklearn.ensemble import IsolationForest
    >>> X = [[-1.1], [0.3], [0.5], [100]]
    >>> clf = IsolationForest(random_state=0).fit(X)
    >>> clf.predict([[0.1], [0], [90]])
    array([ 1,  1, -1])
    """

    def __init__(
        self,
        *,
        n_estimators=100,
        max_samples="auto",
        contamination="auto",
        max_features=1.0,
        bootstrap=False,
        n_jobs=None,
        random_state=None,
        verbose=0,
        warm_start=False,
    ):
        super().__init__(
            base_estimator=ExtraTreeRegressor(
                max_features=1, splitter="random", random_state=random_state
            ),
            # here above max_features has no links with self.max_features
            bootstrap=bootstrap,
            bootstrap_features=False,
            n_estimators=n_estimators,
            max_samples=max_samples,
            max_features=max_features,
            warm_start=warm_start,
            n_jobs=n_jobs,
            random_state=random_state,
            verbose=verbose,
        )

        self.contamination = contamination

    def _set_oob_score(self, X, y):
        raise NotImplementedError("OOB score not supported by iforest")

    def _parallel_args(self):
        # ExtraTreeRegressor releases the GIL, so it's more efficient to use
        # a thread-based backend rather than a process-based backend so as
        # to avoid suffering from communication overhead and extra memory
        # copies.
        return _joblib_parallel_args(prefer="threads")

    def fit(self, X, y=None, sample_weight=None):
        """
        Fit estimator.

        Parameters
        ----------
        X : {array-like, sparse matrix} of shape (n_samples, n_features)
            The input samples. Use ``dtype=np.float32`` for maximum
            efficiency. Sparse matrices are also supported, use sparse
            ``csc_matrix`` for maximum efficiency.

        y : Ignored
            Not used, present for API consistency by convention.

        sample_weight : array-like of shape (n_samples,), default=None
            Sample weights. If None, then samples are equally weighted.

        Returns
        -------
        self : object
            Fitted estimator.
        """
        X = self._validate_data(X, accept_sparse=["csc"])
        if issparse(X):
            # Pre-sort indices to avoid that each individual tree of the
            # ensemble sorts the indices.
            X.sort_indices()

        rnd = check_random_state(self.random_state)
        y = rnd.uniform(size=X.shape[0])

        # ensure that max_sample is in [1, n_samples]:
        n_samples = X.shape[0]

        if self.contamination != "auto":
            if not (0.0 < self.contamination <= 0.5):
                raise ValueError(
                    "contamination must be in (0, 0.5], got: %f" % self.contamination
                )

        if isinstance(self.max_samples, str):
            if self.max_samples == "auto":
                max_samples = min(256, n_samples)
            else:
                raise ValueError(
                    "max_samples (%s) is not supported."
                    'Valid choices are: "auto", int or'
                    "float"
                    % self.max_samples
                )

        elif isinstance(self.max_samples, numbers.Integral):
            if self.max_samples > n_samples:
                warn(
                    "max_samples (%s) is greater than the "
                    "total number of samples (%s). max_samples "
                    "will be set to n_samples for estimation."
                    % (self.max_samples, n_samples)
                )
                max_samples = n_samples
            else:
                max_samples = self.max_samples
        else:  # float
            if not 0.0 < self.max_samples <= 1.0:
                raise ValueError(
                    "max_samples must be in (0, 1], got %r" % self.max_samples
                )
            max_samples = int(self.max_samples * X.shape[0])

        self.max_samples_ = max_samples
        max_depth = int(np.ceil(np.log2(max(max_samples, 2))))
        super()._fit(
            X, y, max_samples, max_depth=max_depth, sample_weight=sample_weight
        )

        if self.contamination == "auto":
            # 0.5 plays a special role as described in the original paper.
            # we take the opposite as we consider the opposite of their score.
            self.offset_ = -0.5
            return self

        # else, define offset_ wrt contamination parameter
        self.offset_ = np.percentile(self.score_samples(X), 100.0 * self.contamination)

        return self

    def predict(self, X):
        """
        Predict if a particular sample is an outlier or not.

        Parameters
        ----------
        X : {array-like, sparse matrix} of shape (n_samples, n_features)
            The input samples. Internally, it will be converted to
            ``dtype=np.float32`` and if a sparse matrix is provided
            to a sparse ``csr_matrix``.

        Returns
        -------
        is_inlier : ndarray of shape (n_samples,)
            For each observation, tells whether or not (+1 or -1) it should
            be considered as an inlier according to the fitted model.
        """
        check_is_fitted(self)
        X = self._validate_data(X, accept_sparse="csr", reset=False)
        is_inlier = np.ones(X.shape[0], dtype=int)
        # is_inlier[self.decision_function(X) < 0] = -1
        is_inlier[self.decision_function(X) < -1.0e-15] = -1
        return is_inlier

    def decision_function(self, X):
        """
        Average anomaly score of X of the base classifiers.

        The anomaly score of an input sample is computed as
        the mean anomaly score of the trees in the forest.

        The measure of normality of an observation given a tree is the depth
        of the leaf containing this observation, which is equivalent to
        the number of splittings required to isolate this point. In case of
        several observations n_left in the leaf, the average path length of
        a n_left samples isolation tree is added.

        Parameters
        ----------
        X : {array-like, sparse matrix} of shape (n_samples, n_features)
            The input samples. Internally, it will be converted to
            ``dtype=np.float32`` and if a sparse matrix is provided
            to a sparse ``csr_matrix``.

        Returns
        -------
        scores : ndarray of shape (n_samples,)
            The anomaly score of the input samples.
            The lower, the more abnormal. Negative scores represent outliers,
            positive scores represent inliers.
        """
        # We subtract self.offset_ to make 0 be the threshold value for being
        # an outlier:

        return self.score_samples(X) - self.offset_

    def score_samples(self, X):
        """
        Opposite of the anomaly score defined in the original paper.

        The anomaly score of an input sample is computed as
        the mean anomaly score of the trees in the forest.

        The measure of normality of an observation given a tree is the depth
        of the leaf containing this observation, which is equivalent to
        the number of splittings required to isolate this point. In case of
        several observations n_left in the leaf, the average path length of
        a n_left samples isolation tree is added.

        Parameters
        ----------
        X : {array-like, sparse matrix} of shape (n_samples, n_features)
            The input samples.

        Returns
        -------
        scores : ndarray of shape (n_samples,)
            The anomaly score of the input samples.
            The lower, the more abnormal.
        """
        # code structure from ForestClassifier/predict_proba

        check_is_fitted(self)

        # Check data
        X = self._validate_data(X, accept_sparse="csr", reset=False)

        # Take the opposite of the scores as bigger is better (here less
        # abnormal)
        return -self._compute_chunked_score_samples(X)

    def _compute_chunked_score_samples(self, X):

        n_samples = _num_samples(X)

        if self._max_features == X.shape[1]:
            subsample_features = False
        else:
            subsample_features = True

        # We get as many rows as possible within our working_memory budget
        # (defined by sklearn.get_config()['working_memory']) to store
        # self._max_features in each row during computation.
        #
        # Note:
        #  - this will get at least 1 row, even if 1 row of score will
        #    exceed working_memory.
        #  - this does only account for temporary memory usage while loading
        #    the data needed to compute the scores -- the returned scores
        #    themselves are 1D.

        chunk_n_rows = get_chunk_n_rows(
            row_bytes=16 * self._max_features, max_n_rows=n_samples
        )
        slices = gen_batches(n_samples, chunk_n_rows)

        scores = np.zeros(n_samples, order="f")

        for sl in slices:
            # compute score on the slices of test samples:
            scores[sl] = self._compute_score_samples(X[sl], subsample_features)

        return scores

    def _compute_score_samples(self, X, subsample_features):
        """
        Compute the score of each samples in X going through the extra trees.

        Parameters
        ----------
        X : array-like or sparse matrix
            Data matrix.

        subsample_features : bool
            Whether features should be subsampled.
        """
        n_samples = X.shape[0]

        depths = np.zeros(n_samples, order="f")

        for tree, features in zip(self.estimators_, self.estimators_features_):
            X_subset = X[:, features] if subsample_features else X

            leaves_index = tree.apply(X_subset)
            node_indicator = tree.decision_path(X_subset)
            n_samples_leaf = tree.tree_.n_node_samples[leaves_index]

            depths += (
                np.ravel(node_indicator.sum(axis=1))
                + _average_path_length(n_samples_leaf)
                - 1.0
            )
        denominator = len(self.estimators_) * _average_path_length([self.max_samples_])
        scores = 2 ** (
            # For a single training sample, denominator and depth are 0.
            # Therefore, we set the score manually to 1.
            -np.divide(
                depths, denominator, out=np.ones_like(depths), where=denominator != 0
            )
        )
        return scores

    def _more_tags(self):
        return {
            "_xfail_checks": {
                "check_sample_weights_invariance": (
                    "zero sample_weight is not equivalent to removing samples"
                ),
            }
        }


_average_path_length_small = np.array((
    0.0, 0.0, 1.0,
    1.6666666666666666667, 2.1666666666666666667, 2.5666666666666666667,
    2.9000000000000000000, 3.1857142857142857143, 3.4357142857142857143,
    3.6579365079365079365, 3.8579365079365079365, 4.0397546897546897547,
    4.2064213564213564214, 4.3602675102675102675, 4.5031246531246531247,
    4.6364579864579864580, 4.7614579864579864580, 4.8791050452815158698,
    4.9902161563926269809, 5.0954793142873638230, 5.1954793142873638230,
    5.2907174095254590611, 5.3816265004345499702, 5.4685830221736804049,
    5.5519163555070137383, 5.6319163555070137383, 5.7088394324300906613,
    5.7829135065041647354, 5.8543420779327361640, 5.9233075951741154743,
    5.9899742618407821410, 6.0544903908730402055, 6.1169903908730402055,
    6.1775964514791008116, 6.2364199808908655175, 6.2935628380337226603,
    6.3491183935892782159, 6.4031724476433322699, 6.4558040265907006910,
    6.5070860778727519730, 6.5570860778727519730, 6.6058665656776300218,
    6.6534856132966776409, 6.6999972412036543850, 6.7454517866581998396,
    6.7898962311026442840, 6.8333744919722095014, 6.8759276834615712036,
    6.9175943501282378702, 6.9584106766588501151, 6.9984106766588501151,
    7.0376263629333599190))


def _average_path_length(n_samples_leaf):
    """
    The average path length in a n_samples iTree, which is equal to
    the average path length of an unsuccessful BST search since the
    latter has the same structure as an isolation tree.
    Parameters
    ----------
    n_samples_leaf : array-like of shape (n_samples,)
        The number of training samples in each test sample leaf, for
        each estimators.

    Returns
    -------
    average_path_length : ndarray of shape (n_samples,)
    """

    n_samples_leaf = check_array(n_samples_leaf, ensure_2d=False)

    n_samples_leaf_shape = n_samples_leaf.shape
    n_samples_leaf = n_samples_leaf.reshape((1, -1))
    average_path_length = np.zeros(n_samples_leaf.shape)

    mask_small = n_samples_leaf < 52
    not_mask = ~mask_small

    average_path_length[mask_small] = _average_path_length_small[
        n_samples_leaf[mask_small]]

    # Average path length equals 2*(H(n)-1), with H(n) the nth harmonic number.
    # For the harmonic number calculation,
    # see the following publications and references therein
    # Villarino, M.B. Ramanujan’s Harmonic Number Expansion Into Negative
    # Powers Of A Triangular Number. JIPAM. J. Inequal. Pure Appl. Math. 9(3),
    # 89 (2008). https://www.emis.de/journals/JIPAM/article1026.html?sid=1026.
    # Preprint at https://arxiv.org/abs/0707.3950.
    # or
    # Wang, W. Harmonic Number Expansions of the Ramanujan Type.
    # Results Math 73, 161 (2018). https://doi.org/10.1007/s00025-018-0920-8

<<<<<<< HEAD
    tmp = 1.0/np.square(n_samples_leaf[not_mask])
=======
    average_path_length[mask_1] = 0.0
    average_path_length[mask_2] = 1.0
>>>>>>> 5a879f4a
    average_path_length[not_mask] = (
        2.0 * (np.log(n_samples_leaf[not_mask]) - 1.0 + np.euler_gamma)
        + 1.0/n_samples_leaf[not_mask]
        - tmp*(1.0/6.0 - tmp*(1.0/60.0 - tmp/126.0))
    )

    return average_path_length.reshape(n_samples_leaf_shape)<|MERGE_RESOLUTION|>--- conflicted
+++ resolved
@@ -546,12 +546,7 @@
     # Wang, W. Harmonic Number Expansions of the Ramanujan Type.
     # Results Math 73, 161 (2018). https://doi.org/10.1007/s00025-018-0920-8
 
-<<<<<<< HEAD
     tmp = 1.0/np.square(n_samples_leaf[not_mask])
-=======
-    average_path_length[mask_1] = 0.0
-    average_path_length[mask_2] = 1.0
->>>>>>> 5a879f4a
     average_path_length[not_mask] = (
         2.0 * (np.log(n_samples_leaf[not_mask]) - 1.0 + np.euler_gamma)
         + 1.0/n_samples_leaf[not_mask]
