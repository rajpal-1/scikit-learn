--- conflicted
+++ resolved
@@ -224,11 +224,7 @@
             Sample weights.
 
         Yields
-<<<<<<< HEAD
         ------
-=======
-        -------
->>>>>>> 3ef8357c
         z : float
         """
         X = self._validate_data(X)
@@ -432,11 +428,7 @@
         Returns
         -------
         self : object
-<<<<<<< HEAD
             Fitted estimator.
-=======
-            A fitted estimator.
->>>>>>> 3ef8357c
         """
         # Check that algorithm is supported
         if self.algorithm not in ('SAMME', 'SAMME.R'):
@@ -656,11 +648,7 @@
             DOK, or LIL. COO, DOK, and LIL are converted to CSR.
 
         Yields
-<<<<<<< HEAD
         ------
-=======
-        -------
->>>>>>> 3ef8357c
         y : generator of array, shape = [n_samples]
             The predicted classes.
         """
@@ -731,11 +719,7 @@
             DOK, or LIL. COO, DOK, and LIL are converted to CSR.
 
         Yields
-<<<<<<< HEAD
         ------
-=======
-        -------
->>>>>>> 3ef8357c
         score : generator of array, shape = [n_samples, k]
             The decision function of the input samples. The order of
             outputs is the same of that of the :term:`classes_` attribute.
