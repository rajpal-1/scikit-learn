--- conflicted
+++ resolved
@@ -42,10 +42,7 @@
 from ..utils.parallel import Parallel, delayed
 from ..utils.validation import (
     _check_feature_names_in,
-<<<<<<< HEAD
     _deprecate_positional_args,
-=======
->>>>>>> 38c8cc3b
     check_is_fitted,
     column_or_1d,
 )
@@ -398,12 +395,7 @@
         self : object
             Returns the instance itself.
         """
-<<<<<<< HEAD
         _raise_for_params(fit_params, self, "fit")
-        check_classification_targets(y)
-        if isinstance(y, np.ndarray) and len(y.shape) > 1 and y.shape[1] > 1:
-=======
-        _raise_for_unsupported_routing(self, "fit", sample_weight=sample_weight)
         y_type = type_of_target(y, input_name="y")
         if y_type in ("unknown", "continuous"):
             # raise a specific ValueError for non-classification tasks
@@ -415,7 +407,6 @@
         elif y_type not in ("binary", "multiclass"):
             # raise a NotImplementedError for backward compatibility for non-supported
             # classification tasks
->>>>>>> 38c8cc3b
             raise NotImplementedError(
                 f"{self.__class__.__name__} only supports binary or multiclass "
                 "classification. Multilabel and multi-output classification are not "
