"""Stacking classifier and regressor."""

# Authors: Guillaume Lemaitre <g.lemaitre58@gmail.com>
# License: BSD 3 clause

from abc import ABCMeta, abstractmethod
from copy import deepcopy

import numpy as np
from joblib import Parallel
import scipy.sparse as sparse

from ..base import clone
from ..base import ClassifierMixin, RegressorMixin, TransformerMixin
from ..base import is_classifier, is_regressor
from ..exceptions import NotFittedError
from ..utils._estimator_html_repr import _VisualBlock

from ._base import _fit_single_estimator
from ._base import _BaseHeterogeneousEnsemble

from ..linear_model import LogisticRegression
from ..linear_model import RidgeCV

from ..model_selection import cross_val_predict
from ..model_selection import check_cv

from ..preprocessing import LabelEncoder

from ..utils import Bunch
from ..utils.metaestimators import available_if
from ..utils.multiclass import check_classification_targets
from ..utils.validation import check_is_fitted
from ..utils.validation import column_or_1d
from ..utils.fixes import delayed
from ..utils.validation import _check_feature_names_in


def _estimator_has(attr):
    """Check if we can delegate a method to the underlying estimator.

    First, we check the first fitted final estimator if available, otherwise we
    check the unfitted final estimator.
    """
    return lambda self: (
        hasattr(self.final_estimator_, attr)
        if hasattr(self, "final_estimator_")
        else hasattr(self.final_estimator, attr)
    )


class _BaseStacking(TransformerMixin, _BaseHeterogeneousEnsemble, metaclass=ABCMeta):
    """Base class for stacking method."""

    @abstractmethod
    def __init__(
        self,
        estimators,
        final_estimator=None,
        *,
        cv=None,
        stack_method="auto",
        n_jobs=None,
        verbose=0,
        passthrough=False,
    ):
        super().__init__(estimators=estimators)
        self.final_estimator = final_estimator
        self.cv = cv
        self.stack_method = stack_method
        self.n_jobs = n_jobs
        self.verbose = verbose
        self.passthrough = passthrough

    def _clone_final_estimator(self, default):
        if self.final_estimator is not None:
            self.final_estimator_ = clone(self.final_estimator)
        else:
            self.final_estimator_ = clone(default)

    def _concatenate_predictions(self, X, predictions):
        """Concatenate the predictions of each first layer learner and
        possibly the input dataset `X`.

        If `X` is sparse and `self.passthrough` is False, the output of
        `transform` will be dense (the predictions). If `X` is sparse
        and `self.passthrough` is True, the output of `transform` will
        be sparse.

        This helper is in charge of ensuring the predictions are 2D arrays and
        it will drop one of the probability column when using probabilities
        in the binary case. Indeed, the p(y|c=0) = 1 - p(y|c=1)
        """
        X_meta = []
        for est_idx, preds in enumerate(predictions):
            # case where the estimator returned a 1D array
            if preds.ndim == 1:
                X_meta.append(preds.reshape(-1, 1))
            else:
                if (
                    self.stack_method_[est_idx] == "predict_proba"
                    and len(self.classes_) == 2
                ):
                    # Remove the first column when using probabilities in
                    # binary classification because both features are perfectly
                    # collinear.
                    X_meta.append(preds[:, 1:])
                else:
                    X_meta.append(preds)

        self._n_feature_outs = [pred.shape[1] for pred in X_meta]
        if self.passthrough:
            X_meta.append(X)
            if sparse.issparse(X):
                return sparse.hstack(X_meta, format=X.format)

        return np.hstack(X_meta)

    @staticmethod
    def _method_name(name, estimator, method):
        if estimator == "drop":
            return None
        if method == "auto":
            if getattr(estimator, "predict_proba", None):
                return "predict_proba"
            elif getattr(estimator, "decision_function", None):
                return "decision_function"
            else:
                return "predict"
        else:
            if not hasattr(estimator, method):
                raise ValueError(
                    "Underlying estimator {} does not implement the method {}.".format(
                        name, method
                    )
                )
            return method

    def fit(self, X, y, sample_weight=None):
        """Fit the estimators.

        Parameters
        ----------
        X : {array-like, sparse matrix} of shape (n_samples, n_features)
            Training vectors, where `n_samples` is the number of samples and
            `n_features` is the number of features.

        y : array-like of shape (n_samples,)
            Target values.

        sample_weight : array-like of shape (n_samples,) or default=None
            Sample weights. If None, then samples are equally weighted.
            Note that this is supported only if all underlying estimators
            support sample weights.

            .. versionchanged:: 0.23
               when not None, `sample_weight` is passed to all underlying
               estimators

        Returns
        -------
        self : object
        """
        # all_estimators contains all estimators, the one to be fitted and the
        # 'drop' string.
        names, all_estimators = self._validate_estimators()
        self._validate_final_estimator()

        stack_method = [self.stack_method] * len(all_estimators)

        if self.cv == "prefit":
            self.estimators_ = []
            for estimator in all_estimators:
                if estimator != "drop":
                    check_is_fitted(estimator)
                    self.estimators_.append(estimator)
        else:
            # Fit the base estimators on the whole training data. Those
            # base estimators will be used in transform, predict, and
            # predict_proba. They are exposed publicly.
            self.estimators_ = Parallel(n_jobs=self.n_jobs)(
                delayed(_fit_single_estimator)(clone(est), X, y, sample_weight)
                for est in all_estimators
                if est != "drop"
            )

        self.named_estimators_ = Bunch()
        est_fitted_idx = 0
        for name_est, org_est in zip(names, all_estimators):
            if org_est != "drop":
                current_estimator = self.estimators_[est_fitted_idx]
                self.named_estimators_[name_est] = current_estimator
                est_fitted_idx += 1
                if hasattr(current_estimator, "feature_names_in_"):
                    self.feature_names_in_ = current_estimator.feature_names_in_
            else:
                self.named_estimators_[name_est] = "drop"

        self.stack_method_ = [
            self._method_name(name, est, meth)
            for name, est, meth in zip(names, all_estimators, stack_method)
        ]

        if self.cv == "prefit":
            # Generate predictions from prefit models
            predictions = [
                getattr(estimator, predict_method)(X)
                for estimator, predict_method in zip(all_estimators, self.stack_method_)
                if estimator != "drop"
            ]
        else:
            # To train the meta-classifier using the most data as possible, we use
            # a cross-validation to obtain the output of the stacked estimators.
            # To ensure that the data provided to each estimator are the same,
            # we need to set the random state of the cv if there is one and we
            # need to take a copy.
            cv = check_cv(self.cv, y=y, classifier=is_classifier(self))
            if hasattr(cv, "random_state") and cv.random_state is None:
                cv.random_state = np.random.RandomState()

            fit_params = (
                {"sample_weight": sample_weight} if sample_weight is not None else None
            )
            predictions = Parallel(n_jobs=self.n_jobs)(
                delayed(cross_val_predict)(
                    clone(est),
                    X,
                    y,
                    cv=deepcopy(cv),
                    method=meth,
                    n_jobs=self.n_jobs,
                    fit_params=fit_params,
                    verbose=self.verbose,
                )
                for est, meth in zip(all_estimators, self.stack_method_)
                if est != "drop"
            )

        # Only not None or not 'drop' estimators will be used in transform.
        # Remove the None from the method as well.
        self.stack_method_ = [
            meth
            for (meth, est) in zip(self.stack_method_, all_estimators)
            if est != "drop"
        ]

        X_meta = self._concatenate_predictions(X, predictions)
        _fit_single_estimator(
            self.final_estimator_, X_meta, y, sample_weight=sample_weight
        )

        return self

    @property
    def n_features_in_(self):
        """Number of features seen during :term:`fit`."""
        try:
            check_is_fitted(self)
        except NotFittedError as nfe:
            raise AttributeError(
                f"{self.__class__.__name__} object has no attribute n_features_in_"
            ) from nfe
        return self.estimators_[0].n_features_in_

    def _transform(self, X):
        """Concatenate and return the predictions of the estimators."""
        check_is_fitted(self)
        predictions = [
            getattr(est, meth)(X)
            for est, meth in zip(self.estimators_, self.stack_method_)
            if est != "drop"
        ]
        return self._concatenate_predictions(X, predictions)

<<<<<<< HEAD
    @available_if(_estimator_has("predict"))
=======
    def get_feature_names_out(self, input_features=None):
        """Get output feature names for transformation.

        Parameters
        ----------
        input_features : array-like of str or None, default=None
            Input features. The input feature names are only used when `passthrough` is
            `True`.

            - If `input_features` is `None`, then `feature_names_in_` is
              used as feature names in. If `feature_names_in_` is not defined,
              then names are generated: `[x0, x1, ..., x(n_features_in_ - 1)]`.
            - If `input_features` is an array-like, then `input_features` must
              match `feature_names_in_` if `feature_names_in_` is defined.

            If `passthrough` is `False`, then only the names of `estimators` are used
            to generate the output feature names.

        Returns
        -------
        feature_names_out : ndarray of str objects
            Transformed feature names.
        """
        input_features = _check_feature_names_in(
            self, input_features, generate_names=self.passthrough
        )

        class_name = self.__class__.__name__.lower()
        non_dropped_estimators = (
            name for name, est in self.estimators if est != "drop"
        )
        meta_names = []
        for est, n_features_out in zip(non_dropped_estimators, self._n_feature_outs):
            if n_features_out == 1:
                meta_names.append(f"{class_name}_{est}")
            else:
                meta_names.extend(
                    f"{class_name}_{est}{i}" for i in range(n_features_out)
                )

        if self.passthrough:
            return np.concatenate((meta_names, input_features))

        return np.asarray(meta_names, dtype=object)

    @if_delegate_has_method(delegate="final_estimator_")
>>>>>>> d3429ca3
    def predict(self, X, **predict_params):
        """Predict target for X.

        Parameters
        ----------
        X : {array-like, sparse matrix} of shape (n_samples, n_features)
            Training vectors, where `n_samples` is the number of samples and
            `n_features` is the number of features.

        **predict_params : dict of str -> obj
            Parameters to the `predict` called by the `final_estimator`. Note
            that this may be used to return uncertainties from some estimators
            with `return_std` or `return_cov`. Be aware that it will only
            accounts for uncertainty in the final estimator.

        Returns
        -------
        y_pred : ndarray of shape (n_samples,) or (n_samples, n_output)
            Predicted targets.
        """

        check_is_fitted(self)
        return self.final_estimator_.predict(self.transform(X), **predict_params)

    def _sk_visual_block_(self, final_estimator):
        names, estimators = zip(*self.estimators)
        parallel = _VisualBlock("parallel", estimators, names=names, dash_wrapped=False)

        # final estimator is wrapped in a parallel block to show the label:
        # 'final_estimator' in the html repr
        final_block = _VisualBlock(
            "parallel", [final_estimator], names=["final_estimator"], dash_wrapped=False
        )
        return _VisualBlock("serial", (parallel, final_block), dash_wrapped=False)


class StackingClassifier(ClassifierMixin, _BaseStacking):
    """Stack of estimators with a final classifier.

    Stacked generalization consists in stacking the output of individual
    estimator and use a classifier to compute the final prediction. Stacking
    allows to use the strength of each individual estimator by using their
    output as input of a final estimator.

    Note that `estimators_` are fitted on the full `X` while `final_estimator_`
    is trained using cross-validated predictions of the base estimators using
    `cross_val_predict`.

    Read more in the :ref:`User Guide <stacking>`.

    .. versionadded:: 0.22

    Parameters
    ----------
    estimators : list of (str, estimator)
        Base estimators which will be stacked together. Each element of the
        list is defined as a tuple of string (i.e. name) and an estimator
        instance. An estimator can be set to 'drop' using `set_params`.

    final_estimator : estimator, default=None
        A classifier which will be used to combine the base estimators.
        The default classifier is a
        :class:`~sklearn.linear_model.LogisticRegression`.

    cv : int, cross-validation generator, iterable, or "prefit", default=None
        Determines the cross-validation splitting strategy used in
        `cross_val_predict` to train `final_estimator`. Possible inputs for
        cv are:

        * None, to use the default 5-fold cross validation,
        * integer, to specify the number of folds in a (Stratified) KFold,
        * An object to be used as a cross-validation generator,
        * An iterable yielding train, test splits,
        * `"prefit"` to assume the `estimators` are prefit. In this case, the
          estimators will not be refitted.

        For integer/None inputs, if the estimator is a classifier and y is
        either binary or multiclass,
        :class:`~sklearn.model_selection.StratifiedKFold` is used.
        In all other cases, :class:`~sklearn.model_selection.KFold` is used.
        These splitters are instantiated with `shuffle=False` so the splits
        will be the same across calls.

        Refer :ref:`User Guide <cross_validation>` for the various
        cross-validation strategies that can be used here.

        If "prefit" is passed, it is assumed that all `estimators` have
        been fitted already. The `final_estimator_` is trained on the `estimators`
        predictions on the full training set and are **not** cross validated
        predictions. Please note that if the models have been trained on the same
        data to train the stacking model, there is a very high risk of overfitting.

        .. versionadded:: 1.1
            The 'prefit' option was added in 1.1

        .. note::
           A larger number of split will provide no benefits if the number
           of training samples is large enough. Indeed, the training time
           will increase. ``cv`` is not used for model evaluation but for
           prediction.

    stack_method : {'auto', 'predict_proba', 'decision_function', 'predict'}, \
            default='auto'
        Methods called for each base estimator. It can be:

        * if 'auto', it will try to invoke, for each estimator,
          `'predict_proba'`, `'decision_function'` or `'predict'` in that
          order.
        * otherwise, one of `'predict_proba'`, `'decision_function'` or
          `'predict'`. If the method is not implemented by the estimator, it
          will raise an error.

    n_jobs : int, default=None
        The number of jobs to run in parallel all `estimators` `fit`.
        `None` means 1 unless in a `joblib.parallel_backend` context. -1 means
        using all processors. See Glossary for more details.

    passthrough : bool, default=False
        When False, only the predictions of estimators will be used as
        training data for `final_estimator`. When True, the
        `final_estimator` is trained on the predictions as well as the
        original training data.

    verbose : int, default=0
        Verbosity level.

    Attributes
    ----------
    classes_ : ndarray of shape (n_classes,)
        Class labels.

    estimators_ : list of estimators
        The elements of the `estimators` parameter, having been fitted on the
        training data. If an estimator has been set to `'drop'`, it
        will not appear in `estimators_`. When `cv="prefit"`, `estimators_`
        is set to `estimators` and is not fitted again.

    named_estimators_ : :class:`~sklearn.utils.Bunch`
        Attribute to access any fitted sub-estimators by name.

    n_features_in_ : int
        Number of features seen during :term:`fit`. Only defined if the
        underlying classifier exposes such an attribute when fit.

        .. versionadded:: 0.24

    feature_names_in_ : ndarray of shape (`n_features_in_`,)
        Names of features seen during :term:`fit`. Only defined if the
        underlying estimators expose such an attribute when fit.
        .. versionadded:: 1.0

    final_estimator_ : estimator
        The classifier which predicts given the output of `estimators_`.

    stack_method_ : list of str
        The method used by each base estimator.

    See Also
    --------
    StackingRegressor : Stack of estimators with a final regressor.

    Notes
    -----
    When `predict_proba` is used by each estimator (i.e. most of the time for
    `stack_method='auto'` or specifically for `stack_method='predict_proba'`),
    The first column predicted by each estimator will be dropped in the case
    of a binary classification problem. Indeed, both feature will be perfectly
    collinear.

    References
    ----------
    .. [1] Wolpert, David H. "Stacked generalization." Neural networks 5.2
       (1992): 241-259.

    Examples
    --------
    >>> from sklearn.datasets import load_iris
    >>> from sklearn.ensemble import RandomForestClassifier
    >>> from sklearn.svm import LinearSVC
    >>> from sklearn.linear_model import LogisticRegression
    >>> from sklearn.preprocessing import StandardScaler
    >>> from sklearn.pipeline import make_pipeline
    >>> from sklearn.ensemble import StackingClassifier
    >>> X, y = load_iris(return_X_y=True)
    >>> estimators = [
    ...     ('rf', RandomForestClassifier(n_estimators=10, random_state=42)),
    ...     ('svr', make_pipeline(StandardScaler(),
    ...                           LinearSVC(random_state=42)))
    ... ]
    >>> clf = StackingClassifier(
    ...     estimators=estimators, final_estimator=LogisticRegression()
    ... )
    >>> from sklearn.model_selection import train_test_split
    >>> X_train, X_test, y_train, y_test = train_test_split(
    ...     X, y, stratify=y, random_state=42
    ... )
    >>> clf.fit(X_train, y_train).score(X_test, y_test)
    0.9...
    """

    def __init__(
        self,
        estimators,
        final_estimator=None,
        *,
        cv=None,
        stack_method="auto",
        n_jobs=None,
        passthrough=False,
        verbose=0,
    ):
        super().__init__(
            estimators=estimators,
            final_estimator=final_estimator,
            cv=cv,
            stack_method=stack_method,
            n_jobs=n_jobs,
            passthrough=passthrough,
            verbose=verbose,
        )

    def _validate_final_estimator(self):
        self._clone_final_estimator(default=LogisticRegression())
        if not is_classifier(self.final_estimator_):
            raise ValueError(
                "'final_estimator' parameter should be a classifier. Got {}".format(
                    self.final_estimator_
                )
            )

    def fit(self, X, y, sample_weight=None):
        """Fit the estimators.

        Parameters
        ----------
        X : {array-like, sparse matrix} of shape (n_samples, n_features)
            Training vectors, where `n_samples` is the number of samples and
            `n_features` is the number of features.

        y : array-like of shape (n_samples,)
            Target values.

        sample_weight : array-like of shape (n_samples,), default=None
            Sample weights. If None, then samples are equally weighted.
            Note that this is supported only if all underlying estimators
            support sample weights.

        Returns
        -------
        self : object
            Returns a fitted instance of estimator.
        """
        check_classification_targets(y)
        self._le = LabelEncoder().fit(y)
        self.classes_ = self._le.classes_
        return super().fit(X, self._le.transform(y), sample_weight)

    @available_if(_estimator_has("predict"))
    def predict(self, X, **predict_params):
        """Predict target for X.

        Parameters
        ----------
        X : {array-like, sparse matrix} of shape (n_samples, n_features)
            Training vectors, where `n_samples` is the number of samples and
            `n_features` is the number of features.

        **predict_params : dict of str -> obj
            Parameters to the `predict` called by the `final_estimator`. Note
            that this may be used to return uncertainties from some estimators
            with `return_std` or `return_cov`. Be aware that it will only
            accounts for uncertainty in the final estimator.

        Returns
        -------
        y_pred : ndarray of shape (n_samples,) or (n_samples, n_output)
            Predicted targets.
        """
        y_pred = super().predict(X, **predict_params)
        return self._le.inverse_transform(y_pred)

    @available_if(_estimator_has("predict_proba"))
    def predict_proba(self, X):
        """Predict class probabilities for `X` using the final estimator.

        Parameters
        ----------
        X : {array-like, sparse matrix} of shape (n_samples, n_features)
            Training vectors, where `n_samples` is the number of samples and
            `n_features` is the number of features.

        Returns
        -------
        probabilities : ndarray of shape (n_samples, n_classes) or \
            list of ndarray of shape (n_output,)
            The class probabilities of the input samples.
        """
        check_is_fitted(self)
        return self.final_estimator_.predict_proba(self.transform(X))

    @available_if(_estimator_has("decision_function"))
    def decision_function(self, X):
        """Decision function for samples in `X` using the final estimator.

        Parameters
        ----------
        X : {array-like, sparse matrix} of shape (n_samples, n_features)
            Training vectors, where `n_samples` is the number of samples and
            `n_features` is the number of features.

        Returns
        -------
        decisions : ndarray of shape (n_samples,), (n_samples, n_classes), \
            or (n_samples, n_classes * (n_classes-1) / 2)
            The decision function computed the final estimator.
        """
        check_is_fitted(self)
        return self.final_estimator_.decision_function(self.transform(X))

    def transform(self, X):
        """Return class labels or probabilities for X for each estimator.

        Parameters
        ----------
        X : {array-like, sparse matrix} of shape (n_samples, n_features)
            Training vectors, where `n_samples` is the number of samples and
            `n_features` is the number of features.

        Returns
        -------
        y_preds : ndarray of shape (n_samples, n_estimators) or \
                (n_samples, n_classes * n_estimators)
            Prediction outputs for each estimator.
        """
        return self._transform(X)

    def _sk_visual_block_(self):
        # If final_estimator's default changes then this should be
        # updated.
        if self.final_estimator is None:
            final_estimator = LogisticRegression()
        else:
            final_estimator = self.final_estimator
        return super()._sk_visual_block_(final_estimator)


class StackingRegressor(RegressorMixin, _BaseStacking):
    """Stack of estimators with a final regressor.

    Stacked generalization consists in stacking the output of individual
    estimator and use a regressor to compute the final prediction. Stacking
    allows to use the strength of each individual estimator by using their
    output as input of a final estimator.

    Note that `estimators_` are fitted on the full `X` while `final_estimator_`
    is trained using cross-validated predictions of the base estimators using
    `cross_val_predict`.

    Read more in the :ref:`User Guide <stacking>`.

    .. versionadded:: 0.22

    Parameters
    ----------
    estimators : list of (str, estimator)
        Base estimators which will be stacked together. Each element of the
        list is defined as a tuple of string (i.e. name) and an estimator
        instance. An estimator can be set to 'drop' using `set_params`.

    final_estimator : estimator, default=None
        A regressor which will be used to combine the base estimators.
        The default regressor is a :class:`~sklearn.linear_model.RidgeCV`.

    cv : int, cross-validation generator, iterable, or "prefit", default=None
        Determines the cross-validation splitting strategy used in
        `cross_val_predict` to train `final_estimator`. Possible inputs for
        cv are:

        * None, to use the default 5-fold cross validation,
        * integer, to specify the number of folds in a (Stratified) KFold,
        * An object to be used as a cross-validation generator,
        * An iterable yielding train, test splits.
        * "prefit" to assume the `estimators` are prefit, and skip cross validation

        For integer/None inputs, if the estimator is a classifier and y is
        either binary or multiclass,
        :class:`~sklearn.model_selection.StratifiedKFold` is used.
        In all other cases, :class:`~sklearn.model_selection.KFold` is used.
        These splitters are instantiated with `shuffle=False` so the splits
        will be the same across calls.

        Refer :ref:`User Guide <cross_validation>` for the various
        cross-validation strategies that can be used here.

        If "prefit" is passed, it is assumed that all `estimators` have
        been fitted already. The `final_estimator_` is trained on the `estimators`
        predictions on the full training set and are **not** cross validated
        predictions. Please note that if the models have been trained on the same
        data to train the stacking model, there is a very high risk of overfitting.

        .. versionadded:: 1.1
            The 'prefit' option was added in 1.1

        .. note::
           A larger number of split will provide no benefits if the number
           of training samples is large enough. Indeed, the training time
           will increase. ``cv`` is not used for model evaluation but for
           prediction.

    n_jobs : int, default=None
        The number of jobs to run in parallel for `fit` of all `estimators`.
        `None` means 1 unless in a `joblib.parallel_backend` context. -1 means
        using all processors. See Glossary for more details.

    passthrough : bool, default=False
        When False, only the predictions of estimators will be used as
        training data for `final_estimator`. When True, the
        `final_estimator` is trained on the predictions as well as the
        original training data.

    verbose : int, default=0
        Verbosity level.

    Attributes
    ----------
    estimators_ : list of estimator
        The elements of the `estimators` parameter, having been fitted on the
        training data. If an estimator has been set to `'drop'`, it
        will not appear in `estimators_`. When `cv="prefit"`, `estimators_`
        is set to `estimators` and is not fitted again.

    named_estimators_ : :class:`~sklearn.utils.Bunch`
        Attribute to access any fitted sub-estimators by name.

    n_features_in_ : int
        Number of features seen during :term:`fit`. Only defined if the
        underlying regressor exposes such an attribute when fit.

        .. versionadded:: 0.24

    feature_names_in_ : ndarray of shape (`n_features_in_`,)
        Names of features seen during :term:`fit`. Only defined if the
        underlying estimators expose such an attribute when fit.
        .. versionadded:: 1.0

    final_estimator_ : estimator
        The regressor to stacked the base estimators fitted.

    stack_method_ : list of str
        The method used by each base estimator.

    See Also
    --------
    StackingClassifier : Stack of estimators with a final classifier.

    References
    ----------
    .. [1] Wolpert, David H. "Stacked generalization." Neural networks 5.2
       (1992): 241-259.

    Examples
    --------
    >>> from sklearn.datasets import load_diabetes
    >>> from sklearn.linear_model import RidgeCV
    >>> from sklearn.svm import LinearSVR
    >>> from sklearn.ensemble import RandomForestRegressor
    >>> from sklearn.ensemble import StackingRegressor
    >>> X, y = load_diabetes(return_X_y=True)
    >>> estimators = [
    ...     ('lr', RidgeCV()),
    ...     ('svr', LinearSVR(random_state=42))
    ... ]
    >>> reg = StackingRegressor(
    ...     estimators=estimators,
    ...     final_estimator=RandomForestRegressor(n_estimators=10,
    ...                                           random_state=42)
    ... )
    >>> from sklearn.model_selection import train_test_split
    >>> X_train, X_test, y_train, y_test = train_test_split(
    ...     X, y, random_state=42
    ... )
    >>> reg.fit(X_train, y_train).score(X_test, y_test)
    0.3...
    """

    def __init__(
        self,
        estimators,
        final_estimator=None,
        *,
        cv=None,
        n_jobs=None,
        passthrough=False,
        verbose=0,
    ):
        super().__init__(
            estimators=estimators,
            final_estimator=final_estimator,
            cv=cv,
            stack_method="predict",
            n_jobs=n_jobs,
            passthrough=passthrough,
            verbose=verbose,
        )

    def _validate_final_estimator(self):
        self._clone_final_estimator(default=RidgeCV())
        if not is_regressor(self.final_estimator_):
            raise ValueError(
                "'final_estimator' parameter should be a regressor. Got {}".format(
                    self.final_estimator_
                )
            )

    def fit(self, X, y, sample_weight=None):
        """Fit the estimators.

        Parameters
        ----------
        X : {array-like, sparse matrix} of shape (n_samples, n_features)
            Training vectors, where `n_samples` is the number of samples and
            `n_features` is the number of features.

        y : array-like of shape (n_samples,)
            Target values.

        sample_weight : array-like of shape (n_samples,), default=None
            Sample weights. If None, then samples are equally weighted.
            Note that this is supported only if all underlying estimators
            support sample weights.

        Returns
        -------
        self : object
            Returns a fitted instance.
        """
        y = column_or_1d(y, warn=True)
        return super().fit(X, y, sample_weight)

    def transform(self, X):
        """Return the predictions for X for each estimator.

        Parameters
        ----------
        X : {array-like, sparse matrix} of shape (n_samples, n_features)
            Training vectors, where `n_samples` is the number of samples and
            `n_features` is the number of features.

        Returns
        -------
        y_preds : ndarray of shape (n_samples, n_estimators)
            Prediction outputs for each estimator.
        """
        return self._transform(X)

    def _sk_visual_block_(self):
        # If final_estimator's default changes then this should be
        # updated.
        if self.final_estimator is None:
            final_estimator = RidgeCV()
        else:
            final_estimator = self.final_estimator
        return super()._sk_visual_block_(final_estimator)<|MERGE_RESOLUTION|>--- conflicted
+++ resolved
@@ -272,9 +272,6 @@
         ]
         return self._concatenate_predictions(X, predictions)
 
-<<<<<<< HEAD
-    @available_if(_estimator_has("predict"))
-=======
     def get_feature_names_out(self, input_features=None):
         """Get output feature names for transformation.
 
@@ -320,8 +317,7 @@
 
         return np.asarray(meta_names, dtype=object)
 
-    @if_delegate_has_method(delegate="final_estimator_")
->>>>>>> d3429ca3
+    @available_if(_estimator_has("predict"))
     def predict(self, X, **predict_params):
         """Predict target for X.
 
