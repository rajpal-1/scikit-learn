--- conflicted
+++ resolved
@@ -521,64 +521,7 @@
         -------
         A TreePredictor object.
         """
-<<<<<<< HEAD
         tree_predictor = TreePredictor(self.n_nodes)
         _fill_predictor_node_array(tree_predictor, self.root,
-                                   bin_thresholds, self.n_bins_non_missing)
-        return tree_predictor
-=======
-        predictor_nodes = np.zeros(self.n_nodes, dtype=PREDICTOR_RECORD_DTYPE)
-        _fill_predictor_node_array(predictor_nodes, self.root,
                                    num_thresholds, self.n_bins_non_missing)
-        return TreePredictor(predictor_nodes)
-
-
-def _fill_predictor_node_array(predictor_nodes, grower_node,
-                               num_thresholds, n_bins_non_missing,
-                               next_free_idx=0):
-    """Helper used in make_predictor to set the TreePredictor fields."""
-    node = predictor_nodes[next_free_idx]
-    node['count'] = grower_node.n_samples
-    node['depth'] = grower_node.depth
-    if grower_node.split_info is not None:
-        node['gain'] = grower_node.split_info.gain
-    else:
-        node['gain'] = -1
-
-    node['value'] = grower_node.value
-
-    if grower_node.is_leaf:
-        # Leaf node
-        node['is_leaf'] = True
-        return next_free_idx + 1
-    else:
-        # Decision node
-        split_info = grower_node.split_info
-        feature_idx, bin_idx = split_info.feature_idx, split_info.bin_idx
-        node['feature_idx'] = feature_idx
-        node['bin_threshold'] = bin_idx
-        node['missing_go_to_left'] = split_info.missing_go_to_left
-
-        if split_info.bin_idx == n_bins_non_missing[feature_idx] - 1:
-            # Split is on the last non-missing bin: it's a "split on nans". All
-            # nans go to the right, the rest go to the left.
-            node['num_threshold'] = np.inf
-        else:
-            node['num_threshold'] = num_thresholds[feature_idx][bin_idx]
-
-        next_free_idx += 1
-
-        node['left'] = next_free_idx
-        next_free_idx = _fill_predictor_node_array(
-            predictor_nodes, grower_node.left_child,
-            num_thresholds=num_thresholds,
-            n_bins_non_missing=n_bins_non_missing,
-            next_free_idx=next_free_idx)
-
-        node['right'] = next_free_idx
-        return _fill_predictor_node_array(
-            predictor_nodes, grower_node.right_child,
-            num_thresholds=num_thresholds,
-            n_bins_non_missing=n_bins_non_missing,
-            next_free_idx=next_free_idx)
->>>>>>> 3254e98a
+        return tree_predictor