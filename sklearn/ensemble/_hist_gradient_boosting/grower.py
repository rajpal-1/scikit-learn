--- conflicted
+++ resolved
@@ -487,27 +487,17 @@
         """
 
         node.split_info = self.splitter.find_node_split(
-<<<<<<< HEAD
-            node.n_samples,
-            node.histograms,
-            node.sum_gradients,
-            node.sum_hessians,
-            node.sum_gradients_squared,
-            node.sum_hessians_squared,
-            node.sum_gradients_hessians,
-            node.value,
-            node.children_lower_bound,
-            node.children_upper_bound,
-=======
             n_samples=node.n_samples,
             histograms=node.histograms,
             sum_gradients=node.sum_gradients,
             sum_hessians=node.sum_hessians,
+            sum_gradients_squared=node.sum_gradients_squared,
+            sum_hessians_squared=node.sum_hessians_squared,
+            sum_gradients_hessians=node.sum_gradients_hessians,
             value=node.value,
             lower_bound=node.children_lower_bound,
             upper_bound=node.children_upper_bound,
             allowed_features=node.allowed_features,
->>>>>>> 53234c5b
         )
 
         if node.split_info.gain <= 0:  # no valid split
