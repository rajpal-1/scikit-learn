import numpy as np
from numpy.testing import assert_almost_equal
from numpy.testing import assert_allclose
from scipy.optimize import newton
from sklearn.utils import assert_all_finite
from sklearn.utils.fixes import sp_version
import pytest

from sklearn.ensemble._hist_gradient_boosting.loss import _LOSSES
from sklearn.ensemble._hist_gradient_boosting.types import Y_DTYPE
from sklearn.ensemble._hist_gradient_boosting.types import G_H_DTYPE


def get_derivatives_helper(loss):
    """Return get_gradients() and get_hessians() functions for a given loss.
    """

    def get_gradients(y_true, raw_predictions):
        # create gradients and hessians array, update inplace, and return
        gradients = np.empty_like(raw_predictions, dtype=G_H_DTYPE)
        hessians = np.empty_like(raw_predictions, dtype=G_H_DTYPE)
        loss.update_gradients_and_hessians(gradients, hessians, y_true,
                                           raw_predictions)
        return gradients

    def get_hessians(y_true, raw_predictions):
        # create gradients and hessians array, update inplace, and return
        gradients = np.empty_like(raw_predictions, dtype=G_H_DTYPE)
        hessians = np.empty_like(raw_predictions, dtype=G_H_DTYPE)
        loss.update_gradients_and_hessians(gradients, hessians, y_true,
                                           raw_predictions)

        if loss.__class__.__name__ == 'LeastSquares':
            # hessians aren't updated because they're constant:
            # the value is 1 (and not 2) because the loss is actually an half
            # least squares loss.
            hessians = np.full_like(raw_predictions, fill_value=1)
        elif loss.__class__.__name__ == 'LeastAbsoluteDeviation':
            # hessians aren't updated because they're constant
            hessians = np.full_like(raw_predictions, fill_value=0)

        return hessians

    return get_gradients, get_hessians


@pytest.mark.parametrize('loss, x0, y_true', [
    ('least_squares', -2., 42),
    ('least_squares', 117., 1.05),
    ('least_squares', 0., 0.),
    # I don't understand why but y_true == 0 fails :/
    # ('binary_crossentropy', 0.3, 0),
    ('binary_crossentropy', -12, 1),
    ('binary_crossentropy', 30, 1),
])
@pytest.mark.skipif(sp_version == (1, 2, 0),
                    reason='bug in scipy 1.2.0, see scipy issue #9608')
@pytest.mark.skipif(Y_DTYPE != np.float64,
                    reason='Newton internally uses float64 != Y_DTYPE')
def test_derivatives(loss, x0, y_true):
    # Check that gradients are zero when the loss is minimized on 1D array
    # using Halley's method with the first and second order derivatives
    # computed by the Loss instance.

    loss = _LOSSES[loss]()
    y_true = np.array([y_true], dtype=Y_DTYPE)
    x0 = np.array([x0], dtype=Y_DTYPE).reshape(1, 1)
    get_gradients, get_hessians = get_derivatives_helper(loss)

    def func(x):
        return loss(y_true, x)

    def fprime(x):
        return get_gradients(y_true, x)

    def fprime2(x):
        return get_hessians(y_true, x)

    optimum = newton(func, x0=x0, fprime=fprime, fprime2=fprime2)
    assert np.allclose(loss.inverse_link_function(optimum), y_true)
    assert np.allclose(loss(y_true, optimum), 0)
    assert np.allclose(get_gradients(y_true, optimum), 0)


@pytest.mark.parametrize('loss, n_classes, prediction_dim', [
    ('least_squares', 0, 1),
    ('least_absolute_deviation', 0, 1),
    ('binary_crossentropy', 2, 1),
    ('categorical_crossentropy', 3, 3),
])
@pytest.mark.skipif(Y_DTYPE != np.float64,
                    reason='Need 64 bits float precision for numerical checks')
<<<<<<< HEAD
@pytest.mark.parametrize('seed', range(1))
def test_numerical_gradients(loss, n_classes, prediction_dim, seed):
=======
def test_numerical_gradients(loss, n_classes, prediction_dim, seed=0):
>>>>>>> 197f448e
    # Make sure gradients and hessians computed in the loss are correct, by
    # comparing with their approximations computed with finite central
    # differences.
    # See https://en.wikipedia.org/wiki/Finite_difference.

    rng = np.random.RandomState(seed)
    n_samples = 100
    if loss in ('least_squares', 'least_absolute_deviation'):
        y_true = rng.normal(size=n_samples).astype(Y_DTYPE)
    else:
        y_true = rng.randint(0, n_classes, size=n_samples).astype(Y_DTYPE)
    raw_predictions = rng.normal(
        size=(prediction_dim, n_samples)
    ).astype(Y_DTYPE)
    loss = _LOSSES[loss]()
    get_gradients, get_hessians = get_derivatives_helper(loss)

    # only take gradients and hessians of first tree / class.
    gradients = get_gradients(y_true, raw_predictions)[0, :].ravel()
    hessians = get_hessians(y_true, raw_predictions)[0, :].ravel()

    # Approximate gradients
    # For multiclass loss, we should only change the predictions of one tree
    # (here the first), hence the use of offset[:, 0] += eps
    # As a softmax is computed, offsetting the whole array by a constant would
    # have no effect on the probabilities, and thus on the loss
    eps = 1e-9
    offset = np.zeros_like(raw_predictions)
    offset[0, :] = eps
    f_plus_eps = loss(y_true, raw_predictions + offset / 2, average=False)
    f_minus_eps = loss(y_true, raw_predictions - offset / 2, average=False)
    numerical_gradients = (f_plus_eps - f_minus_eps) / eps

    # Approximate hessians
    eps = 1e-4  # need big enough eps as we divide by its square
    offset[0, :] = eps
    f_plus_eps = loss(y_true, raw_predictions + offset, average=False)
    f_minus_eps = loss(y_true, raw_predictions - offset, average=False)
    f = loss(y_true, raw_predictions, average=False)
    numerical_hessians = (f_plus_eps + f_minus_eps - 2 * f) / eps**2

<<<<<<< HEAD
    assert_allclose(numerical_gradients, gradients, rtol=1e-4, atol=1e-7)
    assert_allclose(numerical_hessians, hessians, rtol=1e-4, atol=1e-7)
=======
    def relative_error(a, b):
        return np.abs(a - b) / np.maximum(np.abs(a), np.abs(b))

    assert_allclose(numerical_gradients, gradients, rtol=1e-4)
    assert_allclose(numerical_hessians, hessians, rtol=1e-4)
>>>>>>> 197f448e


def test_baseline_least_squares():
    rng = np.random.RandomState(0)

    loss = _LOSSES['least_squares']()
    y_train = rng.normal(size=100)
    baseline_prediction = loss.get_baseline_prediction(y_train, 1)
    assert baseline_prediction.shape == tuple()  # scalar
    assert baseline_prediction.dtype == y_train.dtype
    # Make sure baseline prediction is the mean of all targets
    assert_almost_equal(baseline_prediction, y_train.mean())
    assert np.allclose(loss.inverse_link_function(baseline_prediction),
                       baseline_prediction)


def test_baseline_least_absolute_deviation():
    rng = np.random.RandomState(0)

    loss = _LOSSES['least_absolute_deviation']()
    y_train = rng.normal(size=100)
    baseline_prediction = loss.get_baseline_prediction(y_train, 1)
    assert baseline_prediction.shape == tuple()  # scalar
    assert baseline_prediction.dtype == y_train.dtype
    # Make sure baseline prediction is the median of all targets
    assert_almost_equal(baseline_prediction, np.median(y_train))
    assert np.allclose(loss.inverse_link_function(baseline_prediction),
                       baseline_prediction)


def test_baseline_binary_crossentropy():
    rng = np.random.RandomState(0)

    loss = _LOSSES['binary_crossentropy']()
    for y_train in (np.zeros(shape=100), np.ones(shape=100)):
        y_train = y_train.astype(np.float64)
        baseline_prediction = loss.get_baseline_prediction(y_train, 1)
        assert_all_finite(baseline_prediction)
        assert np.allclose(loss.inverse_link_function(baseline_prediction),
                           y_train[0])

    # Make sure baseline prediction is equal to link_function(p), where p
    # is the proba of the positive class. We want predict_proba() to return p,
    # and by definition
    # p = inverse_link_function(raw_prediction) = sigmoid(raw_prediction)
    # So we want raw_prediction = link_function(p) = log(p / (1 - p))
    y_train = rng.randint(0, 2, size=100).astype(np.float64)
    baseline_prediction = loss.get_baseline_prediction(y_train, 1)
    assert baseline_prediction.shape == tuple()  # scalar
    assert baseline_prediction.dtype == y_train.dtype
    p = y_train.mean()
    assert np.allclose(baseline_prediction, np.log(p / (1 - p)))


def test_baseline_categorical_crossentropy():
    rng = np.random.RandomState(0)

    prediction_dim = 4
    loss = _LOSSES['categorical_crossentropy']()
    for y_train in (np.zeros(shape=100), np.ones(shape=100)):
        y_train = y_train.astype(np.float64)
        baseline_prediction = loss.get_baseline_prediction(y_train,
                                                           prediction_dim)
        assert baseline_prediction.dtype == y_train.dtype
        assert_all_finite(baseline_prediction)

    # Same logic as for above test. Here inverse_link_function = softmax and
    # link_function = log
    y_train = rng.randint(0, prediction_dim + 1, size=100).astype(np.float32)
    baseline_prediction = loss.get_baseline_prediction(y_train, prediction_dim)
    assert baseline_prediction.shape == (prediction_dim, 1)
    for k in range(prediction_dim):
        p = (y_train == k).mean()
        assert np.allclose(baseline_prediction[k, :], np.log(p))<|MERGE_RESOLUTION|>--- conflicted
+++ resolved
@@ -90,12 +90,7 @@
 ])
 @pytest.mark.skipif(Y_DTYPE != np.float64,
                     reason='Need 64 bits float precision for numerical checks')
-<<<<<<< HEAD
-@pytest.mark.parametrize('seed', range(1))
-def test_numerical_gradients(loss, n_classes, prediction_dim, seed):
-=======
 def test_numerical_gradients(loss, n_classes, prediction_dim, seed=0):
->>>>>>> 197f448e
     # Make sure gradients and hessians computed in the loss are correct, by
     # comparing with their approximations computed with finite central
     # differences.
@@ -137,16 +132,8 @@
     f = loss(y_true, raw_predictions, average=False)
     numerical_hessians = (f_plus_eps + f_minus_eps - 2 * f) / eps**2
 
-<<<<<<< HEAD
     assert_allclose(numerical_gradients, gradients, rtol=1e-4, atol=1e-7)
     assert_allclose(numerical_hessians, hessians, rtol=1e-4, atol=1e-7)
-=======
-    def relative_error(a, b):
-        return np.abs(a - b) / np.maximum(np.abs(a), np.abs(b))
-
-    assert_allclose(numerical_gradients, gradients, rtol=1e-4)
-    assert_allclose(numerical_hessians, hessians, rtol=1e-4)
->>>>>>> 197f448e
 
 
 def test_baseline_least_squares():
