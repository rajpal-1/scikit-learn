import numpy as np
from numpy.testing import assert_almost_equal
from numpy.testing import assert_allclose
from scipy.optimize import newton
from sklearn.utils import assert_all_finite
from sklearn.utils.fixes import sp_version
import pytest

from sklearn.ensemble._hist_gradient_boosting.loss import _LOSSES
from sklearn.ensemble._hist_gradient_boosting.types import Y_DTYPE
from sklearn.ensemble._hist_gradient_boosting.types import G_H_DTYPE


def get_derivatives_helper(loss):
    """Return get_gradients() and get_hessians() functions for a given loss.
    """

    def get_gradients(y_true, raw_predictions):
        # create gradients and hessians array, update inplace, and return
        gradients = np.empty_like(raw_predictions, dtype=G_H_DTYPE)
        hessians = np.empty_like(raw_predictions, dtype=G_H_DTYPE)
        loss.update_gradients_and_hessians(gradients, hessians, y_true,
                                           raw_predictions)
        return gradients

    def get_hessians(y_true, raw_predictions):
        # create gradients and hessians array, update inplace, and return
        gradients = np.empty_like(raw_predictions, dtype=G_H_DTYPE)
        hessians = np.empty_like(raw_predictions, dtype=G_H_DTYPE)
        loss.update_gradients_and_hessians(gradients, hessians, y_true,
                                           raw_predictions)

        if loss.__class__.__name__ == 'LeastSquares':
            # hessians aren't updated because they're constant:
            # the value is 1 (and not 2) because the loss is actually an half
            # least squares loss.
            hessians = np.full_like(raw_predictions, fill_value=1)
        elif loss.__class__.__name__ == 'LeastAbsoluteDeviation':
            # hessians aren't updated because they're constant
            hessians = np.full_like(raw_predictions, fill_value=0)

        return hessians

    return get_gradients, get_hessians


@pytest.mark.parametrize('loss, x0, y_true', [
    ('least_squares', -2., 42),
    ('least_squares', 117., 1.05),
    ('least_squares', 0., 0.),
    # I don't understand why but y_true == 0 fails :/
    # ('binary_crossentropy', 0.3, 0),
    ('binary_crossentropy', -12, 1),
    ('binary_crossentropy', 30, 1),
])
@pytest.mark.skipif(sp_version == (1, 2, 0),
                    reason='bug in scipy 1.2.0, see scipy issue #9608')
@pytest.mark.skipif(Y_DTYPE != np.float64,
                    reason='Newton internally uses float64 != Y_DTYPE')
def test_derivatives(loss, x0, y_true):
    # Check that gradients are zero when the loss is minimized on 1D array
    # using Halley's method with the first and second order derivatives
    # computed by the Loss instance.

    loss = _LOSSES[loss]()
    y_true = np.array([y_true], dtype=Y_DTYPE)
    x0 = np.array([x0], dtype=Y_DTYPE).reshape(1, 1)
    get_gradients, get_hessians = get_derivatives_helper(loss)

    def func(x):
        return loss(y_true, x)

    def fprime(x):
        return get_gradients(y_true, x)

    def fprime2(x):
        return get_hessians(y_true, x)

    optimum = newton(func, x0=x0, fprime=fprime, fprime2=fprime2)
    assert np.allclose(loss.inverse_link_function(optimum), y_true)
    assert np.allclose(loss(y_true, optimum), 0)
    assert np.allclose(get_gradients(y_true, optimum), 0)


@pytest.mark.parametrize('loss, n_classes, prediction_dim', [
    ('least_squares', 0, 1),
    ('least_absolute_deviation', 0, 1),
    ('binary_crossentropy', 2, 1),
    ('categorical_crossentropy', 3, 3),
])
@pytest.mark.skipif(Y_DTYPE != np.float64,
                    reason='Need 64 bits float precision for numerical checks')
def test_numerical_gradients(loss, n_classes, prediction_dim, seed=0):
    # Make sure gradients and hessians computed in the loss are correct, by
    # comparing with their approximations computed with finite central
    # differences.
    # See https://en.wikipedia.org/wiki/Finite_difference.

    rng = np.random.RandomState(seed)
    n_samples = 100
    if loss in ('least_squares', 'least_absolute_deviation'):
        y_true = rng.normal(size=n_samples).astype(Y_DTYPE)
    else:
        y_true = rng.randint(0, n_classes, size=n_samples).astype(Y_DTYPE)
    raw_predictions = rng.normal(
        size=(prediction_dim, n_samples)
    ).astype(Y_DTYPE)
    loss = _LOSSES[loss]()
    get_gradients, get_hessians = get_derivatives_helper(loss)

    # only take gradients and hessians of first tree / class.
    gradients = get_gradients(y_true, raw_predictions)[0, :].ravel()
    hessians = get_hessians(y_true, raw_predictions)[0, :].ravel()

    # Approximate gradients
    # For multiclass loss, we should only change the predictions of one tree
    # (here the first), hence the use of offset[:, 0] += eps
    # As a softmax is computed, offsetting the whole array by a constant would
    # have no effect on the probabilities, and thus on the loss
    eps = 1e-9
    offset = np.zeros_like(raw_predictions)
    offset[0, :] = eps
    f_plus_eps = loss(y_true, raw_predictions + offset / 2, average=False)
    f_minus_eps = loss(y_true, raw_predictions - offset / 2, average=False)
    numerical_gradients = (f_plus_eps - f_minus_eps) / eps

    # Approximate hessians
    eps = 1e-4  # need big enough eps as we divide by its square
    offset[0, :] = eps
    f_plus_eps = loss(y_true, raw_predictions + offset, average=False)
    f_minus_eps = loss(y_true, raw_predictions - offset, average=False)
    f = loss(y_true, raw_predictions, average=False)
    numerical_hessians = (f_plus_eps + f_minus_eps - 2 * f) / eps**2

    assert_allclose(numerical_gradients, gradients, rtol=1e-4, atol=1e-7)
    assert_allclose(numerical_hessians, hessians, rtol=1e-4, atol=1e-7)


def test_baseline_least_squares():
    rng = np.random.RandomState(0)

    loss = _LOSSES['least_squares']()
    y_train = rng.normal(size=100)
    baseline_prediction = loss.get_baseline_prediction(y_train, 1)
    assert baseline_prediction.shape == tuple()  # scalar
    assert baseline_prediction.dtype == y_train.dtype
    # Make sure baseline prediction is the mean of all targets
    assert_almost_equal(baseline_prediction, y_train.mean())
    assert np.allclose(loss.inverse_link_function(baseline_prediction),
                       baseline_prediction)


def test_baseline_least_absolute_deviation():
    rng = np.random.RandomState(0)

    loss = _LOSSES['least_absolute_deviation']()
    y_train = rng.normal(size=100)
    baseline_prediction = loss.get_baseline_prediction(y_train, 1)
    assert baseline_prediction.shape == tuple()  # scalar
    assert baseline_prediction.dtype == y_train.dtype
    # Make sure baseline prediction is the median of all targets
<<<<<<< HEAD
    assert_almost_equal(baseline_prediction, np.median(y_train))
    assert np.allclose(loss.inverse_link_function(baseline_prediction),
                       baseline_prediction)
=======
    assert baseline_prediction == pytest.approx(np.median(y_train))
>>>>>>> 0e69acd5


def test_baseline_binary_crossentropy():
    rng = np.random.RandomState(0)

    loss = _LOSSES['binary_crossentropy']()
    for y_train in (np.zeros(shape=100), np.ones(shape=100)):
        y_train = y_train.astype(np.float64)
        baseline_prediction = loss.get_baseline_prediction(y_train, 1)
        assert_all_finite(baseline_prediction)
        assert np.allclose(loss.inverse_link_function(baseline_prediction),
                           y_train[0])

    # Make sure baseline prediction is equal to link_function(p), where p
    # is the proba of the positive class. We want predict_proba() to return p,
    # and by definition
    # p = inverse_link_function(raw_prediction) = sigmoid(raw_prediction)
    # So we want raw_prediction = link_function(p) = log(p / (1 - p))
    y_train = rng.randint(0, 2, size=100).astype(np.float64)
    baseline_prediction = loss.get_baseline_prediction(y_train, 1)
    assert baseline_prediction.shape == tuple()  # scalar
    assert baseline_prediction.dtype == y_train.dtype
    p = y_train.mean()
    assert np.allclose(baseline_prediction, np.log(p / (1 - p)))


def test_baseline_categorical_crossentropy():
    rng = np.random.RandomState(0)

    prediction_dim = 4
    loss = _LOSSES['categorical_crossentropy']()
    for y_train in (np.zeros(shape=100), np.ones(shape=100)):
        y_train = y_train.astype(np.float64)
        baseline_prediction = loss.get_baseline_prediction(y_train,
                                                           prediction_dim)
        assert baseline_prediction.dtype == y_train.dtype
        assert_all_finite(baseline_prediction)

    # Same logic as for above test. Here inverse_link_function = softmax and
    # link_function = log
    y_train = rng.randint(0, prediction_dim + 1, size=100).astype(np.float32)
    baseline_prediction = loss.get_baseline_prediction(y_train, prediction_dim)
    assert baseline_prediction.shape == (prediction_dim, 1)
    for k in range(prediction_dim):
        p = (y_train == k).mean()
        assert np.allclose(baseline_prediction[k, :], np.log(p))<|MERGE_RESOLUTION|>--- conflicted
+++ resolved
@@ -159,13 +159,9 @@
     assert baseline_prediction.shape == tuple()  # scalar
     assert baseline_prediction.dtype == y_train.dtype
     # Make sure baseline prediction is the median of all targets
-<<<<<<< HEAD
-    assert_almost_equal(baseline_prediction, np.median(y_train))
     assert np.allclose(loss.inverse_link_function(baseline_prediction),
                        baseline_prediction)
-=======
     assert baseline_prediction == pytest.approx(np.median(y_train))
->>>>>>> 0e69acd5
 
 
 def test_baseline_binary_crossentropy():
