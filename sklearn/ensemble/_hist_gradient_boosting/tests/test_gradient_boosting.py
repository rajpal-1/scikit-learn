--- conflicted
+++ resolved
@@ -34,18 +34,13 @@
 from sklearn.metrics import get_scorer, mean_gamma_deviance, mean_poisson_deviance
 from sklearn.model_selection import cross_val_score, train_test_split
 from sklearn.pipeline import make_pipeline
-<<<<<<< HEAD
 from sklearn.preprocessing import (
     KBinsDiscretizer,
     MinMaxScaler,
     OneHotEncoder,
     OrdinalEncoder,
 )
-from sklearn.utils import shuffle
-=======
-from sklearn.preprocessing import KBinsDiscretizer, MinMaxScaler, OneHotEncoder
 from sklearn.utils import _IS_32BIT, shuffle
->>>>>>> 897c0c57
 from sklearn.utils._openmp_helpers import _openmp_effective_n_threads
 from sklearn.utils._testing import _convert_container
 
