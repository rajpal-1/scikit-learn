--- conflicted
+++ resolved
@@ -9,15 +9,7 @@
 from abc import ABC, abstractmethod
 
 import numpy as np
-<<<<<<< HEAD
-from scipy.special import expit, xlogy
-try:  # logsumexp was moved from mist to special in 0.19
-    from scipy.special import logsumexp
-except ImportError:
-    from scipy.misc import logsumexp
-=======
-from scipy.special import expit, logsumexp
->>>>>>> 4bb4856e
+from scipy.special import expit, logsumexp, xlogy
 
 from .common import Y_DTYPE
 from .common import G_H_DTYPE
