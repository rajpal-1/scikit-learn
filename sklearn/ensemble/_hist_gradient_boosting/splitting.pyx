--- conflicted
+++ resolved
@@ -450,13 +450,8 @@
                 best_feature_idx = feature_idx
         return best_feature_idx
 
-<<<<<<< HEAD
     cdef void _find_best_bin_to_split_left_to_right(
-            self,
-=======
-    cdef split_info_struct _find_best_bin_to_split_helper(
             Splitter self,
->>>>>>> 3ed20029
             unsigned int feature_idx,
             const hist_struct [:, ::1] histograms,  # IN
             unsigned int n_samples,
