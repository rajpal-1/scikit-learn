--- conflicted
+++ resolved
@@ -137,10 +137,8 @@
         unsigned int [::1] left_indices_buffer
         unsigned int [::1] right_indices_buffer
 
-<<<<<<< HEAD
     def __init__(self,
                  const X_BINNED_DTYPE_C [::1, :] X_binned,
-                 unsigned int max_bins,
                  np.ndarray[np.uint32_t] actual_n_bins,
                  np.ndarray[np.uint8_t] has_missing_values,
                  np.ndarray[np.uint8_t] support_missing_values,
@@ -148,13 +146,6 @@
                  Y_DTYPE_C min_hessian_to_split=1e-3,
                  unsigned int min_samples_leaf=20,
                  Y_DTYPE_C min_gain_to_split=0.,
-=======
-    def __init__(self, const X_BINNED_DTYPE_C [::1, :] X_binned,
-                 np.ndarray[np.uint32_t] actual_n_bins,
-                 Y_DTYPE_C l2_regularization, Y_DTYPE_C
-                 min_hessian_to_split=1e-3, unsigned int
-                 min_samples_leaf=20, Y_DTYPE_C min_gain_to_split=0.,
->>>>>>> f283ed6b
                  unsigned char hessians_are_constant=False):
 
         self.X_binned = X_binned
