--- conflicted
+++ resolved
@@ -2167,11 +2167,7 @@
         for raw_predictions in self._staged_raw_predict(X):
             if raw_predictions.shape[1] == 1:
                 # np.argmax([0, 0]) is 0, not 1, therefor "> 0" not ">= 0"
-<<<<<<< HEAD
-                encoded_classes = (raw_predictions.ravel() > 0).astype(np.int64)
-=======
                 encoded_classes = (raw_predictions.ravel() > 0).astype(int)
->>>>>>> 99ba80a4
             else:
                 encoded_classes = np.argmax(raw_predictions, axis=1)
             yield self.classes_.take(encoded_classes, axis=0)
