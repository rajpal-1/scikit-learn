--- conflicted
+++ resolved
@@ -189,14 +189,8 @@
                                             dtype='u8')
 
         self._validate_parameters()
-<<<<<<< HEAD
-        n_samples, self.n_features_ = X.shape  # used for validation in predict
-        self._check_categories(self.n_features_, X_orig)
-=======
-
-        # used for validation in predict
-        n_samples, self._n_features = X.shape
->>>>>>> 1bd869ae
+        n_samples, self._n_features = X.shape  # used for validation in predict
+        self._check_categories(self._n_features, X_orig)
 
         # we need this stateful variable to tell raw_predict() that it was
         # called from fit() (this current method), and that the data it has
@@ -255,15 +249,10 @@
         # actual total number of bins. Everywhere in the code, the
         # convention is that n_bins == max_bins + 1
         n_bins = self.max_bins + 1  # + 1 for missing values
-<<<<<<< HEAD
-        self.bin_mapper_ = _BinMapper(
+        self._bin_mapper = _BinMapper(
             n_bins=n_bins,
             is_categorical=self.is_categorical_,
             random_state=self._random_seed)
-=======
-        self._bin_mapper = _BinMapper(n_bins=n_bins,
-                                      random_state=self._random_seed)
->>>>>>> 1bd869ae
         X_binned_train = self._bin_data(X_train, is_training_data=True)
         if X_val is not None:
             X_binned_val = self._bin_data(X_val, is_training_data=False)
@@ -280,7 +269,7 @@
 
         # Uses binned data to check for missing values
         has_missing_values = (
-            X_binned_train == self.bin_mapper_.missing_values_bin_idx_).any(
+            X_binned_train == self._bin_mapper.missing_values_bin_idx_).any(
                 axis=0).astype(np.uint8)
 
         n_samples = X_binned_train.shape[0]
@@ -448,12 +437,8 @@
                                                     sample_weight_train)
 
                 predictor = grower.make_predictor(
-<<<<<<< HEAD
-                    bin_thresholds=self.bin_mapper_.bin_thresholds_,
-                    is_categorical=self.bin_mapper_.is_categorical_,
-=======
-                    bin_thresholds=self._bin_mapper.bin_thresholds_
->>>>>>> 1bd869ae
+                    bin_thresholds=self._bin_mapper.bin_thresholds_,
+                    is_categorical=self._bin_mapper.is_categorical_,
                 )
                 predictors[-1].append(predictor)
 
@@ -653,12 +638,8 @@
         if is_training_data:
             X_binned = self._bin_mapper.fit_transform(X)  # F-aligned array
         else:
-<<<<<<< HEAD
             # F-aligned array
-            X_binned = self.bin_mapper_.transform(X)
-=======
-            X_binned = self._bin_mapper.transform(X)  # F-aligned array
->>>>>>> 1bd869ae
+            X_binned = self._bin_mapper.transform(X)
             # We convert the array to C-contiguous since predicting is faster
             # with this layout (training is faster on F-arrays though)
             X_binned = np.ascontiguousarray(X_binned)
@@ -930,7 +911,6 @@
         and 0 respectively correspond to a positive constraint, negative
         constraint and no constraint. Read more in the :ref:`User Guide
         <monotonic_cst_gbdt>`.
-<<<<<<< HEAD
     categorical_features : array-like of bool or int of shape (n_features) or \
         `'pandas'`, default=None.
         Indicates the categorical features.
@@ -949,10 +929,7 @@
         ``max_bins`` categories based on cardinality are kept. Categories
         encoded as negative number will be considered missing. Read more in
         the :ref:`User Guide <categorical_support_gbdt>`.
-    warm_start : bool, optional (default=False)
-=======
     warm_start : bool, default=False
->>>>>>> 1bd869ae
         When set to ``True``, reuse the solution of the previous call to fit
         and add more estimators to the ensemble. For results to be valid, the
         estimator should be re-trained on the same data only.
@@ -1182,7 +1159,6 @@
         and 0 respectively correspond to a positive constraint, negative
         constraint and no constraint. Read more in the :ref:`User Guide
         <monotonic_cst_gbdt>`.
-<<<<<<< HEAD
     categorical_features : array-like of bool or int of shape (n_features) or \
         `'pandas'`, default=None.
         Indicates the categorical features.
@@ -1201,10 +1177,7 @@
         ``max_bins`` categories based on cardinality are kept. Categories
         encoded as negative number will be considered missing. Read more in
         the :ref:`User Guide <categorical_support_gbdt>`.
-    warm_start : bool, optional (default=False)
-=======
     warm_start : bool, default=False
->>>>>>> 1bd869ae
         When set to ``True``, reuse the solution of the previous call to fit
         and add more estimators to the ensemble. For results to be valid, the
         estimator should be re-trained on the same data only.
