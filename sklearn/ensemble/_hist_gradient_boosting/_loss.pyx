--- conflicted
+++ resolved
@@ -27,10 +27,6 @@
 
     n_samples = raw_predictions.shape[0]
     for i in prange(n_samples, schedule='static', nogil=True):
-<<<<<<< HEAD
-        # Note: a more correct exp is 2 * (raw_predictions - y_true)
-        # but since we use 1 for the constant hessian value (and not 2) this
-        # is strictly equivalent for the leaves values.
         gradients[i] = raw_predictions[i] - y_true[i]
 
 
@@ -40,15 +36,6 @@
         const Y_DTYPE_C [::1] y_true,  # IN
         const Y_DTYPE_C [::1] raw_predictions,  # IN
         const Y_DTYPE_C [::1] sample_weight):  # IN
-=======
-        gradients[i] = raw_predictions[i] - y_true[i]
-
-
-def _update_gradients_least_absolute_deviation(
-        G_H_DTYPE_C [::1] gradients,  # OUT
-        const Y_DTYPE_C [::1] y_true,  # IN
-        const Y_DTYPE_C [::1] raw_predictions):  # IN
->>>>>>> 06632c0d
 
     cdef:
         int n_samples
@@ -56,16 +43,10 @@
 
     n_samples = raw_predictions.shape[0]
     for i in prange(n_samples, schedule='static', nogil=True):
-<<<<<<< HEAD
-        # Note: a more correct exp is 2 * (raw_predictions - y_true) * sample_weight
-        # but since we use 1 for the constant hessian value (and not 2) this
-        # is strictly equivalent for the leaves values.
-        gradients[i] = (raw_predictions[i] - y_true[i]) * sample_weight[i]
+        # gradient = sign(raw_predicition - y_pred)
+        gradients[i] = (sample_weight[i] * 
+                        (2 * (y_true[i] - raw_predictions[i] < 0) - 1))
         hessians[i] = sample_weight[i]
-=======
-        # gradient = sign(raw_predicition - y_pred)
-        gradients[i] = 2 * (y_true[i] - raw_predictions[i] < 0) - 1
->>>>>>> 06632c0d
 
 
 def _update_gradients_hessians_binary_crossentropy(
