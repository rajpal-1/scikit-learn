--- conflicted
+++ resolved
@@ -4,29 +4,21 @@
 from libc.math cimport isnan
 import numpy as np
 
-<<<<<<< HEAD
+from ...utils._typedefs cimport intp_t, uint8_t, uint16_t
 from .common cimport BinnedData
 from .common cimport Bitsets
-=======
-from ...utils._typedefs cimport intp_t
->>>>>>> 342a7ef8
 from .common cimport X_DTYPE_C
 from .common cimport Y_DTYPE_C
 from .common import Y_DTYPE
 from .common cimport X_BINNED_DTYPE_C
 from .common cimport node_struct
-<<<<<<< HEAD
 from ._bitset cimport in_bitset
-from sklearn.utils._typedefs cimport intp_t, uint8_t, uint16_t
 
 
 ctypedef fused X_BINNED_PREDICT:
     uint8_t[:, :]
     uint16_t[:, :]
     BinnedData
-=======
-from ._bitset cimport in_bitset_2d_memoryview
->>>>>>> 342a7ef8
 
 
 def _predict_from_raw_data(  # raw data = non-binned data
