--- conflicted
+++ resolved
@@ -1012,13 +1012,9 @@
                  min_weight_fraction_leaf=0.,
                  max_features="auto",
                  max_leaf_nodes=None,
-<<<<<<< HEAD
-                 min_impurity_split=1e-7,
-                 categorical="none",
-=======
                  min_impurity_decrease=0.,
                  min_impurity_split=None,
->>>>>>> dbd28e70
+                 categorical='none',
                  bootstrap=True,
                  oob_score=False,
                  n_jobs=None,
@@ -1031,14 +1027,9 @@
             n_estimators=n_estimators,
             estimator_params=("criterion", "max_depth", "min_samples_split",
                               "min_samples_leaf", "min_weight_fraction_leaf",
-<<<<<<< HEAD
-                              "max_features", "max_leaf_nodes", "min_impurity_split",
-                              "random_state", "categorical"),
-=======
                               "max_features", "max_leaf_nodes",
                               "min_impurity_decrease", "min_impurity_split",
-                              "random_state"),
->>>>>>> dbd28e70
+                              "random_state", "categorical"),
             bootstrap=bootstrap,
             oob_score=oob_score,
             n_jobs=n_jobs,
@@ -1293,13 +1284,9 @@
                  min_weight_fraction_leaf=0.,
                  max_features="auto",
                  max_leaf_nodes=None,
-<<<<<<< HEAD
-                 min_impurity_split=1e-7,
-                 categorical="none",
-=======
                  min_impurity_decrease=0.,
                  min_impurity_split=None,
->>>>>>> dbd28e70
+                 categorical='none'
                  bootstrap=True,
                  oob_score=False,
                  n_jobs=None,
@@ -1311,14 +1298,9 @@
             n_estimators=n_estimators,
             estimator_params=("criterion", "max_depth", "min_samples_split",
                               "min_samples_leaf", "min_weight_fraction_leaf",
-<<<<<<< HEAD
-                              "max_features", "max_leaf_nodes", "min_impurity_split",
-                              "random_state", "categorical"),
-=======
                               "max_features", "max_leaf_nodes",
                               "min_impurity_decrease", "min_impurity_split",
-                              "random_state"),
->>>>>>> dbd28e70
+                              "random_state", "categorical"),
             bootstrap=bootstrap,
             oob_score=oob_score,
             n_jobs=n_jobs,
@@ -1565,13 +1547,9 @@
                  min_weight_fraction_leaf=0.,
                  max_features="auto",
                  max_leaf_nodes=None,
-<<<<<<< HEAD
-                 min_impurity_split=1e-7,
-                 categorical="none",
-=======
                  min_impurity_decrease=0.,
                  min_impurity_split=None,
->>>>>>> dbd28e70
+                 categorical='none',
                  bootstrap=False,
                  oob_score=False,
                  n_jobs=None,
@@ -1584,14 +1562,9 @@
             n_estimators=n_estimators,
             estimator_params=("criterion", "max_depth", "min_samples_split",
                               "min_samples_leaf", "min_weight_fraction_leaf",
-<<<<<<< HEAD
-                              "max_features", "max_leaf_nodes", "min_impurity_split",
-                              "random_state", "categorical"),
-=======
                               "max_features", "max_leaf_nodes",
                               "min_impurity_decrease", "min_impurity_split",
-                              "random_state"),
->>>>>>> dbd28e70
+                              "random_state", "categorical"),
             bootstrap=bootstrap,
             oob_score=oob_score,
             n_jobs=n_jobs,
@@ -1806,13 +1779,9 @@
                  min_weight_fraction_leaf=0.,
                  max_features="auto",
                  max_leaf_nodes=None,
-<<<<<<< HEAD
-                 min_impurity_split=1e-7,
-                 categorical="none",
-=======
                  min_impurity_decrease=0.,
                  min_impurity_split=None,
->>>>>>> dbd28e70
+                 categorical='none',
                  bootstrap=False,
                  oob_score=False,
                  n_jobs=None,
@@ -1824,14 +1793,9 @@
             n_estimators=n_estimators,
             estimator_params=("criterion", "max_depth", "min_samples_split",
                               "min_samples_leaf", "min_weight_fraction_leaf",
-<<<<<<< HEAD
-                              "max_features", "max_leaf_nodes", "min_impurity_split",
-                              "random_state", "categorical"),
-=======
                               "max_features", "max_leaf_nodes",
                               "min_impurity_decrease", "min_impurity_split",
-                              "random_state"),
->>>>>>> dbd28e70
+                              "random_state", "categorical"),
             bootstrap=bootstrap,
             oob_score=oob_score,
             n_jobs=n_jobs,
@@ -2000,13 +1964,9 @@
                  min_samples_leaf=1,
                  min_weight_fraction_leaf=0.,
                  max_leaf_nodes=None,
-<<<<<<< HEAD
-                 min_impurity_split=1e-7,
-                 categorical="none",
-=======
                  min_impurity_decrease=0.,
                  min_impurity_split=None,
->>>>>>> dbd28e70
+                 categorical="none",
                  sparse_output=True,
                  n_jobs=None,
                  random_state=None,
@@ -2017,14 +1977,9 @@
             n_estimators=n_estimators,
             estimator_params=("criterion", "max_depth", "min_samples_split",
                               "min_samples_leaf", "min_weight_fraction_leaf",
-<<<<<<< HEAD
-                              "max_features", "max_leaf_nodes", "min_impurity_split",
-                              "random_state", "categorical"),
-=======
                               "max_features", "max_leaf_nodes",
                               "min_impurity_decrease", "min_impurity_split",
-                              "random_state"),
->>>>>>> dbd28e70
+                              "random_state", "categorical"),
             bootstrap=False,
             oob_score=False,
             n_jobs=n_jobs,
