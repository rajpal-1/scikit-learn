"""Forest of trees-based ensemble methods

Those methods include random forests and extremely randomized trees.

The module structure is the following:

- The ``BaseForest`` base class implements a common ``fit`` method for all
  the estimators in the module. The ``fit`` method of the base ``Forest``
  class calls the ``fit`` method of each sub-estimator on random samples
  (with replacement, a.k.a. bootstrap) of the training set.

  The init of the sub-estimator is further delegated to the
  ``BaseEnsemble`` constructor.

- The ``ForestClassifier`` and ``ForestRegressor`` base classes further
  implement the prediction logic by computing an average of the predicted
  outcomes of the sub-estimators.

- The ``RandomForestClassifier`` and ``RandomForestRegressor`` derived
  classes provide the user with concrete implementations of
  the forest ensemble method using classical, deterministic
  ``DecisionTreeClassifier`` and ``DecisionTreeRegressor`` as
  sub-estimator implementations.

- The ``ExtraTreesClassifier`` and ``ExtraTreesRegressor`` derived
  classes provide the user with concrete implementations of the
  forest ensemble method using the extremely randomized trees
  ``ExtraTreeClassifier`` and ``ExtraTreeRegressor`` as
  sub-estimator implementations.

Single and multi-output problems are both handled.

"""

# Authors: Gilles Louppe <g.louppe@gmail.com>
#          Brian Holt <bdholt1@gmail.com>
#          Joly Arnaud <arnaud.v.joly@gmail.com>
#          Fares Hedayati <fares.hedayati@gmail.com>
#
# License: BSD 3 clause


from warnings import catch_warnings, simplefilter, warn
import threading

from abc import ABCMeta, abstractmethod
import numpy as np
from scipy.sparse import issparse
from scipy.sparse import hstack as sparse_hstack
from joblib import Parallel, delayed

from ..base import ClassifierMixin, RegressorMixin, MultiOutputMixin
from ..metrics import r2_score
from ..preprocessing import OneHotEncoder
from ..tree import (DecisionTreeClassifier, DecisionTreeRegressor,
                    ExtraTreeClassifier, ExtraTreeRegressor)
from ..tree._tree import DTYPE, DOUBLE
from ..utils import check_random_state, check_array, compute_sample_weight
from ..exceptions import DataConversionWarning
from .base import BaseEnsemble, _partition_estimators
from ..utils.fixes import parallel_helper, _joblib_parallel_args
from ..utils.multiclass import check_classification_targets
from ..utils.validation import check_is_fitted


__all__ = ["RandomForestClassifier",
           "RandomForestRegressor",
           "ExtraTreesClassifier",
           "ExtraTreesRegressor",
           "RandomTreesEmbedding"]

MAX_INT = np.iinfo(np.int32).max


def _generate_sample_indices(random_state, n_samples):
    """Private function used to _parallel_build_trees function."""
    random_instance = check_random_state(random_state)
    sample_indices = random_instance.randint(0, n_samples, n_samples)

    return sample_indices


def _generate_unsampled_indices(random_state, n_samples):
    """Private function used to forest._set_oob_score function."""
    sample_indices = _generate_sample_indices(random_state, n_samples)
    sample_counts = np.bincount(sample_indices, minlength=n_samples)
    unsampled_mask = sample_counts == 0
    indices_range = np.arange(n_samples)
    unsampled_indices = indices_range[unsampled_mask]

    return unsampled_indices


def _parallel_build_trees(tree, forest, X, y, sample_weight, tree_idx, n_trees,
                          verbose=0, class_weight=None):
    """Private function used to fit a single tree in parallel."""
    if verbose > 1:
        print("building tree %d of %d" % (tree_idx + 1, n_trees))

    if forest.bootstrap:
        n_samples = X.shape[0]
        if sample_weight is None:
            curr_sample_weight = np.ones((n_samples,), dtype=np.float64)
        else:
            curr_sample_weight = sample_weight.copy()

        indices = _generate_sample_indices(tree.random_state, n_samples)
        sample_counts = np.bincount(indices, minlength=n_samples)
        curr_sample_weight *= sample_counts

        if class_weight == 'subsample':
            with catch_warnings():
                simplefilter('ignore', DeprecationWarning)
                curr_sample_weight *= compute_sample_weight('auto', y, indices)
        elif class_weight == 'balanced_subsample':
            curr_sample_weight *= compute_sample_weight('balanced', y, indices)

        tree.fit(X, y, sample_weight=curr_sample_weight, check_input=False)
    else:
        tree.fit(X, y, sample_weight=sample_weight, check_input=False)

    return tree


class BaseForest(BaseEnsemble, MultiOutputMixin, metaclass=ABCMeta):
    """Base class for forests of trees.

    Warning: This class should not be used directly. Use derived classes
    instead.
    """

    @abstractmethod
    def __init__(self,
                 base_estimator,
                 n_estimators=100,
                 estimator_params=tuple(),
                 bootstrap=False,
                 oob_score=False,
                 n_jobs=None,
                 random_state=None,
                 verbose=0,
                 warm_start=False,
                 class_weight=None):
        super().__init__(
            base_estimator=base_estimator,
            n_estimators=n_estimators,
            estimator_params=estimator_params)

        self.bootstrap = bootstrap
        self.oob_score = oob_score
        self.n_jobs = n_jobs
        self.random_state = random_state
        self.verbose = verbose
        self.warm_start = warm_start
        self.class_weight = class_weight

    def apply(self, X):
        """Apply trees in the forest to X, return leaf indices.

        Parameters
        ----------
        X : array-like or sparse matrix, shape = [n_samples, n_features]
            The input samples. Internally, its dtype will be converted to
            ``dtype=np.float32``. If a sparse matrix is provided, it will be
            converted into a sparse ``csr_matrix``.

        Returns
        -------
        X_leaves : array_like, shape = [n_samples, n_estimators]
            For each datapoint x in X and for each tree in the forest,
            return the index of the leaf x ends up in.
        """
        X = self._validate_X_predict(X)
        results = Parallel(n_jobs=self.n_jobs, verbose=self.verbose,
                           **_joblib_parallel_args(prefer="threads"))(
            delayed(parallel_helper)(tree, 'apply', X, check_input=False)
            for tree in self.estimators_)

        return np.array(results).T

    def decision_path(self, X):
        """Return the decision path in the forest

        .. versionadded:: 0.18

        Parameters
        ----------
        X : array-like or sparse matrix, shape = [n_samples, n_features]
            The input samples. Internally, its dtype will be converted to
            ``dtype=np.float32``. If a sparse matrix is provided, it will be
            converted into a sparse ``csr_matrix``.

        Returns
        -------
        indicator : sparse csr array, shape = [n_samples, n_nodes]
            Return a node indicator matrix where non zero elements
            indicates that the samples goes through the nodes.

        n_nodes_ptr : array of size (n_estimators + 1, )
            The columns from indicator[n_nodes_ptr[i]:n_nodes_ptr[i+1]]
            gives the indicator value for the i-th estimator.

        """
        X = self._validate_X_predict(X)
        indicators = Parallel(n_jobs=self.n_jobs, verbose=self.verbose,
                              **_joblib_parallel_args(prefer='threads'))(
            delayed(parallel_helper)(tree, 'decision_path', X,
                                     check_input=False)
            for tree in self.estimators_)

        n_nodes = [0]
        n_nodes.extend([i.shape[1] for i in indicators])
        n_nodes_ptr = np.array(n_nodes).cumsum()

        return sparse_hstack(indicators).tocsr(), n_nodes_ptr

    def fit(self, X, y, sample_weight=None):
        """Build a forest of trees from the training set (X, y).

        Parameters
        ----------
        X : array-like or sparse matrix of shape = [n_samples, n_features]
            The training input samples. Internally, its dtype will be converted
            to ``dtype=np.float32``. If a sparse matrix is provided, it will be
            converted into a sparse ``csc_matrix``.

        y : array-like, shape = [n_samples] or [n_samples, n_outputs]
            The target values (class labels in classification, real numbers in
            regression).

        sample_weight : array-like, shape = [n_samples] or None
            Sample weights. If None, then samples are equally weighted. Splits
            that would create child nodes with net zero or negative weight are
            ignored while searching for a split in each node. In the case of
            classification, splits are also ignored if they would result in any
            single class carrying a negative weight in either child node.

        Returns
        -------
        self : object
        """
        # Validate or convert input data
        X = check_array(X, accept_sparse="csc", dtype=DTYPE)
        y = check_array(y, accept_sparse='csc', ensure_2d=False, dtype=None)
        if sample_weight is not None:
            sample_weight = check_array(sample_weight, ensure_2d=False)
        if issparse(X):
            # Pre-sort indices to avoid that each individual tree of the
            # ensemble sorts the indices.
            X.sort_indices()

        # Remap output
        self.n_features_ = X.shape[1]

        y = np.atleast_1d(y)
        if y.ndim == 2 and y.shape[1] == 1:
            warn("A column-vector y was passed when a 1d array was"
                 " expected. Please change the shape of y to "
                 "(n_samples,), for example using ravel().",
                 DataConversionWarning, stacklevel=2)

        if y.ndim == 1:
            # reshape is necessary to preserve the data contiguity against vs
            # [:, np.newaxis] that does not.
            y = np.reshape(y, (-1, 1))

        self.n_outputs_ = y.shape[1]

        y, expanded_class_weight = self._validate_y_class_weight(y)

        if getattr(y, "dtype", None) != DOUBLE or not y.flags.contiguous:
            y = np.ascontiguousarray(y, dtype=DOUBLE)

        if expanded_class_weight is not None:
            if sample_weight is not None:
                sample_weight = sample_weight * expanded_class_weight
            else:
                sample_weight = expanded_class_weight

        # Check parameters
        self._validate_estimator()

        if not self.bootstrap and self.oob_score:
            raise ValueError("Out of bag estimation only available"
                             " if bootstrap=True")

        random_state = check_random_state(self.random_state)

        if not self.warm_start or not hasattr(self, "estimators_"):
            # Free allocated memory, if any
            self.estimators_ = []

        n_more_estimators = self.n_estimators - len(self.estimators_)

        if n_more_estimators < 0:
            raise ValueError('n_estimators=%d must be larger or equal to '
                             'len(estimators_)=%d when warm_start==True'
                             % (self.n_estimators, len(self.estimators_)))

        elif n_more_estimators == 0:
            warn("Warm-start fitting without increasing n_estimators does not "
                 "fit new trees.")
        else:
            if self.warm_start and len(self.estimators_) > 0:
                # We draw from the random state to get the random state we
                # would have got if we hadn't used a warm_start.
                random_state.randint(MAX_INT, size=len(self.estimators_))

            trees = [self._make_estimator(append=False,
                                          random_state=random_state)
                     for i in range(n_more_estimators)]

            # Parallel loop: we prefer the threading backend as the Cython code
            # for fitting the trees is internally releasing the Python GIL
            # making threading more efficient than multiprocessing in
            # that case. However, for joblib 0.12+ we respect any
            # parallel_backend contexts set at a higher level,
            # since correctness does not rely on using threads.
            trees = Parallel(n_jobs=self.n_jobs, verbose=self.verbose,
                             **_joblib_parallel_args(prefer='threads'))(
                delayed(_parallel_build_trees)(
                    t, self, X, y, sample_weight, i, len(trees),
                    verbose=self.verbose, class_weight=self.class_weight)
                for i, t in enumerate(trees))

            # Collect newly grown trees
            self.estimators_.extend(trees)

        if self.oob_score:
            self._set_oob_score(X, y)

        # Decapsulate classes_ attributes
        if hasattr(self, "classes_") and self.n_outputs_ == 1:
            self.n_classes_ = self.n_classes_[0]
            self.classes_ = self.classes_[0]

        return self

    @abstractmethod
    def _set_oob_score(self, X, y):
        """Calculate out of bag predictions and score."""

    def _validate_y_class_weight(self, y):
        # Default implementation
        return y, None

    def _validate_X_predict(self, X):
        """Validate X whenever one tries to predict, apply, predict_proba"""
        check_is_fitted(self)

        return self.estimators_[0]._validate_X_predict(X, check_input=True)

    @property
    def feature_importances_(self):
        """Return the feature importances (the higher, the more important the
           feature).

        Returns
        -------
        feature_importances_ : array, shape = [n_features]
            The values of this array sum to 1, unless all trees are single node
            trees consisting of only the root node, in which case it will be an
            array of zeros.
        """
        check_is_fitted(self)

        all_importances = Parallel(n_jobs=self.n_jobs,
                                   **_joblib_parallel_args(prefer='threads'))(
            delayed(getattr)(tree, 'feature_importances_')
            for tree in self.estimators_ if tree.tree_.node_count > 1)

        if not all_importances:
            return np.zeros(self.n_features_, dtype=np.float64)

        all_importances = np.mean(all_importances,
                                  axis=0, dtype=np.float64)
        return all_importances / np.sum(all_importances)


def _accumulate_prediction(predict, X, out, lock):
    """This is a utility function for joblib's Parallel.

    It can't go locally in ForestClassifier or ForestRegressor, because joblib
    complains that it cannot pickle it when placed there.
    """
    prediction = predict(X, check_input=False)
    with lock:
        if len(out) == 1:
            out[0] += prediction
        else:
            for i in range(len(out)):
                out[i] += prediction[i]


class ForestClassifier(BaseForest, ClassifierMixin, metaclass=ABCMeta):
    """Base class for forest of trees-based classifiers.

    Warning: This class should not be used directly. Use derived classes
    instead.
    """

    @abstractmethod
    def __init__(self,
                 base_estimator,
                 n_estimators=100,
                 estimator_params=tuple(),
                 bootstrap=False,
                 oob_score=False,
                 n_jobs=None,
                 random_state=None,
                 verbose=0,
                 warm_start=False,
                 class_weight=None):
        super().__init__(
            base_estimator,
            n_estimators=n_estimators,
            estimator_params=estimator_params,
            bootstrap=bootstrap,
            oob_score=oob_score,
            n_jobs=n_jobs,
            random_state=random_state,
            verbose=verbose,
            warm_start=warm_start,
            class_weight=class_weight)

    def _set_oob_score(self, X, y):
        """Compute out-of-bag score"""
        X = check_array(X, dtype=DTYPE, accept_sparse='csr')

        n_classes_ = self.n_classes_
        n_samples = y.shape[0]

        oob_decision_function = []
        oob_score = 0.0
        predictions = [np.zeros((n_samples, n_classes_[k]))
                       for k in range(self.n_outputs_)]

        for estimator in self.estimators_:
            unsampled_indices = _generate_unsampled_indices(
                estimator.random_state, n_samples)
            p_estimator = estimator.predict_proba(X[unsampled_indices, :],
                                                  check_input=False)

            if self.n_outputs_ == 1:
                p_estimator = [p_estimator]

            for k in range(self.n_outputs_):
                predictions[k][unsampled_indices, :] += p_estimator[k]

        for k in range(self.n_outputs_):
            if (predictions[k].sum(axis=1) == 0).any():
                warn("Some inputs do not have OOB scores. "
                     "This probably means too few trees were used "
                     "to compute any reliable oob estimates.")

            decision = (predictions[k] /
                        predictions[k].sum(axis=1)[:, np.newaxis])
            oob_decision_function.append(decision)
            oob_score += np.mean(y[:, k] ==
                                 np.argmax(predictions[k], axis=1), axis=0)

        if self.n_outputs_ == 1:
            self.oob_decision_function_ = oob_decision_function[0]
        else:
            self.oob_decision_function_ = oob_decision_function

        self.oob_score_ = oob_score / self.n_outputs_

    def _validate_y_class_weight(self, y):
        check_classification_targets(y)

        y = np.copy(y)
        expanded_class_weight = None

        if self.class_weight is not None:
            y_original = np.copy(y)

        self.classes_ = []
        self.n_classes_ = []

        y_store_unique_indices = np.zeros(y.shape, dtype=np.int)
        for k in range(self.n_outputs_):
            classes_k, y_store_unique_indices[:, k] = np.unique(y[:, k], return_inverse=True)
            self.classes_.append(classes_k)
            self.n_classes_.append(classes_k.shape[0])
        y = y_store_unique_indices

        if self.class_weight is not None:
            valid_presets = ('balanced', 'balanced_subsample')
            if isinstance(self.class_weight, str):
                if self.class_weight not in valid_presets:
                    raise ValueError('Valid presets for class_weight include '
                                     '"balanced" and "balanced_subsample". Given "%s".'
                                     % self.class_weight)
                if self.warm_start:
                    warn('class_weight presets "balanced" or "balanced_subsample" are '
                         'not recommended for warm_start if the fitted data '
                         'differs from the full dataset. In order to use '
                         '"balanced" weights, use compute_class_weight("balanced", '
                         'classes, y). In place of y you can use a large '
                         'enough sample of the full training set target to '
                         'properly estimate the class frequency '
                         'distributions. Pass the resulting weights as the '
                         'class_weight parameter.')

            if (self.class_weight != 'balanced_subsample' or
                    not self.bootstrap):
                if self.class_weight == "balanced_subsample":
                    class_weight = "balanced"
                else:
                    class_weight = self.class_weight
                expanded_class_weight = compute_sample_weight(class_weight,
                                                              y_original)

        return y, expanded_class_weight

    def predict(self, X):
        """Predict class for X.

        The predicted class of an input sample is a vote by the trees in
        the forest, weighted by their probability estimates. That is,
        the predicted class is the one with highest mean probability
        estimate across the trees.

        Parameters
        ----------
        X : array-like or sparse matrix of shape = [n_samples, n_features]
            The input samples. Internally, its dtype will be converted to
            ``dtype=np.float32``. If a sparse matrix is provided, it will be
            converted into a sparse ``csr_matrix``.

        Returns
        -------
        y : array of shape = [n_samples] or [n_samples, n_outputs]
            The predicted classes.
        """
        proba = self.predict_proba(X)

        if self.n_outputs_ == 1:
            return self.classes_.take(np.argmax(proba, axis=1), axis=0)

        else:
            n_samples = proba[0].shape[0]
            # all dtypes should be the same, so just take the first
            class_type = self.classes_[0].dtype
            predictions = np.empty((n_samples, self.n_outputs_),
                                   dtype=class_type)

            for k in range(self.n_outputs_):
                predictions[:, k] = self.classes_[k].take(np.argmax(proba[k],
                                                                    axis=1),
                                                          axis=0)

            return predictions

    def predict_proba(self, X):
        """Predict class probabilities for X.

        The predicted class probabilities of an input sample are computed as
        the mean predicted class probabilities of the trees in the forest. The
        class probability of a single tree is the fraction of samples of the same
        class in a leaf.

        Parameters
        ----------
        X : array-like or sparse matrix of shape = [n_samples, n_features]
            The input samples. Internally, its dtype will be converted to
            ``dtype=np.float32``. If a sparse matrix is provided, it will be
            converted into a sparse ``csr_matrix``.

        Returns
        -------
        p : array of shape = [n_samples, n_classes], or a list of n_outputs
            such arrays if n_outputs > 1.
            The class probabilities of the input samples. The order of the
            classes corresponds to that in the attribute `classes_`.
        """
        check_is_fitted(self)
        # Check data
        X = self._validate_X_predict(X)

        # Assign chunk of trees to jobs
        n_jobs, _, _ = _partition_estimators(self.n_estimators, self.n_jobs)

        # avoid storing the output of every estimator by summing them here
        all_proba = [np.zeros((X.shape[0], j), dtype=np.float64)
                     for j in np.atleast_1d(self.n_classes_)]
        lock = threading.Lock()
        Parallel(n_jobs=n_jobs, verbose=self.verbose,
                 **_joblib_parallel_args(require="sharedmem"))(
            delayed(_accumulate_prediction)(e.predict_proba, X, all_proba,
                                            lock)
            for e in self.estimators_)

        for proba in all_proba:
            proba /= len(self.estimators_)

        if len(all_proba) == 1:
            return all_proba[0]
        else:
            return all_proba

    def predict_log_proba(self, X):
        """Predict class log-probabilities for X.

        The predicted class log-probabilities of an input sample is computed as
        the log of the mean predicted class probabilities of the trees in the
        forest.

        Parameters
        ----------
        X : array-like or sparse matrix of shape = [n_samples, n_features]
            The input samples. Internally, its dtype will be converted to
            ``dtype=np.float32``. If a sparse matrix is provided, it will be
            converted into a sparse ``csr_matrix``.

        Returns
        -------
        p : array of shape = [n_samples, n_classes], or a list of n_outputs
            such arrays if n_outputs > 1.
            The class probabilities of the input samples. The order of the
            classes corresponds to that in the attribute `classes_`.
        """
        proba = self.predict_proba(X)

        if self.n_outputs_ == 1:
            return np.log(proba)

        else:
            for k in range(self.n_outputs_):
                proba[k] = np.log(proba[k])

            return proba


class ForestRegressor(BaseForest, RegressorMixin, metaclass=ABCMeta):
    """Base class for forest of trees-based regressors.

    Warning: This class should not be used directly. Use derived classes
    instead.
    """

    @abstractmethod
    def __init__(self,
                 base_estimator,
                 n_estimators=100,
                 estimator_params=tuple(),
                 bootstrap=False,
                 oob_score=False,
                 n_jobs=None,
                 random_state=None,
                 verbose=0,
                 warm_start=False):
        super().__init__(
            base_estimator,
            n_estimators=n_estimators,
            estimator_params=estimator_params,
            bootstrap=bootstrap,
            oob_score=oob_score,
            n_jobs=n_jobs,
            random_state=random_state,
            verbose=verbose,
            warm_start=warm_start)

    def predict(self, X):
        """Predict regression target for X.

        The predicted regression target of an input sample is computed as the
        mean predicted regression targets of the trees in the forest.

        Parameters
        ----------
        X : array-like or sparse matrix of shape = [n_samples, n_features]
            The input samples. Internally, its dtype will be converted to
            ``dtype=np.float32``. If a sparse matrix is provided, it will be
            converted into a sparse ``csr_matrix``.

        Returns
        -------
        y : array of shape = [n_samples] or [n_samples, n_outputs]
            The predicted values.
        """
        check_is_fitted(self)
        # Check data
        X = self._validate_X_predict(X)

        # Assign chunk of trees to jobs
        n_jobs, _, _ = _partition_estimators(self.n_estimators, self.n_jobs)

        # avoid storing the output of every estimator by summing them here
        if self.n_outputs_ > 1:
            y_hat = np.zeros((X.shape[0], self.n_outputs_), dtype=np.float64)
        else:
            y_hat = np.zeros((X.shape[0]), dtype=np.float64)

        # Parallel loop
        lock = threading.Lock()
        Parallel(n_jobs=n_jobs, verbose=self.verbose,
                 **_joblib_parallel_args(require="sharedmem"))(
            delayed(_accumulate_prediction)(e.predict, X, [y_hat], lock)
            for e in self.estimators_)

        y_hat /= len(self.estimators_)

        return y_hat

    def _set_oob_score(self, X, y):
        """Compute out-of-bag scores"""
        X = check_array(X, dtype=DTYPE, accept_sparse='csr')

        n_samples = y.shape[0]

        predictions = np.zeros((n_samples, self.n_outputs_))
        n_predictions = np.zeros((n_samples, self.n_outputs_))

        for estimator in self.estimators_:
            unsampled_indices = _generate_unsampled_indices(
                estimator.random_state, n_samples)
            p_estimator = estimator.predict(
                X[unsampled_indices, :], check_input=False)

            if self.n_outputs_ == 1:
                p_estimator = p_estimator[:, np.newaxis]

            predictions[unsampled_indices, :] += p_estimator
            n_predictions[unsampled_indices, :] += 1

        if (n_predictions == 0).any():
            warn("Some inputs do not have OOB scores. "
                 "This probably means too few trees were used "
                 "to compute any reliable oob estimates.")
            n_predictions[n_predictions == 0] = 1

        predictions /= n_predictions
        self.oob_prediction_ = predictions

        if self.n_outputs_ == 1:
            self.oob_prediction_ = \
                self.oob_prediction_.reshape((n_samples, ))

        self.oob_score_ = 0.0

        for k in range(self.n_outputs_):
            self.oob_score_ += r2_score(y[:, k],
                                        predictions[:, k])

        self.oob_score_ /= self.n_outputs_


class RandomForestClassifier(ForestClassifier):
    """A random forest classifier.

    A random forest is a meta estimator that fits a number of decision tree
    classifiers on various sub-samples of the dataset and uses averaging to
    improve the predictive accuracy and control over-fitting.
    The sub-sample size is always the same as the original
    input sample size but the samples are drawn with replacement if
    `bootstrap=True` (default).

    Read more in the :ref:`User Guide <forest>`.

    Parameters
    ----------
    n_estimators : integer, optional (default=100)
        The number of trees in the forest.

        .. versionchanged:: 0.22
           The default value of ``n_estimators`` changed from 10 to 100
           in 0.22.

    criterion : string, optional (default="gini")
        The function to measure the quality of a split. Supported criteria are
        "gini" for the Gini impurity and "entropy" for the information gain.
        Note: this parameter is tree-specific.

    max_depth : integer or None, optional (default=None)
        The maximum depth of the tree. If None, then nodes are expanded until
        all leaves are pure or until all leaves contain less than
        min_samples_split samples.

    min_samples_split : int, float, optional (default=2)
        The minimum number of samples required to split an internal node:

        - If int, then consider `min_samples_split` as the minimum number.
        - If float, then `min_samples_split` is a fraction and
          `ceil(min_samples_split * n_samples)` are the minimum
          number of samples for each split.

        .. versionchanged:: 0.18
           Added float values for fractions.

    min_samples_leaf : int, float, optional (default=1)
        The minimum number of samples required to be at a leaf node.
        A split point at any depth will only be considered if it leaves at
        least ``min_samples_leaf`` training samples in each of the left and
        right branches.  This may have the effect of smoothing the model,
        especially in regression.

        - If int, then consider `min_samples_leaf` as the minimum number.
        - If float, then `min_samples_leaf` is a fraction and
          `ceil(min_samples_leaf * n_samples)` are the minimum
          number of samples for each node.

        .. versionchanged:: 0.18
           Added float values for fractions.

    min_weight_fraction_leaf : float, optional (default=0.)
        The minimum weighted fraction of the sum total of weights (of all
        the input samples) required to be at a leaf node. Samples have
        equal weight when sample_weight is not provided.

    max_features : int, float, string or None, optional (default="auto")
        The number of features to consider when looking for the best split:

        - If int, then consider `max_features` features at each split.
        - If float, then `max_features` is a fraction and
          `int(max_features * n_features)` features are considered at each
          split.
        - If "auto", then `max_features=sqrt(n_features)`.
        - If "sqrt", then `max_features=sqrt(n_features)` (same as "auto").
        - If "log2", then `max_features=log2(n_features)`.
        - If None, then `max_features=n_features`.

        Note: the search for a split does not stop until at least one
        valid partition of the node samples is found, even if it requires to
        effectively inspect more than ``max_features`` features.

    max_leaf_nodes : int or None, optional (default=None)
        Grow trees with ``max_leaf_nodes`` in best-first fashion.
        Best nodes are defined as relative reduction in impurity.
        If None then unlimited number of leaf nodes.

    min_impurity_decrease : float, optional (default=0.)
        A node will be split if this split induces a decrease of the impurity
        greater than or equal to this value.

        The weighted impurity decrease equation is the following::

            N_t / N * (impurity - N_t_R / N_t * right_impurity
                                - N_t_L / N_t * left_impurity)

        where ``N`` is the total number of samples, ``N_t`` is the number of
        samples at the current node, ``N_t_L`` is the number of samples in the
        left child, and ``N_t_R`` is the number of samples in the right child.

        ``N``, ``N_t``, ``N_t_R`` and ``N_t_L`` all refer to the weighted sum,
        if ``sample_weight`` is passed.

        .. versionadded:: 0.19

    min_impurity_split : float, (default=1e-7)
        Threshold for early stopping in tree growth. A node will split
        if its impurity is above the threshold, otherwise it is a leaf.

        .. deprecated:: 0.19
           ``min_impurity_split`` has been deprecated in favor of
           ``min_impurity_decrease`` in 0.19. The default value of
           ``min_impurity_split`` will change from 1e-7 to 0 in 0.23 and it
           will be removed in 0.25. Use ``min_impurity_decrease`` instead.


    bootstrap : boolean, optional (default=True)
        Whether bootstrap samples are used when building trees. If False, the
        whole datset is used to build each tree.

    oob_score : bool (default=False)
        Whether to use out-of-bag samples to estimate
        the generalization accuracy.

    n_jobs : int or None, optional (default=None)
        The number of jobs to run in parallel.
        `fit`, `predict`, `decision_path` and `apply` are all
        parallelized over the trees.
        ``None`` means 1 unless in a :obj:`joblib.parallel_backend` context.
        ``-1`` means using all processors. See :term:`Glossary <n_jobs>`
        for more details.

    random_state : int, RandomState instance or None, optional (default=None)
        If int, random_state is the seed used by the random number generator;
        If RandomState instance, random_state is the random number generator;
        If None, the random number generator is the RandomState instance used
        by `np.random`.

    verbose : int, optional (default=0)
        Controls the verbosity when fitting and predicting.

    warm_start : bool, optional (default=False)
        When set to ``True``, reuse the solution of the previous call to fit
        and add more estimators to the ensemble, otherwise, just fit a whole
        new forest. See :term:`the Glossary <warm_start>`.

    class_weight : dict, list of dicts, "balanced", "balanced_subsample" or \
    None, optional (default=None)
        Weights associated with classes in the form ``{class_label: weight}``.
        If not given, all classes are supposed to have weight one. For
        multi-output problems, a list of dicts can be provided in the same
        order as the columns of y.

        Note that for multioutput (including multilabel) weights should be
        defined for each class of every column in its own dict. For example,
        for four-class multilabel classification weights should be
        [{0: 1, 1: 1}, {0: 1, 1: 5}, {0: 1, 1: 1}, {0: 1, 1: 1}] instead of
        [{1:1}, {2:5}, {3:1}, {4:1}].

        The "balanced" mode uses the values of y to automatically adjust
        weights inversely proportional to class frequencies in the input data
        as ``n_samples / (n_classes * np.bincount(y))``

        The "balanced_subsample" mode is the same as "balanced" except that
        weights are computed based on the bootstrap sample for every tree
        grown.

        For multi-output, the weights of each column of y will be multiplied.

        Note that these weights will be multiplied with sample_weight (passed
        through the fit method) if sample_weight is specified.

    ccp_alpha : non-negative float, optional (default=0.0)
        Complexity parameter used for Minimal Cost-Complexity Pruning. The
        subtree with the largest cost complexity that is smaller than
        ``ccp_alpha`` will be chosen. By default, no pruning is performed. See
        :ref:`minimal_cost_complexity_pruning` for details.

        .. versionadded:: 0.22

    Attributes
    ----------
    base_estimator_ : DecisionTreeClassifier
        The child estimator template used to create the collection of fitted
        sub-estimators.

    estimators_ : list of DecisionTreeClassifier
        The collection of fitted sub-estimators.

    classes_ : array of shape = [n_classes] or a list of such arrays
        The classes labels (single output problem), or a list of arrays of
        class labels (multi-output problem).

    n_classes_ : int or list
        The number of classes (single output problem), or a list containing the
        number of classes for each output (multi-output problem).

    n_features_ : int
        The number of features when ``fit`` is performed.

    n_outputs_ : int
        The number of outputs when ``fit`` is performed.

    feature_importances_ : array of shape = [n_features]
        The feature importances (the higher, the more important the feature).

    oob_score_ : float
        Score of the training dataset obtained using an out-of-bag estimate.
        This attribute exists only when ``oob_score`` is True.

    oob_decision_function_ : array of shape = [n_samples, n_classes]
        Decision function computed with out-of-bag estimate on the training
        set. If n_estimators is small it might be possible that a data point
        was never left out during the bootstrap. In this case,
        `oob_decision_function_` might contain NaN. This attribute exists 
        only when ``oob_score`` is True.

    Examples
    --------
    >>> from sklearn.ensemble import RandomForestClassifier
    >>> from sklearn.datasets import make_classification

    >>> X, y = make_classification(n_samples=1000, n_features=4,
    ...                            n_informative=2, n_redundant=0,
    ...                            random_state=0, shuffle=False)
    >>> clf = RandomForestClassifier(max_depth=2, random_state=0)
    >>> clf.fit(X, y)
    RandomForestClassifier(max_depth=2, random_state=0)
    >>> print(clf.feature_importances_)
    [0.14205973 0.76664038 0.0282433  0.06305659]
    >>> print(clf.predict([[0, 0, 0, 0]]))
    [1]

    Notes
    -----
    The default values for the parameters controlling the size of the trees
    (e.g. ``max_depth``, ``min_samples_leaf``, etc.) lead to fully grown and
    unpruned trees which can potentially be very large on some data sets. To
    reduce memory consumption, the complexity and size of the trees should be
    controlled by setting those parameter values.

    The features are always randomly permuted at each split. Therefore,
    the best found split may vary, even with the same training data,
    ``max_features=n_features`` and ``bootstrap=False``, if the improvement
    of the criterion is identical for several splits enumerated during the
    search of the best split. To obtain a deterministic behaviour during
    fitting, ``random_state`` has to be fixed.

    References
    ----------

    .. [1] L. Breiman, "Random Forests", Machine Learning, 45(1), 5-32, 2001.

    See also
    --------
    DecisionTreeClassifier, ExtraTreesClassifier
    """
    def __init__(self,
                 n_estimators=100,
                 criterion="gini",
                 max_depth=None,
                 min_samples_split=2,
                 min_samples_leaf=1,
                 min_weight_fraction_leaf=0.,
                 max_features="auto",
                 max_leaf_nodes=None,
                 min_impurity_decrease=0.,
                 min_impurity_split=None,
                 bootstrap=True,
                 oob_score=False,
                 n_jobs=None,
                 random_state=None,
                 verbose=0,
                 warm_start=False,
                 class_weight=None,
                 ccp_alpha=0.0):
        super().__init__(
            base_estimator=DecisionTreeClassifier(),
            n_estimators=n_estimators,
            estimator_params=("criterion", "max_depth", "min_samples_split",
                              "min_samples_leaf", "min_weight_fraction_leaf",
                              "max_features", "max_leaf_nodes",
                              "min_impurity_decrease", "min_impurity_split",
                              "random_state", "ccp_alpha"),
            bootstrap=bootstrap,
            oob_score=oob_score,
            n_jobs=n_jobs,
            random_state=random_state,
            verbose=verbose,
            warm_start=warm_start,
            class_weight=class_weight)

        self.criterion = criterion
        self.max_depth = max_depth
        self.min_samples_split = min_samples_split
        self.min_samples_leaf = min_samples_leaf
        self.min_weight_fraction_leaf = min_weight_fraction_leaf
        self.max_features = max_features
        self.max_leaf_nodes = max_leaf_nodes
        self.min_impurity_decrease = min_impurity_decrease
        self.min_impurity_split = min_impurity_split
        self.ccp_alpha = ccp_alpha


class RandomForestRegressor(ForestRegressor):
    """A random forest regressor.

    A random forest is a meta estimator that fits a number of classifying
    decision trees on various sub-samples of the dataset and uses averaging
    to improve the predictive accuracy and control over-fitting.
    The sub-sample size is always the same as the original
    input sample size but the samples are drawn with replacement if
    `bootstrap=True` (default).

    Read more in the :ref:`User Guide <forest>`.

    Parameters
    ----------
    n_estimators : integer, optional (default=10)
        The number of trees in the forest.

        .. versionchanged:: 0.22
           The default value of ``n_estimators`` changed from 10 to 100
           in 0.22.

    criterion : string, optional (default="mse")
        The function to measure the quality of a split. Supported criteria
        are "mse" for the mean squared error, which is equal to variance
        reduction as feature selection criterion, and "mae" for the mean
        absolute error.

        .. versionadded:: 0.18
           Mean Absolute Error (MAE) criterion.

    max_depth : integer or None, optional (default=None)
        The maximum depth of the tree. If None, then nodes are expanded until
        all leaves are pure or until all leaves contain less than
        min_samples_split samples.

    min_samples_split : int, float, optional (default=2)
        The minimum number of samples required to split an internal node:

        - If int, then consider `min_samples_split` as the minimum number.
        - If float, then `min_samples_split` is a fraction and
          `ceil(min_samples_split * n_samples)` are the minimum
          number of samples for each split.

        .. versionchanged:: 0.18
           Added float values for fractions.

    min_samples_leaf : int, float, optional (default=1)
        The minimum number of samples required to be at a leaf node.
        A split point at any depth will only be considered if it leaves at
        least ``min_samples_leaf`` training samples in each of the left and
        right branches.  This may have the effect of smoothing the model,
        especially in regression.

        - If int, then consider `min_samples_leaf` as the minimum number.
        - If float, then `min_samples_leaf` is a fraction and
          `ceil(min_samples_leaf * n_samples)` are the minimum
          number of samples for each node.

        .. versionchanged:: 0.18
           Added float values for fractions.

    min_weight_fraction_leaf : float, optional (default=0.)
        The minimum weighted fraction of the sum total of weights (of all
        the input samples) required to be at a leaf node. Samples have
        equal weight when sample_weight is not provided.

    max_features : int, float, string or None, optional (default="auto")
        The number of features to consider when looking for the best split:

        - If int, then consider `max_features` features at each split.
        - If float, then `max_features` is a fraction and
          `int(max_features * n_features)` features are considered at each
          split.
        - If "auto", then `max_features=n_features`.
        - If "sqrt", then `max_features=sqrt(n_features)`.
        - If "log2", then `max_features=log2(n_features)`.
        - If None, then `max_features=n_features`.

        Note: the search for a split does not stop until at least one
        valid partition of the node samples is found, even if it requires to
        effectively inspect more than ``max_features`` features.

    max_leaf_nodes : int or None, optional (default=None)
        Grow trees with ``max_leaf_nodes`` in best-first fashion.
        Best nodes are defined as relative reduction in impurity.
        If None then unlimited number of leaf nodes.

    min_impurity_decrease : float, optional (default=0.)
        A node will be split if this split induces a decrease of the impurity
        greater than or equal to this value.

        The weighted impurity decrease equation is the following::

            N_t / N * (impurity - N_t_R / N_t * right_impurity
                                - N_t_L / N_t * left_impurity)

        where ``N`` is the total number of samples, ``N_t`` is the number of
        samples at the current node, ``N_t_L`` is the number of samples in the
        left child, and ``N_t_R`` is the number of samples in the right child.

        ``N``, ``N_t``, ``N_t_R`` and ``N_t_L`` all refer to the weighted sum,
        if ``sample_weight`` is passed.

        .. versionadded:: 0.19

    min_impurity_split : float, (default=1e-7)
        Threshold for early stopping in tree growth. A node will split
        if its impurity is above the threshold, otherwise it is a leaf.

        .. deprecated:: 0.19
           ``min_impurity_split`` has been deprecated in favor of
           ``min_impurity_decrease`` in 0.19. The default value of
           ``min_impurity_split`` will change from 1e-7 to 0 in 0.23 and it
           will be removed in 0.25. Use ``min_impurity_decrease`` instead.

    bootstrap : boolean, optional (default=True)
        Whether bootstrap samples are used when building trees. If False, the
        whole datset is used to build each tree.

    oob_score : bool, optional (default=False)
        whether to use out-of-bag samples to estimate
        the R^2 on unseen data.

    n_jobs : int or None, optional (default=None)
        The number of jobs to run in parallel.
        `fit`, `predict`, `decision_path` and `apply` are all
        parallelized over the trees.
        `None`` means 1 unless in a :obj:`joblib.parallel_backend` context.
        ``-1`` means using all processors. See :term:`Glossary <n_jobs>`
        for more details.

    random_state : int, RandomState instance or None, optional (default=None)
        If int, random_state is the seed used by the random number generator;
        If RandomState instance, random_state is the random number generator;
        If None, the random number generator is the RandomState instance used
        by `np.random`.

    verbose : int, optional (default=0)
        Controls the verbosity when fitting and predicting.

    warm_start : bool, optional (default=False)
        When set to ``True``, reuse the solution of the previous call to fit
        and add more estimators to the ensemble, otherwise, just fit a whole
        new forest. See :term:`the Glossary <warm_start>`.

    ccp_alpha : non-negative float, optional (default=0.0)
        Complexity parameter used for Minimal Cost-Complexity Pruning. The
        subtree with the largest cost complexity that is smaller than
        ``ccp_alpha`` will be chosen. By default, no pruning is performed. See
        :ref:`minimal_cost_complexity_pruning` for details.

        .. versionadded:: 0.22

    Attributes
    ----------
    base_estimator_ : DecisionTreeRegressor
        The child estimator template used to create the collection of fitted
        sub-estimators.

    estimators_ : list of DecisionTreeRegressor
        The collection of fitted sub-estimators.

    feature_importances_ : array of shape = [n_features]
        The feature importances (the higher, the more important the feature).

    n_features_ : int
        The number of features when ``fit`` is performed.

    n_outputs_ : int
        The number of outputs when ``fit`` is performed.

    oob_score_ : float
        Score of the training dataset obtained using an out-of-bag estimate.
        This attribute exists only when ``oob_score`` is True.

    oob_prediction_ : array of shape = [n_samples]
        Prediction computed with out-of-bag estimate on the training set.
        This attribute exists only when ``oob_score`` is True.

    Examples
    --------
    >>> from sklearn.ensemble import RandomForestRegressor
    >>> from sklearn.datasets import make_regression

    >>> X, y = make_regression(n_features=4, n_informative=2,
    ...                        random_state=0, shuffle=False)
    >>> regr = RandomForestRegressor(max_depth=2, random_state=0)
    >>> regr.fit(X, y)
    RandomForestRegressor(max_depth=2, random_state=0)
    >>> print(regr.feature_importances_)
    [0.18146984 0.81473937 0.00145312 0.00233767]
    >>> print(regr.predict([[0, 0, 0, 0]]))
    [-8.32987858]

    Notes
    -----
    The default values for the parameters controlling the size of the trees
    (e.g. ``max_depth``, ``min_samples_leaf``, etc.) lead to fully grown and
    unpruned trees which can potentially be very large on some data sets. To
    reduce memory consumption, the complexity and size of the trees should be
    controlled by setting those parameter values.

    The features are always randomly permuted at each split. Therefore,
    the best found split may vary, even with the same training data,
    ``max_features=n_features`` and ``bootstrap=False``, if the improvement
    of the criterion is identical for several splits enumerated during the
    search of the best split. To obtain a deterministic behaviour during
    fitting, ``random_state`` has to be fixed.

    The default value ``max_features="auto"`` uses ``n_features``
    rather than ``n_features / 3``. The latter was originally suggested in
    [1], whereas the former was more recently justified empirically in [2].

    References
    ----------

    .. [1] L. Breiman, "Random Forests", Machine Learning, 45(1), 5-32, 2001.

    .. [2] P. Geurts, D. Ernst., and L. Wehenkel, "Extremely randomized
           trees", Machine Learning, 63(1), 3-42, 2006.

    See also
    --------
    DecisionTreeRegressor, ExtraTreesRegressor
    """
    def __init__(self,
                 n_estimators=100,
                 criterion="mse",
                 max_depth=None,
                 min_samples_split=2,
                 min_samples_leaf=1,
                 min_weight_fraction_leaf=0.,
                 max_features="auto",
                 max_leaf_nodes=None,
                 min_impurity_decrease=0.,
                 min_impurity_split=None,
                 bootstrap=True,
                 oob_score=False,
                 n_jobs=None,
                 random_state=None,
                 verbose=0,
                 warm_start=False,
                 ccp_alpha=0.0):
        super().__init__(
            base_estimator=DecisionTreeRegressor(),
            n_estimators=n_estimators,
            estimator_params=("criterion", "max_depth", "min_samples_split",
                              "min_samples_leaf", "min_weight_fraction_leaf",
                              "max_features", "max_leaf_nodes",
                              "min_impurity_decrease", "min_impurity_split",
                              "random_state", "ccp_alpha"),
            bootstrap=bootstrap,
            oob_score=oob_score,
            n_jobs=n_jobs,
            random_state=random_state,
            verbose=verbose,
            warm_start=warm_start)

        self.criterion = criterion
        self.max_depth = max_depth
        self.min_samples_split = min_samples_split
        self.min_samples_leaf = min_samples_leaf
        self.min_weight_fraction_leaf = min_weight_fraction_leaf
        self.max_features = max_features
        self.max_leaf_nodes = max_leaf_nodes
        self.min_impurity_decrease = min_impurity_decrease
        self.min_impurity_split = min_impurity_split
        self.ccp_alpha = ccp_alpha


class ExtraTreesClassifier(ForestClassifier):
    """An extra-trees classifier.

    This class implements a meta estimator that fits a number of
    randomized decision trees (a.k.a. extra-trees) on various sub-samples
    of the dataset and uses averaging to improve the predictive accuracy
    and control over-fitting.

    Read more in the :ref:`User Guide <forest>`.

    Parameters
    ----------
    n_estimators : integer, optional (default=10)
        The number of trees in the forest.

        .. versionchanged:: 0.22
           The default value of ``n_estimators`` changed from 10 to 100
           in 0.22.

    criterion : string, optional (default="gini")
        The function to measure the quality of a split. Supported criteria are
        "gini" for the Gini impurity and "entropy" for the information gain.

    max_depth : integer or None, optional (default=None)
        The maximum depth of the tree. If None, then nodes are expanded until
        all leaves are pure or until all leaves contain less than
        min_samples_split samples.

    min_samples_split : int, float, optional (default=2)
        The minimum number of samples required to split an internal node:

        - If int, then consider `min_samples_split` as the minimum number.
        - If float, then `min_samples_split` is a fraction and
          `ceil(min_samples_split * n_samples)` are the minimum
          number of samples for each split.

        .. versionchanged:: 0.18
           Added float values for fractions.

    min_samples_leaf : int, float, optional (default=1)
        The minimum number of samples required to be at a leaf node.
        A split point at any depth will only be considered if it leaves at
        least ``min_samples_leaf`` training samples in each of the left and
        right branches.  This may have the effect of smoothing the model,
        especially in regression.

        - If int, then consider `min_samples_leaf` as the minimum number.
        - If float, then `min_samples_leaf` is a fraction and
          `ceil(min_samples_leaf * n_samples)` are the minimum
          number of samples for each node.

        .. versionchanged:: 0.18
           Added float values for fractions.

    min_weight_fraction_leaf : float, optional (default=0.)
        The minimum weighted fraction of the sum total of weights (of all
        the input samples) required to be at a leaf node. Samples have
        equal weight when sample_weight is not provided.

    max_features : int, float, string or None, optional (default="auto")
        The number of features to consider when looking for the best split:

        - If int, then consider `max_features` features at each split.
        - If float, then `max_features` is a fraction and
          `int(max_features * n_features)` features are considered at each
          split.
        - If "auto", then `max_features=sqrt(n_features)`.
        - If "sqrt", then `max_features=sqrt(n_features)`.
        - If "log2", then `max_features=log2(n_features)`.
        - If None, then `max_features=n_features`.

        Note: the search for a split does not stop until at least one
        valid partition of the node samples is found, even if it requires to
        effectively inspect more than ``max_features`` features.

    max_leaf_nodes : int or None, optional (default=None)
        Grow trees with ``max_leaf_nodes`` in best-first fashion.
        Best nodes are defined as relative reduction in impurity.
        If None then unlimited number of leaf nodes.

    min_impurity_decrease : float, optional (default=0.)
        A node will be split if this split induces a decrease of the impurity
        greater than or equal to this value.

        The weighted impurity decrease equation is the following::

            N_t / N * (impurity - N_t_R / N_t * right_impurity
                                - N_t_L / N_t * left_impurity)

        where ``N`` is the total number of samples, ``N_t`` is the number of
        samples at the current node, ``N_t_L`` is the number of samples in the
        left child, and ``N_t_R`` is the number of samples in the right child.

        ``N``, ``N_t``, ``N_t_R`` and ``N_t_L`` all refer to the weighted sum,
        if ``sample_weight`` is passed.

        .. versionadded:: 0.19

    min_impurity_split : float, (default=1e-7)
        Threshold for early stopping in tree growth. A node will split
        if its impurity is above the threshold, otherwise it is a leaf.

        .. deprecated:: 0.19
           ``min_impurity_split`` has been deprecated in favor of
           ``min_impurity_decrease`` in 0.19. The default value of
           ``min_impurity_split`` will change from 1e-7 to 0 in 0.23 and it
           will be removed in 0.25. Use ``min_impurity_decrease`` instead.

    bootstrap : boolean, optional (default=False)
        Whether bootstrap samples are used when building trees. If False, the
        whole datset is used to build each tree.

    oob_score : bool, optional (default=False)
        Whether to use out-of-bag samples to estimate
        the generalization accuracy.

    n_jobs : int or None, optional (default=None)
        The number of jobs to run in parallel.
        `fit`, `predict`, `decision_path` and `apply` are all
        parallelized over the trees.
        ``None`` means 1 unless in a :obj:`joblib.parallel_backend` context.
        ``-1`` means using all processors. See :term:`Glossary <n_jobs>`
        for more details.

    random_state : int, RandomState instance or None, optional (default=None)
        If int, random_state is the seed used by the random number generator;
        If RandomState instance, random_state is the random number generator;
        If None, the random number generator is the RandomState instance used
        by `np.random`.

    verbose : int, optional (default=0)
        Controls the verbosity when fitting and predicting.

    warm_start : bool, optional (default=False)
        When set to ``True``, reuse the solution of the previous call to fit
        and add more estimators to the ensemble, otherwise, just fit a whole
        new forest. See :term:`the Glossary <warm_start>`.

    class_weight : dict, list of dicts, "balanced", "balanced_subsample" or \
    None, optional (default=None)
        Weights associated with classes in the form ``{class_label: weight}``.
        If not given, all classes are supposed to have weight one. For
        multi-output problems, a list of dicts can be provided in the same
        order as the columns of y.

        Note that for multioutput (including multilabel) weights should be
        defined for each class of every column in its own dict. For example,
        for four-class multilabel classification weights should be
        [{0: 1, 1: 1}, {0: 1, 1: 5}, {0: 1, 1: 1}, {0: 1, 1: 1}] instead of
        [{1:1}, {2:5}, {3:1}, {4:1}].

        The "balanced" mode uses the values of y to automatically adjust
        weights inversely proportional to class frequencies in the input data
        as ``n_samples / (n_classes * np.bincount(y))``

        The "balanced_subsample" mode is the same as "balanced" except that weights are
        computed based on the bootstrap sample for every tree grown.

        For multi-output, the weights of each column of y will be multiplied.

        Note that these weights will be multiplied with sample_weight (passed
        through the fit method) if sample_weight is specified.

    ccp_alpha : non-negative float, optional (default=0.0)
        Complexity parameter used for Minimal Cost-Complexity Pruning. The
        subtree with the largest cost complexity that is smaller than
        ``ccp_alpha`` will be chosen. By default, no pruning is performed. See
        :ref:`minimal_cost_complexity_pruning` for details.

        .. versionadded:: 0.22

    Attributes
    ----------
    base_estimator_ : ExtraTreeClassifier
        The child estimator template used to create the collection of fitted
        sub-estimators.

    estimators_ : list of DecisionTreeClassifier
        The collection of fitted sub-estimators.

    classes_ : array of shape = [n_classes] or a list of such arrays
        The classes labels (single output problem), or a list of arrays of
        class labels (multi-output problem).

    n_classes_ : int or list
        The number of classes (single output problem), or a list containing the
        number of classes for each output (multi-output problem).

    feature_importances_ : array of shape = [n_features]
        The feature importances (the higher, the more important the feature).

    n_features_ : int
        The number of features when ``fit`` is performed.

    n_outputs_ : int
        The number of outputs when ``fit`` is performed.

    oob_score_ : float
        Score of the training dataset obtained using an out-of-bag estimate.
<<<<<<< HEAD
        Exists only if oob_score = True.
=======
        This attribute exists only when ``oob_score`` is True.
>>>>>>> a151efff

    oob_decision_function_ : array of shape = [n_samples, n_classes]
        Decision function computed with out-of-bag estimate on the training
        set. If n_estimators is small it might be possible that a data point
        was never left out during the bootstrap. In this case,
<<<<<<< HEAD
        `oob_decision_function_` might contain NaN.
        Exists only if oob_score = True.
=======
        `oob_decision_function_` might contain NaN. This attribute exists 
        only when ``oob_score`` is True.
>>>>>>> a151efff

    Notes
    -----
    The default values for the parameters controlling the size of the trees
    (e.g. ``max_depth``, ``min_samples_leaf``, etc.) lead to fully grown and
    unpruned trees which can potentially be very large on some data sets. To
    reduce memory consumption, the complexity and size of the trees should be
    controlled by setting those parameter values.

    References
    ----------

    .. [1] P. Geurts, D. Ernst., and L. Wehenkel, "Extremely randomized
           trees", Machine Learning, 63(1), 3-42, 2006.

    See also
    --------
    sklearn.tree.ExtraTreeClassifier : Base classifier for this ensemble.
    RandomForestClassifier : Ensemble Classifier based on trees with optimal
        splits.
    """
    def __init__(self,
                 n_estimators=100,
                 criterion="gini",
                 max_depth=None,
                 min_samples_split=2,
                 min_samples_leaf=1,
                 min_weight_fraction_leaf=0.,
                 max_features="auto",
                 max_leaf_nodes=None,
                 min_impurity_decrease=0.,
                 min_impurity_split=None,
                 bootstrap=False,
                 oob_score=False,
                 n_jobs=None,
                 random_state=None,
                 verbose=0,
                 warm_start=False,
                 class_weight=None,
                 ccp_alpha=0.0):
        super().__init__(
            base_estimator=ExtraTreeClassifier(),
            n_estimators=n_estimators,
            estimator_params=("criterion", "max_depth", "min_samples_split",
                              "min_samples_leaf", "min_weight_fraction_leaf",
                              "max_features", "max_leaf_nodes",
                              "min_impurity_decrease", "min_impurity_split",
                              "random_state", "ccp_alpha"),
            bootstrap=bootstrap,
            oob_score=oob_score,
            n_jobs=n_jobs,
            random_state=random_state,
            verbose=verbose,
            warm_start=warm_start,
            class_weight=class_weight)

        self.criterion = criterion
        self.max_depth = max_depth
        self.min_samples_split = min_samples_split
        self.min_samples_leaf = min_samples_leaf
        self.min_weight_fraction_leaf = min_weight_fraction_leaf
        self.max_features = max_features
        self.max_leaf_nodes = max_leaf_nodes
        self.min_impurity_decrease = min_impurity_decrease
        self.min_impurity_split = min_impurity_split
        self.ccp_alpha = ccp_alpha


class ExtraTreesRegressor(ForestRegressor):
    """An extra-trees regressor.

    This class implements a meta estimator that fits a number of
    randomized decision trees (a.k.a. extra-trees) on various sub-samples
    of the dataset and uses averaging to improve the predictive accuracy
    and control over-fitting.

    Read more in the :ref:`User Guide <forest>`.

    Parameters
    ----------
    n_estimators : integer, optional (default=10)
        The number of trees in the forest.

        .. versionchanged:: 0.22
           The default value of ``n_estimators`` changed from 10 to 100
           in 0.22.

    criterion : string, optional (default="mse")
        The function to measure the quality of a split. Supported criteria
        are "mse" for the mean squared error, which is equal to variance
        reduction as feature selection criterion, and "mae" for the mean
        absolute error.

        .. versionadded:: 0.18
           Mean Absolute Error (MAE) criterion.

    max_depth : integer or None, optional (default=None)
        The maximum depth of the tree. If None, then nodes are expanded until
        all leaves are pure or until all leaves contain less than
        min_samples_split samples.

    min_samples_split : int, float, optional (default=2)
        The minimum number of samples required to split an internal node:

        - If int, then consider `min_samples_split` as the minimum number.
        - If float, then `min_samples_split` is a fraction and
          `ceil(min_samples_split * n_samples)` are the minimum
          number of samples for each split.

        .. versionchanged:: 0.18
           Added float values for fractions.

    min_samples_leaf : int, float, optional (default=1)
        The minimum number of samples required to be at a leaf node.
        A split point at any depth will only be considered if it leaves at
        least ``min_samples_leaf`` training samples in each of the left and
        right branches.  This may have the effect of smoothing the model,
        especially in regression.

        - If int, then consider `min_samples_leaf` as the minimum number.
        - If float, then `min_samples_leaf` is a fraction and
          `ceil(min_samples_leaf * n_samples)` are the minimum
          number of samples for each node.

        .. versionchanged:: 0.18
           Added float values for fractions.

    min_weight_fraction_leaf : float, optional (default=0.)
        The minimum weighted fraction of the sum total of weights (of all
        the input samples) required to be at a leaf node. Samples have
        equal weight when sample_weight is not provided.

    max_features : int, float, string or None, optional (default="auto")
        The number of features to consider when looking for the best split:

        - If int, then consider `max_features` features at each split.
        - If float, then `max_features` is a fraction and
          `int(max_features * n_features)` features are considered at each
          split.
        - If "auto", then `max_features=n_features`.
        - If "sqrt", then `max_features=sqrt(n_features)`.
        - If "log2", then `max_features=log2(n_features)`.
        - If None, then `max_features=n_features`.

        Note: the search for a split does not stop until at least one
        valid partition of the node samples is found, even if it requires to
        effectively inspect more than ``max_features`` features.

    max_leaf_nodes : int or None, optional (default=None)
        Grow trees with ``max_leaf_nodes`` in best-first fashion.
        Best nodes are defined as relative reduction in impurity.
        If None then unlimited number of leaf nodes.

    min_impurity_decrease : float, optional (default=0.)
        A node will be split if this split induces a decrease of the impurity
        greater than or equal to this value.

        The weighted impurity decrease equation is the following::

            N_t / N * (impurity - N_t_R / N_t * right_impurity
                                - N_t_L / N_t * left_impurity)

        where ``N`` is the total number of samples, ``N_t`` is the number of
        samples at the current node, ``N_t_L`` is the number of samples in the
        left child, and ``N_t_R`` is the number of samples in the right child.

        ``N``, ``N_t``, ``N_t_R`` and ``N_t_L`` all refer to the weighted sum,
        if ``sample_weight`` is passed.

        .. versionadded:: 0.19

    min_impurity_split : float, (default=1e-7)
        Threshold for early stopping in tree growth. A node will split
        if its impurity is above the threshold, otherwise it is a leaf.

        .. deprecated:: 0.19
           ``min_impurity_split`` has been deprecated in favor of
           ``min_impurity_decrease`` in 0.19. The default value of
           ``min_impurity_split`` will change from 1e-7 to 0 in 0.23 and it
           will be removed in 0.25. Use ``min_impurity_decrease`` instead.

    bootstrap : boolean, optional (default=False)
        Whether bootstrap samples are used when building trees. If False, the
        whole datset is used to build each tree.

    oob_score : bool, optional (default=False)
        Whether to use out-of-bag samples to estimate the R^2 on unseen data.

    n_jobs : int or None, optional (default=None)
        The number of jobs to run in parallel.
        `fit`, `predict`, `decision_path` and `apply` are all
        parallelized over the trees.
        ``None`` means 1 unless in a :obj:`joblib.parallel_backend` context.
        ``-1`` means using all processors. See :term:`Glossary <n_jobs>`
        for more details.

    random_state : int, RandomState instance or None, optional (default=None)
        If int, random_state is the seed used by the random number generator;
        If RandomState instance, random_state is the random number generator;
        If None, the random number generator is the RandomState instance used
        by `np.random`.

    verbose : int, optional (default=0)
        Controls the verbosity when fitting and predicting.

    warm_start : bool, optional (default=False)
        When set to ``True``, reuse the solution of the previous call to fit
        and add more estimators to the ensemble, otherwise, just fit a whole
        new forest. See :term:`the Glossary <warm_start>`.

    ccp_alpha : non-negative float, optional (default=0.0)
        Complexity parameter used for Minimal Cost-Complexity Pruning. The
        subtree with the largest cost complexity that is smaller than
        ``ccp_alpha`` will be chosen. By default, no pruning is performed. See
        :ref:`minimal_cost_complexity_pruning` for details.

        .. versionadded:: 0.22

    Attributes
    ----------
    base_estimator_ : ExtraTreeRegressor
        The child estimator template used to create the collection of fitted
        sub-estimators.

    estimators_ : list of DecisionTreeRegressor
        The collection of fitted sub-estimators.

    feature_importances_ : array of shape = [n_features]
        The feature importances (the higher, the more important the feature).

    n_features_ : int
        The number of features.

    n_outputs_ : int
        The number of outputs.

    oob_score_ : float
        Score of the training dataset obtained using an out-of-bag estimate.
        This attribute exists only when ``oob_score`` is True.

    oob_prediction_ : array of shape = [n_samples]
        Prediction computed with out-of-bag estimate on the training set.
        This attribute exists only when ``oob_score`` is True.

    Notes
    -----
    The default values for the parameters controlling the size of the trees
    (e.g. ``max_depth``, ``min_samples_leaf``, etc.) lead to fully grown and
    unpruned trees which can potentially be very large on some data sets. To
    reduce memory consumption, the complexity and size of the trees should be
    controlled by setting those parameter values.

    References
    ----------

    .. [1] P. Geurts, D. Ernst., and L. Wehenkel, "Extremely randomized trees",
           Machine Learning, 63(1), 3-42, 2006.

    See also
    --------
    sklearn.tree.ExtraTreeRegressor: Base estimator for this ensemble.
    RandomForestRegressor: Ensemble regressor using trees with optimal splits.
    """
    def __init__(self,
                 n_estimators=100,
                 criterion="mse",
                 max_depth=None,
                 min_samples_split=2,
                 min_samples_leaf=1,
                 min_weight_fraction_leaf=0.,
                 max_features="auto",
                 max_leaf_nodes=None,
                 min_impurity_decrease=0.,
                 min_impurity_split=None,
                 bootstrap=False,
                 oob_score=False,
                 n_jobs=None,
                 random_state=None,
                 verbose=0,
                 warm_start=False,
                 ccp_alpha=0.0):
        super().__init__(
            base_estimator=ExtraTreeRegressor(),
            n_estimators=n_estimators,
            estimator_params=("criterion", "max_depth", "min_samples_split",
                              "min_samples_leaf", "min_weight_fraction_leaf",
                              "max_features", "max_leaf_nodes",
                              "min_impurity_decrease", "min_impurity_split",
                              "random_state", "ccp_alpha"),
            bootstrap=bootstrap,
            oob_score=oob_score,
            n_jobs=n_jobs,
            random_state=random_state,
            verbose=verbose,
            warm_start=warm_start)

        self.criterion = criterion
        self.max_depth = max_depth
        self.min_samples_split = min_samples_split
        self.min_samples_leaf = min_samples_leaf
        self.min_weight_fraction_leaf = min_weight_fraction_leaf
        self.max_features = max_features
        self.max_leaf_nodes = max_leaf_nodes
        self.min_impurity_decrease = min_impurity_decrease
        self.min_impurity_split = min_impurity_split
        self.ccp_alpha = ccp_alpha


class RandomTreesEmbedding(BaseForest):
    """An ensemble of totally random trees.

    An unsupervised transformation of a dataset to a high-dimensional
    sparse representation. A datapoint is coded according to which leaf of
    each tree it is sorted into. Using a one-hot encoding of the leaves,
    this leads to a binary coding with as many ones as there are trees in
    the forest.

    The dimensionality of the resulting representation is
    ``n_out <= n_estimators * max_leaf_nodes``. If ``max_leaf_nodes == None``,
    the number of leaf nodes is at most ``n_estimators * 2 ** max_depth``.

    Read more in the :ref:`User Guide <random_trees_embedding>`.

    Parameters
    ----------
    n_estimators : integer, optional (default=10)
        Number of trees in the forest.

        .. versionchanged:: 0.22
           The default value of ``n_estimators`` changed from 10 to 100
           in 0.22.

    max_depth : integer, optional (default=5)
        The maximum depth of each tree. If None, then nodes are expanded until
        all leaves are pure or until all leaves contain less than
        min_samples_split samples.

    min_samples_split : int, float, optional (default=2)
        The minimum number of samples required to split an internal node:

        - If int, then consider `min_samples_split` as the minimum number.
        - If float, then `min_samples_split` is a fraction and
          `ceil(min_samples_split * n_samples)` is the minimum
          number of samples for each split.

        .. versionchanged:: 0.18
           Added float values for fractions.

    min_samples_leaf : int, float, optional (default=1)
        The minimum number of samples required to be at a leaf node.
        A split point at any depth will only be considered if it leaves at
        least ``min_samples_leaf`` training samples in each of the left and
        right branches.  This may have the effect of smoothing the model,
        especially in regression.

        - If int, then consider `min_samples_leaf` as the minimum number.
        - If float, then `min_samples_leaf` is a fraction and
          `ceil(min_samples_leaf * n_samples)` is the minimum
          number of samples for each node.

        .. versionchanged:: 0.18
           Added float values for fractions.

    min_weight_fraction_leaf : float, optional (default=0.)
        The minimum weighted fraction of the sum total of weights (of all
        the input samples) required to be at a leaf node. Samples have
        equal weight when sample_weight is not provided.

    max_leaf_nodes : int or None, optional (default=None)
        Grow trees with ``max_leaf_nodes`` in best-first fashion.
        Best nodes are defined as relative reduction in impurity.
        If None then unlimited number of leaf nodes.

    min_impurity_decrease : float, optional (default=0.)
        A node will be split if this split induces a decrease of the impurity
        greater than or equal to this value.

        The weighted impurity decrease equation is the following::

            N_t / N * (impurity - N_t_R / N_t * right_impurity
                                - N_t_L / N_t * left_impurity)

        where ``N`` is the total number of samples, ``N_t`` is the number of
        samples at the current node, ``N_t_L`` is the number of samples in the
        left child, and ``N_t_R`` is the number of samples in the right child.

        ``N``, ``N_t``, ``N_t_R`` and ``N_t_L`` all refer to the weighted sum,
        if ``sample_weight`` is passed.

        .. versionadded:: 0.19

    min_impurity_split : float, (default=1e-7)
        Threshold for early stopping in tree growth. A node will split
        if its impurity is above the threshold, otherwise it is a leaf.

        .. deprecated:: 0.19
           ``min_impurity_split`` has been deprecated in favor of
           ``min_impurity_decrease`` in 0.19. The default value of
           ``min_impurity_split`` will change from 1e-7 to 0 in 0.23 and it
           will be removed in 0.25. Use ``min_impurity_decrease`` instead.

    sparse_output : bool, optional (default=True)
        Whether or not to return a sparse CSR matrix, as default behavior,
        or to return a dense array compatible with dense pipeline operators.

    n_jobs : int or None, optional (default=None)
        The number of jobs to run in parallel.
        `fit`, `transform`, `decision_path` and `apply` are all
        parallelized over the trees.
        ``None`` means 1 unless in a :obj:`joblib.parallel_backend` context.
        ``-1`` means using all processors. See :term:`Glossary <n_jobs>`
        for more details.

    random_state : int, RandomState instance or None, optional (default=None)
        If int, random_state is the seed used by the random number generator;
        If RandomState instance, random_state is the random number generator;
        If None, the random number generator is the RandomState instance used
        by `np.random`.

    verbose : int, optional (default=0)
        Controls the verbosity when fitting and predicting.

    warm_start : bool, optional (default=False)
        When set to ``True``, reuse the solution of the previous call to fit
        and add more estimators to the ensemble, otherwise, just fit a whole
        new forest. See :term:`the Glossary <warm_start>`.

    ccp_alpha : non-negative float, optional (default=0.0)
        Complexity parameter used for Minimal Cost-Complexity Pruning. The
        subtree with the largest cost complexity that is smaller than
        ``ccp_alpha`` will be chosen. By default, no pruning is performed. See
        :ref:`minimal_cost_complexity_pruning` for details.

        .. versionadded:: 0.22

    Attributes
    ----------
    estimators_ : list of DecisionTreeClassifier
        The collection of fitted sub-estimators.

    References
    ----------
    .. [1] P. Geurts, D. Ernst., and L. Wehenkel, "Extremely randomized trees",
           Machine Learning, 63(1), 3-42, 2006.
    .. [2] Moosmann, F. and Triggs, B. and Jurie, F.  "Fast discriminative
           visual codebooks using randomized clustering forests"
           NIPS 2007

    """

    criterion = 'mse'
    max_features = 1

    def __init__(self,
                 n_estimators=100,
                 max_depth=5,
                 min_samples_split=2,
                 min_samples_leaf=1,
                 min_weight_fraction_leaf=0.,
                 max_leaf_nodes=None,
                 min_impurity_decrease=0.,
                 min_impurity_split=None,
                 sparse_output=True,
                 n_jobs=None,
                 random_state=None,
                 verbose=0,
                 warm_start=False,
                 ccp_alpha=0.0):
        super().__init__(
            base_estimator=ExtraTreeRegressor(),
            n_estimators=n_estimators,
            estimator_params=("criterion", "max_depth", "min_samples_split",
                              "min_samples_leaf", "min_weight_fraction_leaf",
                              "max_features", "max_leaf_nodes",
                              "min_impurity_decrease", "min_impurity_split",
                              "random_state", "ccp_alpha"),
            bootstrap=False,
            oob_score=False,
            n_jobs=n_jobs,
            random_state=random_state,
            verbose=verbose,
            warm_start=warm_start)

        self.max_depth = max_depth
        self.min_samples_split = min_samples_split
        self.min_samples_leaf = min_samples_leaf
        self.min_weight_fraction_leaf = min_weight_fraction_leaf
        self.max_leaf_nodes = max_leaf_nodes
        self.min_impurity_decrease = min_impurity_decrease
        self.min_impurity_split = min_impurity_split
        self.sparse_output = sparse_output
        self.ccp_alpha = ccp_alpha

    def _set_oob_score(self, X, y):
        raise NotImplementedError("OOB score not supported by tree embedding")

    def fit(self, X, y=None, sample_weight=None):
        """Fit estimator.

        Parameters
        ----------
        X : array-like or sparse matrix, shape=(n_samples, n_features)
            The input samples. Use ``dtype=np.float32`` for maximum
            efficiency. Sparse matrices are also supported, use sparse
            ``csc_matrix`` for maximum efficiency.

        sample_weight : array-like, shape = [n_samples] or None
            Sample weights. If None, then samples are equally weighted. Splits
            that would create child nodes with net zero or negative weight are
            ignored while searching for a split in each node. In the case of
            classification, splits are also ignored if they would result in any
            single class carrying a negative weight in either child node.

        Returns
        -------
        self : object

        """
        self.fit_transform(X, y, sample_weight=sample_weight)
        return self

    def fit_transform(self, X, y=None, sample_weight=None):
        """Fit estimator and transform dataset.

        Parameters
        ----------
        X : array-like or sparse matrix, shape=(n_samples, n_features)
            Input data used to build forests. Use ``dtype=np.float32`` for
            maximum efficiency.

        sample_weight : array-like, shape = [n_samples] or None
            Sample weights. If None, then samples are equally weighted. Splits
            that would create child nodes with net zero or negative weight are
            ignored while searching for a split in each node. In the case of
            classification, splits are also ignored if they would result in any
            single class carrying a negative weight in either child node.

        Returns
        -------
        X_transformed : sparse matrix, shape=(n_samples, n_out)
            Transformed dataset.
        """
        X = check_array(X, accept_sparse=['csc'])
        if issparse(X):
            # Pre-sort indices to avoid that each individual tree of the
            # ensemble sorts the indices.
            X.sort_indices()

        rnd = check_random_state(self.random_state)
        y = rnd.uniform(size=X.shape[0])
        super().fit(X, y, sample_weight=sample_weight)

        self.one_hot_encoder_ = OneHotEncoder(sparse=self.sparse_output)
        return self.one_hot_encoder_.fit_transform(self.apply(X))

    def transform(self, X):
        """Transform dataset.

        Parameters
        ----------
        X : array-like or sparse matrix, shape=(n_samples, n_features)
            Input data to be transformed. Use ``dtype=np.float32`` for maximum
            efficiency. Sparse matrices are also supported, use sparse
            ``csr_matrix`` for maximum efficiency.

        Returns
        -------
        X_transformed : sparse matrix, shape=(n_samples, n_out)
            Transformed dataset.
        """
        check_is_fitted(self)
        return self.one_hot_encoder_.transform(self.apply(X))<|MERGE_RESOLUTION|>--- conflicted
+++ resolved
@@ -1516,23 +1516,14 @@
 
     oob_score_ : float
         Score of the training dataset obtained using an out-of-bag estimate.
-<<<<<<< HEAD
-        Exists only if oob_score = True.
-=======
         This attribute exists only when ``oob_score`` is True.
->>>>>>> a151efff
 
     oob_decision_function_ : array of shape = [n_samples, n_classes]
         Decision function computed with out-of-bag estimate on the training
         set. If n_estimators is small it might be possible that a data point
         was never left out during the bootstrap. In this case,
-<<<<<<< HEAD
-        `oob_decision_function_` might contain NaN.
-        Exists only if oob_score = True.
-=======
         `oob_decision_function_` might contain NaN. This attribute exists 
         only when ``oob_score`` is True.
->>>>>>> a151efff
 
     Notes
     -----
