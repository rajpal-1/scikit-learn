--- conflicted
+++ resolved
@@ -1525,15 +1525,12 @@
 
         .. versionadded:: 0.22
 
-<<<<<<< HEAD
     max_bins : int, default=255
         The maximum number of bins to use for non-missing values.
 
     store_leaf_values : bool, default=False
         Whether to store the leaf values in the ``get_leaf_node_samples`` function.
 
-=======
->>>>>>> 14995509
     monotonic_cst : array-like of int of shape (n_features), default=None
         Indicates the monotonicity constraint to enforce on each feature.
           - 1: monotonic increase
@@ -1693,11 +1690,8 @@
         class_weight=None,
         ccp_alpha=0.0,
         max_samples=None,
-<<<<<<< HEAD
         max_bins=None,
         store_leaf_values=False,
-=======
->>>>>>> 14995509
         monotonic_cst=None,
     ):
         super().__init__(
@@ -1714,10 +1708,7 @@
                 "min_impurity_decrease",
                 "random_state",
                 "ccp_alpha",
-<<<<<<< HEAD
                 "store_leaf_values",
-=======
->>>>>>> 14995509
                 "monotonic_cst",
             ),
             bootstrap=bootstrap,
@@ -1921,7 +1912,6 @@
 
         .. versionadded:: 0.22
 
-<<<<<<< HEAD
     max_bins : int, default=255
         The maximum number of bins to use for non-missing values. Used for
         speeding up training time.
@@ -1929,8 +1919,6 @@
     store_leaf_values : bool, default=False
         Whether to store the leaf values in the ``get_leaf_node_samples`` function.
 
-=======
->>>>>>> 14995509
     monotonic_cst : array-like of int of shape (n_features), default=None
         Indicates the monotonicity constraint to enforce on each feature.
           - 1: monotonically increasing
@@ -2074,11 +2062,8 @@
         warm_start=False,
         ccp_alpha=0.0,
         max_samples=None,
-<<<<<<< HEAD
         max_bins=None,
         store_leaf_values=False,
-=======
->>>>>>> 14995509
         monotonic_cst=None,
     ):
         super().__init__(
@@ -2095,10 +2080,7 @@
                 "min_impurity_decrease",
                 "random_state",
                 "ccp_alpha",
-<<<<<<< HEAD
                 "store_leaf_values",
-=======
->>>>>>> 14995509
                 "monotonic_cst",
             ),
             bootstrap=bootstrap,
@@ -2482,11 +2464,8 @@
         class_weight=None,
         ccp_alpha=0.0,
         max_samples=None,
-<<<<<<< HEAD
         max_bins=None,
         store_leaf_values=False,
-=======
->>>>>>> 14995509
         monotonic_cst=None,
     ):
         super().__init__(
@@ -2503,10 +2482,7 @@
                 "min_impurity_decrease",
                 "random_state",
                 "ccp_alpha",
-<<<<<<< HEAD
                 "store_leaf_values",
-=======
->>>>>>> 14995509
                 "monotonic_cst",
             ),
             bootstrap=bootstrap,
@@ -2706,15 +2682,12 @@
 
         .. versionadded:: 0.22
 
-<<<<<<< HEAD
     max_bins : int, default=255
         The maximum number of bins to use for non-missing values.
 
     store_leaf_values : bool, default=False
         Whether to store the leaf values in the ``get_leaf_node_samples`` function.
 
-=======
->>>>>>> 14995509
     monotonic_cst : array-like of int of shape (n_features), default=None
         Indicates the monotonicity constraint to enforce on each feature.
           - 1: monotonically increasing
@@ -2843,11 +2816,8 @@
         warm_start=False,
         ccp_alpha=0.0,
         max_samples=None,
-<<<<<<< HEAD
         max_bins=None,
         store_leaf_values=False,
-=======
->>>>>>> 14995509
         monotonic_cst=None,
     ):
         super().__init__(
@@ -2864,10 +2834,7 @@
                 "min_impurity_decrease",
                 "random_state",
                 "ccp_alpha",
-<<<<<<< HEAD
                 "store_leaf_values",
-=======
->>>>>>> 14995509
                 "monotonic_cst",
             ),
             bootstrap=bootstrap,
