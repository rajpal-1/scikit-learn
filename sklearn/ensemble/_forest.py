"""
Forest of trees-based ensemble methods.

Those methods include random forests and extremely randomized trees.

The module structure is the following:

- The ``BaseForest`` base class implements a common ``fit`` method for all
  the estimators in the module. The ``fit`` method of the base ``Forest``
  class calls the ``fit`` method of each sub-estimator on random samples
  (with replacement, a.k.a. bootstrap) of the training set.

  The init of the sub-estimator is further delegated to the
  ``BaseEnsemble`` constructor.

- The ``ForestClassifier`` and ``ForestRegressor`` base classes further
  implement the prediction logic by computing an average of the predicted
  outcomes of the sub-estimators.

- The ``RandomForestClassifier`` and ``RandomForestRegressor`` derived
  classes provide the user with concrete implementations of
  the forest ensemble method using classical, deterministic
  ``DecisionTreeClassifier`` and ``DecisionTreeRegressor`` as
  sub-estimator implementations.

- The ``ExtraTreesClassifier`` and ``ExtraTreesRegressor`` derived
  classes provide the user with concrete implementations of the
  forest ensemble method using the extremely randomized trees
  ``ExtraTreeClassifier`` and ``ExtraTreeRegressor`` as
  sub-estimator implementations.

Single and multi-output problems are both handled.
"""

# Authors: Gilles Louppe <g.louppe@gmail.com>
#          Brian Holt <bdholt1@gmail.com>
#          Joly Arnaud <arnaud.v.joly@gmail.com>
#          Fares Hedayati <fares.hedayati@gmail.com>
#
# License: BSD 3 clause


import numbers
from warnings import catch_warnings, simplefilter, warn
import threading

from abc import ABCMeta, abstractmethod
import numpy as np
from scipy.sparse import issparse
from scipy.sparse import hstack as sparse_hstack
from joblib import Parallel, delayed

from ..base import ClassifierMixin, RegressorMixin, MultiOutputMixin
from ..metrics import r2_score
from ..preprocessing import OneHotEncoder
from ..tree import (DecisionTreeClassifier, DecisionTreeRegressor,
                    ExtraTreeClassifier, ExtraTreeRegressor)
from ..tree._tree import DTYPE, DOUBLE
from ..utils import check_random_state, check_array, compute_sample_weight
from ..exceptions import DataConversionWarning
from ._base import BaseEnsemble, _partition_estimators
from ..utils.fixes import _joblib_parallel_args
from ..utils.multiclass import check_classification_targets
from ..utils.validation import check_is_fitted


__all__ = ["RandomForestClassifier",
           "RandomForestRegressor",
           "ExtraTreesClassifier",
           "ExtraTreesRegressor",
           "RandomTreesEmbedding"]

MAX_INT = np.iinfo(np.int32).max


def _get_n_samples_bootstrap(n_samples, max_samples):
    """
    Get the number of samples in a bootstrap sample.

    Parameters
    ----------
    n_samples : int
        Number of samples in the dataset.
    max_samples : int or float
        The maximum number of samples to draw from the total available:
            - if float, this indicates a fraction of the total and should be
              the interval `(0, 1)`;
            - if int, this indicates the exact number of samples;
            - if None, this indicates the total number of samples.

    Returns
    -------
    n_samples_bootstrap : int
        The total number of samples to draw for the bootstrap sample.
    """
    if max_samples is None:
        return n_samples

    if isinstance(max_samples, numbers.Integral):
        if not (1 <= max_samples <= n_samples):
            msg = "`max_samples` must be in range 1 to {} but got value {}"
            raise ValueError(msg.format(n_samples, max_samples))
        return max_samples

    if isinstance(max_samples, numbers.Real):
        if not (0 < max_samples < 1):
            msg = "`max_samples` must be in range (0, 1) but got value {}"
            raise ValueError(msg.format(max_samples))
        return int(round(n_samples * max_samples))

    msg = "`max_samples` should be int or float, but got type '{}'"
    raise TypeError(msg.format(type(max_samples)))


def _generate_sample_indices(random_state, n_samples, n_samples_bootstrap):
    """
    Private function used to _parallel_build_trees function."""

    random_instance = check_random_state(random_state)
    sample_indices = random_instance.randint(0, n_samples, n_samples_bootstrap)

    return sample_indices


def _generate_unsampled_indices(random_state, n_samples, n_samples_bootstrap):
    """
    Private function used to forest._set_oob_score function."""
    sample_indices = _generate_sample_indices(random_state, n_samples,
                                              n_samples_bootstrap)
    sample_counts = np.bincount(sample_indices, minlength=n_samples)
    unsampled_mask = sample_counts == 0
    indices_range = np.arange(n_samples)
    unsampled_indices = indices_range[unsampled_mask]

    return unsampled_indices


def _parallel_build_trees(tree, forest, X, y, sample_weight, tree_idx, n_trees,
                          verbose=0, class_weight=None,
                          n_samples_bootstrap=None):
    """
    Private function used to fit a single tree in parallel."""
    if verbose > 1:
        print("building tree %d of %d" % (tree_idx + 1, n_trees))

    if forest.bootstrap:
        n_samples = X.shape[0]
        if sample_weight is None:
            curr_sample_weight = np.ones((n_samples,), dtype=np.float64)
        else:
            curr_sample_weight = sample_weight.copy()

        indices = _generate_sample_indices(tree.random_state, n_samples,
                                           n_samples_bootstrap)
        sample_counts = np.bincount(indices, minlength=n_samples)
        curr_sample_weight *= sample_counts

        if class_weight == 'subsample':
            with catch_warnings():
                simplefilter('ignore', DeprecationWarning)
                curr_sample_weight *= compute_sample_weight('auto', y, indices)
        elif class_weight == 'balanced_subsample':
            curr_sample_weight *= compute_sample_weight('balanced', y, indices)

        tree.fit(X, y, sample_weight=curr_sample_weight, check_input=False)
    else:
        tree.fit(X, y, sample_weight=sample_weight, check_input=False)

    return tree


class BaseForest(MultiOutputMixin, BaseEnsemble, metaclass=ABCMeta):
    """
    Base class for forests of trees.

    Warning: This class should not be used directly. Use derived classes
    instead.
    """

    @abstractmethod
    def __init__(self,
                 base_estimator,
                 n_estimators=100,
                 estimator_params=tuple(),
                 bootstrap=False,
                 oob_score=False,
                 n_jobs=None,
                 random_state=None,
                 verbose=0,
                 warm_start=False,
                 class_weight=None,
                 max_samples=None):
        super().__init__(
            base_estimator=base_estimator,
            n_estimators=n_estimators,
            estimator_params=estimator_params)

        self.bootstrap = bootstrap
        self.oob_score = oob_score
        self.n_jobs = n_jobs
        self.random_state = random_state
        self.verbose = verbose
        self.warm_start = warm_start
        self.class_weight = class_weight
        self.max_samples = max_samples

    def apply(self, X):
        """
        Apply trees in the forest to X, return leaf indices.

        Parameters
        ----------
        X : {array-like or sparse matrix} of shape (n_samples, n_features)
            The input samples. Internally, its dtype will be converted to
            ``dtype=np.float32``. If a sparse matrix is provided, it will be
            converted into a sparse ``csr_matrix``.

        Returns
        -------
        X_leaves : array_like, shape = [n_samples, n_estimators]
            For each datapoint x in X and for each tree in the forest,
            return the index of the leaf x ends up in.
        """
        X = self._validate_X_predict(X)
        results = Parallel(n_jobs=self.n_jobs, verbose=self.verbose,
                           **_joblib_parallel_args(prefer="threads"))(
            delayed(tree.apply)(X, check_input=False)
            for tree in self.estimators_)

        return np.array(results).T

    def decision_path(self, X):
<<<<<<< HEAD
        """Return the decision path in the forest.
=======
        """
        Return the decision path in the forest.
>>>>>>> b8a4da8b

        .. versionadded:: 0.18

        Parameters
        ----------
        X : {array-like or sparse matrix} of shape (n_samples, n_features)
            The input samples. Internally, its dtype will be converted to
            ``dtype=np.float32``. If a sparse matrix is provided, it will be
            converted into a sparse ``csr_matrix``.

        Returns
        -------
        indicator : sparse csr array, shape = [n_samples, n_nodes]
            Return a node indicator matrix where non zero elements
            indicates that the samples goes through the nodes.

        n_nodes_ptr : array of size (n_estimators + 1, )
            The columns from indicator[n_nodes_ptr[i]:n_nodes_ptr[i+1]]
            gives the indicator value for the i-th estimator.
        """
        X = self._validate_X_predict(X)
        indicators = Parallel(n_jobs=self.n_jobs, verbose=self.verbose,
                              **_joblib_parallel_args(prefer='threads'))(
            delayed(tree.decision_path)(X,
                                     check_input=False)
            for tree in self.estimators_)

        n_nodes = [0]
        n_nodes.extend([i.shape[1] for i in indicators])
        n_nodes_ptr = np.array(n_nodes).cumsum()

        return sparse_hstack(indicators).tocsr(), n_nodes_ptr

    def fit(self, X, y, sample_weight=None):
        """
        Build a forest of trees from the training set (X, y).

        Parameters
        ----------
        X : array-like or sparse matrix of shape (n_samples, n_features)
            The training input samples. Internally, its dtype will be converted
            to ``dtype=np.float32``. If a sparse matrix is provided, it will be
            converted into a sparse ``csc_matrix``.

        y : array-like of shape (n_samples,) or (n_samples, n_outputs)
            The target values (class labels in classification, real numbers in
            regression).

        sample_weight : array-like of shape (n_samples,), default=None
            Sample weights. If None, then samples are equally weighted. Splits
            that would create child nodes with net zero or negative weight are
            ignored while searching for a split in each node. In the case of
            classification, splits are also ignored if they would result in any
            single class carrying a negative weight in either child node.

        Returns
        -------
        self : object
            Returns instance of fitted object.
        """
        # Validate or convert input data
        X = check_array(X, accept_sparse="csc", dtype=DTYPE)
        y = check_array(y, accept_sparse='csc', ensure_2d=False, dtype=None)
        if sample_weight is not None:
            sample_weight = check_array(sample_weight, ensure_2d=False)
        if issparse(X):
            # Pre-sort indices to avoid that each individual tree of the
            # ensemble sorts the indices.
            X.sort_indices()

        # Remap output
        self.n_features_ = X.shape[1]

        y = np.atleast_1d(y)
        if y.ndim == 2 and y.shape[1] == 1:
            warn("A column-vector y was passed when a 1d array was"
                 " expected. Please change the shape of y to "
                 "(n_samples,), for example using ravel().",
                 DataConversionWarning, stacklevel=2)

        if y.ndim == 1:
            # reshape is necessary to preserve the data contiguity against vs
            # [:, np.newaxis] that does not.
            y = np.reshape(y, (-1, 1))

        self.n_outputs_ = y.shape[1]

        y, expanded_class_weight = self._validate_y_class_weight(y)

        if getattr(y, "dtype", None) != DOUBLE or not y.flags.contiguous:
            y = np.ascontiguousarray(y, dtype=DOUBLE)

        if expanded_class_weight is not None:
            if sample_weight is not None:
                sample_weight = sample_weight * expanded_class_weight
            else:
                sample_weight = expanded_class_weight

        # Get bootstrap sample size
        n_samples_bootstrap = _get_n_samples_bootstrap(
            n_samples=X.shape[0],
            max_samples=self.max_samples
        )

        # Check parameters
        self._validate_estimator()

        if not self.bootstrap and self.oob_score:
            raise ValueError("Out of bag estimation only available"
                             " if bootstrap=True")

        random_state = check_random_state(self.random_state)

        if not self.warm_start or not hasattr(self, "estimators_"):
            # Free allocated memory, if any
            self.estimators_ = []

        n_more_estimators = self.n_estimators - len(self.estimators_)

        if n_more_estimators < 0:
            raise ValueError('n_estimators=%d must be larger or equal to '
                             'len(estimators_)=%d when warm_start==True'
                             % (self.n_estimators, len(self.estimators_)))

        elif n_more_estimators == 0:
            warn("Warm-start fitting without increasing n_estimators does not "
                 "fit new trees.")
        else:
            if self.warm_start and len(self.estimators_) > 0:
                # We draw from the random state to get the random state we
                # would have got if we hadn't used a warm_start.
                random_state.randint(MAX_INT, size=len(self.estimators_))

            trees = [self._make_estimator(append=False,
                                          random_state=random_state)
                     for i in range(n_more_estimators)]

            # Parallel loop: we prefer the threading backend as the Cython code
            # for fitting the trees is internally releasing the Python GIL
            # making threading more efficient than multiprocessing in
            # that case. However, for joblib 0.12+ we respect any
            # parallel_backend contexts set at a higher level,
            # since correctness does not rely on using threads.
            trees = Parallel(n_jobs=self.n_jobs, verbose=self.verbose,
                             **_joblib_parallel_args(prefer='threads'))(
                delayed(_parallel_build_trees)(
                    t, self, X, y, sample_weight, i, len(trees),
                    verbose=self.verbose, class_weight=self.class_weight,
                    n_samples_bootstrap=n_samples_bootstrap)
                for i, t in enumerate(trees))

            # Collect newly grown trees
            self.estimators_.extend(trees)

        if self.oob_score:
            self._set_oob_score(X, y)

        # Decapsulate classes_ attributes
        if hasattr(self, "classes_") and self.n_outputs_ == 1:
            self.n_classes_ = self.n_classes_[0]
            self.classes_ = self.classes_[0]

        return self

    @abstractmethod
    def _set_oob_score(self, X, y):
        """
        Calculate out of bag predictions and score."""

    def _validate_y_class_weight(self, y):
        # Default implementation
        return y, None

    def _validate_X_predict(self, X):
        """
        Validate X whenever one tries to predict, apply, predict_proba."""
        check_is_fitted(self)

        return self.estimators_[0]._validate_X_predict(X, check_input=True)

    @property
    def feature_importances_(self):
        """
<<<<<<< HEAD
        Returns the feature importances (array, shape =  [n_features]).
=======
        Return the feature importances (the higher, the more important the
           feature).
>>>>>>> b8a4da8b

        More important features have higher values. The values of this array
        sum to 1, unless all trees are single nodetrees consisting of only the
        root node, in which case it will be an array of zeros.
        """
        check_is_fitted(self)

        all_importances = Parallel(n_jobs=self.n_jobs,
                                   **_joblib_parallel_args(prefer='threads'))(
            delayed(getattr)(tree, 'feature_importances_')
            for tree in self.estimators_ if tree.tree_.node_count > 1)

        if not all_importances:
            return np.zeros(self.n_features_, dtype=np.float64)

        all_importances = np.mean(all_importances,
                                  axis=0, dtype=np.float64)
        return all_importances / np.sum(all_importances)


def _accumulate_prediction(predict, X, out, lock):
    """
    This is a utility function for joblib's Parallel.

    It can't go locally in ForestClassifier or ForestRegressor, because joblib
    complains that it cannot pickle it when placed there.
    """
    prediction = predict(X, check_input=False)
    with lock:
        if len(out) == 1:
            out[0] += prediction
        else:
            for i in range(len(out)):
                out[i] += prediction[i]


class ForestClassifier(ClassifierMixin, BaseForest, metaclass=ABCMeta):
    """
    Base class for forest of trees-based classifiers.

    Warning: This class should not be used directly. Use derived classes
    instead.
    """

    @abstractmethod
    def __init__(self,
                 base_estimator,
                 n_estimators=100,
                 estimator_params=tuple(),
                 bootstrap=False,
                 oob_score=False,
                 n_jobs=None,
                 random_state=None,
                 verbose=0,
                 warm_start=False,
                 class_weight=None,
                 max_samples=None):
        super().__init__(
            base_estimator,
            n_estimators=n_estimators,
            estimator_params=estimator_params,
            bootstrap=bootstrap,
            oob_score=oob_score,
            n_jobs=n_jobs,
            random_state=random_state,
            verbose=verbose,
            warm_start=warm_start,
            class_weight=class_weight,
            max_samples=max_samples)

    def _set_oob_score(self, X, y):
        """
        Compute out-of-bag score."""
        X = check_array(X, dtype=DTYPE, accept_sparse='csr')

        n_classes_ = self.n_classes_
        n_samples = y.shape[0]

        oob_decision_function = []
        oob_score = 0.0
        predictions = [np.zeros((n_samples, n_classes_[k]))
                       for k in range(self.n_outputs_)]

        n_samples_bootstrap = _get_n_samples_bootstrap(
            n_samples, self.max_samples
        )

        for estimator in self.estimators_:
            unsampled_indices = _generate_unsampled_indices(
                estimator.random_state, n_samples, n_samples_bootstrap)
            p_estimator = estimator.predict_proba(X[unsampled_indices, :],
                                                  check_input=False)

            if self.n_outputs_ == 1:
                p_estimator = [p_estimator]

            for k in range(self.n_outputs_):
                predictions[k][unsampled_indices, :] += p_estimator[k]

        for k in range(self.n_outputs_):
            if (predictions[k].sum(axis=1) == 0).any():
                warn("Some inputs do not have OOB scores. "
                     "This probably means too few trees were used "
                     "to compute any reliable oob estimates.")

            decision = (predictions[k] /
                        predictions[k].sum(axis=1)[:, np.newaxis])
            oob_decision_function.append(decision)
            oob_score += np.mean(y[:, k] ==
                                 np.argmax(predictions[k], axis=1), axis=0)

        if self.n_outputs_ == 1:
            self.oob_decision_function_ = oob_decision_function[0]
        else:
            self.oob_decision_function_ = oob_decision_function

        self.oob_score_ = oob_score / self.n_outputs_

    def _validate_y_class_weight(self, y):
        check_classification_targets(y)

        y = np.copy(y)
        expanded_class_weight = None

        if self.class_weight is not None:
            y_original = np.copy(y)

        self.classes_ = []
        self.n_classes_ = []

        y_store_unique_indices = np.zeros(y.shape, dtype=np.int)
        for k in range(self.n_outputs_):
            classes_k, y_store_unique_indices[:, k] = np.unique(y[:, k], return_inverse=True)
            self.classes_.append(classes_k)
            self.n_classes_.append(classes_k.shape[0])
        y = y_store_unique_indices

        if self.class_weight is not None:
            valid_presets = ('balanced', 'balanced_subsample')
            if isinstance(self.class_weight, str):
                if self.class_weight not in valid_presets:
                    raise ValueError('Valid presets for class_weight include '
                                     '"balanced" and "balanced_subsample". Given "%s".'
                                     % self.class_weight)
                if self.warm_start:
                    warn('class_weight presets "balanced" or "balanced_subsample" are '
                         'not recommended for warm_start if the fitted data '
                         'differs from the full dataset. In order to use '
                         '"balanced" weights, use compute_class_weight("balanced", '
                         'classes, y). In place of y you can use a large '
                         'enough sample of the full training set target to '
                         'properly estimate the class frequency '
                         'distributions. Pass the resulting weights as the '
                         'class_weight parameter.')

            if (self.class_weight != 'balanced_subsample' or
                    not self.bootstrap):
                if self.class_weight == "balanced_subsample":
                    class_weight = "balanced"
                else:
                    class_weight = self.class_weight
                expanded_class_weight = compute_sample_weight(class_weight,
                                                              y_original)

        return y, expanded_class_weight

    def predict(self, X):
        """
        Predict class for X.

        The predicted class of an input sample is a vote by the trees in
        the forest, weighted by their probability estimates. That is,
        the predicted class is the one with highest mean probability
        estimate across the trees.

        Parameters
        ----------
        X : array-like or sparse matrix of shape (n_samples, n_features)
            The input samples. Internally, its dtype will be converted to
            ``dtype=np.float32``. If a sparse matrix is provided, it will be
            converted into a sparse ``csr_matrix``.

        Returns
        -------
        y : array-like of shape (n_samples,) or (n_samples, n_outputs)
            The predicted classes.
        """
        proba = self.predict_proba(X)

        if self.n_outputs_ == 1:
            return self.classes_.take(np.argmax(proba, axis=1), axis=0)

        else:
            n_samples = proba[0].shape[0]
            # all dtypes should be the same, so just take the first
            class_type = self.classes_[0].dtype
            predictions = np.empty((n_samples, self.n_outputs_),
                                   dtype=class_type)

            for k in range(self.n_outputs_):
                predictions[:, k] = self.classes_[k].take(np.argmax(proba[k],
                                                                    axis=1),
                                                          axis=0)

            return predictions

    def predict_proba(self, X):
        """
        Predict class probabilities for X.

        The predicted class probabilities of an input sample are computed as
        the mean predicted class probabilities of the trees in the forest. The
        class probability of a single tree is the fraction of samples of the same
        class in a leaf.

        Parameters
        ----------
        X : array-like or sparse matrix of shape (n_samples, n_features)
            The input samples. Internally, its dtype will be converted to
            ``dtype=np.float32``. If a sparse matrix is provided, it will be
            converted into a sparse ``csr_matrix``.

        Returns
        -------
        p : array of shape (n_samples, n_classes), or a list of n_outputs \
            such arrays if n_outputs > 1.
            The class probabilities of the input samples. The order of the
            classes corresponds to that in the attribute :term:`classes_`.
        """
        check_is_fitted(self)
        # Check data
        X = self._validate_X_predict(X)

        # Assign chunk of trees to jobs
        n_jobs, _, _ = _partition_estimators(self.n_estimators, self.n_jobs)

        # avoid storing the output of every estimator by summing them here
        all_proba = [np.zeros((X.shape[0], j), dtype=np.float64)
                     for j in np.atleast_1d(self.n_classes_)]
        lock = threading.Lock()
        Parallel(n_jobs=n_jobs, verbose=self.verbose,
                 **_joblib_parallel_args(require="sharedmem"))(
            delayed(_accumulate_prediction)(e.predict_proba, X, all_proba,
                                            lock)
            for e in self.estimators_)

        for proba in all_proba:
            proba /= len(self.estimators_)

        if len(all_proba) == 1:
            return all_proba[0]
        else:
            return all_proba

    def predict_log_proba(self, X):
        """
        Predict class log-probabilities for X.

        The predicted class log-probabilities of an input sample is computed as
        the log of the mean predicted class probabilities of the trees in the
        forest.

        Parameters
        ----------
        X : array-like or sparse matrix of shape (n_samples, n_features)
            The input samples. Internally, its dtype will be converted to
            ``dtype=np.float32``. If a sparse matrix is provided, it will be
            converted into a sparse ``csr_matrix``.

        Returns
        -------
        p : array of shape (n_samples, n_classes), or a list of n_outputs \
            such arrays if n_outputs > 1.
            The class probabilities of the input samples. The order of the
            classes corresponds to that in the attribute :term:`classes_`.
        """
        proba = self.predict_proba(X)

        if self.n_outputs_ == 1:
            return np.log(proba)

        else:
            for k in range(self.n_outputs_):
                proba[k] = np.log(proba[k])

            return proba


class ForestRegressor(RegressorMixin, BaseForest, metaclass=ABCMeta):
    """
    Base class for forest of trees-based regressors.

    Warning: This class should not be used directly. Use derived classes
    instead.
    """

    @abstractmethod
    def __init__(self,
                 base_estimator,
                 n_estimators=100,
                 estimator_params=tuple(),
                 bootstrap=False,
                 oob_score=False,
                 n_jobs=None,
                 random_state=None,
                 verbose=0,
                 warm_start=False,
                 max_samples=None):
        super().__init__(
            base_estimator,
            n_estimators=n_estimators,
            estimator_params=estimator_params,
            bootstrap=bootstrap,
            oob_score=oob_score,
            n_jobs=n_jobs,
            random_state=random_state,
            verbose=verbose,
            warm_start=warm_start,
            max_samples=max_samples)

    def predict(self, X):
        """
        Predict regression target for X.

        The predicted regression target of an input sample is computed as the
        mean predicted regression targets of the trees in the forest.

        Parameters
        ----------
        X : array-like or sparse matrix of shape (n_samples, n_features)
            The input samples. Internally, its dtype will be converted to
            ``dtype=np.float32``. If a sparse matrix is provided, it will be
            converted into a sparse ``csr_matrix``.

        Returns
        -------
        y : array-like of shape (n_samples,) or (n_samples, n_outputs)
            The predicted values.
        """
        check_is_fitted(self)
        # Check data
        X = self._validate_X_predict(X)

        # Assign chunk of trees to jobs
        n_jobs, _, _ = _partition_estimators(self.n_estimators, self.n_jobs)

        # avoid storing the output of every estimator by summing them here
        if self.n_outputs_ > 1:
            y_hat = np.zeros((X.shape[0], self.n_outputs_), dtype=np.float64)
        else:
            y_hat = np.zeros((X.shape[0]), dtype=np.float64)

        # Parallel loop
        lock = threading.Lock()
        Parallel(n_jobs=n_jobs, verbose=self.verbose,
                 **_joblib_parallel_args(require="sharedmem"))(
            delayed(_accumulate_prediction)(e.predict, X, [y_hat], lock)
            for e in self.estimators_)

        y_hat /= len(self.estimators_)

        return y_hat

    def _set_oob_score(self, X, y):
        """
        Compute out-of-bag scores."""
        X = check_array(X, dtype=DTYPE, accept_sparse='csr')

        n_samples = y.shape[0]

        predictions = np.zeros((n_samples, self.n_outputs_))
        n_predictions = np.zeros((n_samples, self.n_outputs_))

        n_samples_bootstrap = _get_n_samples_bootstrap(
            n_samples, self.max_samples
        )

        for estimator in self.estimators_:
            unsampled_indices = _generate_unsampled_indices(
                estimator.random_state, n_samples, n_samples_bootstrap)
            p_estimator = estimator.predict(
                X[unsampled_indices, :], check_input=False)

            if self.n_outputs_ == 1:
                p_estimator = p_estimator[:, np.newaxis]

            predictions[unsampled_indices, :] += p_estimator
            n_predictions[unsampled_indices, :] += 1

        if (n_predictions == 0).any():
            warn("Some inputs do not have OOB scores. "
                 "This probably means too few trees were used "
                 "to compute any reliable oob estimates.")
            n_predictions[n_predictions == 0] = 1

        predictions /= n_predictions
        self.oob_prediction_ = predictions

        if self.n_outputs_ == 1:
            self.oob_prediction_ = \
                self.oob_prediction_.reshape((n_samples, ))

        self.oob_score_ = 0.0

        for k in range(self.n_outputs_):
            self.oob_score_ += r2_score(y[:, k],
                                        predictions[:, k])

        self.oob_score_ /= self.n_outputs_


class RandomForestClassifier(ForestClassifier):
    """
    A random forest classifier.

    A random forest is a meta estimator that fits a number of decision tree
    classifiers on various sub-samples of the dataset and uses averaging to
    improve the predictive accuracy and control over-fitting.
    The sub-sample size is always the same as the original
    input sample size but the samples are drawn with replacement if
    `bootstrap=True` (default).

    Read more in the :ref:`User Guide <forest>`.

    Parameters
    ----------
    n_estimators : int, optional (default=100)
        The number of trees in the forest.

        .. versionchanged:: 0.22
           The default value of ``n_estimators`` changed from 10 to 100
           in 0.22.

    criterion : str, optional (default="gini")
        The function to measure the quality of a split. Supported criteria are
        "gini" for the Gini impurity and "entropy" for the information gain.
        Note: this parameter is tree-specific.

    max_depth : int or None, optional (default=None)
        The maximum depth of the tree. If None, then nodes are expanded until
        all leaves are pure or until all leaves contain less than
        min_samples_split samples.

    min_samples_split : int, float, optional (default=2)
        The minimum number of samples required to split an internal node:

        - If int, then consider `min_samples_split` as the minimum number.
        - If float, then `min_samples_split` is a fraction and
          `ceil(min_samples_split * n_samples)` are the minimum
          number of samples for each split.

        .. versionchanged:: 0.18
           Added float values for fractions.

    min_samples_leaf : int, float, optional (default=1)
        The minimum number of samples required to be at a leaf node.
        A split point at any depth will only be considered if it leaves at
        least ``min_samples_leaf`` training samples in each of the left and
        right branches.  This may have the effect of smoothing the model,
        especially in regression.

        - If int, then consider `min_samples_leaf` as the minimum number.
        - If float, then `min_samples_leaf` is a fraction and
          `ceil(min_samples_leaf * n_samples)` are the minimum
          number of samples for each node.

        .. versionchanged:: 0.18
           Added float values for fractions.

    min_weight_fraction_leaf : float, optional (default=0.)
        The minimum weighted fraction of the sum total of weights (of all
        the input samples) required to be at a leaf node. Samples have
        equal weight when sample_weight is not provided.

    max_features : int, float, str or None, optional (default="auto")
        The number of features to consider when looking for the best split:

        - If int, then consider `max_features` features at each split.
        - If float, then `max_features` is a fraction and
          `int(max_features * n_features)` features are considered at each
          split.
        - If "auto", then `max_features=sqrt(n_features)`.
        - If "sqrt", then `max_features=sqrt(n_features)` (same as "auto").
        - If "log2", then `max_features=log2(n_features)`.
        - If None, then `max_features=n_features`.

        Note: the search for a split does not stop until at least one
        valid partition of the node samples is found, even if it requires to
        effectively inspect more than ``max_features`` features.

    max_leaf_nodes : int or None, optional (default=None)
        Grow trees with ``max_leaf_nodes`` in best-first fashion.
        Best nodes are defined as relative reduction in impurity.
        If None then unlimited number of leaf nodes.

    min_impurity_decrease : float, optional (default=0.)
        A node will be split if this split induces a decrease of the impurity
        greater than or equal to this value.

        The weighted impurity decrease equation is the following::

            N_t / N * (impurity - N_t_R / N_t * right_impurity
                                - N_t_L / N_t * left_impurity)

        where ``N`` is the total number of samples, ``N_t`` is the number of
        samples at the current node, ``N_t_L`` is the number of samples in the
        left child, and ``N_t_R`` is the number of samples in the right child.

        ``N``, ``N_t``, ``N_t_R`` and ``N_t_L`` all refer to the weighted sum,
        if ``sample_weight`` is passed.

        .. versionadded:: 0.19

    min_impurity_split : float, (default=1e-7)
        Threshold for early stopping in tree growth. A node will split
        if its impurity is above the threshold, otherwise it is a leaf.

        .. deprecated:: 0.19
           ``min_impurity_split`` has been deprecated in favor of
           ``min_impurity_decrease`` in 0.19. The default value of
           ``min_impurity_split`` will change from 1e-7 to 0 in 0.23 and it
           will be removed in 0.25. Use ``min_impurity_decrease`` instead.

    bootstrap : bool, optional (default=True)
        Whether bootstrap samples are used when building trees. If False, the
        whole datset is used to build each tree.

    oob_score : bool (default=False)
        Whether to use out-of-bag samples to estimate
        the generalization accuracy.

    n_jobs : int or None, optional (default=None)
        The number of jobs to run in parallel. :meth:`fit`, :meth:`predict`,
        :meth:`decision_path` and :meth:`apply` are all parallelized over the
        trees. ``None`` means 1 unless in a :obj:`joblib.parallel_backend`
        context. ``-1`` means using all processors. See :term:`Glossary
        <n_jobs>` for more details.

    random_state : int, RandomState instance or None, optional (default=None)
        If int, random_state is the seed used by the random number generator;
        If RandomState instance, random_state is the random number generator;
        If None, the random number generator is the RandomState instance used
        by `np.random`.

    verbose : int, optional (default=0)
        Controls the verbosity when fitting and predicting.

    warm_start : bool, optional (default=False)
        When set to ``True``, reuse the solution of the previous call to fit
        and add more estimators to the ensemble, otherwise, just fit a whole
        new forest. See :term:`the Glossary <warm_start>`.

    class_weight : dict, list of dicts, "balanced", "balanced_subsample" or \
    None, optional (default=None)
        Weights associated with classes in the form ``{class_label: weight}``.
        If not given, all classes are supposed to have weight one. For
        multi-output problems, a list of dicts can be provided in the same
        order as the columns of y.

        Note that for multioutput (including multilabel) weights should be
        defined for each class of every column in its own dict. For example,
        for four-class multilabel classification weights should be
        [{0: 1, 1: 1}, {0: 1, 1: 5}, {0: 1, 1: 1}, {0: 1, 1: 1}] instead of
        [{1:1}, {2:5}, {3:1}, {4:1}].

        The "balanced" mode uses the values of y to automatically adjust
        weights inversely proportional to class frequencies in the input data
        as ``n_samples / (n_classes * np.bincount(y))``

        The "balanced_subsample" mode is the same as "balanced" except that
        weights are computed based on the bootstrap sample for every tree
        grown.

        For multi-output, the weights of each column of y will be multiplied.

        Note that these weights will be multiplied with sample_weight (passed
        through the fit method) if sample_weight is specified.

    ccp_alpha : non-negative float, optional (default=0.0)
        Complexity parameter used for Minimal Cost-Complexity Pruning. The
        subtree with the largest cost complexity that is smaller than
        ``ccp_alpha`` will be chosen. By default, no pruning is performed. See
        :ref:`minimal_cost_complexity_pruning` for details.

        .. versionadded:: 0.22

    max_samples : int or float, default=None
        If bootstrap is True, the number of samples to draw from X
        to train each base estimator.

        - If None (default), then draw `X.shape[0]` samples.
        - If int, then draw `max_samples` samples.
        - If float, then draw `max_samples * X.shape[0]` samples. Thus,
          `max_samples` should be in the interval `(0, 1)`.

        .. versionadded:: 0.22

    Attributes
    ----------
    base_estimator_ : DecisionTreeClassifier
        The child estimator template used to create the collection of fitted
        sub-estimators.

    estimators_ : list of DecisionTreeClassifier
        The collection of fitted sub-estimators.

    classes_ : array of shape (n_classes,) or a list of such arrays
        The classes labels (single output problem), or a list of arrays of
        class labels (multi-output problem).

    n_classes_ : int or list
        The number of classes (single output problem), or a list containing the
        number of classes for each output (multi-output problem).

    n_features_ : int
        The number of features when ``fit`` is performed.

    n_outputs_ : int
        The number of outputs when ``fit`` is performed.

    feature_importances_ : ndarray of shape (n_features,)
        The feature importances (the higher, the more important the feature).

    oob_score_ : float
        Score of the training dataset obtained using an out-of-bag estimate.
        This attribute exists only when ``oob_score`` is True.

    oob_decision_function_ : array of shape (n_samples, n_classes)
        Decision function computed with out-of-bag estimate on the training
        set. If n_estimators is small it might be possible that a data point
        was never left out during the bootstrap. In this case,
        `oob_decision_function_` might contain NaN. This attribute exists
        only when ``oob_score`` is True.

    See Also
    --------
    sklearn.ensemble.DecisionTreeClassifier :  Classifier using a single
        decision tree.
    sklearn.ensemble.ExtraTreesClassifier : Meta-estimator to build a number of
        random decision tree classifiers.

    Notes
    -----
    The default values for the parameters controlling the size of the trees
    (e.g. ``max_depth``, ``min_samples_leaf``, etc.) lead to fully grown and
    unpruned trees which can potentially be very large on some data sets. To
    reduce memory consumption, the complexity and size of the trees should be
    controlled by setting those parameter values.

    The features are always randomly permuted at each split. Therefore,
    the best found split may vary, even with the same training data,
    ``max_features=n_features`` and ``bootstrap=False``, if the improvement
    of the criterion is identical for several splits enumerated during the
    search of the best split. To obtain a deterministic behaviour during
    fitting, ``random_state`` has to be fixed.

    References
    ----------

    .. [1] L. Breiman, "Random Forests", Machine Learning, 45(1), 5-32, 2001.

<<<<<<< HEAD
    Examples
=======
    See Also
>>>>>>> b8a4da8b
    --------
    >>> from sklearn.ensemble import RandomForestClassifier
    >>> from sklearn.datasets import make_classification

    >>> X, y = make_classification(n_samples=1000, n_features=4,
    ...                            n_informative=2, n_redundant=0,
    ...                            random_state=0, shuffle=False)
    >>> clf = RandomForestClassifier(max_depth=2, random_state=0)
    >>> clf.fit(X, y)
    RandomForestClassifier(max_depth=2, random_state=0)
    >>> print(clf.feature_importances_)
    [0.14205973 0.76664038 0.0282433  0.06305659]
    >>> print(clf.predict([[0, 0, 0, 0]]))
    [1]
    """
    def __init__(self,
                 n_estimators=100,
                 criterion="gini",
                 max_depth=None,
                 min_samples_split=2,
                 min_samples_leaf=1,
                 min_weight_fraction_leaf=0.,
                 max_features="auto",
                 max_leaf_nodes=None,
                 min_impurity_decrease=0.,
                 min_impurity_split=None,
                 bootstrap=True,
                 oob_score=False,
                 n_jobs=None,
                 random_state=None,
                 verbose=0,
                 warm_start=False,
                 class_weight=None,
                 ccp_alpha=0.0,
                 max_samples=None):
        super().__init__(
            base_estimator=DecisionTreeClassifier(),
            n_estimators=n_estimators,
            estimator_params=("criterion", "max_depth", "min_samples_split",
                              "min_samples_leaf", "min_weight_fraction_leaf",
                              "max_features", "max_leaf_nodes",
                              "min_impurity_decrease", "min_impurity_split",
                              "random_state", "ccp_alpha"),
            bootstrap=bootstrap,
            oob_score=oob_score,
            n_jobs=n_jobs,
            random_state=random_state,
            verbose=verbose,
            warm_start=warm_start,
            class_weight=class_weight,
            max_samples=max_samples)

        self.criterion = criterion
        self.max_depth = max_depth
        self.min_samples_split = min_samples_split
        self.min_samples_leaf = min_samples_leaf
        self.min_weight_fraction_leaf = min_weight_fraction_leaf
        self.max_features = max_features
        self.max_leaf_nodes = max_leaf_nodes
        self.min_impurity_decrease = min_impurity_decrease
        self.min_impurity_split = min_impurity_split
        self.ccp_alpha = ccp_alpha


class RandomForestRegressor(ForestRegressor):
    """
    A random forest regressor.

    A random forest is a meta estimator that fits a number of classifying
    decision trees on various sub-samples of the dataset and uses averaging
    to improve the predictive accuracy and control over-fitting.
    The sub-sample size is always the same as the original
    input sample size but the samples are drawn with replacement if
    `bootstrap=True` (default).

    Read more in the :ref:`User Guide <forest>`.

    Parameters
    ----------
    n_estimators : int, optional (default=10)
        The number of trees in the forest.

        .. versionchanged:: 0.22
           The default value of ``n_estimators`` changed from 10 to 100
           in 0.22.

    criterion : str, optional (default="mse")
        The function to measure the quality of a split. Supported criteria
        are "mse" for the mean squared error, which is equal to variance
        reduction as feature selection criterion, and "mae" for the mean
        absolute error.

        .. versionadded:: 0.18
           Mean Absolute Error (MAE) criterion.

    max_depth : int or None, optional (default=None)
        The maximum depth of the tree. If None, then nodes are expanded until
        all leaves are pure or until all leaves contain less than
        min_samples_split samples.

    min_samples_split : int, float, optional (default=2)
        The minimum number of samples required to split an internal node:

        - If int, then consider `min_samples_split` as the minimum number.
        - If float, then `min_samples_split` is a fraction and
          `ceil(min_samples_split * n_samples)` are the minimum
          number of samples for each split.

        .. versionchanged:: 0.18
           Added float values for fractions.

    min_samples_leaf : int, float, optional (default=1)
        The minimum number of samples required to be at a leaf node.
        A split point at any depth will only be considered if it leaves at
        least ``min_samples_leaf`` training samples in each of the left and
        right branches.  This may have the effect of smoothing the model,
        especially in regression.

        - If int, then consider `min_samples_leaf` as the minimum number.
        - If float, then `min_samples_leaf` is a fraction and
          `ceil(min_samples_leaf * n_samples)` are the minimum
          number of samples for each node.

        .. versionchanged:: 0.18
           Added float values for fractions.

    min_weight_fraction_leaf : float, optional (default=0.)
        The minimum weighted fraction of the sum total of weights (of all
        the input samples) required to be at a leaf node. Samples have
        equal weight when sample_weight is not provided.

    max_features : int, float, str or None, optional (default="auto")
        The number of features to consider when looking for the best split:

        - If int, then consider `max_features` features at each split.
        - If float, then `max_features` is a fraction and
          `int(max_features * n_features)` features are considered at each
          split.
        - If "auto", then `max_features=n_features`.
        - If "sqrt", then `max_features=sqrt(n_features)`.
        - If "log2", then `max_features=log2(n_features)`.
        - If None, then `max_features=n_features`.

        Note: the search for a split does not stop until at least one
        valid partition of the node samples is found, even if it requires to
        effectively inspect more than ``max_features`` features.

    max_leaf_nodes : int or None, optional (default=None)
        Grow trees with ``max_leaf_nodes`` in best-first fashion.
        Best nodes are defined as relative reduction in impurity.
        If None then unlimited number of leaf nodes.

    min_impurity_decrease : float, optional (default=0.)
        A node will be split if this split induces a decrease of the impurity
        greater than or equal to this value.

        The weighted impurity decrease equation is the following::

            N_t / N * (impurity - N_t_R / N_t * right_impurity
                                - N_t_L / N_t * left_impurity)

        where ``N`` is the total number of samples, ``N_t`` is the number of
        samples at the current node, ``N_t_L`` is the number of samples in the
        left child, and ``N_t_R`` is the number of samples in the right child.

        ``N``, ``N_t``, ``N_t_R`` and ``N_t_L`` all refer to the weighted sum,
        if ``sample_weight`` is passed.

        .. versionadded:: 0.19

    min_impurity_split : float, (default=1e-7)
        Threshold for early stopping in tree growth. A node will split
        if its impurity is above the threshold, otherwise it is a leaf.

        .. deprecated:: 0.19
           ``min_impurity_split`` has been deprecated in favor of
           ``min_impurity_decrease`` in 0.19. The default value of
           ``min_impurity_split`` will change from 1e-7 to 0 in 0.23 and it
           will be removed in 0.25. Use ``min_impurity_decrease`` instead.

    bootstrap : bool, optional (default=True)
        Whether bootstrap samples are used when building trees. If False, the
        whole datset is used to build each tree.

    oob_score : bool, optional (default=False)
        Whether to use out-of-bag samples to estimate
        the R^2 on unseen data.

    n_jobs : int or None, optional (default=None)
        The number of jobs to run in parallel. :meth:`fit`, :meth:`predict`,
        :meth:`decision_path` and :meth:`apply` are all parallelized over the
        trees. ``None`` means 1 unless in a :obj:`joblib.parallel_backend`
        context. ``-1`` means using all processors. See :term:`Glossary
        <n_jobs>` for more details.

    random_state : int, RandomState instance or None, optional (default=None)
        If int, random_state is the seed used by the random number generator;
        If RandomState instance, random_state is the random number generator;
        If None, the random number generator is the RandomState instance used
        by `np.random`.

    verbose : int, optional (default=0)
        Controls the verbosity when fitting and predicting.

    warm_start : bool, optional (default=False)
        When set to ``True``, reuse the solution of the previous call to fit
        and add more estimators to the ensemble, otherwise, just fit a whole
        new forest. See :term:`the Glossary <warm_start>`.

    ccp_alpha : non-negative float, optional (default=0.0)
        Complexity parameter used for Minimal Cost-Complexity Pruning. The
        subtree with the largest cost complexity that is smaller than
        ``ccp_alpha`` will be chosen. By default, no pruning is performed. See
        :ref:`minimal_cost_complexity_pruning` for details.

        .. versionadded:: 0.22

    max_samples : int or float, default=None
        If bootstrap is True, the number of samples to draw from X
        to train each base estimator.

        - If None (default), then draw `X.shape[0]` samples.
        - If int, then draw `max_samples` samples.
        - If float, then draw `max_samples * X.shape[0]` samples. Thus,
          `max_samples` should be in the interval `(0, 1)`.

        .. versionadded:: 0.22

    Attributes
    ----------
    base_estimator_ : DecisionTreeRegressor
        The child estimator template used to create the collection of fitted
        sub-estimators.

    estimators_ : list of DecisionTreeRegressor
        The collection of fitted sub-estimators.

    feature_importances_ : ndarray of shape (n_features,)
        The feature importances (the higher, the more important the feature).

    n_features_ : int
        The number of features when ``fit`` is performed.

    n_outputs_ : int
        The number of outputs when ``fit`` is performed.

    oob_score_ : float
        Score of the training dataset obtained using an out-of-bag estimate.
        This attribute exists only when ``oob_score`` is True.

    oob_prediction_ : ndarray of shape (n_samples,)
        Prediction computed with out-of-bag estimate on the training set.
        This attribute exists only when ``oob_score`` is True.

    See Also
    --------
    sklearn.ensemble.DecisionTreeRegressor :  Regressor using a single decision
        tree.
    sklearn.ensemble.ExtraTreesRegressor : Meta-estimator to build a number of
        random decision tree regressors.

    Notes
    -----
    The default values for the parameters controlling the size of the trees
    (e.g. ``max_depth``, ``min_samples_leaf``, etc.) lead to fully grown and
    unpruned trees which can potentially be very large on some data sets. To
    reduce memory consumption, the complexity and size of the trees should be
    controlled by setting those parameter values.

    The features are always randomly permuted at each split. Therefore,
    the best found split may vary, even with the same training data,
    ``max_features=n_features`` and ``bootstrap=False``, if the improvement
    of the criterion is identical for several splits enumerated during the
    search of the best split. To obtain a deterministic behaviour during
    fitting, ``random_state`` has to be fixed.

    The default value ``max_features="auto"`` uses ``n_features``
    rather than ``n_features / 3``. The latter was originally suggested in
    [1], whereas the former was more recently justified empirically in [2].

    References
    ----------

    .. [1] L. Breiman, "Random Forests", Machine Learning, 45(1), 5-32, 2001.

    .. [2] P. Geurts, D. Ernst., and L. Wehenkel, "Extremely randomized
           trees", Machine Learning, 63(1), 3-42, 2006.

<<<<<<< HEAD
    Examples
=======
    See Also
>>>>>>> b8a4da8b
    --------
    >>> from sklearn.ensemble import RandomForestRegressor
    >>> from sklearn.datasets import make_regression

    >>> X, y = make_regression(n_features=4, n_informative=2,
    ...                        random_state=0, shuffle=False)
    >>> regr = RandomForestRegressor(max_depth=2, random_state=0)
    >>> regr.fit(X, y)
    RandomForestRegressor(max_depth=2, random_state=0)
    >>> print(regr.feature_importances_)
    [0.18146984 0.81473937 0.00145312 0.00233767]
    >>> print(regr.predict([[0, 0, 0, 0]]))
    [-8.32987858]
    """
    def __init__(self,
                 n_estimators=100,
                 criterion="mse",
                 max_depth=None,
                 min_samples_split=2,
                 min_samples_leaf=1,
                 min_weight_fraction_leaf=0.,
                 max_features="auto",
                 max_leaf_nodes=None,
                 min_impurity_decrease=0.,
                 min_impurity_split=None,
                 bootstrap=True,
                 oob_score=False,
                 n_jobs=None,
                 random_state=None,
                 verbose=0,
                 warm_start=False,
                 ccp_alpha=0.0,
                 max_samples=None):
        super().__init__(
            base_estimator=DecisionTreeRegressor(),
            n_estimators=n_estimators,
            estimator_params=("criterion", "max_depth", "min_samples_split",
                              "min_samples_leaf", "min_weight_fraction_leaf",
                              "max_features", "max_leaf_nodes",
                              "min_impurity_decrease", "min_impurity_split",
                              "random_state", "ccp_alpha"),
            bootstrap=bootstrap,
            oob_score=oob_score,
            n_jobs=n_jobs,
            random_state=random_state,
            verbose=verbose,
            warm_start=warm_start,
            max_samples=max_samples)

        self.criterion = criterion
        self.max_depth = max_depth
        self.min_samples_split = min_samples_split
        self.min_samples_leaf = min_samples_leaf
        self.min_weight_fraction_leaf = min_weight_fraction_leaf
        self.max_features = max_features
        self.max_leaf_nodes = max_leaf_nodes
        self.min_impurity_decrease = min_impurity_decrease
        self.min_impurity_split = min_impurity_split
        self.ccp_alpha = ccp_alpha


class ExtraTreesClassifier(ForestClassifier):
    """
    An extra-trees classifier.

    This class implements a meta estimator that fits a number of
    randomized decision trees (a.k.a. extra-trees) on various sub-samples
    of the dataset and uses averaging to improve the predictive accuracy
    and control over-fitting.

    Read more in the :ref:`User Guide <forest>`.

    Parameters
    ----------
    n_estimators : integer, optional (default=10)
        The number of trees in the forest.

        .. versionchanged:: 0.22
           The default value of ``n_estimators`` changed from 10 to 100
           in 0.22.

    criterion : string, optional (default="gini")
        The function to measure the quality of a split. Supported criteria are
        "gini" for the Gini impurity and "entropy" for the information gain.

    max_depth : integer or None, optional (default=None)
        The maximum depth of the tree. If None, then nodes are expanded until
        all leaves are pure or until all leaves contain less than
        min_samples_split samples.

    min_samples_split : int, float, optional (default=2)
        The minimum number of samples required to split an internal node:

        - If int, then consider `min_samples_split` as the minimum number.
        - If float, then `min_samples_split` is a fraction and
          `ceil(min_samples_split * n_samples)` are the minimum
          number of samples for each split.

        .. versionchanged:: 0.18
           Added float values for fractions.

    min_samples_leaf : int, float, optional (default=1)
        The minimum number of samples required to be at a leaf node.
        A split point at any depth will only be considered if it leaves at
        least ``min_samples_leaf`` training samples in each of the left and
        right branches.  This may have the effect of smoothing the model,
        especially in regression.

        - If int, then consider `min_samples_leaf` as the minimum number.
        - If float, then `min_samples_leaf` is a fraction and
          `ceil(min_samples_leaf * n_samples)` are the minimum
          number of samples for each node.

        .. versionchanged:: 0.18
           Added float values for fractions.

    min_weight_fraction_leaf : float, optional (default=0.)
        The minimum weighted fraction of the sum total of weights (of all
        the input samples) required to be at a leaf node. Samples have
        equal weight when sample_weight is not provided.

    max_features : int, float, string or None, optional (default="auto")
        The number of features to consider when looking for the best split:

        - If int, then consider `max_features` features at each split.
        - If float, then `max_features` is a fraction and
          `int(max_features * n_features)` features are considered at each
          split.
        - If "auto", then `max_features=sqrt(n_features)`.
        - If "sqrt", then `max_features=sqrt(n_features)`.
        - If "log2", then `max_features=log2(n_features)`.
        - If None, then `max_features=n_features`.

        Note: the search for a split does not stop until at least one
        valid partition of the node samples is found, even if it requires to
        effectively inspect more than ``max_features`` features.

    max_leaf_nodes : int or None, optional (default=None)
        Grow trees with ``max_leaf_nodes`` in best-first fashion.
        Best nodes are defined as relative reduction in impurity.
        If None then unlimited number of leaf nodes.

    min_impurity_decrease : float, optional (default=0.)
        A node will be split if this split induces a decrease of the impurity
        greater than or equal to this value.

        The weighted impurity decrease equation is the following::

            N_t / N * (impurity - N_t_R / N_t * right_impurity
                                - N_t_L / N_t * left_impurity)

        where ``N`` is the total number of samples, ``N_t`` is the number of
        samples at the current node, ``N_t_L`` is the number of samples in the
        left child, and ``N_t_R`` is the number of samples in the right child.

        ``N``, ``N_t``, ``N_t_R`` and ``N_t_L`` all refer to the weighted sum,
        if ``sample_weight`` is passed.

        .. versionadded:: 0.19

    min_impurity_split : float, (default=1e-7)
        Threshold for early stopping in tree growth. A node will split
        if its impurity is above the threshold, otherwise it is a leaf.

        .. deprecated:: 0.19
           ``min_impurity_split`` has been deprecated in favor of
           ``min_impurity_decrease`` in 0.19. The default value of
           ``min_impurity_split`` will change from 1e-7 to 0 in 0.23 and it
           will be removed in 0.25. Use ``min_impurity_decrease`` instead.

    bootstrap : boolean, optional (default=False)
        Whether bootstrap samples are used when building trees. If False, the
        whole datset is used to build each tree.

    oob_score : bool, optional (default=False)
        Whether to use out-of-bag samples to estimate
        the generalization accuracy.

    n_jobs : int or None, optional (default=None)
        The number of jobs to run in parallel. :meth:`fit`, :meth:`predict`,
        :meth:`decision_path` and :meth:`apply` are all parallelized over the
        trees. ``None`` means 1 unless in a :obj:`joblib.parallel_backend`
        context. ``-1`` means using all processors. See :term:`Glossary
        <n_jobs>` for more details.

    random_state : int, RandomState instance or None, optional (default=None)
        If int, random_state is the seed used by the random number generator;
        If RandomState instance, random_state is the random number generator;
        If None, the random number generator is the RandomState instance used
        by `np.random`.

    verbose : int, optional (default=0)
        Controls the verbosity when fitting and predicting.

    warm_start : bool, optional (default=False)
        When set to ``True``, reuse the solution of the previous call to fit
        and add more estimators to the ensemble, otherwise, just fit a whole
        new forest. See :term:`the Glossary <warm_start>`.

    class_weight : dict, list of dicts, "balanced", "balanced_subsample" or \
    None, optional (default=None)
        Weights associated with classes in the form ``{class_label: weight}``.
        If not given, all classes are supposed to have weight one. For
        multi-output problems, a list of dicts can be provided in the same
        order as the columns of y.

        Note that for multioutput (including multilabel) weights should be
        defined for each class of every column in its own dict. For example,
        for four-class multilabel classification weights should be
        [{0: 1, 1: 1}, {0: 1, 1: 5}, {0: 1, 1: 1}, {0: 1, 1: 1}] instead of
        [{1:1}, {2:5}, {3:1}, {4:1}].

        The "balanced" mode uses the values of y to automatically adjust
        weights inversely proportional to class frequencies in the input data
        as ``n_samples / (n_classes * np.bincount(y))``

        The "balanced_subsample" mode is the same as "balanced" except that weights are
        computed based on the bootstrap sample for every tree grown.

        For multi-output, the weights of each column of y will be multiplied.

        Note that these weights will be multiplied with sample_weight (passed
        through the fit method) if sample_weight is specified.

    ccp_alpha : non-negative float, optional (default=0.0)
        Complexity parameter used for Minimal Cost-Complexity Pruning. The
        subtree with the largest cost complexity that is smaller than
        ``ccp_alpha`` will be chosen. By default, no pruning is performed. See
        :ref:`minimal_cost_complexity_pruning` for details.

        .. versionadded:: 0.22

    max_samples : int or float, default=None
        If bootstrap is True, the number of samples to draw from X
        to train each base estimator.

        - If None (default), then draw `X.shape[0]` samples.
        - If int, then draw `max_samples` samples.
        - If float, then draw `max_samples * X.shape[0]` samples. Thus,
          `max_samples` should be in the interval `(0, 1)`.

        .. versionadded:: 0.22

    Attributes
    ----------
    base_estimator_ : ExtraTreeClassifier
        The child estimator template used to create the collection of fitted
        sub-estimators.

    estimators_ : list of DecisionTreeClassifier
        The collection of fitted sub-estimators.

    classes_ : array of shape (n_classes,) or a list of such arrays
        The classes labels (single output problem), or a list of arrays of
        class labels (multi-output problem).

    n_classes_ : int or list
        The number of classes (single output problem), or a list containing the
        number of classes for each output (multi-output problem).

    feature_importances_ : ndarray of shape (n_features,)
        The feature importances (the higher, the more important the feature).

    n_features_ : int
        The number of features when ``fit`` is performed.

    n_outputs_ : int
        The number of outputs when ``fit`` is performed.

    oob_score_ : float
        Score of the training dataset obtained using an out-of-bag estimate.
        This attribute exists only when ``oob_score`` is True.

    oob_decision_function_ : array of shape (n_samples, n_classes)
        Decision function computed with out-of-bag estimate on the training
        set. If n_estimators is small it might be possible that a data point
        was never left out during the bootstrap. In this case,
        `oob_decision_function_` might contain NaN. This attribute exists
        only when ``oob_score`` is True.

    Notes
    -----
    The default values for the parameters controlling the size of the trees
    (e.g. ``max_depth``, ``min_samples_leaf``, etc.) lead to fully grown and
    unpruned trees which can potentially be very large on some data sets. To
    reduce memory consumption, the complexity and size of the trees should be
    controlled by setting those parameter values.

    Examples
    --------
    >>> from sklearn.ensemble import ExtraTreesClassifier
    >>> from sklearn.datasets import make_classification
    >>> X, y = make_classification(n_features=4, random_state=0)
    >>> clf = ExtraTreesClassifier(n_estimators=100, random_state=0)
    >>> clf.fit(X, y)
    ExtraTreesClassifier(random_state=0)
    >>> clf.predict([[0, 0, 0, 0]])
    array([1])

    References
    ----------

    .. [1] P. Geurts, D. Ernst., and L. Wehenkel, "Extremely randomized
           trees", Machine Learning, 63(1), 3-42, 2006.

    See Also
    --------
    sklearn.tree.ExtraTreeClassifier : Base classifier for this ensemble.
    RandomForestClassifier : Ensemble Classifier based on trees with optimal
        splits.
    """
    def __init__(self,
                 n_estimators=100,
                 criterion="gini",
                 max_depth=None,
                 min_samples_split=2,
                 min_samples_leaf=1,
                 min_weight_fraction_leaf=0.,
                 max_features="auto",
                 max_leaf_nodes=None,
                 min_impurity_decrease=0.,
                 min_impurity_split=None,
                 bootstrap=False,
                 oob_score=False,
                 n_jobs=None,
                 random_state=None,
                 verbose=0,
                 warm_start=False,
                 class_weight=None,
                 ccp_alpha=0.0,
                 max_samples=None):
        super().__init__(
            base_estimator=ExtraTreeClassifier(),
            n_estimators=n_estimators,
            estimator_params=("criterion", "max_depth", "min_samples_split",
                              "min_samples_leaf", "min_weight_fraction_leaf",
                              "max_features", "max_leaf_nodes",
                              "min_impurity_decrease", "min_impurity_split",
                              "random_state", "ccp_alpha"),
            bootstrap=bootstrap,
            oob_score=oob_score,
            n_jobs=n_jobs,
            random_state=random_state,
            verbose=verbose,
            warm_start=warm_start,
            class_weight=class_weight,
            max_samples=max_samples)

        self.criterion = criterion
        self.max_depth = max_depth
        self.min_samples_split = min_samples_split
        self.min_samples_leaf = min_samples_leaf
        self.min_weight_fraction_leaf = min_weight_fraction_leaf
        self.max_features = max_features
        self.max_leaf_nodes = max_leaf_nodes
        self.min_impurity_decrease = min_impurity_decrease
        self.min_impurity_split = min_impurity_split
        self.ccp_alpha = ccp_alpha


class ExtraTreesRegressor(ForestRegressor):
    """
    An extra-trees regressor.

    This class implements a meta estimator that fits a number of
    randomized decision trees (a.k.a. extra-trees) on various sub-samples
    of the dataset and uses averaging to improve the predictive accuracy
    and control over-fitting.

    Read more in the :ref:`User Guide <forest>`.

    Parameters
    ----------
    n_estimators : integer, optional (default=10)
        The number of trees in the forest.

        .. versionchanged:: 0.22
           The default value of ``n_estimators`` changed from 10 to 100
           in 0.22.

    criterion : string, optional (default="mse")
        The function to measure the quality of a split. Supported criteria
        are "mse" for the mean squared error, which is equal to variance
        reduction as feature selection criterion, and "mae" for the mean
        absolute error.

        .. versionadded:: 0.18
           Mean Absolute Error (MAE) criterion.

    max_depth : integer or None, optional (default=None)
        The maximum depth of the tree. If None, then nodes are expanded until
        all leaves are pure or until all leaves contain less than
        min_samples_split samples.

    min_samples_split : int, float, optional (default=2)
        The minimum number of samples required to split an internal node:

        - If int, then consider `min_samples_split` as the minimum number.
        - If float, then `min_samples_split` is a fraction and
          `ceil(min_samples_split * n_samples)` are the minimum
          number of samples for each split.

        .. versionchanged:: 0.18
           Added float values for fractions.

    min_samples_leaf : int, float, optional (default=1)
        The minimum number of samples required to be at a leaf node.
        A split point at any depth will only be considered if it leaves at
        least ``min_samples_leaf`` training samples in each of the left and
        right branches.  This may have the effect of smoothing the model,
        especially in regression.

        - If int, then consider `min_samples_leaf` as the minimum number.
        - If float, then `min_samples_leaf` is a fraction and
          `ceil(min_samples_leaf * n_samples)` are the minimum
          number of samples for each node.

        .. versionchanged:: 0.18
           Added float values for fractions.

    min_weight_fraction_leaf : float, optional (default=0.)
        The minimum weighted fraction of the sum total of weights (of all
        the input samples) required to be at a leaf node. Samples have
        equal weight when sample_weight is not provided.

    max_features : int, float, string or None, optional (default="auto")
        The number of features to consider when looking for the best split:

        - If int, then consider `max_features` features at each split.
        - If float, then `max_features` is a fraction and
          `int(max_features * n_features)` features are considered at each
          split.
        - If "auto", then `max_features=n_features`.
        - If "sqrt", then `max_features=sqrt(n_features)`.
        - If "log2", then `max_features=log2(n_features)`.
        - If None, then `max_features=n_features`.

        Note: the search for a split does not stop until at least one
        valid partition of the node samples is found, even if it requires to
        effectively inspect more than ``max_features`` features.

    max_leaf_nodes : int or None, optional (default=None)
        Grow trees with ``max_leaf_nodes`` in best-first fashion.
        Best nodes are defined as relative reduction in impurity.
        If None then unlimited number of leaf nodes.

    min_impurity_decrease : float, optional (default=0.)
        A node will be split if this split induces a decrease of the impurity
        greater than or equal to this value.

        The weighted impurity decrease equation is the following::

            N_t / N * (impurity - N_t_R / N_t * right_impurity
                                - N_t_L / N_t * left_impurity)

        where ``N`` is the total number of samples, ``N_t`` is the number of
        samples at the current node, ``N_t_L`` is the number of samples in the
        left child, and ``N_t_R`` is the number of samples in the right child.

        ``N``, ``N_t``, ``N_t_R`` and ``N_t_L`` all refer to the weighted sum,
        if ``sample_weight`` is passed.

        .. versionadded:: 0.19

    min_impurity_split : float, (default=1e-7)
        Threshold for early stopping in tree growth. A node will split
        if its impurity is above the threshold, otherwise it is a leaf.

        .. deprecated:: 0.19
           ``min_impurity_split`` has been deprecated in favor of
           ``min_impurity_decrease`` in 0.19. The default value of
           ``min_impurity_split`` will change from 1e-7 to 0 in 0.23 and it
           will be removed in 0.25. Use ``min_impurity_decrease`` instead.

    bootstrap : boolean, optional (default=False)
        Whether bootstrap samples are used when building trees. If False, the
        whole datset is used to build each tree.

    oob_score : bool, optional (default=False)
        Whether to use out-of-bag samples to estimate the R^2 on unseen data.

    n_jobs : int or None, optional (default=None)
        The number of jobs to run in parallel. :meth:`fit`, :meth:`predict`,
        :meth:`decision_path` and :meth:`apply` are all parallelized over the
        trees. ``None`` means 1 unless in a :obj:`joblib.parallel_backend`
        context. ``-1`` means using all processors. See :term:`Glossary
        <n_jobs>` for more details.

    random_state : int, RandomState instance or None, optional (default=None)
        If int, random_state is the seed used by the random number generator;
        If RandomState instance, random_state is the random number generator;
        If None, the random number generator is the RandomState instance used
        by `np.random`.

    verbose : int, optional (default=0)
        Controls the verbosity when fitting and predicting.

    warm_start : bool, optional (default=False)
        When set to ``True``, reuse the solution of the previous call to fit
        and add more estimators to the ensemble, otherwise, just fit a whole
        new forest. See :term:`the Glossary <warm_start>`.

    ccp_alpha : non-negative float, optional (default=0.0)
        Complexity parameter used for Minimal Cost-Complexity Pruning. The
        subtree with the largest cost complexity that is smaller than
        ``ccp_alpha`` will be chosen. By default, no pruning is performed. See
        :ref:`minimal_cost_complexity_pruning` for details.

        .. versionadded:: 0.22

    max_samples : int or float, default=None
        If bootstrap is True, the number of samples to draw from X
        to train each base estimator.

        - If None (default), then draw `X.shape[0]` samples.
        - If int, then draw `max_samples` samples.
        - If float, then draw `max_samples * X.shape[0]` samples. Thus,
          `max_samples` should be in the interval `(0, 1)`.

        .. versionadded:: 0.22

    Attributes
    ----------
    base_estimator_ : ExtraTreeRegressor
        The child estimator template used to create the collection of fitted
        sub-estimators.

    estimators_ : list of DecisionTreeRegressor
        The collection of fitted sub-estimators.

    feature_importances_ : ndarray of shape (n_features,)
        The feature importances (the higher, the more important the feature).

    n_features_ : int
        The number of features.

    n_outputs_ : int
        The number of outputs.

    oob_score_ : float
        Score of the training dataset obtained using an out-of-bag estimate.
        This attribute exists only when ``oob_score`` is True.

    oob_prediction_ : ndarray of shape (n_samples,)
        Prediction computed with out-of-bag estimate on the training set.
        This attribute exists only when ``oob_score`` is True.

    Notes
    -----
    The default values for the parameters controlling the size of the trees
    (e.g. ``max_depth``, ``min_samples_leaf``, etc.) lead to fully grown and
    unpruned trees which can potentially be very large on some data sets. To
    reduce memory consumption, the complexity and size of the trees should be
    controlled by setting those parameter values.

    References
    ----------

    .. [1] P. Geurts, D. Ernst., and L. Wehenkel, "Extremely randomized trees",
           Machine Learning, 63(1), 3-42, 2006.

    See Also
    --------
    sklearn.tree.ExtraTreeRegressor: Base estimator for this ensemble.
    RandomForestRegressor: Ensemble regressor using trees with optimal splits.
    """
    def __init__(self,
                 n_estimators=100,
                 criterion="mse",
                 max_depth=None,
                 min_samples_split=2,
                 min_samples_leaf=1,
                 min_weight_fraction_leaf=0.,
                 max_features="auto",
                 max_leaf_nodes=None,
                 min_impurity_decrease=0.,
                 min_impurity_split=None,
                 bootstrap=False,
                 oob_score=False,
                 n_jobs=None,
                 random_state=None,
                 verbose=0,
                 warm_start=False,
                 ccp_alpha=0.0,
                 max_samples=None):
        super().__init__(
            base_estimator=ExtraTreeRegressor(),
            n_estimators=n_estimators,
            estimator_params=("criterion", "max_depth", "min_samples_split",
                              "min_samples_leaf", "min_weight_fraction_leaf",
                              "max_features", "max_leaf_nodes",
                              "min_impurity_decrease", "min_impurity_split",
                              "random_state", "ccp_alpha"),
            bootstrap=bootstrap,
            oob_score=oob_score,
            n_jobs=n_jobs,
            random_state=random_state,
            verbose=verbose,
            warm_start=warm_start,
            max_samples=max_samples)

        self.criterion = criterion
        self.max_depth = max_depth
        self.min_samples_split = min_samples_split
        self.min_samples_leaf = min_samples_leaf
        self.min_weight_fraction_leaf = min_weight_fraction_leaf
        self.max_features = max_features
        self.max_leaf_nodes = max_leaf_nodes
        self.min_impurity_decrease = min_impurity_decrease
        self.min_impurity_split = min_impurity_split
        self.ccp_alpha = ccp_alpha


class RandomTreesEmbedding(BaseForest):
    """
    An ensemble of totally random trees.

    An unsupervised transformation of a dataset to a high-dimensional
    sparse representation. A datapoint is coded according to which leaf of
    each tree it is sorted into. Using a one-hot encoding of the leaves,
    this leads to a binary coding with as many ones as there are trees in
    the forest.

    The dimensionality of the resulting representation is
    ``n_out <= n_estimators * max_leaf_nodes``. If ``max_leaf_nodes == None``,
    the number of leaf nodes is at most ``n_estimators * 2 ** max_depth``.

    Read more in the :ref:`User Guide <random_trees_embedding>`.

    Parameters
    ----------
    n_estimators : integer, optional (default=10)
        Number of trees in the forest.

        .. versionchanged:: 0.22
           The default value of ``n_estimators`` changed from 10 to 100
           in 0.22.

    max_depth : integer, optional (default=5)
        The maximum depth of each tree. If None, then nodes are expanded until
        all leaves are pure or until all leaves contain less than
        min_samples_split samples.

    min_samples_split : int, float, optional (default=2)
        The minimum number of samples required to split an internal node:

        - If int, then consider `min_samples_split` as the minimum number.
        - If float, then `min_samples_split` is a fraction and
          `ceil(min_samples_split * n_samples)` is the minimum
          number of samples for each split.

        .. versionchanged:: 0.18
           Added float values for fractions.

    min_samples_leaf : int, float, optional (default=1)
        The minimum number of samples required to be at a leaf node.
        A split point at any depth will only be considered if it leaves at
        least ``min_samples_leaf`` training samples in each of the left and
        right branches.  This may have the effect of smoothing the model,
        especially in regression.

        - If int, then consider `min_samples_leaf` as the minimum number.
        - If float, then `min_samples_leaf` is a fraction and
          `ceil(min_samples_leaf * n_samples)` is the minimum
          number of samples for each node.

        .. versionchanged:: 0.18
           Added float values for fractions.

    min_weight_fraction_leaf : float, optional (default=0.)
        The minimum weighted fraction of the sum total of weights (of all
        the input samples) required to be at a leaf node. Samples have
        equal weight when sample_weight is not provided.

    max_leaf_nodes : int or None, optional (default=None)
        Grow trees with ``max_leaf_nodes`` in best-first fashion.
        Best nodes are defined as relative reduction in impurity.
        If None then unlimited number of leaf nodes.

    min_impurity_decrease : float, optional (default=0.)
        A node will be split if this split induces a decrease of the impurity
        greater than or equal to this value.

        The weighted impurity decrease equation is the following::

            N_t / N * (impurity - N_t_R / N_t * right_impurity
                                - N_t_L / N_t * left_impurity)

        where ``N`` is the total number of samples, ``N_t`` is the number of
        samples at the current node, ``N_t_L`` is the number of samples in the
        left child, and ``N_t_R`` is the number of samples in the right child.

        ``N``, ``N_t``, ``N_t_R`` and ``N_t_L`` all refer to the weighted sum,
        if ``sample_weight`` is passed.

        .. versionadded:: 0.19

    min_impurity_split : float, (default=1e-7)
        Threshold for early stopping in tree growth. A node will split
        if its impurity is above the threshold, otherwise it is a leaf.

        .. deprecated:: 0.19
           ``min_impurity_split`` has been deprecated in favor of
           ``min_impurity_decrease`` in 0.19. The default value of
           ``min_impurity_split`` will change from 1e-7 to 0 in 0.23 and it
           will be removed in 0.25. Use ``min_impurity_decrease`` instead.

    sparse_output : bool, optional (default=True)
        Whether or not to return a sparse CSR matrix, as default behavior,
        or to return a dense array compatible with dense pipeline operators.

    n_jobs : int or None, optional (default=None)
        The number of jobs to run in parallel. :meth:`fit`, :meth:`transform`,
        :meth:`decision_path` and :meth:`apply` are all parallelized over the
        trees. ``None`` means 1 unless in a :obj:`joblib.parallel_backend`
        context. ``-1`` means using all processors. See :term:`Glossary
        <n_jobs>` for more details.

    random_state : int, RandomState instance or None, optional (default=None)
        If int, random_state is the seed used by the random number generator;
        If RandomState instance, random_state is the random number generator;
        If None, the random number generator is the RandomState instance used
        by `np.random`.

    verbose : int, optional (default=0)
        Controls the verbosity when fitting and predicting.

    warm_start : bool, optional (default=False)
        When set to ``True``, reuse the solution of the previous call to fit
        and add more estimators to the ensemble, otherwise, just fit a whole
        new forest. See :term:`the Glossary <warm_start>`.

    ccp_alpha : non-negative float, optional (default=0.0)
        Complexity parameter used for Minimal Cost-Complexity Pruning. The
        subtree with the largest cost complexity that is smaller than
        ``ccp_alpha`` will be chosen. By default, no pruning is performed. See
        :ref:`minimal_cost_complexity_pruning` for details.

        .. versionadded:: 0.22

    max_samples : int or float, default=None
        If bootstrap is True, the number of samples to draw from X
        to train each base estimator.

        - If None (default), then draw `X.shape[0]` samples.
        - If int, then draw `max_samples` samples.
        - If float, then draw `max_samples * X.shape[0]` samples. Thus,
          `max_samples` should be in the interval `(0, 1)`.

        .. versionadded:: 0.22

    Attributes
    ----------
    estimators_ : list of DecisionTreeClassifier
        The collection of fitted sub-estimators.

    References
    ----------
    .. [1] P. Geurts, D. Ernst., and L. Wehenkel, "Extremely randomized trees",
           Machine Learning, 63(1), 3-42, 2006.
    .. [2] Moosmann, F. and Triggs, B. and Jurie, F.  "Fast discriminative
           visual codebooks using randomized clustering forests"
           NIPS 2007

    """

    criterion = 'mse'
    max_features = 1

    def __init__(self,
                 n_estimators=100,
                 max_depth=5,
                 min_samples_split=2,
                 min_samples_leaf=1,
                 min_weight_fraction_leaf=0.,
                 max_leaf_nodes=None,
                 min_impurity_decrease=0.,
                 min_impurity_split=None,
                 sparse_output=True,
                 n_jobs=None,
                 random_state=None,
                 verbose=0,
                 warm_start=False,
                 ccp_alpha=0.0,
                 max_samples=None):
        super().__init__(
            base_estimator=ExtraTreeRegressor(),
            n_estimators=n_estimators,
            estimator_params=("criterion", "max_depth", "min_samples_split",
                              "min_samples_leaf", "min_weight_fraction_leaf",
                              "max_features", "max_leaf_nodes",
                              "min_impurity_decrease", "min_impurity_split",
                              "random_state", "ccp_alpha"),
            bootstrap=False,
            oob_score=False,
            n_jobs=n_jobs,
            random_state=random_state,
            verbose=verbose,
            warm_start=warm_start,
            max_samples=max_samples)

        self.max_depth = max_depth
        self.min_samples_split = min_samples_split
        self.min_samples_leaf = min_samples_leaf
        self.min_weight_fraction_leaf = min_weight_fraction_leaf
        self.max_leaf_nodes = max_leaf_nodes
        self.min_impurity_decrease = min_impurity_decrease
        self.min_impurity_split = min_impurity_split
        self.sparse_output = sparse_output
        self.ccp_alpha = ccp_alpha

    def _set_oob_score(self, X, y):
        raise NotImplementedError("OOB score not supported by tree embedding")

    def fit(self, X, y=None, sample_weight=None):
        """
        Fit estimator.

        Parameters
        ----------
        X : array-like or sparse matrix, shape=(n_samples, n_features)
            The input samples. Use ``dtype=np.float32`` for maximum
            efficiency. Sparse matrices are also supported, use sparse
            ``csc_matrix`` for maximum efficiency.

        sample_weight : array-like of shape (n_samples,), default=None
            Sample weights. If None, then samples are equally weighted. Splits
            that would create child nodes with net zero or negative weight are
            ignored while searching for a split in each node. In the case of
            classification, splits are also ignored if they would result in any
            single class carrying a negative weight in either child node.

        Returns
        -------
        self : object
            Returns instance of fitted object

        """
        self.fit_transform(X, y, sample_weight=sample_weight)
        return self

    def fit_transform(self, X, y=None, sample_weight=None):
        """
        Fit estimator and transform dataset.

        Parameters
        ----------
        X : array-like or sparse matrix, shape=(n_samples, n_features)
            Input data used to build forests. Use ``dtype=np.float32`` for
            maximum efficiency.

        sample_weight : array-like of shape (n_samples,), default=None
            Sample weights. If None, then samples are equally weighted. Splits
            that would create child nodes with net zero or negative weight are
            ignored while searching for a split in each node. In the case of
            classification, splits are also ignored if they would result in any
            single class carrying a negative weight in either child node.

        Returns
        -------
        X_transformed : sparse matrix, shape=(n_samples, n_out)
            Transformed dataset.
        """
        X = check_array(X, accept_sparse=['csc'])
        if issparse(X):
            # Pre-sort indices to avoid that each individual tree of the
            # ensemble sorts the indices.
            X.sort_indices()

        rnd = check_random_state(self.random_state)
        y = rnd.uniform(size=X.shape[0])
        super().fit(X, y, sample_weight=sample_weight)

        self.one_hot_encoder_ = OneHotEncoder(sparse=self.sparse_output)
        return self.one_hot_encoder_.fit_transform(self.apply(X))

    def transform(self, X):
        """
        Transform dataset.

        Parameters
        ----------
        X : array-like or sparse matrix, shape=(n_samples, n_features)
            Input data to be transformed. Use ``dtype=np.float32`` for maximum
            efficiency. Sparse matrices are also supported, use sparse
            ``csr_matrix`` for maximum efficiency.

        Returns
        -------
        X_transformed : sparse matrix, shape=(n_samples, n_out)
            Transformed dataset.
        """
        check_is_fitted(self)
        return self.one_hot_encoder_.transform(self.apply(X))<|MERGE_RESOLUTION|>--- conflicted
+++ resolved
@@ -230,12 +230,7 @@
         return np.array(results).T
 
     def decision_path(self, X):
-<<<<<<< HEAD
         """Return the decision path in the forest.
-=======
-        """
-        Return the decision path in the forest.
->>>>>>> b8a4da8b
 
         .. versionadded:: 0.18
 
@@ -419,12 +414,7 @@
     @property
     def feature_importances_(self):
         """
-<<<<<<< HEAD
         Returns the feature importances (array, shape =  [n_features]).
-=======
-        Return the feature importances (the higher, the more important the
-           feature).
->>>>>>> b8a4da8b
 
         More important features have higher values. The values of this array
         sum to 1, unless all trees are single nodetrees consisting of only the
@@ -1086,11 +1076,7 @@
 
     .. [1] L. Breiman, "Random Forests", Machine Learning, 45(1), 5-32, 2001.
 
-<<<<<<< HEAD
     Examples
-=======
-    See Also
->>>>>>> b8a4da8b
     --------
     >>> from sklearn.ensemble import RandomForestClassifier
     >>> from sklearn.datasets import make_classification
@@ -1379,11 +1365,7 @@
     .. [2] P. Geurts, D. Ernst., and L. Wehenkel, "Extremely randomized
            trees", Machine Learning, 63(1), 3-42, 2006.
 
-<<<<<<< HEAD
     Examples
-=======
-    See Also
->>>>>>> b8a4da8b
     --------
     >>> from sklearn.ensemble import RandomForestRegressor
     >>> from sklearn.datasets import make_regression
