--- conflicted
+++ resolved
@@ -146,22 +146,9 @@
 
         Sets the base_estimator_` attributes.
         """
-<<<<<<< HEAD
-        if not isinstance(self.n_estimators, numbers.Integral):
-            raise ValueError(
-                f"n_estimators must be an integer, got {type(self.n_estimators)}."
-            )
-        if self.n_estimators <= 0:
-            raise ValueError(
-                f"n_estimators must be greater than zero, got {self.n_estimators}."
-            )
-
         if self.estimator is not None:
             self.base_estimator_ = self.estimator
         elif self.base_estimator != "deprecated" and self.base_estimator is not None:
-=======
-        if self.base_estimator is not None:
->>>>>>> 2f65ac76
             self.base_estimator_ = self.base_estimator
         else:
             self.base_estimator_ = default
