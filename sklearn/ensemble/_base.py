"""Base class for ensemble-based estimators."""

# Authors: Gilles Louppe
# License: BSD 3 clause

from abc import ABCMeta, abstractmethod
import numbers
import warnings

import numpy as np

from joblib import effective_n_jobs

from ..base import clone
from ..base import is_classifier, is_regressor
from ..base import BaseEstimator
from ..base import MetaEstimatorMixin
from ..utils import Bunch, _print_elapsed_time
from ..utils import check_random_state
from ..utils.metaestimators import _BaseComposition


<<<<<<< HEAD
def _parallel_fit_estimator(estimator, X, y, sample_weight=None,
                            message_clsname=None, message=None):
    """Private function used to fit an estimator within a job.
    Naming is weird here because we only fit a single estimator.
    TODO: rename _parallel_fit_estimator to _fit_single_estimator.
    See:
    https://github.com/scikit-learn/scikit-learn/issues/16595
    """
=======
def _fit_single_estimator(estimator, X, y, sample_weight=None,
                          message_clsname=None, message=None):
    """Private function used to fit an estimator within a job."""
>>>>>>> 68a639e3
    if sample_weight is not None:
        try:
            with _print_elapsed_time(message_clsname, message):
                estimator.fit(X, y, sample_weight=sample_weight)
        except TypeError as exc:
            if "unexpected keyword argument 'sample_weight'" in str(exc):
                raise TypeError(
                    "Underlying estimator {} does not support sample weights."
                    .format(estimator.__class__.__name__)
                ) from exc
            raise
    else:
        with _print_elapsed_time(message_clsname, message):
            estimator.fit(X, y)
    return estimator


def _set_random_states(estimator, random_state=None):
    """Set fixed random_state parameters for an estimator.

    Finds all parameters ending ``random_state`` and sets them to integers
    derived from ``random_state``.

    Parameters
    ----------
    estimator : estimator supporting get/set_params
        Estimator with potential randomness managed by random_state
        parameters.

    random_state : int or RandomState, default=None
        If int, random_state is the seed used by the random number generator;
        If RandomState instance, random_state is the random number generator;
        If None, the random number generator is the RandomState instance used
        by `np.random`.

    Notes
    -----
    This does not necessarily set *all* ``random_state`` attributes that
    control an estimator's randomness, only those accessible through
    ``estimator.get_params()``.  ``random_state``s not controlled include
    those belonging to:

        * cross-validation splitters
        * ``scipy.stats`` rvs
    """
    random_state = check_random_state(random_state)
    to_set = {}
    for key in sorted(estimator.get_params(deep=True)):
        if key == 'random_state' or key.endswith('__random_state'):
            to_set[key] = random_state.randint(np.iinfo(np.int32).max)

    if to_set:
        estimator.set_params(**to_set)


class BaseEnsemble(MetaEstimatorMixin, BaseEstimator, metaclass=ABCMeta):
    """Base class for all ensemble classes.

    Warning: This class should not be used directly. Use derived classes
    instead.

    Parameters
    ----------
    base_estimator : object
        The base estimator from which the ensemble is built.

    n_estimators : int, default=10
        The number of estimators in the ensemble.

    estimator_params : list of str, default=tuple()
        The list of attributes to use as parameters when instantiating a
        new base estimator. If none are given, default parameters are used.

    Attributes
    ----------
    base_estimator_ : estimator
        The base estimator from which the ensemble is grown.

    estimators_ : list of estimators
        The collection of fitted base estimators.
    """

    # overwrite _required_parameters from MetaEstimatorMixin
    _required_parameters = []

    @abstractmethod
    def __init__(self, base_estimator, n_estimators=10,
                 estimator_params=tuple()):
        # Set parameters
        self.base_estimator = base_estimator
        self.n_estimators = n_estimators
        self.estimator_params = estimator_params

        # Don't instantiate estimators now! Parameters of base_estimator might
        # still change. Eg., when grid-searching with the nested object syntax.
        # self.estimators_ needs to be filled by the derived classes in fit.

    def _validate_estimator(self, default=None):
        """Check the estimator and the n_estimator attribute.

        Sets the base_estimator_` attributes.
        """
        if not isinstance(self.n_estimators, numbers.Integral):
            raise ValueError("n_estimators must be an integer, "
                             "got {0}.".format(type(self.n_estimators)))

        if self.n_estimators <= 0:
            raise ValueError("n_estimators must be greater than zero, "
                             "got {0}.".format(self.n_estimators))

        if self.base_estimator is not None:
            self.base_estimator_ = self.base_estimator
        else:
            self.base_estimator_ = default

        if self.base_estimator_ is None:
            raise ValueError("base_estimator cannot be None")

    def _make_estimator(self, append=True, random_state=None):
        """Make and configure a copy of the `base_estimator_` attribute.

        Warning: This method should be used to properly instantiate new
        sub-estimators.
        """
        estimator = clone(self.base_estimator_)
        estimator.set_params(**{p: getattr(self, p)
                                for p in self.estimator_params})

        if random_state is not None:
            _set_random_states(estimator, random_state)

        if append:
            self.estimators_.append(estimator)

        return estimator

    def __len__(self):
        """Return the number of estimators in the ensemble."""
        return len(self.estimators_)

    def __getitem__(self, index):
        """Return the index'th estimator in the ensemble."""
        return self.estimators_[index]

    def __iter__(self):
        """Return iterator over estimators in the ensemble."""
        return iter(self.estimators_)


def _partition_estimators(n_estimators, n_jobs):
    """Private function used to partition estimators between jobs."""
    # Compute the number of jobs
    n_jobs = min(effective_n_jobs(n_jobs), n_estimators)

    # Partition estimators between jobs
    n_estimators_per_job = np.full(n_jobs, n_estimators // n_jobs,
                                   dtype=np.int)
    n_estimators_per_job[:n_estimators % n_jobs] += 1
    starts = np.cumsum(n_estimators_per_job)

    return n_jobs, n_estimators_per_job.tolist(), [0] + starts.tolist()


class _BaseHeterogeneousEnsemble(MetaEstimatorMixin, _BaseComposition,
                                 metaclass=ABCMeta):
    """Base class for heterogeneous ensemble of learners.

    Parameters
    ----------
    estimators : list of (str, estimator) tuples
        The ensemble of estimators to use in the ensemble. Each element of the
        list is defined as a tuple of string (i.e. name of the estimator) and
        an estimator instance. An estimator can be set to `'drop'` using
        `set_params`.

    Attributes
    ----------
    estimators_ : list of estimators
        The elements of the estimators parameter, having been fitted on the
        training data. If an estimator has been set to `'drop'`, it will not
        appear in `estimators_`.
    """

    _required_parameters = ['estimators']

    @property
    def named_estimators(self):
        return Bunch(**dict(self.estimators))

    @abstractmethod
    def __init__(self, estimators):
        self.estimators = estimators

    def _validate_estimators(self):
        if self.estimators is None or len(self.estimators) == 0:
            raise ValueError(
                "Invalid 'estimators' attribute, 'estimators' should be a list"
                " of (string, estimator) tuples."
            )
        names, estimators = zip(*self.estimators)
        # defined by MetaEstimatorMixin
        self._validate_names(names)

        # FIXME: deprecate the usage of None to drop an estimator from the
        # ensemble. Remove in 0.24
        if any(est is None for est in estimators):
            warnings.warn(
                "Using 'None' to drop an estimator from the ensemble is "
                "deprecated in 0.22 and support will be dropped in 0.24. "
                "Use the string 'drop' instead.", FutureWarning
            )

        has_estimator = any(est not in (None, 'drop') for est in estimators)
        if not has_estimator:
            raise ValueError(
                "All estimators are dropped. At least one is required "
                "to be an estimator."
            )

        is_estimator_type = (is_classifier if is_classifier(self)
                             else is_regressor)

        for est in estimators:
            if est not in (None, 'drop') and not is_estimator_type(est):
                raise ValueError(
                    "The estimator {} should be a {}.".format(
                        est.__class__.__name__, is_estimator_type.__name__[3:]
                    )
                )

        return names, estimators

    def set_params(self, **params):
        """
        Set the parameters of an estimator from the ensemble.

        Valid parameter keys can be listed with `get_params()`.

        Parameters
        ----------
        **params : keyword arguments
            Specific parameters using e.g.
            `set_params(parameter_name=new_value)`. In addition, to setting the
            parameters of the stacking estimator, the individual estimator of
            the stacking estimators can also be set, or can be removed by
            setting them to 'drop'.
        """
        super()._set_params('estimators', **params)
        return self

    def get_params(self, deep=True):
        """
        Get the parameters of an estimator from the ensemble.

        Parameters
        ----------
        deep : bool, default=True
            Setting it to True gets the various classifiers and the parameters
            of the classifiers as well.
        """
        return super()._get_params('estimators', deep=deep)<|MERGE_RESOLUTION|>--- conflicted
+++ resolved
@@ -20,20 +20,9 @@
 from ..utils.metaestimators import _BaseComposition
 
 
-<<<<<<< HEAD
-def _parallel_fit_estimator(estimator, X, y, sample_weight=None,
-                            message_clsname=None, message=None):
-    """Private function used to fit an estimator within a job.
-    Naming is weird here because we only fit a single estimator.
-    TODO: rename _parallel_fit_estimator to _fit_single_estimator.
-    See:
-    https://github.com/scikit-learn/scikit-learn/issues/16595
-    """
-=======
 def _fit_single_estimator(estimator, X, y, sample_weight=None,
                           message_clsname=None, message=None):
     """Private function used to fit an estimator within a job."""
->>>>>>> 68a639e3
     if sample_weight is not None:
         try:
             with _print_elapsed_time(message_clsname, message):
