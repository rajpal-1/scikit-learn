--- conflicted
+++ resolved
@@ -445,22 +445,6 @@
                 f"Primary MatMul call failed with error\n"
                 f"{e}\n")
 
-<<<<<<< HEAD
-        if "subset_by_index" in inspect.signature(eigh).parameters:
-            # scipy >= 1.5
-            additional_params = {"subset_by_index": eigvals}
-        else:
-            # deprecated in scipy == 1.10
-            additional_params = {"eigvals": eigvals}
-        vals, vecs = eigh(A_dense,
-                          B_dense,
-                          check_finite=False,
-                          **additional_params)
-        if largest:
-            # Reverse order to be compatible with eigs() in 'LM' mode.
-            vals = vals[::-1]
-            vecs = vecs[:, ::-1]
-=======
         if B is not None:
             try:
                 if isinstance(B, LinearOperator):
@@ -480,7 +464,6 @@
                 raise Exception(
                     f"Secondary MatMul call failed with error\n"
                     f"{e}\n")
->>>>>>> 92f566da
 
         try:
             if "subset_by_index" in inspect.signature(eigh).parameters:
