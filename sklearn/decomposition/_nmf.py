""" Non-negative matrix factorization.
"""
# Author: Vlad Niculae
#         Lars Buitinck
#         Mathieu Blondel <mathieu@mblondel.org>
#         Tom Dupre la Tour
# License: BSD 3 clause

import itertools
import time
import warnings
from abc import ABC
<<<<<<< HEAD
from functools import partial
from numbers import Integral, Real
from subprocess import call
=======
from math import sqrt
from numbers import Integral, Real

>>>>>>> caeb09e8
import numpy as np
import scipy.sparse as sp
from scipy import linalg

from .._config import config_context
from ..base import (
    BaseEstimator,
    ClassNamePrefixFeaturesOutMixin,
    TransformerMixin,
    _fit_context,
)
from ..exceptions import ConvergenceWarning
from ..utils import check_array, check_random_state, gen_batches, metadata_routing
from ..utils._param_validation import (
    Hidden,
    Interval,
    StrOptions,
    validate_params,
)
<<<<<<< HEAD
from ..utils import metadata_routing
from ..callback._base import _eval_callbacks_on_fit_iter_end

=======
from ..utils.extmath import randomized_svd, safe_sparse_dot, squared_norm
from ..utils.validation import (
    check_is_fitted,
    check_non_negative,
)
from ._cdnmf_fast import _update_cdnmf_fast
>>>>>>> caeb09e8

EPSILON = np.finfo(np.float32).eps


def norm(x):
    """Dot product-based Euclidean norm implementation.

    See: http://fa.bianp.net/blog/2011/computing-the-vector-norm/

    Parameters
    ----------
    x : array-like
        Vector for which to compute the norm.
    """
    return sqrt(squared_norm(x))


def trace_dot(X, Y):
    """Trace of np.dot(X, Y.T).

    Parameters
    ----------
    X : array-like
        First matrix.
    Y : array-like
        Second matrix.
    """
    return np.dot(X.ravel(), Y.ravel())


def _check_init(A, shape, whom):
    A = check_array(A)
    if shape[0] != "auto" and A.shape[0] != shape[0]:
        raise ValueError(
            f"Array with wrong first dimension passed to {whom}. Expected {shape[0]}, "
            f"but got {A.shape[0]}."
        )
    if shape[1] != "auto" and A.shape[1] != shape[1]:
        raise ValueError(
            f"Array with wrong second dimension passed to {whom}. Expected {shape[1]}, "
            f"but got {A.shape[1]}."
        )
    check_non_negative(A, whom)
    if np.max(A) == 0:
        raise ValueError(f"Array passed to {whom} is full of zeros.")


def _beta_divergence(X, W, H, beta, square_root=False):
    """Compute the beta-divergence of X and dot(W, H).

    Parameters
    ----------
    X : float or array-like of shape (n_samples, n_features)

    W : float or array-like of shape (n_samples, n_components)

    H : float or array-like of shape (n_components, n_features)

    beta : float or {'frobenius', 'kullback-leibler', 'itakura-saito'}
        Parameter of the beta-divergence.
        If beta == 2, this is half the Frobenius *squared* norm.
        If beta == 1, this is the generalized Kullback-Leibler divergence.
        If beta == 0, this is the Itakura-Saito divergence.
        Else, this is the general beta-divergence.

    square_root : bool, default=False
        If True, return np.sqrt(2 * res)
        For beta == 2, it corresponds to the Frobenius norm.

    Returns
    -------
        res : float
            Beta divergence of X and np.dot(X, H).
    """
    beta = _beta_loss_to_float(beta)

    # The method can be called with scalars
    if not sp.issparse(X):
        X = np.atleast_2d(X)
    W = np.atleast_2d(W)
    H = np.atleast_2d(H)

    # Frobenius norm
    if beta == 2:
        # Avoid the creation of the dense np.dot(W, H) if X is sparse.
        if sp.issparse(X):
            norm_X = np.dot(X.data, X.data)
            norm_WH = trace_dot(np.linalg.multi_dot([W.T, W, H]), H)
            cross_prod = trace_dot((X @ H.T), W)
            res = (norm_X + norm_WH - 2.0 * cross_prod) / 2.0
        else:
            res = squared_norm(X - np.dot(W, H)) / 2.0

        if square_root:
            return np.sqrt(res * 2)
        else:
            return res

    if sp.issparse(X):
        # compute np.dot(W, H) only where X is nonzero
        WH_data = _special_sparse_dot(W, H, X).data
        X_data = X.data
    else:
        WH = np.dot(W, H)
        WH_data = WH.ravel()
        X_data = X.ravel()

    # do not affect the zeros: here 0 ** (-1) = 0 and not infinity
    indices = X_data > EPSILON
    WH_data = WH_data[indices]
    X_data = X_data[indices]

    # used to avoid division by zero
    WH_data[WH_data < EPSILON] = EPSILON

    # generalized Kullback-Leibler divergence
    if beta == 1:
        # fast and memory efficient computation of np.sum(np.dot(W, H))
        sum_WH = np.dot(np.sum(W, axis=0), np.sum(H, axis=1))
        # computes np.sum(X * log(X / WH)) only where X is nonzero
        div = X_data / WH_data
        res = np.dot(X_data, np.log(div))
        # add full np.sum(np.dot(W, H)) - np.sum(X)
        res += sum_WH - X_data.sum()

    # Itakura-Saito divergence
    elif beta == 0:
        div = X_data / WH_data
        res = np.sum(div) - np.prod(X.shape) - np.sum(np.log(div))

    # beta-divergence, beta not in (0, 1, 2)
    else:
        if sp.issparse(X):
            # slow loop, but memory efficient computation of :
            # np.sum(np.dot(W, H) ** beta)
            sum_WH_beta = 0
            for i in range(X.shape[1]):
                sum_WH_beta += np.sum(np.dot(W, H[:, i]) ** beta)

        else:
            sum_WH_beta = np.sum(WH**beta)

        sum_X_WH = np.dot(X_data, WH_data ** (beta - 1))
        res = (X_data**beta).sum() - beta * sum_X_WH
        res += sum_WH_beta * (beta - 1)
        res /= beta * (beta - 1)

    if square_root:
        res = max(res, 0)  # avoid negative number due to rounding errors
        return np.sqrt(2 * res)
    else:
        return res


def _special_sparse_dot(W, H, X):
    """Computes np.dot(W, H), only where X is non zero."""
    if sp.issparse(X):
        ii, jj = X.nonzero()
        n_vals = ii.shape[0]
        dot_vals = np.empty(n_vals)
        n_components = W.shape[1]

        batch_size = max(n_components, n_vals // n_components)
        for start in range(0, n_vals, batch_size):
            batch = slice(start, start + batch_size)
            dot_vals[batch] = np.multiply(W[ii[batch], :], H.T[jj[batch], :]).sum(
                axis=1
            )

        WH = sp.coo_matrix((dot_vals, (ii, jj)), shape=X.shape)
        return WH.tocsr()
    else:
        return np.dot(W, H)


def _beta_loss_to_float(beta_loss):
    """Convert string beta_loss to float."""
    beta_loss_map = {"frobenius": 2, "kullback-leibler": 1, "itakura-saito": 0}
    if isinstance(beta_loss, str):
        beta_loss = beta_loss_map[beta_loss]
    return beta_loss


def _initialize_nmf(X, n_components, init=None, eps=1e-6, random_state=None):
    """Algorithms for NMF initialization.

    Computes an initial guess for the non-negative
    rank k matrix approximation for X: X = WH.

    Parameters
    ----------
    X : array-like of shape (n_samples, n_features)
        The data matrix to be decomposed.

    n_components : int
        The number of components desired in the approximation.

    init :  {'random', 'nndsvd', 'nndsvda', 'nndsvdar'}, default=None
        Method used to initialize the procedure.
        Valid options:

        - None: 'nndsvda' if n_components <= min(n_samples, n_features),
            otherwise 'random'.

        - 'random': non-negative random matrices, scaled with:
            sqrt(X.mean() / n_components)

        - 'nndsvd': Nonnegative Double Singular Value Decomposition (NNDSVD)
            initialization (better for sparseness)

        - 'nndsvda': NNDSVD with zeros filled with the average of X
            (better when sparsity is not desired)

        - 'nndsvdar': NNDSVD with zeros filled with small random values
            (generally faster, less accurate alternative to NNDSVDa
            for when sparsity is not desired)

        - 'custom': use custom matrices W and H

        .. versionchanged:: 1.1
            When `init=None` and n_components is less than n_samples and n_features
            defaults to `nndsvda` instead of `nndsvd`.

    eps : float, default=1e-6
        Truncate all values less then this in output to zero.

    random_state : int, RandomState instance or None, default=None
        Used when ``init`` == 'nndsvdar' or 'random'. Pass an int for
        reproducible results across multiple function calls.
        See :term:`Glossary <random_state>`.

    Returns
    -------
    W : array-like of shape (n_samples, n_components)
        Initial guesses for solving X ~= WH.

    H : array-like of shape (n_components, n_features)
        Initial guesses for solving X ~= WH.

    References
    ----------
    C. Boutsidis, E. Gallopoulos: SVD based initialization: A head start for
    nonnegative matrix factorization - Pattern Recognition, 2008
    http://tinyurl.com/nndsvd
    """
    check_non_negative(X, "NMF initialization")
    n_samples, n_features = X.shape

    if (
        init is not None
        and init != "random"
        and n_components > min(n_samples, n_features)
    ):
        raise ValueError(
            "init = '{}' can only be used when "
            "n_components <= min(n_samples, n_features)".format(init)
        )

    if init is None:
        if n_components <= min(n_samples, n_features):
            init = "nndsvda"
        else:
            init = "random"

    # Random initialization
    if init == "random":
        avg = np.sqrt(X.mean() / n_components)
        rng = check_random_state(random_state)
        H = avg * rng.standard_normal(size=(n_components, n_features)).astype(
            X.dtype, copy=False
        )
        W = avg * rng.standard_normal(size=(n_samples, n_components)).astype(
            X.dtype, copy=False
        )
        np.abs(H, out=H)
        np.abs(W, out=W)
        return W, H

    # NNDSVD initialization
    U, S, V = randomized_svd(X, n_components, random_state=random_state)
    W = np.zeros_like(U)
    H = np.zeros_like(V)

    # The leading singular triplet is non-negative
    # so it can be used as is for initialization.
    W[:, 0] = np.sqrt(S[0]) * np.abs(U[:, 0])
    H[0, :] = np.sqrt(S[0]) * np.abs(V[0, :])

    for j in range(1, n_components):
        x, y = U[:, j], V[j, :]

        # extract positive and negative parts of column vectors
        x_p, y_p = np.maximum(x, 0), np.maximum(y, 0)
        x_n, y_n = np.abs(np.minimum(x, 0)), np.abs(np.minimum(y, 0))

        # and their norms
        x_p_nrm, y_p_nrm = norm(x_p), norm(y_p)
        x_n_nrm, y_n_nrm = norm(x_n), norm(y_n)

        m_p, m_n = x_p_nrm * y_p_nrm, x_n_nrm * y_n_nrm

        # choose update
        if m_p > m_n:
            u = x_p / x_p_nrm
            v = y_p / y_p_nrm
            sigma = m_p
        else:
            u = x_n / x_n_nrm
            v = y_n / y_n_nrm
            sigma = m_n

        lbd = np.sqrt(S[j] * sigma)
        W[:, j] = lbd * u
        H[j, :] = lbd * v

    W[W < eps] = 0
    H[H < eps] = 0

    if init == "nndsvd":
        pass
    elif init == "nndsvda":
        avg = X.mean()
        W[W == 0] = avg
        H[H == 0] = avg
    elif init == "nndsvdar":
        rng = check_random_state(random_state)
        avg = X.mean()
        W[W == 0] = abs(avg * rng.standard_normal(size=len(W[W == 0])) / 100)
        H[H == 0] = abs(avg * rng.standard_normal(size=len(H[H == 0])) / 100)
    else:
        raise ValueError(
            "Invalid init parameter: got %r instead of one of %r"
            % (init, (None, "random", "nndsvd", "nndsvda", "nndsvdar"))
        )

    return W, H


def _update_coordinate_descent(X, W, Ht, l1_reg, l2_reg, shuffle, random_state):
    """Helper function for _fit_coordinate_descent.

    Update W to minimize the objective function, iterating once over all
    coordinates. By symmetry, to update H, one can call
    _update_coordinate_descent(X.T, Ht, W, ...).

    """
    n_components = Ht.shape[1]

    HHt = np.dot(Ht.T, Ht)
    XHt = safe_sparse_dot(X, Ht)

    # L2 regularization corresponds to increase of the diagonal of HHt
    if l2_reg != 0.0:
        # adds l2_reg only on the diagonal
        HHt.flat[:: n_components + 1] += l2_reg
    # L1 regularization corresponds to decrease of each element of XHt
    if l1_reg != 0.0:
        XHt -= l1_reg

    if shuffle:
        permutation = random_state.permutation(n_components)
    else:
        permutation = np.arange(n_components)
    # The following seems to be required on 64-bit Windows w/ Python 3.5.
    permutation = np.asarray(permutation, dtype=np.intp)
    return _update_cdnmf_fast(W, HHt, XHt, permutation)


def _fit_coordinate_descent(
    X,
    X_val,
    W,
    H,
    tol=1e-4,
    max_iter=200,
    l1_reg_W=0,
    l1_reg_H=0,
    l2_reg_W=0,
    l2_reg_H=0,
    update_H=True,
    verbose=0,
    shuffle=False,
    random_state=None,
    estimator=None,
    parent_node=None,
):
    """Compute Non-negative Matrix Factorization (NMF) with Coordinate Descent

    The objective function is minimized with an alternating minimization of W
    and H. Each minimization is done with a cyclic (up to a permutation of the
    features) Coordinate Descent.

    Parameters
    ----------
    X : array-like of shape (n_samples, n_features)
        Constant matrix.

    X_val : array-like of shape (n_samples_val, n_features)
        Constant validation matrix.

    W : array-like of shape (n_samples, n_components)
        Initial guess for the solution.

    H : array-like of shape (n_components, n_features)
        Initial guess for the solution.

    tol : float, default=1e-4
        Tolerance of the stopping condition.

    max_iter : int, default=200
        Maximum number of iterations before timing out.

    l1_reg_W : float, default=0.
        L1 regularization parameter for W.

    l1_reg_H : float, default=0.
        L1 regularization parameter for H.

    l2_reg_W : float, default=0.
        L2 regularization parameter for W.

    l2_reg_H : float, default=0.
        L2 regularization parameter for H.

    update_H : bool, default=True
        Set to True, both W and H will be estimated from initial guesses.
        Set to False, only W will be estimated.

    verbose : int, default=0
        The verbosity level.

    shuffle : bool, default=False
        If true, randomize the order of coordinates in the CD solver.

    random_state : int, RandomState instance or None, default=None
        Used to randomize the coordinates in the CD solver, when
        ``shuffle`` is set to ``True``. Pass an int for reproducible
        results across multiple function calls.
        See :term:`Glossary <random_state>`.

    estimator : estimator instance, default=None
        The estimator calling this function. Used by callbacks.

    parent_node : ComputationNode instance, default=None
        The parent node of the current node. Used by callbacks.

    Returns
    -------
    W : ndarray of shape (n_samples, n_components)
        Solution to the non-negative least squares problem.

    H : ndarray of shape (n_components, n_features)
        Solution to the non-negative least squares problem.

    n_iter : int
        The number of iterations done by the algorithm.

    References
    ----------
    .. [1] :doi:`"Fast local algorithms for large scale nonnegative matrix and tensor
       factorizations" <10.1587/transfun.E92.A.708>`
       Cichocki, Andrzej, and P. H. A. N. Anh-Huy. IEICE transactions on fundamentals
       of electronics, communications and computer sciences 92.3: 708-721, 2009.
    """
    # so W and Ht are both in C order in memory
    Ht = check_array(H.T, order="C")
    X = check_array(X, accept_sparse="csr")
    if X_val is not None:
        X_val = check_array(X_val, accept_sparse="csr")

    rng = check_random_state(random_state)

    for n_iter in range(1, max_iter + 1):
        violation = 0.0

        # Update W
        violation += _update_coordinate_descent(
            X, W, Ht, l1_reg_W, l2_reg_W, shuffle, rng
        )
        # Update H
        if update_H:
            violation += _update_coordinate_descent(
                X.T, Ht, W, l1_reg_H, l2_reg_H, shuffle, rng
            )

        if n_iter == 1:
            violation_init = violation

        if violation_init == 0:
            break

        if _eval_callbacks_on_fit_iter_end(
            estimator=estimator,
            node=parent_node.children[n_iter - 1] if parent_node is not None else None,
            stopping_criterion=lambda: violation / violation_init,
            tol=tol,
            fit_state={"H": Ht.T, "W": W},
            from_reconstruction_attributes=partial(
                estimator._from_reconstruction_attributes,
                reconstruction_attributes=lambda: {
                    "n_components_": Ht.T.shape[0],
                    "components_": H,
                    "n_iter_": n_iter,
                    "reconstruction_err_": _beta_divergence(X, W, Ht.T, 2, True),
                },
            ),
            data={"X": X, "y": None, "X_val": X_val, "y_val": None},
        ):
            break

        if verbose:
            print("violation:", violation / violation_init)

        if violation / violation_init <= tol:
            if verbose:
                print("Converged at iteration", n_iter + 1)
            break

    return W, Ht.T, n_iter


def _multiplicative_update_w(
    X,
    W,
    H,
    beta_loss,
    l1_reg_W,
    l2_reg_W,
    gamma,
    H_sum=None,
    HHt=None,
    XHt=None,
    update_H=True,
):
    """Update W in Multiplicative Update NMF."""
    if beta_loss == 2:
        # Numerator
        if XHt is None:
            XHt = safe_sparse_dot(X, H.T)
        if update_H:
            # avoid a copy of XHt, which will be re-computed (update_H=True)
            numerator = XHt
        else:
            # preserve the XHt, which is not re-computed (update_H=False)
            numerator = XHt.copy()

        # Denominator
        if HHt is None:
            HHt = np.dot(H, H.T)
        denominator = np.dot(W, HHt)

    else:
        # Numerator
        # if X is sparse, compute WH only where X is non zero
        WH_safe_X = _special_sparse_dot(W, H, X)
        if sp.issparse(X):
            WH_safe_X_data = WH_safe_X.data
            X_data = X.data
        else:
            WH_safe_X_data = WH_safe_X
            X_data = X
            # copy used in the Denominator
            WH = WH_safe_X.copy()
            if beta_loss - 1.0 < 0:
                WH[WH < EPSILON] = EPSILON

        # to avoid taking a negative power of zero
        if beta_loss - 2.0 < 0:
            WH_safe_X_data[WH_safe_X_data < EPSILON] = EPSILON

        if beta_loss == 1:
            np.divide(X_data, WH_safe_X_data, out=WH_safe_X_data)
        elif beta_loss == 0:
            # speeds up computation time
            # refer to /numpy/numpy/issues/9363
            WH_safe_X_data **= -1
            WH_safe_X_data **= 2
            # element-wise multiplication
            WH_safe_X_data *= X_data
        else:
            WH_safe_X_data **= beta_loss - 2
            # element-wise multiplication
            WH_safe_X_data *= X_data

        # here numerator = dot(X * (dot(W, H) ** (beta_loss - 2)), H.T)
        numerator = safe_sparse_dot(WH_safe_X, H.T)

        # Denominator
        if beta_loss == 1:
            if H_sum is None:
                H_sum = np.sum(H, axis=1)  # shape(n_components, )
            denominator = H_sum[np.newaxis, :]

        else:
            # computation of WHHt = dot(dot(W, H) ** beta_loss - 1, H.T)
            if sp.issparse(X):
                # memory efficient computation
                # (compute row by row, avoiding the dense matrix WH)
                WHHt = np.empty(W.shape)
                for i in range(X.shape[0]):
                    WHi = np.dot(W[i, :], H)
                    if beta_loss - 1 < 0:
                        WHi[WHi < EPSILON] = EPSILON
                    WHi **= beta_loss - 1
                    WHHt[i, :] = np.dot(WHi, H.T)
            else:
                WH **= beta_loss - 1
                WHHt = np.dot(WH, H.T)
            denominator = WHHt

    # Add L1 and L2 regularization
    if l1_reg_W > 0:
        denominator += l1_reg_W
    if l2_reg_W > 0:
        denominator = denominator + l2_reg_W * W
    denominator[denominator == 0] = EPSILON

    numerator /= denominator
    delta_W = numerator

    # gamma is in ]0, 1]
    if gamma != 1:
        delta_W **= gamma

    W *= delta_W

    return W, H_sum, HHt, XHt


def _multiplicative_update_h(
    X, W, H, beta_loss, l1_reg_H, l2_reg_H, gamma, A=None, B=None, rho=None
):
    """update H in Multiplicative Update NMF."""
    if beta_loss == 2:
        numerator = safe_sparse_dot(W.T, X)
        denominator = np.linalg.multi_dot([W.T, W, H])

    else:
        # Numerator
        WH_safe_X = _special_sparse_dot(W, H, X)
        if sp.issparse(X):
            WH_safe_X_data = WH_safe_X.data
            X_data = X.data
        else:
            WH_safe_X_data = WH_safe_X
            X_data = X
            # copy used in the Denominator
            WH = WH_safe_X.copy()
            if beta_loss - 1.0 < 0:
                WH[WH < EPSILON] = EPSILON

        # to avoid division by zero
        if beta_loss - 2.0 < 0:
            WH_safe_X_data[WH_safe_X_data < EPSILON] = EPSILON

        if beta_loss == 1:
            np.divide(X_data, WH_safe_X_data, out=WH_safe_X_data)
        elif beta_loss == 0:
            # speeds up computation time
            # refer to /numpy/numpy/issues/9363
            WH_safe_X_data **= -1
            WH_safe_X_data **= 2
            # element-wise multiplication
            WH_safe_X_data *= X_data
        else:
            WH_safe_X_data **= beta_loss - 2
            # element-wise multiplication
            WH_safe_X_data *= X_data

        # here numerator = dot(W.T, (dot(W, H) ** (beta_loss - 2)) * X)
        numerator = safe_sparse_dot(W.T, WH_safe_X)

        # Denominator
        if beta_loss == 1:
            W_sum = np.sum(W, axis=0)  # shape(n_components, )
            W_sum[W_sum == 0] = 1.0
            denominator = W_sum[:, np.newaxis]

        # beta_loss not in (1, 2)
        else:
            # computation of WtWH = dot(W.T, dot(W, H) ** beta_loss - 1)
            if sp.issparse(X):
                # memory efficient computation
                # (compute column by column, avoiding the dense matrix WH)
                WtWH = np.empty(H.shape)
                for i in range(X.shape[1]):
                    WHi = np.dot(W, H[:, i])
                    if beta_loss - 1 < 0:
                        WHi[WHi < EPSILON] = EPSILON
                    WHi **= beta_loss - 1
                    WtWH[:, i] = np.dot(W.T, WHi)
            else:
                WH **= beta_loss - 1
                WtWH = np.dot(W.T, WH)
            denominator = WtWH

    # Add L1 and L2 regularization
    if l1_reg_H > 0:
        denominator += l1_reg_H
    if l2_reg_H > 0:
        denominator = denominator + l2_reg_H * H
    denominator[denominator == 0] = EPSILON

    if A is not None and B is not None:
        # Updates for the online nmf
        if gamma != 1:
            H **= 1 / gamma
        numerator *= H
        A *= rho
        B *= rho
        A += numerator
        B += denominator
        H = A / B

        if gamma != 1:
            H **= gamma
    else:
        delta_H = numerator
        delta_H /= denominator
        if gamma != 1:
            delta_H **= gamma
        H *= delta_H

    return H


def _fit_multiplicative_update(
    X,
    X_val,
    W,
    H,
    beta_loss="frobenius",
    max_iter=200,
    tol=1e-4,
    l1_reg_W=0,
    l1_reg_H=0,
    l2_reg_W=0,
    l2_reg_H=0,
    update_H=True,
    verbose=0,
    estimator=None,
    parent_node=None,
):
    """Compute Non-negative Matrix Factorization with Multiplicative Update.

    The objective function is _beta_divergence(X, WH) and is minimized with an
    alternating minimization of W and H. Each minimization is done with a
    Multiplicative Update.

    Parameters
    ----------
    X : array-like of shape (n_samples, n_features)
        Constant input matrix.

    X_val : array-like of shape (n_samples_val, n_features)
        Constant validation matrix.
        
    W : array-like of shape (n_samples, n_components)
        Initial guess for the solution.

    H : array-like of shape (n_components, n_features)
        Initial guess for the solution.

    beta_loss : float or {'frobenius', 'kullback-leibler', \
            'itakura-saito'}, default='frobenius'
        String must be in {'frobenius', 'kullback-leibler', 'itakura-saito'}.
        Beta divergence to be minimized, measuring the distance between X
        and the dot product WH. Note that values different from 'frobenius'
        (or 2) and 'kullback-leibler' (or 1) lead to significantly slower
        fits. Note that for beta_loss <= 0 (or 'itakura-saito'), the input
        matrix X cannot contain zeros.

    max_iter : int, default=200
        Number of iterations.

    tol : float, default=1e-4
        Tolerance of the stopping condition.

    l1_reg_W : float, default=0.
        L1 regularization parameter for W.

    l1_reg_H : float, default=0.
        L1 regularization parameter for H.

    l2_reg_W : float, default=0.
        L2 regularization parameter for W.

    l2_reg_H : float, default=0.
        L2 regularization parameter for H.

    update_H : bool, default=True
        Set to True, both W and H will be estimated from initial guesses.
        Set to False, only W will be estimated.

    verbose : int, default=0
        The verbosity level.

    estimator : estimator instance, default=None
        The estimator calling this function. Used by callbacks.

    parent_node : ComputationNode instance, default=None
        The parent node of the current node. Used by callbacks.

    Returns
    -------
    W : ndarray of shape (n_samples, n_components)
        Solution to the non-negative least squares problem.

    H : ndarray of shape (n_components, n_features)
        Solution to the non-negative least squares problem.

    n_iter : int
        The number of iterations done by the algorithm.

    References
    ----------
    Lee, D. D., & Seung, H., S. (2001). Algorithms for Non-negative Matrix
    Factorization. Adv. Neural Inform. Process. Syst.. 13.
    Fevotte, C., & Idier, J. (2011). Algorithms for nonnegative matrix
    factorization with the beta-divergence. Neural Computation, 23(9).
    """
    start_time = time.time()

    beta_loss = _beta_loss_to_float(beta_loss)

    # gamma for Maximization-Minimization (MM) algorithm [Fevotte 2011]
    if beta_loss < 1:
        gamma = 1.0 / (2.0 - beta_loss)
    elif beta_loss > 2:
        gamma = 1.0 / (beta_loss - 1.0)
    else:
        gamma = 1.0

    # used for the convergence criterion
    error_at_init = _beta_divergence(X, W, H, beta_loss, square_root=True)
    previous_error = error_at_init

    H_sum, HHt, XHt = None, None, None
    for n_iter in range(1, max_iter + 1):
        # update W
        # H_sum, HHt and XHt are saved and reused if not update_H
        W, H_sum, HHt, XHt = _multiplicative_update_w(
            X,
            W,
            H,
            beta_loss=beta_loss,
            l1_reg_W=l1_reg_W,
            l2_reg_W=l2_reg_W,
            gamma=gamma,
            H_sum=H_sum,
            HHt=HHt,
            XHt=XHt,
            update_H=update_H,
        )

        # necessary for stability with beta_loss < 1
        if beta_loss < 1:
            W[W < np.finfo(np.float64).eps] = 0.0

        # update H (only at fit or fit_transform)
        if update_H:
            H = _multiplicative_update_h(
                X,
                W,
                H,
                beta_loss=beta_loss,
                l1_reg_H=l1_reg_H,
                l2_reg_H=l2_reg_H,
                gamma=gamma,
            )

            # These values will be recomputed since H changed
            H_sum, HHt, XHt = None, None, None

            # necessary for stability with beta_loss < 1
            if beta_loss <= 1:
                H[H < np.finfo(np.float64).eps] = 0.0

        if _eval_callbacks_on_fit_iter_end(
            estimator=estimator,
            node=parent_node.children[n_iter - 1] if parent_node is not None else None,
            stopping_criterion=lambda: (
                (
                    previous_error
                    - _beta_divergence(X, W, H, beta_loss, square_root=True)
                )
                / error_at_init
            ),
            tol=tol,
            fit_state={"H": H, "W": W},
            from_reconstruction_attributes=partial(
                estimator._from_reconstruction_attributes,
                reconstruction_attributes=lambda: {
                    "n_components_": H.shape[0],
                    "components_": H,
                    "n_iter_": n_iter,
                    "reconstruction_err_": _beta_divergence(X, W, H, beta_loss, True),
                },
            ),
            data={"X": X, "y": None, "X_val": X_val, "y_val": None},
        ):
            break

        # test convergence criterion every 10 iterations
        if tol > 0 and n_iter % 10 == 0:
            error = _beta_divergence(X, W, H, beta_loss, square_root=True)

            if verbose:
                iter_time = time.time()
                print(
                    "Epoch %02d reached after %.3f seconds, error: %f"
                    % (n_iter, iter_time - start_time, error)
                )

            if (previous_error - error) / error_at_init < tol:
                break
            previous_error = error

    # do not print if we have already printed in the convergence test
    if verbose and (tol == 0 or n_iter % 10 != 0):
        end_time = time.time()
        print(
            "Epoch %02d reached after %.3f seconds." % (n_iter, end_time - start_time)
        )

    return W, H, n_iter


@validate_params(
    {
        "X": ["array-like", "sparse matrix"],
        "W": ["array-like", None],
        "H": ["array-like", None],
        "update_H": ["boolean"],
    },
    prefer_skip_nested_validation=False,
)
def non_negative_factorization(
    X,
    W=None,
    H=None,
    n_components="warn",
    *,
    init=None,
    update_H=True,
    solver="cd",
    beta_loss="frobenius",
    tol=1e-4,
    max_iter=200,
    alpha_W=0.0,
    alpha_H="same",
    l1_ratio=0.0,
    random_state=None,
    verbose=0,
    shuffle=False,
):
    """Compute Non-negative Matrix Factorization (NMF).

    Find two non-negative matrices (W, H) whose product approximates the non-
    negative matrix X. This factorization can be used for example for
    dimensionality reduction, source separation or topic extraction.

    The objective function is:

        .. math::

            L(W, H) &= 0.5 * ||X - WH||_{loss}^2

            &+ alpha\\_W * l1\\_ratio * n\\_features * ||vec(W)||_1

            &+ alpha\\_H * l1\\_ratio * n\\_samples * ||vec(H)||_1

            &+ 0.5 * alpha\\_W * (1 - l1\\_ratio) * n\\_features * ||W||_{Fro}^2

            &+ 0.5 * alpha\\_H * (1 - l1\\_ratio) * n\\_samples * ||H||_{Fro}^2

    Where:

    :math:`||A||_{Fro}^2 = \\sum_{i,j} A_{ij}^2` (Frobenius norm)

    :math:`||vec(A)||_1 = \\sum_{i,j} abs(A_{ij})` (Elementwise L1 norm)

    The generic norm :math:`||X - WH||_{loss}^2` may represent
    the Frobenius norm or another supported beta-divergence loss.
    The choice between options is controlled by the `beta_loss` parameter.

    The regularization terms are scaled by `n_features` for `W` and by `n_samples` for
    `H` to keep their impact balanced with respect to one another and to the data fit
    term as independent as possible of the size `n_samples` of the training set.

    The objective function is minimized with an alternating minimization of W
    and H. If H is given and update_H=False, it solves for W only.

    Note that the transformed data is named W and the components matrix is named H. In
    the NMF literature, the naming convention is usually the opposite since the data
    matrix X is transposed.

    Parameters
    ----------
    X : {array-like, sparse matrix} of shape (n_samples, n_features)
        Constant matrix.

    W : array-like of shape (n_samples, n_components), default=None
        If `init='custom'`, it is used as initial guess for the solution.
        If `update_H=False`, it is initialised as an array of zeros, unless
        `solver='mu'`, then it is filled with values calculated by
        `np.sqrt(X.mean() / self._n_components)`.
        If `None`, uses the initialisation method specified in `init`.

    H : array-like of shape (n_components, n_features), default=None
        If `init='custom'`, it is used as initial guess for the solution.
        If `update_H=False`, it is used as a constant, to solve for W only.
        If `None`, uses the initialisation method specified in `init`.

    n_components : int or {'auto'} or None, default=None
        Number of components, if n_components is not set all features
        are kept.
        If `n_components='auto'`, the number of components is automatically inferred
        from `W` or `H` shapes.

        .. versionchanged:: 1.4
            Added `'auto'` value.

    init : {'random', 'nndsvd', 'nndsvda', 'nndsvdar', 'custom'}, default=None
        Method used to initialize the procedure.

        Valid options:

        - None: 'nndsvda' if n_components < n_features, otherwise 'random'.
        - 'random': non-negative random matrices, scaled with:
          `sqrt(X.mean() / n_components)`
        - 'nndsvd': Nonnegative Double Singular Value Decomposition (NNDSVD)
          initialization (better for sparseness)
        - 'nndsvda': NNDSVD with zeros filled with the average of X
          (better when sparsity is not desired)
        - 'nndsvdar': NNDSVD with zeros filled with small random values
          (generally faster, less accurate alternative to NNDSVDa
          for when sparsity is not desired)
        - 'custom': If `update_H=True`, use custom matrices W and H which must both
          be provided. If `update_H=False`, then only custom matrix H is used.

        .. versionchanged:: 0.23
            The default value of `init` changed from 'random' to None in 0.23.

        .. versionchanged:: 1.1
            When `init=None` and n_components is less than n_samples and n_features
            defaults to `nndsvda` instead of `nndsvd`.

    update_H : bool, default=True
        Set to True, both W and H will be estimated from initial guesses.
        Set to False, only W will be estimated.

    solver : {'cd', 'mu'}, default='cd'
        Numerical solver to use:

        - 'cd' is a Coordinate Descent solver that uses Fast Hierarchical
          Alternating Least Squares (Fast HALS).
        - 'mu' is a Multiplicative Update solver.

        .. versionadded:: 0.17
           Coordinate Descent solver.

        .. versionadded:: 0.19
           Multiplicative Update solver.

    beta_loss : float or {'frobenius', 'kullback-leibler', \
            'itakura-saito'}, default='frobenius'
        Beta divergence to be minimized, measuring the distance between X
        and the dot product WH. Note that values different from 'frobenius'
        (or 2) and 'kullback-leibler' (or 1) lead to significantly slower
        fits. Note that for beta_loss <= 0 (or 'itakura-saito'), the input
        matrix X cannot contain zeros. Used only in 'mu' solver.

        .. versionadded:: 0.19

    tol : float, default=1e-4
        Tolerance of the stopping condition.

    max_iter : int, default=200
        Maximum number of iterations before timing out.

    alpha_W : float, default=0.0
        Constant that multiplies the regularization terms of `W`. Set it to zero
        (default) to have no regularization on `W`.

        .. versionadded:: 1.0

    alpha_H : float or "same", default="same"
        Constant that multiplies the regularization terms of `H`. Set it to zero to
        have no regularization on `H`. If "same" (default), it takes the same value as
        `alpha_W`.

        .. versionadded:: 1.0

    l1_ratio : float, default=0.0
        The regularization mixing parameter, with 0 <= l1_ratio <= 1.
        For l1_ratio = 0 the penalty is an elementwise L2 penalty
        (aka Frobenius Norm).
        For l1_ratio = 1 it is an elementwise L1 penalty.
        For 0 < l1_ratio < 1, the penalty is a combination of L1 and L2.

    random_state : int, RandomState instance or None, default=None
        Used for NMF initialisation (when ``init`` == 'nndsvdar' or
        'random'), and in Coordinate Descent. Pass an int for reproducible
        results across multiple function calls.
        See :term:`Glossary <random_state>`.

    verbose : int, default=0
        The verbosity level.

    shuffle : bool, default=False
        If true, randomize the order of coordinates in the CD solver.

    Returns
    -------
    W : ndarray of shape (n_samples, n_components)
        Solution to the non-negative least squares problem.

    H : ndarray of shape (n_components, n_features)
        Solution to the non-negative least squares problem.

    n_iter : int
        Actual number of iterations.

    References
    ----------
    .. [1] :doi:`"Fast local algorithms for large scale nonnegative matrix and tensor
       factorizations" <10.1587/transfun.E92.A.708>`
       Cichocki, Andrzej, and P. H. A. N. Anh-Huy. IEICE transactions on fundamentals
       of electronics, communications and computer sciences 92.3: 708-721, 2009.

    .. [2] :doi:`"Algorithms for nonnegative matrix factorization with the
       beta-divergence" <10.1162/NECO_a_00168>`
       Fevotte, C., & Idier, J. (2011). Neural Computation, 23(9).

    Examples
    --------
    >>> import numpy as np
    >>> X = np.array([[1,1], [2, 1], [3, 1.2], [4, 1], [5, 0.8], [6, 1]])
    >>> from sklearn.decomposition import non_negative_factorization
    >>> W, H, n_iter = non_negative_factorization(
    ...     X, n_components=2, init='random', random_state=0)
    """
    est = NMF(
        n_components=n_components,
        init=init,
        solver=solver,
        beta_loss=beta_loss,
        tol=tol,
        max_iter=max_iter,
        random_state=random_state,
        alpha_W=alpha_W,
        alpha_H=alpha_H,
        l1_ratio=l1_ratio,
        verbose=verbose,
        shuffle=shuffle,
    )
    est._validate_params()

    X = check_array(X, accept_sparse=("csr", "csc"), dtype=[np.float64, np.float32])

    with config_context(assume_finite=True):
        W, H, n_iter = est._fit_transform(X, W=W, H=H, update_H=update_H)

    return W, H, n_iter


class _BaseNMF(ClassNamePrefixFeaturesOutMixin, TransformerMixin, BaseEstimator, ABC):
    """Base class for NMF and MiniBatchNMF."""

    # This prevents ``set_split_inverse_transform`` to be generated for the
    # non-standard ``W`` arg on ``inverse_transform``.
    # TODO: remove when W is removed in v1.5 for inverse_transform
    __metadata_request__inverse_transform = {"W": metadata_routing.UNUSED}

    _parameter_constraints: dict = {
        "n_components": [
            Interval(Integral, 1, None, closed="left"),
            None,
            StrOptions({"auto"}),
            Hidden(StrOptions({"warn"})),
        ],
        "init": [
            StrOptions({"random", "nndsvd", "nndsvda", "nndsvdar", "custom"}),
            None,
        ],
        "beta_loss": [
            StrOptions({"frobenius", "kullback-leibler", "itakura-saito"}),
            Real,
        ],
        "tol": [Interval(Real, 0, None, closed="left")],
        "max_iter": [Interval(Integral, 1, None, closed="left")],
        "random_state": ["random_state"],
        "alpha_W": [Interval(Real, 0, None, closed="left")],
        "alpha_H": [Interval(Real, 0, None, closed="left"), StrOptions({"same"})],
        "l1_ratio": [Interval(Real, 0, 1, closed="both")],
        "verbose": ["verbose"],
    }

    def __init__(
        self,
        n_components="warn",
        *,
        init=None,
        beta_loss="frobenius",
        tol=1e-4,
        max_iter=200,
        random_state=None,
        alpha_W=0.0,
        alpha_H="same",
        l1_ratio=0.0,
        verbose=0,
    ):
        self.n_components = n_components
        self.init = init
        self.beta_loss = beta_loss
        self.tol = tol
        self.max_iter = max_iter
        self.random_state = random_state
        self.alpha_W = alpha_W
        self.alpha_H = alpha_H
        self.l1_ratio = l1_ratio
        self.verbose = verbose

    def _check_params(self, X):
        # n_components
        self._n_components = self.n_components
        if self.n_components == "warn":
            warnings.warn(
                (
                    "The default value of `n_components` will change from `None` to"
                    " `'auto'` in 1.6. Set the value of `n_components` to `None`"
                    " explicitly to suppress the warning."
                ),
                FutureWarning,
            )
            self._n_components = None  # Keeping the old default value
        if self._n_components is None:
            self._n_components = X.shape[1]

        # beta_loss
        self._beta_loss = _beta_loss_to_float(self.beta_loss)

    def _check_w_h(self, X, W, H, update_H):
        """Check W and H, or initialize them."""
        n_samples, n_features = X.shape

        if self.init == "custom" and update_H:
            _check_init(H, (self._n_components, n_features), "NMF (input H)")
            _check_init(W, (n_samples, self._n_components), "NMF (input W)")
            if self._n_components == "auto":
                self._n_components = H.shape[0]

            if H.dtype != X.dtype or W.dtype != X.dtype:
                raise TypeError(
                    "H and W should have the same dtype as X. Got "
                    "H.dtype = {} and W.dtype = {}.".format(H.dtype, W.dtype)
                )

        elif not update_H:
            if W is not None:
                warnings.warn(
                    "When update_H=False, the provided initial W is not used.",
                    RuntimeWarning,
                )

            _check_init(H, (self._n_components, n_features), "NMF (input H)")
            if self._n_components == "auto":
                self._n_components = H.shape[0]

            if H.dtype != X.dtype:
                raise TypeError(
                    "H should have the same dtype as X. Got H.dtype = {}.".format(
                        H.dtype
                    )
                )

            # 'mu' solver should not be initialized by zeros
            if self.solver == "mu":
                avg = np.sqrt(X.mean() / self._n_components)
                W = np.full((n_samples, self._n_components), avg, dtype=X.dtype)
            else:
                W = np.zeros((n_samples, self._n_components), dtype=X.dtype)

        else:
            if W is not None or H is not None:
                warnings.warn(
                    (
                        "When init!='custom', provided W or H are ignored. Set "
                        " init='custom' to use them as initialization."
                    ),
                    RuntimeWarning,
                )

            if self._n_components == "auto":
                self._n_components = X.shape[1]

            W, H = _initialize_nmf(
                X, self._n_components, init=self.init, random_state=self.random_state
            )

        return W, H

    def _compute_regularization(self, X):
        """Compute scaled regularization terms."""
        n_samples, n_features = X.shape
        alpha_W = self.alpha_W
        alpha_H = self.alpha_W if self.alpha_H == "same" else self.alpha_H

        l1_reg_W = n_features * alpha_W * self.l1_ratio
        l1_reg_H = n_samples * alpha_H * self.l1_ratio
        l2_reg_W = n_features * alpha_W * (1.0 - self.l1_ratio)
        l2_reg_H = n_samples * alpha_H * (1.0 - self.l1_ratio)

        return l1_reg_W, l1_reg_H, l2_reg_W, l2_reg_H

    def fit(self, X, y=None, **params):
        """Learn a NMF model for the data X.

        Parameters
        ----------
        X : {array-like, sparse matrix} of shape (n_samples, n_features)
            Training vector, where `n_samples` is the number of samples
            and `n_features` is the number of features.

        y : Ignored
            Not used, present for API consistency by convention.

        **params : kwargs
            Parameters (keyword arguments) and values passed to
            the fit_transform instance.

        Returns
        -------
        self : object
            Returns the instance itself.
        """
        # param validation is done in fit_transform

        self.fit_transform(X, **params)
        return self

    def inverse_transform(self, Xt=None, W=None):
        """Transform data back to its original space.

        .. versionadded:: 0.18

        Parameters
        ----------
        Xt : {ndarray, sparse matrix} of shape (n_samples, n_components)
            Transformed data matrix.

        W : deprecated
            Use `Xt` instead.

            .. deprecated:: 1.3

        Returns
        -------
        X : ndarray of shape (n_samples, n_features)
            Returns a data matrix of the original shape.
        """
        if Xt is None and W is None:
            raise TypeError("Missing required positional argument: Xt")

        if W is not None and Xt is not None:
            raise ValueError("Please provide only `Xt`, and not `W`.")

        if W is not None:
            warnings.warn(
                (
                    "Input argument `W` was renamed to `Xt` in v1.3 and will be removed"
                    " in v1.5."
                ),
                FutureWarning,
            )
            Xt = W

        check_is_fitted(self)
        return Xt @ self.components_
    
    def objective_function(self, X, y=None, *, W=None, H=None, normalize=False):
        if W is None:
            W = self.transform(X)
        if H is None:
            H = self.components_

        data_fit = _beta_divergence(X, W, H, self._beta_loss)

        l1_reg_W, l1_reg_H, l2_reg_W, l2_reg_H = self._compute_regularization(X)
        penalization = (
            l1_reg_W * W.sum()
            + l1_reg_H * H.sum()
            + l2_reg_W * (W**2).sum()
            + l2_reg_H * (H**2).sum()
        )

        if normalize:
            data_fit /= X.shape[0]
            penalization /= X.shape[0]

        return data_fit + penalization, data_fit, penalization

    @property
    def _n_features_out(self):
        """Number of transformed output features."""
        return self.components_.shape[0]

    def _more_tags(self):
        return {
            "requires_positive_X": True,
            "preserves_dtype": [np.float64, np.float32],
        }


class NMF(_BaseNMF):
    """Non-Negative Matrix Factorization (NMF).

    Find two non-negative matrices, i.e. matrices with all non-negative elements, (W, H)
    whose product approximates the non-negative matrix X. This factorization can be used
    for example for dimensionality reduction, source separation or topic extraction.

    The objective function is:

        .. math::

            L(W, H) &= 0.5 * ||X - WH||_{loss}^2

            &+ alpha\\_W * l1\\_ratio * n\\_features * ||vec(W)||_1

            &+ alpha\\_H * l1\\_ratio * n\\_samples * ||vec(H)||_1

            &+ 0.5 * alpha\\_W * (1 - l1\\_ratio) * n\\_features * ||W||_{Fro}^2

            &+ 0.5 * alpha\\_H * (1 - l1\\_ratio) * n\\_samples * ||H||_{Fro}^2

    Where:

    :math:`||A||_{Fro}^2 = \\sum_{i,j} A_{ij}^2` (Frobenius norm)

    :math:`||vec(A)||_1 = \\sum_{i,j} abs(A_{ij})` (Elementwise L1 norm)

    The generic norm :math:`||X - WH||_{loss}` may represent
    the Frobenius norm or another supported beta-divergence loss.
    The choice between options is controlled by the `beta_loss` parameter.

    The regularization terms are scaled by `n_features` for `W` and by `n_samples` for
    `H` to keep their impact balanced with respect to one another and to the data fit
    term as independent as possible of the size `n_samples` of the training set.

    The objective function is minimized with an alternating minimization of W
    and H.

    Note that the transformed data is named W and the components matrix is named H. In
    the NMF literature, the naming convention is usually the opposite since the data
    matrix X is transposed.

    Read more in the :ref:`User Guide <NMF>`.

    Parameters
    ----------
    n_components : int or {'auto'} or None, default=None
        Number of components, if n_components is not set all features
        are kept.
        If `n_components='auto'`, the number of components is automatically inferred
        from W or H shapes.

        .. versionchanged:: 1.4
            Added `'auto'` value.

    init : {'random', 'nndsvd', 'nndsvda', 'nndsvdar', 'custom'}, default=None
        Method used to initialize the procedure.
        Valid options:

        - `None`: 'nndsvda' if n_components <= min(n_samples, n_features),
          otherwise random.

        - `'random'`: non-negative random matrices, scaled with:
          `sqrt(X.mean() / n_components)`

        - `'nndsvd'`: Nonnegative Double Singular Value Decomposition (NNDSVD)
          initialization (better for sparseness)

        - `'nndsvda'`: NNDSVD with zeros filled with the average of X
          (better when sparsity is not desired)

        - `'nndsvdar'` NNDSVD with zeros filled with small random values
          (generally faster, less accurate alternative to NNDSVDa
          for when sparsity is not desired)

        - `'custom'`: Use custom matrices `W` and `H` which must both be provided.

        .. versionchanged:: 1.1
            When `init=None` and n_components is less than n_samples and n_features
            defaults to `nndsvda` instead of `nndsvd`.

    solver : {'cd', 'mu'}, default='cd'
        Numerical solver to use:

        - 'cd' is a Coordinate Descent solver.
        - 'mu' is a Multiplicative Update solver.

        .. versionadded:: 0.17
           Coordinate Descent solver.

        .. versionadded:: 0.19
           Multiplicative Update solver.

    beta_loss : float or {'frobenius', 'kullback-leibler', \
            'itakura-saito'}, default='frobenius'
        Beta divergence to be minimized, measuring the distance between X
        and the dot product WH. Note that values different from 'frobenius'
        (or 2) and 'kullback-leibler' (or 1) lead to significantly slower
        fits. Note that for beta_loss <= 0 (or 'itakura-saito'), the input
        matrix X cannot contain zeros. Used only in 'mu' solver.

        .. versionadded:: 0.19

    tol : float, default=1e-4
        Tolerance of the stopping condition.

    max_iter : int, default=200
        Maximum number of iterations before timing out.

    random_state : int, RandomState instance or None, default=None
        Used for initialisation (when ``init`` == 'nndsvdar' or
        'random'), and in Coordinate Descent. Pass an int for reproducible
        results across multiple function calls.
        See :term:`Glossary <random_state>`.

    alpha_W : float, default=0.0
        Constant that multiplies the regularization terms of `W`. Set it to zero
        (default) to have no regularization on `W`.

        .. versionadded:: 1.0

    alpha_H : float or "same", default="same"
        Constant that multiplies the regularization terms of `H`. Set it to zero to
        have no regularization on `H`. If "same" (default), it takes the same value as
        `alpha_W`.

        .. versionadded:: 1.0

    l1_ratio : float, default=0.0
        The regularization mixing parameter, with 0 <= l1_ratio <= 1.
        For l1_ratio = 0 the penalty is an elementwise L2 penalty
        (aka Frobenius Norm).
        For l1_ratio = 1 it is an elementwise L1 penalty.
        For 0 < l1_ratio < 1, the penalty is a combination of L1 and L2.

        .. versionadded:: 0.17
           Regularization parameter *l1_ratio* used in the Coordinate Descent
           solver.

    verbose : int, default=0
        Whether to be verbose.

    shuffle : bool, default=False
        If true, randomize the order of coordinates in the CD solver.

        .. versionadded:: 0.17
           *shuffle* parameter used in the Coordinate Descent solver.

    Attributes
    ----------
    components_ : ndarray of shape (n_components, n_features)
        Factorization matrix, sometimes called 'dictionary'.

    n_components_ : int
        The number of components. It is same as the `n_components` parameter
        if it was given. Otherwise, it will be same as the number of
        features.

    reconstruction_err_ : float
        Frobenius norm of the matrix difference, or beta-divergence, between
        the training data ``X`` and the reconstructed data ``WH`` from
        the fitted model.

    n_iter_ : int
        Actual number of iterations.

    n_features_in_ : int
        Number of features seen during :term:`fit`.

        .. versionadded:: 0.24

    feature_names_in_ : ndarray of shape (`n_features_in_`,)
        Names of features seen during :term:`fit`. Defined only when `X`
        has feature names that are all strings.

        .. versionadded:: 1.0

    See Also
    --------
    DictionaryLearning : Find a dictionary that sparsely encodes data.
    MiniBatchSparsePCA : Mini-batch Sparse Principal Components Analysis.
    PCA : Principal component analysis.
    SparseCoder : Find a sparse representation of data from a fixed,
        precomputed dictionary.
    SparsePCA : Sparse Principal Components Analysis.
    TruncatedSVD : Dimensionality reduction using truncated SVD.

    References
    ----------
    .. [1] :doi:`"Fast local algorithms for large scale nonnegative matrix and tensor
       factorizations" <10.1587/transfun.E92.A.708>`
       Cichocki, Andrzej, and P. H. A. N. Anh-Huy. IEICE transactions on fundamentals
       of electronics, communications and computer sciences 92.3: 708-721, 2009.

    .. [2] :doi:`"Algorithms for nonnegative matrix factorization with the
       beta-divergence" <10.1162/NECO_a_00168>`
       Fevotte, C., & Idier, J. (2011). Neural Computation, 23(9).

    Examples
    --------
    >>> import numpy as np
    >>> X = np.array([[1, 1], [2, 1], [3, 1.2], [4, 1], [5, 0.8], [6, 1]])
    >>> from sklearn.decomposition import NMF
    >>> model = NMF(n_components=2, init='random', random_state=0)
    >>> W = model.fit_transform(X)
    >>> H = model.components_
    """

    _parameter_constraints: dict = {
        **_BaseNMF._parameter_constraints,
        "solver": [StrOptions({"mu", "cd"})],
        "shuffle": ["boolean"],
    }

    def __init__(
        self,
        n_components="warn",
        *,
        init=None,
        solver="cd",
        beta_loss="frobenius",
        tol=1e-4,
        max_iter=200,
        random_state=None,
        alpha_W=0.0,
        alpha_H="same",
        l1_ratio=0.0,
        verbose=0,
        shuffle=False,
    ):
        super().__init__(
            n_components=n_components,
            init=init,
            beta_loss=beta_loss,
            tol=tol,
            max_iter=max_iter,
            random_state=random_state,
            alpha_W=alpha_W,
            alpha_H=alpha_H,
            l1_ratio=l1_ratio,
            verbose=verbose,
        )

        self.solver = solver
        self.shuffle = shuffle

    def _check_params(self, X):
        super()._check_params(X)

        # solver
        if self.solver != "mu" and self.beta_loss not in (2, "frobenius"):
            # 'mu' is the only solver that handles other beta losses than 'frobenius'
            raise ValueError(
                f"Invalid beta_loss parameter: solver {self.solver!r} does not handle "
                f"beta_loss = {self.beta_loss!r}"
            )
        if self.solver == "mu" and self.init == "nndsvd":
            warnings.warn(
                (
                    "The multiplicative update ('mu') solver cannot update "
                    "zeros present in the initialization, and so leads to "
                    "poorer results when used jointly with init='nndsvd'. "
                    "You may try init='nndsvda' or init='nndsvdar' instead."
                ),
                UserWarning,
            )

        return self

    @_fit_context(prefer_skip_nested_validation=True)
    def fit_transform(self, X, y=None, W=None, H=None):
        """Learn a NMF model for the data X and returns the transformed data.

        This is more efficient than calling fit followed by transform.

        Parameters
        ----------
        X : {array-like, sparse matrix} of shape (n_samples, n_features)
            Training vector, where `n_samples` is the number of samples
            and `n_features` is the number of features.

        y : Ignored
            Not used, present for API consistency by convention.

        W : array-like of shape (n_samples, n_components), default=None
            If `init='custom'`, it is used as initial guess for the solution.
            If `None`, uses the initialisation method specified in `init`.

        H : array-like of shape (n_components, n_features), default=None
            If `init='custom'`, it is used as initial guess for the solution.
            If `None`, uses the initialisation method specified in `init`.

        Returns
        -------
        W : ndarray of shape (n_samples, n_components)
            Transformed data.
        """
        X = self._validate_data(
            X, accept_sparse=("csr", "csc"), dtype=[np.float64, np.float32]
        )

        root, X, _, X_val, _ = self._eval_callbacks_on_fit_begin(
            levels=[
                {"descr": "fit", "max_iter": self.max_iter},
                {"descr": "iter", "max_iter": None},
            ],
            X=X,
        )

        W, H, n_iter = self._fit_transform(X, X_val, W=W, H=H, parent_node=root)

        self.reconstruction_err_ = _beta_divergence(
            X, W, H, self._beta_loss, square_root=True
        )
        self.n_components_ = H.shape[0]
        self.components_ = H
        self.n_iter_ = n_iter

        return W

    def _fit_transform(
        self, X, X_val=None, W=None, H=None, update_H=True, parent_node=None
    ):
        """Learn a NMF model for the data X and returns the transformed data.

        Parameters
        ----------
        X : {array-like, sparse matrix} of shape (n_samples, n_features)
            Data matrix to be decomposed

        y : Ignored

        W : array-like of shape (n_samples, n_components), default=None
            If `init='custom'`, it is used as initial guess for the solution.
            If `update_H=False`, it is initialised as an array of zeros, unless
            `solver='mu'`, then it is filled with values calculated by
            `np.sqrt(X.mean() / self._n_components)`.
            If `None`, uses the initialisation method specified in `init`.

        H : array-like of shape (n_components, n_features), default=None
            If `init='custom'`, it is used as initial guess for the solution.
            If `update_H=False`, it is used as a constant, to solve for W only.
            If `None`, uses the initialisation method specified in `init`.

        update_H : bool, default=True
            If True, both W and H will be estimated from initial guesses,
            this corresponds to a call to the 'fit_transform' method.
            If False, only W will be estimated, this corresponds to a call
            to the 'transform' method.

        Returns
        -------
        W : ndarray of shape (n_samples, n_components)
            Transformed data.

        H : ndarray of shape (n_components, n_features)
            Factorization matrix, sometimes called 'dictionary'.

        n_iter_ : int
            Actual number of iterations.
        """
        check_non_negative(X, "NMF (input X)")

        # check parameters
        self._check_params(X)

        if X.min() == 0 and self._beta_loss <= 0:
            raise ValueError(
                "When beta_loss <= 0 and X contains zeros, "
                "the solver may diverge. Please add small values "
                "to X, or use a positive beta_loss."
            )

        # initialize or check W and H
        W, H = self._check_w_h(X, W, H, update_H)

        # scale the regularization terms
        l1_reg_W, l1_reg_H, l2_reg_W, l2_reg_H = self._compute_regularization(X)

        if self.solver == "cd":
            W, H, n_iter = _fit_coordinate_descent(
                X,
                X_val,
                W,
                H,
                self.tol,
                self.max_iter,
                l1_reg_W,
                l1_reg_H,
                l2_reg_W,
                l2_reg_H,
                update_H=update_H,
                verbose=self.verbose,
                shuffle=self.shuffle,
                random_state=self.random_state,
                estimator=self,
                parent_node=parent_node,
            )
        elif self.solver == "mu":
            W, H, n_iter, *_ = _fit_multiplicative_update(
                X,
                X_val,
                W,
                H,
                self._beta_loss,
                self.max_iter,
                self.tol,
                l1_reg_W,
                l1_reg_H,
                l2_reg_W,
                l2_reg_H,
                update_H=update_H,
                verbose=self.verbose,
                estimator=self,
                parent_node=parent_node,
            )
        else:
            raise ValueError("Invalid solver parameter '%s'." % self.solver)

        if n_iter == self.max_iter and self.tol > 0:
            warnings.warn(
                "Maximum number of iterations %d reached. Increase "
                "it to improve convergence."
                % self.max_iter,
                ConvergenceWarning,
            )

        return W, H, n_iter

    def transform(self, X):
        """Transform the data X according to the fitted NMF model.

        Parameters
        ----------
        X : {array-like, sparse matrix} of shape (n_samples, n_features)
            Training vector, where `n_samples` is the number of samples
            and `n_features` is the number of features.

        Returns
        -------
        W : ndarray of shape (n_samples, n_components)
            Transformed data.
        """
        check_is_fitted(self)
        X = self._validate_data(
            X, accept_sparse=("csr", "csc"), dtype=[np.float64, np.float32], reset=False
        )

        with config_context(assume_finite=True):
            W, *_ = self._fit_transform(X, H=self.components_, update_H=False)

        return W


class MiniBatchNMF(_BaseNMF):
    """Mini-Batch Non-Negative Matrix Factorization (NMF).

    .. versionadded:: 1.1

    Find two non-negative matrices, i.e. matrices with all non-negative elements,
    (`W`, `H`) whose product approximates the non-negative matrix `X`. This
    factorization can be used for example for dimensionality reduction, source
    separation or topic extraction.

    The objective function is:

        .. math::

            L(W, H) &= 0.5 * ||X - WH||_{loss}^2

            &+ alpha\\_W * l1\\_ratio * n\\_features * ||vec(W)||_1

            &+ alpha\\_H * l1\\_ratio * n\\_samples * ||vec(H)||_1

            &+ 0.5 * alpha\\_W * (1 - l1\\_ratio) * n\\_features * ||W||_{Fro}^2

            &+ 0.5 * alpha\\_H * (1 - l1\\_ratio) * n\\_samples * ||H||_{Fro}^2

    Where:

    :math:`||A||_{Fro}^2 = \\sum_{i,j} A_{ij}^2` (Frobenius norm)

    :math:`||vec(A)||_1 = \\sum_{i,j} abs(A_{ij})` (Elementwise L1 norm)

    The generic norm :math:`||X - WH||_{loss}^2` may represent
    the Frobenius norm or another supported beta-divergence loss.
    The choice between options is controlled by the `beta_loss` parameter.

    The objective function is minimized with an alternating minimization of `W`
    and `H`.

    Note that the transformed data is named `W` and the components matrix is
    named `H`. In the NMF literature, the naming convention is usually the opposite
    since the data matrix `X` is transposed.

    Read more in the :ref:`User Guide <MiniBatchNMF>`.

    Parameters
    ----------
    n_components : int or {'auto'} or None, default=None
        Number of components, if `n_components` is not set all features
        are kept.
        If `n_components='auto'`, the number of components is automatically inferred
        from W or H shapes.

        .. versionchanged:: 1.4
            Added `'auto'` value.

    init : {'random', 'nndsvd', 'nndsvda', 'nndsvdar', 'custom'}, default=None
        Method used to initialize the procedure.
        Valid options:

        - `None`: 'nndsvda' if `n_components <= min(n_samples, n_features)`,
          otherwise random.

        - `'random'`: non-negative random matrices, scaled with:
          `sqrt(X.mean() / n_components)`

        - `'nndsvd'`: Nonnegative Double Singular Value Decomposition (NNDSVD)
          initialization (better for sparseness).

        - `'nndsvda'`: NNDSVD with zeros filled with the average of X
          (better when sparsity is not desired).

        - `'nndsvdar'` NNDSVD with zeros filled with small random values
          (generally faster, less accurate alternative to NNDSVDa
          for when sparsity is not desired).

        - `'custom'`: Use custom matrices `W` and `H` which must both be provided.

    batch_size : int, default=1024
        Number of samples in each mini-batch. Large batch sizes
        give better long-term convergence at the cost of a slower start.

    beta_loss : float or {'frobenius', 'kullback-leibler', \
            'itakura-saito'}, default='frobenius'
        Beta divergence to be minimized, measuring the distance between `X`
        and the dot product `WH`. Note that values different from 'frobenius'
        (or 2) and 'kullback-leibler' (or 1) lead to significantly slower
        fits. Note that for `beta_loss <= 0` (or 'itakura-saito'), the input
        matrix `X` cannot contain zeros.

    tol : float, default=1e-4
        Control early stopping based on the norm of the differences in `H`
        between 2 steps. To disable early stopping based on changes in `H`, set
        `tol` to 0.0.

    max_no_improvement : int, default=10
        Control early stopping based on the consecutive number of mini batches
        that does not yield an improvement on the smoothed cost function.
        To disable convergence detection based on cost function, set
        `max_no_improvement` to None.

    max_iter : int, default=200
        Maximum number of iterations over the complete dataset before
        timing out.

    alpha_W : float, default=0.0
        Constant that multiplies the regularization terms of `W`. Set it to zero
        (default) to have no regularization on `W`.

    alpha_H : float or "same", default="same"
        Constant that multiplies the regularization terms of `H`. Set it to zero to
        have no regularization on `H`. If "same" (default), it takes the same value as
        `alpha_W`.

    l1_ratio : float, default=0.0
        The regularization mixing parameter, with 0 <= l1_ratio <= 1.
        For l1_ratio = 0 the penalty is an elementwise L2 penalty
        (aka Frobenius Norm).
        For l1_ratio = 1 it is an elementwise L1 penalty.
        For 0 < l1_ratio < 1, the penalty is a combination of L1 and L2.

    forget_factor : float, default=0.7
        Amount of rescaling of past information. Its value could be 1 with
        finite datasets. Choosing values < 1 is recommended with online
        learning as more recent batches will weight more than past batches.

    fresh_restarts : bool, default=False
        Whether to completely solve for W at each step. Doing fresh restarts will likely
        lead to a better solution for a same number of iterations but it is much slower.

    fresh_restarts_max_iter : int, default=30
        Maximum number of iterations when solving for W at each step. Only used when
        doing fresh restarts. These iterations may be stopped early based on a small
        change of W controlled by `tol`.

    transform_max_iter : int, default=None
        Maximum number of iterations when solving for W at transform time.
        If None, it defaults to `max_iter`.

    random_state : int, RandomState instance or None, default=None
        Used for initialisation (when ``init`` == 'nndsvdar' or
        'random'), and in Coordinate Descent. Pass an int for reproducible
        results across multiple function calls.
        See :term:`Glossary <random_state>`.

    verbose : bool, default=False
        Whether to be verbose.

    Attributes
    ----------
    components_ : ndarray of shape (n_components, n_features)
        Factorization matrix, sometimes called 'dictionary'.

    n_components_ : int
        The number of components. It is same as the `n_components` parameter
        if it was given. Otherwise, it will be same as the number of
        features.

    reconstruction_err_ : float
        Frobenius norm of the matrix difference, or beta-divergence, between
        the training data `X` and the reconstructed data `WH` from
        the fitted model.

    n_iter_ : int
        Actual number of started iterations over the whole dataset.

    n_steps_ : int
        Number of mini-batches processed.

    n_features_in_ : int
        Number of features seen during :term:`fit`.

    feature_names_in_ : ndarray of shape (`n_features_in_`,)
        Names of features seen during :term:`fit`. Defined only when `X`
        has feature names that are all strings.

    See Also
    --------
    NMF : Non-negative matrix factorization.
    MiniBatchDictionaryLearning : Finds a dictionary that can best be used to represent
        data using a sparse code.

    References
    ----------
    .. [1] :doi:`"Fast local algorithms for large scale nonnegative matrix and tensor
       factorizations" <10.1587/transfun.E92.A.708>`
       Cichocki, Andrzej, and P. H. A. N. Anh-Huy. IEICE transactions on fundamentals
       of electronics, communications and computer sciences 92.3: 708-721, 2009.

    .. [2] :doi:`"Algorithms for nonnegative matrix factorization with the
       beta-divergence" <10.1162/NECO_a_00168>`
       Fevotte, C., & Idier, J. (2011). Neural Computation, 23(9).

    .. [3] :doi:`"Online algorithms for nonnegative matrix factorization with the
       Itakura-Saito divergence" <10.1109/ASPAA.2011.6082314>`
       Lefevre, A., Bach, F., Fevotte, C. (2011). WASPA.

    Examples
    --------
    >>> import numpy as np
    >>> X = np.array([[1, 1], [2, 1], [3, 1.2], [4, 1], [5, 0.8], [6, 1]])
    >>> from sklearn.decomposition import MiniBatchNMF
    >>> model = MiniBatchNMF(n_components=2, init='random', random_state=0)
    >>> W = model.fit_transform(X)
    >>> H = model.components_
    """

    _parameter_constraints: dict = {
        **_BaseNMF._parameter_constraints,
        "max_no_improvement": [Interval(Integral, 1, None, closed="left"), None],
        "batch_size": [Interval(Integral, 1, None, closed="left")],
        "forget_factor": [Interval(Real, 0, 1, closed="both")],
        "fresh_restarts": ["boolean"],
        "fresh_restarts_max_iter": [Interval(Integral, 1, None, closed="left")],
        "transform_max_iter": [Interval(Integral, 1, None, closed="left"), None],
    }

    def __init__(
        self,
        n_components="warn",
        *,
        init=None,
        batch_size=1024,
        beta_loss="frobenius",
        tol=1e-4,
        max_no_improvement=10,
        max_iter=200,
        alpha_W=0.0,
        alpha_H="same",
        l1_ratio=0.0,
        forget_factor=0.7,
        fresh_restarts=False,
        fresh_restarts_max_iter=30,
        transform_max_iter=None,
        random_state=None,
        verbose=0,
    ):
        super().__init__(
            n_components=n_components,
            init=init,
            beta_loss=beta_loss,
            tol=tol,
            max_iter=max_iter,
            random_state=random_state,
            alpha_W=alpha_W,
            alpha_H=alpha_H,
            l1_ratio=l1_ratio,
            verbose=verbose,
        )

        self.max_no_improvement = max_no_improvement
        self.batch_size = batch_size
        self.forget_factor = forget_factor
        self.fresh_restarts = fresh_restarts
        self.fresh_restarts_max_iter = fresh_restarts_max_iter
        self.transform_max_iter = transform_max_iter

    def _check_params(self, X):
        super()._check_params(X)

        # batch_size
        self._batch_size = min(self.batch_size, X.shape[0])

        # forget_factor
        self._rho = self.forget_factor ** (self._batch_size / X.shape[0])

        # gamma for Maximization-Minimization (MM) algorithm [Fevotte 2011]
        if self._beta_loss < 1:
            self._gamma = 1.0 / (2.0 - self._beta_loss)
        elif self._beta_loss > 2:
            self._gamma = 1.0 / (self._beta_loss - 1.0)
        else:
            self._gamma = 1.0

        # transform_max_iter
        self._transform_max_iter = (
            self.max_iter
            if self.transform_max_iter is None
            else self.transform_max_iter
        )

        return self

    def _solve_W(self, X, H, max_iter):
        """Minimize the objective function w.r.t W.

        Update W with H being fixed, until convergence. This is the heart
        of `transform` but it's also used during `fit` when doing fresh restarts.
        """
        avg = np.sqrt(X.mean() / self._n_components)
        W = np.full((X.shape[0], self._n_components), avg, dtype=X.dtype)
        W_buffer = W.copy()

        # Get scaled regularization terms. Done for each minibatch to take into account
        # variable sizes of minibatches.
        l1_reg_W, _, l2_reg_W, _ = self._compute_regularization(X)

        for _ in range(max_iter):
            W, *_ = _multiplicative_update_w(
                X, W, H, self._beta_loss, l1_reg_W, l2_reg_W, self._gamma
            )

            W_diff = linalg.norm(W - W_buffer) / linalg.norm(W)
            if self.tol > 0 and W_diff <= self.tol:
                break

            W_buffer[:] = W

        return W

    def _minibatch_step(self, X, W, H, update_H):
        """Perform the update of W and H for one minibatch."""
        batch_size = X.shape[0]

        # get scaled regularization terms. Done for each minibatch to take into account
        # variable sizes of minibatches.
        l1_reg_W, l1_reg_H, l2_reg_W, l2_reg_H = self._compute_regularization(X)

        # update W
        if self.fresh_restarts or W is None:
            W = self._solve_W(X, H, self.fresh_restarts_max_iter)
        else:
            W, *_ = _multiplicative_update_w(
                X, W, H, self._beta_loss, l1_reg_W, l2_reg_W, self._gamma
            )

        # necessary for stability with beta_loss < 1
        if self._beta_loss < 1:
            W[W < np.finfo(np.float64).eps] = 0.0

        batch_cost = (
            _beta_divergence(X, W, H, self._beta_loss)
            + l1_reg_W * W.sum()
            + l1_reg_H * H.sum()
            + l2_reg_W * (W**2).sum()
            + l2_reg_H * (H**2).sum()
        ) / batch_size

        # update H (only at fit or fit_transform)
        if update_H:
            H[:] = _multiplicative_update_h(
                X,
                W,
                H,
                beta_loss=self._beta_loss,
                l1_reg_H=l1_reg_H,
                l2_reg_H=l2_reg_H,
                gamma=self._gamma,
                A=self._components_numerator,
                B=self._components_denominator,
                rho=self._rho,
            )

            # necessary for stability with beta_loss < 1
            if self._beta_loss <= 1:
                H[H < np.finfo(np.float64).eps] = 0.0

        return batch_cost

    def _minibatch_convergence(
        self, X, batch_cost, H, H_buffer, n_samples, step, n_steps
    ):
        """Helper function to encapsulate the early stopping logic"""
        batch_size = X.shape[0]

        # counts steps starting from 1 for user friendly verbose mode.
        step = step + 1

        # Ignore first iteration because H is not updated yet.
        if step == 1:
            if self.verbose:
                print(f"Minibatch step {step}/{n_steps}: mean batch cost: {batch_cost}")
            return False

        # Compute an Exponentially Weighted Average of the cost function to
        # monitor the convergence while discarding minibatch-local stochastic
        # variability: https://en.wikipedia.org/wiki/Moving_average
        if self._ewa_cost is None:
            self._ewa_cost = batch_cost
        else:
            alpha = batch_size / (n_samples + 1)
            alpha = min(alpha, 1)
            self._ewa_cost = self._ewa_cost * (1 - alpha) + batch_cost * alpha

        # Log progress to be able to monitor convergence
        if self.verbose:
            print(
                f"Minibatch step {step}/{n_steps}: mean batch cost: "
                f"{batch_cost}, ewa cost: {self._ewa_cost}"
            )

        # Early stopping based on change of H
        H_diff = linalg.norm(H - H_buffer) / linalg.norm(H)
        if self.tol > 0 and H_diff <= self.tol:
            if self.verbose:
                print(f"Converged (small H change) at step {step}/{n_steps}")
            return True

        # Early stopping heuristic due to lack of improvement on smoothed
        # cost function
        if self._ewa_cost_min is None or self._ewa_cost < self._ewa_cost_min:
            self._no_improvement = 0
            self._ewa_cost_min = self._ewa_cost
        else:
            self._no_improvement += 1

        if (
            self.max_no_improvement is not None
            and self._no_improvement >= self.max_no_improvement
        ):
            if self.verbose:
                print(
                    "Converged (lack of improvement in objective function) "
                    f"at step {step}/{n_steps}"
                )
            return True

        return False

    @_fit_context(prefer_skip_nested_validation=True)
    def fit_transform(self, X, y=None, W=None, H=None):
        """Learn a NMF model for the data X and returns the transformed data.

        This is more efficient than calling fit followed by transform.

        Parameters
        ----------
        X : {array-like, sparse matrix} of shape (n_samples, n_features)
            Data matrix to be decomposed.

        y : Ignored
            Not used, present here for API consistency by convention.

        W : array-like of shape (n_samples, n_components), default=None
            If `init='custom'`, it is used as initial guess for the solution.
            If `None`, uses the initialisation method specified in `init`.

        H : array-like of shape (n_components, n_features), default=None
            If `init='custom'`, it is used as initial guess for the solution.
            If `None`, uses the initialisation method specified in `init`.

        Returns
        -------
        W : ndarray of shape (n_samples, n_components)
            Transformed data.
        """
        X = self._validate_data(
            X, accept_sparse=("csr", "csc"), dtype=[np.float64, np.float32]
        )

        with config_context(assume_finite=True):
            W, H, n_iter, n_steps = self._fit_transform(X, W=W, H=H)

        self.reconstruction_err_ = _beta_divergence(
            X, W, H, self._beta_loss, square_root=True
        )

        self.n_components_ = H.shape[0]
        self.components_ = H
        self.n_iter_ = n_iter
        self.n_steps_ = n_steps

        return W

    def _fit_transform(self, X, W=None, H=None, update_H=True):
        """Learn a NMF model for the data X and returns the transformed data.

        Parameters
        ----------
        X : {ndarray, sparse matrix} of shape (n_samples, n_features)
            Data matrix to be decomposed.

        W : array-like of shape (n_samples, n_components), default=None
            If `init='custom'`, it is used as initial guess for the solution.
            If `update_H=False`, it is initialised as an array of zeros, unless
            `solver='mu'`, then it is filled with values calculated by
            `np.sqrt(X.mean() / self._n_components)`.
            If `None`, uses the initialisation method specified in `init`.

        H : array-like of shape (n_components, n_features), default=None
            If `init='custom'`, it is used as initial guess for the solution.
            If `update_H=False`, it is used as a constant, to solve for W only.
            If `None`, uses the initialisation method specified in `init`.

        update_H : bool, default=True
            If True, both W and H will be estimated from initial guesses,
            this corresponds to a call to the `fit_transform` method.
            If False, only W will be estimated, this corresponds to a call
            to the `transform` method.

        Returns
        -------
        W : ndarray of shape (n_samples, n_components)
            Transformed data.

        H : ndarray of shape (n_components, n_features)
            Factorization matrix, sometimes called 'dictionary'.

        n_iter : int
            Actual number of started iterations over the whole dataset.

        n_steps : int
            Number of mini-batches processed.
        """
        check_non_negative(X, "MiniBatchNMF (input X)")
        self._check_params(X)

        if X.min() == 0 and self._beta_loss <= 0:
            raise ValueError(
                "When beta_loss <= 0 and X contains zeros, "
                "the solver may diverge. Please add small values "
                "to X, or use a positive beta_loss."
            )

        n_samples = X.shape[0]

        # initialize or check W and H
        W, H = self._check_w_h(X, W, H, update_H)
        H_buffer = H.copy()

        # Initialize auxiliary matrices
        self._components_numerator = H.copy()
        self._components_denominator = np.ones(H.shape, dtype=H.dtype)

        # Attributes to monitor the convergence
        self._ewa_cost = None
        self._ewa_cost_min = None
        self._no_improvement = 0

        batches = gen_batches(n_samples, self._batch_size)
        batches = itertools.cycle(batches)
        n_steps_per_iter = int(np.ceil(n_samples / self._batch_size))
        n_steps = self.max_iter * n_steps_per_iter

        for i, batch in zip(range(n_steps), batches):
            batch_cost = self._minibatch_step(X[batch], W[batch], H, update_H)

            if update_H and self._minibatch_convergence(
                X[batch], batch_cost, H, H_buffer, n_samples, i, n_steps
            ):
                break

            H_buffer[:] = H

        if self.fresh_restarts:
            W = self._solve_W(X, H, self._transform_max_iter)

        n_steps = i + 1
        n_iter = int(np.ceil(n_steps / n_steps_per_iter))

        if n_iter == self.max_iter and self.tol > 0:
            warnings.warn(
                (
                    f"Maximum number of iterations {self.max_iter} reached. "
                    "Increase it to improve convergence."
                ),
                ConvergenceWarning,
            )

        return W, H, n_iter, n_steps

    def transform(self, X):
        """Transform the data X according to the fitted MiniBatchNMF model.

        Parameters
        ----------
        X : {array-like, sparse matrix} of shape (n_samples, n_features)
            Data matrix to be transformed by the model.

        Returns
        -------
        W : ndarray of shape (n_samples, n_components)
            Transformed data.
        """
        check_is_fitted(self)
        X = self._validate_data(
            X, accept_sparse=("csr", "csc"), dtype=[np.float64, np.float32], reset=False
        )

        W = self._solve_W(X, self.components_, self._transform_max_iter)

        return W

    @_fit_context(prefer_skip_nested_validation=True)
    def partial_fit(self, X, y=None, W=None, H=None):
        """Update the model using the data in `X` as a mini-batch.

        This method is expected to be called several times consecutively
        on different chunks of a dataset so as to implement out-of-core
        or online learning.

        This is especially useful when the whole dataset is too big to fit in
        memory at once (see :ref:`scaling_strategies`).

        Parameters
        ----------
        X : {array-like, sparse matrix} of shape (n_samples, n_features)
            Data matrix to be decomposed.

        y : Ignored
            Not used, present here for API consistency by convention.

        W : array-like of shape (n_samples, n_components), default=None
            If `init='custom'`, it is used as initial guess for the solution.
            Only used for the first call to `partial_fit`.

        H : array-like of shape (n_components, n_features), default=None
            If `init='custom'`, it is used as initial guess for the solution.
            Only used for the first call to `partial_fit`.

        Returns
        -------
        self
            Returns the instance itself.
        """
        has_components = hasattr(self, "components_")

        X = self._validate_data(
            X,
            accept_sparse=("csr", "csc"),
            dtype=[np.float64, np.float32],
            reset=not has_components,
        )

        if not has_components:
            # This instance has not been fitted yet (fit or partial_fit)
            self._check_params(X)
            _, H = self._check_w_h(X, W=W, H=H, update_H=True)

            self._components_numerator = H.copy()
            self._components_denominator = np.ones(H.shape, dtype=H.dtype)
            self.n_steps_ = 0
        else:
            H = self.components_

        self._minibatch_step(X, None, H, update_H=True)

        self.n_components_ = H.shape[0]
        self.components_ = H
        self.n_steps_ += 1

        return self

    @property
    def _n_features_out(self):
        """Number of transformed output features."""
        return self.components_.shape[0]<|MERGE_RESOLUTION|>--- conflicted
+++ resolved
@@ -10,15 +10,10 @@
 import time
 import warnings
 from abc import ABC
-<<<<<<< HEAD
 from functools import partial
-from numbers import Integral, Real
-from subprocess import call
-=======
 from math import sqrt
 from numbers import Integral, Real
 
->>>>>>> caeb09e8
 import numpy as np
 import scipy.sparse as sp
 from scipy import linalg
@@ -30,6 +25,7 @@
     TransformerMixin,
     _fit_context,
 )
+from ..callback._base import _eval_callbacks_on_fit_iter_end
 from ..exceptions import ConvergenceWarning
 from ..utils import check_array, check_random_state, gen_batches, metadata_routing
 from ..utils._param_validation import (
@@ -38,18 +34,12 @@
     StrOptions,
     validate_params,
 )
-<<<<<<< HEAD
-from ..utils import metadata_routing
-from ..callback._base import _eval_callbacks_on_fit_iter_end
-
-=======
 from ..utils.extmath import randomized_svd, safe_sparse_dot, squared_norm
 from ..utils.validation import (
     check_is_fitted,
     check_non_negative,
 )
 from ._cdnmf_fast import _update_cdnmf_fast
->>>>>>> caeb09e8
 
 EPSILON = np.finfo(np.float32).eps
 
@@ -806,7 +796,7 @@
 
     X_val : array-like of shape (n_samples_val, n_features)
         Constant validation matrix.
-        
+
     W : array-like of shape (n_samples, n_components)
         Initial guess for the solution.
 
@@ -1430,7 +1420,7 @@
 
         check_is_fitted(self)
         return Xt @ self.components_
-    
+
     def objective_function(self, X, y=None, *, W=None, H=None, normalize=False):
         if W is None:
             W = self.transform(X)
