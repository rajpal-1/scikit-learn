--- conflicted
+++ resolved
@@ -18,24 +18,11 @@
 from scipy import linalg
 
 from .._config import config_context
-<<<<<<< HEAD
-from ..base import BaseEstimator, TransformerMixin, ClassNamePrefixFeaturesOutMixin
-from ..base import _fit_context
-from ..exceptions import ConvergenceWarning
-from ..utils import check_random_state, check_array, gen_batches
-from ..utils.extmath import randomized_svd, safe_sparse_dot, squared_norm
-from ..utils.validation import (
-    check_is_fitted,
-    check_non_negative,
-    _num_features,
-    _num_samples,
-=======
 from ..base import (
     BaseEstimator,
     ClassNamePrefixFeaturesOutMixin,
     TransformerMixin,
     _fit_context,
->>>>>>> 33a1f169
 )
 from ..exceptions import ConvergenceWarning
 from ..utils import check_array, check_random_state, gen_batches, metadata_routing
@@ -50,6 +37,8 @@
 from ..utils.validation import (
     check_is_fitted,
     check_non_negative,
+    _num_features,
+    _num_samples,
 )
 from ._cdnmf_fast import _update_cdnmf_fast
 
