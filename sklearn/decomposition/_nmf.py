--- conflicted
+++ resolved
@@ -1098,22 +1098,8 @@
 
             0.5 * ||X - WH||_{Fro}^2 + alpha * l1_{ratio} * ||vec(W)||_1
 
-<<<<<<< HEAD
-            + alpha * l1_{ratio} * ||vec(H)||_1
-
-            + 0.5 * alpha * (1 - l1_{ratio}) * ||W||_{Fro}^2
-
-            + 0.5 * alpha * (1 - l1_{ratio}) * ||H||_{Fro}^2
-
-    Where:
-
-    :math:`||A||_{Fro}^2 = \\sum_{i,j} A_{ij}^2` (Frobenius norm)
-
-    :math:`||vec(A)||_1 = \\sum_{i,j} abs(A_{ij})` (Elementwise L1 norm)
-=======
         ||A||_Fro^2 = \\sum_{i,j} A_{ij}^2 (Frobenius norm)
         ||vec(A)||_1 = \\sum_{i,j} abs(A_{ij}) (Elementwise L1 norm)
->>>>>>> fef3664f
 
     For multiplicative-update ('mu') solver, the Frobenius norm
     (:math:`0.5 * ||X - WH||_{Fro}^2`) can be changed into another
