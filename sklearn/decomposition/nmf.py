""" Non-negative matrix factorization
"""
# Author: Vlad Niculae
#         Lars Buitinck
#         Mathieu Blondel <mathieu@mblondel.org>
#         Tom Dupre la Tour
# License: BSD 3 clause

from math import sqrt
import warnings
import numbers
import time

import numpy as np
import scipy.sparse as sp

from ..base import BaseEstimator, TransformerMixin
from ..utils import check_random_state, check_array
from ..utils.extmath import randomized_svd, safe_sparse_dot, squared_norm
from ..utils.extmath import safe_min
from ..utils.validation import check_is_fitted, check_non_negative
from ..exceptions import ConvergenceWarning
from .cdnmf_fast import _update_cdnmf_fast

EPSILON = np.finfo(np.float32).eps

INTEGER_TYPES = (numbers.Integral, np.integer)


def norm(x):
    """Dot product-based Euclidean norm implementation

    See: http://fseoane.net/blog/2011/computing-the-vector-norm/

    Parameters
    ----------
    x : array-like
        Vector for which to compute the norm
    """
    return sqrt(squared_norm(x))


def trace_dot(X, Y):
    """Trace of np.dot(X, Y.T).

    Parameters
    ----------
    X : array-like
        First matrix
    Y : array-like
        Second matrix
    """
    return np.dot(X.ravel(), Y.ravel())


def _check_init(A, shape, whom):
    A = check_array(A)
    if np.shape(A) != shape:
        raise ValueError('Array with wrong shape passed to %s. Expected %s, '
                         'but got %s ' % (whom, shape, np.shape(A)))
    check_non_negative(A, whom)
    if np.max(A) == 0:
        raise ValueError('Array passed to %s is full of zeros.' % whom)


def _beta_divergence(X, W, H, beta, square_root=False):
    """Compute the beta-divergence of X and dot(W, H).

    Parameters
    ----------
    X : float or array-like, shape (n_samples, n_features)

    W : float or dense array-like, shape (n_samples, n_components)

    H : float or dense array-like, shape (n_components, n_features)

    beta : float, string in {'frobenius', 'kullback-leibler', 'itakura-saito'}
        Parameter of the beta-divergence.
        If beta == 2, this is half the Frobenius *squared* norm.
        If beta == 1, this is the generalized Kullback-Leibler divergence.
        If beta == 0, this is the Itakura-Saito divergence.
        Else, this is the general beta-divergence.

    square_root : boolean, default False
        If True, return np.sqrt(2 * res)
        For beta == 2, it corresponds to the Frobenius norm.

    Returns
    -------
        res : float
            Beta divergence of X and np.dot(X, H)
    """
    beta = _beta_loss_to_float(beta)

    # The method can be called with scalars
    if not sp.issparse(X):
        X = np.atleast_2d(X)
    W = np.atleast_2d(W)
    H = np.atleast_2d(H)

    # Frobenius norm
    if beta == 2:
        # Avoid the creation of the dense np.dot(W, H) if X is sparse.
        if sp.issparse(X):
            norm_X = np.dot(X.data, X.data)
            norm_WH = trace_dot(np.dot(np.dot(W.T, W), H), H)
            cross_prod = trace_dot((X * H.T), W)
            res = (norm_X + norm_WH - 2. * cross_prod) / 2.
        else:
            res = squared_norm(X - np.dot(W, H)) / 2.

        if square_root:
            return np.sqrt(res * 2)
        else:
            return res

    if sp.issparse(X):
        # compute np.dot(W, H) only where X is nonzero
        WH_data = _special_sparse_dot(W, H, X).data
        X_data = X.data
    else:
        WH = np.dot(W, H)
        WH_data = WH.ravel()
        X_data = X.ravel()

    # do not affect the zeros: here 0 ** (-1) = 0 and not infinity
    indices = X_data > EPSILON
    WH_data = WH_data[indices]
    X_data = X_data[indices]

    # used to avoid division by zero
    WH_data[WH_data == 0] = EPSILON

    # generalized Kullback-Leibler divergence
    if beta == 1:
        # fast and memory efficient computation of np.sum(np.dot(W, H))
        sum_WH = np.dot(np.sum(W, axis=0), np.sum(H, axis=1))
        # computes np.sum(X * log(X / WH)) only where X is nonzero
        div = X_data / WH_data
        res = np.dot(X_data, np.log(div))
        # add full np.sum(np.dot(W, H)) - np.sum(X)
        res += sum_WH - X_data.sum()

    # Itakura-Saito divergence
    elif beta == 0:
        div = X_data / WH_data
        res = np.sum(div) - np.product(X.shape) - np.sum(np.log(div))

    # beta-divergence, beta not in (0, 1, 2)
    else:
        if sp.issparse(X):
            # slow loop, but memory efficient computation of :
            # np.sum(np.dot(W, H) ** beta)
            sum_WH_beta = 0
            for i in range(X.shape[1]):
                sum_WH_beta += np.sum(np.dot(W, H[:, i]) ** beta)

        else:
            sum_WH_beta = np.sum(WH ** beta)

        sum_X_WH = np.dot(X_data, WH_data ** (beta - 1))
        res = (X_data ** beta).sum() - beta * sum_X_WH
        res += sum_WH_beta * (beta - 1)
        res /= beta * (beta - 1)

    if square_root:
        return np.sqrt(2 * res)
    else:
        return res


def _special_sparse_dot(W, H, X):
    """Computes np.dot(W, H), only where X is non zero."""
    if sp.issparse(X):
        ii, jj = X.nonzero()
        dot_vals = np.multiply(W[ii, :], H.T[jj, :]).sum(axis=1)
        WH = sp.coo_matrix((dot_vals, (ii, jj)), shape=X.shape)
        return WH.tocsr()
    else:
        return np.dot(W, H)


def _compute_regularization(alpha, l1_ratio, regularization):
    """Compute L1 and L2 regularization coefficients for W and H"""
    alpha_H = 0.
    alpha_W = 0.
    if regularization in ('both', 'components'):
        alpha_H = float(alpha)
    if regularization in ('both', 'transformation'):
        alpha_W = float(alpha)

    l1_reg_W = alpha_W * l1_ratio
    l1_reg_H = alpha_H * l1_ratio
    l2_reg_W = alpha_W * (1. - l1_ratio)
    l2_reg_H = alpha_H * (1. - l1_ratio)
    return l1_reg_W, l1_reg_H, l2_reg_W, l2_reg_H


def _check_string_param(solver, regularization, beta_loss, init):
    allowed_solver = ('cd', 'mu')
    if solver not in allowed_solver:
        raise ValueError(
            'Invalid solver parameter: got %r instead of one of %r' %
            (solver, allowed_solver))

    allowed_regularization = ('both', 'components', 'transformation', None)
    if regularization not in allowed_regularization:
        raise ValueError(
            'Invalid regularization parameter: got %r instead of one of %r' %
            (regularization, allowed_regularization))

    # 'mu' is the only solver that handles other beta losses than 'frobenius'
    if solver != 'mu' and beta_loss not in (2, 'frobenius'):
        raise ValueError(
            'Invalid beta_loss parameter: solver %r does not handle beta_loss'
            ' = %r' % (solver, beta_loss))

    if solver == 'mu' and init == 'nndsvd':
        warnings.warn("The multiplicative update ('mu') solver cannot update "
                      "zeros present in the initialization, and so leads to "
                      "poorer results when used jointly with init='nndsvd'. "
                      "You may try init='nndsvda' or init='nndsvdar' instead.",
                      UserWarning)

    beta_loss = _beta_loss_to_float(beta_loss)
    return beta_loss


def _beta_loss_to_float(beta_loss):
    """Convert string beta_loss to float"""
    allowed_beta_loss = {'frobenius': 2,
                         'kullback-leibler': 1,
                         'itakura-saito': 0}
    if isinstance(beta_loss, str) and beta_loss in allowed_beta_loss:
        beta_loss = allowed_beta_loss[beta_loss]

    if not isinstance(beta_loss, numbers.Number):
        raise ValueError('Invalid beta_loss parameter: got %r instead '
                         'of one of %r, or a float.' %
                         (beta_loss, allowed_beta_loss.keys()))
    return beta_loss


def _initialize_nmf(X, n_components, init=None, eps=1e-6,
                    random_state=None):
    """Algorithms for NMF initialization.

    Computes an initial guess for the non-negative
    rank k matrix approximation for X: X = WH

    Parameters
    ----------
    X : array-like, shape (n_samples, n_features)
        The data matrix to be decomposed.

    n_components : integer
        The number of components desired in the approximation.

    init :  None | 'random' | 'nndsvd' | 'nndsvda' | 'nndsvdar'
        Method used to initialize the procedure.
<<<<<<< HEAD
        Default: 'nndsvd' if n_components <= min(n_samples, n_features),
            otherwise 'random'.
=======
        Default: None.
>>>>>>> af842d36
        Valid options:

        - None: 'nndsvd' if n_components < n_features, otherwise 'random'.

        - 'random': non-negative random matrices, scaled with:
            sqrt(X.mean() / n_components)

        - 'nndsvd': Nonnegative Double Singular Value Decomposition (NNDSVD)
            initialization (better for sparseness)

        - 'nndsvda': NNDSVD with zeros filled with the average of X
            (better when sparsity is not desired)

        - 'nndsvdar': NNDSVD with zeros filled with small random values
            (generally faster, less accurate alternative to NNDSVDa
            for when sparsity is not desired)

        - 'custom': use custom matrices W and H

    eps : float
        Truncate all values less then this in output to zero.

    random_state : int, RandomState instance or None, optional, default: None
        If int, random_state is the seed used by the random number generator;
        If RandomState instance, random_state is the random number generator;
        If None, the random number generator is the RandomState instance used
        by `np.random`. Used when ``random`` == 'nndsvdar' or 'random'.

    Returns
    -------
    W : array-like, shape (n_samples, n_components)
        Initial guesses for solving X ~= WH

    H : array-like, shape (n_components, n_features)
        Initial guesses for solving X ~= WH

    References
    ----------
    C. Boutsidis, E. Gallopoulos: SVD based initialization: A head start for
    nonnegative matrix factorization - Pattern Recognition, 2008
    http://tinyurl.com/nndsvd
    """
    check_non_negative(X, "NMF initialization")
    n_samples, n_features = X.shape

    if (init is not None and init != 'random'
            and n_components > min(n_samples, n_features)):
        raise ValueError("init = '{}' can only be used when "
                         "n_components <= min(n_samples, n_features)"
                         .format(init))

    if init is None:
        if n_components <= min(n_samples, n_features):
            init = 'nndsvd'
        else:
            init = 'random'

    # Random initialization
    if init == 'random':
        avg = np.sqrt(X.mean() / n_components)
        rng = check_random_state(random_state)
        H = avg * rng.randn(n_components, n_features)
        W = avg * rng.randn(n_samples, n_components)
        # we do not write np.abs(H, out=H) to stay compatible with
        # numpy 1.5 and earlier where the 'out' keyword is not
        # supported as a kwarg on ufuncs
        np.abs(H, H)
        np.abs(W, W)
        return W, H

    # NNDSVD initialization
    U, S, V = randomized_svd(X, n_components, random_state=random_state)
    W, H = np.zeros(U.shape), np.zeros(V.shape)

    # The leading singular triplet is non-negative
    # so it can be used as is for initialization.
    W[:, 0] = np.sqrt(S[0]) * np.abs(U[:, 0])
    H[0, :] = np.sqrt(S[0]) * np.abs(V[0, :])

    for j in range(1, n_components):
        x, y = U[:, j], V[j, :]

        # extract positive and negative parts of column vectors
        x_p, y_p = np.maximum(x, 0), np.maximum(y, 0)
        x_n, y_n = np.abs(np.minimum(x, 0)), np.abs(np.minimum(y, 0))

        # and their norms
        x_p_nrm, y_p_nrm = norm(x_p), norm(y_p)
        x_n_nrm, y_n_nrm = norm(x_n), norm(y_n)

        m_p, m_n = x_p_nrm * y_p_nrm, x_n_nrm * y_n_nrm

        # choose update
        if m_p > m_n:
            u = x_p / x_p_nrm
            v = y_p / y_p_nrm
            sigma = m_p
        else:
            u = x_n / x_n_nrm
            v = y_n / y_n_nrm
            sigma = m_n

        lbd = np.sqrt(S[j] * sigma)
        W[:, j] = lbd * u
        H[j, :] = lbd * v

    W[W < eps] = 0
    H[H < eps] = 0

    if init == "nndsvd":
        pass
    elif init == "nndsvda":
        avg = X.mean()
        W[W == 0] = avg
        H[H == 0] = avg
    elif init == "nndsvdar":
        rng = check_random_state(random_state)
        avg = X.mean()
        W[W == 0] = abs(avg * rng.randn(len(W[W == 0])) / 100)
        H[H == 0] = abs(avg * rng.randn(len(H[H == 0])) / 100)
    else:
        raise ValueError(
            'Invalid init parameter: got %r instead of one of %r' %
            (init, (None, 'random', 'nndsvd', 'nndsvda', 'nndsvdar')))

    return W, H


def _update_coordinate_descent(X, W, Ht, l1_reg, l2_reg, shuffle,
                               random_state):
    """Helper function for _fit_coordinate_descent

    Update W to minimize the objective function, iterating once over all
    coordinates. By symmetry, to update H, one can call
    _update_coordinate_descent(X.T, Ht, W, ...)

    """
    n_components = Ht.shape[1]

    HHt = np.dot(Ht.T, Ht)
    XHt = safe_sparse_dot(X, Ht)

    # L2 regularization corresponds to increase of the diagonal of HHt
    if l2_reg != 0.:
        # adds l2_reg only on the diagonal
        HHt.flat[::n_components + 1] += l2_reg
    # L1 regularization corresponds to decrease of each element of XHt
    if l1_reg != 0.:
        XHt -= l1_reg

    if shuffle:
        permutation = random_state.permutation(n_components)
    else:
        permutation = np.arange(n_components)
    # The following seems to be required on 64-bit Windows w/ Python 3.5.
    permutation = np.asarray(permutation, dtype=np.intp)
    return _update_cdnmf_fast(W, HHt, XHt, permutation)


def _fit_coordinate_descent(X, W, H, tol=1e-4, max_iter=200, l1_reg_W=0,
                            l1_reg_H=0, l2_reg_W=0, l2_reg_H=0, update_H=True,
                            verbose=0, shuffle=False, random_state=None):
    """Compute Non-negative Matrix Factorization (NMF) with Coordinate Descent

    The objective function is minimized with an alternating minimization of W
    and H. Each minimization is done with a cyclic (up to a permutation of the
    features) Coordinate Descent.

    Parameters
    ----------
    X : array-like, shape (n_samples, n_features)
        Constant matrix.

    W : array-like, shape (n_samples, n_components)
        Initial guess for the solution.

    H : array-like, shape (n_components, n_features)
        Initial guess for the solution.

    tol : float, default: 1e-4
        Tolerance of the stopping condition.

    max_iter : integer, default: 200
        Maximum number of iterations before timing out.

    l1_reg_W : double, default: 0.
        L1 regularization parameter for W.

    l1_reg_H : double, default: 0.
        L1 regularization parameter for H.

    l2_reg_W : double, default: 0.
        L2 regularization parameter for W.

    l2_reg_H : double, default: 0.
        L2 regularization parameter for H.

    update_H : boolean, default: True
        Set to True, both W and H will be estimated from initial guesses.
        Set to False, only W will be estimated.

    verbose : integer, default: 0
        The verbosity level.

    shuffle : boolean, default: False
        If true, randomize the order of coordinates in the CD solver.

    random_state : int, RandomState instance or None, optional, default: None
        If int, random_state is the seed used by the random number generator;
        If RandomState instance, random_state is the random number generator;
        If None, the random number generator is the RandomState instance used
        by `np.random`.

    Returns
    -------
    W : array-like, shape (n_samples, n_components)
        Solution to the non-negative least squares problem.

    H : array-like, shape (n_components, n_features)
        Solution to the non-negative least squares problem.

    n_iter : int
        The number of iterations done by the algorithm.

    References
    ----------
    Cichocki, Andrzej, and Phan, Anh-Huy. "Fast local algorithms for
    large scale nonnegative matrix and tensor factorizations."
    IEICE transactions on fundamentals of electronics, communications and
    computer sciences 92.3: 708-721, 2009.
    """
    # so W and Ht are both in C order in memory
    Ht = check_array(H.T, order='C')
    X = check_array(X, accept_sparse='csr')

    rng = check_random_state(random_state)

    for n_iter in range(max_iter):
        violation = 0.

        # Update W
        violation += _update_coordinate_descent(X, W, Ht, l1_reg_W,
                                                l2_reg_W, shuffle, rng)
        # Update H
        if update_H:
            violation += _update_coordinate_descent(X.T, Ht, W, l1_reg_H,
                                                    l2_reg_H, shuffle, rng)

        if n_iter == 0:
            violation_init = violation

        if violation_init == 0:
            break

        if verbose:
            print("violation:", violation / violation_init)

        if violation / violation_init <= tol:
            if verbose:
                print("Converged at iteration", n_iter + 1)
            break

    return W, Ht.T, n_iter


def _multiplicative_update_w(X, W, H, beta_loss, l1_reg_W, l2_reg_W, gamma,
                             H_sum=None, HHt=None, XHt=None, update_H=True):
    """update W in Multiplicative Update NMF"""
    if beta_loss == 2:
        # Numerator
        if XHt is None:
            XHt = safe_sparse_dot(X, H.T)
        if update_H:
            # avoid a copy of XHt, which will be re-computed (update_H=True)
            numerator = XHt
        else:
            # preserve the XHt, which is not re-computed (update_H=False)
            numerator = XHt.copy()

        # Denominator
        if HHt is None:
            HHt = np.dot(H, H.T)
        denominator = np.dot(W, HHt)

    else:
        # Numerator
        # if X is sparse, compute WH only where X is non zero
        WH_safe_X = _special_sparse_dot(W, H, X)
        if sp.issparse(X):
            WH_safe_X_data = WH_safe_X.data
            X_data = X.data
        else:
            WH_safe_X_data = WH_safe_X
            X_data = X
            # copy used in the Denominator
            WH = WH_safe_X.copy()
            if beta_loss - 1. < 0:
                WH[WH == 0] = EPSILON

        # to avoid taking a negative power of zero
        if beta_loss - 2. < 0:
            WH_safe_X_data[WH_safe_X_data == 0] = EPSILON

        if beta_loss == 1:
            np.divide(X_data, WH_safe_X_data, out=WH_safe_X_data)
        elif beta_loss == 0:
            # speeds up computation time
            # refer to /numpy/numpy/issues/9363
            WH_safe_X_data **= -1
            WH_safe_X_data **= 2
            # element-wise multiplication
            WH_safe_X_data *= X_data
        else:
            WH_safe_X_data **= beta_loss - 2
            # element-wise multiplication
            WH_safe_X_data *= X_data

        # here numerator = dot(X * (dot(W, H) ** (beta_loss - 2)), H.T)
        numerator = safe_sparse_dot(WH_safe_X, H.T)

        # Denominator
        if beta_loss == 1:
            if H_sum is None:
                H_sum = np.sum(H, axis=1)  # shape(n_components, )
            denominator = H_sum[np.newaxis, :]

        else:
            # computation of WHHt = dot(dot(W, H) ** beta_loss - 1, H.T)
            if sp.issparse(X):
                # memory efficient computation
                # (compute row by row, avoiding the dense matrix WH)
                WHHt = np.empty(W.shape)
                for i in range(X.shape[0]):
                    WHi = np.dot(W[i, :], H)
                    if beta_loss - 1 < 0:
                        WHi[WHi == 0] = EPSILON
                    WHi **= beta_loss - 1
                    WHHt[i, :] = np.dot(WHi, H.T)
            else:
                WH **= beta_loss - 1
                WHHt = np.dot(WH, H.T)
            denominator = WHHt

    # Add L1 and L2 regularization
    if l1_reg_W > 0:
        denominator += l1_reg_W
    if l2_reg_W > 0:
        denominator = denominator + l2_reg_W * W
    denominator[denominator == 0] = EPSILON

    numerator /= denominator
    delta_W = numerator

    # gamma is in ]0, 1]
    if gamma != 1:
        delta_W **= gamma

    return delta_W, H_sum, HHt, XHt


def _multiplicative_update_h(X, W, H, beta_loss, l1_reg_H, l2_reg_H, gamma):
    """update H in Multiplicative Update NMF"""
    if beta_loss == 2:
        numerator = safe_sparse_dot(W.T, X)
        denominator = np.dot(np.dot(W.T, W), H)

    else:
        # Numerator
        WH_safe_X = _special_sparse_dot(W, H, X)
        if sp.issparse(X):
            WH_safe_X_data = WH_safe_X.data
            X_data = X.data
        else:
            WH_safe_X_data = WH_safe_X
            X_data = X
            # copy used in the Denominator
            WH = WH_safe_X.copy()
            if beta_loss - 1. < 0:
                WH[WH == 0] = EPSILON

        # to avoid division by zero
        if beta_loss - 2. < 0:
            WH_safe_X_data[WH_safe_X_data == 0] = EPSILON

        if beta_loss == 1:
            np.divide(X_data, WH_safe_X_data, out=WH_safe_X_data)
        elif beta_loss == 0:
            # speeds up computation time
            # refer to /numpy/numpy/issues/9363
            WH_safe_X_data **= -1
            WH_safe_X_data **= 2
            # element-wise multiplication
            WH_safe_X_data *= X_data
        else:
            WH_safe_X_data **= beta_loss - 2
            # element-wise multiplication
            WH_safe_X_data *= X_data

        # here numerator = dot(W.T, (dot(W, H) ** (beta_loss - 2)) * X)
        numerator = safe_sparse_dot(W.T, WH_safe_X)

        # Denominator
        if beta_loss == 1:
            W_sum = np.sum(W, axis=0)  # shape(n_components, )
            W_sum[W_sum == 0] = 1.
            denominator = W_sum[:, np.newaxis]

        # beta_loss not in (1, 2)
        else:
            # computation of WtWH = dot(W.T, dot(W, H) ** beta_loss - 1)
            if sp.issparse(X):
                # memory efficient computation
                # (compute column by column, avoiding the dense matrix WH)
                WtWH = np.empty(H.shape)
                for i in range(X.shape[1]):
                    WHi = np.dot(W, H[:, i])
                    if beta_loss - 1 < 0:
                        WHi[WHi == 0] = EPSILON
                    WHi **= beta_loss - 1
                    WtWH[:, i] = np.dot(W.T, WHi)
            else:
                WH **= beta_loss - 1
                WtWH = np.dot(W.T, WH)
            denominator = WtWH

    # Add L1 and L2 regularization
    if l1_reg_H > 0:
        denominator += l1_reg_H
    if l2_reg_H > 0:
        denominator = denominator + l2_reg_H * H
    denominator[denominator == 0] = EPSILON

    numerator /= denominator
    delta_H = numerator

    # gamma is in ]0, 1]
    if gamma != 1:
        delta_H **= gamma

    return delta_H


def _fit_multiplicative_update(X, W, H, beta_loss='frobenius',
                               max_iter=200, tol=1e-4,
                               l1_reg_W=0, l1_reg_H=0, l2_reg_W=0, l2_reg_H=0,
                               update_H=True, verbose=0):
    """Compute Non-negative Matrix Factorization with Multiplicative Update

    The objective function is _beta_divergence(X, WH) and is minimized with an
    alternating minimization of W and H. Each minimization is done with a
    Multiplicative Update.

    Parameters
    ----------
    X : array-like, shape (n_samples, n_features)
        Constant input matrix.

    W : array-like, shape (n_samples, n_components)
        Initial guess for the solution.

    H : array-like, shape (n_components, n_features)
        Initial guess for the solution.

    beta_loss : float or string, default 'frobenius'
        String must be in {'frobenius', 'kullback-leibler', 'itakura-saito'}.
        Beta divergence to be minimized, measuring the distance between X
        and the dot product WH. Note that values different from 'frobenius'
        (or 2) and 'kullback-leibler' (or 1) lead to significantly slower
        fits. Note that for beta_loss <= 0 (or 'itakura-saito'), the input
        matrix X cannot contain zeros.

    max_iter : integer, default: 200
        Number of iterations.

    tol : float, default: 1e-4
        Tolerance of the stopping condition.

    l1_reg_W : double, default: 0.
        L1 regularization parameter for W.

    l1_reg_H : double, default: 0.
        L1 regularization parameter for H.

    l2_reg_W : double, default: 0.
        L2 regularization parameter for W.

    l2_reg_H : double, default: 0.
        L2 regularization parameter for H.

    update_H : boolean, default: True
        Set to True, both W and H will be estimated from initial guesses.
        Set to False, only W will be estimated.

    verbose : integer, default: 0
        The verbosity level.

    Returns
    -------
    W : array, shape (n_samples, n_components)
        Solution to the non-negative least squares problem.

    H : array, shape (n_components, n_features)
        Solution to the non-negative least squares problem.

    n_iter : int
        The number of iterations done by the algorithm.

    References
    ----------
    Fevotte, C., & Idier, J. (2011). Algorithms for nonnegative matrix
    factorization with the beta-divergence. Neural Computation, 23(9).
    """
    start_time = time.time()

    beta_loss = _beta_loss_to_float(beta_loss)

    # gamma for Maximization-Minimization (MM) algorithm [Fevotte 2011]
    if beta_loss < 1:
        gamma = 1. / (2. - beta_loss)
    elif beta_loss > 2:
        gamma = 1. / (beta_loss - 1.)
    else:
        gamma = 1.

    # used for the convergence criterion
    error_at_init = _beta_divergence(X, W, H, beta_loss, square_root=True)
    previous_error = error_at_init

    H_sum, HHt, XHt = None, None, None
    for n_iter in range(1, max_iter + 1):
        # update W
        # H_sum, HHt and XHt are saved and reused if not update_H
        delta_W, H_sum, HHt, XHt = _multiplicative_update_w(
            X, W, H, beta_loss, l1_reg_W, l2_reg_W, gamma,
            H_sum, HHt, XHt, update_H)
        W *= delta_W

        # necessary for stability with beta_loss < 1
        if beta_loss < 1:
            W[W < np.finfo(np.float64).eps] = 0.

        # update H
        if update_H:
            delta_H = _multiplicative_update_h(X, W, H, beta_loss, l1_reg_H,
                                               l2_reg_H, gamma)
            H *= delta_H

            # These values will be recomputed since H changed
            H_sum, HHt, XHt = None, None, None

            # necessary for stability with beta_loss < 1
            if beta_loss <= 1:
                H[H < np.finfo(np.float64).eps] = 0.

        # test convergence criterion every 10 iterations
        if tol > 0 and n_iter % 10 == 0:
            error = _beta_divergence(X, W, H, beta_loss, square_root=True)

            if verbose:
                iter_time = time.time()
                print("Epoch %02d reached after %.3f seconds, error: %f" %
                      (n_iter, iter_time - start_time, error))

            if (previous_error - error) / error_at_init < tol:
                break
            previous_error = error

    # do not print if we have already printed in the convergence test
    if verbose and (tol == 0 or n_iter % 10 != 0):
        end_time = time.time()
        print("Epoch %02d reached after %.3f seconds." %
              (n_iter, end_time - start_time))

    return W, H, n_iter


def non_negative_factorization(X, W=None, H=None, n_components=None,
                               init='warn', update_H=True, solver='cd',
                               beta_loss='frobenius', tol=1e-4,
                               max_iter=200, alpha=0., l1_ratio=0.,
                               regularization=None, random_state=None,
                               verbose=0, shuffle=False):
    r"""Compute Non-negative Matrix Factorization (NMF)

    Find two non-negative matrices (W, H) whose product approximates the non-
    negative matrix X. This factorization can be used for example for
    dimensionality reduction, source separation or topic extraction.

    The objective function is::

        0.5 * ||X - WH||_Fro^2
        + alpha * l1_ratio * ||vec(W)||_1
        + alpha * l1_ratio * ||vec(H)||_1
        + 0.5 * alpha * (1 - l1_ratio) * ||W||_Fro^2
        + 0.5 * alpha * (1 - l1_ratio) * ||H||_Fro^2

    Where::

        ||A||_Fro^2 = \sum_{i,j} A_{ij}^2 (Frobenius norm)
        ||vec(A)||_1 = \sum_{i,j} abs(A_{ij}) (Elementwise L1 norm)

    For multiplicative-update ('mu') solver, the Frobenius norm
    (0.5 * ||X - WH||_Fro^2) can be changed into another beta-divergence loss,
    by changing the beta_loss parameter.

    The objective function is minimized with an alternating minimization of W
    and H. If H is given and update_H=False, it solves for W only.

    Parameters
    ----------
    X : array-like, shape (n_samples, n_features)
        Constant matrix.

    W : array-like, shape (n_samples, n_components)
        If init='custom', it is used as initial guess for the solution.

    H : array-like, shape (n_components, n_features)
        If init='custom', it is used as initial guess for the solution.
        If update_H=False, it is used as a constant, to solve for W only.

    n_components : integer
        Number of components, if n_components is not set all features
        are kept.

    init : None | 'random' | 'nndsvd' | 'nndsvda' | 'nndsvdar' | 'custom'
        Method used to initialize the procedure.
        Default: 'random'.

        The default value will change from 'random' to None in version 0.23
        to make it consistent with decomposition.NMF.

        Valid options:

        - None: 'nndsvd' if n_components < n_features, otherwise 'random'.

        - 'random': non-negative random matrices, scaled with:
            sqrt(X.mean() / n_components)

        - 'nndsvd': Nonnegative Double Singular Value Decomposition (NNDSVD)
            initialization (better for sparseness)

        - 'nndsvda': NNDSVD with zeros filled with the average of X
            (better when sparsity is not desired)

        - 'nndsvdar': NNDSVD with zeros filled with small random values
            (generally faster, less accurate alternative to NNDSVDa
            for when sparsity is not desired)

        - 'custom': use custom matrices W and H

    update_H : boolean, default: True
        Set to True, both W and H will be estimated from initial guesses.
        Set to False, only W will be estimated.

    solver : 'cd' | 'mu'
        Numerical solver to use:
        'cd' is a Coordinate Descent solver that uses Fast Hierarchical
            Alternating Least Squares (Fast HALS).
        'mu' is a Multiplicative Update solver.

        .. versionadded:: 0.17
           Coordinate Descent solver.

        .. versionadded:: 0.19
           Multiplicative Update solver.

    beta_loss : float or string, default 'frobenius'
        String must be in {'frobenius', 'kullback-leibler', 'itakura-saito'}.
        Beta divergence to be minimized, measuring the distance between X
        and the dot product WH. Note that values different from 'frobenius'
        (or 2) and 'kullback-leibler' (or 1) lead to significantly slower
        fits. Note that for beta_loss <= 0 (or 'itakura-saito'), the input
        matrix X cannot contain zeros. Used only in 'mu' solver.

        .. versionadded:: 0.19

    tol : float, default: 1e-4
        Tolerance of the stopping condition.

    max_iter : integer, default: 200
        Maximum number of iterations before timing out.

    alpha : double, default: 0.
        Constant that multiplies the regularization terms.

    l1_ratio : double, default: 0.
        The regularization mixing parameter, with 0 <= l1_ratio <= 1.
        For l1_ratio = 0 the penalty is an elementwise L2 penalty
        (aka Frobenius Norm).
        For l1_ratio = 1 it is an elementwise L1 penalty.
        For 0 < l1_ratio < 1, the penalty is a combination of L1 and L2.

    regularization : 'both' | 'components' | 'transformation' | None
        Select whether the regularization affects the components (H), the
        transformation (W), both or none of them.

    random_state : int, RandomState instance or None, optional, default: None
        If int, random_state is the seed used by the random number generator;
        If RandomState instance, random_state is the random number generator;
        If None, the random number generator is the RandomState instance used
        by `np.random`.

    verbose : integer, default: 0
        The verbosity level.

    shuffle : boolean, default: False
        If true, randomize the order of coordinates in the CD solver.

    Returns
    -------
    W : array-like, shape (n_samples, n_components)
        Solution to the non-negative least squares problem.

    H : array-like, shape (n_components, n_features)
        Solution to the non-negative least squares problem.

    n_iter : int
        Actual number of iterations.

    Examples
    --------
    >>> import numpy as np
    >>> X = np.array([[1,1], [2, 1], [3, 1.2], [4, 1], [5, 0.8], [6, 1]])
    >>> from sklearn.decomposition import non_negative_factorization
    >>> W, H, n_iter = non_negative_factorization(X, n_components=2,
    ... init='random', random_state=0)

    References
    ----------
    Cichocki, Andrzej, and P. H. A. N. Anh-Huy. "Fast local algorithms for
    large scale nonnegative matrix and tensor factorizations."
    IEICE transactions on fundamentals of electronics, communications and
    computer sciences 92.3: 708-721, 2009.

    Fevotte, C., & Idier, J. (2011). Algorithms for nonnegative matrix
    factorization with the beta-divergence. Neural Computation, 23(9).
    """

    X = check_array(X, accept_sparse=('csr', 'csc'), dtype=float)
    check_non_negative(X, "NMF (input X)")
    beta_loss = _check_string_param(solver, regularization, beta_loss, init)

    if safe_min(X) == 0 and beta_loss <= 0:
        raise ValueError("When beta_loss <= 0 and X contains zeros, "
                         "the solver may diverge. Please add small values to "
                         "X, or use a positive beta_loss.")

    n_samples, n_features = X.shape
    if n_components is None:
        n_components = n_features

    if not isinstance(n_components, INTEGER_TYPES) or n_components <= 0:
        raise ValueError("Number of components must be a positive integer;"
                         " got (n_components=%r)" % n_components)
    if not isinstance(max_iter, INTEGER_TYPES) or max_iter < 0:
        raise ValueError("Maximum number of iterations must be a positive "
                         "integer; got (max_iter=%r)" % max_iter)
    if not isinstance(tol, numbers.Number) or tol < 0:
        raise ValueError("Tolerance for stopping criteria must be "
                         "positive; got (tol=%r)" % tol)

    if init == "warn":
        if n_components < n_features:
            warnings.warn("The default value of init will change from "
                          "random to None in 0.23 to make it consistent "
                          "with decomposition.NMF.", FutureWarning)
        init = "random"

    # check W and H, or initialize them
    if init == 'custom' and update_H:
        _check_init(H, (n_components, n_features), "NMF (input H)")
        _check_init(W, (n_samples, n_components), "NMF (input W)")
    elif not update_H:
        _check_init(H, (n_components, n_features), "NMF (input H)")
        # 'mu' solver should not be initialized by zeros
        if solver == 'mu':
            avg = np.sqrt(X.mean() / n_components)
            W = np.full((n_samples, n_components), avg)
        else:
            W = np.zeros((n_samples, n_components))
    else:
        W, H = _initialize_nmf(X, n_components, init=init,
                               random_state=random_state)

    l1_reg_W, l1_reg_H, l2_reg_W, l2_reg_H = _compute_regularization(
        alpha, l1_ratio, regularization)

    if solver == 'cd':
        W, H, n_iter = _fit_coordinate_descent(X, W, H, tol, max_iter,
                                               l1_reg_W, l1_reg_H,
                                               l2_reg_W, l2_reg_H,
                                               update_H=update_H,
                                               verbose=verbose,
                                               shuffle=shuffle,
                                               random_state=random_state)
    elif solver == 'mu':
        W, H, n_iter = _fit_multiplicative_update(X, W, H, beta_loss, max_iter,
                                                  tol, l1_reg_W, l1_reg_H,
                                                  l2_reg_W, l2_reg_H, update_H,
                                                  verbose)

    else:
        raise ValueError("Invalid solver parameter '%s'." % solver)

    if n_iter == max_iter and tol > 0:
        warnings.warn("Maximum number of iteration %d reached. Increase it to"
                      " improve convergence." % max_iter, ConvergenceWarning)

    return W, H, n_iter


class NMF(BaseEstimator, TransformerMixin):
    r"""Non-Negative Matrix Factorization (NMF)

    Find two non-negative matrices (W, H) whose product approximates the non-
    negative matrix X. This factorization can be used for example for
    dimensionality reduction, source separation or topic extraction.

    The objective function is::

        0.5 * ||X - WH||_Fro^2
        + alpha * l1_ratio * ||vec(W)||_1
        + alpha * l1_ratio * ||vec(H)||_1
        + 0.5 * alpha * (1 - l1_ratio) * ||W||_Fro^2
        + 0.5 * alpha * (1 - l1_ratio) * ||H||_Fro^2

    Where::

        ||A||_Fro^2 = \sum_{i,j} A_{ij}^2 (Frobenius norm)
        ||vec(A)||_1 = \sum_{i,j} abs(A_{ij}) (Elementwise L1 norm)

    For multiplicative-update ('mu') solver, the Frobenius norm
    (0.5 * ||X - WH||_Fro^2) can be changed into another beta-divergence loss,
    by changing the beta_loss parameter.

    The objective function is minimized with an alternating minimization of W
    and H.

    Read more in the :ref:`User Guide <NMF>`.

    Parameters
    ----------
    n_components : int or None
        Number of components, if n_components is not set all features
        are kept.

    init : None | 'random' | 'nndsvd' |  'nndsvda' | 'nndsvdar' | 'custom'
        Method used to initialize the procedure.
<<<<<<< HEAD
        Default: 'nndsvd' if n_components <= min(n_samples, n_features),
            otherwise 'random'.
=======
        Default: None.
>>>>>>> af842d36
        Valid options:

        - None: 'nndsvd' if n_components < n_features, otherwise random.

        - 'random': non-negative random matrices, scaled with:
            sqrt(X.mean() / n_components)

        - 'nndsvd': Nonnegative Double Singular Value Decomposition (NNDSVD)
            initialization (better for sparseness)

        - 'nndsvda': NNDSVD with zeros filled with the average of X
            (better when sparsity is not desired)

        - 'nndsvdar': NNDSVD with zeros filled with small random values
            (generally faster, less accurate alternative to NNDSVDa
            for when sparsity is not desired)

        - 'custom': use custom matrices W and H

    solver : 'cd' | 'mu'
        Numerical solver to use:
        'cd' is a Coordinate Descent solver.
        'mu' is a Multiplicative Update solver.

        .. versionadded:: 0.17
           Coordinate Descent solver.

        .. versionadded:: 0.19
           Multiplicative Update solver.

    beta_loss : float or string, default 'frobenius'
        String must be in {'frobenius', 'kullback-leibler', 'itakura-saito'}.
        Beta divergence to be minimized, measuring the distance between X
        and the dot product WH. Note that values different from 'frobenius'
        (or 2) and 'kullback-leibler' (or 1) lead to significantly slower
        fits. Note that for beta_loss <= 0 (or 'itakura-saito'), the input
        matrix X cannot contain zeros. Used only in 'mu' solver.

        .. versionadded:: 0.19

    tol : float, default: 1e-4
        Tolerance of the stopping condition.

    max_iter : integer, default: 200
        Maximum number of iterations before timing out.

    random_state : int, RandomState instance or None, optional, default: None
        If int, random_state is the seed used by the random number generator;
        If RandomState instance, random_state is the random number generator;
        If None, the random number generator is the RandomState instance used
        by `np.random`.

    alpha : double, default: 0.
        Constant that multiplies the regularization terms. Set it to zero to
        have no regularization.

        .. versionadded:: 0.17
           *alpha* used in the Coordinate Descent solver.

    l1_ratio : double, default: 0.
        The regularization mixing parameter, with 0 <= l1_ratio <= 1.
        For l1_ratio = 0 the penalty is an elementwise L2 penalty
        (aka Frobenius Norm).
        For l1_ratio = 1 it is an elementwise L1 penalty.
        For 0 < l1_ratio < 1, the penalty is a combination of L1 and L2.

        .. versionadded:: 0.17
           Regularization parameter *l1_ratio* used in the Coordinate Descent
           solver.

    verbose : bool, default=False
        Whether to be verbose.

    shuffle : boolean, default: False
        If true, randomize the order of coordinates in the CD solver.

        .. versionadded:: 0.17
           *shuffle* parameter used in the Coordinate Descent solver.

    Attributes
    ----------
    components_ : array, [n_components, n_features]
        Factorization matrix, sometimes called 'dictionary'.

    reconstruction_err_ : number
        Frobenius norm of the matrix difference, or beta-divergence, between
        the training data ``X`` and the reconstructed data ``WH`` from
        the fitted model.

    n_iter_ : int
        Actual number of iterations.

    Examples
    --------
    >>> import numpy as np
    >>> X = np.array([[1, 1], [2, 1], [3, 1.2], [4, 1], [5, 0.8], [6, 1]])
    >>> from sklearn.decomposition import NMF
    >>> model = NMF(n_components=2, init='random', random_state=0)
    >>> W = model.fit_transform(X)
    >>> H = model.components_

    References
    ----------
    Cichocki, Andrzej, and P. H. A. N. Anh-Huy. "Fast local algorithms for
    large scale nonnegative matrix and tensor factorizations."
    IEICE transactions on fundamentals of electronics, communications and
    computer sciences 92.3: 708-721, 2009.

    Fevotte, C., & Idier, J. (2011). Algorithms for nonnegative matrix
    factorization with the beta-divergence. Neural Computation, 23(9).
    """

    def __init__(self, n_components=None, init=None, solver='cd',
                 beta_loss='frobenius', tol=1e-4, max_iter=200,
                 random_state=None, alpha=0., l1_ratio=0., verbose=0,
                 shuffle=False):
        self.n_components = n_components
        self.init = init
        self.solver = solver
        self.beta_loss = beta_loss
        self.tol = tol
        self.max_iter = max_iter
        self.random_state = random_state
        self.alpha = alpha
        self.l1_ratio = l1_ratio
        self.verbose = verbose
        self.shuffle = shuffle

    def fit_transform(self, X, y=None, W=None, H=None):
        """Learn a NMF model for the data X and returns the transformed data.

        This is more efficient than calling fit followed by transform.

        Parameters
        ----------
        X : {array-like, sparse matrix}, shape (n_samples, n_features)
            Data matrix to be decomposed

        y : Ignored

        W : array-like, shape (n_samples, n_components)
            If init='custom', it is used as initial guess for the solution.

        H : array-like, shape (n_components, n_features)
            If init='custom', it is used as initial guess for the solution.

        Returns
        -------
        W : array, shape (n_samples, n_components)
            Transformed data.
        """
        X = check_array(X, accept_sparse=('csr', 'csc'), dtype=float)

        W, H, n_iter_ = non_negative_factorization(
            X=X, W=W, H=H, n_components=self.n_components, init=self.init,
            update_H=True, solver=self.solver, beta_loss=self.beta_loss,
            tol=self.tol, max_iter=self.max_iter, alpha=self.alpha,
            l1_ratio=self.l1_ratio, regularization='both',
            random_state=self.random_state, verbose=self.verbose,
            shuffle=self.shuffle)

        self.reconstruction_err_ = _beta_divergence(X, W, H, self.beta_loss,
                                                    square_root=True)

        self.n_components_ = H.shape[0]
        self.components_ = H
        self.n_iter_ = n_iter_

        return W

    def fit(self, X, y=None, **params):
        """Learn a NMF model for the data X.

        Parameters
        ----------
        X : {array-like, sparse matrix}, shape (n_samples, n_features)
            Data matrix to be decomposed

        y : Ignored

        Returns
        -------
        self
        """
        self.fit_transform(X, **params)
        return self

    def transform(self, X):
        """Transform the data X according to the fitted NMF model

        Parameters
        ----------
        X : {array-like, sparse matrix}, shape (n_samples, n_features)
            Data matrix to be transformed by the model

        Returns
        -------
        W : array, shape (n_samples, n_components)
            Transformed data
        """
        check_is_fitted(self, 'n_components_')

        W, _, n_iter_ = non_negative_factorization(
            X=X, W=None, H=self.components_, n_components=self.n_components_,
            init=self.init, update_H=False, solver=self.solver,
            beta_loss=self.beta_loss, tol=self.tol, max_iter=self.max_iter,
            alpha=self.alpha, l1_ratio=self.l1_ratio, regularization='both',
            random_state=self.random_state, verbose=self.verbose,
            shuffle=self.shuffle)

        return W

    def inverse_transform(self, W):
        """Transform data back to its original space.

        Parameters
        ----------
        W : {array-like, sparse matrix}, shape (n_samples, n_components)
            Transformed data matrix

        Returns
        -------
        X : {array-like, sparse matrix}, shape (n_samples, n_features)
            Data matrix of original shape

        .. versionadded:: 0.18
        """
        check_is_fitted(self, 'n_components_')
        return np.dot(W, self.components_)<|MERGE_RESOLUTION|>--- conflicted
+++ resolved
@@ -258,15 +258,11 @@
 
     init :  None | 'random' | 'nndsvd' | 'nndsvda' | 'nndsvdar'
         Method used to initialize the procedure.
-<<<<<<< HEAD
-        Default: 'nndsvd' if n_components <= min(n_samples, n_features),
+        Default: None.
+        Valid options:
+
+        - None: 'nndsvd' if n_components <= min(n_samples, n_features),
             otherwise 'random'.
-=======
-        Default: None.
->>>>>>> af842d36
-        Valid options:
-
-        - None: 'nndsvd' if n_components < n_features, otherwise 'random'.
 
         - 'random': non-negative random matrices, scaled with:
             sqrt(X.mean() / n_components)
@@ -1112,15 +1108,11 @@
 
     init : None | 'random' | 'nndsvd' |  'nndsvda' | 'nndsvdar' | 'custom'
         Method used to initialize the procedure.
-<<<<<<< HEAD
-        Default: 'nndsvd' if n_components <= min(n_samples, n_features),
-            otherwise 'random'.
-=======
         Default: None.
->>>>>>> af842d36
         Valid options:
 
-        - None: 'nndsvd' if n_components < n_features, otherwise random.
+        - None: 'nndsvd' if n_components <= min(n_samples, n_features),
+            otherwise random.
 
         - 'random': non-negative random matrices, scaled with:
             sqrt(X.mean() / n_components)
