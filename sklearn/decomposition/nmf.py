""" Non-negative matrix factorization
"""
# Author: Vlad Niculae
#         Lars Buitinck
#         Mathieu Blondel <mathieu@mblondel.org>
#         Tom Dupre la Tour
# License: BSD 3 clause


from __future__ import division, print_function

from math import sqrt
import warnings
import numbers
import time

import numpy as np
import scipy.sparse as sp

from ..base import BaseEstimator, TransformerMixin
from ..utils import check_random_state, check_array
from ..utils.extmath import randomized_svd, safe_sparse_dot, squared_norm
from ..utils.extmath import fast_dot, safe_min
from ..utils.validation import check_is_fitted, check_non_negative
from ..exceptions import ConvergenceWarning
from .cdnmf_fast import _update_cdnmf_fast

EPSILON = np.finfo(np.float32).eps

INTEGER_TYPES = (numbers.Integral, np.integer)


def norm(x):
    """Dot product-based Euclidean norm implementation

    See: http://fseoane.net/blog/2011/computing-the-vector-norm/
    """
    return sqrt(squared_norm(x))


def trace_dot(X, Y):
    """Trace of np.dot(X, Y.T)."""
    return np.dot(X.ravel(), Y.ravel())


def _check_init(A, shape, whom):
    A = check_array(A)
    if np.shape(A) != shape:
        raise ValueError('Array with wrong shape passed to %s. Expected %s, '
                         'but got %s ' % (whom, shape, np.shape(A)))
    check_non_negative(A, whom)
    if np.max(A) == 0:
        raise ValueError('Array passed to %s is full of zeros.' % whom)


def _beta_divergence(X, W, H, beta, square_root=False):
    """Compute the beta-divergence of X and dot(W, H).

    Parameters
    ----------
    X : float or array-like, shape (n_samples, n_features)

    W : float or dense array-like, shape (n_samples, n_components)

    H : float or dense array-like, shape (n_components, n_features)

    beta : float, string in {'frobenius', 'kullback-leibler', 'itakura-saito'}
        Parameter of the beta-divergence.
        If beta == 2, this is half the Frobenius *squared* norm.
        If beta == 1, this is the generalized Kullback-Leibler divergence.
        If beta == 0, this is the Itakura-Saito divergence.
        Else, this is the general beta-divergence.

    square_root : boolean, default False
        If True, return np.sqrt(2 * res)
        For beta == 2, it corresponds to the Frobenius norm.

    Returns
    -------
        res : float
            Beta divergence of X and np.dot(X, H)
    """
    beta = _beta_loss_to_float(beta)

    # The method can be called with scalars
    if not sp.issparse(X):
        X = np.atleast_2d(X)
    W = np.atleast_2d(W)
    H = np.atleast_2d(H)

    # Frobenius norm
    if beta == 2:
        # Avoid the creation of the dense np.dot(W, H) if X is sparse.
        if sp.issparse(X):
            norm_X = np.dot(X.data, X.data)
            norm_WH = trace_dot(np.dot(np.dot(W.T, W), H), H)
            cross_prod = trace_dot((X * H.T), W)
            res = (norm_X + norm_WH - 2. * cross_prod) / 2.
        else:
            res = squared_norm(X - np.dot(W, H)) / 2.

        if square_root:
            return np.sqrt(res * 2)
        else:
            return res

    if sp.issparse(X):
        # compute np.dot(W, H) only where X is nonzero
        WH_data = _special_sparse_dot(W, H, X).data
        X_data = X.data
    else:
        WH = fast_dot(W, H)
        WH_data = WH.ravel()
        X_data = X.ravel()

    # do not affect the zeros: here 0 ** (-1) = 0 and not infinity
    WH_data = WH_data[X_data != 0]
    X_data = X_data[X_data != 0]

    # used to avoid division by zero
    WH_data[WH_data == 0] = EPSILON

    # generalized Kullback-Leibler divergence
    if beta == 1:
        # fast and memory efficient computation of np.sum(np.dot(W, H))
        sum_WH = np.dot(np.sum(W, axis=0), np.sum(H, axis=1))
        # computes np.sum(X * log(X / WH)) only where X is nonzero
        div = X_data / WH_data
        res = np.dot(X_data, np.log(div))
        # add full np.sum(np.dot(W, H)) - np.sum(X)
        res += sum_WH - X_data.sum()

    # Itakura-Saito divergence
    elif beta == 0:
        div = X_data / WH_data
        res = np.sum(div) - np.product(X.shape) - np.sum(np.log(div))

    # beta-divergence, beta not in (0, 1, 2)
    else:
        if sp.issparse(X):
            # slow loop, but memory efficient computation of :
            # np.sum(np.dot(W, H) ** beta)
            sum_WH_beta = 0
            for i in range(X.shape[1]):
                sum_WH_beta += np.sum(fast_dot(W, H[:, i]) ** beta)

        else:
            sum_WH_beta = np.sum(WH ** beta)

<<<<<<< HEAD
        sum_X_WH = np.dot(X_data, WH_data ** (beta - 1))
        res = (X_data ** beta).sum() - beta * sum_X_WH
        res += sum_WH_beta * (beta - 1)
        res /= beta * (beta - 1)

    if square_root:
        return np.sqrt(2 * res)
    else:
        return res


def _special_sparse_dot(W, H, X):
    """Computes np.dot(W, H), only where X is non zero."""
    if sp.issparse(X):
        ii, jj = X.nonzero()
        dot_vals = np.multiply(W[ii, :], H.T[jj, :]).sum(axis=1)
        WH = sp.coo_matrix((dot_vals, (ii, jj)), shape=X.shape)
        return WH.tocsr()
    else:
        return fast_dot(W, H)


def _compute_regularization(alpha, l1_ratio, regularization):
    """Compute L1 and L2 regularization coefficients for W and H"""
    alpha_H = 0.
    alpha_W = 0.
    if regularization in ('both', 'components'):
        alpha_H = float(alpha)
    if regularization in ('both', 'transformation'):
        alpha_W = float(alpha)

    l1_reg_W = alpha_W * l1_ratio
    l1_reg_H = alpha_H * l1_ratio
    l2_reg_W = alpha_W * (1. - l1_ratio)
    l2_reg_H = alpha_H * (1. - l1_ratio)
    return l1_reg_W, l1_reg_H, l2_reg_W, l2_reg_H


def _check_string_param(solver, regularization, beta_loss, init):
    allowed_solver = ('cd', 'mu')
    if solver not in allowed_solver:
        raise ValueError(
            'Invalid solver parameter: got %r instead of one of %r' %
            (solver, allowed_solver))

    allowed_regularization = ('both', 'components', 'transformation', None)
    if regularization not in allowed_regularization:
        raise ValueError(
            'Invalid regularization parameter: got %r instead of one of %r' %
            (regularization, allowed_regularization))

    # 'mu' is the only solver that handles other beta losses than 'frobenius'
    if solver != 'mu' and beta_loss not in (2, 'frobenius'):
        raise ValueError(
            'Invalid beta_loss parameter: solver %r does not handle beta_loss'
            ' = %r' % (solver, beta_loss))

    if solver == 'mu' and init == 'nndsvd':
        warnings.warn("The multiplicative update ('mu') solver cannot update "
                      "zeros present in the initialization, and so leads to "
                      "poorer results when used jointly with init='nndsvd'. "
                      "You may try init='nndsvda' or init='nndsvdar' instead.",
                      UserWarning)

    beta_loss = _beta_loss_to_float(beta_loss)
    return beta_loss


def _beta_loss_to_float(beta_loss):
    """Convert string beta_loss to float"""
    allowed_beta_loss = {'frobenius': 2,
                         'kullback-leibler': 1,
                         'itakura-saito': 0}
    if isinstance(beta_loss, str) and beta_loss in allowed_beta_loss:
        beta_loss = allowed_beta_loss[beta_loss]

    if not isinstance(beta_loss, numbers.Number):
        raise ValueError('Invalid beta_loss parameter: got %r instead '
                         'of one of %r, or a float.' %
                         (beta_loss, allowed_beta_loss.keys()))
    return beta_loss


=======
>>>>>>> 83beb5f3
def _initialize_nmf(X, n_components, init=None, eps=1e-6,
                    random_state=None):
    """Algorithms for NMF initialization.

    Computes an initial guess for the non-negative
    rank k matrix approximation for X: X = WH

    Parameters
    ----------
    X : array-like, shape (n_samples, n_features)
        The data matrix to be decomposed.

    n_components : integer
        The number of components desired in the approximation.

    init :  None | 'random' | 'nndsvd' | 'nndsvda' | 'nndsvdar'
        Method used to initialize the procedure.
        Default: 'nndsvd' if n_components < n_features, otherwise 'random'.
        Valid options:

        - 'random': non-negative random matrices, scaled with:
            sqrt(X.mean() / n_components)

        - 'nndsvd': Nonnegative Double Singular Value Decomposition (NNDSVD)
            initialization (better for sparseness)

        - 'nndsvda': NNDSVD with zeros filled with the average of X
            (better when sparsity is not desired)

        - 'nndsvdar': NNDSVD with zeros filled with small random values
            (generally faster, less accurate alternative to NNDSVDa
            for when sparsity is not desired)

        - 'custom': use custom matrices W and H

    eps : float
        Truncate all values less then this in output to zero.

    random_state : int seed, RandomState instance, or None (default)
        Random number generator seed control, used in 'nndsvdar' and
        'random' modes.

    Returns
    -------
    W : array-like, shape (n_samples, n_components)
        Initial guesses for solving X ~= WH

    H : array-like, shape (n_components, n_features)
        Initial guesses for solving X ~= WH

    References
    ----------
    C. Boutsidis, E. Gallopoulos: SVD based initialization: A head start for
    nonnegative matrix factorization - Pattern Recognition, 2008
    http://tinyurl.com/nndsvd
    """
    check_non_negative(X, "NMF initialization")
    n_samples, n_features = X.shape

    if init is None:
        if n_components < n_features:
            init = 'nndsvd'
        else:
            init = 'random'

    # Random initialization
    if init == 'random':
        avg = np.sqrt(X.mean() / n_components)
        rng = check_random_state(random_state)
        H = avg * rng.randn(n_components, n_features)
        W = avg * rng.randn(n_samples, n_components)
        # we do not write np.abs(H, out=H) to stay compatible with
        # numpy 1.5 and earlier where the 'out' keyword is not
        # supported as a kwarg on ufuncs
        np.abs(H, H)
        np.abs(W, W)
        return W, H

    # NNDSVD initialization
    U, S, V = randomized_svd(X, n_components, random_state=random_state)
    W, H = np.zeros(U.shape), np.zeros(V.shape)

    # The leading singular triplet is non-negative
    # so it can be used as is for initialization.
    W[:, 0] = np.sqrt(S[0]) * np.abs(U[:, 0])
    H[0, :] = np.sqrt(S[0]) * np.abs(V[0, :])

    for j in range(1, n_components):
        x, y = U[:, j], V[j, :]

        # extract positive and negative parts of column vectors
        x_p, y_p = np.maximum(x, 0), np.maximum(y, 0)
        x_n, y_n = np.abs(np.minimum(x, 0)), np.abs(np.minimum(y, 0))

        # and their norms
        x_p_nrm, y_p_nrm = norm(x_p), norm(y_p)
        x_n_nrm, y_n_nrm = norm(x_n), norm(y_n)

        m_p, m_n = x_p_nrm * y_p_nrm, x_n_nrm * y_n_nrm

        # choose update
        if m_p > m_n:
            u = x_p / x_p_nrm
            v = y_p / y_p_nrm
            sigma = m_p
        else:
            u = x_n / x_n_nrm
            v = y_n / y_n_nrm
            sigma = m_n

        lbd = np.sqrt(S[j] * sigma)
        W[:, j] = lbd * u
        H[j, :] = lbd * v

    W[W < eps] = 0
    H[H < eps] = 0

    if init == "nndsvd":
        pass
    elif init == "nndsvda":
        avg = X.mean()
        W[W == 0] = avg
        H[H == 0] = avg
    elif init == "nndsvdar":
        rng = check_random_state(random_state)
        avg = X.mean()
        W[W == 0] = abs(avg * rng.randn(len(W[W == 0])) / 100)
        H[H == 0] = abs(avg * rng.randn(len(H[H == 0])) / 100)
    else:
        raise ValueError(
            'Invalid init parameter: got %r instead of one of %r' %
            (init, (None, 'random', 'nndsvd', 'nndsvda', 'nndsvdar')))

    return W, H


<<<<<<< HEAD
=======
def _nls_subproblem(V, W, H, tol, max_iter, alpha=0., l1_ratio=0.,
                    sigma=0.01, beta=0.1):
    """Non-negative least square solver

    Solves a non-negative least squares subproblem using the projected
    gradient descent algorithm.

    Parameters
    ----------
    V : array-like, shape (n_samples, n_features)
        Constant matrix.

    W : array-like, shape (n_samples, n_components)
        Constant matrix.

    H : array-like, shape (n_components, n_features)
        Initial guess for the solution.

    tol : float
        Tolerance of the stopping condition.

    max_iter : int
        Maximum number of iterations before timing out.

    alpha : double, default: 0.
        Constant that multiplies the regularization terms. Set it to zero to
        have no regularization.

    l1_ratio : double, default: 0.
        The regularization mixing parameter, with 0 <= l1_ratio <= 1.
        For l1_ratio = 0 the penalty is an L2 penalty.
        For l1_ratio = 1 it is an L1 penalty.
        For 0 < l1_ratio < 1, the penalty is a combination of L1 and L2.

    sigma : float
        Constant used in the sufficient decrease condition checked by the line
        search.  Smaller values lead to a looser sufficient decrease condition,
        thus reducing the time taken by the line search, but potentially
        increasing the number of iterations of the projected gradient
        procedure. 0.01 is a commonly used value in the optimization
        literature.

    beta : float
        Factor by which the step size is decreased (resp. increased) until
        (resp. as long as) the sufficient decrease condition is satisfied.
        Larger values allow to find a better step size but lead to longer line
        search. 0.1 is a commonly used value in the optimization literature.

    Returns
    -------
    H : array-like, shape (n_components, n_features)
        Solution to the non-negative least squares problem.

    grad : array-like, shape (n_components, n_features)
        The gradient.

    n_iter : int
        The number of iterations done by the algorithm.

    References
    ----------
    C.-J. Lin. Projected gradient methods for non-negative matrix
    factorization. Neural Computation, 19(2007), 2756-2779.
    http://www.csie.ntu.edu.tw/~cjlin/nmf/
    """
    WtV = safe_sparse_dot(W.T, V)
    WtW = fast_dot(W.T, W)

    # values justified in the paper (alpha is renamed gamma)
    gamma = 1
    for n_iter in range(1, max_iter + 1):
        grad = np.dot(WtW, H) - WtV
        if alpha > 0 and l1_ratio == 1.:
            grad += alpha
        elif alpha > 0:
            grad += alpha * (l1_ratio + (1 - l1_ratio) * H)

        # The following multiplication with a boolean array is more than twice
        # as fast as indexing into grad.
        if norm(grad * np.logical_or(grad < 0, H > 0)) < tol:
            break

        Hp = H

        for inner_iter in range(20):
            # Gradient step.
            Hn = H - gamma * grad
            # Projection step.
            Hn *= Hn > 0
            d = Hn - H
            gradd = np.dot(grad.ravel(), d.ravel())
            dQd = np.dot(np.dot(WtW, d).ravel(), d.ravel())
            suff_decr = (1 - sigma) * gradd + 0.5 * dQd < 0
            if inner_iter == 0:
                decr_gamma = not suff_decr

            if decr_gamma:
                if suff_decr:
                    H = Hn
                    break
                else:
                    gamma *= beta
            elif not suff_decr or (Hp == Hn).all():
                H = Hp
                break
            else:
                gamma /= beta
                Hp = Hn

    if n_iter == max_iter:
        warnings.warn("Iteration limit reached in nls subproblem.")

    return H, grad, n_iter


>>>>>>> 83beb5f3
def _update_coordinate_descent(X, W, Ht, l1_reg, l2_reg, shuffle,
                               random_state):
    """Helper function for _fit_coordinate_descent

    Update W to minimize the objective function, iterating once over all
    coordinates. By symmetry, to update H, one can call
    _update_coordinate_descent(X.T, Ht, W, ...)

    """
    n_components = Ht.shape[1]

    HHt = fast_dot(Ht.T, Ht)
    XHt = safe_sparse_dot(X, Ht)

    # L2 regularization corresponds to increase of the diagonal of HHt
    if l2_reg != 0.:
        # adds l2_reg only on the diagonal
        HHt.flat[::n_components + 1] += l2_reg
    # L1 regularization corresponds to decrease of each element of XHt
    if l1_reg != 0.:
        XHt -= l1_reg

    if shuffle:
        permutation = random_state.permutation(n_components)
    else:
        permutation = np.arange(n_components)
    # The following seems to be required on 64-bit Windows w/ Python 3.5.
    permutation = np.asarray(permutation, dtype=np.intp)
    return _update_cdnmf_fast(W, HHt, XHt, permutation)


def _fit_coordinate_descent(X, W, H, tol=1e-4, max_iter=200, l1_reg_W=0,
                            l1_reg_H=0, l2_reg_W=0, l2_reg_H=0, update_H=True,
                            verbose=0, shuffle=False, random_state=None):
    """Compute Non-negative Matrix Factorization (NMF) with Coordinate Descent

    The objective function is minimized with an alternating minimization of W
    and H. Each minimization is done with a cyclic (up to a permutation of the
    features) Coordinate Descent.

    Parameters
    ----------
    X : array-like, shape (n_samples, n_features)
        Constant matrix.

    W : array-like, shape (n_samples, n_components)
        Initial guess for the solution.

    H : array-like, shape (n_components, n_features)
        Initial guess for the solution.

    tol : float, default: 1e-4
        Tolerance of the stopping condition.

    max_iter : integer, default: 200
        Maximum number of iterations before timing out.

    l1_reg_W : double, default: 0.
        L1 regularization parameter for W.

    l1_reg_H : double, default: 0.
        L1 regularization parameter for H.

    l2_reg_W : double, default: 0.
        L2 regularization parameter for W.

    l2_reg_H : double, default: 0.
        L2 regularization parameter for H.

    update_H : boolean, default: True
        Set to True, both W and H will be estimated from initial guesses.
        Set to False, only W will be estimated.

    verbose : integer, default: 0
        The verbosity level.

    shuffle : boolean, default: False
        If true, randomize the order of coordinates in the CD solver.

    random_state : integer seed, RandomState instance, or None (default)
        Random number generator seed control.

    Returns
    -------
    W : array-like, shape (n_samples, n_components)
        Solution to the non-negative least squares problem.

    H : array-like, shape (n_components, n_features)
        Solution to the non-negative least squares problem.

    n_iter : int
        The number of iterations done by the algorithm.

    References
    ----------
    Cichocki, Andrzej, and P. H. A. N. Anh-Huy. "Fast local algorithms for
    large scale nonnegative matrix and tensor factorizations."
    IEICE transactions on fundamentals of electronics, communications and
    computer sciences 92.3: 708-721, 2009.
    """
    # so W and Ht are both in C order in memory
    Ht = check_array(H.T, order='C')
    X = check_array(X, accept_sparse='csr')

    rng = check_random_state(random_state)

    for n_iter in range(max_iter):
        violation = 0.

        # Update W
        violation += _update_coordinate_descent(X, W, Ht, l1_reg_W,
                                                l2_reg_W, shuffle, rng)
        # Update H
        if update_H:
            violation += _update_coordinate_descent(X.T, Ht, W, l1_reg_H,
                                                    l2_reg_H, shuffle, rng)

        if n_iter == 0:
            violation_init = violation

        if violation_init == 0:
            break

        if verbose:
            print("violation:", violation / violation_init)

        if violation / violation_init <= tol:
            if verbose:
                print("Converged at iteration", n_iter + 1)
            break

    return W, Ht.T, n_iter


def _multiplicative_update_w(X, W, H, beta_loss, l1_reg_W, l2_reg_W, gamma,
                             H_sum=None, HHt=None, XHt=None, update_H=True):
    """update W in Multiplicative Update NMF"""
    if beta_loss == 2:
        # Numerator
        if XHt is None:
            XHt = safe_sparse_dot(X, H.T)
        if update_H:
            # avoid a copy of XHt, which will be re-computed (update_H=True)
            numerator = XHt
        else:
            # preserve the XHt, which is not re-computed (update_H=False)
            numerator = XHt.copy()

        # Denominator
        if HHt is None:
            HHt = fast_dot(H, H.T)
        denominator = fast_dot(W, HHt)

    else:
        # Numerator
        # if X is sparse, compute WH only where X is non zero
        WH_safe_X = _special_sparse_dot(W, H, X)
        if sp.issparse(X):
            WH_safe_X_data = WH_safe_X.data
            X_data = X.data
        else:
            WH_safe_X_data = WH_safe_X
            X_data = X
            # copy used in the Denominator
            WH = WH_safe_X.copy()
            if beta_loss - 1. < 0:
                WH[WH == 0] = EPSILON

        # to avoid taking a negative power of zero
        if beta_loss - 2. < 0:
            WH_safe_X_data[WH_safe_X_data == 0] = EPSILON

        if beta_loss == 1:
            np.divide(X_data, WH_safe_X_data, out=WH_safe_X_data)
        else:
            WH_safe_X_data **= beta_loss - 2
            # element-wise multiplication
            WH_safe_X_data *= X_data

        # here numerator = dot(X * (dot(W, H) ** (beta_loss - 2)), H.T)
        numerator = safe_sparse_dot(WH_safe_X, H.T)

        # Denominator
        if beta_loss == 1:
            if H_sum is None:
                H_sum = np.sum(H, axis=1)  # shape(n_components, )
            denominator = H_sum[np.newaxis, :]

        else:
            # computation of WHHt = dot(dot(W, H) ** beta_loss - 1, H.T)
            if sp.issparse(X):
                # memory efficient computation
                # (compute row by row, avoiding the dense matrix WH)
                WHHt = np.empty(W.shape)
                for i in range(X.shape[0]):
                    WHi = fast_dot(W[i, :], H)
                    if beta_loss - 1 < 0:
                        WHi[WHi == 0] = EPSILON
                    WHi **= beta_loss - 1
                    WHHt[i, :] = fast_dot(WHi, H.T)
            else:
                WH **= beta_loss - 1
                WHHt = fast_dot(WH, H.T)
            denominator = WHHt

    # Add L1 and L2 regularization
    if l1_reg_W > 0:
        denominator += l1_reg_W
    if l2_reg_W > 0:
        denominator = denominator + l2_reg_W * W
    denominator[denominator == 0] = EPSILON

    numerator /= denominator
    delta_W = numerator

    # gamma is in ]0, 1]
    if gamma != 1:
        delta_W **= gamma

    return delta_W, H_sum, HHt, XHt


def _multiplicative_update_h(X, W, H, beta_loss, l1_reg_H, l2_reg_H, gamma):
    """update H in Multiplicative Update NMF"""
    if beta_loss == 2:
        numerator = safe_sparse_dot(W.T, X)
        denominator = fast_dot(fast_dot(W.T, W), H)

    else:
        # Numerator
        WH_safe_X = _special_sparse_dot(W, H, X)
        if sp.issparse(X):
            WH_safe_X_data = WH_safe_X.data
            X_data = X.data
        else:
            WH_safe_X_data = WH_safe_X
            X_data = X
            # copy used in the Denominator
            WH = WH_safe_X.copy()
            if beta_loss - 1. < 0:
                WH[WH == 0] = EPSILON

        # to avoid division by zero
        if beta_loss - 2. < 0:
            WH_safe_X_data[WH_safe_X_data == 0] = EPSILON

        if beta_loss == 1:
            np.divide(X_data, WH_safe_X_data, out=WH_safe_X_data)
        else:
            WH_safe_X_data **= beta_loss - 2
            # element-wise multiplication
            WH_safe_X_data *= X_data

        # here numerator = dot(W.T, (dot(W, H) ** (beta_loss - 2)) * X)
        numerator = safe_sparse_dot(W.T, WH_safe_X)

        # Denominator
        if beta_loss == 1:
            W_sum = np.sum(W, axis=0)  # shape(n_components, )
            W_sum[W_sum == 0] = 1.
            denominator = W_sum[:, np.newaxis]

        # beta_loss not in (1, 2)
        else:
            # computation of WtWH = dot(W.T, dot(W, H) ** beta_loss - 1)
            if sp.issparse(X):
                # memory efficient computation
                # (compute column by column, avoiding the dense matrix WH)
                WtWH = np.empty(H.shape)
                for i in range(X.shape[1]):
                    WHi = fast_dot(W, H[:, i])
                    if beta_loss - 1 < 0:
                        WHi[WHi == 0] = EPSILON
                    WHi **= beta_loss - 1
                    WtWH[:, i] = fast_dot(W.T, WHi)
            else:
                WH **= beta_loss - 1
                WtWH = fast_dot(W.T, WH)
            denominator = WtWH

    # Add L1 and L2 regularization
    if l1_reg_H > 0:
        denominator += l1_reg_H
    if l2_reg_H > 0:
        denominator = denominator + l2_reg_H * H
    denominator[denominator == 0] = EPSILON

    numerator /= denominator
    delta_H = numerator

    # gamma is in ]0, 1]
    if gamma != 1:
        delta_H **= gamma

    return delta_H


def _fit_multiplicative_update(X, W, H, beta_loss='frobenius',
                               max_iter=200, tol=1e-4,
                               l1_reg_W=0, l1_reg_H=0, l2_reg_W=0, l2_reg_H=0,
                               update_H=True, verbose=0):
    """Compute Non-negative Matrix Factorization with Multiplicative Update

    The objective function is _beta_divergence(X, WH) and is minimized with an
    alternating minimization of W and H. Each minimization is done with a
    Multiplicative Update.

    Parameters
    ----------
    X : array-like, shape (n_samples, n_features)
        Constant input matrix.

    W : array-like, shape (n_samples, n_components)
        Initial guess for the solution.

    H : array-like, shape (n_components, n_features)
        Initial guess for the solution.

    beta_loss : float or string, default 'frobenius'
        String must be in {'frobenius', 'kullback-leibler', 'itakura-saito'}.
        Beta divergence to be minimized, measuring the distance between X
        and the dot product WH. Note that values different from 'frobenius'
        (or 2) and 'kullback-leibler' (or 1) lead to significantly slower
        fits. Note that for beta_loss <= 0 (or 'itakura-saito'), the input
        matrix X cannot contain zeros.

    max_iter : integer, default: 200
        Number of iterations.

    tol : float, default: 1e-4
        Tolerance of the stopping condition.

    l1_reg_W : double, default: 0.
        L1 regularization parameter for W.

    l1_reg_H : double, default: 0.
        L1 regularization parameter for H.

    l2_reg_W : double, default: 0.
        L2 regularization parameter for W.

    l2_reg_H : double, default: 0.
        L2 regularization parameter for H.

    update_H : boolean, default: True
        Set to True, both W and H will be estimated from initial guesses.
        Set to False, only W will be estimated.

    verbose : integer, default: 0
        The verbosity level.

    Returns
    -------
    W : array, shape (n_samples, n_components)
        Solution to the non-negative least squares problem.

    H : array, shape (n_components, n_features)
        Solution to the non-negative least squares problem.

    n_iter : int
        The number of iterations done by the algorithm.

    References
    ----------
    Fevotte, C., & Idier, J. (2011). Algorithms for nonnegative matrix
    factorization with the beta-divergence. Neural Computation, 23(9).
    """
    start_time = time.time()

    beta_loss = _beta_loss_to_float(beta_loss)

    # gamma for Maximization-Minimization (MM) algorithm [Fevotte 2011]
    if beta_loss < 1:
        gamma = 1. / (2. - beta_loss)
    elif beta_loss > 2:
        gamma = 1. / (beta_loss - 1.)
    else:
        gamma = 1.

    # used for the convergence criterion
    error_at_init = _beta_divergence(X, W, H, beta_loss, square_root=True)
    previous_error = error_at_init

    H_sum, HHt, XHt = None, None, None
    for n_iter in range(1, max_iter + 1):
        # update W
        # H_sum, HHt and XHt are saved and reused if not update_H
        delta_W, H_sum, HHt, XHt = _multiplicative_update_w(
            X, W, H, beta_loss, l1_reg_W, l2_reg_W, gamma,
            H_sum, HHt, XHt, update_H)
        W *= delta_W

        # necessary for stability with beta_loss < 1
        if beta_loss < 1:
            W[W < np.finfo(np.float64).eps] = 0.

        # update H
        if update_H:
            delta_H = _multiplicative_update_h(X, W, H, beta_loss, l1_reg_H,
                                               l2_reg_H, gamma)
            H *= delta_H

            # These values will be recomputed since H changed
            H_sum, HHt, XHt = None, None, None

            # necessary for stability with beta_loss < 1
            if beta_loss <= 1:
                H[H < np.finfo(np.float64).eps] = 0.

        # test convergence criterion every 10 iterations
        if tol > 0 and n_iter % 10 == 0:
            error = _beta_divergence(X, W, H, beta_loss, square_root=True)

            if verbose:
                iter_time = time.time()
                print("Epoch %02d reached after %.3f seconds, error: %f" %
                      (n_iter, iter_time - start_time, error))

            if (previous_error - error) / error_at_init < tol:
                break
            previous_error = error

    # do not print if we have already printed in the convergence test
    if verbose and (tol == 0 or n_iter % 10 != 0):
        end_time = time.time()
        print("Epoch %02d reached after %.3f seconds." %
              (n_iter, end_time - start_time))

    return W, H, n_iter


def non_negative_factorization(X, W=None, H=None, n_components=None,
                               init='random', update_H=True, solver='cd',
                               beta_loss='frobenius', tol=1e-4,
                               max_iter=200, alpha=0., l1_ratio=0.,
                               regularization=None, random_state=None,
                               verbose=0, shuffle=False):
    """Compute Non-negative Matrix Factorization (NMF)

    Find two non-negative matrices (W, H) whose product approximates the non-
    negative matrix X. This factorization can be used for example for
    dimensionality reduction, source separation or topic extraction.

    The objective function is::

        0.5 * ||X - WH||_Fro^2
        + alpha * l1_ratio * ||vec(W)||_1
        + alpha * l1_ratio * ||vec(H)||_1
        + 0.5 * alpha * (1 - l1_ratio) * ||W||_Fro^2
        + 0.5 * alpha * (1 - l1_ratio) * ||H||_Fro^2

    Where::

        ||A||_Fro^2 = \sum_{i,j} A_{ij}^2 (Frobenius norm)
        ||vec(A)||_1 = \sum_{i,j} abs(A_{ij}) (Elementwise L1 norm)

    For multiplicative-update ('mu') solver, the Frobenius norm
    (0.5 * ||X - WH||_Fro^2) can be changed into another beta-divergence loss,
    by changing the beta_loss parameter.

    The objective function is minimized with an alternating minimization of W
    and H. If H is given and update_H=False, it solves for W only.

    Parameters
    ----------
    X : array-like, shape (n_samples, n_features)
        Constant matrix.

    W : array-like, shape (n_samples, n_components)
        If init='custom', it is used as initial guess for the solution.

    H : array-like, shape (n_components, n_features)
        If init='custom', it is used as initial guess for the solution.
        If update_H=False, it is used as a constant, to solve for W only.

    n_components : integer
        Number of components, if n_components is not set all features
        are kept.

    init :  None | 'random' | 'nndsvd' | 'nndsvda' | 'nndsvdar' | 'custom'
        Method used to initialize the procedure.
        Default: 'nndsvd' if n_components < n_features, otherwise random.
        Valid options:

        - 'random': non-negative random matrices, scaled with:
            sqrt(X.mean() / n_components)

        - 'nndsvd': Nonnegative Double Singular Value Decomposition (NNDSVD)
            initialization (better for sparseness)

        - 'nndsvda': NNDSVD with zeros filled with the average of X
            (better when sparsity is not desired)

        - 'nndsvdar': NNDSVD with zeros filled with small random values
            (generally faster, less accurate alternative to NNDSVDa
            for when sparsity is not desired)

        - 'custom': use custom matrices W and H

    update_H : boolean, default: True
        Set to True, both W and H will be estimated from initial guesses.
        Set to False, only W will be estimated.

<<<<<<< HEAD
    solver : 'cd' | 'mu'
        Numerical solver to use:
        'cd' is a Coordinate Descent solver (recommended).
        'mu' is a Multiplicative Update solver.

        .. versionadded:: 0.17
           Coordinate Descent solver.

        .. versionadded:: 0.19
           Multiplicative Update solver.

    beta_loss : float or string, default 'frobenius'
        String must be in {'frobenius', 'kullback-leibler', 'itakura-saito'}.
        Beta divergence to be minimized, measuring the distance between X
        and the dot product WH. Note that values different from 'frobenius'
        (or 2) and 'kullback-leibler' (or 1) lead to significantly slower
        fits. Note that for beta_loss <= 0 (or 'itakura-saito'), the input
        matrix X cannot contain zeros. Used only in 'mu' solver.

        .. versionadded:: 0.19
=======
    solver : 'cd'
        Numerical solver to use:
        'cd' is a Coordinate Descent solver.
>>>>>>> 83beb5f3

    tol : float, default: 1e-4
        Tolerance of the stopping condition.

    max_iter : integer, default: 200
        Maximum number of iterations before timing out.
        'mu' solver always does the maximum number of iteration.

    alpha : double, default: 0.
        Constant that multiplies the regularization terms.

    l1_ratio : double, default: 0.
        The regularization mixing parameter, with 0 <= l1_ratio <= 1.
        For l1_ratio = 0 the penalty is an elementwise L2 penalty
        (aka Frobenius Norm).
        For l1_ratio = 1 it is an elementwise L1 penalty.
        For 0 < l1_ratio < 1, the penalty is a combination of L1 and L2.

    regularization : 'both' | 'components' | 'transformation' | None
        Select whether the regularization affects the components (H), the
        transformation (W), both or none of them.

    random_state : integer seed, RandomState instance, or None (default)
        Random number generator seed control.

    verbose : integer, default: 0
        The verbosity level.

    shuffle : boolean, default: False
        If true, randomize the order of coordinates in the CD solver.

<<<<<<< HEAD
=======

>>>>>>> 83beb5f3
    Returns
    -------
    W : array-like, shape (n_samples, n_components)
        Solution to the non-negative least squares problem.

    H : array-like, shape (n_components, n_features)
        Solution to the non-negative least squares problem.

    n_iter : int
        Actual number of iterations.

    Examples
    --------
    >>> import numpy as np
    >>> X = np.array([[1,1], [2, 1], [3, 1.2], [4, 1], [5, 0.8], [6, 1]])
    >>> from sklearn.decomposition import non_negative_factorization
    >>> W, H, n_iter = non_negative_factorization(X, n_components=2, \
        init='random', random_state=0)

    References
    ----------
    Cichocki, Andrzej, and P. H. A. N. Anh-Huy. "Fast local algorithms for
    large scale nonnegative matrix and tensor factorizations."
    IEICE transactions on fundamentals of electronics, communications and
    computer sciences 92.3: 708-721, 2009.

    Fevotte, C., & Idier, J. (2011). Algorithms for nonnegative matrix
    factorization with the beta-divergence. Neural Computation, 23(9).
    """

    X = check_array(X, accept_sparse=('csr', 'csc'))
    check_non_negative(X, "NMF (input X)")
<<<<<<< HEAD
    beta_loss = _check_string_param(solver, regularization, beta_loss, init)

    if safe_min(X) == 0 and beta_loss <= 0:
        raise ValueError("When beta_loss <= 0 and X contains zeros, "
                         "the solver may diverge. Please add small values to "
                         "X, or use a positive beta_loss.")
=======
>>>>>>> 83beb5f3

    n_samples, n_features = X.shape
    if n_components is None:
        n_components = n_features

    if not isinstance(n_components, INTEGER_TYPES) or n_components <= 0:
        raise ValueError("Number of components must be a positive integer;"
                         " got (n_components=%r)" % n_components)
    if not isinstance(max_iter, INTEGER_TYPES) or max_iter < 0:
        raise ValueError("Maximum number of iterations must be a positive "
                         "integer; got (max_iter=%r)" % max_iter)
    if not isinstance(tol, numbers.Number) or tol < 0:
        raise ValueError("Tolerance for stopping criteria must be "
                         "positive; got (tol=%r)" % tol)

    # check W and H, or initialize them
    if init == 'custom' and update_H:
        _check_init(H, (n_components, n_features), "NMF (input H)")
        _check_init(W, (n_samples, n_components), "NMF (input W)")
    elif not update_H:
        _check_init(H, (n_components, n_features), "NMF (input H)")
        # 'mu' solver should not be initialized by zeros
        if solver == 'mu':
            avg = np.sqrt(X.mean() / n_components)
            W = avg * np.ones((n_samples, n_components))
        else:
            W = np.zeros((n_samples, n_components))
    else:
        W, H = _initialize_nmf(X, n_components, init=init,
                               random_state=random_state)

<<<<<<< HEAD
    l1_reg_W, l1_reg_H, l2_reg_W, l2_reg_H = _compute_regularization(
        alpha, l1_ratio, regularization)

    if solver == 'cd':
        W, H, n_iter = _fit_coordinate_descent(X, W, H, tol, max_iter,
                                               l1_reg_W, l1_reg_H,
                                               l2_reg_W, l2_reg_H,
=======
    if solver == 'cd':
        W, H, n_iter = _fit_coordinate_descent(X, W, H, tol,
                                               max_iter,
                                               alpha, l1_ratio,
                                               regularization,
>>>>>>> 83beb5f3
                                               update_H=update_H,
                                               verbose=verbose,
                                               shuffle=shuffle,
                                               random_state=random_state)
    elif solver == 'mu':
        W, H, n_iter = _fit_multiplicative_update(X, W, H, beta_loss, max_iter,
                                                  tol, l1_reg_W, l1_reg_H,
                                                  l2_reg_W, l2_reg_H, update_H,
                                                  verbose)

    else:
        raise ValueError("Invalid solver parameter '%s'." % solver)

    if n_iter == max_iter and tol > 0:
        warnings.warn("Maximum number of iteration %d reached. Increase it to"
                      " improve convergence." % max_iter, ConvergenceWarning)

    return W, H, n_iter


class NMF(BaseEstimator, TransformerMixin):
    """Non-Negative Matrix Factorization (NMF)

    Find two non-negative matrices (W, H) whose product approximates the non-
    negative matrix X. This factorization can be used for example for
    dimensionality reduction, source separation or topic extraction.

    The objective function is::

        0.5 * ||X - WH||_Fro^2
        + alpha * l1_ratio * ||vec(W)||_1
        + alpha * l1_ratio * ||vec(H)||_1
        + 0.5 * alpha * (1 - l1_ratio) * ||W||_Fro^2
        + 0.5 * alpha * (1 - l1_ratio) * ||H||_Fro^2

    Where::

        ||A||_Fro^2 = \sum_{i,j} A_{ij}^2 (Frobenius norm)
        ||vec(A)||_1 = \sum_{i,j} abs(A_{ij}) (Elementwise L1 norm)

    For multiplicative-update ('mu') solver, the Frobenius norm
    (0.5 * ||X - WH||_Fro^2) can be changed into another beta-divergence loss,
    by changing the beta_loss parameter.

    The objective function is minimized with an alternating minimization of W
    and H.

    Read more in the :ref:`User Guide <NMF>`.

    Parameters
    ----------
    n_components : int or None
        Number of components, if n_components is not set all features
        are kept.

    init :  'random' | 'nndsvd' |  'nndsvda' | 'nndsvdar' | 'custom'
        Method used to initialize the procedure.
        Default: 'nndsvd' if n_components < n_features, otherwise random.
        Valid options:

        - 'random': non-negative random matrices, scaled with:
            sqrt(X.mean() / n_components)

        - 'nndsvd': Nonnegative Double Singular Value Decomposition (NNDSVD)
            initialization (better for sparseness)

        - 'nndsvda': NNDSVD with zeros filled with the average of X
            (better when sparsity is not desired)

        - 'nndsvdar': NNDSVD with zeros filled with small random values
            (generally faster, less accurate alternative to NNDSVDa
            for when sparsity is not desired)

        - 'custom': use custom matrices W and H

<<<<<<< HEAD
    solver : 'cd' | 'mu'
        Numerical solver to use:
        'cd' is a Coordinate Descent solver (recommended).
        'mu' is a Multiplicative Update solver.
=======
    solver : 'cd'
        Numerical solver to use:
        'cd' is a Coordinate Descent solver.
>>>>>>> 83beb5f3

        .. versionadded:: 0.17
           Coordinate Descent solver.

        .. versionadded:: 0.19
           Multiplicative Update solver.

    beta_loss : float or string, default 'frobenius'
        String must be in {'frobenius', 'kullback-leibler', 'itakura-saito'}.
        Beta divergence to be minimized, measuring the distance between X
        and the dot product WH. Note that values different from 'frobenius'
        (or 2) and 'kullback-leibler' (or 1) lead to significantly slower
        fits. Note that for beta_loss <= 0 (or 'itakura-saito'), the input
        matrix X cannot contain zeros. Used only in 'mu' solver.

        .. versionadded:: 0.19

    tol : float, default: 1e-4
        Tolerance of the stopping condition.

    max_iter : integer, default: 200
        Maximum number of iterations before timing out.
        'mu' solver always does the maximum number of iteration.

    random_state : integer seed, RandomState instance, or None (default)
        Random number generator seed control.

    alpha : double, default: 0.
        Constant that multiplies the regularization terms. Set it to zero to
        have no regularization.

        .. versionadded:: 0.17
           *alpha* used in the Coordinate Descent solver.

    l1_ratio : double, default: 0.
        The regularization mixing parameter, with 0 <= l1_ratio <= 1.
        For l1_ratio = 0 the penalty is an elementwise L2 penalty
        (aka Frobenius Norm).
        For l1_ratio = 1 it is an elementwise L1 penalty.
        For 0 < l1_ratio < 1, the penalty is a combination of L1 and L2.

        .. versionadded:: 0.17
           Regularization parameter *l1_ratio* used in the Coordinate Descent
           solver.

    shuffle : boolean, default: False
        If true, randomize the order of coordinates in the CD solver.

        .. versionadded:: 0.17
           *shuffle* parameter used in the Coordinate Descent solver.

<<<<<<< HEAD
=======

>>>>>>> 83beb5f3
    Attributes
    ----------
    components_ : array, [n_components, n_features]
        Factorization matrix, sometimes called 'dictionary'.

    reconstruction_err_ : number
        Frobenius norm of the matrix difference, or beta-divergence, between
        the training data ``X`` and the reconstructed data ``WH`` from
        the fitted model.

    n_iter_ : int
        Actual number of iterations.

    Examples
    --------
    >>> import numpy as np
    >>> X = np.array([[1, 1], [2, 1], [3, 1.2], [4, 1], [5, 0.8], [6, 1]])
    >>> from sklearn.decomposition import NMF
    >>> model = NMF(n_components=2, init='random', random_state=0)
<<<<<<< HEAD
    >>> W = model.fit_transform(X)
    >>> H = model.components_
=======
    >>> model.fit(X) #doctest: +ELLIPSIS +NORMALIZE_WHITESPACE
    NMF(alpha=0.0, init='random', l1_ratio=0.0, max_iter=200,
      n_components=2, random_state=0, shuffle=False,
      solver='cd', tol=0.0001, verbose=0)

    >>> model.components_
    array([[ 2.09783018,  0.30560234],
           [ 2.13443044,  2.13171694]])
    >>> model.reconstruction_err_ #doctest: +ELLIPSIS
    0.00115993...
>>>>>>> 83beb5f3

    References
    ----------
    Cichocki, Andrzej, and P. H. A. N. Anh-Huy. "Fast local algorithms for
    large scale nonnegative matrix and tensor factorizations."
    IEICE transactions on fundamentals of electronics, communications and
    computer sciences 92.3: 708-721, 2009.

<<<<<<< HEAD
    Fevotte, C., & Idier, J. (2011). Algorithms for nonnegative matrix
    factorization with the beta-divergence. Neural Computation, 23(9).
    """
    def __init__(self, n_components=None, init=None, solver='cd',
                 beta_loss='frobenius', tol=1e-4, max_iter=200,
                 random_state=None, alpha=0., l1_ratio=0., verbose=0,
                 shuffle=False):
=======
    def __init__(self, n_components=None, init=None, solver='cd', tol=1e-4,
                 max_iter=200, random_state=None, alpha=0., l1_ratio=0.,
                 verbose=0, shuffle=False):
>>>>>>> 83beb5f3
        self.n_components = n_components
        self.init = init
        self.solver = solver
        self.beta_loss = beta_loss
        self.tol = tol
        self.max_iter = max_iter
        self.random_state = random_state
        self.alpha = alpha
        self.l1_ratio = l1_ratio
        self.verbose = verbose
        self.shuffle = shuffle

    def fit_transform(self, X, y=None, W=None, H=None):
        """Learn a NMF model for the data X and returns the transformed data.

        This is more efficient than calling fit followed by transform.

        Parameters
        ----------
        X : {array-like, sparse matrix}, shape (n_samples, n_features)
            Data matrix to be decomposed

        W : array-like, shape (n_samples, n_components)
            If init='custom', it is used as initial guess for the solution.

        H : array-like, shape (n_components, n_features)
            If init='custom', it is used as initial guess for the solution.

        Returns
        -------
        W : array, shape (n_samples, n_components)
            Transformed data.
        """
        X = check_array(X, accept_sparse=('csr', 'csc'))

        W, H, n_iter_ = non_negative_factorization(
            X=X, W=W, H=H, n_components=self.n_components, init=self.init,
            update_H=True, solver=self.solver, beta_loss=self.beta_loss,
            tol=self.tol, max_iter=self.max_iter, alpha=self.alpha,
            l1_ratio=self.l1_ratio, regularization='both',
            random_state=self.random_state, verbose=self.verbose,
            shuffle=self.shuffle)

<<<<<<< HEAD
        self.reconstruction_err_ = _beta_divergence(X, W, H, self.beta_loss,
                                                    square_root=True)
=======
        self.reconstruction_err_ = _safe_compute_error(X, W, H)
>>>>>>> 83beb5f3

        self.n_components_ = H.shape[0]
        self.components_ = H
        self.n_iter_ = n_iter_

        return W

    def fit(self, X, y=None, **params):
        """Learn a NMF model for the data X.

        Parameters
        ----------
        X : {array-like, sparse matrix}, shape (n_samples, n_features)
            Data matrix to be decomposed

        Returns
        -------
        self
        """
        self.fit_transform(X, **params)
        return self

    def transform(self, X):
        """Transform the data X according to the fitted NMF model

        Parameters
        ----------
        X : {array-like, sparse matrix}, shape (n_samples, n_features)
            Data matrix to be transformed by the model

        Returns
        -------
        W : array, shape (n_samples, n_components)
            Transformed data
        """
        check_is_fitted(self, 'n_components_')

        W, _, n_iter_ = non_negative_factorization(
            X=X, W=None, H=self.components_, n_components=self.n_components_,
            init=self.init, update_H=False, solver=self.solver,
            beta_loss=self.beta_loss, tol=self.tol, max_iter=self.max_iter,
            alpha=self.alpha, l1_ratio=self.l1_ratio, regularization='both',
            random_state=self.random_state, verbose=self.verbose,
            shuffle=self.shuffle)

        return W

    def inverse_transform(self, W):
        """Transform data back to its original space.

        Parameters
        ----------
        W : {array-like, sparse matrix}, shape (n_samples, n_components)
            Transformed data matrix

        Returns
        -------
        X : {array-like, sparse matrix}, shape (n_samples, n_features)
            Data matrix of original shape

        .. versionadded:: 0.18
        """
        check_is_fitted(self, 'n_components_')
        return np.dot(W, self.components_)<|MERGE_RESOLUTION|>--- conflicted
+++ resolved
@@ -147,7 +147,6 @@
         else:
             sum_WH_beta = np.sum(WH ** beta)
 
-<<<<<<< HEAD
         sum_X_WH = np.dot(X_data, WH_data ** (beta - 1))
         res = (X_data ** beta).sum() - beta * sum_X_WH
         res += sum_WH_beta * (beta - 1)
@@ -231,8 +230,6 @@
     return beta_loss
 
 
-=======
->>>>>>> 83beb5f3
 def _initialize_nmf(X, n_components, init=None, eps=1e-6,
                     random_state=None):
     """Algorithms for NMF initialization.
@@ -369,124 +366,6 @@
     return W, H
 
 
-<<<<<<< HEAD
-=======
-def _nls_subproblem(V, W, H, tol, max_iter, alpha=0., l1_ratio=0.,
-                    sigma=0.01, beta=0.1):
-    """Non-negative least square solver
-
-    Solves a non-negative least squares subproblem using the projected
-    gradient descent algorithm.
-
-    Parameters
-    ----------
-    V : array-like, shape (n_samples, n_features)
-        Constant matrix.
-
-    W : array-like, shape (n_samples, n_components)
-        Constant matrix.
-
-    H : array-like, shape (n_components, n_features)
-        Initial guess for the solution.
-
-    tol : float
-        Tolerance of the stopping condition.
-
-    max_iter : int
-        Maximum number of iterations before timing out.
-
-    alpha : double, default: 0.
-        Constant that multiplies the regularization terms. Set it to zero to
-        have no regularization.
-
-    l1_ratio : double, default: 0.
-        The regularization mixing parameter, with 0 <= l1_ratio <= 1.
-        For l1_ratio = 0 the penalty is an L2 penalty.
-        For l1_ratio = 1 it is an L1 penalty.
-        For 0 < l1_ratio < 1, the penalty is a combination of L1 and L2.
-
-    sigma : float
-        Constant used in the sufficient decrease condition checked by the line
-        search.  Smaller values lead to a looser sufficient decrease condition,
-        thus reducing the time taken by the line search, but potentially
-        increasing the number of iterations of the projected gradient
-        procedure. 0.01 is a commonly used value in the optimization
-        literature.
-
-    beta : float
-        Factor by which the step size is decreased (resp. increased) until
-        (resp. as long as) the sufficient decrease condition is satisfied.
-        Larger values allow to find a better step size but lead to longer line
-        search. 0.1 is a commonly used value in the optimization literature.
-
-    Returns
-    -------
-    H : array-like, shape (n_components, n_features)
-        Solution to the non-negative least squares problem.
-
-    grad : array-like, shape (n_components, n_features)
-        The gradient.
-
-    n_iter : int
-        The number of iterations done by the algorithm.
-
-    References
-    ----------
-    C.-J. Lin. Projected gradient methods for non-negative matrix
-    factorization. Neural Computation, 19(2007), 2756-2779.
-    http://www.csie.ntu.edu.tw/~cjlin/nmf/
-    """
-    WtV = safe_sparse_dot(W.T, V)
-    WtW = fast_dot(W.T, W)
-
-    # values justified in the paper (alpha is renamed gamma)
-    gamma = 1
-    for n_iter in range(1, max_iter + 1):
-        grad = np.dot(WtW, H) - WtV
-        if alpha > 0 and l1_ratio == 1.:
-            grad += alpha
-        elif alpha > 0:
-            grad += alpha * (l1_ratio + (1 - l1_ratio) * H)
-
-        # The following multiplication with a boolean array is more than twice
-        # as fast as indexing into grad.
-        if norm(grad * np.logical_or(grad < 0, H > 0)) < tol:
-            break
-
-        Hp = H
-
-        for inner_iter in range(20):
-            # Gradient step.
-            Hn = H - gamma * grad
-            # Projection step.
-            Hn *= Hn > 0
-            d = Hn - H
-            gradd = np.dot(grad.ravel(), d.ravel())
-            dQd = np.dot(np.dot(WtW, d).ravel(), d.ravel())
-            suff_decr = (1 - sigma) * gradd + 0.5 * dQd < 0
-            if inner_iter == 0:
-                decr_gamma = not suff_decr
-
-            if decr_gamma:
-                if suff_decr:
-                    H = Hn
-                    break
-                else:
-                    gamma *= beta
-            elif not suff_decr or (Hp == Hn).all():
-                H = Hp
-                break
-            else:
-                gamma /= beta
-                Hp = Hn
-
-    if n_iter == max_iter:
-        warnings.warn("Iteration limit reached in nls subproblem.")
-
-    return H, grad, n_iter
-
-
->>>>>>> 83beb5f3
 def _update_coordinate_descent(X, W, Ht, l1_reg, l2_reg, shuffle,
                                random_state):
     """Helper function for _fit_coordinate_descent
@@ -990,10 +869,9 @@
         Set to True, both W and H will be estimated from initial guesses.
         Set to False, only W will be estimated.
 
-<<<<<<< HEAD
     solver : 'cd' | 'mu'
         Numerical solver to use:
-        'cd' is a Coordinate Descent solver (recommended).
+        'cd' is a Coordinate Descent solver.
         'mu' is a Multiplicative Update solver.
 
         .. versionadded:: 0.17
@@ -1011,11 +889,6 @@
         matrix X cannot contain zeros. Used only in 'mu' solver.
 
         .. versionadded:: 0.19
-=======
-    solver : 'cd'
-        Numerical solver to use:
-        'cd' is a Coordinate Descent solver.
->>>>>>> 83beb5f3
 
     tol : float, default: 1e-4
         Tolerance of the stopping condition.
@@ -1047,10 +920,6 @@
     shuffle : boolean, default: False
         If true, randomize the order of coordinates in the CD solver.
 
-<<<<<<< HEAD
-=======
-
->>>>>>> 83beb5f3
     Returns
     -------
     W : array-like, shape (n_samples, n_components)
@@ -1083,15 +952,12 @@
 
     X = check_array(X, accept_sparse=('csr', 'csc'))
     check_non_negative(X, "NMF (input X)")
-<<<<<<< HEAD
     beta_loss = _check_string_param(solver, regularization, beta_loss, init)
 
     if safe_min(X) == 0 and beta_loss <= 0:
         raise ValueError("When beta_loss <= 0 and X contains zeros, "
                          "the solver may diverge. Please add small values to "
                          "X, or use a positive beta_loss.")
-=======
->>>>>>> 83beb5f3
 
     n_samples, n_features = X.shape
     if n_components is None:
@@ -1123,7 +989,6 @@
         W, H = _initialize_nmf(X, n_components, init=init,
                                random_state=random_state)
 
-<<<<<<< HEAD
     l1_reg_W, l1_reg_H, l2_reg_W, l2_reg_H = _compute_regularization(
         alpha, l1_ratio, regularization)
 
@@ -1131,13 +996,6 @@
         W, H, n_iter = _fit_coordinate_descent(X, W, H, tol, max_iter,
                                                l1_reg_W, l1_reg_H,
                                                l2_reg_W, l2_reg_H,
-=======
-    if solver == 'cd':
-        W, H, n_iter = _fit_coordinate_descent(X, W, H, tol,
-                                               max_iter,
-                                               alpha, l1_ratio,
-                                               regularization,
->>>>>>> 83beb5f3
                                                update_H=update_H,
                                                verbose=verbose,
                                                shuffle=shuffle,
@@ -1213,16 +1071,10 @@
 
         - 'custom': use custom matrices W and H
 
-<<<<<<< HEAD
     solver : 'cd' | 'mu'
         Numerical solver to use:
-        'cd' is a Coordinate Descent solver (recommended).
+        'cd' is a Coordinate Descent solver.
         'mu' is a Multiplicative Update solver.
-=======
-    solver : 'cd'
-        Numerical solver to use:
-        'cd' is a Coordinate Descent solver.
->>>>>>> 83beb5f3
 
         .. versionadded:: 0.17
            Coordinate Descent solver.
@@ -1274,10 +1126,6 @@
         .. versionadded:: 0.17
            *shuffle* parameter used in the Coordinate Descent solver.
 
-<<<<<<< HEAD
-=======
-
->>>>>>> 83beb5f3
     Attributes
     ----------
     components_ : array, [n_components, n_features]
@@ -1297,21 +1145,8 @@
     >>> X = np.array([[1, 1], [2, 1], [3, 1.2], [4, 1], [5, 0.8], [6, 1]])
     >>> from sklearn.decomposition import NMF
     >>> model = NMF(n_components=2, init='random', random_state=0)
-<<<<<<< HEAD
     >>> W = model.fit_transform(X)
     >>> H = model.components_
-=======
-    >>> model.fit(X) #doctest: +ELLIPSIS +NORMALIZE_WHITESPACE
-    NMF(alpha=0.0, init='random', l1_ratio=0.0, max_iter=200,
-      n_components=2, random_state=0, shuffle=False,
-      solver='cd', tol=0.0001, verbose=0)
-
-    >>> model.components_
-    array([[ 2.09783018,  0.30560234],
-           [ 2.13443044,  2.13171694]])
-    >>> model.reconstruction_err_ #doctest: +ELLIPSIS
-    0.00115993...
->>>>>>> 83beb5f3
 
     References
     ----------
@@ -1320,7 +1155,6 @@
     IEICE transactions on fundamentals of electronics, communications and
     computer sciences 92.3: 708-721, 2009.
 
-<<<<<<< HEAD
     Fevotte, C., & Idier, J. (2011). Algorithms for nonnegative matrix
     factorization with the beta-divergence. Neural Computation, 23(9).
     """
@@ -1328,11 +1162,6 @@
                  beta_loss='frobenius', tol=1e-4, max_iter=200,
                  random_state=None, alpha=0., l1_ratio=0., verbose=0,
                  shuffle=False):
-=======
-    def __init__(self, n_components=None, init=None, solver='cd', tol=1e-4,
-                 max_iter=200, random_state=None, alpha=0., l1_ratio=0.,
-                 verbose=0, shuffle=False):
->>>>>>> 83beb5f3
         self.n_components = n_components
         self.init = init
         self.solver = solver
@@ -1376,12 +1205,8 @@
             random_state=self.random_state, verbose=self.verbose,
             shuffle=self.shuffle)
 
-<<<<<<< HEAD
         self.reconstruction_err_ = _beta_divergence(X, W, H, self.beta_loss,
                                                     square_root=True)
-=======
-        self.reconstruction_err_ = _safe_compute_error(X, W, H)
->>>>>>> 83beb5f3
 
         self.n_components_ = H.shape[0]
         self.components_ = H
