"""Truncated SVD for sparse matrices, aka latent semantic analysis (LSA).
"""

# Author: Lars Buitinck
#         Olivier Grisel <olivier.grisel@ensta.org>
#         Michael Becker <mike@beckerfuffle.com>
#         Andrew Knyazev <andrew.knyazev@ucdenver.edu>
# License: 3-clause BSD.

import numpy as np
import scipy.sparse as sp
from scipy.sparse.linalg import svds

from ..base import BaseEstimator, TransformerMixin
from ..utils import check_array, check_random_state
from ..utils.extmath import randomized_svd
from ..utils.extmath import safe_sparse_dot, svd_flip
from ..utils.sparsefuncs import mean_variance_axis

__all__ = ["TruncatedSVD"]


class TruncatedSVD(TransformerMixin, BaseEstimator):
    """Dimensionality reduction using truncated SVD (aka LSA).

    This transformer performs linear dimensionality reduction by means of
    truncated singular value decomposition (SVD). Contrary to PCA, this
    estimator does not center the data before computing the singular value
    decomposition. This means it can work with scipy.sparse matrices
    efficiently.

    In particular, truncated SVD works on term count/tf-idf matrices as
    returned by the vectorizers in sklearn.feature_extraction.text. In that
    context, it is known as latent semantic analysis (LSA).

    This estimator supports 3 algorithms: ARPACK (Lanczos), randomized
    (block power), and LOBPCG (block conjugate gradient type) iterations, used
    within a "naive" approach that reduces SVD to the eigenproblem for
    the normal matrix (X * X.T) or (X.T * X), whichever has a smaller size.

    Read more in the :ref:`User Guide <LSA>`.

    Parameters
    ----------
    n_components : int, default=2
        Desired dimensionality of output data.
        Must be strictly less than the number of features.
        The default value is useful for visualisation. For LSA, a value of
        100 is recommended.

<<<<<<< HEAD
    algorithm : string {'randomized', 'lobpcg', 'arpack'}, default="randomized"
        SVD solver to use.
        randomized :
            run randomized SVD as in [1].
        lobpcg :
            run Locally Optimal Block Preconditioned Conjugate Gradient [2]
            for a normal matrix X'*X or X*X', whichever of the two is of
            the smallest size. See :func:`scipy.sparse.linalg.lobpcg`.
        arpack :
            run SVD truncated to n_components calling ARPACK solver via
            :func:`scipy.sparse.linalg.svds`. It requires strictly
            0 < n_components < min(X.shape).

    n_iter : int, default=5
        Number of iterations for algorithm 'randomized' and 'lobpcg'.
        The default is larger than the default in
        :func:`sklearn.utils.extmath.randomized_svd` to handle
        sparse matrices that may have large slowly decaying spectrum.
=======
    algorithm : string, default = "randomized"
        SVD solver to use. Either "arpack" for the ARPACK wrapper in SciPy
        (scipy.sparse.linalg.svds), or "randomized" for the randomized
        algorithm due to Halko (2009).

    n_iter : int, optional (default 5)
        Number of iterations for randomized SVD solver. Not used by ARPACK. The
        default is larger than the default in
        `~sklearn.utils.extmath.randomized_svd` to handle sparse matrices that
        may have large slowly decaying spectrum.
>>>>>>> 72810838

    random_state : int, RandomState instance or None, optional, default = None
        If int, random_state is the seed used by the random number generator;
        If RandomState instance, random_state is the random number generator;
        If None, the random number generator is the RandomState instance used
        by `np.random`.

    tol : None or float, default=None
        Tolerance for singular values computed by the 'randomized' and 'lobpcg'
        SVD solver. If None, then:
            * `tol = 2 * eps` for svd_solver = 'randomized'.
              Refer to :func:`scipy.sparse.linalg.svds`.
            * `tol = n * sqrt(eps)` where `n = min(n_samples, n_features)`.
              Refer to :func:`scipy.sparse.linalg.lobpcg`.

    Attributes
    ----------
    components_ : array, shape (n_components, n_features)

    explained_variance_ : array, shape (n_components,)
        The variance of the training samples transformed by a projection to
        each component.

    explained_variance_ratio_ : array, shape (n_components,)
        Percentage of variance explained by each of the selected components.

    singular_values_ : array, shape (n_components,)
        The singular values corresponding to each of the selected components.
        The singular values are equal to the 2-norms of the ``n_components``
        variables in the lower-dimensional space.

    References
    ----------
    .. [1] Halko, Nathan, Per-Gunnar Martinsson, and Joel A. Tropp.
            "Finding structure with randomness: Probabilistic algorithms for
            constructing approximate matrix decompositions."
            SIAM review 53, no. 2 (2011): 217-288.

    .. [2] Knyazev, Andrew V.
            "Toward the optimal preconditioned eigensolver:
            Locally optimal block preconditioned conjugate gradient method."
            SIAM journal on scientific computing 23, no. 2 (2001): 517-541.
            https://doi.org/10.1137%2FS1064827500366124

    Examples
    --------
    >>> from sklearn.decomposition import TruncatedSVD
    >>> from sklearn.random_projection import sparse_random_matrix
    >>> X = sparse_random_matrix(100, 100, density=0.01, random_state=42)
    >>> svd = TruncatedSVD(n_components=5, n_iter=7, random_state=42)
    >>> svd.fit(X)
    TruncatedSVD(n_components=5, n_iter=7, random_state=42)
    >>> print(svd.explained_variance_ratio_)
    [0.0606... 0.0584... 0.0497... 0.0434... 0.0372...]
    >>> print(svd.explained_variance_ratio_.sum())
    0.249...
    >>> print(svd.singular_values_)
    [2.5841... 2.5245... 2.3201... 2.1753... 2.0443...]

    See also
    --------
    PCA

    Notes
    -----
    SVD suffers from a problem called "sign indeterminacy", which means the
    sign of the ``components_`` and the output from transform depend on the
    algorithm and random state. To work around this, fit instances of this
    class to data once, then keep the instance around to do transformations.

    """

    def __init__(self, n_components=2, algorithm="randomized", n_iter=5,
                 random_state=None, tol=None):
        self.algorithm = algorithm
        self.n_components = n_components
        self.n_iter = n_iter
        self.random_state = random_state
        self.tol = tol

    def fit(self, X, y=None):
        """Fit LSI model on training data X.

        Parameters
        ----------
        X : {array-like, sparse matrix}, shape (n_samples, n_features)
            Training data.

        y : Ignored

        Returns
        -------
        self : object
            Returns the transformer object.
        """
        self.fit_transform(X)
        return self

    def fit_transform(self, X, y=None):
        """Fit LSI model to X and perform dimensionality reduction on X.

        Parameters
        ----------
        X : {array-like, sparse matrix}, shape (n_samples, n_features)
            Training data.

        y : Ignored

        Returns
        -------
        X_new : array, shape (n_samples, n_components)
            Reduced version of X. This will always be a dense array.
        """
        X = check_array(X, accept_sparse=['csr', 'csc'],
                        ensure_min_features=2)
        random_state = check_random_state(self.random_state)

        tol = (0. if self.tol is None and self.algorithm == 'arpack'
               else self.tol)

        if self.algorithm == "arpack":
            U, Sigma, VT = svds(X, k=self.n_components, tol=tol)
            # svds doesn't abide by scipy.linalg.svd/randomized_svd
            # conventions, so reverse its outputs.
            Sigma = Sigma[::-1]
            U, VT = svd_flip(U[:, ::-1], VT[::-1])
        elif self.algorithm == "lobpcg":
            k = self.n_components
            n_features = X.shape[1]
            if k >= n_features:
                raise ValueError("n_components must be < n_features;"
                                 " got %d >= %d" % (k, n_features))
            U, Sigma, VT = randomized_svd(
                X, self.n_components, n_iter=self.n_iter,
                random_state=random_state,
                preconditioner='lobpcg', tol=tol
            )
        elif self.algorithm == "randomized":
            k = self.n_components
            n_features = X.shape[1]
            if k >= n_features:
                raise ValueError("n_components must be < n_features;"
                                 " got %d >= %d" % (k, n_features))
            U, Sigma, VT = randomized_svd(X, self.n_components,
                                          n_iter=self.n_iter,
                                          random_state=random_state)
        else:
            raise ValueError("unknown algorithm %r" % self.algorithm)

        self.components_ = VT

        # Calculate explained variance & explained variance ratio
        X_transformed = U * Sigma
        self.explained_variance_ = exp_var = np.var(X_transformed, axis=0)
        if sp.issparse(X):
            _, full_var = mean_variance_axis(X, axis=0)
            full_var = full_var.sum()
        else:
            full_var = np.var(X, axis=0).sum()
        self.explained_variance_ratio_ = exp_var / full_var
        self.singular_values_ = Sigma  # Store the singular values.

        return X_transformed

    def transform(self, X):
        """Perform dimensionality reduction on X.

        Parameters
        ----------
        X : {array-like, sparse matrix}, shape (n_samples, n_features)
            New data.

        Returns
        -------
        X_new : array, shape (n_samples, n_components)
            Reduced version of X. This will always be a dense array.
        """
        X = check_array(X, accept_sparse='csr')
        return safe_sparse_dot(X, self.components_.T)

    def inverse_transform(self, X):
        """Transform X back to its original space.

        Returns an array X_original whose transform would be X.

        Parameters
        ----------
        X : array-like, shape (n_samples, n_components)
            New data.

        Returns
        -------
        X_original : array, shape (n_samples, n_features)
            Note that this is always a dense array.
        """
        X = check_array(X)
        return np.dot(X, self.components_)<|MERGE_RESOLUTION|>--- conflicted
+++ resolved
@@ -48,7 +48,6 @@
         The default value is useful for visualisation. For LSA, a value of
         100 is recommended.
 
-<<<<<<< HEAD
     algorithm : string {'randomized', 'lobpcg', 'arpack'}, default="randomized"
         SVD solver to use.
         randomized :
@@ -65,20 +64,8 @@
     n_iter : int, default=5
         Number of iterations for algorithm 'randomized' and 'lobpcg'.
         The default is larger than the default in
-        :func:`sklearn.utils.extmath.randomized_svd` to handle
+        `~sklearn.utils.extmath.randomized_svd` to handle
         sparse matrices that may have large slowly decaying spectrum.
-=======
-    algorithm : string, default = "randomized"
-        SVD solver to use. Either "arpack" for the ARPACK wrapper in SciPy
-        (scipy.sparse.linalg.svds), or "randomized" for the randomized
-        algorithm due to Halko (2009).
-
-    n_iter : int, optional (default 5)
-        Number of iterations for randomized SVD solver. Not used by ARPACK. The
-        default is larger than the default in
-        `~sklearn.utils.extmath.randomized_svd` to handle sparse matrices that
-        may have large slowly decaying spectrum.
->>>>>>> 72810838
 
     random_state : int, RandomState instance or None, optional, default = None
         If int, random_state is the seed used by the random number generator;
