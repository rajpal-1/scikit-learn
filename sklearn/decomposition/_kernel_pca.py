"""Kernel Principal Components Analysis."""

# Author: Mathieu Blondel <mathieu@mblondel.org>
# License: BSD 3 clause

import numpy as np
from scipy import linalg
from scipy.sparse.linalg import eigsh

from ..utils._arpack import _init_arpack_v0
from ..utils.extmath import svd_flip
from ..utils.validation import check_is_fitted, _check_psd_eigenvalues
from ..utils.deprecation import deprecated
from ..exceptions import NotFittedError
from ..base import BaseEstimator, TransformerMixin
from ..preprocessing import KernelCenterer
from ..metrics.pairwise import pairwise_kernels
from ..utils.validation import _deprecate_positional_args


class KernelPCA(TransformerMixin, BaseEstimator):
    """Kernel Principal component analysis (KPCA).

    Non-linear dimensionality reduction through the use of kernels (see
    :ref:`metrics`).

    Read more in the :ref:`User Guide <kernel_PCA>`.

    Parameters
    ----------
    n_components : int, default=None
        Number of components. If None, all non-zero components are kept.

    kernel : {'linear', 'poly', \
            'rbf', 'sigmoid', 'cosine', 'precomputed'}, default='linear'
        Kernel used for PCA.

    gamma : float, default=None
        Kernel coefficient for rbf, poly and sigmoid kernels. Ignored by other
        kernels. If ``gamma`` is ``None``, then it is set to ``1/n_features``.

    degree : int, default=3
        Degree for poly kernels. Ignored by other kernels.

    coef0 : float, default=1
        Independent term in poly and sigmoid kernels.
        Ignored by other kernels.

    kernel_params : dict, default=None
        Parameters (keyword arguments) and
        values for kernel passed as callable object.
        Ignored by other kernels.

    alpha : float, default=1.0
        Hyperparameter of the ridge regression that learns the
        inverse transform (when fit_inverse_transform=True).

    fit_inverse_transform : bool, default=False
        Learn the inverse transform for non-precomputed kernels.
        (i.e. learn to find the pre-image of a point)

    eigen_solver : {'auto', 'dense', 'arpack'}, default='auto'
        Select eigensolver to use. If n_components is much less than
        the number of training samples, arpack may be more efficient
        than the dense eigensolver.

    tol : float, default=0
        Convergence tolerance for arpack.
        If 0, optimal value will be chosen by arpack.

    max_iter : int, default=None
        Maximum number of iterations for arpack.
        If None, optimal value will be chosen by arpack.

    remove_zero_eig : bool, default=False
        If True, then all components with zero eigenvalues are removed, so
        that the number of components in the output may be < n_components
        (and sometimes even zero due to numerical instability).
        When n_components is None, this parameter is ignored and components
        with zero eigenvalues are removed regardless.

    random_state : int, RandomState instance or None, default=None
        Used when ``eigen_solver`` == 'arpack'. Pass an int for reproducible
        results across multiple function calls.
        See :term:`Glossary <random_state>`.

        .. versionadded:: 0.18

    copy_X : bool, default=True
        If True, input X is copied and stored by the model in the `X_fit_`
        attribute. If no further changes will be done to X, setting
        `copy_X=False` saves memory by storing a reference.

        .. versionadded:: 0.18

    n_jobs : int, default=None
        The number of parallel jobs to run.
        ``None`` means 1 unless in a :obj:`joblib.parallel_backend` context.
        ``-1`` means using all processors. See :term:`Glossary <n_jobs>`
        for more details.

        .. versionadded:: 0.18

    Attributes
    ----------
    lambdas_ : ndarray of shape (n_components,)
        Eigenvalues of the centered kernel matrix in decreasing order.
        If `n_components` and `remove_zero_eig` are not set,
        then all values are stored.

    alphas_ : ndarray of shape (n_samples, n_components)
        Eigenvectors of the centered kernel matrix. If `n_components` and
        `remove_zero_eig` are not set, then all components are stored.

    dual_coef_ : ndarray of shape (n_samples, n_features)
        Inverse transform matrix. Only available when
        ``fit_inverse_transform`` is True.

    X_transformed_fit_ : ndarray of shape (n_samples, n_components)
        Projection of the fitted data on the kernel principal components.
        Only available when ``fit_inverse_transform`` is True.

    X_fit_ : ndarray of shape (n_samples, n_features)
        The data used to fit the model. If `copy_X=False`, then `X_fit_` is
        a reference. This attribute is used for the calls to transform.

    Examples
    --------
    >>> from sklearn.datasets import load_digits
    >>> from sklearn.decomposition import KernelPCA
    >>> X, _ = load_digits(return_X_y=True)
    >>> transformer = KernelPCA(n_components=7, kernel='linear')
    >>> X_transformed = transformer.fit_transform(X)
    >>> X_transformed.shape
    (1797, 7)

    References
    ----------
    Kernel PCA was introduced in:
        Bernhard Schoelkopf, Alexander J. Smola,
        and Klaus-Robert Mueller. 1999. Kernel principal
        component analysis. In Advances in kernel methods,
        MIT Press, Cambridge, MA, USA 327-352.
    """
    @_deprecate_positional_args
    def __init__(self, n_components=None, *, kernel="linear",
                 gamma=None, degree=3, coef0=1, kernel_params=None,
                 alpha=1.0, fit_inverse_transform=False, eigen_solver='auto',
                 tol=0, max_iter=None, remove_zero_eig=False,
                 random_state=None, copy_X=True, n_jobs=None):
        if fit_inverse_transform and kernel == 'precomputed':
            raise ValueError(
                "Cannot fit_inverse_transform with a precomputed kernel.")
        self.n_components = n_components
        self.kernel = kernel
        self.kernel_params = kernel_params
        self.gamma = gamma
        self.degree = degree
        self.coef0 = coef0
        self.alpha = alpha
        self.fit_inverse_transform = fit_inverse_transform
        self.eigen_solver = eigen_solver
        self.remove_zero_eig = remove_zero_eig
        self.tol = tol
        self.max_iter = max_iter
        self.random_state = random_state
        self.n_jobs = n_jobs
        self.copy_X = copy_X

    # TODO: Remove in 1.1
    # mypy error: Decorated property not supported
    @deprecated("Attribute _pairwise was deprecated in "  # type: ignore
                "version 0.24 and will be removed in 1.1 (renaming of 0.26).")
    @property
    def _pairwise(self):
        return self.kernel == "precomputed"

    def _get_kernel(self, X, Y=None):
        if callable(self.kernel):
            params = self.kernel_params or {}
        else:
            params = {"gamma": self.gamma,
                      "degree": self.degree,
                      "coef0": self.coef0}
        return pairwise_kernels(X, Y, metric=self.kernel,
                                filter_params=True, n_jobs=self.n_jobs,
                                **params)

    def _fit_transform(self, K):
        """ Fit's using kernel K"""
        # center kernel
        K = self._centerer.fit_transform(K)

        if self.n_components is None:
            n_components = K.shape[0]
        else:
            n_components = min(K.shape[0], self.n_components)

        # compute eigenvectors
        if self.eigen_solver == 'auto':
            if K.shape[0] > 200 and n_components < 10:
                eigen_solver = 'arpack'
            else:
                eigen_solver = 'dense'
        else:
            eigen_solver = self.eigen_solver

        if eigen_solver == 'dense':
            self.lambdas_, self.alphas_ = linalg.eigh(
                K, eigvals=(K.shape[0] - n_components, K.shape[0] - 1))
        elif eigen_solver == 'arpack':
            v0 = _init_arpack_v0(K.shape[0], self.random_state)
            self.lambdas_, self.alphas_ = eigsh(K, n_components,
                                                which="LA",
                                                tol=self.tol,
                                                maxiter=self.max_iter,
                                                v0=v0)

        # make sure that the eigenvalues are ok and fix numerical issues
        self.lambdas_ = _check_psd_eigenvalues(self.lambdas_,
                                               enable_warnings=False)

        # flip eigenvectors' sign to enforce deterministic output
        self.alphas_, _ = svd_flip(self.alphas_,
                                   np.zeros_like(self.alphas_).T)

        # sort eigenvectors in descending order
        indices = self.lambdas_.argsort()[::-1]
        self.lambdas_ = self.lambdas_[indices]
        self.alphas_ = self.alphas_[:, indices]

        # remove eigenvectors with a zero eigenvalue (null space) if required
        if self.remove_zero_eig or self.n_components is None:
            self.alphas_ = self.alphas_[:, self.lambdas_ > 0]
            self.lambdas_ = self.lambdas_[self.lambdas_ > 0]

        # Maintenance note on Eigenvectors normalization
        # ----------------------------------------------
        # there is a link between
        # the eigenvectors of K=Phi(X)'Phi(X) and the ones of Phi(X)Phi(X)'
        # if v is an eigenvector of K
        #     then Phi(X)v  is an eigenvector of Phi(X)Phi(X)'
        # if u is an eigenvector of Phi(X)Phi(X)'
        #     then Phi(X)'u is an eigenvector of Phi(X)'Phi(X)
        #
        # At this stage our self.alphas_ (the v) have norm 1, we need to scale
        # them so that eigenvectors in kernel feature space (the u) have norm=1
        # instead
        #
        # We COULD scale them here:
        #       self.alphas_ = self.alphas_ / np.sqrt(self.lambdas_)
        #
        # But choose to perform that LATER when needed, in `fit()` and in
        # `transform()`.

        return K

    def _fit_inverse_transform(self, X_transformed, X):
        if hasattr(X, "tocsr"):
            raise NotImplementedError("Inverse transform not implemented for "
                                      "sparse matrices!")

        # from sklearn.kernel_ridge import KernelRidge
        # self._inverse_transformer = KernelRidge(
        #     alpha=self.alpha, kernel=self.kernel, gamma=self.gamma,
        #     degree=self.degree, coef0=self.coef0,
        #     kernel_params=self.kernel_params,
        # )
        # self._inverse_transformer.fit(X_transformed, X)

        n_samples = X_transformed.shape[0]
        K = self._get_kernel(X_transformed)
        K.flat[::n_samples + 1] += self.alpha
        self.dual_coef_ = linalg.solve(K, X, sym_pos=True, overwrite_a=True)
        self.X_transformed_fit_ = X_transformed

    def fit(self, X, y=None):
        """Fit the model from data in X.

        Parameters
        ----------
        X : {array-like, sparse matrix} of shape (n_samples, n_features)
            Training vector, where n_samples in the number of samples
            and n_features is the number of features.

        Returns
        -------
        self : object
            Returns the instance itself.
        """
        X = self._validate_data(X, accept_sparse='csr', copy=self.copy_X)
        self._centerer = KernelCenterer()
        K = self._get_kernel(X)
        self._fit_transform(K)

        if self.fit_inverse_transform:
            # no need to use the kernel to transform X, use shortcut expression
            X_transformed = self.alphas_ * np.sqrt(self.lambdas_)

            self._fit_inverse_transform(X_transformed, X)

        self.X_fit_ = X
        return self

    def fit_transform(self, X, y=None, **params):
        """Fit the model from data in X and transform X.

        Parameters
        ----------
        X : {array-like, sparse matrix} of shape (n_samples, n_features)
            Training vector, where n_samples in the number of samples
            and n_features is the number of features.

        Returns
        -------
        X_new : ndarray of shape (n_samples, n_components)
        """
        self.fit(X, **params)

        # no need to use the kernel to transform X, use shortcut expression
        X_transformed = self.alphas_ * np.sqrt(self.lambdas_)

        if self.fit_inverse_transform:
            self._fit_inverse_transform(X_transformed, X)

        return X_transformed

    def transform(self, X):
        """Transform X.

        Parameters
        ----------
        X : {array-like, sparse matrix} of shape (n_samples, n_features)

        Returns
        -------
        X_new : ndarray of shape (n_samples, n_components)
        """
        check_is_fitted(self)
        X = self._validate_data(X, accept_sparse='csr', reset=False)

        # Compute centered gram matrix between X and training data X_fit_
        K = self._centerer.transform(self._get_kernel(X, self.X_fit_))

        # scale eigenvectors (properly account for null-space for dot product)
        non_zeros = np.flatnonzero(self.lambdas_)
        scaled_alphas = np.zeros_like(self.alphas_)
        scaled_alphas[:, non_zeros] = (self.alphas_[:, non_zeros]
                                       / np.sqrt(self.lambdas_[non_zeros]))

        # Project with a scalar product between K and the scaled eigenvectors
        return np.dot(K, scaled_alphas)

    def inverse_transform(self, X):
        """Transform X back to original space.

        ``inverse_transform`` approximates the inverse transformation using
        a learned pre-image. The pre-image is learned by kernel ridge
        regression of the original data on their low-dimensional representation
        vectors.

        .. note:
            :meth:`~sklearn.decomposition.fit` internally uses a centered
            kernel. As the centered kernel no longer contains the information
            of the mean of kernel features, such information is not taken into
            account in reconstruction.

        .. note::
            When users want to compute inverse transformation for 'linear'
            kernel, it is recommended that they use
            :class:`~sklearn.decomposition.PCA` instead. Unlike
            :class:`~sklearn.decomposition.PCA`,
            :class:`~sklearn.decomposition.KernelPCA`'s ``inverse_transform``
            does not reconstruct the mean of data when 'linear' kernel is used
            due to the use of centered kernel.

        Parameters
        ----------
        X : {array-like, sparse matrix} of shape (n_samples, n_components)

        Returns
        -------
        X_new : ndarray of shape (n_samples, n_features)

        References
        ----------
        "Learning to Find Pre-Images", G BakIr et al, 2004.
        """
        if not self.fit_inverse_transform:
            raise NotFittedError("The fit_inverse_transform parameter was not"
                                 " set to True when instantiating and hence "
                                 "the inverse transform is not available.")
        # return self._inverse_transformer.predict(X)
        K = self._get_kernel(X, self.X_transformed_fit_)
<<<<<<< HEAD
        # n_samples = self.X_transformed_fit_.shape[0]
        # K.flat[::n_samples + 1] += self.alpha
=======
>>>>>>> 004b44d0
        return np.dot(K, self.dual_coef_)

    def _more_tags(self):
        return {'preserves_dtype': [np.float64, np.float32],
                'pairwise': self.kernel == 'precomputed'}<|MERGE_RESOLUTION|>--- conflicted
+++ resolved
@@ -260,14 +260,6 @@
             raise NotImplementedError("Inverse transform not implemented for "
                                       "sparse matrices!")
 
-        # from sklearn.kernel_ridge import KernelRidge
-        # self._inverse_transformer = KernelRidge(
-        #     alpha=self.alpha, kernel=self.kernel, gamma=self.gamma,
-        #     degree=self.degree, coef0=self.coef0,
-        #     kernel_params=self.kernel_params,
-        # )
-        # self._inverse_transformer.fit(X_transformed, X)
-
         n_samples = X_transformed.shape[0]
         K = self._get_kernel(X_transformed)
         K.flat[::n_samples + 1] += self.alpha
@@ -390,13 +382,7 @@
             raise NotFittedError("The fit_inverse_transform parameter was not"
                                  " set to True when instantiating and hence "
                                  "the inverse transform is not available.")
-        # return self._inverse_transformer.predict(X)
         K = self._get_kernel(X, self.X_transformed_fit_)
-<<<<<<< HEAD
-        # n_samples = self.X_transformed_fit_.shape[0]
-        # K.flat[::n_samples + 1] += self.alpha
-=======
->>>>>>> 004b44d0
         return np.dot(K, self.dual_coef_)
 
     def _more_tags(self):
