"""Matrix factorization with Sparse PCA"""
# Author: Vlad Niculae, Gael Varoquaux, Alexandre Gramfort
# License: BSD 3 clause

import warnings

import numpy as np
from scipy import linalg

from ..utils import check_random_state, check_array
from ..utils.validation import check_is_fitted
from ..utils.validation import _deprecate_positional_args
from ..linear_model import ridge_regression
from ..base import BaseEstimator, TransformerMixin
from ._dict_learning import dict_learning, dict_learning_online


# FIXME: remove in 0.24
def _check_normalize_components(normalize_components, estimator_name):
    if normalize_components != 'deprecated':
        if normalize_components:
            warnings.warn(
                "'normalize_components' has been deprecated in 0.22 and "
                "will be removed in 0.24. Remove the parameter from the "
                " constructor.", FutureWarning
            )
        else:
            raise NotImplementedError(
                "normalize_components=False is not supported starting from "
                "0.22. Remove this parameter from the constructor."
            )


def _get_explained_variance(X, components, ridge_alpha):
    """Get the explained variance.

    Get the explained variance from the principal components of the
    data. This follows the method outlined in [1] section 3.4 (Adjusted Total
    Variance). For an alternate approach (not implemented here), see [2].

    Parameters
    ----------
    X : ndarray of shape (n_samples, n_features)
        The feature vector. n_samples and n_features are the number of
        samples and features, respectively.

    components : array of shape (n_components, n_features)
        The principal components. [1]

    ridge_alpha : float,
        Amount of ridge shrinkage to apply in order to improve
        conditioning when calling the transform method.

    Notes
    -----
    Orthogonality is enforced in this case. Other variants exist that don't
    enforce this [2].

    Examples
    --------
    R implementation using elasticnet 1.1.1

    > library(elasticnet)
    > sparse_pca <- spca(x = iris[,c(1, 2, 3, 4)], K = 1, para = c(1))
    > sparse_pca$pev
    0.9090568
    > sparse_pca$loadings
                         PC1
    Sepal.Length  0.30698724
    Sepal.Width  -0.02506061
    Petal.Length  0.91173203
    Petal.Width   0.27180050

    >>> import numpy as np
    >>> from numpy.testing import assert_almost_equal
    >>> from sklearn.datasets import load_iris
    >>> from sklearn.decomposition._sparse_pca import _get_explained_variance
    >>> data = load_iris()["data"]
    >>> data = data - data.mean(axis=0)
    >>> _, pev = _get_explained_variance(data,\
    np.array([[0.30698724, -0.02506061,  0.91173203,  0.27180050]]), 1e-8)
    >>> assert_almost_equal(pev, 0.9090568)

    References
    ----------
    .. [1] Hui Zou, Trevor Hastie, Robert Tibshirani "Sparse Principal
        Component Analysis", Journal of Computational and Graphical
        Statistics, Volume 15, Number 2, Pages 265–286.
        DOI: 10.1198/106186006X113430
    .. [2] Rodolphe Jenatton, Guillaume Obozinski, Francis Bach, "Structured
        sparse principal component analysis", Proceedings of the Thirteenth
        International Conference on Artificial Intelligence and Statistics
        (AISTATS), PMLR 9:366-373, 2010.
    """
    # Transform input
    t_spca = ridge_regression(components.T, X.T, ridge_alpha,
                              solver="cholesky")

    # QR decomposition of modified PCs
    _, r = linalg.qr(t_spca)
    variance = np.square(np.diag(r)) / (X.shape[0]-1)

    # Variance in the original dataset
    cov_mat = np.cov(X.T)
    total_variance_in_x = np.trace(cov_mat) if cov_mat.size >= 2 \
        else cov_mat
    return variance,  variance / total_variance_in_x


class SparsePCA(TransformerMixin, BaseEstimator):
    """Sparse Principal Components Analysis (SparsePCA)

    Finds the set of sparse components that can optimally reconstruct
    the data.  The amount of sparseness is controllable by the coefficient
    of the L1 penalty, given by the parameter alpha.

    Read more in the :ref:`User Guide <SparsePCA>`.

    Parameters
    ----------
    n_components : int,
        Number of sparse atoms to extract.

    alpha : float,
        Sparsity controlling parameter. Higher values lead to sparser
        components.

    ridge_alpha : float,
        Amount of ridge shrinkage to apply in order to improve
        conditioning when calling the transform method.

    max_iter : int,
        Maximum number of iterations to perform.

    tol : float,
        Tolerance for the stopping condition.

    method : {'lars', 'cd'}
        lars: uses the least angle regression method to solve the lasso problem
        (linear_model.lars_path)
        cd: uses the coordinate descent method to compute the
        Lasso solution (linear_model.Lasso). Lars will be faster if
        the estimated components are sparse.

    n_jobs : int or None, optional (default=None)
        Number of parallel jobs to run.
        ``None`` means 1 unless in a :obj:`joblib.parallel_backend` context.
        ``-1`` means using all processors. See :term:`Glossary <n_jobs>`
        for more details.

    U_init : array of shape (n_samples, n_components),
        Initial values for the loadings for warm restart scenarios.

    V_init : array of shape (n_components, n_features),
        Initial values for the components for warm restart scenarios.

    verbose : int
        Controls the verbosity; the higher, the more messages. Defaults to 0.

    random_state : int, RandomState instance, default=None
        Used during dictionary learning. Pass an int for reproducible results
        across multiple function calls.
        See :term:`Glossary <random_state>`.

    normalize_components : 'deprecated'
        This parameter does not have any effect. The components are always
        normalized.

        .. versionadded:: 0.20

        .. deprecated:: 0.22
           ``normalize_components`` is deprecated in 0.22 and will be removed
           in 0.24.

    Attributes
    ----------
    components_ : array of shape (n_components, n_features)
        Sparse components extracted from the data.

    error_ : array
        Vector of errors at each iteration.

    n_components_ : int
        Estimated number of components.

        .. versionadded:: 0.23

    n_iter_ : int
        Number of iterations run.

    mean_ : array of shape (n_features,)
        Per-feature empirical mean, estimated from the training set.
        Equal to ``X.mean(axis=0)``.

    explained_variance_ : array of shape (n_components,)
        The amount of variance explained by each of the selected components.

    explained_variance_ratio_ : array of shape (n_components,)
        Percentage of variance explained by each of the selected components.

    Examples
    --------
    >>> import numpy as np
    >>> from sklearn.datasets import make_friedman1
    >>> from sklearn.decomposition import SparsePCA
    >>> X, _ = make_friedman1(n_samples=200, n_features=30, random_state=0)
    >>> transformer = SparsePCA(n_components=5, random_state=0)
    >>> transformer.fit(X)
    SparsePCA(...)
    >>> X_transformed = transformer.transform(X)
    >>> X_transformed.shape
    (200, 5)
    >>> # most values in the components_ are zero (sparsity)
    >>> np.mean(transformer.components_ == 0)
    0.9666...

    Notes
    -----
    In computing the explained variance, an orthogonality-enforcing method was
    chosen [1]. However, there exist other approaches, such as in [2] (which
    are not implemented here).

    See also
    --------
    PCA
    MiniBatchSparsePCA
    DictionaryLearning

    References
    ----------
    .. [1] Hui Zou, Trevor Hastie, Robert Tibshirani "Sparse Principal
        Component Analysis", Journal of Computational and Graphical
        Statistics, Volume 15, Number 2, Pages 265–286.
        DOI: 10.1198/106186006X113430
    .. [2] Rodolphe Jenatton, Guillaume Obozinski, Francis Bach, "Structured
        sparse principal component analysis", Proceedings of the Thirteenth
        International Conference on Artificial Intelligence and Statistics
        (AISTATS), PMLR 9:366-373, 2010.
    """
    @_deprecate_positional_args
    def __init__(self, n_components=None, *, alpha=1, ridge_alpha=0.01,
                 max_iter=1000, tol=1e-8, method='lars', n_jobs=None,
                 U_init=None, V_init=None, verbose=False, random_state=None,
                 normalize_components='deprecated'):
        self.n_components = n_components
        self.alpha = alpha
        self.ridge_alpha = ridge_alpha
        self.max_iter = max_iter
        self.tol = tol
        self.method = method
        self.n_jobs = n_jobs
        self.U_init = U_init
        self.V_init = V_init
        self.verbose = verbose
        self.random_state = random_state
        self.normalize_components = normalize_components

    def fit(self, X, y=None):
        """Fit the model from data in X.

        Parameters
        ----------
        X : array-like of shape (n_samples, n_features)
            Training vector, where n_samples in the number of samples
            and n_features is the number of features.

        y : Ignored

        Returns
        -------
        self : object
            Returns the instance itself.
        """
        random_state = check_random_state(self.random_state)
        X = self._validate_data(X)

        _check_normalize_components(
            self.normalize_components, self.__class__.__name__
        )

        self.mean_ = X.mean(axis=0)
        X = X - self.mean_

        if self.n_components is None:
            n_components = X.shape[1]
        else:
            n_components = self.n_components
        code_init = self.V_init.T if self.V_init is not None else None
        dict_init = self.U_init.T if self.U_init is not None else None
        Vt, _, E, self.n_iter_ = dict_learning(X.T, n_components, self.alpha,
                                               tol=self.tol,
                                               max_iter=self.max_iter,
                                               method=self.method,
                                               n_jobs=self.n_jobs,
                                               verbose=self.verbose,
                                               random_state=random_state,
                                               code_init=code_init,
                                               dict_init=dict_init,
                                               return_n_iter=True)
        self.components_ = Vt.T
        components_norm = np.linalg.norm(
            self.components_, axis=1)[:, np.newaxis]
        components_norm[components_norm == 0] = 1
        self.components_ /= components_norm
<<<<<<< HEAD
        self.explained_variance_, self.explained_variance_ratio_ = \
            _get_explained_variance(X, self.components_, self.ridge_alpha)
=======
        self.n_components_ = len(self.components_)

>>>>>>> ad6a9f97
        self.error_ = E
        return self

    def transform(self, X):
        """Least Squares projection of the data onto the sparse components.

        To avoid instability issues in case the system is under-determined,
        regularization can be applied (Ridge regression) via the
        `ridge_alpha` parameter.

        Note that Sparse PCA components orthogonality is not enforced as in PCA
        hence one cannot use a simple linear projection.

        Parameters
        ----------
        X : array of shape (n_samples, n_features)
            Test data to be transformed, must have the same number of
            features as the data used to train the model.

        Returns
        -------
        X_new array of shape (n_samples, n_components)
            Transformed data.
        """
        check_is_fitted(self)

        X = check_array(X)
        X = X - self.mean_

        U = ridge_regression(self.components_.T, X.T, self.ridge_alpha,
                             solver='cholesky')

        return U

    def _more_tags(self):
        return {
            '_xfail_checks': {
                "check_methods_subset_invariance":
                "fails for the transform method"
            }
        }


class MiniBatchSparsePCA(SparsePCA):
    """Mini-batch Sparse Principal Components Analysis

    Finds the set of sparse components that can optimally reconstruct
    the data.  The amount of sparseness is controllable by the coefficient
    of the L1 penalty, given by the parameter alpha.

    Read more in the :ref:`User Guide <SparsePCA>`.

    Parameters
    ----------
    n_components : int,
        number of sparse atoms to extract

    alpha : int,
        Sparsity controlling parameter. Higher values lead to sparser
        components.

    ridge_alpha : float,
        Amount of ridge shrinkage to apply in order to improve
        conditioning when calling the transform method.

    n_iter : int,
        number of iterations to perform for each mini batch

    callback : callable or None, optional (default: None)
        callable that gets invoked every five iterations

    batch_size : int,
        the number of features to take in each mini batch

    verbose : int
        Controls the verbosity; the higher, the more messages. Defaults to 0.

    shuffle : boolean,
        whether to shuffle the data before splitting it in batches

    n_jobs : int or None, optional (default=None)
        Number of parallel jobs to run.
        ``None`` means 1 unless in a :obj:`joblib.parallel_backend` context.
        ``-1`` means using all processors. See :term:`Glossary <n_jobs>`
        for more details.

    method : {'lars', 'cd'}
        lars: uses the least angle regression method to solve the lasso problem
        (linear_model.lars_path)
        cd: uses the coordinate descent method to compute the
        Lasso solution (linear_model.Lasso). Lars will be faster if
        the estimated components are sparse.

    random_state : int, RandomState instance, default=None
        Used for random shuffling when ``shuffle`` is set to ``True``,
        during online dictionary learning. Pass an int for reproducible results
        across multiple function calls.
        See :term:`Glossary <random_state>`.

    normalize_components : 'deprecated'
        This parameter does not have any effect. The components are always
        normalized.

        .. versionadded:: 0.20

        .. deprecated:: 0.22
           ``normalize_components`` is deprecated in 0.22 and will be removed
           in 0.24.

    Attributes
    ----------
    components_ : array of shape (n_components, n_features)
        Sparse components extracted from the data.

    n_components_ : int
        Estimated number of components.

        .. versionadded:: 0.23

    n_iter_ : int
        Number of iterations run.

    mean_ : array of shape (n_features,)
        Per-feature empirical mean, estimated from the training set.
        Equal to ``X.mean(axis=0)``.

    explained_variance_ : array of shape (n_components,)
        The amount of variance explained by each of the selected components.

    explained_variance_ratio_ : array of shape (n_components,)
        Percentage of variance explained by each of the selected components.

    Examples
    --------
    >>> import numpy as np
    >>> from sklearn.datasets import make_friedman1
    >>> from sklearn.decomposition import MiniBatchSparsePCA
    >>> X, _ = make_friedman1(n_samples=200, n_features=30, random_state=0)
    >>> transformer = MiniBatchSparsePCA(n_components=5, batch_size=50,
    ...                                  random_state=0)
    >>> transformer.fit(X)
    MiniBatchSparsePCA(...)
    >>> X_transformed = transformer.transform(X)
    >>> X_transformed.shape
    (200, 5)
    >>> # most values in the components_ are zero (sparsity)
    >>> np.mean(transformer.components_ == 0)
    0.94

    See also
    --------
    PCA
    SparsePCA
    DictionaryLearning
    """
    @_deprecate_positional_args
    def __init__(self, n_components=None, *, alpha=1, ridge_alpha=0.01,
                 n_iter=100, callback=None, batch_size=3, verbose=False,
                 shuffle=True, n_jobs=None, method='lars', random_state=None,
                 normalize_components='deprecated'):
        super().__init__(
            n_components=n_components, alpha=alpha, verbose=verbose,
            ridge_alpha=ridge_alpha, n_jobs=n_jobs, method=method,
            random_state=random_state,
            normalize_components=normalize_components)
        self.n_iter = n_iter
        self.callback = callback
        self.batch_size = batch_size
        self.shuffle = shuffle

    def fit(self, X, y=None):
        """Fit the model from data in X.

        Parameters
        ----------
        X : array-like of shape (n_samples, n_features)
            Training vector, where n_samples in the number of samples
            and n_features is the number of features.

        y : Ignored

        Returns
        -------
        self : object
            Returns the instance itself.
        """
        random_state = check_random_state(self.random_state)
        X = self._validate_data(X)

        _check_normalize_components(
            self.normalize_components, self.__class__.__name__
        )

        self.mean_ = X.mean(axis=0)
        X = X - self.mean_

        if self.n_components is None:
            n_components = X.shape[1]
        else:
            n_components = self.n_components
        Vt, _, self.n_iter_ = dict_learning_online(
            X.T, n_components, alpha=self.alpha,
            n_iter=self.n_iter, return_code=True,
            dict_init=None, verbose=self.verbose,
            callback=self.callback,
            batch_size=self.batch_size,
            shuffle=self.shuffle,
            n_jobs=self.n_jobs, method=self.method,
            random_state=random_state,
            return_n_iter=True)
        self.components_ = Vt.T
        components_norm = np.linalg.norm(
            self.components_, axis=1)[:, np.newaxis]
        components_norm[components_norm == 0] = 1
        self.components_ /= components_norm
        self.n_components_ = len(self.components_)

        self.explained_variance_, self.explained_variance_ratio_ = \
            _get_explained_variance(X, self.components_, self.ridge_alpha)

        return self<|MERGE_RESOLUTION|>--- conflicted
+++ resolved
@@ -302,13 +302,10 @@
             self.components_, axis=1)[:, np.newaxis]
         components_norm[components_norm == 0] = 1
         self.components_ /= components_norm
-<<<<<<< HEAD
+        self.n_components_ = len(self.components_)
+
         self.explained_variance_, self.explained_variance_ratio_ = \
             _get_explained_variance(X, self.components_, self.ridge_alpha)
-=======
-        self.n_components_ = len(self.components_)
-
->>>>>>> ad6a9f97
         self.error_ = E
         return self
 
