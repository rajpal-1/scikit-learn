"""
The :mod:`sklearn.decomposition` module includes matrix decomposition
algorithms, including among others PCA, NMF or ICA. Most of the algorithms of
this module can be regarded as dimensionality reduction techniques.
"""

# TODO: remove me in 0.24 (as well as the noqa markers) and
# import the dict_learning func directly from the ._dict_learning
# module instead.
# Pre-cache the import of the deprecated module so that import
# sklearn.decomposition.dict_learning returns the function as in
# 0.21, instead of the module.
# https://github.com/scikit-learn/scikit-learn/issues/15842
import warnings
with warnings.catch_warnings():
    warnings.simplefilter("ignore", category=FutureWarning)
    from .dict_learning import dict_learning


from ._nmf import NMF, non_negative_factorization  # noqa
from ._pca import PCA  # noqa
from ._incremental_pca import IncrementalPCA  # noqa
from ._kernel_pca import KernelPCA  # noqa
from ._sparse_pca import SparsePCA, MiniBatchSparsePCA  # noqa
from ._truncated_svd import TruncatedSVD  # noqa
from ._fastica import FastICA, fastica  # noqa
from ._dict_learning import (dict_learning_online,
                             sparse_encode, DictionaryLearning,
<<<<<<< HEAD
                             MiniBatchDictionaryLearning, SparseCoder)  # noqa
from ._factor_analysis import FactorAnalysis  # noqa
from ..utils.extmath import randomized_svd  # noqa
from ._online_lda import LatentDirichletAllocation  # noqa
=======
                             MiniBatchDictionaryLearning, SparseCoder)
from ._factor_analysis import FactorAnalysis
from ..utils.extmath import randomized_svd
from ._lda import LatentDirichletAllocation
>>>>>>> 556eb924

__all__ = ['DictionaryLearning',
           'FastICA',
           'IncrementalPCA',
           'KernelPCA',
           'MiniBatchDictionaryLearning',
           'MiniBatchSparsePCA',
           'NMF',
           'PCA',
           'SparseCoder',
           'SparsePCA',
           'dict_learning',
           'dict_learning_online',
           'fastica',
           'non_negative_factorization',
           'randomized_svd',
           'sparse_encode',
           'FactorAnalysis',
           'TruncatedSVD',
           'LatentDirichletAllocation']<|MERGE_RESOLUTION|>--- conflicted
+++ resolved
@@ -26,17 +26,11 @@
 from ._fastica import FastICA, fastica  # noqa
 from ._dict_learning import (dict_learning_online,
                              sparse_encode, DictionaryLearning,
-<<<<<<< HEAD
                              MiniBatchDictionaryLearning, SparseCoder)  # noqa
 from ._factor_analysis import FactorAnalysis  # noqa
 from ..utils.extmath import randomized_svd  # noqa
-from ._online_lda import LatentDirichletAllocation  # noqa
-=======
-                             MiniBatchDictionaryLearning, SparseCoder)
-from ._factor_analysis import FactorAnalysis
-from ..utils.extmath import randomized_svd
-from ._lda import LatentDirichletAllocation
->>>>>>> 556eb924
+from ._lda import LatentDirichletAllocation  # noqa
+
 
 __all__ = ['DictionaryLearning',
            'FastICA',
