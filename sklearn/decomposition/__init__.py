"""
The :mod:`sklearn.decomposition` module includes matrix decomposition
algorithms, including among others PCA, NMF or ICA. Most of the algorithms of
this module can be regarded as dimensionality reduction techniques.
"""


<<<<<<< HEAD

from ._nmf import NMF, non_negative_factorization  # noqa
from ._pca import PCA  # noqa
from ._incremental_pca import IncrementalPCA  # noqa
from ._kernel_pca import KernelPCA  # noqa
from ._sparse_pca import SparsePCA, MiniBatchSparsePCA, _get_explained_variance  # noqa
from ._truncated_svd import TruncatedSVD  # noqa
from ._fastica import FastICA, fastica  # noqa
from ._dict_learning import (dict_learning_online,
=======
from ._nmf import NMF, non_negative_factorization
from ._pca import PCA
from ._incremental_pca import IncrementalPCA
from ._kernel_pca import KernelPCA
from ._sparse_pca import SparsePCA, MiniBatchSparsePCA
from ._truncated_svd import TruncatedSVD
from ._fastica import FastICA, fastica
from ._dict_learning import (dict_learning, dict_learning_online,
>>>>>>> f42cf8a2
                             sparse_encode, DictionaryLearning,
                             MiniBatchDictionaryLearning, SparseCoder)
from ._factor_analysis import FactorAnalysis
from ..utils.extmath import randomized_svd
from ._lda import LatentDirichletAllocation


__all__ = ['DictionaryLearning',
           'FastICA',
           'IncrementalPCA',
           'KernelPCA',
           'MiniBatchDictionaryLearning',
           'MiniBatchSparsePCA',
           'NMF',
           'PCA',
           'SparseCoder',
           'SparsePCA',
           'dict_learning',
           'dict_learning_online',
           'fastica',
           'non_negative_factorization',
           'randomized_svd',
           'sparse_encode',
           'FactorAnalysis',
           'TruncatedSVD',
           'LatentDirichletAllocation']<|MERGE_RESOLUTION|>--- conflicted
+++ resolved
@@ -5,26 +5,14 @@
 """
 
 
-<<<<<<< HEAD
-
-from ._nmf import NMF, non_negative_factorization  # noqa
-from ._pca import PCA  # noqa
-from ._incremental_pca import IncrementalPCA  # noqa
-from ._kernel_pca import KernelPCA  # noqa
-from ._sparse_pca import SparsePCA, MiniBatchSparsePCA, _get_explained_variance  # noqa
-from ._truncated_svd import TruncatedSVD  # noqa
-from ._fastica import FastICA, fastica  # noqa
-from ._dict_learning import (dict_learning_online,
-=======
 from ._nmf import NMF, non_negative_factorization
 from ._pca import PCA
 from ._incremental_pca import IncrementalPCA
 from ._kernel_pca import KernelPCA
-from ._sparse_pca import SparsePCA, MiniBatchSparsePCA
+from ._sparse_pca import SparsePCA, MiniBatchSparsePCA, _get_explained_variance  # noqa
 from ._truncated_svd import TruncatedSVD
 from ._fastica import FastICA, fastica
 from ._dict_learning import (dict_learning, dict_learning_online,
->>>>>>> f42cf8a2
                              sparse_encode, DictionaryLearning,
                              MiniBatchDictionaryLearning, SparseCoder)
 from ._factor_analysis import FactorAnalysis
