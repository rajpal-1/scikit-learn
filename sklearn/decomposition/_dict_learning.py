--- conflicted
+++ resolved
@@ -878,10 +878,6 @@
         return dictionary.T
 
 
-<<<<<<< HEAD
-class SparseCodingMixin(TransformerMixin):
-    """Sparse coding mixin"""
-=======
 class _BaseSparseCoding(TransformerMixin):
     """Base class from SparseCoder and DictionaryLearning algorithms."""
     def __init__(self, transform_algorithm, transform_n_nonzero_coefs,
@@ -915,7 +911,6 @@
             code = split_code
 
         return code
->>>>>>> 1eaa35c2
 
     def transform(self, X):
         """Encode the data as a sparse combination of the dictionary atoms.
@@ -938,25 +933,7 @@
         return self._transform(X, self.components_)
 
 
-<<<<<<< HEAD
-class _BaseSparseCoding:
-    """Base class to set shared parameters of sparse coding classes."""
-    def __init__(self, transform_algorithm, transform_n_nonzero_coefs,
-                 transform_alpha, split_sign, n_jobs, positive_code,
-                 transform_max_iter):
-        self.transform_algorithm = transform_algorithm
-        self.transform_n_nonzero_coefs = transform_n_nonzero_coefs
-        self.transform_alpha = transform_alpha
-        self.transform_max_iter = transform_max_iter
-        self.split_sign = split_sign
-        self.n_jobs = n_jobs
-        self.positive_code = positive_code
-
-
-class SparseCoder(_BaseSparseCoding, SparseCodingMixin, BaseEstimator):
-=======
 class SparseCoder(_BaseSparseCoding, BaseEstimator):
->>>>>>> 1eaa35c2
     """Sparse coding
 
     Finds a sparse representation of data against a fixed, precomputed
@@ -1075,13 +1052,6 @@
             transform_max_iter
         )
         self.dictionary = dictionary
-<<<<<<< HEAD
-
-    @property
-    def n_components(self):
-        return self.dictionary.shape[1]
-=======
->>>>>>> 1eaa35c2
 
     def fit(self, X, y=None):
         """Do nothing and return the estimator unchanged.
@@ -1099,21 +1069,8 @@
         -------
         self : object
         """
-        self.components_ = self.dictionary
         return self
 
-<<<<<<< HEAD
-    def transform(self, X, y=None):
-        self.fit(X, y)
-        return super().transform(X)
-
-    @property
-    def n_features_in_(self):
-        return self.dictionary.shape[1]
-
-
-class DictionaryLearning(_BaseSparseCoding, SparseCodingMixin, BaseEstimator):
-=======
     @deprecated("The attribute 'components_' is deprecated in 0.23 and will "
                 "be removed in 0.25. Use the 'dictionary' instead.")
     @property
@@ -1142,9 +1099,12 @@
     def _more_tags(self):
         return {"requires_fit": False}
 
+    @property
+    def n_features_in_(self):
+        return self.dictionary.shape[1]
+
 
 class DictionaryLearning(_BaseSparseCoding, BaseEstimator):
->>>>>>> 1eaa35c2
     """Dictionary learning
 
     Finds a dictionary (a set of atoms) that can best be used to represent data
@@ -1372,12 +1332,7 @@
         return self
 
 
-<<<<<<< HEAD
-class MiniBatchDictionaryLearning(_BaseSparseCoding, SparseCodingMixin,
-                                  BaseEstimator):
-=======
 class MiniBatchDictionaryLearning(_BaseSparseCoding, BaseEstimator):
->>>>>>> 1eaa35c2
     """Mini-batch dictionary learning
 
     Finds a dictionary (a set of atoms) that can best be used to represent data
