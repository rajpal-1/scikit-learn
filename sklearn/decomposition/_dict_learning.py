--- conflicted
+++ resolved
@@ -13,11 +13,6 @@
 from joblib import effective_n_jobs
 from scipy import linalg
 
-<<<<<<< HEAD
-from ..base import BaseEstimator, TransformerMixin, ClassNamePrefixFeaturesOutMixin
-from ..utils import check_array, check_random_state, gen_even_slices, gen_batches
-from ..utils import deprecated
-=======
 from ..base import (
     BaseEstimator,
     ClassNamePrefixFeaturesOutMixin,
@@ -25,8 +20,12 @@
     _fit_context,
 )
 from ..linear_model import Lars, Lasso, LassoLars, orthogonal_mp_gram
-from ..utils import check_array, check_random_state, gen_batches, gen_even_slices
->>>>>>> 38b39a40
+from ..utils import (
+    check_array,
+    check_random_state,
+    gen_batches,
+    gen_even_slices,
+)
 from ..utils._param_validation import Hidden, Interval, StrOptions, validate_params
 from ..utils.extmath import randomized_svd, row_norms, svd_flip
 from ..utils.parallel import Parallel, delayed
@@ -670,58 +669,15 @@
         return code, dictionary, errors
 
 
-<<<<<<< HEAD
-def _check_warn_deprecated(param, name, default, additional_message=None):
-    if param != "deprecated":
-        msg = (
-            f"'{name}' is deprecated in version 1.1 and will be removed in version 1.3."
-        )
-        if additional_message:
-            msg += f" {additional_message}"
-        warnings.warn(msg, FutureWarning)
-        return param
-    else:
-        return default
-
-
 @validate_params(
     {
         "X": ["array-like"],
-        "n_components": [Interval(Integral, 1, None, closed="left"), None],
-        "alpha": [Interval(Real, 0, None, closed="left")],
-        "n_iter": [
-            Interval(Integral, 0, None, closed="left"),
-            Hidden(StrOptions({"deprecated"})),
-        ],
-        "max_iter": [Interval(Integral, 0, None, closed="left"), None],
         "return_code": ["boolean"],
-        "dict_init": [np.ndarray, None],
-        "callback": [callable, None],
-        "batch_size": [
-            Interval(Integral, 1, None, closed="left"),
-            Hidden(StrOptions({"warn"})),
-        ],
-        "verbose": ["verbose"],
-        "shuffle": ["boolean"],
-        "n_jobs": [Integral, None],
-        "method": [StrOptions({"lars", "cd"})],
-        "iter_offset": [
-            Interval(Integral, 0, None, closed="left"),
-            Hidden(StrOptions({"deprecated"})),
-        ],
-        "random_state": ["random_state"],
-        "return_inner_stats": ["boolean", Hidden(StrOptions({"deprecated"}))],
-        "inner_stats": ["array-like", Hidden(StrOptions({"deprecated"})), None],
-        "return_n_iter": ["boolean", Hidden(StrOptions({"deprecated"}))],
-        "positive_dict": ["boolean"],
-        "positive_code": ["boolean"],
+        "method": [StrOptions({"cd", "lars"})],
         "method_max_iter": [Interval(Integral, 0, None, closed="left")],
-        "tol": [Interval(Real, 0, None, closed="left")],
-        "max_no_improvement": [Interval(Integral, 0, None, closed="left"), None],
-    }
+    },
+    prefer_skip_nested_validation=True,
 )
-=======
->>>>>>> 38b39a40
 def dict_learning_online(
     X,
     n_components=2,
@@ -762,7 +718,7 @@
 
     Parameters
     ----------
-    X : ndarray of shape (n_samples, n_features)
+    X : array-like of shape (n_samples, n_features)
         Data matrix.
 
     n_components : int or None, default=2
@@ -1083,170 +1039,6 @@
         of the dictionary learning algorithm.
     SparsePCA : Sparse Principal Components Analysis.
     MiniBatchSparsePCA : Mini-batch Sparse Principal Components Analysis.
-<<<<<<< HEAD
-    """
-    deps = (return_n_iter, return_inner_stats, iter_offset, inner_stats)
-    if max_iter is not None and not all(arg == "deprecated" for arg in deps):
-        raise ValueError(
-            "The following arguments are incompatible with 'max_iter': "
-            "return_n_iter, return_inner_stats, iter_offset, inner_stats"
-        )
-
-    iter_offset = _check_warn_deprecated(iter_offset, "iter_offset", default=0)
-    return_inner_stats = _check_warn_deprecated(
-        return_inner_stats,
-        "return_inner_stats",
-        default=False,
-        additional_message="From 1.3 inner_stats will never be returned.",
-    )
-    inner_stats = _check_warn_deprecated(inner_stats, "inner_stats", default=None)
-    return_n_iter = _check_warn_deprecated(
-        return_n_iter,
-        "return_n_iter",
-        default=False,
-        additional_message=(
-            "From 1.3 'n_iter' will never be returned. Refer to the 'n_iter_' and "
-            "'n_steps_' attributes of the MiniBatchDictionaryLearning object instead."
-        ),
-    )
-
-    if max_iter is not None:
-        transform_algorithm = "lasso_" + method
-
-        est = MiniBatchDictionaryLearning(
-            n_components=n_components,
-            alpha=alpha,
-            n_iter=n_iter,
-            n_jobs=n_jobs,
-            fit_algorithm=method,
-            batch_size=batch_size,
-            shuffle=shuffle,
-            dict_init=dict_init,
-            random_state=random_state,
-            transform_algorithm=transform_algorithm,
-            transform_alpha=alpha,
-            positive_code=positive_code,
-            positive_dict=positive_dict,
-            transform_max_iter=method_max_iter,
-            verbose=verbose,
-            callback=callback,
-            tol=tol,
-            max_no_improvement=max_no_improvement,
-        ).fit(X)
-
-        if not return_code:
-            return est.components_
-        else:
-            code = est.transform(X)
-            return code, est.components_
-
-    # TODO remove the whole old behavior in 1.3
-    # Fallback to old behavior
-
-    n_iter = _check_warn_deprecated(
-        n_iter, "n_iter", default=100, additional_message="Use 'max_iter' instead."
-    )
-
-    if batch_size == "warn":
-        warnings.warn(
-            "The default value of batch_size will change from 3 to 256 in 1.3.",
-            FutureWarning,
-        )
-        batch_size = 3
-
-    if n_components is None:
-        n_components = X.shape[1]
-
-    _check_positive_coding(method, positive_code)
-
-    method = "lasso_" + method
-
-    t0 = time.time()
-    n_samples, n_features = X.shape
-    # Avoid integer division problems
-    alpha = float(alpha)
-    random_state = check_random_state(random_state)
-
-    # Init V with SVD of X
-    if dict_init is not None:
-        dictionary = dict_init
-    else:
-        _, S, dictionary = randomized_svd(X, n_components, random_state=random_state)
-        dictionary = S[:, np.newaxis] * dictionary
-    r = len(dictionary)
-    if n_components <= r:
-        dictionary = dictionary[:n_components, :]
-    else:
-        dictionary = np.r_[
-            dictionary,
-            np.zeros((n_components - r, dictionary.shape[1]), dtype=dictionary.dtype),
-        ]
-
-    if verbose == 1:
-        print("[dict_learning]", end=" ")
-
-    if shuffle:
-        X_train = X.copy()
-        random_state.shuffle(X_train)
-    else:
-        X_train = X
-
-    X_train = check_array(
-        X_train, order="C", dtype=[np.float64, np.float32], copy=False
-    )
-
-    # Fortran-order dict better suited for the sparse coding which is the
-    # bottleneck of this algorithm.
-    dictionary = check_array(dictionary, order="F", dtype=X_train.dtype, copy=False)
-    dictionary = np.require(dictionary, requirements="W")
-
-    batches = gen_batches(n_samples, batch_size)
-    batches = itertools.cycle(batches)
-
-    # The covariance of the dictionary
-    if inner_stats is None:
-        A = np.zeros((n_components, n_components), dtype=X_train.dtype)
-        # The data approximation
-        B = np.zeros((n_features, n_components), dtype=X_train.dtype)
-    else:
-        A = inner_stats[0].copy()
-        B = inner_stats[1].copy()
-
-    # If n_iter is zero, we need to return zero.
-    ii = iter_offset - 1
-
-    for ii, batch in zip(range(iter_offset, iter_offset + n_iter), batches):
-        this_X = X_train[batch]
-        dt = time.time() - t0
-        if verbose == 1:
-            sys.stdout.write(".")
-            sys.stdout.flush()
-        elif verbose:
-            if verbose > 10 or ii % ceil(100.0 / verbose) == 0:
-                print(
-                    "Iteration % 3i (elapsed time: % 3is, % 4.1fmn)" % (ii, dt, dt / 60)
-                )
-
-        this_code = sparse_encode(
-            this_X,
-            dictionary,
-            algorithm=method,
-            alpha=alpha,
-            n_jobs=n_jobs,
-            check_input=False,
-            positive=positive_code,
-            max_iter=method_max_iter,
-            verbose=verbose,
-        )
-
-        # Update the auxiliary variables
-        if ii < batch_size - 1:
-            theta = float((ii + 1) * batch_size)
-        else:
-            theta = float(batch_size**2 + ii + 1 - batch_size)
-        beta = (theta + 1 - batch_size) / (theta + 1)
-=======
->>>>>>> 38b39a40
 
     Examples
     --------
