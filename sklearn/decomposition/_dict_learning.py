--- conflicted
+++ resolved
@@ -48,27 +48,31 @@
         the data. Some of the algorithms assume normalized rows.
 
     gram : ndarray of shape (n_components, n_components) or None
-        Precomputed Gram matrix, dictionary * dictionary'
-        gram can be None if method is 'threshold'.
+        Precomputed Gram matrix, `dictionary * dictionary'`
+        gram can be `None` if method is 'threshold'.
 
     cov : ndarray of shape (n_components, n_samples), default=None
-        Precomputed covariance, dictionary * X'
+        Precomputed covariance, `dictionary * X'`.
 
     algorithm : {'lasso_lars', 'lasso_cd', 'lars', 'omp', 'threshold'}, \
-        default='lasso_lars'
-        lars: uses the least angle regression method (linear_model.lars_path)
-        lasso_lars: uses Lars to compute the Lasso solution
-        lasso_cd: uses the coordinate descent method to compute the
-        Lasso solution (linear_model.Lasso). lasso_lars will be faster if
-        the estimated components are sparse.
-        omp: uses orthogonal matching pursuit to estimate the sparse solution
-        threshold: squashes to zero all coefficients less than regularization
-        from the projection dictionary * data'
+            default='lasso_lars'
+        The algorithm used:
+
+        * `'lars'`: uses the least angle regression method
+          (`linear_model.lars_path`);
+        * `'lasso_lars'`: uses Lars to compute the Lasso solution;
+        * `'lasso_cd'`: uses the coordinate descent method to compute the
+          Lasso solution (`linear_model.Lasso`). lasso_lars will be faster if
+          the estimated components are sparse;
+        * `'omp'`: uses orthogonal matching pursuit to estimate the sparse
+          solution;
+        * `'threshold'`: squashes to zero all coefficients less than
+          regularization from the projection `dictionary * data'`.
 
     regularization : int or float, default=None
         The regularization parameter. It corresponds to alpha when
-        algorithm is 'lasso_lars', 'lasso_cd' or 'threshold'.
-        Otherwise it corresponds to n_nonzero_coefs.
+        algorithm is `'lasso_lars'`, `'lasso_cd'` or `'threshold'`.
+        Otherwise it corresponds to `n_nonzero_coefs`.
 
     init : ndarray of shape (n_samples, n_components), default=None
         Initialization value of the sparse code. Only used if
@@ -76,17 +80,17 @@
 
     max_iter : int, default=1000
         Maximum number of iterations to perform if `algorithm='lasso_cd'` or
-        `lasso_lars`.
+        `'lasso_lars'`.
 
     copy_cov : bool, default=True
-        Whether to copy the precomputed covariance matrix; if False, it may be
-        overwritten.
+        Whether to copy the precomputed covariance matrix; if `False`, it may
+        be overwritten.
 
     check_input : bool, default=True
-        If False, the input arrays X and dictionary will not be checked.
+        If `False`, the input arrays `X` and dictionary will not be checked.
 
     verbose : int, default=0
-        Controls the verbosity; the higher, the more messages. Defaults to 0.
+        Controls the verbosity; the higher, the more messages.
 
     positive: bool, default=False
         Whether to enforce a positivity constraint on the sparse code.
@@ -96,9 +100,9 @@
     Returns
     -------
     code : ndarray of shape (n_components, n_features)
-        The sparse codes
-
-    See also
+        The sparse codes.
+
+    See Also
     --------
     sklearn.linear_model.lars_path
     sklearn.linear_model.orthogonal_mp
@@ -204,7 +208,7 @@
     Parameters
     ----------
     X : ndarray of shape (n_samples, n_features)
-        Data matrix
+        Data matrix.
 
     dictionary : ndarray of shape (n_components, n_features)
         The dictionary matrix against which to solve the sparse coding of
@@ -212,32 +216,32 @@
         output.
 
     gram : ndarray of shape (n_components, n_components), default=None
-        Precomputed Gram matrix, dictionary * dictionary'
+        Precomputed Gram matrix, `dictionary * dictionary'`.
 
     cov : ndarray of shape (n_components, n_samples), default=None
-        Precomputed covariance, dictionary' * X
+        Precomputed covariance, `dictionary' * X`.
 
     algorithm : {'lasso_lars', 'lasso_cd', 'lars', 'omp', 'threshold'}, \
-        default='lasso_lars'
-        lars: uses the least angle regression method (linear_model.lars_path)
-        lasso_lars: uses Lars to compute the Lasso solution
-        lasso_cd: uses the coordinate descent method to compute the
-        Lasso solution (linear_model.Lasso). lasso_lars will be faster if
-        the estimated components are sparse.
-        omp: uses orthogonal matching pursuit to estimate the sparse solution
-        threshold: squashes to zero all coefficients less than alpha from
-        the projection dictionary * X'
+            default='lasso_lars'
+        The algorithm used:
+
+        * `'lars'`: uses the least angle regression method
+          (`linear_model.lars_path`);
+        * `'lasso_lars'`: uses Lars to compute the Lasso solution;
+        * `'lasso_cd'`: uses the coordinate descent method to compute the
+          Lasso solution (`linear_model.Lasso`). lasso_lars will be faster if
+          the estimated components are sparse;
+        * `'omp'`: uses orthogonal matching pursuit to estimate the sparse
+          solution;
+        * `'threshold'`: squashes to zero all coefficients less than
+          regularization from the projection `dictionary * data'`.
 
     n_nonzero_coefs : int, default=int(n_features / 10)
         Number of nonzero coefficients to target in each column of the
         solution. This is only used by `algorithm='lars'` and `algorithm='omp'`
         and is overridden by `alpha` in the `omp` case.
 
-<<<<<<< HEAD
-    alpha : float, default=1.
-=======
-    alpha : float, default=1
->>>>>>> 754cac3e
+    alpha : float, default=None
         If `algorithm='lasso_lars'` or `algorithm='lasso_cd'`, `alpha` is the
         penalty applied to the L1 norm.
         If `algorithm='threshold'`, `alpha` is the absolute value of the
@@ -247,8 +251,8 @@
         `n_nonzero_coefs`.
 
     copy_cov : bool, default=True
-        Whether to copy the precomputed covariance matrix; if False, it may be
-        overwritten.
+        Whether to copy the precomputed covariance matrix; if `False`, it may
+        be overwritten.
 
     init : ndarray of shape (n_samples, n_components), default=None
         Initialization value of the sparse codes. Only used if
@@ -256,7 +260,7 @@
 
     max_iter : int, default=1000
         Maximum number of iterations to perform if `algorithm='lasso_cd'` or
-        `lasso_lars`.
+        `'lasso_lars'`.
 
     n_jobs : int, default=None
         Number of parallel jobs to run.
@@ -265,10 +269,10 @@
         for more details.
 
     check_input : bool, default=True
-        If False, the input arrays X and dictionary will not be checked.
+        If `False`, the input arrays X and dictionary will not be checked.
 
     verbose : int, default=0
-        Controls the verbosity; the higher, the more messages. Defaults to 0.
+        Controls the verbosity; the higher, the more messages.
 
     positive : bool, default=False
         Whether to enforce positivity when finding the encoding.
@@ -280,7 +284,7 @@
     code : ndarray of shape (n_samples, n_components)
         The sparse codes
 
-    See also
+    See Also
     --------
     sklearn.linear_model.lars_path
     sklearn.linear_model.orthogonal_mp
@@ -369,7 +373,7 @@
         Whether to compute and return the residual sum of squares corresponding
         to the computed solution.
 
-    random_state : int or RandomState instance, default=None
+    random_state : int or RandomState instance or None, default=None
         Used for randomly initializing the dictionary. Pass an int for
         reproducible results across multiple function calls.
         See :term:`Glossary <random_state>`.
@@ -383,7 +387,6 @@
     -------
     dictionary : ndarray of shape (n_features, n_components)
         Updated dictionary.
-
     """
     n_components = len(code)
     n_features = Y.shape[0]
@@ -466,11 +469,13 @@
         Tolerance for the stopping condition.
 
     method : {'lars', 'cd'}, default='lars'
-        lars: uses the least angle regression method to solve the lasso problem
-        (linear_model.lars_path)
-        cd: uses the coordinate descent method to compute the
-        Lasso solution (linear_model.Lasso). Lars will be faster if
-        the estimated components are sparse.
+        The method used:
+
+        * `'lars'`: uses the least angle regression method to solve the lasso
+           problem (`linear_model.lars_path`);
+        * `'cd'`: uses the coordinate descent method to compute the
+          Lasso solution (`linear_model.Lasso`). Lars will be faster if
+          the estimated components are sparse.
 
     n_jobs : int, default=None
         Number of parallel jobs to run.
@@ -490,7 +495,7 @@
     verbose : bool, default=False
         To control the verbosity of the procedure.
 
-    random_state : int or RandomState instance, default=None
+    random_state : int or RandomState instance or None, default=None
         Used for randomly initializing the dictionary. Pass an int for
         reproducible results across multiple function calls.
         See :term:`Glossary <random_state>`.
@@ -528,7 +533,7 @@
         Number of iterations run. Returned only if `return_n_iter` is
         set to True.
 
-    See also
+    See Also
     --------
     dict_learning_online
     DictionaryLearning
@@ -662,14 +667,14 @@
     n_iter : int, default=100
         Number of mini-batch iterations to perform.
 
-    return_code : bool, default = True
-        Whether to also return the code U or just the dictionary V.
-
-    dict_init : ndarray of shape (n_components, n_features), default = None
+    return_code : bool, default=True
+        Whether to also return the code U or just the dictionary `V`.
+
+    dict_init : ndarray of shape (n_components, n_features), default=None
         Initial value for the dictionary for warm restart scenarios.
 
     callback : callable, default=None
-        callable that gets invoked every five iterations
+        callable that gets invoked every five iterations.
 
     batch_size : int, default=3
         The number of samples to take in each batch.
@@ -687,17 +692,17 @@
         for more details.
 
     method : {'lars', 'cd'}, default='lars'
-        lars: uses the least angle regression method to solve the lasso problem
-        (linear_model.lars_path)
-        cd: uses the coordinate descent method to compute the
-        Lasso solution (linear_model.Lasso). Lars will be faster if
-        the estimated components are sparse.
+        * `'lars'`: uses the least angle regression method to solve the lasso
+          problem (`linear_model.lars_path`);
+        * `'cd'`: uses the coordinate descent method to compute the
+          Lasso solution (`linear_model.Lasso`). Lars will be faster if
+          the estimated components are sparse.
 
     iter_offset : int, default=0
         Number of previous iterations completed on the dictionary used for
         initialization.
 
-    random_state : int or RandomState instance, default=None
+    random_state : int or RandomState instance or None, default=None
         Used for initializing the dictionary when ``dict_init`` is not
         specified, randomly shuffling the data when ``shuffle`` is set to
         ``True``, and updating the dictionary. Pass an int for reproducible
@@ -707,15 +712,15 @@
     return_inner_stats : bool, default=False
         Return the inner statistics A (dictionary covariance) and B
         (data approximation). Useful to restart the algorithm in an
-        online setting. If return_inner_stats is True, return_code is
-        ignored
+        online setting. If `return_inner_stats` is `True`, `return_code` is
+        ignored.
 
     inner_stats : tuple of (A, B) ndarrays, default=None
         Inner sufficient statistics that are kept by the algorithm.
         Passing them at initialization is useful in online settings, to
         avoid losing the history of the evolution.
-        A (n_components, n_components) is the dictionary covariance matrix.
-        B (n_features, n_components) is the data approximation matrix
+        `A` `(n_components, n_components)` is the dictionary covariance matrix.
+        `B` `(n_features, n_components)` is the data approximation matrix.
 
     return_n_iter : bool, default=False
         Whether or not to return the number of iterations.
@@ -738,23 +743,22 @@
     Returns
     -------
     code : ndarray of shape (n_samples, n_components),
-        the sparse code (only returned if `return_code=True`)
+        The sparse code (only returned if `return_code=True`).
 
     dictionary : ndarray of shape (n_components, n_features),
-        the solutions to the dictionary learning problem
+        The solutions to the dictionary learning problem.
 
     n_iter : int
         Number of iterations run. Returned only if `return_n_iter` is
         set to `True`.
 
-    See also
+    See Also
     --------
     dict_learning
     DictionaryLearning
     MiniBatchDictionaryLearning
     SparsePCA
     MiniBatchSparsePCA
-
     """
     if n_components is None:
         n_components = X.shape[1]
@@ -933,7 +937,7 @@
         Returns
         -------
         X_new : ndarray of shape (n_samples, n_components)
-            Transformed data
+            Transformed data.
         """
         check_is_fitted(self)
         return self._transform(X, self.components_)
@@ -962,16 +966,18 @@
             'threshold'}, default='omp'
         Algorithm used to transform the data:
 
-        - lars: uses the least angle regression method (linear_model.lars_path)
-        - lasso_lars: uses Lars to compute the Lasso solution
-        - lasso_cd: uses the coordinate descent method to compute the
-          Lasso solution (linear_model.Lasso). lasso_lars will be faster if
-          the estimated components are sparse.
-        - omp: uses orthogonal matching pursuit to estimate the sparse solution
-        - threshold: squashes to zero all coefficients less than alpha from
-          the projection ``dictionary * X'``
-
-    transform_n_nonzero_coefs : int, default=0.1 * n_features
+        - `'lars'`: uses the least angle regression method
+          (`linear_model.lars_path`);
+        - `'lasso_lars'`: uses Lars to compute the Lasso solution;
+        - `'lasso_cd'`: uses the coordinate descent method to compute the
+          Lasso solution (linear_model.Lasso). `'lasso_lars'` will be faster if
+          the estimated components are sparse;
+        - `'omp'`: uses orthogonal matching pursuit to estimate the sparse
+          solution;
+        - `'threshold'`: squashes to zero all coefficients less than alpha from
+          the projection ``dictionary * X'``.
+
+    transform_n_nonzero_coefs : int, default=int(0.1 * n_features)
         Number of nonzero coefficients to target in each column of the
         solution. This is only used by `algorithm='lars'` and `algorithm='omp'`
         and is overridden by `alpha` in the `omp` case.
@@ -1099,7 +1105,7 @@
         Returns
         -------
         X_new : array of shape (n_samples, n_components)
-            Transformed data
+            Transformed data.
         """
         return super()._transform(X, self.dictionary)
 
@@ -1132,44 +1138,46 @@
     Parameters
     ----------
     n_components : int, default=n_features
-        number of dictionary elements to extract
+        Number of dictionary elements to extract.
 
     alpha : float, default=1.0
-        sparsity controlling parameter
+        Sparsity controlling parameter.
 
     max_iter : int, default=1000
-        maximum number of iterations to perform
+        Maximum number of iterations to perform.
 
     tol : float, default=1e-8
-        tolerance for numerical error
+        Tolerance for numerical error.
 
     fit_algorithm : {'lars', 'cd'}, default='lars'
-        lars: uses the least angle regression method to solve the lasso problem
-        (linear_model.lars_path)
-        cd: uses the coordinate descent method to compute the
-        Lasso solution (linear_model.Lasso). Lars will be faster if
-        the estimated components are sparse.
+        * `'lars'`: uses the least angle regression method to solve the lasso
+           problem (`linear_model.lars_path`);
+        * `'cd'`: uses the coordinate descent method to compute the
+          Lasso solution (`linear_model.Lasso`). Lars will be faster if
+          the estimated components are sparse.
 
         .. versionadded:: 0.17
            *cd* coordinate descent method to improve speed.
 
     transform_algorithm : {'lasso_lars', 'lasso_cd', 'lars', 'omp', \
-    'threshold'}, default='omp'
-        Algorithm used to transform the data
-
-        - lars: uses the least angle regression method (linear_model.lars_path)
-        - lasso_lars: uses Lars to compute the Lasso solution
-        - lasso_cd: uses the coordinate descent method to compute the
-          Lasso solution (linear_model.Lasso). lasso_lars will be faster if
-          the estimated components are sparse.
-        - omp: uses orthogonal matching pursuit to estimate the sparse solution
-        - threshold: squashes to zero all coefficients less than alpha from
-          the projection ``dictionary * X'``
+            'threshold'}, default='omp'
+        Algorithm used to transform the data:
+
+        - `'lars'`: uses the least angle regression method
+          (`linear_model.lars_path`);
+        - `'lasso_lars'`: uses Lars to compute the Lasso solution.
+        - `'lasso_cd'`: uses the coordinate descent method to compute the
+          Lasso solution (`linear_model.Lasso`). `'lasso_lars'` will be faster
+          if the estimated components are sparse.
+        - `'omp'`: uses orthogonal matching pursuit to estimate the sparse
+          solution.
+        - `'threshold'`: squashes to zero all coefficients less than alpha from
+          the projection ``dictionary * X'``.
 
         .. versionadded:: 0.17
            *lasso_cd* coordinate descent method to improve speed.
 
-    transform_n_nonzero_coefs : int, default=0.1*n_features
+    transform_n_nonzero_coefs : int, default=int(0.1*n_features)
         Number of nonzero coefficients to target in each column of the
         solution. This is only used by `algorithm='lars'` and `algorithm='omp'`
         and is overridden by `alpha` in the `omp` case.
@@ -1190,10 +1198,10 @@
         for more details.
 
     code_init : ndarray of shape (n_samples, n_components), default=None
-        initial value for the code, for warm restart
+        Initial value for the code, for warm restart.
 
     dict_init : ndarray of shape (n_components, n_features), default=None
-        initial values for the dictionary, for warm restart
+        Initial values for the dictionary, for warm restart.
 
     verbose : bool, default=False
         To control the verbosity of the procedure.
@@ -1203,7 +1211,7 @@
         its negative part and its positive part. This can improve the
         performance of downstream classifiers.
 
-    random_state : int or RandomState instance, default=None
+    random_state : int or RandomState instance or None, default=None
         Used for initializing the dictionary when ``dict_init`` is not
         specified, randomly shuffling the data when ``shuffle`` is set to
         ``True``, and updating the dictionary. Pass an int for reproducible
@@ -1222,7 +1230,7 @@
 
     transform_max_iter : int, default=1000
         Maximum number of iterations to perform if `algorithm='lasso_cd'` or
-        `lasso_lars`.
+        `'lasso_lars'`.
 
         .. versionadded:: 0.22
 
@@ -1308,15 +1316,15 @@
         Parameters
         ----------
         X : array-like of shape (n_samples, n_features)
-            Training vector, where n_samples in the number of samples
-            and n_features is the number of features.
+            Training vector, where `n_samples` in the number of samples
+            and `n_features` is the number of features.
 
         y : Ignored
 
         Returns
         -------
         self : object
-            Returns the object itself
+            Returns the object itself.
         """
         random_state = check_random_state(self.random_state)
         X = self._validate_data(X)
@@ -1360,20 +1368,22 @@
     Parameters
     ----------
     n_components : int, default=None
-        number of dictionary elements to extract
+        Number of dictionary elements to extract.
 
     alpha : float, default=1
-        sparsity controlling parameter
+        Sparsity controlling parameter.
 
     n_iter : int, default=1000
-        total number of iterations to perform
+        Total number of iterations to perform.
 
     fit_algorithm : {'lars', 'cd'}, default='lars'
-        lars: uses the least angle regression method to solve the lasso problem
-        (linear_model.lars_path)
-        cd: uses the coordinate descent method to compute the
-        Lasso solution (linear_model.Lasso). Lars will be faster if
-        the estimated components are sparse.
+        The algorithm used:
+
+        - `'lars'`: uses the least angle regression method to solve the lasso
+          problem (`linear_model.lars_path`)
+        - `'cd'`: uses the coordinate descent method to compute the
+          Lasso solution (`linear_model.Lasso`). Lars will be faster if
+          the estimated components are sparse.
 
     n_jobs : int, default=None
         Number of parallel jobs to run.
@@ -1382,25 +1392,28 @@
         for more details.
 
     batch_size : int, default=3
-        number of samples in each mini-batch
+        Number of samples in each mini-batch.
 
     shuffle : bool, default=True
-        whether to shuffle the samples before forming batches
+        Whether to shuffle the samples before forming batches.
 
     dict_init : nbarray of shape (n_components, n_features), default=None
         initial value of the dictionary for warm restart scenarios
 
     transform_algorithm : {'lasso_lars', 'lasso_cd', 'lars', 'omp', \
-        'threshold'}, default='omp'
-        Algorithm used to transform the data.
-        lars: uses the least angle regression method (linear_model.lars_path)
-        lasso_lars: uses Lars to compute the Lasso solution
-        lasso_cd: uses the coordinate descent method to compute the
-        Lasso solution (linear_model.Lasso). lasso_lars will be faster if
-        the estimated components are sparse.
-        omp: uses orthogonal matching pursuit to estimate the sparse solution
-        threshold: squashes to zero all coefficients less than alpha from
-        the projection dictionary * X'
+            'threshold'}, default='omp'
+        Algorithm used to transform the data:
+
+        - `'lars'`: uses the least angle regression method
+          (`linear_model.lars_path`);
+        - `'lasso_lars'`: uses Lars to compute the Lasso solution.
+        - `'lasso_cd'`: uses the coordinate descent method to compute the
+          Lasso solution (`linear_model.Lasso`). `'lasso_lars'` will be faster
+          if the estimated components are sparse.
+        - `'omp'`: uses orthogonal matching pursuit to estimate the sparse
+          solution.
+        - `'threshold'`: squashes to zero all coefficients less than alpha from
+          the projection ``dictionary * X'``.
 
     transform_n_nonzero_coefs : int, ``0.1 * n_features`` by default
         Number of nonzero coefficients to target in each column of the
@@ -1424,7 +1437,7 @@
         its negative part and its positive part. This can improve the
         performance of downstream classifiers.
 
-    random_state : int or RandomState instance, default=None
+    random_state : int or RandomState instance or None, default=None
         Used for initializing the dictionary when ``dict_init`` is not
         specified, randomly shuffling the data when ``shuffle`` is set to
         ``True``, and updating the dictionary. Pass an int for reproducible
@@ -1443,22 +1456,22 @@
 
     transform_max_iter : int, default=1000
         Maximum number of iterations to perform if `algorithm='lasso_cd'` or
-        `lasso_lars`.
+        `'lasso_lars'`.
 
         .. versionadded:: 0.22
 
     Attributes
     ----------
     components_ : ndarray of shape (n_components, n_features)
-        components extracted from the data
+        Components extracted from the data.
 
     inner_stats_ : tuple of (A, B) ndarrays
         Internal sufficient statistics that are kept by the algorithm.
         Keeping them is useful in online settings, to avoid losing the
         history of the evolution, but they shouldn't have any use for the
         end user.
-        A (n_components, n_components) is the dictionary covariance matrix.
-        B (n_features, n_components) is the data approximation matrix
+        `A` `(n_components, n_components)` is the dictionary covariance matrix.
+        `B` `(n_features, n_components)` is the data approximation matrix.
 
     n_iter_ : int
         Number of iterations run.
@@ -1587,7 +1600,7 @@
 
         y : Ignored
 
-        iter_offset : integer, optional
+        iter_offset : integer, default=None
             The number of iteration on data batches that has been
             performed before this call to partial_fit. This is optional:
             if no number is passed, the memory of the object is
