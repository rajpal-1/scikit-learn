""" Principal Component Analysis.
"""

# Author: Alexandre Gramfort <alexandre.gramfort@inria.fr>
#         Olivier Grisel <olivier.grisel@ensta.org>
#         Mathieu Blondel <mathieu@mblondel.org>
#         Denis A. Engemann <denis-alexander.engemann@inria.fr>
#         Michael Eickenberg <michael.eickenberg@inria.fr>
#         Giorgio Patrini <giorgio.patrini@anu.edu.au>
#
# License: BSD 3 clause

from math import log, sqrt
from numbers import Integral, Real

import numpy as np
from scipy import linalg
from scipy.sparse import issparse
from scipy.sparse.linalg import svds
from scipy.special import gammaln

from ..base import _fit_context
from ..utils import check_random_state
from ..utils._arpack import _init_arpack_v0
from ..utils._array_api import _convert_to_numpy, get_namespace
from ..utils._param_validation import Interval, RealNotInt, StrOptions
from ..utils.extmath import fast_logdet, randomized_svd, stable_cumsum, svd_flip
from ..utils.sparsefuncs import _implicit_column_offset, mean_variance_axis
from ..utils.validation import check_is_fitted
from ._base import _BasePCA


def _assess_dimension(spectrum, rank, n_samples):
    """Compute the log-likelihood of a rank ``rank`` dataset.

    The dataset is assumed to be embedded in gaussian noise of shape(n,
    dimf) having spectrum ``spectrum``. This implements the method of
    T. P. Minka.

    Parameters
    ----------
    spectrum : ndarray of shape (n_features,)
        Data spectrum.
    rank : int
        Tested rank value. It should be strictly lower than n_features,
        otherwise the method isn't specified (division by zero in equation
        (31) from the paper).
    n_samples : int
        Number of samples.

    Returns
    -------
    ll : float
        The log-likelihood.

    References
    ----------
    This implements the method of `Thomas P. Minka:
    Automatic Choice of Dimensionality for PCA. NIPS 2000: 598-604
    <https://proceedings.neurips.cc/paper/2000/file/7503cfacd12053d309b6bed5c89de212-Paper.pdf>`_
    """
    xp, _ = get_namespace(spectrum)

    n_features = spectrum.shape[0]
    if not 1 <= rank < n_features:
        raise ValueError("the tested rank should be in [1, n_features - 1]")

    eps = 1e-15

    if spectrum[rank - 1] < eps:
        # When the tested rank is associated with a small eigenvalue, there's
        # no point in computing the log-likelihood: it's going to be very
        # small and won't be the max anyway. Also, it can lead to numerical
        # issues below when computing pa, in particular in log((spectrum[i] -
        # spectrum[j]) because this will take the log of something very small.
        return -xp.inf

    pu = -rank * log(2.0)
    for i in range(1, rank + 1):
        pu += (
            gammaln((n_features - i + 1) / 2.0)
            - log(xp.pi) * (n_features - i + 1) / 2.0
        )

    pl = xp.sum(xp.log(spectrum[:rank]))
    pl = -pl * n_samples / 2.0

    v = max(eps, xp.sum(spectrum[rank:]) / (n_features - rank))
    pv = -log(v) * n_samples * (n_features - rank) / 2.0

    m = n_features * rank - rank * (rank + 1.0) / 2.0
    pp = log(2.0 * xp.pi) * (m + rank) / 2.0

    pa = 0.0
    spectrum_ = xp.asarray(spectrum, copy=True)
    spectrum_[rank:n_features] = v
    for i in range(rank):
        for j in range(i + 1, spectrum.shape[0]):
            pa += log(
                (spectrum[i] - spectrum[j]) * (1.0 / spectrum_[j] - 1.0 / spectrum_[i])
            ) + log(n_samples)

    ll = pu + pl + pv + pp - pa / 2.0 - rank * log(n_samples) / 2.0

    return ll


def _infer_dimension(spectrum, n_samples):
    """Infers the dimension of a dataset with a given spectrum.

    The returned value will be in [1, n_features - 1].
    """
    xp, _ = get_namespace(spectrum)

    ll = xp.empty_like(spectrum)
    ll[0] = -xp.inf  # we don't want to return n_components = 0
    for rank in range(1, spectrum.shape[0]):
        ll[rank] = _assess_dimension(spectrum, rank, n_samples)
    return xp.argmax(ll)


class PCA(_BasePCA):
    """Principal component analysis (PCA).

    Linear dimensionality reduction using Singular Value Decomposition of the
    data to project it to a lower dimensional space. The input data is centered
    but not scaled for each feature before applying the SVD.

    It uses the LAPACK implementation of the full SVD or a randomized truncated
    SVD by the method of Halko et al. 2009, depending on the shape of the input
    data and the number of components to extract.

    With sparse inputs, the ARPACK implementation of the truncated SVD can be
    used (i.e. through :func:`scipy.sparse.linalg.svds`). Alternatively, one
    may consider :class:`TruncatedSVD` where the data are not centered.

<<<<<<< HEAD
    Notice that this class only supports sparse inputs for some solvers such as
    "arpack" and "covariance_eigh". See :class:`TruncatedSVD` for an
    alternative with sparse data.
=======
    For a usage example, see
    :ref:`sphx_glr_auto_examples_decomposition_plot_pca_iris.py`
>>>>>>> 8edbdfc6

    Read more in the :ref:`User Guide <PCA>`.

    Parameters
    ----------
    n_components : int, float or 'mle', default=None
        Number of components to keep.
        if n_components is not set all components are kept::

            n_components == min(n_samples, n_features)

        If ``n_components == 'mle'`` and ``svd_solver == 'full'``, Minka's
        MLE is used to guess the dimension. Use of ``n_components == 'mle'``
        will interpret ``svd_solver == 'auto'`` as ``svd_solver == 'full'``.

        If ``0 < n_components < 1`` and ``svd_solver == 'full'``, select the
        number of components such that the amount of variance that needs to be
        explained is greater than the percentage specified by n_components.

        If ``svd_solver == 'arpack'``, the number of components must be
        strictly less than the minimum of n_features and n_samples.

        Hence, the None case results in::

            n_components == min(n_samples, n_features) - 1

    copy : bool, default=True
        If False, data passed to fit are overwritten and running
        fit(X).transform(X) will not yield the expected results,
        use fit_transform(X) instead.

    whiten : bool, default=False
        When True (False by default) the `components_` vectors are multiplied
        by the square root of n_samples and then divided by the singular values
        to ensure uncorrelated outputs with unit component-wise variances.

        Whitening will remove some information from the transformed signal
        (the relative variance scales of the components) but can sometime
        improve the predictive accuracy of the downstream estimators by
        making their data respect some hard-wired assumptions.

    svd_solver : {'auto', 'full', 'covariance_eigh', 'arpack', 'randomized'},\
            default='auto'
        "auto" :
            The solver is selected by a default policy based on `X.shape` and
            `n_components`: if the input data has fewer than 1000 features and
            more than 10 times as many samples, then the "covariance_eigh"
            solver is used. Otherwise, if the input data is larger than 500x500
            and the number of components to extract is lower than 80% of the
            smallest dimension of the data, then the more efficient
            "randomized" method is enabled. Otherwise the exact "full" SVD is
            computed and optionally truncated afterwards.
        "full" :
            Run exact full SVD calling the standard LAPACK solver via
            `scipy.linalg.svd` and select the components by postprocessing
        "covariance_eigh" :
            Precompute the covariance matrix (on centered data), run a
            classical eigenvalue decomposition on the covariance matrix
            typically using LAPACK and select the components by postprocessing.
            This solver is very efficient when the number of features is small
            and not tractable otherwise (large memory footprint required to
            materialize the covariance matrix). Also note that compared to the
            "full" solver, this solver effectively doubles the condition number
            and is therefore less numerical stable (e.g. on input data with a
            large range of singular values).
        "arpack" :
            Run SVD truncated to `n_components` calling ARPACK solver via
            `scipy.sparse.linalg.svds`. It requires strictly
            `0 < n_components < min(X.shape)`
        "randomized" :
            Run randomized SVD by the method of Halko et al.

        .. versionadded:: 0.18.0

        .. versionchanged:: 1.4
            Added the 'covariance_eigh' solver.

    tol : float, default=0.0
        Tolerance for singular values computed by svd_solver == 'arpack'.
        Must be of range [0.0, infinity).

        .. versionadded:: 0.18.0

    iterated_power : int or 'auto', default='auto'
        Number of iterations for the power method computed by
        svd_solver == 'randomized'.
        Must be of range [0, infinity).

        .. versionadded:: 0.18.0

    n_oversamples : int, default=10
        This parameter is only relevant when `svd_solver="randomized"`.
        It corresponds to the additional number of random vectors to sample the
        range of `X` so as to ensure proper conditioning. See
        :func:`~sklearn.utils.extmath.randomized_svd` for more details.

        .. versionadded:: 1.1

    power_iteration_normalizer : {'auto', 'QR', 'LU', 'none'}, default='auto'
        Power iteration normalizer for randomized SVD solver.
        Not used by ARPACK. See :func:`~sklearn.utils.extmath.randomized_svd`
        for more details.

        .. versionadded:: 1.1

    random_state : int, RandomState instance or None, default=None
        Used when the 'arpack' or 'randomized' solvers are used. Pass an int
        for reproducible results across multiple function calls.
        See :term:`Glossary <random_state>`.

        .. versionadded:: 0.18.0

    Attributes
    ----------
    components_ : ndarray of shape (n_components, n_features)
        Principal axes in feature space, representing the directions of
        maximum variance in the data. Equivalently, the right singular
        vectors of the centered input data, parallel to its eigenvectors.
        The components are sorted by decreasing ``explained_variance_``.

    explained_variance_ : ndarray of shape (n_components,)
        The amount of variance explained by each of the selected components.
        The variance estimation uses `n_samples - 1` degrees of freedom.

        Equal to n_components largest eigenvalues
        of the covariance matrix of X.

        .. versionadded:: 0.18

    explained_variance_ratio_ : ndarray of shape (n_components,)
        Percentage of variance explained by each of the selected components.

        If ``n_components`` is not set then all components are stored and the
        sum of the ratios is equal to 1.0.

    singular_values_ : ndarray of shape (n_components,)
        The singular values corresponding to each of the selected components.
        The singular values are equal to the 2-norms of the ``n_components``
        variables in the lower-dimensional space.

        .. versionadded:: 0.19

    mean_ : ndarray of shape (n_features,)
        Per-feature empirical mean, estimated from the training set.

        Equal to `X.mean(axis=0)`.

    n_components_ : int
        The estimated number of components. When n_components is set
        to 'mle' or a number between 0 and 1 (with svd_solver == 'full') this
        number is estimated from input data. Otherwise it equals the parameter
        n_components, or the lesser value of n_features and n_samples
        if n_components is None.

    n_samples_ : int
        Number of samples in the training data.

    noise_variance_ : float
        The estimated noise covariance following the Probabilistic PCA model
        from Tipping and Bishop 1999. See "Pattern Recognition and
        Machine Learning" by C. Bishop, 12.2.1 p. 574 or
        http://www.miketipping.com/papers/met-mppca.pdf. It is required to
        compute the estimated data covariance and score samples.

        Equal to the average of (min(n_features, n_samples) - n_components)
        smallest eigenvalues of the covariance matrix of X.

    n_features_in_ : int
        Number of features seen during :term:`fit`.

        .. versionadded:: 0.24

    feature_names_in_ : ndarray of shape (`n_features_in_`,)
        Names of features seen during :term:`fit`. Defined only when `X`
        has feature names that are all strings.

        .. versionadded:: 1.0

    See Also
    --------
    KernelPCA : Kernel Principal Component Analysis.
    SparsePCA : Sparse Principal Component Analysis.
    TruncatedSVD : Dimensionality reduction using truncated SVD.
    IncrementalPCA : Incremental Principal Component Analysis.

    References
    ----------
    For n_components == 'mle', this class uses the method from:
    `Minka, T. P.. "Automatic choice of dimensionality for PCA".
    In NIPS, pp. 598-604 <https://tminka.github.io/papers/pca/minka-pca.pdf>`_

    Implements the probabilistic PCA model from:
    `Tipping, M. E., and Bishop, C. M. (1999). "Probabilistic principal
    component analysis". Journal of the Royal Statistical Society:
    Series B (Statistical Methodology), 61(3), 611-622.
    <http://www.miketipping.com/papers/met-mppca.pdf>`_
    via the score and score_samples methods.

    For svd_solver == 'arpack', refer to `scipy.sparse.linalg.svds`.

    For svd_solver == 'randomized', see:
    :doi:`Halko, N., Martinsson, P. G., and Tropp, J. A. (2011).
    "Finding structure with randomness: Probabilistic algorithms for
    constructing approximate matrix decompositions".
    SIAM review, 53(2), 217-288.
    <10.1137/090771806>`
    and also
    :doi:`Martinsson, P. G., Rokhlin, V., and Tygert, M. (2011).
    "A randomized algorithm for the decomposition of matrices".
    Applied and Computational Harmonic Analysis, 30(1), 47-68.
    <10.1016/j.acha.2010.02.003>`

    Examples
    --------
    >>> import numpy as np
    >>> from sklearn.decomposition import PCA
    >>> X = np.array([[-1, -1], [-2, -1], [-3, -2], [1, 1], [2, 1], [3, 2]])
    >>> pca = PCA(n_components=2)
    >>> pca.fit(X)
    PCA(n_components=2)
    >>> print(pca.explained_variance_ratio_)
    [0.9924... 0.0075...]
    >>> print(pca.singular_values_)
    [6.30061... 0.54980...]

    >>> pca = PCA(n_components=2, svd_solver='full')
    >>> pca.fit(X)
    PCA(n_components=2, svd_solver='full')
    >>> print(pca.explained_variance_ratio_)
    [0.9924... 0.00755...]
    >>> print(pca.singular_values_)
    [6.30061... 0.54980...]

    >>> pca = PCA(n_components=1, svd_solver='arpack')
    >>> pca.fit(X)
    PCA(n_components=1, svd_solver='arpack')
    >>> print(pca.explained_variance_ratio_)
    [0.99244...]
    >>> print(pca.singular_values_)
    [6.30061...]
    """

    _parameter_constraints: dict = {
        "n_components": [
            Interval(Integral, 0, None, closed="left"),
            Interval(RealNotInt, 0, 1, closed="neither"),
            StrOptions({"mle"}),
            None,
        ],
        "copy": ["boolean"],
        "whiten": ["boolean"],
        "svd_solver": [
            StrOptions({"auto", "full", "covariance_eigh", "arpack", "randomized"})
        ],
        "tol": [Interval(Real, 0, None, closed="left")],
        "iterated_power": [
            StrOptions({"auto"}),
            Interval(Integral, 0, None, closed="left"),
        ],
        "n_oversamples": [Interval(Integral, 1, None, closed="left")],
        "power_iteration_normalizer": [StrOptions({"auto", "QR", "LU", "none"})],
        "random_state": ["random_state"],
    }

    def __init__(
        self,
        n_components=None,
        *,
        copy=True,
        whiten=False,
        svd_solver="auto",
        tol=0.0,
        iterated_power="auto",
        n_oversamples=10,
        power_iteration_normalizer="auto",
        random_state=None,
    ):
        self.n_components = n_components
        self.copy = copy
        self.whiten = whiten
        self.svd_solver = svd_solver
        self.tol = tol
        self.iterated_power = iterated_power
        self.n_oversamples = n_oversamples
        self.power_iteration_normalizer = power_iteration_normalizer
        self.random_state = random_state

    @_fit_context(prefer_skip_nested_validation=True)
    def fit(self, X, y=None):
        """Fit the model with X.

        Parameters
        ----------
        X : {array-like, sparse matrix} of shape (n_samples, n_features)
            Training data, where `n_samples` is the number of samples
            and `n_features` is the number of features.

        y : Ignored
            Ignored.

        Returns
        -------
        self : object
            Returns the instance itself.
        """
        self._fit(X)
        return self

    @_fit_context(prefer_skip_nested_validation=True)
    def fit_transform(self, X, y=None):
        """Fit the model with X and apply the dimensionality reduction on X.

        Parameters
        ----------
        X : {array-like, sparse matrix} of shape (n_samples, n_features)
            Training data, where `n_samples` is the number of samples
            and `n_features` is the number of features.

        y : Ignored
            Ignored.

        Returns
        -------
        X_new : ndarray of shape (n_samples, n_components)
            Transformed values.

        Notes
        -----
        This method returns a Fortran-ordered array. To convert it to a
        C-ordered array, use 'np.ascontiguousarray'.
        """
        U, S, _, X, x_is_centered, xp = self._fit(X)
        if U is not None:
            U = U[:, : self.n_components_]

            if self.whiten:
                # X_new = X * V / S * sqrt(n_samples) = U * sqrt(n_samples)
                U *= sqrt(X.shape[0] - 1)
            else:
                # X_new = X * V = U * S * Vt * V = U * S
                U *= S[: self.n_components_]

            return U
        else:
            return self._transform(X, xp, x_is_centered=x_is_centered)

    def _fit(self, X):
        """Dispatch to the right submethod depending on the chosen solver."""
        xp, is_array_api_compliant = get_namespace(X)

<<<<<<< HEAD
        # Raise an error for sparse input and unsupported svd_solver
        if issparse(X) and self.svd_solver not in ["arpack", "covariance_eigh"]:
=======
        if issparse(X) and self.svd_solver not in {"arpack", "auto"}:
>>>>>>> 8edbdfc6
            raise TypeError(
                'PCA only support sparse inputs with the "arpack" and'
                f' "covariance_eigh" solvers, while "{self.svd_solver}" was passed. See'
                " TruncatedSVD for a possible alternative."
            )
        if self.svd_solver == "arpack" and is_array_api_compliant:
            raise ValueError(
                "PCA with svd_solver='arpack' is not supported for Array API inputs."
            )

        # Validate the data, without ever forcing a copy as any solvers that
        # support sparse input data and the `covariance_eigh` solver are
        # written in a way to avoid the need for any inplace modification of
        # the input data contrary to the other solvers. Forcing a copy here
        # would be wasteful when using  large datasets. The copy will happen
        # later, only if needed, once the solver negotiation below is done.
        X = self._validate_data(
            X,
            dtype=[xp.float64, xp.float32],
            accept_sparse=("csr", "csc"),
            ensure_2d=True,
            copy=False,
        )
        self._fit_svd_solver = self.svd_solver
        if self._fit_svd_solver == "auto" and issparse(X):
            self._fit_svd_solver = "arpack"

        if self.n_components is None:
            if self._fit_svd_solver != "arpack":
                n_components = min(X.shape)
            else:
                n_components = min(X.shape) - 1
        else:
            n_components = self.n_components

        if self._fit_svd_solver == "auto":
            # Tall and skinny problems are best handled by precomputing the
            # covariance matrix.
            if X.shape[1] <= 1_000 and X.shape[0] >= 10 * X.shape[1]:
                self._fit_svd_solver = "covariance_eigh"
            # Small problem or n_components == 'mle', just call full PCA
            elif max(X.shape) <= 500 or n_components == "mle":
                self._fit_svd_solver = "full"
            elif 1 <= n_components < 0.8 * min(X.shape):
                self._fit_svd_solver = "randomized"
            # This is also the case of n_components in (0, 1)
            else:
                self._fit_svd_solver = "full"

<<<<<<< HEAD
        # Call different fits for either full or truncated SVD
        if self._fit_svd_solver in ("full", "covariance_eigh"):
            return self._fit_full(X, n_components, xp, is_array_api_compliant)
=======
        if self._fit_svd_solver == "full":
            return self._fit_full(X, n_components)
>>>>>>> 8edbdfc6
        elif self._fit_svd_solver in ["arpack", "randomized"]:
            return self._fit_truncated(X, n_components, xp)

    def _fit_full(self, X, n_components, xp, is_array_api_compliant):
        """Fit the model by computing full SVD on X."""
        n_samples, n_features = X.shape

        if n_components == "mle":
            if n_samples < n_features:
                raise ValueError(
                    "n_components='mle' is only supported if n_samples >= n_features"
                )
        elif not 0 <= n_components <= min(n_samples, n_features):
            raise ValueError(
                f"n_components={n_components} must be between 0 and "
                f"min(n_samples, n_features)={min(n_samples, n_features)} with "
                f"svd_solver={self._fit_svd_solver!r}"
            )

        self.mean_ = xp.mean(X, axis=0)
        if isinstance(self.mean_, np.matrix):
            # This can happen when X is a scipy sparse matrix.
            self.mean_ = np.asarray(self.mean_).ravel()

        if self._fit_svd_solver == "full":
            X_centered = xp.asarray(X, copy=True) if self.copy else X
            X_centered -= self.mean_
            x_is_centered = not self.copy

            if not is_array_api_compliant:
                # Use scipy.linalg with NumPy/SciPy inputs for the sake of not
                # introducing unanticipated behavior changes. In the long run we
                # could instead decide to always use xp.linalg.svd for all inputs,
                # but that would make this code rely on numpy's SVD instead of
                # scipy's. It's not 100% clear whether they use the same LAPACK
                # solver by default though (assuming both are built against the
                # same BLAS).
                U, S, Vt = linalg.svd(X_centered, full_matrices=False)
            else:
                U, S, Vt = xp.linalg.svd(X_centered, full_matrices=False)
            explained_variance_ = (S**2) / (n_samples - 1)

        else:
            assert self._fit_svd_solver == "covariance_eigh"
            # In the following, we center the covariance matrix C a-posteriori
            # (without centering the data X first) to avoid an unnecessary copy
            # of X. Note that the mean_ attribute is still needed to center
            # test data in the transform method.
            #
            # Note: at the time of writing, `xp.cov` does not exist in the
            # Array API standard:
            # https://github.com/data-apis/array-api/issues/43
            #
            # Besides, using `numpy.cov`, as of numpy 1.26.0, would not be
            # memory efficient for our use case when `n_samples >> n_features`:
            # `numpy.cov` centers a copy of the data before computing the
            # matrix product instead of subtracting a small `(n_features,
            # n_features)` square matrix, a posteriori, as we do below.
            x_is_centered = False
            C = X.T @ X
            C -= (
                n_samples
                * xp.reshape(self.mean_, (-1, 1))
                * xp.reshape(self.mean_, (1, -1))
            )
            C /= n_samples - 1
            eigenvals, eigenvecs = xp.linalg.eigh(C)

            # The following can happen when X is a scipy sparse matrix.
            if isinstance(eigenvals, np.matrix):
                eigenvals = np.asarray(eigenvals).ravel()
            if isinstance(eigenvecs, np.matrix):
                eigenvecs = np.asarray(eigenvecs)

            eigenvals = xp.flip(eigenvals, axis=0)
            eigenvecs = xp.flip(eigenvecs, axis=1)

            # The covariance matrix C is positive semi-definite by
            # construction. However, the eigenvalues returned by xp.linalg.eigh
            # can be slightly negative due to numerical errors. This would be
            # an issue for the subsequent sqrt, hence the manual clipping.
            eigenvals[eigenvals < 0.0] = 0.0
            explained_variance_ = eigenvals

            # Re-construct synthetic SVD components to be consistent with the
            # other solvers.
            S = xp.sqrt(eigenvals * (n_samples - 1))
            Vt = eigenvecs.T
            U = None

        # flip eigenvectors' sign to enforce deterministic output
        U, Vt = svd_flip(U, Vt, u_based_decision=False)

        components_ = Vt

        # Get variance explained by singular values
        total_var = xp.sum(explained_variance_)
        explained_variance_ratio_ = explained_variance_ / total_var
        singular_values_ = xp.asarray(S, copy=True)  # Store the singular values.

        # Postprocess the number of components required
        if n_components == "mle":
            n_components = _infer_dimension(explained_variance_, n_samples)
        elif 0 < n_components < 1.0:
            # number of components for which the cumulated explained
            # variance percentage is superior to the desired threshold
            # side='right' ensures that number of features selected
            # their variance is always greater than n_components float
            # passed. More discussion in issue: #15669
            if is_array_api_compliant:
                # Convert to numpy as xp.cumsum and xp.searchsorted are not
                # part of the Array API standard yet:
                #
                # https://github.com/data-apis/array-api/issues/597
                # https://github.com/data-apis/array-api/issues/688
                #
                # Furthermore, it's not always safe to call them for namespaces
                # that already implement them: for instance as
                # cupy.searchsorted does not accept a float as second argument.
                explained_variance_ratio_np = _convert_to_numpy(
                    explained_variance_ratio_, xp=xp
                )
            else:
                explained_variance_ratio_np = explained_variance_ratio_
            ratio_cumsum = stable_cumsum(explained_variance_ratio_np)
            n_components = np.searchsorted(ratio_cumsum, n_components, side="right") + 1

        # Compute noise covariance using Probabilistic PCA model
        # The sigma2 maximum likelihood (cf. eq. 12.46)
        if n_components < min(n_features, n_samples):
            self.noise_variance_ = xp.mean(explained_variance_[n_components:])
        else:
            self.noise_variance_ = 0.0

        self.n_samples_ = n_samples
        self.n_components_ = n_components
        # Assign a copy of the result of the truncation of the components in
        # order to:
        # - release the memory used by the discarded components,
        # - ensure that the kept components are allocated contiguously in memory
        #   to make the transform method faster by leveraging cache locality.
        self.components_ = xp.asarray(components_[:n_components, :], copy=True)

        # We do the same for the other arrays for the sake of consistency.
        self.explained_variance_ = xp.asarray(
            explained_variance_[:n_components], copy=True
        )
        self.explained_variance_ratio_ = xp.asarray(
            explained_variance_ratio_[:n_components], copy=True
        )
        self.singular_values_ = xp.asarray(singular_values_[:n_components], copy=True)

        return U, S, Vt, X, x_is_centered, xp

    def _fit_truncated(self, X, n_components, xp):
        """Fit the model by computing truncated SVD (by ARPACK or randomized)
        on X.
        """
        n_samples, n_features = X.shape

        svd_solver = self._fit_svd_solver
        if isinstance(n_components, str):
            raise ValueError(
                "n_components=%r cannot be a string with svd_solver='%s'"
                % (n_components, svd_solver)
            )
        elif not 1 <= n_components <= min(n_samples, n_features):
            raise ValueError(
                "n_components=%r must be between 1 and "
                "min(n_samples, n_features)=%r with "
                "svd_solver='%s'"
                % (n_components, min(n_samples, n_features), svd_solver)
            )
        elif svd_solver == "arpack" and n_components == min(n_samples, n_features):
            raise ValueError(
                "n_components=%r must be strictly less than "
                "min(n_samples, n_features)=%r with "
                "svd_solver='%s'"
                % (n_components, min(n_samples, n_features), svd_solver)
            )

        random_state = check_random_state(self.random_state)

        # Center data
        total_var = None
        if issparse(X):
            self.mean_, var = mean_variance_axis(X, axis=0)
            total_var = var.sum() * n_samples / (n_samples - 1)  # ddof=1
            X_centered = _implicit_column_offset(X, self.mean_)
            x_is_centered = False
        else:
            self.mean_ = xp.mean(X, axis=0)
            X_centered = xp.asarray(X, copy=True) if self.copy else X
            X_centered -= self.mean_
            x_is_centered = not self.copy

        if svd_solver == "arpack":
            v0 = _init_arpack_v0(min(X.shape), random_state)
            U, S, Vt = svds(X_centered, k=n_components, tol=self.tol, v0=v0)
            # svds doesn't abide by scipy.linalg.svd/randomized_svd
            # conventions, so reverse its outputs.
            S = S[::-1]
            # flip eigenvectors' sign to enforce deterministic output
            U, Vt = svd_flip(U[:, ::-1], Vt[::-1], u_based_decision=False)

        elif svd_solver == "randomized":
            # sign flipping is done inside
            U, S, Vt = randomized_svd(
                X_centered,
                n_components=n_components,
                n_oversamples=self.n_oversamples,
                n_iter=self.iterated_power,
                power_iteration_normalizer=self.power_iteration_normalizer,
                flip_sign=False,
                random_state=random_state,
            )
            U, Vt = svd_flip(U, Vt, u_based_decision=False)

        self.n_samples_ = n_samples
        self.components_ = Vt
        self.n_components_ = n_components

        # Get variance explained by singular values
        self.explained_variance_ = (S**2) / (n_samples - 1)

        # Workaround in-place variance calculation since at the time numpy
        # did not have a way to calculate variance in-place.
        #
        # TODO: update this code to either:
        # * Use the array-api variance calculation, unless memory usage suffers
        # * Update sklearn.utils.extmath._incremental_mean_and_var to support array-api
        # See: https://github.com/scikit-learn/scikit-learn/pull/18689#discussion_r1335540991
        if total_var is None:
            N = X.shape[0] - 1
            X_centered **= 2
            total_var = xp.sum(X_centered) / N

        self.explained_variance_ratio_ = self.explained_variance_ / total_var
        self.singular_values_ = xp.asarray(S, copy=True)  # Store the singular values.

        if self.n_components_ < min(n_features, n_samples):
            self.noise_variance_ = total_var - xp.sum(self.explained_variance_)
            self.noise_variance_ /= min(n_features, n_samples) - n_components
        else:
            self.noise_variance_ = 0.0

        return U, S, Vt, X, x_is_centered, xp

    def score_samples(self, X):
        """Return the log-likelihood of each sample.

        See. "Pattern Recognition and Machine Learning"
        by C. Bishop, 12.2.1 p. 574
        or http://www.miketipping.com/papers/met-mppca.pdf

        Parameters
        ----------
        X : array-like of shape (n_samples, n_features)
            The data.

        Returns
        -------
        ll : ndarray of shape (n_samples,)
            Log-likelihood of each sample under the current model.
        """
        check_is_fitted(self)
        xp, _ = get_namespace(X)
        X = self._validate_data(X, dtype=[xp.float64, xp.float32], reset=False)
        Xr = X - self.mean_
        n_features = X.shape[1]
        precision = self.get_precision()
        log_like = -0.5 * xp.sum(Xr * (Xr @ precision), axis=1)
        log_like -= 0.5 * (n_features * log(2.0 * np.pi) - fast_logdet(precision))
        return log_like

    def score(self, X, y=None):
        """Return the average log-likelihood of all samples.

        See. "Pattern Recognition and Machine Learning"
        by C. Bishop, 12.2.1 p. 574
        or http://www.miketipping.com/papers/met-mppca.pdf

        Parameters
        ----------
        X : array-like of shape (n_samples, n_features)
            The data.

        y : Ignored
            Ignored.

        Returns
        -------
        ll : float
            Average log-likelihood of the samples under the current model.
        """
        xp, _ = get_namespace(X)
        return float(xp.mean(self.score_samples(X)))

    def _more_tags(self):
        return {"preserves_dtype": [np.float64, np.float32], "array_api_support": True}<|MERGE_RESOLUTION|>--- conflicted
+++ resolved
@@ -1,5 +1,4 @@
-""" Principal Component Analysis.
-"""
+"""Principal Component Analysis."""
 
 # Author: Alexandre Gramfort <alexandre.gramfort@inria.fr>
 #         Olivier Grisel <olivier.grisel@ensta.org>
@@ -134,14 +133,12 @@
     used (i.e. through :func:`scipy.sparse.linalg.svds`). Alternatively, one
     may consider :class:`TruncatedSVD` where the data are not centered.
 
-<<<<<<< HEAD
     Notice that this class only supports sparse inputs for some solvers such as
     "arpack" and "covariance_eigh". See :class:`TruncatedSVD` for an
     alternative with sparse data.
-=======
+
     For a usage example, see
     :ref:`sphx_glr_auto_examples_decomposition_plot_pca_iris.py`
->>>>>>> 8edbdfc6
 
     Read more in the :ref:`User Guide <PCA>`.
 
@@ -492,12 +489,8 @@
         """Dispatch to the right submethod depending on the chosen solver."""
         xp, is_array_api_compliant = get_namespace(X)
 
-<<<<<<< HEAD
         # Raise an error for sparse input and unsupported svd_solver
-        if issparse(X) and self.svd_solver not in ["arpack", "covariance_eigh"]:
-=======
-        if issparse(X) and self.svd_solver not in {"arpack", "auto"}:
->>>>>>> 8edbdfc6
+        if issparse(X) and self.svd_solver not in ["auto", "arpack", "covariance_eigh"]:
             raise TypeError(
                 'PCA only support sparse inputs with the "arpack" and'
                 f' "covariance_eigh" solvers, while "{self.svd_solver}" was passed. See'
@@ -547,14 +540,9 @@
             else:
                 self._fit_svd_solver = "full"
 
-<<<<<<< HEAD
         # Call different fits for either full or truncated SVD
         if self._fit_svd_solver in ("full", "covariance_eigh"):
             return self._fit_full(X, n_components, xp, is_array_api_compliant)
-=======
-        if self._fit_svd_solver == "full":
-            return self._fit_full(X, n_components)
->>>>>>> 8edbdfc6
         elif self._fit_svd_solver in ["arpack", "randomized"]:
             return self._fit_truncated(X, n_components, xp)
 
