--- conflicted
+++ resolved
@@ -374,13 +374,8 @@
         This method returns a Fortran-ordered array. To convert it to a
         C-ordered array, use 'np.ascontiguousarray'.
         """
-<<<<<<< HEAD
         data_wrap = _DataAdapter().fit(None).get_transformer(X)
-
-        U, S, V = self._fit(X)
-=======
         U, S, Vt = self._fit(X)
->>>>>>> 2771b0cc
         U = U[:, :self.n_components_]
 
         if self.whiten:
