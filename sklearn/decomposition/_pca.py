--- conflicted
+++ resolved
@@ -19,20 +19,16 @@
 from scipy.sparse.linalg import svds
 from scipy.special import gammaln
 
-<<<<<<< HEAD
-from ._base import _BasePCA, _implicitly_center
-=======
 from ..base import _fit_context
->>>>>>> b35cd215
 from ..utils import check_random_state
-from ..utils.sparsefuncs import mean_variance_axis
 from ..utils._arpack import _init_arpack_v0
 from ..utils._array_api import get_namespace
 from ..utils._param_validation import Interval, RealNotInt, StrOptions
 from ..utils.deprecation import deprecated
 from ..utils.extmath import fast_logdet, randomized_svd, stable_cumsum, svd_flip
+from ..utils.sparsefuncs import mean_variance_axis
 from ..utils.validation import check_is_fitted
-from ._base import _BasePCA
+from ._base import _BasePCA, _implicitly_center
 
 
 def _assess_dimension(spectrum, rank, n_samples):
@@ -494,15 +490,11 @@
             )
 
         X = self._validate_data(
-<<<<<<< HEAD
             X,
-            dtype=[np.float64, np.float32],
+            dtype=[xp.float64, xp.float32],
             accept_sparse=("csr", "csc"),
             ensure_2d=True,
             copy=self.copy,
-=======
-            X, dtype=[xp.float64, xp.float32], ensure_2d=True, copy=self.copy
->>>>>>> b35cd215
         )
 
         # Handle n_components==None
@@ -634,19 +626,14 @@
         random_state = check_random_state(self.random_state)
 
         # Center data
-<<<<<<< HEAD
         total_var = None
         if issparse(X):
             self.mean_, var = mean_variance_axis(X, axis=0)
             total_var = var.sum() * n_samples / (n_samples - 1)  # ddof=1
             X = _implicitly_center(X, self.mean_)
         else:
-            self.mean_ = np.mean(X, axis=0)
+            self.mean_ = xp.mean(X, axis=0)
             X -= self.mean_
-=======
-        self.mean_ = xp.mean(X, axis=0)
-        X -= self.mean_
->>>>>>> b35cd215
 
         if svd_solver == "arpack":
             v0 = _init_arpack_v0(min(X.shape), random_state)
@@ -676,27 +663,17 @@
         # Get variance explained by singular values
         self.explained_variance_ = (S**2) / (n_samples - 1)
 
-<<<<<<< HEAD
-        # Workaround in-place variance calculation for dense arrays since at
-        # the time numpy did not have a way to calculate variance in-place.
-        if total_var is None:
-            np.square(X, out=X)
-            np.sum(X, axis=0, out=X[0])
-            total_var = (X[0] / (n_samples - 1)).sum()
-
-        self.explained_variance_ratio_ = self.explained_variance_ / total_var
-        self.singular_values_ = S.copy()  # Store the singular values.
-=======
         # Workaround in-place variance calculation since at the time numpy
         # did not have a way to calculate variance in-place.
-        N = X.shape[0] - 1
-        X **= 2
-        total_var = xp.sum(xp.sum(X, axis=0) / N)
+        if total_var is None:
+            N = X.shape[0] - 1
+            X **= 2
+            total_var = xp.sum(xp.sum(X, axis=0) / N)
 
         self.explained_variance_ratio_ = self.explained_variance_ / total_var
         self.singular_values_ = xp.asarray(S, copy=True)  # Store the singular values.
 
->>>>>>> b35cd215
+        # >>>>>>> main
         if self.n_components_ < min(n_features, n_samples):
             self.noise_variance_ = total_var - xp.sum(self.explained_variance_)
             self.noise_variance_ /= min(n_features, n_samples) - n_components
