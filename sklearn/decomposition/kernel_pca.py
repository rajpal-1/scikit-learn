"""Kernel Principal Components Analysis"""

# Author: Mathieu Blondel <mathieu@mblondel.org>
#         Sylvain Marie <sylvain.marie@schneider-electric.com>
# License: BSD 3 clause

import numpy as np
from scipy import linalg
from scipy.sparse.linalg import eigsh

from ..utils import check_random_state
<<<<<<< HEAD
from ..utils.extmath import randomized_svd
from ..utils.validation import check_is_fitted, check_array, \
    check_kernel_eigenvalues
=======
from ..utils.extmath import svd_flip
from ..utils.validation import (check_is_fitted, check_array,
                                check_kernel_eigenvalues)
>>>>>>> f34883ec
from ..exceptions import NotFittedError
from ..base import BaseEstimator, TransformerMixin
from ..preprocessing import KernelCenterer
from ..metrics.pairwise import pairwise_kernels


class KernelPCA(BaseEstimator, TransformerMixin):
    """Kernel Principal component analysis (KPCA)

    Non-linear dimensionality reduction through the use of kernels (see
    :ref:`metrics`).

    It uses the LAPACK implementation of the full SVD or a randomized truncated
    SVD by the method of Halko et al. 2009, depending on the shape of the input
    data and the number of components to extract. It can also use the
    scipy.sparse.linalg ARPACK implementation of the truncated SVD, see
    :ref:`eigen_solver`.

    Read more in the :ref:`User Guide <kernel_PCA>`.

    Parameters
    ----------
    n_components : int, default=None
        Number of components. If None, all non-zero components are kept.

    kernel : "linear" | "poly" | "rbf" | "sigmoid" | "cosine" | "precomputed"
        Kernel. Default="linear".

    gamma : float, default=1/n_features
        Kernel coefficient for rbf, poly and sigmoid kernels. Ignored by other
        kernels.

    degree : int, default=3
        Degree for poly kernels. Ignored by other kernels.

    coef0 : float, default=1
        Independent term in poly and sigmoid kernels.
        Ignored by other kernels.

    kernel_params : mapping of string to any, default=None
        Parameters (keyword arguments) and values for kernel passed as
        callable object. Ignored by other kernels.

    alpha : int, default=1.0
        Hyperparameter of the ridge regression that learns the
        inverse transform (when fit_inverse_transform=True).

    fit_inverse_transform : bool, default=False
        Learn the inverse transform for non-precomputed kernels.
        (i.e. learn to find the pre-image of a point)

    eigen_solver : string {'auto', 'dense', 'arpack', 'randomized'}
        Select eigensolver to use (default='auto'). If n_components is much
        less than the number of training samples, randomized (or arpack to a
        smaller extend) may be more efficient than the dense eigensolver.
        Randomized SVD is performed according to the method of Halko et al.
        auto :
            the solver is selected by a default policy based on `K.shape[0]`
            (the number of training samples) and `n_components`:
            if the number of components to extract is lower than 80% of
            `K.shape[0]`, then the more efficient 'randomized'
            method is enabled. Otherwise the exact full eigenvalue
            decomposition is computed and optionally truncated afterwards.
        dense :
            run exact full eigenvalue decomposition calling the standard
            LAPACK solver via `scipy.linalg.eigh`, and select the components
            by postprocessing
        arpack :
            run SVD truncated to n_components calling ARPACK solver using
            `scipy.sparse.linalg.svds`. It requires strictly
            0 < n_components < `K.shape[0]` (the number of training samples)
        randomized :
            run randomized SVD by the method of Halko et al.

        .. versionchanged:: 0.21

    tol : float, default=0
        Convergence tolerance for arpack.
        If 0, optimal value will be chosen by arpack.

    max_iter : int, default=None
        Maximum number of iterations for arpack.
        If None, optimal value will be chosen by arpack.

    iterated_power : int >= 0, or 'auto', (default 'auto')
        Number of iterations for the power method computed by
        svd_solver == 'randomized'.

        .. versionadded:: 0.21

    remove_zero_eig : boolean, default=False
        If True, then all components with zero eigenvalues are removed, so
        that the number of components in the output may be < n_components
        (and sometimes even zero due to numerical instability).
        When n_components is None, this parameter is ignored and components
        with zero eigenvalues are removed regardless.

    random_state : int, RandomState instance or None, optional (default=None)
        If int, random_state is the seed used by the random number generator;
        If RandomState instance, random_state is the random number generator;
        If None, the random number generator is the RandomState instance used
        by `np.random`. Used when ``eigen_solver`` == 'arpack' or 'randomized'.

        .. versionadded:: 0.18

    copy_X : boolean, default=True
        If True, input X is copied and stored by the model in the `X_fit_`
        attribute. If no further changes will be done to X, setting
        `copy_X=False` saves memory by storing a reference.

        .. versionadded:: 0.18

    n_jobs : int or None, optional (default=None)
        The number of parallel jobs to run.
        ``None`` means 1 unless in a :obj:`joblib.parallel_backend` context.
        ``-1`` means using all processors. See :term:`Glossary <n_jobs>`
        for more details.

        .. versionadded:: 0.18

    Attributes
    ----------
    lambdas_ : array, (n_components,)
        Eigenvalues of the centered kernel matrix in decreasing order.
        If `n_components` and `remove_zero_eig` are not set,
        then all values are stored.

    alphas_ : array, (n_samples, n_components)
        Eigenvectors of the centered kernel matrix. If `n_components` and
        `remove_zero_eig` are not set, then all components are stored.

    dual_coef_ : array, (n_samples, n_features)
        Inverse transform matrix. Only available when
        ``fit_inverse_transform`` is True.

    X_transformed_fit_ : array, (n_samples, n_components)
        Projection of the fitted data on the kernel principal components.
        Only available when ``fit_inverse_transform`` is True.

    X_fit_ : (n_samples, n_features)
        The data used to fit the model. If `copy_X=False`, then `X_fit_` is
        a reference. This attribute is used for the calls to transform.

    Examples
    --------
    >>> from sklearn.datasets import load_digits
    >>> from sklearn.decomposition import KernelPCA
    >>> X, _ = load_digits(return_X_y=True)
    >>> transformer = KernelPCA(n_components=7, kernel='linear')
    >>> X_transformed = transformer.fit_transform(X)
    >>> X_transformed.shape
    (1797, 7)

    References
    ----------
    Kernel PCA was introduced in:
        Bernhard Schoelkopf, Alexander J. Smola,
        and Klaus-Robert Mueller. 1999. Kernel principal
        component analysis. In Advances in kernel methods,
        MIT Press, Cambridge, MA, USA 327-352.

    For eigen_solver == 'arpack', refer to `scipy.sparse.linalg.svds`.

    For eigen_solver == 'randomized', see:
        `Finding structure with randomness: Stochastic algorithms
        for constructing approximate matrix decompositions Halko, et al., 2009
        (arXiv:909)`
        `A randomized algorithm for the decomposition of matrices
        Per-Gunnar Martinsson, Vladimir Rokhlin and Mark Tygert`
    """

    def __init__(self, n_components=None, kernel="linear",
                 gamma=None, degree=3, coef0=1, kernel_params=None,
                 alpha=1.0, fit_inverse_transform=False, eigen_solver='auto',
                 tol=0, max_iter=None, iterated_power='auto',
                 remove_zero_eig=False,
                 random_state=None, copy_X=True, n_jobs=None):
        if fit_inverse_transform and kernel == 'precomputed':
            raise ValueError(
                "Cannot fit_inverse_transform with a precomputed kernel.")
        self.n_components = n_components
        self.kernel = kernel
        self.kernel_params = kernel_params
        self.gamma = gamma
        self.degree = degree
        self.coef0 = coef0
        self.alpha = alpha
        self.fit_inverse_transform = fit_inverse_transform
        self.eigen_solver = eigen_solver
        self.tol = tol
        self.max_iter = max_iter
        self.iterated_power = iterated_power
        self.remove_zero_eig = remove_zero_eig
        self.random_state = random_state
        self.n_jobs = n_jobs
        self.copy_X = copy_X

    @property
    def _pairwise(self):
        return self.kernel == "precomputed"

    def _get_kernel(self, X, Y=None):
        if callable(self.kernel):
            params = self.kernel_params or {}
        else:
            params = {"gamma": self.gamma,
                      "degree": self.degree,
                      "coef0": self.coef0}
        return pairwise_kernels(X, Y, metric=self.kernel,
                                filter_params=True, n_jobs=self.n_jobs,
                                **params)

    def _fit_transform(self, K):
        """ Fit's using kernel K"""
        # center kernel
        K = self._centerer.fit_transform(K)

        # adjust n_components according to user inputs
        if self.n_components is None:
            n_components = K.shape[0]  # use all dimensions
        else:
            n_components = min(K.shape[0], self.n_components)

        # compute eigenvectors
        if self.eigen_solver == 'auto':
            # Legacy (before randomized_svd introduction)
            # if K.shape[0] > 200 and n_components < 10:
            #     eigen_solver = 'arpack'
            if n_components >= 1 and n_components < .8 * K.shape[0]:
                # For consistency this is the same criterion than in PCA
                eigen_solver = 'randomized'
            else:
                eigen_solver = 'dense'
        else:
            eigen_solver = self.eigen_solver

        if eigen_solver == 'dense':
            self.lambdas_, self.alphas_ = linalg.eigh(
                K, eigvals=(K.shape[0] - n_components, K.shape[0] - 1))
        elif eigen_solver == 'arpack':
            random_state = check_random_state(self.random_state)
            # initialize with [-1,1] as in ARPACK
            v0 = random_state.uniform(-1, 1, K.shape[0])
            self.lambdas_, self.alphas_ = eigsh(K, n_components,
                                                which="LA",
                                                tol=self.tol,
                                                maxiter=self.max_iter,
                                                v0=v0)
        elif eigen_solver == 'randomized':
            random_state = check_random_state(self.random_state)

            # Note: sign flipping is done inside
            U, S, V = randomized_svd(K, n_components=n_components,
                                     n_iter=self.iterated_power,
                                     flip_sign=True,
                                     random_state=random_state)

            # eigenvectors
            self.alphas_ = U[:, :n_components]

            # eigenvalues
            self.lambdas_ = S[:n_components]
            # Make sure that there are no wrong signs (svd does not guarantee
            #  that sign of u and v is the same)
            VU = np.dot(V[:n_components, :], U[:, :n_components])
            signs = np.sign(np.diag(VU))
            self.lambdas_ = self.lambdas_ * signs

        # make sure that there are no numerical or conditioning issues
        self.lambdas_ = check_kernel_eigenvalues(self.lambdas_)


        # flip eigenvectors' sign to enforce deterministic output
        self.alphas_, _ = svd_flip(self.alphas_,
                                   np.empty_like(self.alphas_).T)

        # sort eigenvectors in descending order
        indices = self.lambdas_.argsort()[::-1]
        self.lambdas_ = self.lambdas_[indices]
        self.alphas_ = self.alphas_[:, indices]

        # remove eigenvectors with a zero eigenvalue (null space) if required
        if self.remove_zero_eig or self.n_components is None:
            self.alphas_ = self.alphas_[:, self.lambdas_ > 0]
            self.lambdas_ = self.lambdas_[self.lambdas_ > 0]

        # Maintenance note on Eigenvectors normalization
        # ----------------------------------------------
        # there is a link between
        # the eigenvectors of K=Phi(X)'Phi(X) and the ones of Phi(X)Phi(X)'
        # if v is an eigenvector of K
        #                      then Phi(X)v  is an eigenvector of Phi(X)Phi(X)'
        # if u is an eigenvector of Phi(X)Phi(X)'
        #                      then Phi(X)'u is an eigenvector of Phi(X)Phi(X)'
        #
        # At this stage our self.alphas_ (the v) have norm 1, we need to scale
        # them so that eigenvectors in kernel feature space (the u) have norm=1
        # instead
        #
        # We COULD scale them here:
        #       self.alphas_ = self.alphas_ / np.sqrt(self.lambdas_)
        #
        # But the original choice was to perform that LATER when needed, in
        # fit() and in transform(). We keep it to preserve the meaning of
        # self.alphas_ across sk-learn versions.

        return K

    def _fit_inverse_transform(self, X_transformed, X):
        if hasattr(X, "tocsr"):
            raise NotImplementedError("Inverse transform not implemented for "
                                      "sparse matrices!")

        n_samples = X_transformed.shape[0]
        K = self._get_kernel(X_transformed)
        K.flat[::n_samples + 1] += self.alpha
        self.dual_coef_ = linalg.solve(K, X, sym_pos=True, overwrite_a=True)
        self.X_transformed_fit_ = X_transformed

    def fit(self, X, y=None):
        """Fit the model from data in X.

        Parameters
        ----------
        X : array-like, shape (n_samples, n_features)
            Training vector, where n_samples in the number of samples
            and n_features is the number of features.

        Returns
        -------
        self : object
            Returns the instance itself.
        """
        X = check_array(X, accept_sparse='csr', copy=self.copy_X)
        self._centerer = KernelCenterer()
        K = self._get_kernel(X)
        self._fit_transform(K)

        if self.fit_inverse_transform:
            # Transform X
            # (shortcut since we transform the same X that was used to fit)
            X_transformed = self.alphas_ * np.sqrt(self.lambdas_)

            self._fit_inverse_transform(X_transformed, X)

        self.X_fit_ = X
        return self

    def fit_transform(self, X, y=None, **params):
        """Fit the model from data in X and transform X.

        Parameters
        ----------
        X : array-like, shape (n_samples, n_features)
            Training vector, where n_samples in the number of samples
            and n_features is the number of features.

        Returns
        -------
        X_new : array-like, shape (n_samples, n_components)
        """
        self.fit(X, **params)

        # Transform X
        # (shortcut since we transform the same X that was used to fit)
        X_transformed = self.alphas_ * np.sqrt(self.lambdas_)

        if self.fit_inverse_transform:
            self._fit_inverse_transform(X_transformed, X)

        return X_transformed

    def transform(self, X):
        """Transform X.

        Parameters
        ----------
        X : array-like, shape (n_samples, n_features)

        Returns
        -------
        X_new : array-like, shape (n_samples, n_components)
        """
        check_is_fitted(self, 'X_fit_')

        # Compute centered gram matrix between X and training data X_fit_
        K = self._centerer.transform(self._get_kernel(X, self.X_fit_))

        # scale eigenvectors (properly account for null-space for dot product)
        nz = np.flatnonzero(self.lambdas_)
        scaled_alphas = np.zeros_like(self.alphas_)
        scaled_alphas[:, nz] = self.alphas_[:, nz] / np.sqrt(self.lambdas_[nz])

        # Project by doing a scalar product between K and the scaled eigenvects
        return np.dot(K, scaled_alphas)

    def inverse_transform(self, X):
        """Transform X back to original space.

        Parameters
        ----------
        X : array-like, shape (n_samples, n_components)

        Returns
        -------
        X_new : array-like, shape (n_samples, n_features)

        References
        ----------
        "Learning to Find Pre-Images", G BakIr et al, 2004.
        """
        if not self.fit_inverse_transform:
            raise NotFittedError("The fit_inverse_transform parameter was not"
                                 " set to True when instantiating and hence "
                                 "the inverse transform is not available.")

        K = self._get_kernel(X, self.X_transformed_fit_)

        return np.dot(K, self.dual_coef_)<|MERGE_RESOLUTION|>--- conflicted
+++ resolved
@@ -9,15 +9,9 @@
 from scipy.sparse.linalg import eigsh
 
 from ..utils import check_random_state
-<<<<<<< HEAD
-from ..utils.extmath import randomized_svd
-from ..utils.validation import check_is_fitted, check_array, \
-    check_kernel_eigenvalues
-=======
-from ..utils.extmath import svd_flip
+from ..utils.extmath import svd_flip, randomized_svd
 from ..utils.validation import (check_is_fitted, check_array,
                                 check_kernel_eigenvalues)
->>>>>>> f34883ec
 from ..exceptions import NotFittedError
 from ..base import BaseEstimator, TransformerMixin
 from ..preprocessing import KernelCenterer
