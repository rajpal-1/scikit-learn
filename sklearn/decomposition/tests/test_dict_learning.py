--- conflicted
+++ resolved
@@ -580,10 +580,7 @@
 
 def test_update_dict():
     # Check the dict update in batch mode vs online mode
-<<<<<<< HEAD
-=======
     # Non-regression test for #4866
->>>>>>> 2c5ea4e6
     rng = np.random.RandomState(0)
 
     code = np.array([[0.5, -0.5],
@@ -593,24 +590,13 @@
 
     X = np.dot(code, dictionary) + rng.randn(2, 2)
 
-<<<<<<< HEAD
-    # batch update
-=======
     # full batch update
->>>>>>> 2c5ea4e6
     newd_batch = dictionary.copy()
     _update_dict(newd_batch, X, code)
 
     # online update
     A = np.dot(code.T, code)
     B = np.dot(X.T, code)
-<<<<<<< HEAD
-
-    newd_online = dictionary.copy()
-    _update_dict(newd_online, X, code, A, B)
-
-    assert_allclose(newd_batch, newd_online)
-=======
     newd_online = dictionary.copy()
     _update_dict(newd_online, X, code, A, B)
 
@@ -622,5 +608,4 @@
 def test_warning_default_transform_alpha(Estimator):
     dl = Estimator(alpha=0.1)
     with pytest.warns(FutureWarning, match="default transform_alpha"):
-        dl.fit_transform(X)
->>>>>>> 2c5ea4e6
+        dl.fit_transform(X)