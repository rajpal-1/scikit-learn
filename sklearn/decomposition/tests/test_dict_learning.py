--- conflicted
+++ resolved
@@ -20,7 +20,8 @@
 from sklearn.decomposition import SparseCoder
 from sklearn.decomposition import dict_learning
 from sklearn.decomposition import dict_learning_online
-from sklearn.decomposition._dict_learning import dict_learning_na, sparse_encode_na
+from sklearn.decomposition import dict_learning_na
+from sklearn.decomposition import sparse_encode_na
 from sklearn.decomposition import sparse_encode
 from sklearn.utils.estimator_checks import check_transformer_data_not_an_array
 from sklearn.utils.estimator_checks import check_transformer_general
@@ -249,15 +250,17 @@
     assert dictionary.shape == (n_components, n_features)
     assert np.dot(code, dictionary).shape == X.shape
 
+
 def test_dict_learning_na_shapes():
     n_components = 8
     X_nan = X.copy()
-    X_nan[1,1] = np.nan
+    X_nan[1, 1] = np.nan
     code, dictionary = dict_learning_na(X_nan, n_components=n_components,
-                                            alpha=1)
+                                        alpha=1)
     assert code.shape == (n_samples, n_components)
     assert dictionary.shape == (n_components, n_features)
     assert np.dot(code, dictionary).shape == X_nan.shape
+
 
 def test_dict_learning_online_lars_positive_parameter():
     alpha = 1
@@ -365,7 +368,7 @@
     n_components = 5
     dico = MiniBatchDictionaryLearning(n_components, n_iter=20, random_state=0)
     X_nan = X.copy()
-    X_nan[1,1] = np.nan
+    X_nan[1, 1] = np.nan
     dico.fit(X_nan)
     assert dico.components_.shape == (n_components, n_features)
     code = dico.transform(X_nan)
@@ -376,7 +379,7 @@
     n_components = 5
     dico = MiniBatchDictionaryLearning(n_components, n_iter=20, random_state=0)
     X_nan = X.copy()
-    X_nan[1,1] = np.nan
+    X_nan[1, 1] = np.nan
     dico.fit(X_nan)
     assert not np.any(np.isnan(dico.components_))
     code = dico.transform(X_nan)
@@ -429,7 +432,6 @@
                               decimal=2)
 
 
-<<<<<<< HEAD
 def test_sparse_encode_na_shapes():
     n_components = 12
     rng = np.random.RandomState(0)
@@ -438,7 +440,8 @@
     observed_mask = np.ones(X.shape)
     code = sparse_encode_na(X, observed_mask, V)
     assert code.shape == (n_samples, n_components)
-=======
+
+
 def test_dict_learning_iter_offset():
     n_components = 12
     rng = np.random.RandomState(0)
@@ -454,7 +457,6 @@
         dict2.partial_fit(sample[np.newaxis, :])
 
     assert dict1.iter_offset_ == dict2.iter_offset_
->>>>>>> 73f1b6af
 
 
 def test_sparse_encode_shapes():
