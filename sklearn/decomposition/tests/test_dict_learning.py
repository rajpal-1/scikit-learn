--- conflicted
+++ resolved
@@ -564,7 +564,6 @@
     assert sc.n_features_in_ == d.shape[1]
 
 
-<<<<<<< HEAD
 @pytest.mark.parametrize("param, match", [
     ({"n_components": 0}, "n_components should be > 0"),
     ({"fit_algorithm": "wrong"}, "Coding method not supported"),
@@ -631,7 +630,8 @@
     with pytest.warns(FutureWarning, match=depr_msg):
         dict_learning_online(X, n_components=2, random_state=0,
                              **{arg: val})
-=======
+
+
 def test_update_dict():
     # Check the dict update in batch mode vs online mode
     rng = np.random.RandomState(0)
@@ -654,5 +654,4 @@
     newd_online = dictionary.copy()
     _update_dict(newd_online, X, code, A, B)
 
-    assert_allclose(newd_batch, newd_online)
->>>>>>> f51d6fe0
+    assert_allclose(newd_batch, newd_online)