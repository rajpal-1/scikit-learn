--- conflicted
+++ resolved
@@ -659,7 +659,6 @@
         assert _assess_dimension(s, rank, n_samples) == -np.inf
 
 
-<<<<<<< HEAD
 def test_pca_randomized_svd_n_oversamples():
     """Check that exposing and setting `n_oversamples` will provide accurate results
     even when `X` as a large number of features.
@@ -708,42 +707,6 @@
     X = rng.randn(100, 20)
     with pytest.raises(err_type, match=err_msg):
         PCA(**params).fit(X)
-=======
-import time
-from scipy.linalg import svd
-def test_pca_svd_output():
-    np.random.seed(12345)
-    nfeat = 20  # try 10, 11, 12, 20, 100
-
-    data = np.random.randn(10 ** 5, nfeat)
-    data = data - data.mean(axis=0)
-    print(np.shape(data))
-
-    # pca
-    pca = PCA(n_components=1)
-    t1 = time.perf_counter()
-    # vals0 = pca.fit_transform(data) # origin method
-    vals0 = pca.fit_transform(data, n_oversamples_rate=1).reshape(-1) # The result is the same as svd and svds
-    # vals0 = pca.fit_transform(data, n_oversamples_rate=0.7).reshape(-1) # The results are different
-    t2 = time.perf_counter()
-    print("pca time cost：{}".format(t2 - t1))
-    print(np.shape(vals0))
-
-    # sparse svd
-    from scipy.sparse.linalg import svds
-
-    if data.shape[1] > 1:
-        U1, s1, _ = svds(data, k=1, return_singular_vectors="u")
-        vals1 = U1[:, 0] * s1[0]
-    else:
-        vals1 = data[:, 0]
-
-    # dense svd
-    U2, s2, Vh2 = svd(data, full_matrices=False)
-    vals2 = U2[:, 0] * s2[0]
-
-    print("\nthe next three rows should be the same up to sign:")
-    print(" PCA       ", vals0[0:5], "\n sparse SVD", vals1[0:5], "\n dense SVD ", vals2[0:5], "\n")
 
 
 def test_feature_names_out():
@@ -751,5 +714,4 @@
     pca = PCA(n_components=2).fit(iris.data)
 
     names = pca.get_feature_names_out()
-    assert_array_equal([f"pca{i}" for i in range(2)], names)
->>>>>>> 5b1b7d49
+    assert_array_equal([f"pca{i}" for i in range(2)], names)