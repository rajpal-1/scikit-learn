import numpy as np
import scipy as sp
from numpy.testing import assert_array_equal

import pytest

from sklearn.utils._testing import assert_allclose

from sklearn import datasets
from sklearn.decomposition import PCA
from sklearn.datasets import load_iris
from sklearn.decomposition._pca import _assess_dimension
from sklearn.decomposition._pca import _infer_dimension

iris = datasets.load_iris()
PCA_SOLVERS = ["full", "arpack", "randomized", "auto"]


@pytest.mark.parametrize("svd_solver", PCA_SOLVERS)
@pytest.mark.parametrize("n_components", range(1, iris.data.shape[1]))
def test_pca(svd_solver, n_components):
    X = iris.data
    pca = PCA(n_components=n_components, svd_solver=svd_solver)

    # check the shape of fit.transform
    X_r = pca.fit(X).transform(X)
    assert X_r.shape[1] == n_components

    # check the equivalence of fit.transform and fit_transform
    X_r2 = pca.fit_transform(X)
    assert_allclose(X_r, X_r2)
    X_r = pca.transform(X)
    assert_allclose(X_r, X_r2)

    # Test get_covariance and get_precision
    cov = pca.get_covariance()
    precision = pca.get_precision()
    assert_allclose(np.dot(cov, precision), np.eye(X.shape[1]), atol=1e-12)


def test_no_empty_slice_warning():
    # test if we avoid numpy warnings for computing over empty arrays
    n_components = 10
    n_features = n_components + 2  # anything > n_comps triggered it in 0.16
    X = np.random.uniform(-1, 1, size=(n_components, n_features))
    pca = PCA(n_components=n_components)
    with pytest.warns(None) as record:
        pca.fit(X)
    assert not record.list


@pytest.mark.parametrize("copy", [True, False])
@pytest.mark.parametrize("solver", PCA_SOLVERS)
def test_whitening(solver, copy):
    # Check that PCA output has unit-variance
    rng = np.random.RandomState(0)
    n_samples = 100
    n_features = 80
    n_components = 30
    rank = 50

    # some low rank data with correlated features
    X = np.dot(
        rng.randn(n_samples, rank),
        np.dot(np.diag(np.linspace(10.0, 1.0, rank)), rng.randn(rank, n_features)),
    )
    # the component-wise variance of the first 50 features is 3 times the
    # mean component-wise variance of the remaining 30 features
    X[:, :50] *= 3

    assert X.shape == (n_samples, n_features)

    # the component-wise variance is thus highly varying:
    assert X.std(axis=0).std() > 43.8

    # whiten the data while projecting to the lower dim subspace
    X_ = X.copy()  # make sure we keep an original across iterations.
    pca = PCA(
        n_components=n_components,
        whiten=True,
        copy=copy,
        svd_solver=solver,
        random_state=0,
        iterated_power=7,
    )
    # test fit_transform
    X_whitened = pca.fit_transform(X_.copy())
    assert X_whitened.shape == (n_samples, n_components)
    X_whitened2 = pca.transform(X_)
    assert_allclose(X_whitened, X_whitened2, rtol=5e-4)

    assert_allclose(X_whitened.std(ddof=1, axis=0), np.ones(n_components))
    assert_allclose(X_whitened.mean(axis=0), np.zeros(n_components), atol=1e-12)

    X_ = X.copy()
    pca = PCA(
        n_components=n_components, whiten=False, copy=copy, svd_solver=solver
    ).fit(X_)
    X_unwhitened = pca.transform(X_)
    assert X_unwhitened.shape == (n_samples, n_components)

    # in that case the output components still have varying variances
    assert X_unwhitened.std(axis=0).std() == pytest.approx(74.1, rel=1e-1)
    # we always center, so no test for non-centering.


@pytest.mark.parametrize("svd_solver", ["arpack", "randomized"])
def test_pca_explained_variance_equivalence_solver(svd_solver):
    rng = np.random.RandomState(0)
    n_samples, n_features = 100, 80
    X = rng.randn(n_samples, n_features)

    pca_full = PCA(n_components=2, svd_solver="full")
    pca_other = PCA(n_components=2, svd_solver=svd_solver, random_state=0)

    pca_full.fit(X)
    pca_other.fit(X)

    assert_allclose(
        pca_full.explained_variance_, pca_other.explained_variance_, rtol=5e-2
    )
    assert_allclose(
        pca_full.explained_variance_ratio_,
        pca_other.explained_variance_ratio_,
        rtol=5e-2,
    )


@pytest.mark.parametrize(
    "X",
    [
        np.random.RandomState(0).randn(100, 80),
        datasets.make_classification(100, 80, n_informative=78, random_state=0)[0],
    ],
    ids=["random-data", "correlated-data"],
)
@pytest.mark.parametrize("svd_solver", PCA_SOLVERS)
def test_pca_explained_variance_empirical(X, svd_solver):
    pca = PCA(n_components=2, svd_solver=svd_solver, random_state=0)
    X_pca = pca.fit_transform(X)
    assert_allclose(pca.explained_variance_, np.var(X_pca, ddof=1, axis=0))

    expected_result = np.linalg.eig(np.cov(X, rowvar=False))[0]
    expected_result = sorted(expected_result, reverse=True)[:2]
    assert_allclose(pca.explained_variance_, expected_result, rtol=5e-3)


@pytest.mark.parametrize("svd_solver", ["arpack", "randomized"])
def test_pca_singular_values_consistency(svd_solver):
    rng = np.random.RandomState(0)
    n_samples, n_features = 100, 80
    X = rng.randn(n_samples, n_features)

    pca_full = PCA(n_components=2, svd_solver="full", random_state=rng)
    pca_other = PCA(n_components=2, svd_solver=svd_solver, random_state=rng)

    pca_full.fit(X)
    pca_other.fit(X)

    assert_allclose(pca_full.singular_values_, pca_other.singular_values_, rtol=5e-3)


@pytest.mark.parametrize("svd_solver", PCA_SOLVERS)
def test_pca_singular_values(svd_solver):
    rng = np.random.RandomState(0)
    n_samples, n_features = 100, 80
    X = rng.randn(n_samples, n_features)

    pca = PCA(n_components=2, svd_solver=svd_solver, random_state=rng)
    X_trans = pca.fit_transform(X)

    # compare to the Frobenius norm
    assert_allclose(
        np.sum(pca.singular_values_ ** 2), np.linalg.norm(X_trans, "fro") ** 2
    )
    # Compare to the 2-norms of the score vectors
    assert_allclose(pca.singular_values_, np.sqrt(np.sum(X_trans ** 2, axis=0)))

    # set the singular values and see what er get back
    n_samples, n_features = 100, 110
    X = rng.randn(n_samples, n_features)

    pca = PCA(n_components=3, svd_solver=svd_solver, random_state=rng)
    X_trans = pca.fit_transform(X)
    X_trans /= np.sqrt(np.sum(X_trans ** 2, axis=0))
    X_trans[:, 0] *= 3.142
    X_trans[:, 1] *= 2.718
    X_hat = np.dot(X_trans, pca.components_)
    pca.fit(X_hat)
    assert_allclose(pca.singular_values_, [3.142, 2.718, 1.0])


@pytest.mark.parametrize("svd_solver", PCA_SOLVERS)
def test_pca_check_projection(svd_solver):
    # Test that the projection of data is correct
    rng = np.random.RandomState(0)
    n, p = 100, 3
    X = rng.randn(n, p) * 0.1
    X[:10] += np.array([3, 4, 5])
    Xt = 0.1 * rng.randn(1, p) + np.array([3, 4, 5])

    Yt = PCA(n_components=2, svd_solver=svd_solver).fit(X).transform(Xt)
    Yt /= np.sqrt((Yt ** 2).sum())

    assert_allclose(np.abs(Yt[0][0]), 1.0, rtol=5e-3)


@pytest.mark.parametrize("svd_solver", PCA_SOLVERS)
def test_pca_check_projection_list(svd_solver):
    # Test that the projection of data is correct
    X = [[1.0, 0.0], [0.0, 1.0]]
    pca = PCA(n_components=1, svd_solver=svd_solver, random_state=0)
    X_trans = pca.fit_transform(X)
    assert X_trans.shape, (2, 1)
    assert_allclose(X_trans.mean(), 0.00, atol=1e-12)
    assert_allclose(X_trans.std(), 0.71, rtol=5e-3)


@pytest.mark.parametrize("svd_solver", ["full", "arpack", "randomized"])
@pytest.mark.parametrize("whiten", [False, True])
def test_pca_inverse(svd_solver, whiten):
    # Test that the projection of data can be inverted
    rng = np.random.RandomState(0)
    n, p = 50, 3
    X = rng.randn(n, p)  # spherical data
    X[:, 1] *= 0.00001  # make middle component relatively small
    X += [5, 4, 3]  # make a large mean

    # same check that we can find the original data from the transformed
    # signal (since the data is almost of rank n_components)
    pca = PCA(n_components=2, svd_solver=svd_solver, whiten=whiten).fit(X)
    Y = pca.transform(X)
    Y_inverse = pca.inverse_transform(Y)
    assert_allclose(X, Y_inverse, rtol=5e-6)


@pytest.mark.parametrize(
    "data", [np.array([[0, 1, 0], [1, 0, 0]]), np.array([[0, 1, 0], [1, 0, 0]]).T]
)
@pytest.mark.parametrize(
    "svd_solver, n_components, err_msg",
    [
        ("arpack", 0, r"must be between 1 and min\(n_samples, n_features\)"),
        ("randomized", 0, r"must be between 1 and min\(n_samples, n_features\)"),
        ("arpack", 2, r"must be strictly less than min"),
        (
            "auto",
            -1,
            (
                r"n_components={}L? must be between {}L? and "
                r"min\(n_samples, n_features\)={}L? with "
                r"svd_solver=\'{}\'"
            ),
        ),
        (
            "auto",
            3,
            (
                r"n_components={}L? must be between {}L? and "
                r"min\(n_samples, n_features\)={}L? with "
                r"svd_solver=\'{}\'"
            ),
        ),
        ("auto", 1.0, "must be of type int"),
    ],
)
def test_pca_validation(svd_solver, data, n_components, err_msg):
    # Ensures that solver-specific extreme inputs for the n_components
    # parameter raise errors
    smallest_d = 2  # The smallest dimension
    lower_limit = {"randomized": 1, "arpack": 1, "full": 0, "auto": 0}
    pca_fitted = PCA(n_components, svd_solver=svd_solver)

    solver_reported = "full" if svd_solver == "auto" else svd_solver
    err_msg = err_msg.format(
        n_components, lower_limit[svd_solver], smallest_d, solver_reported
    )
    with pytest.raises(ValueError, match=err_msg):
        pca_fitted.fit(data)

    # Additional case for arpack
    if svd_solver == "arpack":
        n_components = smallest_d

        err_msg = (
            "n_components={}L? must be strictly less than "
            r"min\(n_samples, n_features\)={}L? with "
            "svd_solver='arpack'".format(n_components, smallest_d)
        )
        with pytest.raises(ValueError, match=err_msg):
            PCA(n_components, svd_solver=svd_solver).fit(data)


@pytest.mark.parametrize(
    "solver, n_components_",
    [
        ("full", min(iris.data.shape)),
        ("arpack", min(iris.data.shape) - 1),
        ("randomized", min(iris.data.shape)),
    ],
)
@pytest.mark.parametrize("data", [iris.data, iris.data.T])
def test_n_components_none(data, solver, n_components_):
    pca = PCA(svd_solver=solver)
    pca.fit(data)
    assert pca.n_components_ == n_components_


@pytest.mark.parametrize("svd_solver", ["auto", "full"])
def test_n_components_mle(svd_solver):
    # Ensure that n_components == 'mle' doesn't raise error for auto/full
    rng = np.random.RandomState(0)
    n_samples, n_features = 600, 10
    X = rng.randn(n_samples, n_features)
    pca = PCA(n_components="mle", svd_solver=svd_solver)
    pca.fit(X)
    assert pca.n_components_ == 1


@pytest.mark.parametrize("svd_solver", ["arpack", "randomized"])
def test_n_components_mle_error(svd_solver):
    # Ensure that n_components == 'mle' will raise an error for unsupported
    # solvers
    rng = np.random.RandomState(0)
    n_samples, n_features = 600, 10
    X = rng.randn(n_samples, n_features)
    pca = PCA(n_components="mle", svd_solver=svd_solver)
    err_msg = "n_components='mle' cannot be a string with svd_solver='{}'".format(
        svd_solver
    )
    with pytest.raises(ValueError, match=err_msg):
        pca.fit(X)


def test_pca_dim():
    # Check automated dimensionality setting
    rng = np.random.RandomState(0)
    n, p = 100, 5
    X = rng.randn(n, p) * 0.1
    X[:10] += np.array([3, 4, 5, 1, 2])
    pca = PCA(n_components="mle", svd_solver="full").fit(X)
    assert pca.n_components == "mle"
    assert pca.n_components_ == 1


def test_infer_dim_1():
    # TODO: explain what this is testing
    # Or at least use explicit variable names...
    n, p = 1000, 5
    rng = np.random.RandomState(0)
    X = (
        rng.randn(n, p) * 0.1
        + rng.randn(n, 1) * np.array([3, 4, 5, 1, 2])
        + np.array([1, 0, 7, 4, 6])
    )
    pca = PCA(n_components=p, svd_solver="full")
    pca.fit(X)
    spect = pca.explained_variance_
    ll = np.array([_assess_dimension(spect, k, n) for k in range(1, p)])
    assert ll[1] > ll.max() - 0.01 * n


def test_infer_dim_2():
    # TODO: explain what this is testing
    # Or at least use explicit variable names...
    n, p = 1000, 5
    rng = np.random.RandomState(0)
    X = rng.randn(n, p) * 0.1
    X[:10] += np.array([3, 4, 5, 1, 2])
    X[10:20] += np.array([6, 0, 7, 2, -1])
    pca = PCA(n_components=p, svd_solver="full")
    pca.fit(X)
    spect = pca.explained_variance_
    assert _infer_dimension(spect, n) > 1


def test_infer_dim_3():
    n, p = 100, 5
    rng = np.random.RandomState(0)
    X = rng.randn(n, p) * 0.1
    X[:10] += np.array([3, 4, 5, 1, 2])
    X[10:20] += np.array([6, 0, 7, 2, -1])
    X[30:40] += 2 * np.array([-1, 1, -1, 1, -1])
    pca = PCA(n_components=p, svd_solver="full")
    pca.fit(X)
    spect = pca.explained_variance_
    assert _infer_dimension(spect, n) > 2


@pytest.mark.parametrize(
    "X, n_components, n_components_validated",
    [
        (iris.data, 0.95, 2),  # row > col
        (iris.data, 0.01, 1),  # row > col
        (np.random.RandomState(0).rand(5, 20), 0.5, 2),
    ],  # row < col
)
def test_infer_dim_by_explained_variance(X, n_components, n_components_validated):
    pca = PCA(n_components=n_components, svd_solver="full")
    pca.fit(X)
    assert pca.n_components == pytest.approx(n_components)
    assert pca.n_components_ == n_components_validated


@pytest.mark.parametrize("svd_solver", PCA_SOLVERS)
def test_pca_score(svd_solver):
    # Test that probabilistic PCA scoring yields a reasonable score
    n, p = 1000, 3
    rng = np.random.RandomState(0)
    X = rng.randn(n, p) * 0.1 + np.array([3, 4, 5])
    pca = PCA(n_components=2, svd_solver=svd_solver)
    pca.fit(X)

    ll1 = pca.score(X)
    h = -0.5 * np.log(2 * np.pi * np.exp(1) * 0.1 ** 2) * p
    assert_allclose(ll1 / h, 1, rtol=5e-2)

    ll2 = pca.score(rng.randn(n, p) * 0.2 + np.array([3, 4, 5]))
    assert ll1 > ll2

    pca = PCA(n_components=2, whiten=True, svd_solver=svd_solver)
    pca.fit(X)
    ll2 = pca.score(X)
    assert ll1 > ll2


def test_pca_score3():
    # Check that probabilistic PCA selects the right model
    n, p = 200, 3
    rng = np.random.RandomState(0)
    Xl = rng.randn(n, p) + rng.randn(n, 1) * np.array([3, 4, 5]) + np.array([1, 0, 7])
    Xt = rng.randn(n, p) + rng.randn(n, 1) * np.array([3, 4, 5]) + np.array([1, 0, 7])
    ll = np.zeros(p)
    for k in range(p):
        pca = PCA(n_components=k, svd_solver="full")
        pca.fit(Xl)
        ll[k] = pca.score(Xt)

    assert ll.argmax() == 1


@pytest.mark.parametrize("svd_solver", PCA_SOLVERS)
def test_pca_sanity_noise_variance(svd_solver):
    # Sanity check for the noise_variance_. For more details see
    # https://github.com/scikit-learn/scikit-learn/issues/7568
    # https://github.com/scikit-learn/scikit-learn/issues/8541
    # https://github.com/scikit-learn/scikit-learn/issues/8544
    X, _ = datasets.load_digits(return_X_y=True)
    pca = PCA(n_components=30, svd_solver=svd_solver, random_state=0)
    pca.fit(X)
    assert np.all((pca.explained_variance_ - pca.noise_variance_) >= 0)


@pytest.mark.parametrize("svd_solver", ["arpack", "randomized"])
def test_pca_score_consistency_solvers(svd_solver):
    # Check the consistency of score between solvers
    X, _ = datasets.load_digits(return_X_y=True)
    pca_full = PCA(n_components=30, svd_solver="full", random_state=0)
    pca_other = PCA(n_components=30, svd_solver=svd_solver, random_state=0)
    pca_full.fit(X)
    pca_other.fit(X)
    assert_allclose(pca_full.score(X), pca_other.score(X), rtol=5e-6)


# arpack raises ValueError for n_components == min(n_samples,  n_features)
@pytest.mark.parametrize("svd_solver", ["full", "randomized"])
def test_pca_zero_noise_variance_edge_cases(svd_solver):
    # ensure that noise_variance_ is 0 in edge cases
    # when n_components == min(n_samples, n_features)
    n, p = 100, 3
    rng = np.random.RandomState(0)
    X = rng.randn(n, p) * 0.1 + np.array([3, 4, 5])

    pca = PCA(n_components=p, svd_solver=svd_solver)
    pca.fit(X)
    assert pca.noise_variance_ == 0

    pca.fit(X.T)
    assert pca.noise_variance_ == 0


@pytest.mark.parametrize(
    "data, n_components, expected_solver",
    [  # case: n_components in (0,1) => 'full'
        (np.random.RandomState(0).uniform(size=(1000, 50)), 0.5, "full"),
        # case: max(X.shape) <= 500 => 'full'
        (np.random.RandomState(0).uniform(size=(10, 50)), 5, "full"),
        # case: n_components >= .8 * min(X.shape) => 'full'
        (np.random.RandomState(0).uniform(size=(1000, 50)), 50, "full"),
        # n_components >= 1 and n_components < .8*min(X.shape) => 'randomized'
        (np.random.RandomState(0).uniform(size=(1000, 50)), 10, "randomized"),
    ],
)
def test_pca_svd_solver_auto(data, n_components, expected_solver):
    pca_auto = PCA(n_components=n_components, random_state=0)
    pca_test = PCA(
        n_components=n_components, svd_solver=expected_solver, random_state=0
    )
    pca_auto.fit(data)
    pca_test.fit(data)
    assert_allclose(pca_auto.components_, pca_test.components_)


@pytest.mark.parametrize("svd_solver", PCA_SOLVERS)
def test_pca_sparse_input(svd_solver):
    X = np.random.RandomState(0).rand(5, 4)
    X = sp.sparse.csr_matrix(X)
    assert sp.sparse.issparse(X)

    pca = PCA(n_components=3, svd_solver=svd_solver)
    with pytest.raises(TypeError):
        pca.fit(X)


def test_pca_bad_solver():
    X = np.random.RandomState(0).rand(5, 4)
    pca = PCA(n_components=3, svd_solver="bad_argument")
    with pytest.raises(ValueError):
        pca.fit(X)


@pytest.mark.parametrize("svd_solver", PCA_SOLVERS)
def test_pca_deterministic_output(svd_solver):
    rng = np.random.RandomState(0)
    X = rng.rand(10, 10)

    transformed_X = np.zeros((20, 2))
    for i in range(20):
        pca = PCA(n_components=2, svd_solver=svd_solver, random_state=rng)
        transformed_X[i, :] = pca.fit_transform(X)[0]
    assert_allclose(transformed_X, np.tile(transformed_X[0, :], 20).reshape(20, 2))


@pytest.mark.parametrize("svd_solver", PCA_SOLVERS)
def test_pca_dtype_preservation(svd_solver):
    check_pca_float_dtype_preservation(svd_solver)
    check_pca_int_dtype_upcast_to_double(svd_solver)


def check_pca_float_dtype_preservation(svd_solver):
    # Ensure that PCA does not upscale the dtype when input is float32
    X_64 = np.random.RandomState(0).rand(1000, 4).astype(np.float64, copy=False)
    X_32 = X_64.astype(np.float32)

    pca_64 = PCA(n_components=3, svd_solver=svd_solver, random_state=0).fit(X_64)
    pca_32 = PCA(n_components=3, svd_solver=svd_solver, random_state=0).fit(X_32)

    assert pca_64.components_.dtype == np.float64
    assert pca_32.components_.dtype == np.float32
    assert pca_64.transform(X_64).dtype == np.float64
    assert pca_32.transform(X_32).dtype == np.float32

    # the rtol is set such that the test passes on all platforms tested on
    # conda-forge: PR#15775
    # see: https://github.com/conda-forge/scikit-learn-feedstock/pull/113
    assert_allclose(pca_64.components_, pca_32.components_, rtol=2e-4)


def check_pca_int_dtype_upcast_to_double(svd_solver):
    # Ensure that all int types will be upcast to float64
    X_i64 = np.random.RandomState(0).randint(0, 1000, (1000, 4))
    X_i64 = X_i64.astype(np.int64, copy=False)
    X_i32 = X_i64.astype(np.int32, copy=False)

    pca_64 = PCA(n_components=3, svd_solver=svd_solver, random_state=0).fit(X_i64)
    pca_32 = PCA(n_components=3, svd_solver=svd_solver, random_state=0).fit(X_i32)

    assert pca_64.components_.dtype == np.float64
    assert pca_32.components_.dtype == np.float64
    assert pca_64.transform(X_i64).dtype == np.float64
    assert pca_32.transform(X_i32).dtype == np.float64

    assert_allclose(pca_64.components_, pca_32.components_, rtol=1e-4)


def test_pca_n_components_mostly_explained_variance_ratio():
    # when n_components is the second highest cumulative sum of the
    # explained_variance_ratio_, then n_components_ should equal the
    # number of features in the dataset #15669
    X, y = load_iris(return_X_y=True)
    pca1 = PCA().fit(X, y)

    n_components = pca1.explained_variance_ratio_.cumsum()[-2]
    pca2 = PCA(n_components=n_components).fit(X, y)
    assert pca2.n_components_ == X.shape[1]


def test_assess_dimension_bad_rank():
    # Test error when tested rank not in [1, n_features - 1]
    spectrum = np.array([1, 1e-30, 1e-30, 1e-30])
    n_samples = 10
    for rank in (0, 5):
        with pytest.raises(ValueError, match=r"should be in \[1, n_features - 1\]"):
            _assess_dimension(spectrum, rank, n_samples)


def test_small_eigenvalues_mle():
    # Test rank associated with tiny eigenvalues are given a log-likelihood of
    # -inf. The inferred rank will be 1
    spectrum = np.array([1, 1e-30, 1e-30, 1e-30])

    assert _assess_dimension(spectrum, rank=1, n_samples=10) > -np.inf

    for rank in (2, 3):
        assert _assess_dimension(spectrum, rank, 10) == -np.inf

    assert _infer_dimension(spectrum, 10) == 1


def test_mle_redundant_data():
    # Test 'mle' with pathological X: only one relevant feature should give a
    # rank of 1
    X, _ = datasets.make_classification(
        n_features=20,
        n_informative=1,
        n_repeated=18,
        n_redundant=1,
        n_clusters_per_class=1,
        random_state=42,
    )
    pca = PCA(n_components="mle").fit(X)
    assert pca.n_components_ == 1


def test_fit_mle_too_few_samples():
    # Tests that an error is raised when the number of samples is smaller
    # than the number of features during an mle fit
    X, _ = datasets.make_classification(n_samples=20, n_features=21, random_state=42)

    pca = PCA(n_components="mle", svd_solver="full")
    with pytest.raises(
        ValueError,
        match="n_components='mle' is only supported if n_samples >= n_features",
    ):
        pca.fit(X)


def test_mle_simple_case():
    # non-regression test for issue
    # https://github.com/scikit-learn/scikit-learn/issues/16730
    n_samples, n_dim = 1000, 10
    X = np.random.RandomState(0).randn(n_samples, n_dim)
    X[:, -1] = np.mean(X[:, :-1], axis=-1)  # true X dim is ndim - 1
    pca_skl = PCA("mle", svd_solver="full")
    pca_skl.fit(X)
    assert pca_skl.n_components_ == n_dim - 1


def test_assess_dimesion_rank_one():
    # Make sure assess_dimension works properly on a matrix of rank 1
    n_samples, n_features = 9, 6
    X = np.ones((n_samples, n_features))  # rank 1 matrix
    _, s, _ = np.linalg.svd(X, full_matrices=True)
    # except for rank 1, all eigenvalues are 0 resp. close to 0 (FP)
    assert_allclose(s[1:], np.zeros(n_features - 1), atol=1e-12)

    assert np.isfinite(_assess_dimension(s, rank=1, n_samples=n_samples))
    for rank in range(2, n_features):
        assert _assess_dimension(s, rank, n_samples) == -np.inf

<<<<<<< HEAD
import time
from scipy.linalg import svd
def test_pca_svd_output():
    np.random.seed(12345)
    nfeat = 20  # try 10, 11, 12, 20, 100

    data = np.random.randn(10 ** 5, nfeat)
    data = data - data.mean(axis=0)
    print(np.shape(data))

    # pca
    pca = PCA(n_components=1)
    t1 = time.perf_counter()
    # vals0 = pca.fit_transform(data) # origin method
    vals0 = pca.fit_transform(data, n_oversamples_rate=1).reshape(-1) # The result is the same as svd and svds
    # vals0 = pca.fit_transform(data, n_oversamples_rate=0.7).reshape(-1) # The results are different
    t2 = time.perf_counter()
    print("pca time cost：{}".format(t2 - t1))
    print(np.shape(vals0))

    # sparse svd
    from scipy.sparse.linalg import svds

    if data.shape[1] > 1:
        U1, s1, _ = svds(data, k=1, return_singular_vectors="u")
        vals1 = U1[:, 0] * s1[0]
    else:
        vals1 = data[:, 0]

    # dense svd
    U2, s2, Vh2 = svd(data, full_matrices=False)
    vals2 = U2[:, 0] * s2[0]

    print("\nthe next three rows should be the same up to sign:")
    print(" PCA       ", vals0[0:5], "\n sparse SVD", vals1[0:5], "\n dense SVD ", vals2[0:5], "\n")
=======

def test_feature_names_out():
    """Check feature names out for PCA."""
    pca = PCA(n_components=2).fit(iris.data)

    names = pca.get_feature_names_out()
    assert_array_equal([f"pca{i}" for i in range(2)], names)
>>>>>>> 90bef464
<|MERGE_RESOLUTION|>--- conflicted
+++ resolved
@@ -658,7 +658,7 @@
     for rank in range(2, n_features):
         assert _assess_dimension(s, rank, n_samples) == -np.inf
 
-<<<<<<< HEAD
+
 import time
 from scipy.linalg import svd
 def test_pca_svd_output():
@@ -694,12 +694,11 @@
 
     print("\nthe next three rows should be the same up to sign:")
     print(" PCA       ", vals0[0:5], "\n sparse SVD", vals1[0:5], "\n dense SVD ", vals2[0:5], "\n")
-=======
+
 
 def test_feature_names_out():
     """Check feature names out for PCA."""
     pca = PCA(n_components=2).fit(iris.data)
 
     names = pca.get_feature_names_out()
-    assert_array_equal([f"pca{i}" for i in range(2)], names)
->>>>>>> 90bef464
+    assert_array_equal([f"pca{i}" for i in range(2)], names)