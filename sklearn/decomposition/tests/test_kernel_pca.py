import numpy as np
import scipy.sparse as sp
import pytest

from sklearn.utils._testing import (assert_array_almost_equal,
                                   assert_allclose)

from sklearn.decomposition import PCA, KernelPCA
from sklearn.datasets import make_circles
from sklearn.datasets import make_blobs
from sklearn.exceptions import NotFittedError
from sklearn.linear_model import Perceptron
from sklearn.pipeline import Pipeline
from sklearn.preprocessing import StandardScaler
from sklearn.model_selection import GridSearchCV
from sklearn.metrics.pairwise import rbf_kernel
from sklearn.utils.validation import _check_psd_eigenvalues


def test_kernel_pca():
    rng = np.random.RandomState(0)
    X_fit = rng.random_sample((5, 4))
    X_pred = rng.random_sample((2, 4))

    def histogram(x, y, **kwargs):
        # Histogram kernel implemented as a callable.
        assert kwargs == {}    # no kernel_params that we didn't ask for
        return np.minimum(x, y).sum()

    for eigen_solver in ("auto", "dense", "arpack"):
        for kernel in ("linear", "rbf", "poly", histogram):
            # histogram kernel produces singular matrix inside linalg.solve
            # XXX use a least-squares approximation?
            inv = not callable(kernel)

            # transform fit data
            kpca = KernelPCA(4, kernel=kernel, eigen_solver=eigen_solver,
                             fit_inverse_transform=inv)
            X_fit_transformed = kpca.fit_transform(X_fit)
            X_fit_transformed2 = kpca.fit(X_fit).transform(X_fit)
            assert_array_almost_equal(np.abs(X_fit_transformed),
                                      np.abs(X_fit_transformed2))

            # non-regression test: previously, gamma would be 0 by default,
            # forcing all eigenvalues to 0 under the poly kernel
            assert X_fit_transformed.size != 0

            # transform new data
            X_pred_transformed = kpca.transform(X_pred)
            assert (X_pred_transformed.shape[1] ==
                         X_fit_transformed.shape[1])

            # inverse transform
            if inv:
                X_pred2 = kpca.inverse_transform(X_pred_transformed)
                assert X_pred2.shape == X_pred.shape


def test_kernel_pca_invalid_parameters():
    with pytest.raises(ValueError):
        KernelPCA(10, fit_inverse_transform=True, kernel='precomputed')


def test_kernel_pca_consistent_transform():
    # X_fit_ needs to retain the old, unmodified copy of X
    state = np.random.RandomState(0)
    X = state.rand(10, 10)
    kpca = KernelPCA(random_state=state).fit(X)
    transformed1 = kpca.transform(X)

    X_copy = X.copy()
    X[:, 0] = 666
    transformed2 = kpca.transform(X_copy)
    assert_array_almost_equal(transformed1, transformed2)


def test_kernel_pca_deterministic_output():
    rng = np.random.RandomState(0)
    X = rng.rand(10, 10)
    eigen_solver = ('arpack', 'dense')

    for solver in eigen_solver:
        transformed_X = np.zeros((20, 2))
        for i in range(20):
            kpca = KernelPCA(n_components=2, eigen_solver=solver,
                             random_state=rng)
            transformed_X[i, :] = kpca.fit_transform(X)[0]
        assert_allclose(
            transformed_X, np.tile(transformed_X[0, :], 20).reshape(20, 2))


def test_kernel_pca_sparse():
    rng = np.random.RandomState(0)
    X_fit = sp.csr_matrix(rng.random_sample((5, 4)))
    X_pred = sp.csr_matrix(rng.random_sample((2, 4)))

    for eigen_solver in ("auto", "arpack"):
        for kernel in ("linear", "rbf", "poly"):
            # transform fit data
            kpca = KernelPCA(4, kernel=kernel, eigen_solver=eigen_solver,
                             fit_inverse_transform=False)
            X_fit_transformed = kpca.fit_transform(X_fit)
            X_fit_transformed2 = kpca.fit(X_fit).transform(X_fit)
            assert_array_almost_equal(np.abs(X_fit_transformed),
                                      np.abs(X_fit_transformed2))

            # transform new data
            X_pred_transformed = kpca.transform(X_pred)
            assert (X_pred_transformed.shape[1] ==
                         X_fit_transformed.shape[1])

            # inverse transform
            # X_pred2 = kpca.inverse_transform(X_pred_transformed)
            # assert X_pred2.shape == X_pred.shape)


def test_kernel_pca_linear_kernel():
    rng = np.random.RandomState(0)
    X_fit = rng.random_sample((5, 4))
    X_pred = rng.random_sample((2, 4))

    # for a linear kernel, kernel PCA should find the same projection as PCA
    # modulo the sign (direction)
    # fit only the first four components: fifth is near zero eigenvalue, so
    # can be trimmed due to roundoff error
    assert_array_almost_equal(
        np.abs(KernelPCA(4).fit(X_fit).transform(X_pred)),
        np.abs(PCA(4).fit(X_fit).transform(X_pred)))


def test_kernel_pca_n_components():
    rng = np.random.RandomState(0)
    X_fit = rng.random_sample((5, 4))
    X_pred = rng.random_sample((2, 4))

    for eigen_solver in ("dense", "arpack"):
        for c in [1, 2, 4]:
            kpca = KernelPCA(n_components=c, eigen_solver=eigen_solver)
            shape = kpca.fit(X_fit).transform(X_pred).shape

            assert shape == (2, c)


def test_remove_zero_eig():
    X = np.array([[1 - 1e-30, 1], [1, 1], [1, 1 - 1e-20]])

    # n_components=None (default) => remove_zero_eig is True
    kpca = KernelPCA()
    Xt = kpca.fit_transform(X)
    assert Xt.shape == (3, 0)

    kpca = KernelPCA(n_components=2)
    Xt = kpca.fit_transform(X)
    assert Xt.shape == (3, 2)

    kpca = KernelPCA(n_components=2, remove_zero_eig=True)
    Xt = kpca.fit_transform(X)
    assert Xt.shape == (3, 0)


def test_leave_zero_eig():
    """This test checks that fit().transform() returns the same result as
    fit_transform() in case of non-removed zero eigenvalue.
    Non-regression test for issue #12141 (PR #12143)"""
    X_fit = np.array([[1, 1], [0, 0]])

    # Assert that even with all np warnings on, there is no div by zero warning
    with pytest.warns(None) as record:
        with np.errstate(all='warn'):
            k = KernelPCA(n_components=2, remove_zero_eig=False,
                          eigen_solver="dense")
            # Fit, then transform
            A = k.fit(X_fit).transform(X_fit)
            # Do both at once
            B = k.fit_transform(X_fit)
            # Compare
            assert_array_almost_equal(np.abs(A), np.abs(B))

    for w in record:
        # There might be warnings about the kernel being badly conditioned,
        # but there should not be warnings about division by zero.
        # (Numpy division by zero warning can have many message variants, but
        # at least we know that it is a RuntimeWarning so lets check only this)
        assert not issubclass(w.category, RuntimeWarning)


def test_kernel_pca_precomputed():
    rng = np.random.RandomState(0)
    X_fit = rng.random_sample((5, 4))
    X_pred = rng.random_sample((2, 4))

    for eigen_solver in ("dense", "arpack"):
        X_kpca = KernelPCA(4, eigen_solver=eigen_solver).\
            fit(X_fit).transform(X_pred)
        X_kpca2 = KernelPCA(
            4, eigen_solver=eigen_solver, kernel='precomputed').fit(
                np.dot(X_fit, X_fit.T)).transform(np.dot(X_pred, X_fit.T))

        X_kpca_train = KernelPCA(
            4, eigen_solver=eigen_solver,
            kernel='precomputed').fit_transform(np.dot(X_fit, X_fit.T))
        X_kpca_train2 = KernelPCA(
            4, eigen_solver=eigen_solver, kernel='precomputed').fit(
                np.dot(X_fit, X_fit.T)).transform(np.dot(X_fit, X_fit.T))

        assert_array_almost_equal(np.abs(X_kpca),
                                  np.abs(X_kpca2))

        assert_array_almost_equal(np.abs(X_kpca_train),
                                  np.abs(X_kpca_train2))


def test_kernel_pca_invalid_kernel():
    rng = np.random.RandomState(0)
    X_fit = rng.random_sample((2, 4))
    kpca = KernelPCA(kernel="tototiti")
    with pytest.raises(ValueError):
        kpca.fit(X_fit)


def test_gridsearch_pipeline():
    # Test if we can do a grid-search to find parameters to separate
    # circles with a perceptron model.
    X, y = make_circles(n_samples=400, factor=.3, noise=.05,
                        random_state=0)
    kpca = KernelPCA(kernel="rbf", n_components=2)
    pipeline = Pipeline([("kernel_pca", kpca),
                         ("Perceptron", Perceptron(max_iter=5))])
    param_grid = dict(kernel_pca__gamma=2. ** np.arange(-2, 2))
    grid_search = GridSearchCV(pipeline, cv=3, param_grid=param_grid)
    grid_search.fit(X, y)
    assert grid_search.best_score_ == 1


def test_gridsearch_pipeline_precomputed():
    # Test if we can do a grid-search to find parameters to separate
    # circles with a perceptron model using a precomputed kernel.
    X, y = make_circles(n_samples=400, factor=.3, noise=.05,
                        random_state=0)
    kpca = KernelPCA(kernel="precomputed", n_components=2)
    pipeline = Pipeline([("kernel_pca", kpca),
                         ("Perceptron", Perceptron(max_iter=5))])
    param_grid = dict(Perceptron__max_iter=np.arange(1, 5))
    grid_search = GridSearchCV(pipeline, cv=3, param_grid=param_grid)
    X_kernel = rbf_kernel(X, gamma=2.)
    grid_search.fit(X_kernel, y)
    assert grid_search.best_score_ == 1


def test_nested_circles():
    # Test the linear separability of the first 2D KPCA transform
    X, y = make_circles(n_samples=400, factor=.3, noise=.05,
                        random_state=0)

    # 2D nested circles are not linearly separable
    train_score = Perceptron(max_iter=5).fit(X, y).score(X, y)
    assert train_score < 0.8

    # Project the circles data into the first 2 components of a RBF Kernel
    # PCA model.
    # Note that the gamma value is data dependent. If this test breaks
    # and the gamma value has to be updated, the Kernel PCA example will
    # have to be updated too.
    kpca = KernelPCA(kernel="rbf", n_components=2,
                     fit_inverse_transform=True, gamma=2.)
    X_kpca = kpca.fit_transform(X)

    # The data is perfectly linearly separable in that space
    train_score = Perceptron(max_iter=5).fit(X_kpca, y).score(X_kpca, y)
    assert train_score == 1.0


def test_kernel_conditioning():
    """ Test that ``_check_psd_eigenvalues`` is correctly called
    Non-regression test for issue #12140 (PR #12145)"""

    # create a pathological X leading to small non-zero eigenvalue
    X = [[5, 1],
         [5+1e-8, 1e-8],
         [5+1e-8, 0]]
    kpca = KernelPCA(kernel="linear", n_components=2,
                     fit_inverse_transform=True)
    kpca.fit(X)

    # check that the small non-zero eigenvalue was correctly set to zero
    assert kpca.eigenvalues_.min() == 0
    assert np.all(kpca.eigenvalues_ ==
                  _check_psd_eigenvalues(kpca.eigenvalues_))


<<<<<<< HEAD
@pytest.mark.parametrize("kernel",
                         ["linear", "poly", "rbf", "sigmoid", "cosine"])
def test_kernel_pca_inverse_transform(kernel):
    X, *_ = make_blobs(n_samples=100, n_features=4, centers=[[1, 1, 1, 1]],
                       random_state=0)

    kp = KernelPCA(n_components=2, kernel=kernel,
                   fit_inverse_transform=True)
    X_trans = kp.fit_transform(X)
    X_inv = kp.inverse_transform(X_trans)
    assert_allclose(X, X_inv)
=======
def test_kernel_pca_inverse_transform_reconstruction():
    # Test if the reconstruction is a good approximation.
    # Note that in general it is not possible to get an arbitrarily good
    # reconstruction because of kernel centering that does not
    # preserve all the information of the original data.
    X, *_ = make_blobs(n_samples=100, n_features=4, random_state=0)

    kpca = KernelPCA(
        n_components=20, kernel='rbf', fit_inverse_transform=True, alpha=1e-3
    )
    X_trans = kpca.fit_transform(X)
    X_reconst = kpca.inverse_transform(X_trans)
    assert np.linalg.norm(X - X_reconst) / np.linalg.norm(X) < 1e-1
>>>>>>> dbed806a


def test_kernel_pca_raise_not_fitted_error():
    X = np.random.randn(15).reshape(5, 3)
    kpca = KernelPCA()
    kpca.fit(X)
    with pytest.raises(NotFittedError):
        kpca.inverse_transform(X)


def test_32_64_decomposition_shape():
    """ Test that the decomposition is similar for 32 and 64 bits data """
    # see https://github.com/scikit-learn/scikit-learn/issues/18146
    X, y = make_blobs(
        n_samples=30,
        centers=[[0, 0, 0], [1, 1, 1]],
        random_state=0,
        cluster_std=0.1
    )
    X = StandardScaler().fit_transform(X)
    X -= X.min()

    # Compare the shapes (corresponds to the number of non-zero eigenvalues)
    kpca = KernelPCA()
    assert (kpca.fit_transform(X).shape ==
            kpca.fit_transform(X.astype(np.float32)).shape)


# TODO: Remove in 1.1
def test_kernel_pca_pairwise_is_deprecated():
    kp = KernelPCA(kernel='precomputed')
    msg = r"Attribute _pairwise was deprecated in version 0\.24"
    with pytest.warns(FutureWarning, match=msg):
        kp._pairwise


# TODO: Remove in 1.2
def test_kernel_pca_lambdas_deprecated():
    kp = KernelPCA()
    kp.eigenvalues_ = None
    msg = r"Attribute 'lambdas_' was deprecated in version 1\.0"
    with pytest.warns(FutureWarning, match=msg):
        kp.lambdas_


# TODO: Remove in 1.2
def test_kernel_pca_alphas_deprecated():
    kp = KernelPCA(kernel='precomputed')
    kp.eigenvectors_ = None
    msg = r"Attribute 'alphas_' was deprecated in version 1\.0"
    with pytest.warns(FutureWarning, match=msg):
        kp.alphas_<|MERGE_RESOLUTION|>--- conflicted
+++ resolved
@@ -288,19 +288,6 @@
                   _check_psd_eigenvalues(kpca.eigenvalues_))
 
 
-<<<<<<< HEAD
-@pytest.mark.parametrize("kernel",
-                         ["linear", "poly", "rbf", "sigmoid", "cosine"])
-def test_kernel_pca_inverse_transform(kernel):
-    X, *_ = make_blobs(n_samples=100, n_features=4, centers=[[1, 1, 1, 1]],
-                       random_state=0)
-
-    kp = KernelPCA(n_components=2, kernel=kernel,
-                   fit_inverse_transform=True)
-    X_trans = kp.fit_transform(X)
-    X_inv = kp.inverse_transform(X_trans)
-    assert_allclose(X, X_inv)
-=======
 def test_kernel_pca_inverse_transform_reconstruction():
     # Test if the reconstruction is a good approximation.
     # Note that in general it is not possible to get an arbitrarily good
@@ -314,7 +301,6 @@
     X_trans = kpca.fit_transform(X)
     X_reconst = kpca.inverse_transform(X_trans)
     assert np.linalg.norm(X - X_reconst) / np.linalg.norm(X) < 1e-1
->>>>>>> dbed806a
 
 
 def test_kernel_pca_raise_not_fitted_error():
