--- conflicted
+++ resolved
@@ -7,12 +7,8 @@
 from sklearn.utils.validation import check_kernel_eigenvalues
 from sklearn.utils.testing import (assert_array_almost_equal, assert_less,
                                    assert_equal, assert_not_equal,
-<<<<<<< HEAD
-                                   assert_raises, assert_warns,
-                                   assert_no_warnings)
-=======
-                                   assert_raises, assert_allclose)
->>>>>>> b73a51bc
+                                   assert_raises, assert_allclose,
+                                   assert_warns, assert_no_warnings)
 
 from sklearn.decomposition import PCA, KernelPCA
 from sklearn.datasets import make_circles
