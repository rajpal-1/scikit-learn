--- conflicted
+++ resolved
@@ -381,11 +381,10 @@
                     rtol=1e-11, atol=3e-9)
 
 
-<<<<<<< HEAD
 def check_verbosity(verbose, evaluate_every, expected_lines,
                     expected_perplexities):
-    n_topics, X = _build_sparse_mtx()
-    lda = LatentDirichletAllocation(n_topics=n_topics, max_iter=3,
+    n_components, X = _build_sparse_mtx()
+    lda = LatentDirichletAllocation(n_components=n_components, max_iter=3,
                                     learning_method='batch',
                                     verbose=verbose,
                                     evaluate_every=evaluate_every,
@@ -413,9 +412,9 @@
     ]:
         yield (check_verbosity, verbose, evaluate_every, expected_lines,
                expected_perplexities)
-=======
+
+
 def test_lda_n_topics_deprecation():
     n_components, X = _build_sparse_mtx()
     lda = LatentDirichletAllocation(n_topics=10, learning_method='batch')
-    assert_warns(DeprecationWarning, lda.fit, X)
->>>>>>> 3efefab4
+    assert_warns(DeprecationWarning, lda.fit, X)