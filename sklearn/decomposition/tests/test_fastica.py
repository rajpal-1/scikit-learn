"""
Test the fastica algorithm.
"""
import itertools
import warnings
import pytest

import numpy as np
from scipy import stats

from sklearn.utils.testing import assert_almost_equal
from sklearn.utils.testing import assert_array_almost_equal
from sklearn.utils.testing import assert_warns

from sklearn.decomposition import FastICA, fastica, PCA
from sklearn.decomposition.fastica_ import _gs_decorrelation
from sklearn.exceptions import ConvergenceWarning


def center_and_norm(x, axis=-1):
    """ Centers and norms x **in place**

        Parameters
        -----------
        x: ndarray
            Array with an axis of observations (statistical units) measured on
            random variables.
        axis: int, optional
            Axis along which the mean and variance are calculated.
    """
    x = np.rollaxis(x, axis)
    x -= x.mean(axis=0)
    x /= x.std(axis=0)


def test_gs():
    # Test gram schmidt orthonormalization
    # generate a random orthogonal  matrix
    rng = np.random.RandomState(0)
    W, _, _ = np.linalg.svd(rng.randn(10, 10))
    w = rng.randn(10)
    _gs_decorrelation(w, W, 10)
    assert (w ** 2).sum() < 1.e-10
    w = rng.randn(10)
    u = _gs_decorrelation(w, W, 5)
    tmp = np.dot(u, W.T)
    assert (tmp[:5] ** 2).sum() < 1.e-10


@pytest.mark.parametrize("add_noise", [True, False])
@pytest.mark.parametrize("seed", range(1))
def test_fastica_simple(add_noise, seed):
    # Test the FastICA algorithm on very simple data.
    rng = np.random.RandomState(seed)
    # scipy.stats uses the global RNG:
    n_samples = 1000
    # Generate two sources:
    s1 = (2 * np.sin(np.linspace(0, 100, n_samples)) > 0) - 1
    s2 = stats.t.rvs(1, size=n_samples)
    s = np.c_[s1, s2].T
    center_and_norm(s)
    s1, s2 = s

    # Mixing angle
    phi = 0.6
    mixing = np.array([[np.cos(phi), np.sin(phi)],
                       [np.sin(phi), -np.cos(phi)]])
    m = np.dot(mixing, s)

    if add_noise:
        m += 0.1 * rng.randn(2, 1000)

    center_and_norm(m)

    # function as fun arg
    def g_test(x):
        return x ** 3, (3 * x ** 2).mean(axis=-1)

    algos = ['parallel', 'deflation']
    nls = ['logcosh', 'exp', 'cube', g_test]
    whitening = ['unit-variance', False]
    for algo, nl, whiten in itertools.product(algos, nls, whitening):
<<<<<<< HEAD
        if whiten == 'unit-variance':
            k_, mixing_, s_ = fastica(m.T, fun=nl, algorithm=algo)
            assert_raises(ValueError, fastica, m.T, fun=np.tanh,
                          algorithm=algo)
=======
        if whiten:
            k_, mixing_, s_ = fastica(m.T, fun=nl, algorithm=algo,
                                      random_state=rng)
            with pytest.raises(ValueError):
                fastica(m.T, fun=np.tanh, algorithm=algo)
>>>>>>> 35c0ca03
        else:
            pca = PCA(n_components=2, whiten=True, random_state=rng)
            X = pca.fit_transform(m.T)
            k_, mixing_, s_ = fastica(X, fun=nl, algorithm=algo, whiten=False,
                                      random_state=rng)
            with pytest.raises(ValueError):
                fastica(X, fun=np.tanh, algorithm=algo)
        s_ = s_.T
        # Check that the mixing model described in the docstring holds:
        if whiten == 'unit-variance':
            assert_almost_equal(s_, np.dot(np.dot(mixing_, k_), m))

        center_and_norm(s_)
        s1_, s2_ = s_
        # Check to see if the sources have been estimated
        # in the wrong order
        if abs(np.dot(s1_, s2)) > abs(np.dot(s1_, s1)):
            s2_, s1_ = s_
        s1_ *= np.sign(np.dot(s1_, s1))
        s2_ *= np.sign(np.dot(s2_, s2))

        # Check that we have estimated the original sources
        if not add_noise:
            assert_almost_equal(np.dot(s1_, s1) / n_samples, 1, decimal=2)
            assert_almost_equal(np.dot(s2_, s2) / n_samples, 1, decimal=2)
        else:
            assert_almost_equal(np.dot(s1_, s1) / n_samples, 1, decimal=1)
            assert_almost_equal(np.dot(s2_, s2) / n_samples, 1, decimal=1)

    # Test FastICA class
    _, _, sources_fun = fastica(m.T, fun=nl, algorithm=algo,
                                random_state=seed)
    ica = FastICA(fun=nl, algorithm=algo, random_state=seed)
    sources = ica.fit_transform(m.T)
    assert ica.components_.shape == (2, 2)
    assert sources.shape == (1000, 2)

    assert_array_almost_equal(sources_fun, sources)
    assert_array_almost_equal(sources, ica.transform(m.T))

    assert ica.mixing_.shape == (2, 2)

    for fn in [np.tanh, "exp(-.5(x^2))"]:
        ica = FastICA(fun=fn, algorithm=algo)
        with pytest.raises(ValueError):
            ica.fit(m.T)

    with pytest.raises(TypeError):
        FastICA(fun=range(10)).fit(m.T)


def test_fastica_nowhiten():
    m = [[0, 1], [1, 0]]

    # test for issue #697
    ica = FastICA(n_components=1, whiten=False, random_state=0)
    assert_warns(UserWarning, ica.fit, m)
    assert hasattr(ica, 'mixing_')


def test_fastica_convergence_fail():
    # Test the FastICA algorithm on very simple data
    # (see test_non_square_fastica).
    # Ensure a ConvergenceWarning raised if the tolerance is sufficiently low.
    rng = np.random.RandomState(0)

    n_samples = 1000
    # Generate two sources:
    t = np.linspace(0, 100, n_samples)
    s1 = np.sin(t)
    s2 = np.ceil(np.sin(np.pi * t))
    s = np.c_[s1, s2].T
    center_and_norm(s)
    s1, s2 = s

    # Mixing matrix
    mixing = rng.randn(6, 2)
    m = np.dot(mixing, s)

    # Do fastICA with tolerance 0. to ensure failing convergence
    ica = FastICA(algorithm="parallel", n_components=2, random_state=rng,
                  max_iter=2, tol=0.)
    assert_warns(ConvergenceWarning, ica.fit, m.T)


def test_non_square_fastica(add_noise=False):
    # Test the FastICA algorithm on very simple data.
    rng = np.random.RandomState(0)

    n_samples = 1000
    # Generate two sources:
    t = np.linspace(0, 100, n_samples)
    s1 = np.sin(t)
    s2 = np.ceil(np.sin(np.pi * t))
    s = np.c_[s1, s2].T
    center_and_norm(s)
    s1, s2 = s

    # Mixing matrix
    mixing = rng.randn(6, 2)
    m = np.dot(mixing, s)

    if add_noise:
        m += 0.1 * rng.randn(6, n_samples)

    center_and_norm(m)

    k_, mixing_, s_ = fastica(m.T, n_components=2, random_state=rng)
    s_ = s_.T

    # Check that the mixing model described in the docstring holds:
    assert_almost_equal(s_, np.dot(np.dot(mixing_, k_), m))

    center_and_norm(s_)
    s1_, s2_ = s_
    # Check to see if the sources have been estimated
    # in the wrong order
    if abs(np.dot(s1_, s2)) > abs(np.dot(s1_, s1)):
        s2_, s1_ = s_
    s1_ *= np.sign(np.dot(s1_, s1))
    s2_ *= np.sign(np.dot(s2_, s2))

    # Check that we have estimated the original sources
    if not add_noise:
        assert_almost_equal(np.dot(s1_, s1) / n_samples, 1, decimal=3)
        assert_almost_equal(np.dot(s2_, s2) / n_samples, 1, decimal=3)


def test_fit_transform():
    """Test unit variance of transformed data using FastICA algorithm.

    Check that `fit_transform` gives the same result as applying
    `fit` and then `transform`.

    Bug #13056
    """
    rng = np.random.RandomState(0)
    X = rng.random_sample((100, 10))
    for whiten, n_components in [['unit-variance', 5], [False, None]]:
        n_components_ = (n_components if n_components is not None else
                         X.shape[1])

        ica = FastICA(n_components=n_components, whiten=whiten,
                      random_state=0)
        Xt = ica.fit_transform(X)
        assert ica.components_.shape == (n_components_, 10)
        assert Xt.shape == (100, n_components_)

        ica = FastICA(n_components=n_components, whiten=whiten,
                      random_state=0)
        ica.fit(X)
        assert ica.components_.shape == (n_components_, 10)
        Xt2 = ica.transform(X)

        assert_array_almost_equal(Xt, Xt2)


def test_inverse_transform():
    # Test FastICA.inverse_transform
    n_features = 10
    n_samples = 100
    n1, n2 = 5, 10
    rng = np.random.RandomState(0)
    X = rng.random_sample((n_samples, n_features))
    expected = {('unit-variance', n1): (n_features, n1),
                ('unit-variance', n2): (n_features, n2),
                (False, n1): (n_features, n2),
                (False, n2): (n_features, n2)}
    for whiten in ['unit-variance', False]:
        for n_components in [n1, n2]:
            n_components_ = (n_components if n_components is not None else
                             X.shape[1])
            ica = FastICA(n_components=n_components, random_state=rng,
                          whiten=whiten)
            with warnings.catch_warnings(record=True):
                # catch "n_components ignored" warning
                Xt = ica.fit_transform(X)
            expected_shape = expected[(whiten, n_components_)]
            assert ica.mixing_.shape == expected_shape
            X2 = ica.inverse_transform(Xt)
            assert X.shape == X2.shape

            # reversibility test in non-reduction case
            if n_components == X.shape[1]:
                assert_array_almost_equal(X, X2)


def test_fastica_errors():
    n_features = 3
    n_samples = 10
    rng = np.random.RandomState(0)
    X = rng.random_sample((n_samples, n_features))
    w_init = rng.randn(n_features + 1, n_features + 1)
<<<<<<< HEAD
    assert_raises_regex(ValueError, 'max_iter should be greater than 1',
                        FastICA, max_iter=0)
    assert_raises_regex(ValueError, r'alpha must be in \[1,2\]',
                        fastica, X, fun_args={'alpha': 0})
    assert_raises_regex(ValueError, 'w_init has invalid shape.+'
                        r'should be \(3L?, 3L?\)',
                        fastica, X, w_init=w_init)
    assert_raises_regex(ValueError,
                        'Invalid algorithm.+must be.+parallel.+or.+deflation',
                        fastica, X, algorithm='pizza')


def test_fastica_whiten_true_raises_warning():
    """Test raise warning when setting `whiten` parameter as True

    Bug #13056
    """
    rng = np.random.RandomState(0)
    X = rng.random_sample((100, 10))
    n_components = X.shape[1]
    ica = FastICA(n_components=n_components, whiten=True, random_state=0)
    with pytest.warns(FutureWarning,
                      match="whiten=True will behave "
                            "like whiten='unit-variance'"):
        _ = ica.fit_transform(X)


def test_fastica_whiten_unit_variance():
    """Test unit variance of transformed data using FastICA algorithm.

    Bug #13056
    """
    rng = np.random.RandomState(0)
    X = rng.random_sample((100, 10))
    n_components = X.shape[1]
    ica = FastICA(n_components=n_components, whiten='unit-variance',
                  random_state=0)
    Xt = ica.fit_transform(X)

    assert_almost_equal(np.var(Xt), 1.0)
=======
    with pytest.raises(ValueError, match='max_iter should be greater than 1'):
        FastICA(max_iter=0)
    with pytest.raises(ValueError, match=r'alpha must be in \[1,2\]'):
        fastica(X, fun_args={'alpha': 0})
    with pytest.raises(ValueError, match='w_init has invalid shape.+'
                       r'should be \(3L?, 3L?\)'):
        fastica(X, w_init=w_init)
    with pytest.raises(ValueError, match='Invalid algorithm.+must '
                       'be.+parallel.+or.+deflation'):
        fastica(X, algorithm='pizza')
>>>>>>> 35c0ca03
<|MERGE_RESOLUTION|>--- conflicted
+++ resolved
@@ -80,18 +80,10 @@
     nls = ['logcosh', 'exp', 'cube', g_test]
     whitening = ['unit-variance', False]
     for algo, nl, whiten in itertools.product(algos, nls, whitening):
-<<<<<<< HEAD
         if whiten == 'unit-variance':
             k_, mixing_, s_ = fastica(m.T, fun=nl, algorithm=algo)
             assert_raises(ValueError, fastica, m.T, fun=np.tanh,
                           algorithm=algo)
-=======
-        if whiten:
-            k_, mixing_, s_ = fastica(m.T, fun=nl, algorithm=algo,
-                                      random_state=rng)
-            with pytest.raises(ValueError):
-                fastica(m.T, fun=np.tanh, algorithm=algo)
->>>>>>> 35c0ca03
         else:
             pca = PCA(n_components=2, whiten=True, random_state=rng)
             X = pca.fit_transform(m.T)
@@ -285,48 +277,6 @@
     rng = np.random.RandomState(0)
     X = rng.random_sample((n_samples, n_features))
     w_init = rng.randn(n_features + 1, n_features + 1)
-<<<<<<< HEAD
-    assert_raises_regex(ValueError, 'max_iter should be greater than 1',
-                        FastICA, max_iter=0)
-    assert_raises_regex(ValueError, r'alpha must be in \[1,2\]',
-                        fastica, X, fun_args={'alpha': 0})
-    assert_raises_regex(ValueError, 'w_init has invalid shape.+'
-                        r'should be \(3L?, 3L?\)',
-                        fastica, X, w_init=w_init)
-    assert_raises_regex(ValueError,
-                        'Invalid algorithm.+must be.+parallel.+or.+deflation',
-                        fastica, X, algorithm='pizza')
-
-
-def test_fastica_whiten_true_raises_warning():
-    """Test raise warning when setting `whiten` parameter as True
-
-    Bug #13056
-    """
-    rng = np.random.RandomState(0)
-    X = rng.random_sample((100, 10))
-    n_components = X.shape[1]
-    ica = FastICA(n_components=n_components, whiten=True, random_state=0)
-    with pytest.warns(FutureWarning,
-                      match="whiten=True will behave "
-                            "like whiten='unit-variance'"):
-        _ = ica.fit_transform(X)
-
-
-def test_fastica_whiten_unit_variance():
-    """Test unit variance of transformed data using FastICA algorithm.
-
-    Bug #13056
-    """
-    rng = np.random.RandomState(0)
-    X = rng.random_sample((100, 10))
-    n_components = X.shape[1]
-    ica = FastICA(n_components=n_components, whiten='unit-variance',
-                  random_state=0)
-    Xt = ica.fit_transform(X)
-
-    assert_almost_equal(np.var(Xt), 1.0)
-=======
     with pytest.raises(ValueError, match='max_iter should be greater than 1'):
         FastICA(max_iter=0)
     with pytest.raises(ValueError, match=r'alpha must be in \[1,2\]'):
@@ -337,4 +287,33 @@
     with pytest.raises(ValueError, match='Invalid algorithm.+must '
                        'be.+parallel.+or.+deflation'):
         fastica(X, algorithm='pizza')
->>>>>>> 35c0ca03
+        
+        
+def test_fastica_whiten_true_raises_warning():
+    """Test raise warning when setting `whiten` parameter as True
+
+    Bug #13056
+    """
+    rng = np.random.RandomState(0)
+    X = rng.random_sample((100, 10))
+    n_components = X.shape[1]
+    ica = FastICA(n_components=n_components, whiten=True, random_state=0)
+    with pytest.warns(FutureWarning,
+                      match="whiten=True will behave "
+                            "like whiten='unit-variance'"):
+        _ = ica.fit_transform(X)
+
+
+def test_fastica_whiten_unit_variance():
+    """Test unit variance of transformed data using FastICA algorithm.
+
+    Bug #13056
+    """
+    rng = np.random.RandomState(0)
+    X = rng.random_sample((100, 10))
+    n_components = X.shape[1]
+    ica = FastICA(n_components=n_components, whiten='unit-variance',
+                  random_state=0)
+    Xt = ica.fit_transform(X)
+
+    assert_almost_equal(np.var(Xt), 1.0)