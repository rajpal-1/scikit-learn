--- conflicted
+++ resolved
@@ -12,13 +12,9 @@
 from scipy import stats
 
 from .base import BaseEstimator, TransformerMixin
-<<<<<<< HEAD
 from .base import clone, _update_tags
 from .preprocessing import normalize
 from .utils import check_array, check_random_state, safe_indexing
-=======
-from .utils import check_array
->>>>>>> da0cb322
 from .utils.sparsefuncs import _get_median
 from .utils.validation import check_is_fitted
 from .utils.validation import FLOAT_DTYPES
@@ -638,13 +634,8 @@
             will be boolean.
 
         """
-<<<<<<< HEAD
-        self.fit_transform(X)
-        return self
+        return self.fit(X, y).transform(X)
 
     def _get_tags(self):
         return _update_tags(super(MICEImputer, self),
-                            missing_values=True)
-=======
-        return self.fit(X, y).transform(X)
->>>>>>> da0cb322
+                            missing_values=True)