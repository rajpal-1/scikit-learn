import typing

from ._split import BaseCrossValidator
from ._split import BaseShuffleSplit
from ._split import KFold
from ._split import GroupKFold
from ._split import StratifiedKFold
from ._split import TimeSeriesSplit
from ._split import LeaveOneGroupOut
from ._split import LeaveOneOut
from ._split import LeavePGroupsOut
from ._split import LeavePOut
from ._split import RepeatedKFold
from ._split import RepeatedStratifiedKFold
from ._split import ShuffleSplit
from ._split import GroupShuffleSplit
from ._split import StratifiedShuffleSplit
from ._split import StratifiedGroupKFold
from ._split import PredefinedSplit
from ._split import train_test_split
from ._split import check_cv
from ._split import GroupTimeSeriesSplit

from ._validation import cross_val_score
from ._validation import cross_val_predict
from ._validation import cross_validate
from ._validation import learning_curve
from ._validation import permutation_test_score
from ._validation import validation_curve

from ._search import GridSearchCV
from ._search import RandomizedSearchCV
from ._search import ParameterGrid
from ._search import ParameterSampler

if typing.TYPE_CHECKING:
    # Avoid errors in type checkers (e.g. mypy) for experimental estimators.
    # TODO: remove this check once the estimator is no longer experimental.
    from ._search_successive_halving import (  # noqa
        HalvingGridSearchCV,
        HalvingRandomSearchCV,
    )


<<<<<<< HEAD
__all__ = ['BaseCrossValidator',
           'GridSearchCV',
           'TimeSeriesSplit',
           'KFold',
           'GroupKFold',
           'GroupShuffleSplit',
           'LeaveOneGroupOut',
           'LeaveOneOut',
           'LeavePGroupsOut',
           'LeavePOut',
           'RepeatedKFold',
           'RepeatedStratifiedKFold',
           'ParameterGrid',
           'ParameterSampler',
           'PredefinedSplit',
           'RandomizedSearchCV',
           'ShuffleSplit',
           'StratifiedKFold',
           'StratifiedShuffleSplit',
           'check_cv',
           'cross_val_predict',
           'cross_val_score',
           'cross_validate',
           'fit_grid_point',
           'learning_curve',
           'permutation_test_score',
           'train_test_split',
           'validation_curve',
           'GroupTimeSeriesSplit']
=======
__all__ = [
    "BaseCrossValidator",
    "BaseShuffleSplit",
    "GridSearchCV",
    "TimeSeriesSplit",
    "KFold",
    "GroupKFold",
    "GroupShuffleSplit",
    "LeaveOneGroupOut",
    "LeaveOneOut",
    "LeavePGroupsOut",
    "LeavePOut",
    "RepeatedKFold",
    "RepeatedStratifiedKFold",
    "ParameterGrid",
    "ParameterSampler",
    "PredefinedSplit",
    "RandomizedSearchCV",
    "ShuffleSplit",
    "StratifiedKFold",
    "StratifiedGroupKFold",
    "StratifiedShuffleSplit",
    "check_cv",
    "cross_val_predict",
    "cross_val_score",
    "cross_validate",
    "learning_curve",
    "permutation_test_score",
    "train_test_split",
    "validation_curve",
]
>>>>>>> d2707392
<|MERGE_RESOLUTION|>--- conflicted
+++ resolved
@@ -42,7 +42,6 @@
     )
 
 
-<<<<<<< HEAD
 __all__ = ['BaseCrossValidator',
            'GridSearchCV',
            'TimeSeriesSplit',
@@ -71,37 +70,4 @@
            'permutation_test_score',
            'train_test_split',
            'validation_curve',
-           'GroupTimeSeriesSplit']
-=======
-__all__ = [
-    "BaseCrossValidator",
-    "BaseShuffleSplit",
-    "GridSearchCV",
-    "TimeSeriesSplit",
-    "KFold",
-    "GroupKFold",
-    "GroupShuffleSplit",
-    "LeaveOneGroupOut",
-    "LeaveOneOut",
-    "LeavePGroupsOut",
-    "LeavePOut",
-    "RepeatedKFold",
-    "RepeatedStratifiedKFold",
-    "ParameterGrid",
-    "ParameterSampler",
-    "PredefinedSplit",
-    "RandomizedSearchCV",
-    "ShuffleSplit",
-    "StratifiedKFold",
-    "StratifiedGroupKFold",
-    "StratifiedShuffleSplit",
-    "check_cv",
-    "cross_val_predict",
-    "cross_val_score",
-    "cross_validate",
-    "learning_curve",
-    "permutation_test_score",
-    "train_test_split",
-    "validation_curve",
-]
->>>>>>> d2707392
+           'GroupTimeSeriesSplit']