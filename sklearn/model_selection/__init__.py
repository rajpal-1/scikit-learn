import typing

<<<<<<< HEAD
from ._split import BaseCrossValidator
from ._split import BaseShuffleSplit
from ._split import KFold
from ._split import GroupKFold
from ._split import StratifiedKFold
from ._split import TimeSeriesSplit
from ._split import LeaveOneGroupOut
from ._split import LeaveOneOut
from ._split import LeavePGroupsOut
from ._split import LeavePOut
from ._split import RepeatedKFold
from ._split import RepeatedStratifiedKFold
from ._split import ShuffleSplit
from ._split import GroupShuffleSplit
from ._split import StratifiedShuffleSplit
from ._split import StratifiedGroupKFold
from ._split import PredefinedSplit
from ._split import train_test_split
from ._split import check_cv

from ._validation import cross_val_score
from ._validation import cross_val_predict
from ._validation import cross_validate
from ._validation import learning_curve
from ._validation import permutation_test_score
from ._validation import validation_curve

from ._search import GridSearchCV
from ._search import RandomizedSearchCV
from ._search import ParameterGrid
from ._search import ParameterSampler

from ._subselect import Refitter
from ._subselect import by_standard_error
from ._subselect import by_percentile_rank
from ._subselect import by_signed_rank
from ._subselect import constrain
from ._subselect import by_fixed_window

from ._plot import LearningCurveDisplay
=======
from ._plot import LearningCurveDisplay, ValidationCurveDisplay
from ._search import GridSearchCV, ParameterGrid, ParameterSampler, RandomizedSearchCV
from ._split import (
    BaseCrossValidator,
    BaseShuffleSplit,
    GroupKFold,
    GroupShuffleSplit,
    KFold,
    LeaveOneGroupOut,
    LeaveOneOut,
    LeavePGroupsOut,
    LeavePOut,
    PredefinedSplit,
    RepeatedKFold,
    RepeatedStratifiedKFold,
    ShuffleSplit,
    StratifiedGroupKFold,
    StratifiedKFold,
    StratifiedShuffleSplit,
    TimeSeriesSplit,
    check_cv,
    train_test_split,
)
from ._validation import (
    cross_val_predict,
    cross_val_score,
    cross_validate,
    learning_curve,
    permutation_test_score,
    validation_curve,
)
>>>>>>> dfd299b1

if typing.TYPE_CHECKING:
    # Avoid errors in type checkers (e.g. mypy) for experimental estimators.
    # TODO: remove this check once the estimator is no longer experimental.
    from ._search_successive_halving import (  # noqa
        HalvingGridSearchCV,
        HalvingRandomSearchCV,
    )


__all__ = [
    "BaseCrossValidator",
    "BaseShuffleSplit",
    "GridSearchCV",
    "TimeSeriesSplit",
    "KFold",
    "GroupKFold",
    "GroupShuffleSplit",
    "LeaveOneGroupOut",
    "LeaveOneOut",
    "LeavePGroupsOut",
    "LeavePOut",
    "RepeatedKFold",
    "RepeatedStratifiedKFold",
    "ParameterGrid",
    "ParameterSampler",
    "PredefinedSplit",
    "RandomizedSearchCV",
    "ShuffleSplit",
    "StratifiedKFold",
    "StratifiedGroupKFold",
    "StratifiedShuffleSplit",
    "check_cv",
    "cross_val_predict",
    "cross_val_score",
    "cross_validate",
    "learning_curve",
    "LearningCurveDisplay",
    "permutation_test_score",
    "train_test_split",
    "validation_curve",
<<<<<<< HEAD
    "Refitter",
    "by_standard_error",
    "by_percentile_rank",
    "by_signed_rank",
    "by_fixed_window",
    "constrain",
=======
    "ValidationCurveDisplay",
>>>>>>> dfd299b1
]


# TODO: remove this check once the estimator is no longer experimental.
def __getattr__(name):
    if name in {"HalvingGridSearchCV", "HalvingRandomSearchCV"}:
        raise ImportError(
            f"{name} is experimental and the API might change without any "
            "deprecation cycle. To use it, you need to explicitly import "
            "enable_halving_search_cv:\n"
            "from sklearn.experimental import enable_halving_search_cv"
        )
    raise AttributeError(f"module {__name__} has no attribute {name}")<|MERGE_RESOLUTION|>--- conflicted
+++ resolved
@@ -1,6 +1,5 @@
 import typing
 
-<<<<<<< HEAD
 from ._split import BaseCrossValidator
 from ._split import BaseShuffleSplit
 from ._split import KFold
@@ -41,39 +40,7 @@
 from ._subselect import by_fixed_window
 
 from ._plot import LearningCurveDisplay
-=======
-from ._plot import LearningCurveDisplay, ValidationCurveDisplay
-from ._search import GridSearchCV, ParameterGrid, ParameterSampler, RandomizedSearchCV
-from ._split import (
-    BaseCrossValidator,
-    BaseShuffleSplit,
-    GroupKFold,
-    GroupShuffleSplit,
-    KFold,
-    LeaveOneGroupOut,
-    LeaveOneOut,
-    LeavePGroupsOut,
-    LeavePOut,
-    PredefinedSplit,
-    RepeatedKFold,
-    RepeatedStratifiedKFold,
-    ShuffleSplit,
-    StratifiedGroupKFold,
-    StratifiedKFold,
-    StratifiedShuffleSplit,
-    TimeSeriesSplit,
-    check_cv,
-    train_test_split,
-)
-from ._validation import (
-    cross_val_predict,
-    cross_val_score,
-    cross_validate,
-    learning_curve,
-    permutation_test_score,
-    validation_curve,
-)
->>>>>>> dfd299b1
+from ._plot import ValidationCurveDisplay
 
 if typing.TYPE_CHECKING:
     # Avoid errors in type checkers (e.g. mypy) for experimental estimators.
@@ -82,7 +49,6 @@
         HalvingGridSearchCV,
         HalvingRandomSearchCV,
     )
-
 
 __all__ = [
     "BaseCrossValidator",
@@ -112,19 +78,16 @@
     "cross_validate",
     "learning_curve",
     "LearningCurveDisplay",
+    "ValidationCurveDisplay",
     "permutation_test_score",
     "train_test_split",
     "validation_curve",
-<<<<<<< HEAD
     "Refitter",
     "by_standard_error",
     "by_percentile_rank",
     "by_signed_rank",
     "by_fixed_window",
     "constrain",
-=======
-    "ValidationCurveDisplay",
->>>>>>> dfd299b1
 ]
 
 
