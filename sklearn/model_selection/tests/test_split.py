--- conflicted
+++ resolved
@@ -1,49 +1,18 @@
 """Test the split module"""
 import re
 import warnings
-from itertools import combinations, combinations_with_replacement, permutations
+from itertools import (
+    combinations,
+    combinations_with_replacement,
+    permutations,
+    product,
+)
 
 import numpy as np
 import pytest
 from scipy import stats
 from scipy.sparse import issparse
 from scipy.special import comb
-<<<<<<< HEAD
-from itertools import combinations
-from itertools import combinations_with_replacement
-from itertools import permutations
-from itertools import product
-
-from sklearn.utils._testing import assert_allclose
-from sklearn.utils._testing import assert_array_almost_equal
-from sklearn.utils._testing import assert_array_equal
-from sklearn.utils._testing import ignore_warnings
-from sklearn.utils.validation import _num_samples
-from sklearn.utils._mocking import MockDataFrame
-
-from sklearn.model_selection import cross_val_score
-from sklearn.model_selection import KFold
-from sklearn.model_selection import StratifiedKFold
-from sklearn.model_selection import GroupKFold
-from sklearn.model_selection import TimeSeriesSplit
-from sklearn.model_selection import LeaveOneOut
-from sklearn.model_selection import LeaveOneGroupOut
-from sklearn.model_selection import LeavePOut
-from sklearn.model_selection import LeavePGroupsOut
-from sklearn.model_selection import ShuffleSplit
-from sklearn.model_selection import GroupShuffleSplit
-from sklearn.model_selection import StratifiedShuffleSplit
-from sklearn.model_selection import PredefinedSplit
-from sklearn.model_selection import check_cv
-from sklearn.model_selection import train_test_split
-from sklearn.model_selection import GridSearchCV
-from sklearn.model_selection import RepeatedKFold
-from sklearn.model_selection import RepeatedStratifiedKFold
-from sklearn.model_selection import StratifiedGroupKFold
-from sklearn.model_selection import MultilabelStratifiedKFold
-from sklearn.model_selection import RepeatedMultilabelStratifiedKFold
-=======
->>>>>>> 1bec3d23
 
 from sklearn import config_context
 from sklearn.datasets import load_digits, make_classification
@@ -57,8 +26,10 @@
     LeaveOneOut,
     LeavePGroupsOut,
     LeavePOut,
+    MultilabelStratifiedKFold,
     PredefinedSplit,
     RepeatedKFold,
+    RepeatedMultilabelStratifiedKFold,
     RepeatedStratifiedKFold,
     ShuffleSplit,
     StratifiedGroupKFold,
