"""Test the split module"""
import warnings
import pytest
import re
import numpy as np
from scipy.sparse import coo_matrix, csc_matrix, csr_matrix
from scipy import stats
from scipy.special import comb
from itertools import combinations
from itertools import combinations_with_replacement
from itertools import permutations

from sklearn.utils._testing import assert_allclose
from sklearn.utils._testing import assert_array_almost_equal
from sklearn.utils._testing import assert_array_equal
from sklearn.utils._testing import ignore_warnings
from sklearn.utils.validation import _num_samples
from sklearn.utils._mocking import MockDataFrame

from sklearn.model_selection import cross_val_score
from sklearn.model_selection import KFold
from sklearn.model_selection import StratifiedKFold
from sklearn.model_selection import GroupKFold
from sklearn.model_selection import TimeSeriesSplit
from sklearn.model_selection import LeaveOneOut
from sklearn.model_selection import LeaveOneGroupOut
from sklearn.model_selection import LeavePOut
from sklearn.model_selection import LeavePGroupsOut
from sklearn.model_selection import ShuffleSplit
from sklearn.model_selection import GroupShuffleSplit
from sklearn.model_selection import StratifiedShuffleSplit
from sklearn.model_selection import PredefinedSplit
from sklearn.model_selection import check_cv
from sklearn.model_selection import train_test_split
from sklearn.model_selection import GridSearchCV
from sklearn.model_selection import RepeatedKFold
from sklearn.model_selection import RepeatedStratifiedKFold
from sklearn.model_selection import StratifiedGroupKFold

from sklearn.linear_model import Ridge

from sklearn.model_selection._split import _validate_shuffle_split
from sklearn.model_selection._split import _build_repr
from sklearn.model_selection._split import _yields_constant_splits

from sklearn.datasets import load_digits
from sklearn.datasets import make_classification

from sklearn.svm import SVC

X = np.ones(10)
y = np.arange(10) // 2
P_sparse = coo_matrix(np.eye(5))
test_groups = (
    np.array([1, 1, 1, 1, 2, 2, 2, 3, 3, 3, 3, 3]),
    np.array([0, 0, 0, 1, 1, 1, 2, 2, 2, 3, 3, 3]),
    np.array([0, 1, 2, 3, 0, 1, 2, 3, 0, 1, 2, 3, 0, 1, 2]),
    np.array([1, 1, 2, 2, 2, 3, 3, 3, 4, 4, 4, 4, 4, 4, 4, 4]),
    [1, 1, 1, 1, 2, 2, 2, 3, 3, 3, 3, 3],
    ['1', '1', '1', '1', '2', '2', '2', '3', '3', '3', '3', '3'])
digits = load_digits()


@ignore_warnings
def test_cross_validator_with_default_params():
    n_samples = 4
    n_unique_groups = 4
    n_splits = 2
    p = 2
    n_shuffle_splits = 10  # (the default value)

    X = np.array([[1, 2], [3, 4], [5, 6], [7, 8]])
    X_1d = np.array([1, 2, 3, 4])
    y = np.array([1, 1, 2, 2])
    groups = np.array([1, 2, 3, 4])
    loo = LeaveOneOut()
    lpo = LeavePOut(p)
    kf = KFold(n_splits)
    skf = StratifiedKFold(n_splits)
    lolo = LeaveOneGroupOut()
    lopo = LeavePGroupsOut(p)
    ss = ShuffleSplit(random_state=0)
    ps = PredefinedSplit([1, 1, 2, 2])  # n_splits = np of unique folds = 2
    sgkf = StratifiedGroupKFold(n_splits)

    loo_repr = "LeaveOneOut()"
    lpo_repr = "LeavePOut(p=2)"
    kf_repr = "KFold(n_splits=2, random_state=None, shuffle=False)"
    skf_repr = "StratifiedKFold(n_splits=2, random_state=None, shuffle=False)"
    lolo_repr = "LeaveOneGroupOut()"
    lopo_repr = "LeavePGroupsOut(n_groups=2)"
    ss_repr = ("ShuffleSplit(n_splits=10, random_state=0, "
               "test_size=None, train_size=None)")
    ps_repr = "PredefinedSplit(test_fold=array([1, 1, 2, 2]))"
    sgkf_repr = ("StratifiedGroupKFold(n_splits=2, random_state=None, "
                 "shuffle=False)")

    n_splits_expected = [n_samples, comb(n_samples, p), n_splits, n_splits,
                         n_unique_groups, comb(n_unique_groups, p),
                         n_shuffle_splits, 2, n_splits]

    for i, (cv, cv_repr) in enumerate(zip(
            [loo, lpo, kf, skf, lolo, lopo, ss, ps, sgkf],
            [loo_repr, lpo_repr, kf_repr, skf_repr, lolo_repr, lopo_repr,
             ss_repr, ps_repr, sgkf_repr])):
        # Test if get_n_splits works correctly
        assert n_splits_expected[i] == cv.get_n_splits(X, y, groups)

        # Test if the cross-validator works as expected even if
        # the data is 1d
        np.testing.assert_equal(list(cv.split(X, y, groups)),
                                list(cv.split(X_1d, y, groups)))
        # Test that train, test indices returned are integers
        for train, test in cv.split(X, y, groups):
            assert np.asarray(train).dtype.kind == 'i'
            assert np.asarray(test).dtype.kind == 'i'

        # Test if the repr works without any errors
        assert cv_repr == repr(cv)

    # ValueError for get_n_splits methods
    msg = "The 'X' parameter should not be None."
    with pytest.raises(ValueError, match=msg):
        loo.get_n_splits(None, y, groups)
    with pytest.raises(ValueError, match=msg):
        lpo.get_n_splits(None, y, groups)


def test_2d_y():
    # smoke test for 2d y and multi-label
    n_samples = 30
    rng = np.random.RandomState(1)
    X = rng.randint(0, 3, size=(n_samples, 2))
    y = rng.randint(0, 3, size=(n_samples,))
    y_2d = y.reshape(-1, 1)
    y_multilabel = rng.randint(0, 2, size=(n_samples, 3))
    groups = rng.randint(0, 3, size=(n_samples,))
    splitters = [LeaveOneOut(), LeavePOut(p=2), KFold(), StratifiedKFold(),
                 RepeatedKFold(), RepeatedStratifiedKFold(),
                 StratifiedGroupKFold(), ShuffleSplit(),
                 StratifiedShuffleSplit(test_size=.5), GroupShuffleSplit(),
                 LeaveOneGroupOut(), LeavePGroupsOut(n_groups=2),
                 GroupKFold(n_splits=3), TimeSeriesSplit(),
                 PredefinedSplit(test_fold=groups)]
    for splitter in splitters:
        list(splitter.split(X, y, groups))
        list(splitter.split(X, y_2d, groups))
        try:
            list(splitter.split(X, y_multilabel, groups))
        except ValueError as e:
            allowed_target_types = ('binary', 'multiclass')
            msg = "Supported target types are: {}. Got 'multilabel".format(
                allowed_target_types)
            assert msg in str(e)


def check_valid_split(train, test, n_samples=None):
    # Use python sets to get more informative assertion failure messages
    train, test = set(train), set(test)

    # Train and test split should not overlap
    assert train.intersection(test) == set()

    if n_samples is not None:
        # Check that the union of train an test split cover all the indices
        assert train.union(test) == set(range(n_samples))


def check_cv_coverage(cv, X, y, groups, expected_n_splits):
    n_samples = _num_samples(X)
    # Check that a all the samples appear at least once in a test fold
    assert cv.get_n_splits(X, y, groups) == expected_n_splits

    collected_test_samples = set()
    iterations = 0
    for train, test in cv.split(X, y, groups):
        check_valid_split(train, test, n_samples=n_samples)
        iterations += 1
        collected_test_samples.update(test)

    # Check that the accumulated test samples cover the whole dataset
    assert iterations == expected_n_splits
    if n_samples is not None:
        assert collected_test_samples == set(range(n_samples))


def test_kfold_valueerrors():
    X1 = np.array([[1, 2], [3, 4], [5, 6]])
    X2 = np.array([[1, 2], [3, 4], [5, 6], [7, 8], [9, 10]])
    # Check that errors are raised if there is not enough samples
    (ValueError, next, KFold(4).split(X1))

    # Check that a warning is raised if the least populated class has too few
    # members.
    y = np.array([3, 3, -1, -1, 3])

    skf_3 = StratifiedKFold(3)
    with pytest.warns(Warning, match="The least populated class"):
        next(skf_3.split(X2, y))

    sgkf_3 = StratifiedGroupKFold(3)
    naive_groups = np.arange(len(y))
    with pytest.warns(Warning, match="The least populated class"):
        next(sgkf_3.split(X2, y, naive_groups))

    # Check that despite the warning the folds are still computed even
    # though all the classes are not necessarily represented at on each
    # side of the split at each split
    with warnings.catch_warnings():
        warnings.simplefilter("ignore")
        check_cv_coverage(skf_3, X2, y, groups=None, expected_n_splits=3)

    with warnings.catch_warnings():
        warnings.simplefilter("ignore")
        check_cv_coverage(
            sgkf_3, X2, y, groups=naive_groups, expected_n_splits=3
        )

    # Check that errors are raised if all n_groups for individual
    # classes are less than n_splits.
    y = np.array([3, 3, -1, -1, 2])

    with pytest.raises(ValueError):
        next(skf_3.split(X2, y))
    with pytest.raises(ValueError):
        next(sgkf_3.split(X2, y))

    # Error when number of folds is <= 1
    with pytest.raises(ValueError):
        KFold(0)
    with pytest.raises(ValueError):
        KFold(1)
    error_string = ("k-fold cross-validation requires at least one"
                    " train/test split")
<<<<<<< HEAD
    assert_raise_message(ValueError, error_string,
                         StratifiedKFold, 0)
    assert_raise_message(ValueError, error_string,
                         StratifiedKFold, 1)
    assert_raise_message(ValueError, error_string,
                         StratifiedGroupKFold, 0)
    assert_raise_message(ValueError, error_string,
                         StratifiedGroupKFold, 1)
=======
    with pytest.raises(ValueError, match=error_string):
        StratifiedKFold(0)
    with pytest.raises(ValueError, match=error_string):
        StratifiedKFold(1)
>>>>>>> 6f180d79

    # When n_splits is not integer:
    with pytest.raises(ValueError):
        KFold(1.5)
    with pytest.raises(ValueError):
        KFold(2.0)
    with pytest.raises(ValueError):
        StratifiedKFold(1.5)
    with pytest.raises(ValueError):
        StratifiedKFold(2.0)
    with pytest.raises(ValueError):
        StratifiedGroupKFold(1.5)
    with pytest.raises(ValueError):
        StratifiedGroupKFold(2.0)

    # When shuffle is not  a bool:
    with pytest.raises(TypeError):
        KFold(n_splits=4, shuffle=None)


def test_kfold_indices():
    # Check all indices are returned in the test folds
    X1 = np.ones(18)
    kf = KFold(3)
    check_cv_coverage(kf, X1, y=None, groups=None, expected_n_splits=3)

    # Check all indices are returned in the test folds even when equal-sized
    # folds are not possible
    X2 = np.ones(17)
    kf = KFold(3)
    check_cv_coverage(kf, X2, y=None, groups=None, expected_n_splits=3)

    # Check if get_n_splits returns the number of folds
    assert 5 == KFold(5).get_n_splits(X2)


def test_kfold_no_shuffle():
    # Manually check that KFold preserves the data ordering on toy datasets
    X2 = [[1, 2], [3, 4], [5, 6], [7, 8], [9, 10]]

    splits = KFold(2).split(X2[:-1])
    train, test = next(splits)
    assert_array_equal(test, [0, 1])
    assert_array_equal(train, [2, 3])

    train, test = next(splits)
    assert_array_equal(test, [2, 3])
    assert_array_equal(train, [0, 1])

    splits = KFold(2).split(X2)
    train, test = next(splits)
    assert_array_equal(test, [0, 1, 2])
    assert_array_equal(train, [3, 4])

    train, test = next(splits)
    assert_array_equal(test, [3, 4])
    assert_array_equal(train, [0, 1, 2])


def test_stratified_kfold_no_shuffle():
    # Manually check that StratifiedKFold preserves the data ordering as much
    # as possible on toy datasets in order to avoid hiding sample dependencies
    # when possible
    X, y = np.ones(4), [1, 1, 0, 0]
    splits = StratifiedKFold(2).split(X, y)
    train, test = next(splits)
    assert_array_equal(test, [0, 2])
    assert_array_equal(train, [1, 3])

    train, test = next(splits)
    assert_array_equal(test, [1, 3])
    assert_array_equal(train, [0, 2])

    X, y = np.ones(7), [1, 1, 1, 0, 0, 0, 0]
    splits = StratifiedKFold(2).split(X, y)
    train, test = next(splits)
    assert_array_equal(test, [0, 1, 3, 4])
    assert_array_equal(train, [2, 5, 6])

    train, test = next(splits)
    assert_array_equal(test, [2, 5, 6])
    assert_array_equal(train, [0, 1, 3, 4])

    # Check if get_n_splits returns the number of folds
    assert 5 == StratifiedKFold(5).get_n_splits(X, y)

    # Make sure string labels are also supported
    X = np.ones(7)
    y1 = ['1', '1', '1', '0', '0', '0', '0']
    y2 = [1, 1, 1, 0, 0, 0, 0]
    np.testing.assert_equal(
        list(StratifiedKFold(2).split(X, y1)),
        list(StratifiedKFold(2).split(X, y2)))

    # Check equivalence to KFold
    y = [0, 1, 0, 1, 0, 1, 0, 1]
    X = np.ones_like(y)
    np.testing.assert_equal(
        list(StratifiedKFold(3).split(X, y)),
        list(KFold(3).split(X, y)))


@pytest.mark.parametrize('shuffle', [False, True])
@pytest.mark.parametrize('k', [4, 5, 6, 7, 8, 9, 10])
@pytest.mark.parametrize('kfold', [StratifiedKFold, StratifiedGroupKFold])
def test_stratified_kfold_ratios(k, shuffle, kfold):
    # Check that stratified kfold preserves class ratios in individual splits
    # Repeat with shuffling turned off and on
    n_samples = 1000
    X = np.ones(n_samples)
    y = np.array([4] * int(0.10 * n_samples) +
                 [0] * int(0.89 * n_samples) +
                 [1] * int(0.01 * n_samples))
    groups = np.arange(len(y))
    distr = np.bincount(y) / len(y)

    test_sizes = []
    random_state = None if not shuffle else 0
    skf = kfold(k, random_state=random_state, shuffle=shuffle)
    for train, test in skf.split(X, y, groups=groups):
        assert_allclose(np.bincount(y[train]) / len(train), distr, atol=0.02)
        assert_allclose(np.bincount(y[test]) / len(test), distr, atol=0.02)
        test_sizes.append(len(test))
    assert np.ptp(test_sizes) <= 1


@pytest.mark.parametrize('shuffle', [False, True])
@pytest.mark.parametrize('k', [4, 6, 7])
@pytest.mark.parametrize('kfold', [StratifiedKFold, StratifiedGroupKFold])
def test_stratified_kfold_label_invariance(k, shuffle, kfold):
    # Check that stratified kfold gives the same indices regardless of labels
    n_samples = 100
    y = np.array([2] * int(0.10 * n_samples) +
                 [0] * int(0.89 * n_samples) +
                 [1] * int(0.01 * n_samples))
    X = np.ones(len(y))
    groups = np.arange(len(y))

    def get_splits(y):
        random_state = None if not shuffle else 0
        return [(list(train), list(test))
                for train, test
                in kfold(k, random_state=random_state,
                         shuffle=shuffle).split(X, y, groups=groups)]

    splits_base = get_splits(y)
    for perm in permutations([0, 1, 2]):
        y_perm = np.take(perm, y)
        splits_perm = get_splits(y_perm)
        assert splits_perm == splits_base


def test_kfold_balance():
    # Check that KFold returns folds with balanced sizes
    for i in range(11, 17):
        kf = KFold(5).split(X=np.ones(i))
        sizes = [len(test) for _, test in kf]

        assert (np.max(sizes) - np.min(sizes)) <= 1
        assert np.sum(sizes) == i


@pytest.mark.parametrize('kfold', [StratifiedKFold, StratifiedGroupKFold])
def test_stratifiedkfold_balance(kfold):
    # Check that KFold returns folds with balanced sizes (only when
    # stratification is possible)
    # Repeat with shuffling turned off and on
    X = np.ones(17)
    y = [0] * 3 + [1] * 14
    groups = np.arange(len(y))

    for shuffle in (True, False):
        cv = kfold(3, shuffle=shuffle)
        for i in range(11, 17):
            skf = cv.split(X[:i], y[:i], groups[:i])
            sizes = [len(test) for _, test in skf]

            assert (np.max(sizes) - np.min(sizes)) <= 1
            assert np.sum(sizes) == i


def test_shuffle_kfold():
    # Check the indices are shuffled properly
    kf = KFold(3)
    kf2 = KFold(3, shuffle=True, random_state=0)
    kf3 = KFold(3, shuffle=True, random_state=1)

    X = np.ones(300)

    all_folds = np.zeros(300)
    for (tr1, te1), (tr2, te2), (tr3, te3) in zip(
            kf.split(X), kf2.split(X), kf3.split(X)):
        for tr_a, tr_b in combinations((tr1, tr2, tr3), 2):
            # Assert that there is no complete overlap
            assert len(np.intersect1d(tr_a, tr_b)) != len(tr1)

        # Set all test indices in successive iterations of kf2 to 1
        all_folds[te2] = 1

    # Check that all indices are returned in the different test folds
    assert sum(all_folds) == 300


@pytest.mark.parametrize("kfold",
                         [KFold, StratifiedKFold, StratifiedGroupKFold])
def test_shuffle_kfold_stratifiedkfold_reproducibility(kfold):
    X = np.ones(15)  # Divisible by 3
    y = [0] * 7 + [1] * 8
    groups_1 = np.arange(len(y))
    X2 = np.ones(16)  # Not divisible by 3
    y2 = [0] * 8 + [1] * 8
    groups_2 = np.arange(len(y2))

    # Check that when the shuffle is True, multiple split calls produce the
    # same split when random_state is int
    kf = kfold(3, shuffle=True, random_state=0)

    np.testing.assert_equal(
        list(kf.split(X, y, groups_1)),
        list(kf.split(X, y, groups_1))
    )

    # Check that when the shuffle is True, multiple split calls often
    # (not always) produce different splits when random_state is
    # RandomState instance or None
    kf = kfold(3, shuffle=True, random_state=np.random.RandomState(0))
    for data in zip((X, X2), (y, y2), (groups_1, groups_2)):
        # Test if the two splits are different cv
        for (_, test_a), (_, test_b) in zip(kf.split(*data),
                                            kf.split(*data)):
            # cv.split(...) returns an array of tuples, each tuple
            # consisting of an array with train indices and test indices
            # Ensure that the splits for data are not same
            # when random state is not set
            with pytest.raises(AssertionError):
                np.testing.assert_array_equal(test_a, test_b)


def test_shuffle_stratifiedkfold():
    # Check that shuffling is happening when requested, and for proper
    # sample coverage
    X_40 = np.ones(40)
    y = [0] * 20 + [1] * 20
    kf0 = StratifiedKFold(5, shuffle=True, random_state=0)
    kf1 = StratifiedKFold(5, shuffle=True, random_state=1)
    for (_, test0), (_, test1) in zip(kf0.split(X_40, y),
                                      kf1.split(X_40, y)):
        assert set(test0) != set(test1)
    check_cv_coverage(kf0, X_40, y, groups=None, expected_n_splits=5)

    # Ensure that we shuffle each class's samples with different
    # random_state in StratifiedKFold
    # See https://github.com/scikit-learn/scikit-learn/pull/13124
    X = np.arange(10)
    y = [0] * 5 + [1] * 5
    kf1 = StratifiedKFold(5, shuffle=True, random_state=0)
    kf2 = StratifiedKFold(5, shuffle=True, random_state=1)
    test_set1 = sorted([tuple(s[1]) for s in kf1.split(X, y)])
    test_set2 = sorted([tuple(s[1]) for s in kf2.split(X, y)])
    assert test_set1 != test_set2


def test_kfold_can_detect_dependent_samples_on_digits():  # see #2372
    # The digits samples are dependent: they are apparently grouped by authors
    # although we don't have any information on the groups segment locations
    # for this data. We can highlight this fact by computing k-fold cross-
    # validation with and without shuffling: we observe that the shuffling case
    # wrongly makes the IID assumption and is therefore too optimistic: it
    # estimates a much higher accuracy (around 0.93) than that the non
    # shuffling variant (around 0.81).

    X, y = digits.data[:600], digits.target[:600]
    model = SVC(C=10, gamma=0.005)

    n_splits = 3

    cv = KFold(n_splits=n_splits, shuffle=False)
    mean_score = cross_val_score(model, X, y, cv=cv).mean()
    assert 0.92 > mean_score
    assert mean_score > 0.80

    # Shuffling the data artificially breaks the dependency and hides the
    # overfitting of the model with regards to the writing style of the authors
    # by yielding a seriously overestimated score:

    cv = KFold(n_splits, shuffle=True, random_state=0)
    mean_score = cross_val_score(model, X, y, cv=cv).mean()
    assert mean_score > 0.92

    cv = KFold(n_splits, shuffle=True, random_state=1)
    mean_score = cross_val_score(model, X, y, cv=cv).mean()
    assert mean_score > 0.92

    # Similarly, StratifiedKFold should try to shuffle the data as little
    # as possible (while respecting the balanced class constraints)
    # and thus be able to detect the dependency by not overestimating
    # the CV score either. As the digits dataset is approximately balanced
    # the estimated mean score is close to the score measured with
    # non-shuffled KFold

    cv = StratifiedKFold(n_splits)
    mean_score = cross_val_score(model, X, y, cv=cv).mean()
    assert 0.94 > mean_score
    assert mean_score > 0.80


def test_stratified_group_kfold_trivial():
    sgkf = StratifiedGroupKFold(n_splits=3)
    # Trivial example - groups with the same distribution
    y = np.array([1] * 6 + [0] * 12)
    X = np.ones_like(y).reshape(-1, 1)
    groups = np.asarray((1, 2, 3, 4, 5, 6, 1, 1, 2, 2, 3, 3, 4, 4, 5, 5, 6, 6))
    distr = np.bincount(y) / len(y)
    test_sizes = []
    for train, test in sgkf.split(X, y, groups):
        # check group constraint
        assert np.intersect1d(groups[train], groups[test]).size == 0
        # check y distribution
        assert_allclose(np.bincount(y[train]) / len(train), distr, atol=0.02)
        assert_allclose(np.bincount(y[test]) / len(test), distr, atol=0.02)
        test_sizes.append(len(test))
    assert np.ptp(test_sizes) <= 1


def test_stratified_group_kfold_approximate():
    # Not perfect stratification (even though it is possible) because of
    # iteration over groups
    sgkf = StratifiedGroupKFold(n_splits=3)
    y = np.array([1] * 6 + [0] * 12)
    X = np.ones_like(y).reshape(-1, 1)
    groups = np.array([1, 2, 3, 3, 4, 4, 1, 1, 2, 2, 3, 4, 5, 5, 5, 6, 6, 6])
    expected = np.asarray([[0.833, 0.166], [0.666, 0.333], [0.5, 0.5]])
    test_sizes = []
    for (train, test), expect_dist in zip(sgkf.split(X, y, groups), expected):
        # check group constraint
        assert np.intersect1d(groups[train], groups[test]).size == 0
        split_dist = np.bincount(y[test]) / len(test)
        assert_allclose(split_dist, expect_dist, atol=0.001)
        test_sizes.append(len(test))
    assert np.ptp(test_sizes) <= 1


@pytest.mark.parametrize('y, groups, expected',
                         [(np.array([0] * 6 + [1] * 6),
                           np.array([1, 1, 2, 2, 3, 3, 4, 4, 5, 5, 6, 6]),
                           np.asarray([[.5, .5],
                                       [.5, .5],
                                       [.5, .5]])),
                          (np.array([0] * 9 + [1] * 3),
                           np.array([1, 1, 1, 2, 2, 2, 3, 3, 3, 4, 5, 6]),
                           np.asarray([[.75, .25],
                                       [.75, .25],
                                       [.75, .25]]))])
def test_stratified_group_kfold_homogeneous_groups(y, groups, expected):
    sgkf = StratifiedGroupKFold(n_splits=3)
    X = np.ones_like(y).reshape(-1, 1)
    for (train, test), expect_dist in zip(sgkf.split(X, y, groups), expected):
        # check group constraint
        assert np.intersect1d(groups[train], groups[test]).size == 0
        split_dist = np.bincount(y[test]) / len(test)
        assert_allclose(split_dist, expect_dist, atol=0.001)


@pytest.mark.parametrize('cls_distr',
                         [(0.4, 0.6),
                          (0.3, 0.7),
                          (0.2, 0.8),
                          (0.8, 0.2)])
@pytest.mark.parametrize('n_groups', [5, 30, 70])
def test_stratified_group_kfold_against_group_kfold(cls_distr, n_groups):
    # Check that given sufficient amount of samples StratifiedGroupKFold
    # produces better stratified folds than regular GroupKFold
    n_splits = 5
    sgkf = StratifiedGroupKFold(n_splits=n_splits)
    gkf = GroupKFold(n_splits=n_splits)
    rng = np.random.RandomState(0)
    n_points = 1000
    y = rng.choice(2, size=n_points, p=cls_distr)
    X = np.ones_like(y).reshape(-1, 1)
    g = rng.choice(n_groups, n_points)
    sgkf_folds = sgkf.split(X, y, groups=g)
    gkf_folds = gkf.split(X, y, groups=g)
    sgkf_entr = 0
    gkf_entr = 0
    for (sgkf_train, sgkf_test), (_, gkf_test) in zip(sgkf_folds, gkf_folds):
        # check group constraint
        assert np.intersect1d(g[sgkf_train], g[sgkf_test]).size == 0
        sgkf_distr = np.bincount(y[sgkf_test]) / len(sgkf_test)
        gkf_distr = np.bincount(y[gkf_test]) / len(gkf_test)
        sgkf_entr += stats.entropy(sgkf_distr, qk=cls_distr)
        gkf_entr += stats.entropy(gkf_distr, qk=cls_distr)
    sgkf_entr /= n_splits
    gkf_entr /= n_splits
    assert sgkf_entr <= gkf_entr


def test_shuffle_split():
    ss1 = ShuffleSplit(test_size=0.2, random_state=0).split(X)
    ss2 = ShuffleSplit(test_size=2, random_state=0).split(X)
    ss3 = ShuffleSplit(test_size=np.int32(2), random_state=0).split(X)
    ss4 = ShuffleSplit(test_size=int(2), random_state=0).split(X)
    for t1, t2, t3, t4 in zip(ss1, ss2, ss3, ss4):
        assert_array_equal(t1[0], t2[0])
        assert_array_equal(t2[0], t3[0])
        assert_array_equal(t3[0], t4[0])
        assert_array_equal(t1[1], t2[1])
        assert_array_equal(t2[1], t3[1])
        assert_array_equal(t3[1], t4[1])


@pytest.mark.parametrize("split_class", [ShuffleSplit,
                                         StratifiedShuffleSplit])
@pytest.mark.parametrize("train_size, exp_train, exp_test",
                         [(None, 9, 1),
                          (8, 8, 2),
                          (0.8, 8, 2)])
def test_shuffle_split_default_test_size(split_class, train_size, exp_train,
                                         exp_test):
    # Check that the default value has the expected behavior, i.e. 0.1 if both
    # unspecified or complement train_size unless both are specified.
    X = np.ones(10)
    y = np.ones(10)

    X_train, X_test = next(split_class(train_size=train_size).split(X, y))

    assert len(X_train) == exp_train
    assert len(X_test) == exp_test


@pytest.mark.parametrize("train_size, exp_train, exp_test",
                         [(None, 8, 2),
                          (7, 7, 3),
                          (0.7, 7, 3)])
def test_group_shuffle_split_default_test_size(train_size, exp_train,
                                               exp_test):
    # Check that the default value has the expected behavior, i.e. 0.2 if both
    # unspecified or complement train_size unless both are specified.
    X = np.ones(10)
    y = np.ones(10)
    groups = range(10)

    X_train, X_test = next(GroupShuffleSplit(train_size=train_size)
                           .split(X, y, groups))

    assert len(X_train) == exp_train
    assert len(X_test) == exp_test


@ignore_warnings
def test_stratified_shuffle_split_init():
    X = np.arange(7)
    y = np.asarray([0, 1, 1, 1, 2, 2, 2])
    # Check that error is raised if there is a class with only one sample
    with pytest.raises(ValueError):
        next(StratifiedShuffleSplit(3, 0.2).split(X, y))

    # Check that error is raised if the test set size is smaller than n_classes
    with pytest.raises(ValueError):
        next(StratifiedShuffleSplit(3, 2).split(X, y))
    # Check that error is raised if the train set size is smaller than
    # n_classes
    with pytest.raises(ValueError):
        next(StratifiedShuffleSplit(3, 3, 2).split(X, y))

    X = np.arange(9)
    y = np.asarray([0, 0, 0, 1, 1, 1, 2, 2, 2])

    # Train size or test size too small
    with pytest.raises(ValueError):
        next(StratifiedShuffleSplit(train_size=2).split(X, y))
    with pytest.raises(ValueError):
        next(StratifiedShuffleSplit(test_size=2).split(X, y))


def test_stratified_shuffle_split_respects_test_size():
    y = np.array([0, 1, 2, 3, 0, 1, 2, 3, 0, 1, 2, 3, 0, 1, 2])
    test_size = 5
    train_size = 10
    sss = StratifiedShuffleSplit(6, test_size=test_size, train_size=train_size,
                                 random_state=0).split(np.ones(len(y)), y)
    for train, test in sss:
        assert len(train) == train_size
        assert len(test) == test_size


def test_stratified_shuffle_split_iter():
    ys = [np.array([1, 1, 1, 1, 2, 2, 2, 3, 3, 3, 3, 3]),
          np.array([0, 0, 0, 1, 1, 1, 2, 2, 2, 3, 3, 3]),
          np.array([0, 1, 2, 3, 0, 1, 2, 3, 0, 1, 2, 3, 0, 1, 2] * 2),
          np.array([1, 1, 2, 2, 2, 3, 3, 3, 4, 4, 4, 4, 4, 4, 4, 4]),
          np.array([-1] * 800 + [1] * 50),
          np.concatenate([[i] * (100 + i) for i in range(11)]),
          [1, 1, 1, 1, 2, 2, 2, 3, 3, 3, 3, 3],
          ['1', '1', '1', '1', '2', '2', '2', '3', '3', '3', '3', '3'],
          ]

    for y in ys:
        sss = StratifiedShuffleSplit(6, test_size=0.33,
                                     random_state=0).split(np.ones(len(y)), y)
        y = np.asanyarray(y)  # To make it indexable for y[train]
        # this is how test-size is computed internally
        # in _validate_shuffle_split
        test_size = np.ceil(0.33 * len(y))
        train_size = len(y) - test_size
        for train, test in sss:
            assert_array_equal(np.unique(y[train]), np.unique(y[test]))
            # Checks if folds keep classes proportions
            p_train = (np.bincount(np.unique(y[train],
                                   return_inverse=True)[1]) /
                       float(len(y[train])))
            p_test = (np.bincount(np.unique(y[test],
                                  return_inverse=True)[1]) /
                      float(len(y[test])))
            assert_array_almost_equal(p_train, p_test, 1)
            assert len(train) + len(test) == y.size
            assert len(train) == train_size
            assert len(test) == test_size
            assert_array_equal(np.lib.arraysetops.intersect1d(train, test), [])


def test_stratified_shuffle_split_even():
    # Test the StratifiedShuffleSplit, indices are drawn with a
    # equal chance
    n_folds = 5
    n_splits = 1000

    def assert_counts_are_ok(idx_counts, p):
        # Here we test that the distribution of the counts
        # per index is close enough to a binomial
        threshold = 0.05 / n_splits
        bf = stats.binom(n_splits, p)
        for count in idx_counts:
            prob = bf.pmf(count)
            assert prob > threshold, \
                "An index is not drawn with chance corresponding to even draws"

    for n_samples in (6, 22):
        groups = np.array((n_samples // 2) * [0, 1])
        splits = StratifiedShuffleSplit(n_splits=n_splits,
                                        test_size=1. / n_folds,
                                        random_state=0)

        train_counts = [0] * n_samples
        test_counts = [0] * n_samples
        n_splits_actual = 0
        for train, test in splits.split(X=np.ones(n_samples), y=groups):
            n_splits_actual += 1
            for counter, ids in [(train_counts, train), (test_counts, test)]:
                for id in ids:
                    counter[id] += 1
        assert n_splits_actual == n_splits

        n_train, n_test = _validate_shuffle_split(
            n_samples, test_size=1. / n_folds, train_size=1. - (1. / n_folds))

        assert len(train) == n_train
        assert len(test) == n_test
        assert len(set(train).intersection(test)) == 0

        group_counts = np.unique(groups)
        assert splits.test_size == 1.0 / n_folds
        assert n_train + n_test == len(groups)
        assert len(group_counts) == 2
        ex_test_p = float(n_test) / n_samples
        ex_train_p = float(n_train) / n_samples

        assert_counts_are_ok(train_counts, ex_train_p)
        assert_counts_are_ok(test_counts, ex_test_p)


def test_stratified_shuffle_split_overlap_train_test_bug():
    # See https://github.com/scikit-learn/scikit-learn/issues/6121 for
    # the original bug report
    y = [0, 1, 2, 3] * 3 + [4, 5] * 5
    X = np.ones_like(y)

    sss = StratifiedShuffleSplit(n_splits=1,
                                 test_size=0.5, random_state=0)

    train, test = next(sss.split(X=X, y=y))

    # no overlap
    assert_array_equal(np.intersect1d(train, test), [])

    # complete partition
    assert_array_equal(np.union1d(train, test), np.arange(len(y)))


def test_stratified_shuffle_split_multilabel():
    # fix for issue 9037
    for y in [np.array([[0, 1], [1, 0], [1, 0], [0, 1]]),
              np.array([[0, 1], [1, 1], [1, 1], [0, 1]])]:
        X = np.ones_like(y)
        sss = StratifiedShuffleSplit(n_splits=1, test_size=0.5, random_state=0)
        train, test = next(sss.split(X=X, y=y))
        y_train = y[train]
        y_test = y[test]

        # no overlap
        assert_array_equal(np.intersect1d(train, test), [])

        # complete partition
        assert_array_equal(np.union1d(train, test), np.arange(len(y)))

        # correct stratification of entire rows
        # (by design, here y[:, 0] uniquely determines the entire row of y)
        expected_ratio = np.mean(y[:, 0])
        assert expected_ratio == np.mean(y_train[:, 0])
        assert expected_ratio == np.mean(y_test[:, 0])


def test_stratified_shuffle_split_multilabel_many_labels():
    # fix in PR #9922: for multilabel data with > 1000 labels, str(row)
    # truncates with an ellipsis for elements in positions 4 through
    # len(row) - 4, so labels were not being correctly split using the powerset
    # method for transforming a multilabel problem to a multiclass one; this
    # test checks that this problem is fixed.
    row_with_many_zeros = [1, 0, 1] + [0] * 1000 + [1, 0, 1]
    row_with_many_ones = [1, 0, 1] + [1] * 1000 + [1, 0, 1]
    y = np.array([row_with_many_zeros] * 10 + [row_with_many_ones] * 100)
    X = np.ones_like(y)

    sss = StratifiedShuffleSplit(n_splits=1, test_size=0.5, random_state=0)
    train, test = next(sss.split(X=X, y=y))
    y_train = y[train]
    y_test = y[test]

    # correct stratification of entire rows
    # (by design, here y[:, 4] uniquely determines the entire row of y)
    expected_ratio = np.mean(y[:, 4])
    assert expected_ratio == np.mean(y_train[:, 4])
    assert expected_ratio == np.mean(y_test[:, 4])


def test_predefinedsplit_with_kfold_split():
    # Check that PredefinedSplit can reproduce a split generated by Kfold.
    folds = np.full(10, -1.)
    kf_train = []
    kf_test = []
    for i, (train_ind, test_ind) in enumerate(KFold(5, shuffle=True).split(X)):
        kf_train.append(train_ind)
        kf_test.append(test_ind)
        folds[test_ind] = i
    ps = PredefinedSplit(folds)
    # n_splits is simply the no of unique folds
    assert len(np.unique(folds)) == ps.get_n_splits()
    ps_train, ps_test = zip(*ps.split())
    assert_array_equal(ps_train, kf_train)
    assert_array_equal(ps_test, kf_test)


def test_group_shuffle_split():
    for groups_i in test_groups:
        X = y = np.ones(len(groups_i))
        n_splits = 6
        test_size = 1. / 3
        slo = GroupShuffleSplit(n_splits, test_size=test_size, random_state=0)

        # Make sure the repr works
        repr(slo)

        # Test that the length is correct
        assert slo.get_n_splits(X, y, groups=groups_i) == n_splits

        l_unique = np.unique(groups_i)
        l = np.asarray(groups_i)

        for train, test in slo.split(X, y, groups=groups_i):
            # First test: no train group is in the test set and vice versa
            l_train_unique = np.unique(l[train])
            l_test_unique = np.unique(l[test])
            assert not np.any(np.in1d(l[train], l_test_unique))
            assert not np.any(np.in1d(l[test], l_train_unique))

            # Second test: train and test add up to all the data
            assert l[train].size + l[test].size == l.size

            # Third test: train and test are disjoint
            assert_array_equal(np.intersect1d(train, test), [])

            # Fourth test:
            # unique train and test groups are correct, +- 1 for rounding error
            assert abs(len(l_test_unique) -
                       round(test_size * len(l_unique))) <= 1
            assert abs(len(l_train_unique) -
                       round((1.0 - test_size) * len(l_unique))) <= 1


def test_leave_one_p_group_out():
    logo = LeaveOneGroupOut()
    lpgo_1 = LeavePGroupsOut(n_groups=1)
    lpgo_2 = LeavePGroupsOut(n_groups=2)

    # Make sure the repr works
    assert repr(logo) == 'LeaveOneGroupOut()'
    assert repr(lpgo_1) == 'LeavePGroupsOut(n_groups=1)'
    assert repr(lpgo_2) == 'LeavePGroupsOut(n_groups=2)'
    assert (repr(LeavePGroupsOut(n_groups=3)) ==
                 'LeavePGroupsOut(n_groups=3)')

    for j, (cv, p_groups_out) in enumerate(((logo, 1), (lpgo_1, 1),
                                            (lpgo_2, 2))):
        for i, groups_i in enumerate(test_groups):
            n_groups = len(np.unique(groups_i))
            n_splits = (n_groups if p_groups_out == 1
                        else n_groups * (n_groups - 1) / 2)
            X = y = np.ones(len(groups_i))

            # Test that the length is correct
            assert cv.get_n_splits(X, y, groups=groups_i) == n_splits

            groups_arr = np.asarray(groups_i)

            # Split using the original list / array / list of string groups_i
            for train, test in cv.split(X, y, groups=groups_i):
                # First test: no train group is in the test set and vice versa
                assert_array_equal(np.intersect1d(groups_arr[train],
                                                  groups_arr[test]).tolist(),
                                   [])

                # Second test: train and test add up to all the data
                assert len(train) + len(test) == len(groups_i)

                # Third test:
                # The number of groups in test must be equal to p_groups_out
                assert np.unique(groups_arr[test]).shape[0], p_groups_out

    # check get_n_splits() with dummy parameters
    assert logo.get_n_splits(None, None, ['a', 'b', 'c', 'b', 'c']) == 3
    assert logo.get_n_splits(groups=[1.0, 1.1, 1.0, 1.2]) == 3
    assert lpgo_2.get_n_splits(None, None, np.arange(4)) == 6
    assert lpgo_1.get_n_splits(groups=np.arange(4)) == 4

    # raise ValueError if a `groups` parameter is illegal
    with pytest.raises(ValueError):
        logo.get_n_splits(None, None, [0.0, np.nan, 0.0])
    with pytest.raises(ValueError):
        lpgo_2.get_n_splits(None, None, [0.0, np.inf, 0.0])

    msg = "The 'groups' parameter should not be None."
    with pytest.raises(ValueError, match=msg):
        logo.get_n_splits(None, None, None)
    with pytest.raises(ValueError, match=msg):
        lpgo_1.get_n_splits(None, None, None)


def test_leave_group_out_changing_groups():
    # Check that LeaveOneGroupOut and LeavePGroupsOut work normally if
    # the groups variable is changed before calling split
    groups = np.array([0, 1, 2, 1, 1, 2, 0, 0])
    X = np.ones(len(groups))
    groups_changing = np.array(groups, copy=True)
    lolo = LeaveOneGroupOut().split(X, groups=groups)
    lolo_changing = LeaveOneGroupOut().split(X, groups=groups)
    lplo = LeavePGroupsOut(n_groups=2).split(X, groups=groups)
    lplo_changing = LeavePGroupsOut(n_groups=2).split(X, groups=groups)
    groups_changing[:] = 0
    for llo, llo_changing in [(lolo, lolo_changing), (lplo, lplo_changing)]:
        for (train, test), (train_chan, test_chan) in zip(llo, llo_changing):
            assert_array_equal(train, train_chan)
            assert_array_equal(test, test_chan)

    # n_splits = no of 2 (p) group combinations of the unique groups = 3C2 = 3
    assert (
        3 == LeavePGroupsOut(n_groups=2).get_n_splits(X, y=X,
                                                    groups=groups))
    # n_splits = no of unique groups (C(uniq_lbls, 1) = n_unique_groups)
    assert 3 == LeaveOneGroupOut().get_n_splits(X, y=X,
                                                groups=groups)


def test_leave_one_p_group_out_error_on_fewer_number_of_groups():
    X = y = groups = np.ones(0)
    msg = re.escape("Found array with 0 sample(s)")
    with pytest.raises(ValueError, match=msg):
        next(LeaveOneGroupOut().split(X, y, groups))

    X = y = groups = np.ones(1)
    msg = re.escape(
        f"The groups parameter contains fewer than 2 unique groups ({groups})."
        f" LeaveOneGroupOut expects at least 2."
    )
    with pytest.raises(ValueError, match=msg):
        next(LeaveOneGroupOut().split(X, y, groups))

    X = y = groups = np.ones(1)
    msg = re.escape(
        f"The groups parameter contains fewer than (or equal to) n_groups "
        f"(3) numbers of unique groups ({groups}). LeavePGroupsOut expects "
        f"that at least n_groups + 1 (4) unique groups "
        f"be present"
    )
    with pytest.raises(ValueError, match=msg):
        next(LeavePGroupsOut(n_groups=3).split(X, y, groups))

    X = y = groups = np.arange(3)
    msg = re.escape(
        f"The groups parameter contains fewer than (or equal to) n_groups "
        f"(3) numbers of unique groups ({groups}). LeavePGroupsOut expects "
        f"that at least n_groups + 1 (4) unique groups "
        f"be present"
    )
    with pytest.raises(ValueError, match=msg):
        next(LeavePGroupsOut(n_groups=3).split(X, y, groups))


@ignore_warnings
def test_repeated_cv_value_errors():
    # n_repeats is not integer or <= 0
    for cv in (RepeatedKFold, RepeatedStratifiedKFold):
        with pytest.raises(ValueError):
            cv(n_repeats=0)
        with pytest.raises(ValueError):
            cv(n_repeats=1.5)


@pytest.mark.parametrize(
    "RepeatedCV", [RepeatedKFold, RepeatedStratifiedKFold]
)
def test_repeated_cv_repr(RepeatedCV):
    n_splits, n_repeats = 2, 6
    repeated_cv = RepeatedCV(n_splits=n_splits, n_repeats=n_repeats)
    repeated_cv_repr = ('{}(n_repeats=6, n_splits=2, random_state=None)'
                        .format(repeated_cv.__class__.__name__))
    assert repeated_cv_repr == repr(repeated_cv)


def test_repeated_kfold_determinstic_split():
    X = [[1, 2], [3, 4], [5, 6], [7, 8], [9, 10]]
    random_state = 258173307
    rkf = RepeatedKFold(
        n_splits=2,
        n_repeats=2,
        random_state=random_state)

    # split should produce same and deterministic splits on
    # each call
    for _ in range(3):
        splits = rkf.split(X)
        train, test = next(splits)
        assert_array_equal(train, [2, 4])
        assert_array_equal(test, [0, 1, 3])

        train, test = next(splits)
        assert_array_equal(train, [0, 1, 3])
        assert_array_equal(test, [2, 4])

        train, test = next(splits)
        assert_array_equal(train, [0, 1])
        assert_array_equal(test, [2, 3, 4])

        train, test = next(splits)
        assert_array_equal(train, [2, 3, 4])
        assert_array_equal(test, [0, 1])

        with pytest.raises(StopIteration):
            next(splits)


def test_get_n_splits_for_repeated_kfold():
    n_splits = 3
    n_repeats = 4
    rkf = RepeatedKFold(n_splits=n_splits, n_repeats=n_repeats)
    expected_n_splits = n_splits * n_repeats
    assert expected_n_splits == rkf.get_n_splits()


def test_get_n_splits_for_repeated_stratified_kfold():
    n_splits = 3
    n_repeats = 4
    rskf = RepeatedStratifiedKFold(n_splits=n_splits, n_repeats=n_repeats)
    expected_n_splits = n_splits * n_repeats
    assert expected_n_splits == rskf.get_n_splits()


def test_repeated_stratified_kfold_determinstic_split():
    X = [[1, 2], [3, 4], [5, 6], [7, 8], [9, 10]]
    y = [1, 1, 1, 0, 0]
    random_state = 1944695409
    rskf = RepeatedStratifiedKFold(
        n_splits=2,
        n_repeats=2,
        random_state=random_state)

    # split should produce same and deterministic splits on
    # each call
    for _ in range(3):
        splits = rskf.split(X, y)
        train, test = next(splits)
        assert_array_equal(train, [1, 4])
        assert_array_equal(test, [0, 2, 3])

        train, test = next(splits)
        assert_array_equal(train, [0, 2, 3])
        assert_array_equal(test, [1, 4])

        train, test = next(splits)
        assert_array_equal(train, [2, 3])
        assert_array_equal(test, [0, 1, 4])

        train, test = next(splits)
        assert_array_equal(train, [0, 1, 4])
        assert_array_equal(test, [2, 3])

        with pytest.raises(StopIteration):
            next(splits)


def test_train_test_split_errors():
    pytest.raises(ValueError, train_test_split)

    pytest.raises(ValueError, train_test_split, range(3), train_size=1.1)

    pytest.raises(ValueError, train_test_split, range(3), test_size=0.6,
                  train_size=0.6)
    pytest.raises(ValueError, train_test_split, range(3),
                  test_size=np.float32(0.6), train_size=np.float32(0.6))
    pytest.raises(ValueError, train_test_split, range(3),
                  test_size="wrong_type")
    pytest.raises(ValueError, train_test_split, range(3), test_size=2,
                  train_size=4)
    pytest.raises(TypeError, train_test_split, range(3),
                  some_argument=1.1)
    pytest.raises(ValueError, train_test_split, range(3), range(42))
    pytest.raises(ValueError, train_test_split, range(10),
                  shuffle=False, stratify=True)

    with pytest.raises(ValueError,
                       match=r'train_size=11 should be either positive and '
                             r'smaller than the number of samples 10 or a '
                             r'float in the \(0, 1\) range'):
        train_test_split(range(10), train_size=11, test_size=1)


@pytest.mark.parametrize("train_size,test_size", [
    (1.2, 0.8),
    (1., 0.8),
    (0.0, 0.8),
    (-.2, 0.8),
    (0.8, 1.2),
    (0.8, 1.),
    (0.8, 0.),
    (0.8, -.2)])
def test_train_test_split_invalid_sizes1(train_size, test_size):
    with pytest.raises(ValueError,
                       match=r'should be .* in the \(0, 1\) range'):
        train_test_split(range(10), train_size=train_size, test_size=test_size)


@pytest.mark.parametrize("train_size,test_size", [
    (-10, 0.8),
    (0, 0.8),
    (11, 0.8),
    (0.8, -10),
    (0.8, 0),
    (0.8, 11)])
def test_train_test_split_invalid_sizes2(train_size, test_size):
    with pytest.raises(ValueError,
                       match=r'should be either positive and smaller'):
        train_test_split(range(10), train_size=train_size, test_size=test_size)


@pytest.mark.parametrize("train_size, exp_train, exp_test",
                         [(None, 7, 3),
                          (8, 8, 2),
                          (0.8, 8, 2)])
def test_train_test_split_default_test_size(train_size, exp_train, exp_test):
    # Check that the default value has the expected behavior, i.e. complement
    # train_size unless both are specified.
    X_train, X_test = train_test_split(X, train_size=train_size)

    assert len(X_train) == exp_train
    assert len(X_test) == exp_test


def test_train_test_split():
    X = np.arange(100).reshape((10, 10))
    X_s = coo_matrix(X)
    y = np.arange(10)

    # simple test
    split = train_test_split(X, y, test_size=None, train_size=.5)
    X_train, X_test, y_train, y_test = split
    assert len(y_test) == len(y_train)
    # test correspondence of X and y
    assert_array_equal(X_train[:, 0], y_train * 10)
    assert_array_equal(X_test[:, 0], y_test * 10)

    # don't convert lists to anything else by default
    split = train_test_split(X, X_s, y.tolist())
    X_train, X_test, X_s_train, X_s_test, y_train, y_test = split
    assert isinstance(y_train, list)
    assert isinstance(y_test, list)

    # allow nd-arrays
    X_4d = np.arange(10 * 5 * 3 * 2).reshape(10, 5, 3, 2)
    y_3d = np.arange(10 * 7 * 11).reshape(10, 7, 11)
    split = train_test_split(X_4d, y_3d)
    assert split[0].shape == (7, 5, 3, 2)
    assert split[1].shape == (3, 5, 3, 2)
    assert split[2].shape == (7, 7, 11)
    assert split[3].shape == (3, 7, 11)

    # test stratification option
    y = np.array([1, 1, 1, 1, 2, 2, 2, 2])
    for test_size, exp_test_size in zip([2, 4, 0.25, 0.5, 0.75],
                                        [2, 4, 2, 4, 6]):
        train, test = train_test_split(y, test_size=test_size,
                                       stratify=y,
                                       random_state=0)
        assert len(test) == exp_test_size
        assert len(test) + len(train) == len(y)
        # check the 1:1 ratio of ones and twos in the data is preserved
        assert np.sum(train == 1) == np.sum(train == 2)

    # test unshuffled split
    y = np.arange(10)
    for test_size in [2, 0.2]:
        train, test = train_test_split(y, shuffle=False, test_size=test_size)
        assert_array_equal(test, [8, 9])
        assert_array_equal(train, [0, 1, 2, 3, 4, 5, 6, 7])


@ignore_warnings
def test_train_test_split_pandas():
    # check train_test_split doesn't destroy pandas dataframe
    types = [MockDataFrame]
    try:
        from pandas import DataFrame
        types.append(DataFrame)
    except ImportError:
        pass
    for InputFeatureType in types:
        # X dataframe
        X_df = InputFeatureType(X)
        X_train, X_test = train_test_split(X_df)
        assert isinstance(X_train, InputFeatureType)
        assert isinstance(X_test, InputFeatureType)


def test_train_test_split_sparse():
    # check that train_test_split converts scipy sparse matrices
    # to csr, as stated in the documentation
    X = np.arange(100).reshape((10, 10))
    sparse_types = [csr_matrix, csc_matrix, coo_matrix]
    for InputFeatureType in sparse_types:
        X_s = InputFeatureType(X)
        X_train, X_test = train_test_split(X_s)
        assert isinstance(X_train, csr_matrix)
        assert isinstance(X_test, csr_matrix)


def test_train_test_split_mock_pandas():
    # X mock dataframe
    X_df = MockDataFrame(X)
    X_train, X_test = train_test_split(X_df)
    assert isinstance(X_train, MockDataFrame)
    assert isinstance(X_test, MockDataFrame)
    X_train_arr, X_test_arr = train_test_split(X_df)


def test_train_test_split_list_input():
    # Check that when y is a list / list of string labels, it works.
    X = np.ones(7)
    y1 = ['1'] * 4 + ['0'] * 3
    y2 = np.hstack((np.ones(4), np.zeros(3)))
    y3 = y2.tolist()

    for stratify in (True, False):
        X_train1, X_test1, y_train1, y_test1 = train_test_split(
            X, y1, stratify=y1 if stratify else None, random_state=0)
        X_train2, X_test2, y_train2, y_test2 = train_test_split(
            X, y2, stratify=y2 if stratify else None, random_state=0)
        X_train3, X_test3, y_train3, y_test3 = train_test_split(
            X, y3, stratify=y3 if stratify else None, random_state=0)

        np.testing.assert_equal(X_train1, X_train2)
        np.testing.assert_equal(y_train2, y_train3)
        np.testing.assert_equal(X_test1, X_test3)
        np.testing.assert_equal(y_test3, y_test2)


@pytest.mark.parametrize("test_size, train_size",
                         [(2.0, None),
                          (1.0, None),
                          (0.1, 0.95),
                          (None, 1j),
                          (11, None),
                          (10, None),
                          (8, 3)])
def test_shufflesplit_errors(test_size, train_size):
    with pytest.raises(ValueError):
        next(ShuffleSplit(test_size=test_size, train_size=train_size).split(X))


def test_shufflesplit_reproducible():
    # Check that iterating twice on the ShuffleSplit gives the same
    # sequence of train-test when the random_state is given
    ss = ShuffleSplit(random_state=21)
    assert_array_equal(list(a for a, b in ss.split(X)),
                       list(a for a, b in ss.split(X)))


def test_stratifiedshufflesplit_list_input():
    # Check that when y is a list / list of string labels, it works.
    sss = StratifiedShuffleSplit(test_size=2, random_state=42)
    X = np.ones(7)
    y1 = ['1'] * 4 + ['0'] * 3
    y2 = np.hstack((np.ones(4), np.zeros(3)))
    y3 = y2.tolist()

    np.testing.assert_equal(list(sss.split(X, y1)),
                            list(sss.split(X, y2)))
    np.testing.assert_equal(list(sss.split(X, y3)),
                            list(sss.split(X, y2)))


def test_train_test_split_allow_nans():
    # Check that train_test_split allows input data with NaNs
    X = np.arange(200, dtype=np.float64).reshape(10, -1)
    X[2, :] = np.nan
    y = np.repeat([0, 1], X.shape[0] / 2)
    train_test_split(X, y, test_size=0.2, random_state=42)


def test_check_cv():
    X = np.ones(9)
    cv = check_cv(3, classifier=False)
    # Use numpy.testing.assert_equal which recursively compares
    # lists of lists
    np.testing.assert_equal(list(KFold(3).split(X)), list(cv.split(X)))

    y_binary = np.array([0, 1, 0, 1, 0, 0, 1, 1, 1])
    cv = check_cv(3, y_binary, classifier=True)
    np.testing.assert_equal(list(StratifiedKFold(3).split(X, y_binary)),
                            list(cv.split(X, y_binary)))

    y_multiclass = np.array([0, 1, 0, 1, 2, 1, 2, 0, 2])
    cv = check_cv(3, y_multiclass, classifier=True)
    np.testing.assert_equal(list(StratifiedKFold(3).split(X, y_multiclass)),
                            list(cv.split(X, y_multiclass)))
    # also works with 2d multiclass
    y_multiclass_2d = y_multiclass.reshape(-1, 1)
    cv = check_cv(3, y_multiclass_2d, classifier=True)
    np.testing.assert_equal(list(StratifiedKFold(3).split(X, y_multiclass_2d)),
                            list(cv.split(X, y_multiclass_2d)))

    assert not np.all(
        next(StratifiedKFold(3).split(X, y_multiclass_2d))[0] ==
        next(KFold(3).split(X, y_multiclass_2d))[0])

    X = np.ones(5)
    y_multilabel = np.array([[0, 0, 0, 0], [0, 1, 1, 0], [0, 0, 0, 1],
                             [1, 1, 0, 1], [0, 0, 1, 0]])
    cv = check_cv(3, y_multilabel, classifier=True)
    np.testing.assert_equal(list(KFold(3).split(X)), list(cv.split(X)))

    y_multioutput = np.array([[1, 2], [0, 3], [0, 0], [3, 1], [2, 0]])
    cv = check_cv(3, y_multioutput, classifier=True)
    np.testing.assert_equal(list(KFold(3).split(X)), list(cv.split(X)))

    with pytest.raises(ValueError):
        check_cv(cv="lolo")


def test_cv_iterable_wrapper():
    kf_iter = KFold().split(X, y)
    kf_iter_wrapped = check_cv(kf_iter)
    # Since the wrapped iterable is enlisted and stored,
    # split can be called any number of times to produce
    # consistent results.
    np.testing.assert_equal(list(kf_iter_wrapped.split(X, y)),
                            list(kf_iter_wrapped.split(X, y)))
    # If the splits are randomized, successive calls to split yields different
    # results
    kf_randomized_iter = KFold(shuffle=True, random_state=0).split(X, y)
    kf_randomized_iter_wrapped = check_cv(kf_randomized_iter)
    # numpy's assert_array_equal properly compares nested lists
    np.testing.assert_equal(list(kf_randomized_iter_wrapped.split(X, y)),
                            list(kf_randomized_iter_wrapped.split(X, y)))

    try:
        splits_are_equal = True
        np.testing.assert_equal(list(kf_iter_wrapped.split(X, y)),
                                list(kf_randomized_iter_wrapped.split(X, y)))
    except AssertionError:
        splits_are_equal = False
    assert not splits_are_equal, (
        "If the splits are randomized, "
        "successive calls to split should yield different results")


@pytest.mark.parametrize('kfold', [GroupKFold, StratifiedGroupKFold])
def test_group_kfold(kfold):
    rng = np.random.RandomState(0)

    # Parameters of the test
    n_groups = 15
    n_samples = 1000
    n_splits = 5

    X = y = np.ones(n_samples)

    # Construct the test data
    tolerance = 0.05 * n_samples  # 5 percent error allowed
    groups = rng.randint(0, n_groups, n_samples)

    ideal_n_groups_per_fold = n_samples // n_splits

    len(np.unique(groups))
    # Get the test fold indices from the test set indices of each fold
    folds = np.zeros(n_samples)
    lkf = kfold(n_splits=n_splits)
    for i, (_, test) in enumerate(lkf.split(X, y, groups)):
        folds[test] = i

    # Check that folds have approximately the same size
    assert len(folds) == len(groups)
    for i in np.unique(folds):
        assert (tolerance >=
                             abs(sum(folds == i) - ideal_n_groups_per_fold))

    # Check that each group appears only in 1 fold
    for group in np.unique(groups):
        assert len(np.unique(folds[groups == group])) == 1

    # Check that no group is on both sides of the split
    groups = np.asarray(groups, dtype=object)
    for train, test in lkf.split(X, y, groups):
        assert len(np.intersect1d(groups[train], groups[test])) == 0

    # Construct the test data
    groups = np.array(['Albert', 'Jean', 'Bertrand', 'Michel', 'Jean',
                       'Francis', 'Robert', 'Michel', 'Rachel', 'Lois',
                       'Michelle', 'Bernard', 'Marion', 'Laura', 'Jean',
                       'Rachel', 'Franck', 'John', 'Gael', 'Anna', 'Alix',
                       'Robert', 'Marion', 'David', 'Tony', 'Abel', 'Becky',
                       'Madmood', 'Cary', 'Mary', 'Alexandre', 'David',
                       'Francis', 'Barack', 'Abdoul', 'Rasha', 'Xi', 'Silvia'])

    n_groups = len(np.unique(groups))
    n_samples = len(groups)
    n_splits = 5
    tolerance = 0.05 * n_samples  # 5 percent error allowed
    ideal_n_groups_per_fold = n_samples // n_splits

    X = y = np.ones(n_samples)

    # Get the test fold indices from the test set indices of each fold
    folds = np.zeros(n_samples)
    for i, (_, test) in enumerate(lkf.split(X, y, groups)):
        folds[test] = i

    # Check that folds have approximately the same size
    assert len(folds) == len(groups)
    for i in np.unique(folds):
        assert (tolerance >=
                             abs(sum(folds == i) - ideal_n_groups_per_fold))

    # Check that each group appears only in 1 fold
    with warnings.catch_warnings():
        warnings.simplefilter("ignore", FutureWarning)
        for group in np.unique(groups):
            assert len(np.unique(folds[groups == group])) == 1

    # Check that no group is on both sides of the split
    groups = np.asarray(groups, dtype=object)
    for train, test in lkf.split(X, y, groups):
        assert len(np.intersect1d(groups[train], groups[test])) == 0

    # groups can also be a list
    cv_iter = list(lkf.split(X, y, groups.tolist()))
    for (train1, test1), (train2, test2) in zip(lkf.split(X, y, groups),
                                                cv_iter):
        assert_array_equal(train1, train2)
        assert_array_equal(test1, test2)

    # Should fail if there are more folds than groups
    groups = np.array([1, 1, 1, 2, 2])
    X = y = np.ones(len(groups))
    with pytest.raises(
        ValueError,
        match="Cannot have number of splits.*greater"
    ):
        next(GroupKFold(n_splits=3).split(X, y, groups))


def test_time_series_cv():
    X = [[1, 2], [3, 4], [5, 6], [7, 8], [9, 10], [11, 12], [13, 14]]

    # Should fail if there are more folds than samples
    with pytest.raises(
        ValueError,
        match="Cannot have number of folds.*greater"
    ):
        next(TimeSeriesSplit(n_splits=7).split(X))

    tscv = TimeSeriesSplit(2)

    # Manually check that Time Series CV preserves the data
    # ordering on toy datasets
    splits = tscv.split(X[:-1])
    train, test = next(splits)
    assert_array_equal(train, [0, 1])
    assert_array_equal(test, [2, 3])

    train, test = next(splits)
    assert_array_equal(train, [0, 1, 2, 3])
    assert_array_equal(test, [4, 5])

    splits = TimeSeriesSplit(2).split(X)

    train, test = next(splits)
    assert_array_equal(train, [0, 1, 2])
    assert_array_equal(test, [3, 4])

    train, test = next(splits)
    assert_array_equal(train, [0, 1, 2, 3, 4])
    assert_array_equal(test, [5, 6])

    # Check get_n_splits returns the correct number of splits
    splits = TimeSeriesSplit(2).split(X)
    n_splits_actual = len(list(splits))
    assert n_splits_actual == tscv.get_n_splits()
    assert n_splits_actual == 2


def _check_time_series_max_train_size(splits, check_splits, max_train_size):
    for (train, test), (check_train, check_test) in zip(splits, check_splits):
        assert_array_equal(test, check_test)
        assert len(check_train) <= max_train_size
        suffix_start = max(len(train) - max_train_size, 0)
        assert_array_equal(check_train, train[suffix_start:])


def test_time_series_max_train_size():
    X = np.zeros((6, 1))
    splits = TimeSeriesSplit(n_splits=3).split(X)
    check_splits = TimeSeriesSplit(n_splits=3, max_train_size=3).split(X)
    _check_time_series_max_train_size(splits, check_splits, max_train_size=3)

    # Test for the case where the size of a fold is greater than max_train_size
    check_splits = TimeSeriesSplit(n_splits=3, max_train_size=2).split(X)
    _check_time_series_max_train_size(splits, check_splits, max_train_size=2)

    # Test for the case where the size of each fold is less than max_train_size
    check_splits = TimeSeriesSplit(n_splits=3, max_train_size=5).split(X)
    _check_time_series_max_train_size(splits, check_splits, max_train_size=2)


def test_time_series_test_size():
    X = np.zeros((10, 1))

    # Test alone
    splits = TimeSeriesSplit(n_splits=3, test_size=3).split(X)

    train, test = next(splits)
    assert_array_equal(train, [0])
    assert_array_equal(test, [1, 2, 3])

    train, test = next(splits)
    assert_array_equal(train, [0, 1, 2, 3])
    assert_array_equal(test, [4, 5, 6])

    train, test = next(splits)
    assert_array_equal(train, [0, 1, 2, 3, 4, 5, 6])
    assert_array_equal(test, [7, 8, 9])

    # Test with max_train_size
    splits = TimeSeriesSplit(n_splits=2, test_size=2,
                             max_train_size=4).split(X)

    train, test = next(splits)
    assert_array_equal(train, [2, 3, 4, 5])
    assert_array_equal(test, [6, 7])

    train, test = next(splits)
    assert_array_equal(train, [4, 5, 6, 7])
    assert_array_equal(test, [8, 9])

    # Should fail with not enough data points for configuration
    with pytest.raises(ValueError, match="Too many splits.*with test_size"):
        splits = TimeSeriesSplit(n_splits=5, test_size=2).split(X)
        next(splits)


def test_time_series_gap():
    X = np.zeros((10, 1))

    # Test alone
    splits = TimeSeriesSplit(n_splits=2, gap=2).split(X)

    train, test = next(splits)
    assert_array_equal(train, [0, 1])
    assert_array_equal(test, [4, 5, 6])

    train, test = next(splits)
    assert_array_equal(train, [0, 1, 2, 3, 4])
    assert_array_equal(test, [7, 8, 9])

    # Test with max_train_size
    splits = TimeSeriesSplit(n_splits=3, gap=2, max_train_size=2).split(X)

    train, test = next(splits)
    assert_array_equal(train, [0, 1])
    assert_array_equal(test, [4, 5])

    train, test = next(splits)
    assert_array_equal(train, [2, 3])
    assert_array_equal(test, [6, 7])

    train, test = next(splits)
    assert_array_equal(train, [4, 5])
    assert_array_equal(test, [8, 9])

    # Test with test_size
    splits = TimeSeriesSplit(n_splits=2, gap=2,
                             max_train_size=4, test_size=2).split(X)

    train, test = next(splits)
    assert_array_equal(train, [0, 1, 2, 3])
    assert_array_equal(test, [6, 7])

    train, test = next(splits)
    assert_array_equal(train, [2, 3, 4, 5])
    assert_array_equal(test, [8, 9])

    # Test with additional test_size
    splits = TimeSeriesSplit(n_splits=2, gap=2, test_size=3).split(X)

    train, test = next(splits)
    assert_array_equal(train, [0, 1])
    assert_array_equal(test, [4, 5, 6])

    train, test = next(splits)
    assert_array_equal(train, [0, 1, 2, 3, 4])
    assert_array_equal(test, [7, 8, 9])

    # Verify proper error is thrown
    with pytest.raises(ValueError, match="Too many splits.*and gap"):
        splits = TimeSeriesSplit(n_splits=4, gap=2).split(X)
        next(splits)


def test_nested_cv():
    # Test if nested cross validation works with different combinations of cv
    rng = np.random.RandomState(0)

    X, y = make_classification(n_samples=15, n_classes=2, random_state=0)
    groups = rng.randint(0, 5, 15)

    cvs = [LeaveOneGroupOut(), LeaveOneOut(), GroupKFold(n_splits=3),
           StratifiedKFold(), StratifiedGroupKFold(),
           StratifiedShuffleSplit(n_splits=3, random_state=0)]

    for inner_cv, outer_cv in combinations_with_replacement(cvs, 2):
        gs = GridSearchCV(Ridge(), param_grid={'alpha': [1, .1]},
                          cv=inner_cv, error_score='raise')
        cross_val_score(gs, X=X, y=y, groups=groups, cv=outer_cv,
                        fit_params={'groups': groups})


def test_build_repr():
    class MockSplitter:
        def __init__(self, a, b=0, c=None):
            self.a = a
            self.b = b
            self.c = c

        def __repr__(self):
            return _build_repr(self)

    assert repr(MockSplitter(5, 6)) == "MockSplitter(a=5, b=6, c=None)"


@pytest.mark.parametrize('CVSplitter', (ShuffleSplit, GroupShuffleSplit,
                                        StratifiedShuffleSplit))
def test_shuffle_split_empty_trainset(CVSplitter):
    cv = CVSplitter(test_size=.99)
    X, y = [[1]], [0]  # 1 sample
    with pytest.raises(
            ValueError,
            match='With n_samples=1, test_size=0.99 and train_size=None, '
            'the resulting train set will be empty'):
        next(cv.split(X, y, groups=[1]))


def test_train_test_split_empty_trainset():
    X, = [[1]]  # 1 sample
    with pytest.raises(
            ValueError,
            match='With n_samples=1, test_size=0.99 and train_size=None, '
            'the resulting train set will be empty'):
        train_test_split(X, test_size=.99)

    X = [[1], [1], [1]]  # 3 samples, ask for more than 2 thirds
    with pytest.raises(
            ValueError,
            match='With n_samples=3, test_size=0.67 and train_size=None, '
            'the resulting train set will be empty'):
        train_test_split(X, test_size=.67)


def test_leave_one_out_empty_trainset():
    # LeaveOneGroup out expect at least 2 groups so no need to check
    cv = LeaveOneOut()
    X, y = [[1]], [0]  # 1 sample
    with pytest.raises(
            ValueError,
            match='Cannot perform LeaveOneOut with n_samples=1'):
        next(cv.split(X, y))


def test_leave_p_out_empty_trainset():
    # No need to check LeavePGroupsOut
    cv = LeavePOut(p=2)
    X, y = [[1], [2]], [0, 3]  # 2 samples
    with pytest.raises(
            ValueError,
            match='p=2 must be strictly less than the number of samples=2'):
        next(cv.split(X, y, groups=[1, 2]))


@pytest.mark.parametrize('Klass',
                         (KFold, StratifiedKFold, StratifiedGroupKFold))
def test_random_state_shuffle_false(Klass):
    # passing a non-default random_state when shuffle=False makes no sense
    with pytest.raises(ValueError,
                       match='has no effect since shuffle is False'):
        Klass(3, shuffle=False, random_state=0)


@pytest.mark.parametrize('cv, expected', [
    (KFold(), True),
    (KFold(shuffle=True, random_state=123), True),
    (StratifiedKFold(), True),
    (StratifiedKFold(shuffle=True, random_state=123), True),
    (StratifiedGroupKFold(shuffle=True, random_state=123), True),
    (StratifiedGroupKFold(), True),
    (RepeatedKFold(random_state=123), True),
    (RepeatedStratifiedKFold(random_state=123), True),
    (ShuffleSplit(random_state=123), True),
    (GroupShuffleSplit(random_state=123), True),
    (StratifiedShuffleSplit(random_state=123), True),
    (GroupKFold(), True),
    (TimeSeriesSplit(), True),
    (LeaveOneOut(), True),
    (LeaveOneGroupOut(), True),
    (LeavePGroupsOut(n_groups=2), True),
    (LeavePOut(p=2), True),
    (KFold(shuffle=True, random_state=None), False),
    (KFold(shuffle=True, random_state=None), False),
    (StratifiedKFold(shuffle=True, random_state=np.random.RandomState(0)),
     False),
    (StratifiedKFold(shuffle=True, random_state=np.random.RandomState(0)),
     False),
    (RepeatedKFold(random_state=None), False),
    (RepeatedKFold(random_state=np.random.RandomState(0)), False),
    (RepeatedStratifiedKFold(random_state=None), False),
    (RepeatedStratifiedKFold(random_state=np.random.RandomState(0)), False),
    (ShuffleSplit(random_state=None), False),
    (ShuffleSplit(random_state=np.random.RandomState(0)), False),
    (GroupShuffleSplit(random_state=None), False),
    (GroupShuffleSplit(random_state=np.random.RandomState(0)), False),
    (StratifiedShuffleSplit(random_state=None), False),
    (StratifiedShuffleSplit(random_state=np.random.RandomState(0)), False),
])
def test_yields_constant_splits(cv, expected):
    assert _yields_constant_splits(cv) == expected<|MERGE_RESOLUTION|>--- conflicted
+++ resolved
@@ -232,21 +232,14 @@
         KFold(1)
     error_string = ("k-fold cross-validation requires at least one"
                     " train/test split")
-<<<<<<< HEAD
-    assert_raise_message(ValueError, error_string,
-                         StratifiedKFold, 0)
-    assert_raise_message(ValueError, error_string,
-                         StratifiedKFold, 1)
-    assert_raise_message(ValueError, error_string,
-                         StratifiedGroupKFold, 0)
-    assert_raise_message(ValueError, error_string,
-                         StratifiedGroupKFold, 1)
-=======
     with pytest.raises(ValueError, match=error_string):
         StratifiedKFold(0)
     with pytest.raises(ValueError, match=error_string):
         StratifiedKFold(1)
->>>>>>> 6f180d79
+    with pytest.raises(ValueError, match=error_string):
+        StratifiedGroupKFold(0)
+    with pytest.raises(ValueError, match=error_string):
+        StratifiedGroupKFold(1)
 
     # When n_splits is not integer:
     with pytest.raises(ValueError):
