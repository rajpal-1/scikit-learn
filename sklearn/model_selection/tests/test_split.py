"""Test the split module"""
import warnings
import pytest
import numpy as np
from scipy.sparse import coo_matrix, csc_matrix, csr_matrix
from scipy import stats
from scipy.special import comb
from itertools import combinations
from itertools import combinations_with_replacement
from itertools import permutations

from sklearn.utils._testing import assert_allclose
from sklearn.utils._testing import assert_array_almost_equal
from sklearn.utils._testing import assert_array_equal
from sklearn.utils._testing import assert_raise_message
from sklearn.utils._testing import ignore_warnings
from sklearn.utils.validation import _num_samples
from sklearn.utils._mocking import MockDataFrame

from sklearn.model_selection import cross_val_score
from sklearn.model_selection import KFold
from sklearn.model_selection import StratifiedKFold
from sklearn.model_selection import GroupKFold
from sklearn.model_selection import TimeSeriesSplit
from sklearn.model_selection import LeaveOneOut
from sklearn.model_selection import LeaveOneGroupOut
from sklearn.model_selection import LeavePOut
from sklearn.model_selection import LeavePGroupsOut
from sklearn.model_selection import ShuffleSplit
from sklearn.model_selection import GroupShuffleSplit
from sklearn.model_selection import StratifiedShuffleSplit
from sklearn.model_selection import PredefinedSplit
from sklearn.model_selection import check_cv
from sklearn.model_selection import train_test_split
from sklearn.model_selection import GridSearchCV
from sklearn.model_selection import RepeatedKFold
from sklearn.model_selection import RepeatedStratifiedKFold
from sklearn.model_selection import StratifiedGroupKFold

from sklearn.linear_model import Ridge

from sklearn.model_selection._split import _validate_shuffle_split
from sklearn.model_selection._split import _build_repr
from sklearn.model_selection._split import _yields_constant_splits

from sklearn.datasets import load_digits
from sklearn.datasets import make_classification

from sklearn.svm import SVC

X = np.ones(10)
y = np.arange(10) // 2
P_sparse = coo_matrix(np.eye(5))
test_groups = (
    np.array([1, 1, 1, 1, 2, 2, 2, 3, 3, 3, 3, 3]),
    np.array([0, 0, 0, 1, 1, 1, 2, 2, 2, 3, 3, 3]),
    np.array([0, 1, 2, 3, 0, 1, 2, 3, 0, 1, 2, 3, 0, 1, 2]),
    np.array([1, 1, 2, 2, 2, 3, 3, 3, 4, 4, 4, 4, 4, 4, 4, 4]),
    [1, 1, 1, 1, 2, 2, 2, 3, 3, 3, 3, 3],
    ['1', '1', '1', '1', '2', '2', '2', '3', '3', '3', '3', '3'])
digits = load_digits()


@ignore_warnings
def test_cross_validator_with_default_params():
    n_samples = 4
    n_unique_groups = 4
    n_splits = 2
    p = 2
    n_shuffle_splits = 10  # (the default value)

    X = np.array([[1, 2], [3, 4], [5, 6], [7, 8]])
    X_1d = np.array([1, 2, 3, 4])
    y = np.array([1, 1, 2, 2])
    groups = np.array([1, 2, 3, 4])
    loo = LeaveOneOut()
    lpo = LeavePOut(p)
    kf = KFold(n_splits)
    skf = StratifiedKFold(n_splits)
    lolo = LeaveOneGroupOut()
    lopo = LeavePGroupsOut(p)
    ss = ShuffleSplit(random_state=0)
    ps = PredefinedSplit([1, 1, 2, 2])  # n_splits = np of unique folds = 2
    sgkf = StratifiedGroupKFold(n_splits)

    loo_repr = "LeaveOneOut()"
    lpo_repr = "LeavePOut(p=2)"
    kf_repr = "KFold(n_splits=2, random_state=None, shuffle=False)"
    skf_repr = "StratifiedKFold(n_splits=2, random_state=None, shuffle=False)"
    lolo_repr = "LeaveOneGroupOut()"
    lopo_repr = "LeavePGroupsOut(n_groups=2)"
    ss_repr = ("ShuffleSplit(n_splits=10, random_state=0, "
               "test_size=None, train_size=None)")
    ps_repr = "PredefinedSplit(test_fold=array([1, 1, 2, 2]))"
    sgkf_repr = ("StratifiedGroupKFold(n_splits=2, random_state=None, "
                 "shuffle=False)")

    n_splits_expected = [n_samples, comb(n_samples, p), n_splits, n_splits,
                         n_unique_groups, comb(n_unique_groups, p),
                         n_shuffle_splits, 2, n_splits]

    for i, (cv, cv_repr) in enumerate(zip(
            [loo, lpo, kf, skf, lolo, lopo, ss, ps, sgkf],
            [loo_repr, lpo_repr, kf_repr, skf_repr, lolo_repr, lopo_repr,
             ss_repr, ps_repr, sgkf_repr])):
        # Test if get_n_splits works correctly
        assert n_splits_expected[i] == cv.get_n_splits(X, y, groups)

        # Test if the cross-validator works as expected even if
        # the data is 1d
        np.testing.assert_equal(list(cv.split(X, y, groups)),
                                list(cv.split(X_1d, y, groups)))
        # Test that train, test indices returned are integers
        for train, test in cv.split(X, y, groups):
            assert np.asarray(train).dtype.kind == 'i'
            assert np.asarray(test).dtype.kind == 'i'

        # Test if the repr works without any errors
        assert cv_repr == repr(cv)

    # ValueError for get_n_splits methods
    msg = "The 'X' parameter should not be None."
    assert_raise_message(ValueError, msg,
                         loo.get_n_splits, None, y, groups)
    assert_raise_message(ValueError, msg,
                         lpo.get_n_splits, None, y, groups)


def test_2d_y():
    # smoke test for 2d y and multi-label
    n_samples = 30
    rng = np.random.RandomState(1)
    X = rng.randint(0, 3, size=(n_samples, 2))
    y = rng.randint(0, 3, size=(n_samples,))
    y_2d = y.reshape(-1, 1)
    y_multilabel = rng.randint(0, 2, size=(n_samples, 3))
    groups = rng.randint(0, 3, size=(n_samples,))
    splitters = [LeaveOneOut(), LeavePOut(p=2), KFold(), StratifiedKFold(),
                 RepeatedKFold(), RepeatedStratifiedKFold(),
                 StratifiedGroupKFold(), ShuffleSplit(),
                 StratifiedShuffleSplit(test_size=.5), GroupShuffleSplit(),
                 LeaveOneGroupOut(), LeavePGroupsOut(n_groups=2),
                 GroupKFold(n_splits=3), TimeSeriesSplit(),
                 PredefinedSplit(test_fold=groups)]
    for splitter in splitters:
        list(splitter.split(X, y, groups))
        list(splitter.split(X, y_2d, groups))
        try:
            list(splitter.split(X, y_multilabel, groups))
        except ValueError as e:
            allowed_target_types = ('binary', 'multiclass')
            msg = "Supported target types are: {}. Got 'multilabel".format(
                allowed_target_types)
            assert msg in str(e)


def check_valid_split(train, test, n_samples=None):
    # Use python sets to get more informative assertion failure messages
    train, test = set(train), set(test)

    # Train and test split should not overlap
    assert train.intersection(test) == set()

    if n_samples is not None:
        # Check that the union of train an test split cover all the indices
        assert train.union(test) == set(range(n_samples))


def check_cv_coverage(cv, X, y, groups, expected_n_splits):
    n_samples = _num_samples(X)
    # Check that a all the samples appear at least once in a test fold
    assert cv.get_n_splits(X, y, groups) == expected_n_splits

    collected_test_samples = set()
    iterations = 0
    for train, test in cv.split(X, y, groups):
        check_valid_split(train, test, n_samples=n_samples)
        iterations += 1
        collected_test_samples.update(test)

    # Check that the accumulated test samples cover the whole dataset
    assert iterations == expected_n_splits
    if n_samples is not None:
        assert collected_test_samples == set(range(n_samples))


def test_kfold_valueerrors():
    X1 = np.array([[1, 2], [3, 4], [5, 6]])
    X2 = np.array([[1, 2], [3, 4], [5, 6], [7, 8], [9, 10]])
    # Check that errors are raised if there is not enough samples
    (ValueError, next, KFold(4).split(X1))

    # Check that a warning is raised if the least populated class has too few
    # members.
    y = np.array([3, 3, -1, -1, 3])

    skf_3 = StratifiedKFold(3)
    with pytest.warns(Warning, match="The least populated class"):
        next(skf_3.split(X2, y))

    sgkf_3 = StratifiedGroupKFold(3)
    naive_groups = np.arange(len(y))
    assert_warns_message(Warning, "The least populated class",
                         next, sgkf_3.split(X2, y, naive_groups))

    # Check that despite the warning the folds are still computed even
    # though all the classes are not necessarily represented at on each
    # side of the split at each split
    with warnings.catch_warnings():
        warnings.simplefilter("ignore")
        check_cv_coverage(skf_3, X2, y, groups=None, expected_n_splits=3)

    with warnings.catch_warnings():
        warnings.simplefilter("ignore")
        check_cv_coverage(
            sgkf_3, X2, y, groups=naive_groups, expected_n_splits=3
        )

    # Check that errors are raised if all n_groups for individual
    # classes are less than n_splits.
    y = np.array([3, 3, -1, -1, 2])

<<<<<<< HEAD
    assert_raises(ValueError, next, skf_3.split(X2, y))
    assert_raises(ValueError, next, sgkf_3.split(X2, y))
=======
    with pytest.raises(ValueError):
        next(skf_3.split(X2, y))
>>>>>>> 1045d16e

    # Error when number of folds is <= 1
    with pytest.raises(ValueError):
        KFold(0)
    with pytest.raises(ValueError):
        KFold(1)
    error_string = ("k-fold cross-validation requires at least one"
                    " train/test split")
    assert_raise_message(ValueError, error_string,
                         StratifiedKFold, 0)
    assert_raise_message(ValueError, error_string,
                         StratifiedKFold, 1)
    assert_raise_message(ValueError, error_string,
                         StratifiedGroupKFold, 0)
    assert_raise_message(ValueError, error_string,
                         StratifiedGroupKFold, 1)

    # When n_splits is not integer:
<<<<<<< HEAD
    assert_raises(ValueError, KFold, 1.5)
    assert_raises(ValueError, KFold, 2.0)
    assert_raises(ValueError, StratifiedKFold, 1.5)
    assert_raises(ValueError, StratifiedKFold, 2.0)
    assert_raises(ValueError, StratifiedGroupKFold, 1.5)
    assert_raises(ValueError, StratifiedGroupKFold, 2.0)
=======
    with pytest.raises(ValueError):
        KFold(1.5)
    with pytest.raises(ValueError):
        KFold(2.0)
    with pytest.raises(ValueError):
        StratifiedKFold(1.5)
    with pytest.raises(ValueError):
        StratifiedKFold(2.0)
>>>>>>> 1045d16e

    # When shuffle is not  a bool:
    with pytest.raises(TypeError):
        KFold(n_splits=4, shuffle=None)


def test_kfold_indices():
    # Check all indices are returned in the test folds
    X1 = np.ones(18)
    kf = KFold(3)
    check_cv_coverage(kf, X1, y=None, groups=None, expected_n_splits=3)

    # Check all indices are returned in the test folds even when equal-sized
    # folds are not possible
    X2 = np.ones(17)
    kf = KFold(3)
    check_cv_coverage(kf, X2, y=None, groups=None, expected_n_splits=3)

    # Check if get_n_splits returns the number of folds
    assert 5 == KFold(5).get_n_splits(X2)


def test_kfold_no_shuffle():
    # Manually check that KFold preserves the data ordering on toy datasets
    X2 = [[1, 2], [3, 4], [5, 6], [7, 8], [9, 10]]

    splits = KFold(2).split(X2[:-1])
    train, test = next(splits)
    assert_array_equal(test, [0, 1])
    assert_array_equal(train, [2, 3])

    train, test = next(splits)
    assert_array_equal(test, [2, 3])
    assert_array_equal(train, [0, 1])

    splits = KFold(2).split(X2)
    train, test = next(splits)
    assert_array_equal(test, [0, 1, 2])
    assert_array_equal(train, [3, 4])

    train, test = next(splits)
    assert_array_equal(test, [3, 4])
    assert_array_equal(train, [0, 1, 2])


def test_stratified_kfold_no_shuffle():
    # Manually check that StratifiedKFold preserves the data ordering as much
    # as possible on toy datasets in order to avoid hiding sample dependencies
    # when possible
    X, y = np.ones(4), [1, 1, 0, 0]
    splits = StratifiedKFold(2).split(X, y)
    train, test = next(splits)
    assert_array_equal(test, [0, 2])
    assert_array_equal(train, [1, 3])

    train, test = next(splits)
    assert_array_equal(test, [1, 3])
    assert_array_equal(train, [0, 2])

    X, y = np.ones(7), [1, 1, 1, 0, 0, 0, 0]
    splits = StratifiedKFold(2).split(X, y)
    train, test = next(splits)
    assert_array_equal(test, [0, 1, 3, 4])
    assert_array_equal(train, [2, 5, 6])

    train, test = next(splits)
    assert_array_equal(test, [2, 5, 6])
    assert_array_equal(train, [0, 1, 3, 4])

    # Check if get_n_splits returns the number of folds
    assert 5 == StratifiedKFold(5).get_n_splits(X, y)

    # Make sure string labels are also supported
    X = np.ones(7)
    y1 = ['1', '1', '1', '0', '0', '0', '0']
    y2 = [1, 1, 1, 0, 0, 0, 0]
    np.testing.assert_equal(
        list(StratifiedKFold(2).split(X, y1)),
        list(StratifiedKFold(2).split(X, y2)))

    # Check equivalence to KFold
    y = [0, 1, 0, 1, 0, 1, 0, 1]
    X = np.ones_like(y)
    np.testing.assert_equal(
        list(StratifiedKFold(3).split(X, y)),
        list(KFold(3).split(X, y)))


@pytest.mark.parametrize('shuffle', [False, True])
@pytest.mark.parametrize('k', [4, 5, 6, 7, 8, 9, 10])
@pytest.mark.parametrize('kfold', [StratifiedKFold, StratifiedGroupKFold])
def test_stratified_kfold_ratios(k, shuffle, kfold):
    # Check that stratified kfold preserves class ratios in individual splits
    # Repeat with shuffling turned off and on
    n_samples = 1000
    X = np.ones(n_samples)
    y = np.array([4] * int(0.10 * n_samples) +
                 [0] * int(0.89 * n_samples) +
                 [1] * int(0.01 * n_samples))
    groups = np.arange(len(y))
    distr = np.bincount(y) / len(y)

    test_sizes = []
    random_state = None if not shuffle else 0
    skf = kfold(k, random_state=random_state, shuffle=shuffle)
    for train, test in skf.split(X, y, groups=groups):
        assert_allclose(np.bincount(y[train]) / len(train), distr, atol=0.02)
        assert_allclose(np.bincount(y[test]) / len(test), distr, atol=0.02)
        test_sizes.append(len(test))
    assert np.ptp(test_sizes) <= 1


@pytest.mark.parametrize('shuffle', [False, True])
@pytest.mark.parametrize('k', [4, 6, 7])
@pytest.mark.parametrize('kfold', [StratifiedKFold, StratifiedGroupKFold])
def test_stratified_kfold_label_invariance(k, shuffle, kfold):
    # Check that stratified kfold gives the same indices regardless of labels
    n_samples = 100
    y = np.array([2] * int(0.10 * n_samples) +
                 [0] * int(0.89 * n_samples) +
                 [1] * int(0.01 * n_samples))
    X = np.ones(len(y))
    groups = np.arange(len(y))

    def get_splits(y):
        random_state = None if not shuffle else 0
        return [(list(train), list(test))
                for train, test
                in kfold(k, random_state=random_state,
                         shuffle=shuffle).split(X, y, groups=groups)]

    splits_base = get_splits(y)
    for perm in permutations([0, 1, 2]):
        y_perm = np.take(perm, y)
        splits_perm = get_splits(y_perm)
        assert splits_perm == splits_base


def test_kfold_balance():
    # Check that KFold returns folds with balanced sizes
    for i in range(11, 17):
        kf = KFold(5).split(X=np.ones(i))
        sizes = [len(test) for _, test in kf]

        assert (np.max(sizes) - np.min(sizes)) <= 1
        assert np.sum(sizes) == i


@pytest.mark.parametrize('kfold', [StratifiedKFold, StratifiedGroupKFold])
def test_stratifiedkfold_balance(kfold):
    # Check that KFold returns folds with balanced sizes (only when
    # stratification is possible)
    # Repeat with shuffling turned off and on
    X = np.ones(17)
    y = [0] * 3 + [1] * 14
    groups = np.arange(len(y))

    for shuffle in (True, False):
        cv = kfold(3, shuffle=shuffle)
        for i in range(11, 17):
            skf = cv.split(X[:i], y[:i], groups[:i])
            sizes = [len(test) for _, test in skf]

            assert (np.max(sizes) - np.min(sizes)) <= 1
            assert np.sum(sizes) == i


def test_shuffle_kfold():
    # Check the indices are shuffled properly
    kf = KFold(3)
    kf2 = KFold(3, shuffle=True, random_state=0)
    kf3 = KFold(3, shuffle=True, random_state=1)

    X = np.ones(300)

    all_folds = np.zeros(300)
    for (tr1, te1), (tr2, te2), (tr3, te3) in zip(
            kf.split(X), kf2.split(X), kf3.split(X)):
        for tr_a, tr_b in combinations((tr1, tr2, tr3), 2):
            # Assert that there is no complete overlap
            assert len(np.intersect1d(tr_a, tr_b)) != len(tr1)

        # Set all test indices in successive iterations of kf2 to 1
        all_folds[te2] = 1

    # Check that all indices are returned in the different test folds
    assert sum(all_folds) == 300


@pytest.mark.parametrize("kfold",
                         [KFold, StratifiedKFold, StratifiedGroupKFold])
def test_shuffle_kfold_stratifiedkfold_reproducibility(kfold):
    X = np.ones(15)  # Divisible by 3
    y = [0] * 7 + [1] * 8
    groups_1 = np.arange(len(y))
    X2 = np.ones(16)  # Not divisible by 3
    y2 = [0] * 8 + [1] * 8
    groups_2 = np.arange(len(y2))

    # Check that when the shuffle is True, multiple split calls produce the
    # same split when random_state is int
    kf = kfold(3, shuffle=True, random_state=0)

    np.testing.assert_equal(
        list(kf.split(X, y, groups_1)),
        list(kf.split(X, y, groups_1))
    )

    # Check that when the shuffle is True, multiple split calls often
    # (not always) produce different splits when random_state is
    # RandomState instance or None
    kf = kfold(3, shuffle=True, random_state=np.random.RandomState(0))
    for data in zip((X, X2), (y, y2), (groups_1, groups_2)):
        # Test if the two splits are different cv
        for (_, test_a), (_, test_b) in zip(kf.split(*data),
                                            kf.split(*data)):
            # cv.split(...) returns an array of tuples, each tuple
            # consisting of an array with train indices and test indices
            # Ensure that the splits for data are not same
            # when random state is not set
            with pytest.raises(AssertionError):
                np.testing.assert_array_equal(test_a, test_b)


def test_shuffle_stratifiedkfold():
    # Check that shuffling is happening when requested, and for proper
    # sample coverage
    X_40 = np.ones(40)
    y = [0] * 20 + [1] * 20
    kf0 = StratifiedKFold(5, shuffle=True, random_state=0)
    kf1 = StratifiedKFold(5, shuffle=True, random_state=1)
    for (_, test0), (_, test1) in zip(kf0.split(X_40, y),
                                      kf1.split(X_40, y)):
        assert set(test0) != set(test1)
    check_cv_coverage(kf0, X_40, y, groups=None, expected_n_splits=5)

    # Ensure that we shuffle each class's samples with different
    # random_state in StratifiedKFold
    # See https://github.com/scikit-learn/scikit-learn/pull/13124
    X = np.arange(10)
    y = [0] * 5 + [1] * 5
    kf1 = StratifiedKFold(5, shuffle=True, random_state=0)
    kf2 = StratifiedKFold(5, shuffle=True, random_state=1)
    test_set1 = sorted([tuple(s[1]) for s in kf1.split(X, y)])
    test_set2 = sorted([tuple(s[1]) for s in kf2.split(X, y)])
    assert test_set1 != test_set2


def test_kfold_can_detect_dependent_samples_on_digits():  # see #2372
    # The digits samples are dependent: they are apparently grouped by authors
    # although we don't have any information on the groups segment locations
    # for this data. We can highlight this fact by computing k-fold cross-
    # validation with and without shuffling: we observe that the shuffling case
    # wrongly makes the IID assumption and is therefore too optimistic: it
    # estimates a much higher accuracy (around 0.93) than that the non
    # shuffling variant (around 0.81).

    X, y = digits.data[:600], digits.target[:600]
    model = SVC(C=10, gamma=0.005)

    n_splits = 3

    cv = KFold(n_splits=n_splits, shuffle=False)
    mean_score = cross_val_score(model, X, y, cv=cv).mean()
    assert 0.92 > mean_score
    assert mean_score > 0.80

    # Shuffling the data artificially breaks the dependency and hides the
    # overfitting of the model with regards to the writing style of the authors
    # by yielding a seriously overestimated score:

    cv = KFold(n_splits, shuffle=True, random_state=0)
    mean_score = cross_val_score(model, X, y, cv=cv).mean()
    assert mean_score > 0.92

    cv = KFold(n_splits, shuffle=True, random_state=1)
    mean_score = cross_val_score(model, X, y, cv=cv).mean()
    assert mean_score > 0.92

    # Similarly, StratifiedKFold should try to shuffle the data as little
    # as possible (while respecting the balanced class constraints)
    # and thus be able to detect the dependency by not overestimating
    # the CV score either. As the digits dataset is approximately balanced
    # the estimated mean score is close to the score measured with
    # non-shuffled KFold

    cv = StratifiedKFold(n_splits)
    mean_score = cross_val_score(model, X, y, cv=cv).mean()
    assert 0.94 > mean_score
    assert mean_score > 0.80


def test_stratified_group_kfold_trivial():
    sgkf = StratifiedGroupKFold(n_splits=3)
    # Trivial example - groups with the same distribution
    y = np.array([1] * 6 + [0] * 12)
    X = np.ones_like(y).reshape(-1, 1)
    groups = np.asarray((1, 2, 3, 4, 5, 6, 1, 1, 2, 2, 3, 3, 4, 4, 5, 5, 6, 6))
    distr = np.bincount(y) / len(y)
    test_sizes = []
    for train, test in sgkf.split(X, y, groups):
        # check group constraint
        assert np.intersect1d(groups[train], groups[test]).size == 0
        # check y distribution
        assert_allclose(np.bincount(y[train]) / len(train), distr, atol=0.02)
        assert_allclose(np.bincount(y[test]) / len(test), distr, atol=0.02)
        test_sizes.append(len(test))
    assert np.ptp(test_sizes) <= 1


def test_stratified_group_kfold_approximate():
    # Not perfect stratification (even though it is possible) because of
    # iteration over groups
    sgkf = StratifiedGroupKFold(n_splits=3)
    y = np.array([1] * 6 + [0] * 12)
    X = np.ones_like(y).reshape(-1, 1)
    groups = np.array([1, 2, 3, 3, 4, 4, 1, 1, 2, 2, 3, 4, 5, 5, 5, 6, 6, 6])
    expected = np.asarray([[0.833, 0.166], [0.666, 0.333], [0.5, 0.5]])
    test_sizes = []
    for (train, test), expect_dist in zip(sgkf.split(X, y, groups), expected):
        # check group constraint
        assert np.intersect1d(groups[train], groups[test]).size == 0
        split_dist = np.bincount(y[test]) / len(test)
        assert_allclose(split_dist, expect_dist, atol=0.001)
        test_sizes.append(len(test))
    assert np.ptp(test_sizes) <= 1


@pytest.mark.parametrize('y, groups, expected',
                         [(np.array([0] * 6 + [1] * 6),
                           np.array([1, 1, 2, 2, 3, 3, 4, 4, 5, 5, 6, 6]),
                           np.asarray([[.5, .5],
                                       [.5, .5],
                                       [.5, .5]])),
                          (np.array([0] * 9 + [1] * 3),
                           np.array([1, 1, 1, 2, 2, 2, 3, 3, 3, 4, 5, 6]),
                           np.asarray([[.75, .25],
                                       [.75, .25],
                                       [.75, .25]]))])
def test_stratified_group_kfold_homogeneous_groups(y, groups, expected):
    sgkf = StratifiedGroupKFold(n_splits=3)
    X = np.ones_like(y).reshape(-1, 1)
    for (train, test), expect_dist in zip(sgkf.split(X, y, groups), expected):
        # check group constraint
        assert np.intersect1d(groups[train], groups[test]).size == 0
        split_dist = np.bincount(y[test]) / len(test)
        assert_allclose(split_dist, expect_dist, atol=0.001)


@pytest.mark.parametrize('cls_distr',
                         [(0.4, 0.6),
                          (0.3, 0.7),
                          (0.2, 0.8),
                          (0.8, 0.2)])
@pytest.mark.parametrize('n_groups', [5, 30, 70])
def test_stratified_group_kfold_against_group_kfold(cls_distr, n_groups):
    # Check that given sufficient amount of samples StratifiedGroupKFold
    # produces better stratified folds than regular GroupKFold
    n_splits = 5
    sgkf = StratifiedGroupKFold(n_splits=n_splits)
    gkf = GroupKFold(n_splits=n_splits)
    rng = np.random.RandomState(0)
    n_points = 1000
    y = rng.choice(2, size=n_points, p=cls_distr)
    X = np.ones_like(y).reshape(-1, 1)
    g = rng.choice(n_groups, n_points)
    sgkf_folds = sgkf.split(X, y, groups=g)
    gkf_folds = gkf.split(X, y, groups=g)
    sgkf_entr = 0
    gkf_entr = 0
    for (sgkf_train, sgkf_test), (_, gkf_test) in zip(sgkf_folds, gkf_folds):
        # check group constraint
        assert np.intersect1d(g[sgkf_train], g[sgkf_test]).size == 0
        sgkf_distr = np.bincount(y[sgkf_test]) / len(sgkf_test)
        gkf_distr = np.bincount(y[gkf_test]) / len(gkf_test)
        sgkf_entr += stats.entropy(sgkf_distr, qk=cls_distr)
        gkf_entr += stats.entropy(gkf_distr, qk=cls_distr)
    sgkf_entr /= n_splits
    gkf_entr /= n_splits
    assert sgkf_entr <= gkf_entr


def test_shuffle_split():
    ss1 = ShuffleSplit(test_size=0.2, random_state=0).split(X)
    ss2 = ShuffleSplit(test_size=2, random_state=0).split(X)
    ss3 = ShuffleSplit(test_size=np.int32(2), random_state=0).split(X)
    ss4 = ShuffleSplit(test_size=int(2), random_state=0).split(X)
    for t1, t2, t3, t4 in zip(ss1, ss2, ss3, ss4):
        assert_array_equal(t1[0], t2[0])
        assert_array_equal(t2[0], t3[0])
        assert_array_equal(t3[0], t4[0])
        assert_array_equal(t1[1], t2[1])
        assert_array_equal(t2[1], t3[1])
        assert_array_equal(t3[1], t4[1])


@pytest.mark.parametrize("split_class", [ShuffleSplit,
                                         StratifiedShuffleSplit])
@pytest.mark.parametrize("train_size, exp_train, exp_test",
                         [(None, 9, 1),
                          (8, 8, 2),
                          (0.8, 8, 2)])
def test_shuffle_split_default_test_size(split_class, train_size, exp_train,
                                         exp_test):
    # Check that the default value has the expected behavior, i.e. 0.1 if both
    # unspecified or complement train_size unless both are specified.
    X = np.ones(10)
    y = np.ones(10)

    X_train, X_test = next(split_class(train_size=train_size).split(X, y))

    assert len(X_train) == exp_train
    assert len(X_test) == exp_test


@pytest.mark.parametrize("train_size, exp_train, exp_test",
                         [(None, 8, 2),
                          (7, 7, 3),
                          (0.7, 7, 3)])
def test_group_shuffle_split_default_test_size(train_size, exp_train,
                                               exp_test):
    # Check that the default value has the expected behavior, i.e. 0.2 if both
    # unspecified or complement train_size unless both are specified.
    X = np.ones(10)
    y = np.ones(10)
    groups = range(10)

    X_train, X_test = next(GroupShuffleSplit(train_size=train_size)
                           .split(X, y, groups))

    assert len(X_train) == exp_train
    assert len(X_test) == exp_test


@ignore_warnings
def test_stratified_shuffle_split_init():
    X = np.arange(7)
    y = np.asarray([0, 1, 1, 1, 2, 2, 2])
    # Check that error is raised if there is a class with only one sample
    with pytest.raises(ValueError):
        next(StratifiedShuffleSplit(3, 0.2).split(X, y))

    # Check that error is raised if the test set size is smaller than n_classes
    with pytest.raises(ValueError):
        next(StratifiedShuffleSplit(3, 2).split(X, y))
    # Check that error is raised if the train set size is smaller than
    # n_classes
    with pytest.raises(ValueError):
        next(StratifiedShuffleSplit(3, 3, 2).split(X, y))

    X = np.arange(9)
    y = np.asarray([0, 0, 0, 1, 1, 1, 2, 2, 2])

    # Train size or test size too small
    with pytest.raises(ValueError):
        next(StratifiedShuffleSplit(train_size=2).split(X, y))
    with pytest.raises(ValueError):
        next(StratifiedShuffleSplit(test_size=2).split(X, y))


def test_stratified_shuffle_split_respects_test_size():
    y = np.array([0, 1, 2, 3, 0, 1, 2, 3, 0, 1, 2, 3, 0, 1, 2])
    test_size = 5
    train_size = 10
    sss = StratifiedShuffleSplit(6, test_size=test_size, train_size=train_size,
                                 random_state=0).split(np.ones(len(y)), y)
    for train, test in sss:
        assert len(train) == train_size
        assert len(test) == test_size


def test_stratified_shuffle_split_iter():
    ys = [np.array([1, 1, 1, 1, 2, 2, 2, 3, 3, 3, 3, 3]),
          np.array([0, 0, 0, 1, 1, 1, 2, 2, 2, 3, 3, 3]),
          np.array([0, 1, 2, 3, 0, 1, 2, 3, 0, 1, 2, 3, 0, 1, 2] * 2),
          np.array([1, 1, 2, 2, 2, 3, 3, 3, 4, 4, 4, 4, 4, 4, 4, 4]),
          np.array([-1] * 800 + [1] * 50),
          np.concatenate([[i] * (100 + i) for i in range(11)]),
          [1, 1, 1, 1, 2, 2, 2, 3, 3, 3, 3, 3],
          ['1', '1', '1', '1', '2', '2', '2', '3', '3', '3', '3', '3'],
          ]

    for y in ys:
        sss = StratifiedShuffleSplit(6, test_size=0.33,
                                     random_state=0).split(np.ones(len(y)), y)
        y = np.asanyarray(y)  # To make it indexable for y[train]
        # this is how test-size is computed internally
        # in _validate_shuffle_split
        test_size = np.ceil(0.33 * len(y))
        train_size = len(y) - test_size
        for train, test in sss:
            assert_array_equal(np.unique(y[train]), np.unique(y[test]))
            # Checks if folds keep classes proportions
            p_train = (np.bincount(np.unique(y[train],
                                   return_inverse=True)[1]) /
                       float(len(y[train])))
            p_test = (np.bincount(np.unique(y[test],
                                  return_inverse=True)[1]) /
                      float(len(y[test])))
            assert_array_almost_equal(p_train, p_test, 1)
            assert len(train) + len(test) == y.size
            assert len(train) == train_size
            assert len(test) == test_size
            assert_array_equal(np.lib.arraysetops.intersect1d(train, test), [])


def test_stratified_shuffle_split_even():
    # Test the StratifiedShuffleSplit, indices are drawn with a
    # equal chance
    n_folds = 5
    n_splits = 1000

    def assert_counts_are_ok(idx_counts, p):
        # Here we test that the distribution of the counts
        # per index is close enough to a binomial
        threshold = 0.05 / n_splits
        bf = stats.binom(n_splits, p)
        for count in idx_counts:
            prob = bf.pmf(count)
            assert prob > threshold, \
                "An index is not drawn with chance corresponding to even draws"

    for n_samples in (6, 22):
        groups = np.array((n_samples // 2) * [0, 1])
        splits = StratifiedShuffleSplit(n_splits=n_splits,
                                        test_size=1. / n_folds,
                                        random_state=0)

        train_counts = [0] * n_samples
        test_counts = [0] * n_samples
        n_splits_actual = 0
        for train, test in splits.split(X=np.ones(n_samples), y=groups):
            n_splits_actual += 1
            for counter, ids in [(train_counts, train), (test_counts, test)]:
                for id in ids:
                    counter[id] += 1
        assert n_splits_actual == n_splits

        n_train, n_test = _validate_shuffle_split(
            n_samples, test_size=1. / n_folds, train_size=1. - (1. / n_folds))

        assert len(train) == n_train
        assert len(test) == n_test
        assert len(set(train).intersection(test)) == 0

        group_counts = np.unique(groups)
        assert splits.test_size == 1.0 / n_folds
        assert n_train + n_test == len(groups)
        assert len(group_counts) == 2
        ex_test_p = float(n_test) / n_samples
        ex_train_p = float(n_train) / n_samples

        assert_counts_are_ok(train_counts, ex_train_p)
        assert_counts_are_ok(test_counts, ex_test_p)


def test_stratified_shuffle_split_overlap_train_test_bug():
    # See https://github.com/scikit-learn/scikit-learn/issues/6121 for
    # the original bug report
    y = [0, 1, 2, 3] * 3 + [4, 5] * 5
    X = np.ones_like(y)

    sss = StratifiedShuffleSplit(n_splits=1,
                                 test_size=0.5, random_state=0)

    train, test = next(sss.split(X=X, y=y))

    # no overlap
    assert_array_equal(np.intersect1d(train, test), [])

    # complete partition
    assert_array_equal(np.union1d(train, test), np.arange(len(y)))


def test_stratified_shuffle_split_multilabel():
    # fix for issue 9037
    for y in [np.array([[0, 1], [1, 0], [1, 0], [0, 1]]),
              np.array([[0, 1], [1, 1], [1, 1], [0, 1]])]:
        X = np.ones_like(y)
        sss = StratifiedShuffleSplit(n_splits=1, test_size=0.5, random_state=0)
        train, test = next(sss.split(X=X, y=y))
        y_train = y[train]
        y_test = y[test]

        # no overlap
        assert_array_equal(np.intersect1d(train, test), [])

        # complete partition
        assert_array_equal(np.union1d(train, test), np.arange(len(y)))

        # correct stratification of entire rows
        # (by design, here y[:, 0] uniquely determines the entire row of y)
        expected_ratio = np.mean(y[:, 0])
        assert expected_ratio == np.mean(y_train[:, 0])
        assert expected_ratio == np.mean(y_test[:, 0])


def test_stratified_shuffle_split_multilabel_many_labels():
    # fix in PR #9922: for multilabel data with > 1000 labels, str(row)
    # truncates with an ellipsis for elements in positions 4 through
    # len(row) - 4, so labels were not being correctly split using the powerset
    # method for transforming a multilabel problem to a multiclass one; this
    # test checks that this problem is fixed.
    row_with_many_zeros = [1, 0, 1] + [0] * 1000 + [1, 0, 1]
    row_with_many_ones = [1, 0, 1] + [1] * 1000 + [1, 0, 1]
    y = np.array([row_with_many_zeros] * 10 + [row_with_many_ones] * 100)
    X = np.ones_like(y)

    sss = StratifiedShuffleSplit(n_splits=1, test_size=0.5, random_state=0)
    train, test = next(sss.split(X=X, y=y))
    y_train = y[train]
    y_test = y[test]

    # correct stratification of entire rows
    # (by design, here y[:, 4] uniquely determines the entire row of y)
    expected_ratio = np.mean(y[:, 4])
    assert expected_ratio == np.mean(y_train[:, 4])
    assert expected_ratio == np.mean(y_test[:, 4])


def test_predefinedsplit_with_kfold_split():
    # Check that PredefinedSplit can reproduce a split generated by Kfold.
    folds = np.full(10, -1.)
    kf_train = []
    kf_test = []
    for i, (train_ind, test_ind) in enumerate(KFold(5, shuffle=True).split(X)):
        kf_train.append(train_ind)
        kf_test.append(test_ind)
        folds[test_ind] = i
    ps = PredefinedSplit(folds)
    # n_splits is simply the no of unique folds
    assert len(np.unique(folds)) == ps.get_n_splits()
    ps_train, ps_test = zip(*ps.split())
    assert_array_equal(ps_train, kf_train)
    assert_array_equal(ps_test, kf_test)


def test_group_shuffle_split():
    for groups_i in test_groups:
        X = y = np.ones(len(groups_i))
        n_splits = 6
        test_size = 1. / 3
        slo = GroupShuffleSplit(n_splits, test_size=test_size, random_state=0)

        # Make sure the repr works
        repr(slo)

        # Test that the length is correct
        assert slo.get_n_splits(X, y, groups=groups_i) == n_splits

        l_unique = np.unique(groups_i)
        l = np.asarray(groups_i)

        for train, test in slo.split(X, y, groups=groups_i):
            # First test: no train group is in the test set and vice versa
            l_train_unique = np.unique(l[train])
            l_test_unique = np.unique(l[test])
            assert not np.any(np.in1d(l[train], l_test_unique))
            assert not np.any(np.in1d(l[test], l_train_unique))

            # Second test: train and test add up to all the data
            assert l[train].size + l[test].size == l.size

            # Third test: train and test are disjoint
            assert_array_equal(np.intersect1d(train, test), [])

            # Fourth test:
            # unique train and test groups are correct, +- 1 for rounding error
            assert abs(len(l_test_unique) -
                       round(test_size * len(l_unique))) <= 1
            assert abs(len(l_train_unique) -
                       round((1.0 - test_size) * len(l_unique))) <= 1


def test_leave_one_p_group_out():
    logo = LeaveOneGroupOut()
    lpgo_1 = LeavePGroupsOut(n_groups=1)
    lpgo_2 = LeavePGroupsOut(n_groups=2)

    # Make sure the repr works
    assert repr(logo) == 'LeaveOneGroupOut()'
    assert repr(lpgo_1) == 'LeavePGroupsOut(n_groups=1)'
    assert repr(lpgo_2) == 'LeavePGroupsOut(n_groups=2)'
    assert (repr(LeavePGroupsOut(n_groups=3)) ==
                 'LeavePGroupsOut(n_groups=3)')

    for j, (cv, p_groups_out) in enumerate(((logo, 1), (lpgo_1, 1),
                                            (lpgo_2, 2))):
        for i, groups_i in enumerate(test_groups):
            n_groups = len(np.unique(groups_i))
            n_splits = (n_groups if p_groups_out == 1
                        else n_groups * (n_groups - 1) / 2)
            X = y = np.ones(len(groups_i))

            # Test that the length is correct
            assert cv.get_n_splits(X, y, groups=groups_i) == n_splits

            groups_arr = np.asarray(groups_i)

            # Split using the original list / array / list of string groups_i
            for train, test in cv.split(X, y, groups=groups_i):
                # First test: no train group is in the test set and vice versa
                assert_array_equal(np.intersect1d(groups_arr[train],
                                                  groups_arr[test]).tolist(),
                                   [])

                # Second test: train and test add up to all the data
                assert len(train) + len(test) == len(groups_i)

                # Third test:
                # The number of groups in test must be equal to p_groups_out
                assert np.unique(groups_arr[test]).shape[0], p_groups_out

    # check get_n_splits() with dummy parameters
    assert logo.get_n_splits(None, None, ['a', 'b', 'c', 'b', 'c']) == 3
    assert logo.get_n_splits(groups=[1.0, 1.1, 1.0, 1.2]) == 3
    assert lpgo_2.get_n_splits(None, None, np.arange(4)) == 6
    assert lpgo_1.get_n_splits(groups=np.arange(4)) == 4

    # raise ValueError if a `groups` parameter is illegal
    with pytest.raises(ValueError):
        logo.get_n_splits(None, None, [0.0, np.nan, 0.0])
    with pytest.raises(ValueError):
        lpgo_2.get_n_splits(None, None, [0.0, np.inf, 0.0])

    msg = "The 'groups' parameter should not be None."
    assert_raise_message(ValueError, msg,
                         logo.get_n_splits, None, None, None)
    assert_raise_message(ValueError, msg,
                         lpgo_1.get_n_splits, None, None, None)


def test_leave_group_out_changing_groups():
    # Check that LeaveOneGroupOut and LeavePGroupsOut work normally if
    # the groups variable is changed before calling split
    groups = np.array([0, 1, 2, 1, 1, 2, 0, 0])
    X = np.ones(len(groups))
    groups_changing = np.array(groups, copy=True)
    lolo = LeaveOneGroupOut().split(X, groups=groups)
    lolo_changing = LeaveOneGroupOut().split(X, groups=groups)
    lplo = LeavePGroupsOut(n_groups=2).split(X, groups=groups)
    lplo_changing = LeavePGroupsOut(n_groups=2).split(X, groups=groups)
    groups_changing[:] = 0
    for llo, llo_changing in [(lolo, lolo_changing), (lplo, lplo_changing)]:
        for (train, test), (train_chan, test_chan) in zip(llo, llo_changing):
            assert_array_equal(train, train_chan)
            assert_array_equal(test, test_chan)

    # n_splits = no of 2 (p) group combinations of the unique groups = 3C2 = 3
    assert (
        3 == LeavePGroupsOut(n_groups=2).get_n_splits(X, y=X,
                                                    groups=groups))
    # n_splits = no of unique groups (C(uniq_lbls, 1) = n_unique_groups)
    assert 3 == LeaveOneGroupOut().get_n_splits(X, y=X,
                                                groups=groups)


def test_leave_one_p_group_out_error_on_fewer_number_of_groups():
    X = y = groups = np.ones(0)
    assert_raise_message(ValueError, "Found array with 0 sample(s)", next,
                         LeaveOneGroupOut().split(X, y, groups))
    X = y = groups = np.ones(1)
    msg = ("The groups parameter contains fewer than 2 unique groups ({}). "
           "LeaveOneGroupOut expects at least 2.").format(groups)
    assert_raise_message(ValueError, msg, next,
                         LeaveOneGroupOut().split(X, y, groups))
    X = y = groups = np.ones(1)
    msg = ("The groups parameter contains fewer than (or equal to) n_groups "
           "(3) numbers of unique groups ({}). LeavePGroupsOut expects "
           "that at least n_groups + 1 (4) unique groups "
           "be present").format(groups)
    assert_raise_message(ValueError, msg, next,
                         LeavePGroupsOut(n_groups=3).split(X, y, groups))
    X = y = groups = np.arange(3)
    msg = ("The groups parameter contains fewer than (or equal to) n_groups "
           "(3) numbers of unique groups ({}). LeavePGroupsOut expects "
           "that at least n_groups + 1 (4) unique groups "
           "be present").format(groups)
    assert_raise_message(ValueError, msg, next,
                         LeavePGroupsOut(n_groups=3).split(X, y, groups))


@ignore_warnings
def test_repeated_cv_value_errors():
    # n_repeats is not integer or <= 0
    for cv in (RepeatedKFold, RepeatedStratifiedKFold):
        with pytest.raises(ValueError):
            cv(n_repeats=0)
        with pytest.raises(ValueError):
            cv(n_repeats=1.5)


@pytest.mark.parametrize(
    "RepeatedCV", [RepeatedKFold, RepeatedStratifiedKFold]
)
def test_repeated_cv_repr(RepeatedCV):
    n_splits, n_repeats = 2, 6
    repeated_cv = RepeatedCV(n_splits=n_splits, n_repeats=n_repeats)
    repeated_cv_repr = ('{}(n_repeats=6, n_splits=2, random_state=None)'
                        .format(repeated_cv.__class__.__name__))
    assert repeated_cv_repr == repr(repeated_cv)


def test_repeated_kfold_determinstic_split():
    X = [[1, 2], [3, 4], [5, 6], [7, 8], [9, 10]]
    random_state = 258173307
    rkf = RepeatedKFold(
        n_splits=2,
        n_repeats=2,
        random_state=random_state)

    # split should produce same and deterministic splits on
    # each call
    for _ in range(3):
        splits = rkf.split(X)
        train, test = next(splits)
        assert_array_equal(train, [2, 4])
        assert_array_equal(test, [0, 1, 3])

        train, test = next(splits)
        assert_array_equal(train, [0, 1, 3])
        assert_array_equal(test, [2, 4])

        train, test = next(splits)
        assert_array_equal(train, [0, 1])
        assert_array_equal(test, [2, 3, 4])

        train, test = next(splits)
        assert_array_equal(train, [2, 3, 4])
        assert_array_equal(test, [0, 1])

        with pytest.raises(StopIteration):
            next(splits)


def test_get_n_splits_for_repeated_kfold():
    n_splits = 3
    n_repeats = 4
    rkf = RepeatedKFold(n_splits=n_splits, n_repeats=n_repeats)
    expected_n_splits = n_splits * n_repeats
    assert expected_n_splits == rkf.get_n_splits()


def test_get_n_splits_for_repeated_stratified_kfold():
    n_splits = 3
    n_repeats = 4
    rskf = RepeatedStratifiedKFold(n_splits=n_splits, n_repeats=n_repeats)
    expected_n_splits = n_splits * n_repeats
    assert expected_n_splits == rskf.get_n_splits()


def test_repeated_stratified_kfold_determinstic_split():
    X = [[1, 2], [3, 4], [5, 6], [7, 8], [9, 10]]
    y = [1, 1, 1, 0, 0]
    random_state = 1944695409
    rskf = RepeatedStratifiedKFold(
        n_splits=2,
        n_repeats=2,
        random_state=random_state)

    # split should produce same and deterministic splits on
    # each call
    for _ in range(3):
        splits = rskf.split(X, y)
        train, test = next(splits)
        assert_array_equal(train, [1, 4])
        assert_array_equal(test, [0, 2, 3])

        train, test = next(splits)
        assert_array_equal(train, [0, 2, 3])
        assert_array_equal(test, [1, 4])

        train, test = next(splits)
        assert_array_equal(train, [2, 3])
        assert_array_equal(test, [0, 1, 4])

        train, test = next(splits)
        assert_array_equal(train, [0, 1, 4])
        assert_array_equal(test, [2, 3])

        with pytest.raises(StopIteration):
            next(splits)


def test_train_test_split_errors():
    pytest.raises(ValueError, train_test_split)

    pytest.raises(ValueError, train_test_split, range(3), train_size=1.1)

    pytest.raises(ValueError, train_test_split, range(3), test_size=0.6,
                  train_size=0.6)
    pytest.raises(ValueError, train_test_split, range(3),
                  test_size=np.float32(0.6), train_size=np.float32(0.6))
    pytest.raises(ValueError, train_test_split, range(3),
                  test_size="wrong_type")
    pytest.raises(ValueError, train_test_split, range(3), test_size=2,
                  train_size=4)
    pytest.raises(TypeError, train_test_split, range(3),
                  some_argument=1.1)
    pytest.raises(ValueError, train_test_split, range(3), range(42))
    pytest.raises(ValueError, train_test_split, range(10),
                  shuffle=False, stratify=True)

    with pytest.raises(ValueError,
                       match=r'train_size=11 should be either positive and '
                             r'smaller than the number of samples 10 or a '
                             r'float in the \(0, 1\) range'):
        train_test_split(range(10), train_size=11, test_size=1)


@pytest.mark.parametrize("train_size,test_size", [
    (1.2, 0.8),
    (1., 0.8),
    (0.0, 0.8),
    (-.2, 0.8),
    (0.8, 1.2),
    (0.8, 1.),
    (0.8, 0.),
    (0.8, -.2)])
def test_train_test_split_invalid_sizes1(train_size, test_size):
    with pytest.raises(ValueError,
                       match=r'should be .* in the \(0, 1\) range'):
        train_test_split(range(10), train_size=train_size, test_size=test_size)


@pytest.mark.parametrize("train_size,test_size", [
    (-10, 0.8),
    (0, 0.8),
    (11, 0.8),
    (0.8, -10),
    (0.8, 0),
    (0.8, 11)])
def test_train_test_split_invalid_sizes2(train_size, test_size):
    with pytest.raises(ValueError,
                       match=r'should be either positive and smaller'):
        train_test_split(range(10), train_size=train_size, test_size=test_size)


@pytest.mark.parametrize("train_size, exp_train, exp_test",
                         [(None, 7, 3),
                          (8, 8, 2),
                          (0.8, 8, 2)])
def test_train_test_split_default_test_size(train_size, exp_train, exp_test):
    # Check that the default value has the expected behavior, i.e. complement
    # train_size unless both are specified.
    X_train, X_test = train_test_split(X, train_size=train_size)

    assert len(X_train) == exp_train
    assert len(X_test) == exp_test


def test_train_test_split():
    X = np.arange(100).reshape((10, 10))
    X_s = coo_matrix(X)
    y = np.arange(10)

    # simple test
    split = train_test_split(X, y, test_size=None, train_size=.5)
    X_train, X_test, y_train, y_test = split
    assert len(y_test) == len(y_train)
    # test correspondence of X and y
    assert_array_equal(X_train[:, 0], y_train * 10)
    assert_array_equal(X_test[:, 0], y_test * 10)

    # don't convert lists to anything else by default
    split = train_test_split(X, X_s, y.tolist())
    X_train, X_test, X_s_train, X_s_test, y_train, y_test = split
    assert isinstance(y_train, list)
    assert isinstance(y_test, list)

    # allow nd-arrays
    X_4d = np.arange(10 * 5 * 3 * 2).reshape(10, 5, 3, 2)
    y_3d = np.arange(10 * 7 * 11).reshape(10, 7, 11)
    split = train_test_split(X_4d, y_3d)
    assert split[0].shape == (7, 5, 3, 2)
    assert split[1].shape == (3, 5, 3, 2)
    assert split[2].shape == (7, 7, 11)
    assert split[3].shape == (3, 7, 11)

    # test stratification option
    y = np.array([1, 1, 1, 1, 2, 2, 2, 2])
    for test_size, exp_test_size in zip([2, 4, 0.25, 0.5, 0.75],
                                        [2, 4, 2, 4, 6]):
        train, test = train_test_split(y, test_size=test_size,
                                       stratify=y,
                                       random_state=0)
        assert len(test) == exp_test_size
        assert len(test) + len(train) == len(y)
        # check the 1:1 ratio of ones and twos in the data is preserved
        assert np.sum(train == 1) == np.sum(train == 2)

    # test unshuffled split
    y = np.arange(10)
    for test_size in [2, 0.2]:
        train, test = train_test_split(y, shuffle=False, test_size=test_size)
        assert_array_equal(test, [8, 9])
        assert_array_equal(train, [0, 1, 2, 3, 4, 5, 6, 7])


@ignore_warnings
def test_train_test_split_pandas():
    # check train_test_split doesn't destroy pandas dataframe
    types = [MockDataFrame]
    try:
        from pandas import DataFrame
        types.append(DataFrame)
    except ImportError:
        pass
    for InputFeatureType in types:
        # X dataframe
        X_df = InputFeatureType(X)
        X_train, X_test = train_test_split(X_df)
        assert isinstance(X_train, InputFeatureType)
        assert isinstance(X_test, InputFeatureType)


def test_train_test_split_sparse():
    # check that train_test_split converts scipy sparse matrices
    # to csr, as stated in the documentation
    X = np.arange(100).reshape((10, 10))
    sparse_types = [csr_matrix, csc_matrix, coo_matrix]
    for InputFeatureType in sparse_types:
        X_s = InputFeatureType(X)
        X_train, X_test = train_test_split(X_s)
        assert isinstance(X_train, csr_matrix)
        assert isinstance(X_test, csr_matrix)


def test_train_test_split_mock_pandas():
    # X mock dataframe
    X_df = MockDataFrame(X)
    X_train, X_test = train_test_split(X_df)
    assert isinstance(X_train, MockDataFrame)
    assert isinstance(X_test, MockDataFrame)
    X_train_arr, X_test_arr = train_test_split(X_df)


def test_train_test_split_list_input():
    # Check that when y is a list / list of string labels, it works.
    X = np.ones(7)
    y1 = ['1'] * 4 + ['0'] * 3
    y2 = np.hstack((np.ones(4), np.zeros(3)))
    y3 = y2.tolist()

    for stratify in (True, False):
        X_train1, X_test1, y_train1, y_test1 = train_test_split(
            X, y1, stratify=y1 if stratify else None, random_state=0)
        X_train2, X_test2, y_train2, y_test2 = train_test_split(
            X, y2, stratify=y2 if stratify else None, random_state=0)
        X_train3, X_test3, y_train3, y_test3 = train_test_split(
            X, y3, stratify=y3 if stratify else None, random_state=0)

        np.testing.assert_equal(X_train1, X_train2)
        np.testing.assert_equal(y_train2, y_train3)
        np.testing.assert_equal(X_test1, X_test3)
        np.testing.assert_equal(y_test3, y_test2)


@pytest.mark.parametrize("test_size, train_size",
                         [(2.0, None),
                          (1.0, None),
                          (0.1, 0.95),
                          (None, 1j),
                          (11, None),
                          (10, None),
                          (8, 3)])
def test_shufflesplit_errors(test_size, train_size):
    with pytest.raises(ValueError):
        next(ShuffleSplit(test_size=test_size, train_size=train_size).split(X))


def test_shufflesplit_reproducible():
    # Check that iterating twice on the ShuffleSplit gives the same
    # sequence of train-test when the random_state is given
    ss = ShuffleSplit(random_state=21)
    assert_array_equal(list(a for a, b in ss.split(X)),
                       list(a for a, b in ss.split(X)))


def test_stratifiedshufflesplit_list_input():
    # Check that when y is a list / list of string labels, it works.
    sss = StratifiedShuffleSplit(test_size=2, random_state=42)
    X = np.ones(7)
    y1 = ['1'] * 4 + ['0'] * 3
    y2 = np.hstack((np.ones(4), np.zeros(3)))
    y3 = y2.tolist()

    np.testing.assert_equal(list(sss.split(X, y1)),
                            list(sss.split(X, y2)))
    np.testing.assert_equal(list(sss.split(X, y3)),
                            list(sss.split(X, y2)))


def test_train_test_split_allow_nans():
    # Check that train_test_split allows input data with NaNs
    X = np.arange(200, dtype=np.float64).reshape(10, -1)
    X[2, :] = np.nan
    y = np.repeat([0, 1], X.shape[0] / 2)
    train_test_split(X, y, test_size=0.2, random_state=42)


def test_check_cv():
    X = np.ones(9)
    cv = check_cv(3, classifier=False)
    # Use numpy.testing.assert_equal which recursively compares
    # lists of lists
    np.testing.assert_equal(list(KFold(3).split(X)), list(cv.split(X)))

    y_binary = np.array([0, 1, 0, 1, 0, 0, 1, 1, 1])
    cv = check_cv(3, y_binary, classifier=True)
    np.testing.assert_equal(list(StratifiedKFold(3).split(X, y_binary)),
                            list(cv.split(X, y_binary)))

    y_multiclass = np.array([0, 1, 0, 1, 2, 1, 2, 0, 2])
    cv = check_cv(3, y_multiclass, classifier=True)
    np.testing.assert_equal(list(StratifiedKFold(3).split(X, y_multiclass)),
                            list(cv.split(X, y_multiclass)))
    # also works with 2d multiclass
    y_multiclass_2d = y_multiclass.reshape(-1, 1)
    cv = check_cv(3, y_multiclass_2d, classifier=True)
    np.testing.assert_equal(list(StratifiedKFold(3).split(X, y_multiclass_2d)),
                            list(cv.split(X, y_multiclass_2d)))

    assert not np.all(
        next(StratifiedKFold(3).split(X, y_multiclass_2d))[0] ==
        next(KFold(3).split(X, y_multiclass_2d))[0])

    X = np.ones(5)
    y_multilabel = np.array([[0, 0, 0, 0], [0, 1, 1, 0], [0, 0, 0, 1],
                             [1, 1, 0, 1], [0, 0, 1, 0]])
    cv = check_cv(3, y_multilabel, classifier=True)
    np.testing.assert_equal(list(KFold(3).split(X)), list(cv.split(X)))

    y_multioutput = np.array([[1, 2], [0, 3], [0, 0], [3, 1], [2, 0]])
    cv = check_cv(3, y_multioutput, classifier=True)
    np.testing.assert_equal(list(KFold(3).split(X)), list(cv.split(X)))

    with pytest.raises(ValueError):
        check_cv(cv="lolo")


def test_cv_iterable_wrapper():
    kf_iter = KFold().split(X, y)
    kf_iter_wrapped = check_cv(kf_iter)
    # Since the wrapped iterable is enlisted and stored,
    # split can be called any number of times to produce
    # consistent results.
    np.testing.assert_equal(list(kf_iter_wrapped.split(X, y)),
                            list(kf_iter_wrapped.split(X, y)))
    # If the splits are randomized, successive calls to split yields different
    # results
    kf_randomized_iter = KFold(shuffle=True, random_state=0).split(X, y)
    kf_randomized_iter_wrapped = check_cv(kf_randomized_iter)
    # numpy's assert_array_equal properly compares nested lists
    np.testing.assert_equal(list(kf_randomized_iter_wrapped.split(X, y)),
                            list(kf_randomized_iter_wrapped.split(X, y)))

    try:
        splits_are_equal = True
        np.testing.assert_equal(list(kf_iter_wrapped.split(X, y)),
                                list(kf_randomized_iter_wrapped.split(X, y)))
    except AssertionError:
        splits_are_equal = False
    assert not splits_are_equal, (
        "If the splits are randomized, "
        "successive calls to split should yield different results")


@pytest.mark.parametrize('kfold', [GroupKFold, StratifiedGroupKFold])
def test_group_kfold(kfold):
    rng = np.random.RandomState(0)

    # Parameters of the test
    n_groups = 15
    n_samples = 1000
    n_splits = 5

    X = y = np.ones(n_samples)

    # Construct the test data
    tolerance = 0.05 * n_samples  # 5 percent error allowed
    groups = rng.randint(0, n_groups, n_samples)

    ideal_n_groups_per_fold = n_samples // n_splits

    len(np.unique(groups))
    # Get the test fold indices from the test set indices of each fold
    folds = np.zeros(n_samples)
    lkf = kfold(n_splits=n_splits)
    for i, (_, test) in enumerate(lkf.split(X, y, groups)):
        folds[test] = i

    # Check that folds have approximately the same size
    assert len(folds) == len(groups)
    for i in np.unique(folds):
        assert (tolerance >=
                             abs(sum(folds == i) - ideal_n_groups_per_fold))

    # Check that each group appears only in 1 fold
    for group in np.unique(groups):
        assert len(np.unique(folds[groups == group])) == 1

    # Check that no group is on both sides of the split
    groups = np.asarray(groups, dtype=object)
    for train, test in lkf.split(X, y, groups):
        assert len(np.intersect1d(groups[train], groups[test])) == 0

    # Construct the test data
    groups = np.array(['Albert', 'Jean', 'Bertrand', 'Michel', 'Jean',
                       'Francis', 'Robert', 'Michel', 'Rachel', 'Lois',
                       'Michelle', 'Bernard', 'Marion', 'Laura', 'Jean',
                       'Rachel', 'Franck', 'John', 'Gael', 'Anna', 'Alix',
                       'Robert', 'Marion', 'David', 'Tony', 'Abel', 'Becky',
                       'Madmood', 'Cary', 'Mary', 'Alexandre', 'David',
                       'Francis', 'Barack', 'Abdoul', 'Rasha', 'Xi', 'Silvia'])

    n_groups = len(np.unique(groups))
    n_samples = len(groups)
    n_splits = 5
    tolerance = 0.05 * n_samples  # 5 percent error allowed
    ideal_n_groups_per_fold = n_samples // n_splits

    X = y = np.ones(n_samples)

    # Get the test fold indices from the test set indices of each fold
    folds = np.zeros(n_samples)
    for i, (_, test) in enumerate(lkf.split(X, y, groups)):
        folds[test] = i

    # Check that folds have approximately the same size
    assert len(folds) == len(groups)
    for i in np.unique(folds):
        assert (tolerance >=
                             abs(sum(folds == i) - ideal_n_groups_per_fold))

    # Check that each group appears only in 1 fold
    with warnings.catch_warnings():
        warnings.simplefilter("ignore", FutureWarning)
        for group in np.unique(groups):
            assert len(np.unique(folds[groups == group])) == 1

    # Check that no group is on both sides of the split
    groups = np.asarray(groups, dtype=object)
    for train, test in lkf.split(X, y, groups):
        assert len(np.intersect1d(groups[train], groups[test])) == 0

    # groups can also be a list
    cv_iter = list(lkf.split(X, y, groups.tolist()))
    for (train1, test1), (train2, test2) in zip(lkf.split(X, y, groups),
                                                cv_iter):
        assert_array_equal(train1, train2)
        assert_array_equal(test1, test2)

    # Should fail if there are more folds than groups
    groups = np.array([1, 1, 1, 2, 2])
    X = y = np.ones(len(groups))
    with pytest.raises(
        ValueError,
        match="Cannot have number of splits.*greater"
    ):
        next(GroupKFold(n_splits=3).split(X, y, groups))


def test_time_series_cv():
    X = [[1, 2], [3, 4], [5, 6], [7, 8], [9, 10], [11, 12], [13, 14]]

    # Should fail if there are more folds than samples
    with pytest.raises(
        ValueError,
        match="Cannot have number of folds.*greater"
    ):
        next(TimeSeriesSplit(n_splits=7).split(X))

    tscv = TimeSeriesSplit(2)

    # Manually check that Time Series CV preserves the data
    # ordering on toy datasets
    splits = tscv.split(X[:-1])
    train, test = next(splits)
    assert_array_equal(train, [0, 1])
    assert_array_equal(test, [2, 3])

    train, test = next(splits)
    assert_array_equal(train, [0, 1, 2, 3])
    assert_array_equal(test, [4, 5])

    splits = TimeSeriesSplit(2).split(X)

    train, test = next(splits)
    assert_array_equal(train, [0, 1, 2])
    assert_array_equal(test, [3, 4])

    train, test = next(splits)
    assert_array_equal(train, [0, 1, 2, 3, 4])
    assert_array_equal(test, [5, 6])

    # Check get_n_splits returns the correct number of splits
    splits = TimeSeriesSplit(2).split(X)
    n_splits_actual = len(list(splits))
    assert n_splits_actual == tscv.get_n_splits()
    assert n_splits_actual == 2


def _check_time_series_max_train_size(splits, check_splits, max_train_size):
    for (train, test), (check_train, check_test) in zip(splits, check_splits):
        assert_array_equal(test, check_test)
        assert len(check_train) <= max_train_size
        suffix_start = max(len(train) - max_train_size, 0)
        assert_array_equal(check_train, train[suffix_start:])


def test_time_series_max_train_size():
    X = np.zeros((6, 1))
    splits = TimeSeriesSplit(n_splits=3).split(X)
    check_splits = TimeSeriesSplit(n_splits=3, max_train_size=3).split(X)
    _check_time_series_max_train_size(splits, check_splits, max_train_size=3)

    # Test for the case where the size of a fold is greater than max_train_size
    check_splits = TimeSeriesSplit(n_splits=3, max_train_size=2).split(X)
    _check_time_series_max_train_size(splits, check_splits, max_train_size=2)

    # Test for the case where the size of each fold is less than max_train_size
    check_splits = TimeSeriesSplit(n_splits=3, max_train_size=5).split(X)
    _check_time_series_max_train_size(splits, check_splits, max_train_size=2)


def test_time_series_test_size():
    X = np.zeros((10, 1))

    # Test alone
    splits = TimeSeriesSplit(n_splits=3, test_size=3).split(X)

    train, test = next(splits)
    assert_array_equal(train, [0])
    assert_array_equal(test, [1, 2, 3])

    train, test = next(splits)
    assert_array_equal(train, [0, 1, 2, 3])
    assert_array_equal(test, [4, 5, 6])

    train, test = next(splits)
    assert_array_equal(train, [0, 1, 2, 3, 4, 5, 6])
    assert_array_equal(test, [7, 8, 9])

    # Test with max_train_size
    splits = TimeSeriesSplit(n_splits=2, test_size=2,
                             max_train_size=4).split(X)

    train, test = next(splits)
    assert_array_equal(train, [2, 3, 4, 5])
    assert_array_equal(test, [6, 7])

    train, test = next(splits)
    assert_array_equal(train, [4, 5, 6, 7])
    assert_array_equal(test, [8, 9])

    # Should fail with not enough data points for configuration
    with pytest.raises(ValueError, match="Too many splits.*with test_size"):
        splits = TimeSeriesSplit(n_splits=5, test_size=2).split(X)
        next(splits)


def test_time_series_gap():
    X = np.zeros((10, 1))

    # Test alone
    splits = TimeSeriesSplit(n_splits=2, gap=2).split(X)

    train, test = next(splits)
    assert_array_equal(train, [0, 1])
    assert_array_equal(test, [4, 5, 6])

    train, test = next(splits)
    assert_array_equal(train, [0, 1, 2, 3, 4])
    assert_array_equal(test, [7, 8, 9])

    # Test with max_train_size
    splits = TimeSeriesSplit(n_splits=3, gap=2, max_train_size=2).split(X)

    train, test = next(splits)
    assert_array_equal(train, [0, 1])
    assert_array_equal(test, [4, 5])

    train, test = next(splits)
    assert_array_equal(train, [2, 3])
    assert_array_equal(test, [6, 7])

    train, test = next(splits)
    assert_array_equal(train, [4, 5])
    assert_array_equal(test, [8, 9])

    # Test with test_size
    splits = TimeSeriesSplit(n_splits=2, gap=2,
                             max_train_size=4, test_size=2).split(X)

    train, test = next(splits)
    assert_array_equal(train, [0, 1, 2, 3])
    assert_array_equal(test, [6, 7])

    train, test = next(splits)
    assert_array_equal(train, [2, 3, 4, 5])
    assert_array_equal(test, [8, 9])

    # Test with additional test_size
    splits = TimeSeriesSplit(n_splits=2, gap=2, test_size=3).split(X)

    train, test = next(splits)
    assert_array_equal(train, [0, 1])
    assert_array_equal(test, [4, 5, 6])

    train, test = next(splits)
    assert_array_equal(train, [0, 1, 2, 3, 4])
    assert_array_equal(test, [7, 8, 9])

    # Verify proper error is thrown
    with pytest.raises(ValueError, match="Too many splits.*and gap"):
        splits = TimeSeriesSplit(n_splits=4, gap=2).split(X)
        next(splits)


def test_nested_cv():
    # Test if nested cross validation works with different combinations of cv
    rng = np.random.RandomState(0)

    X, y = make_classification(n_samples=15, n_classes=2, random_state=0)
    groups = rng.randint(0, 5, 15)

    cvs = [LeaveOneGroupOut(), LeaveOneOut(), GroupKFold(n_splits=3),
           StratifiedKFold(), StratifiedGroupKFold(),
           StratifiedShuffleSplit(n_splits=3, random_state=0)]

    for inner_cv, outer_cv in combinations_with_replacement(cvs, 2):
        gs = GridSearchCV(Ridge(), param_grid={'alpha': [1, .1]},
                          cv=inner_cv, error_score='raise')
        cross_val_score(gs, X=X, y=y, groups=groups, cv=outer_cv,
                        fit_params={'groups': groups})


def test_build_repr():
    class MockSplitter:
        def __init__(self, a, b=0, c=None):
            self.a = a
            self.b = b
            self.c = c

        def __repr__(self):
            return _build_repr(self)

    assert repr(MockSplitter(5, 6)) == "MockSplitter(a=5, b=6, c=None)"


@pytest.mark.parametrize('CVSplitter', (ShuffleSplit, GroupShuffleSplit,
                                        StratifiedShuffleSplit))
def test_shuffle_split_empty_trainset(CVSplitter):
    cv = CVSplitter(test_size=.99)
    X, y = [[1]], [0]  # 1 sample
    with pytest.raises(
            ValueError,
            match='With n_samples=1, test_size=0.99 and train_size=None, '
            'the resulting train set will be empty'):
        next(cv.split(X, y, groups=[1]))


def test_train_test_split_empty_trainset():
    X, = [[1]]  # 1 sample
    with pytest.raises(
            ValueError,
            match='With n_samples=1, test_size=0.99 and train_size=None, '
            'the resulting train set will be empty'):
        train_test_split(X, test_size=.99)

    X = [[1], [1], [1]]  # 3 samples, ask for more than 2 thirds
    with pytest.raises(
            ValueError,
            match='With n_samples=3, test_size=0.67 and train_size=None, '
            'the resulting train set will be empty'):
        train_test_split(X, test_size=.67)


def test_leave_one_out_empty_trainset():
    # LeaveOneGroup out expect at least 2 groups so no need to check
    cv = LeaveOneOut()
    X, y = [[1]], [0]  # 1 sample
    with pytest.raises(
            ValueError,
            match='Cannot perform LeaveOneOut with n_samples=1'):
        next(cv.split(X, y))


def test_leave_p_out_empty_trainset():
    # No need to check LeavePGroupsOut
    cv = LeavePOut(p=2)
    X, y = [[1], [2]], [0, 3]  # 2 samples
    with pytest.raises(
            ValueError,
            match='p=2 must be strictly less than the number of samples=2'):
        next(cv.split(X, y, groups=[1, 2]))


@pytest.mark.parametrize('Klass',
                         (KFold, StratifiedKFold, StratifiedGroupKFold))
def test_random_state_shuffle_false(Klass):
    # passing a non-default random_state when shuffle=False makes no sense
    with pytest.raises(ValueError,
                       match='has no effect since shuffle is False'):
        Klass(3, shuffle=False, random_state=0)


@pytest.mark.parametrize('cv, expected', [
    (KFold(), True),
    (KFold(shuffle=True, random_state=123), True),
    (StratifiedKFold(), True),
    (StratifiedKFold(shuffle=True, random_state=123), True),
    (StratifiedGroupKFold(shuffle=True, random_state=123), True),
    (StratifiedGroupKFold(), True),
    (RepeatedKFold(random_state=123), True),
    (RepeatedStratifiedKFold(random_state=123), True),
    (ShuffleSplit(random_state=123), True),
    (GroupShuffleSplit(random_state=123), True),
    (StratifiedShuffleSplit(random_state=123), True),
    (GroupKFold(), True),
    (TimeSeriesSplit(), True),
    (LeaveOneOut(), True),
    (LeaveOneGroupOut(), True),
    (LeavePGroupsOut(n_groups=2), True),
    (LeavePOut(p=2), True),
    (KFold(shuffle=True, random_state=None), False),
    (KFold(shuffle=True, random_state=None), False),
    (StratifiedKFold(shuffle=True, random_state=np.random.RandomState(0)),
     False),
    (StratifiedKFold(shuffle=True, random_state=np.random.RandomState(0)),
     False),
    (RepeatedKFold(random_state=None), False),
    (RepeatedKFold(random_state=np.random.RandomState(0)), False),
    (RepeatedStratifiedKFold(random_state=None), False),
    (RepeatedStratifiedKFold(random_state=np.random.RandomState(0)), False),
    (ShuffleSplit(random_state=None), False),
    (ShuffleSplit(random_state=np.random.RandomState(0)), False),
    (GroupShuffleSplit(random_state=None), False),
    (GroupShuffleSplit(random_state=np.random.RandomState(0)), False),
    (StratifiedShuffleSplit(random_state=None), False),
    (StratifiedShuffleSplit(random_state=np.random.RandomState(0)), False),
])
def test_yields_constant_splits(cv, expected):
    assert _yields_constant_splits(cv) == expected<|MERGE_RESOLUTION|>--- conflicted
+++ resolved
@@ -200,8 +200,8 @@
 
     sgkf_3 = StratifiedGroupKFold(3)
     naive_groups = np.arange(len(y))
-    assert_warns_message(Warning, "The least populated class",
-                         next, sgkf_3.split(X2, y, naive_groups))
+    with pytest.warns(Warning, match="The least populated class"):
+        next(sgkf_3.split(X2, y, naive_groups))
 
     # Check that despite the warning the folds are still computed even
     # though all the classes are not necessarily represented at on each
@@ -220,13 +220,10 @@
     # classes are less than n_splits.
     y = np.array([3, 3, -1, -1, 2])
 
-<<<<<<< HEAD
-    assert_raises(ValueError, next, skf_3.split(X2, y))
-    assert_raises(ValueError, next, sgkf_3.split(X2, y))
-=======
     with pytest.raises(ValueError):
         next(skf_3.split(X2, y))
->>>>>>> 1045d16e
+    with pytest.raises(ValueError):
+        next(sgkf_3.split(X2, y))
 
     # Error when number of folds is <= 1
     with pytest.raises(ValueError):
@@ -245,14 +242,6 @@
                          StratifiedGroupKFold, 1)
 
     # When n_splits is not integer:
-<<<<<<< HEAD
-    assert_raises(ValueError, KFold, 1.5)
-    assert_raises(ValueError, KFold, 2.0)
-    assert_raises(ValueError, StratifiedKFold, 1.5)
-    assert_raises(ValueError, StratifiedKFold, 2.0)
-    assert_raises(ValueError, StratifiedGroupKFold, 1.5)
-    assert_raises(ValueError, StratifiedGroupKFold, 2.0)
-=======
     with pytest.raises(ValueError):
         KFold(1.5)
     with pytest.raises(ValueError):
@@ -261,7 +250,10 @@
         StratifiedKFold(1.5)
     with pytest.raises(ValueError):
         StratifiedKFold(2.0)
->>>>>>> 1045d16e
+    with pytest.raises(ValueError):
+        StratifiedGroupKFold(1.5)
+    with pytest.raises(ValueError):
+        StratifiedGroupKFold(2.0)
 
     # When shuffle is not  a bool:
     with pytest.raises(TypeError):
