"""Test the split module"""
import warnings
import pytest
import re
import numpy as np
from scipy.sparse import coo_matrix, csc_matrix, csr_matrix
from scipy import stats
from scipy.special import comb
from itertools import combinations
from itertools import combinations_with_replacement
from itertools import permutations

from sklearn.utils._testing import assert_allclose
from sklearn.utils._testing import assert_array_almost_equal
from sklearn.utils._testing import assert_array_equal
from sklearn.utils._testing import ignore_warnings
from sklearn.utils.validation import _num_samples
from sklearn.utils._mocking import MockDataFrame

from sklearn.model_selection import cross_val_score
from sklearn.model_selection import KFold
from sklearn.model_selection import StratifiedKFold
from sklearn.model_selection import GroupKFold
from sklearn.model_selection import TimeSeriesSplit
from sklearn.model_selection import LeaveOneOut
from sklearn.model_selection import LeaveOneGroupOut
from sklearn.model_selection import LeavePOut
from sklearn.model_selection import LeavePGroupsOut
from sklearn.model_selection import ShuffleSplit
from sklearn.model_selection import GroupShuffleSplit
from sklearn.model_selection import StratifiedShuffleSplit
from sklearn.model_selection import PredefinedSplit
from sklearn.model_selection import check_cv
from sklearn.model_selection import train_test_split
from sklearn.model_selection import GridSearchCV
from sklearn.model_selection import RepeatedKFold
from sklearn.model_selection import RepeatedStratifiedKFold
<<<<<<< HEAD
from sklearn.model_selection import GroupTimeSeriesSplit
=======
from sklearn.model_selection import StratifiedGroupKFold
>>>>>>> d2707392

from sklearn.linear_model import Ridge

from sklearn.model_selection._split import _validate_shuffle_split
from sklearn.model_selection._split import _build_repr
from sklearn.model_selection._split import _yields_constant_splits

from sklearn.datasets import load_digits
from sklearn.datasets import make_classification

from sklearn.svm import SVC

X = np.ones(10)
y = np.arange(10) // 2
P_sparse = coo_matrix(np.eye(5))
test_groups = (
    np.array([1, 1, 1, 1, 2, 2, 2, 3, 3, 3, 3, 3]),
    np.array([0, 0, 0, 1, 1, 1, 2, 2, 2, 3, 3, 3]),
    np.array([0, 1, 2, 3, 0, 1, 2, 3, 0, 1, 2, 3, 0, 1, 2]),
    np.array([1, 1, 2, 2, 2, 3, 3, 3, 4, 4, 4, 4, 4, 4, 4, 4]),
    [1, 1, 1, 1, 2, 2, 2, 3, 3, 3, 3, 3],
    ["1", "1", "1", "1", "2", "2", "2", "3", "3", "3", "3", "3"],
)
digits = load_digits()


@ignore_warnings
def test_cross_validator_with_default_params():
    n_samples = 4
    n_unique_groups = 4
    n_splits = 2
    p = 2
    n_shuffle_splits = 10  # (the default value)

    X = np.array([[1, 2], [3, 4], [5, 6], [7, 8]])
    X_1d = np.array([1, 2, 3, 4])
    y = np.array([1, 1, 2, 2])
    groups = np.array([1, 2, 3, 4])
    loo = LeaveOneOut()
    lpo = LeavePOut(p)
    kf = KFold(n_splits)
    skf = StratifiedKFold(n_splits)
    lolo = LeaveOneGroupOut()
    lopo = LeavePGroupsOut(p)
    ss = ShuffleSplit(random_state=0)
    ps = PredefinedSplit([1, 1, 2, 2])  # n_splits = np of unique folds = 2
    sgkf = StratifiedGroupKFold(n_splits)

    loo_repr = "LeaveOneOut()"
    lpo_repr = "LeavePOut(p=2)"
    kf_repr = "KFold(n_splits=2, random_state=None, shuffle=False)"
    skf_repr = "StratifiedKFold(n_splits=2, random_state=None, shuffle=False)"
    lolo_repr = "LeaveOneGroupOut()"
    lopo_repr = "LeavePGroupsOut(n_groups=2)"
    ss_repr = (
        "ShuffleSplit(n_splits=10, random_state=0, test_size=None, train_size=None)"
    )
    ps_repr = "PredefinedSplit(test_fold=array([1, 1, 2, 2]))"
    sgkf_repr = "StratifiedGroupKFold(n_splits=2, random_state=None, shuffle=False)"

    n_splits_expected = [
        n_samples,
        comb(n_samples, p),
        n_splits,
        n_splits,
        n_unique_groups,
        comb(n_unique_groups, p),
        n_shuffle_splits,
        2,
        n_splits,
    ]

    for i, (cv, cv_repr) in enumerate(
        zip(
            [loo, lpo, kf, skf, lolo, lopo, ss, ps, sgkf],
            [
                loo_repr,
                lpo_repr,
                kf_repr,
                skf_repr,
                lolo_repr,
                lopo_repr,
                ss_repr,
                ps_repr,
                sgkf_repr,
            ],
        )
    ):
        # Test if get_n_splits works correctly
        assert n_splits_expected[i] == cv.get_n_splits(X, y, groups)

        # Test if the cross-validator works as expected even if
        # the data is 1d
        np.testing.assert_equal(
            list(cv.split(X, y, groups)), list(cv.split(X_1d, y, groups))
        )
        # Test that train, test indices returned are integers
        for train, test in cv.split(X, y, groups):
            assert np.asarray(train).dtype.kind == "i"
            assert np.asarray(test).dtype.kind == "i"

        # Test if the repr works without any errors
        assert cv_repr == repr(cv)

    # ValueError for get_n_splits methods
    msg = "The 'X' parameter should not be None."
    with pytest.raises(ValueError, match=msg):
        loo.get_n_splits(None, y, groups)
    with pytest.raises(ValueError, match=msg):
        lpo.get_n_splits(None, y, groups)


def test_2d_y():
    # smoke test for 2d y and multi-label
    n_samples = 30
    rng = np.random.RandomState(1)
    X = rng.randint(0, 3, size=(n_samples, 2))
    y = rng.randint(0, 3, size=(n_samples,))
    y_2d = y.reshape(-1, 1)
    y_multilabel = rng.randint(0, 2, size=(n_samples, 3))
    groups = rng.randint(0, 3, size=(n_samples,))
    splitters = [
        LeaveOneOut(),
        LeavePOut(p=2),
        KFold(),
        StratifiedKFold(),
        RepeatedKFold(),
        RepeatedStratifiedKFold(),
        StratifiedGroupKFold(),
        ShuffleSplit(),
        StratifiedShuffleSplit(test_size=0.5),
        GroupShuffleSplit(),
        LeaveOneGroupOut(),
        LeavePGroupsOut(n_groups=2),
        GroupKFold(n_splits=3),
        TimeSeriesSplit(),
        PredefinedSplit(test_fold=groups),
    ]
    for splitter in splitters:
        list(splitter.split(X, y, groups))
        list(splitter.split(X, y_2d, groups))
        try:
            list(splitter.split(X, y_multilabel, groups))
        except ValueError as e:
            allowed_target_types = ("binary", "multiclass")
            msg = "Supported target types are: {}. Got 'multilabel".format(
                allowed_target_types
            )
            assert msg in str(e)


def check_valid_split(train, test, n_samples=None):
    # Use python sets to get more informative assertion failure messages
    train, test = set(train), set(test)

    # Train and test split should not overlap
    assert train.intersection(test) == set()

    if n_samples is not None:
        # Check that the union of train an test split cover all the indices
        assert train.union(test) == set(range(n_samples))


def check_cv_coverage(cv, X, y, groups, expected_n_splits):
    n_samples = _num_samples(X)
    # Check that a all the samples appear at least once in a test fold
    assert cv.get_n_splits(X, y, groups) == expected_n_splits

    collected_test_samples = set()
    iterations = 0
    for train, test in cv.split(X, y, groups):
        check_valid_split(train, test, n_samples=n_samples)
        iterations += 1
        collected_test_samples.update(test)

    # Check that the accumulated test samples cover the whole dataset
    assert iterations == expected_n_splits
    if n_samples is not None:
        assert collected_test_samples == set(range(n_samples))


def test_kfold_valueerrors():
    X1 = np.array([[1, 2], [3, 4], [5, 6]])
    X2 = np.array([[1, 2], [3, 4], [5, 6], [7, 8], [9, 10]])
    # Check that errors are raised if there is not enough samples
    (ValueError, next, KFold(4).split(X1))

    # Check that a warning is raised if the least populated class has too few
    # members.
    y = np.array([3, 3, -1, -1, 3])

    skf_3 = StratifiedKFold(3)
    with pytest.warns(Warning, match="The least populated class"):
        next(skf_3.split(X2, y))

    sgkf_3 = StratifiedGroupKFold(3)
    naive_groups = np.arange(len(y))
    with pytest.warns(Warning, match="The least populated class"):
        next(sgkf_3.split(X2, y, naive_groups))

    # Check that despite the warning the folds are still computed even
    # though all the classes are not necessarily represented at on each
    # side of the split at each split
    with warnings.catch_warnings():
        warnings.simplefilter("ignore")
        check_cv_coverage(skf_3, X2, y, groups=None, expected_n_splits=3)

    with warnings.catch_warnings():
        warnings.simplefilter("ignore")
        check_cv_coverage(sgkf_3, X2, y, groups=naive_groups, expected_n_splits=3)

    # Check that errors are raised if all n_groups for individual
    # classes are less than n_splits.
    y = np.array([3, 3, -1, -1, 2])

    with pytest.raises(ValueError):
        next(skf_3.split(X2, y))
    with pytest.raises(ValueError):
        next(sgkf_3.split(X2, y))

    # Error when number of folds is <= 1
    with pytest.raises(ValueError):
        KFold(0)
    with pytest.raises(ValueError):
        KFold(1)
    error_string = "k-fold cross-validation requires at least one train/test split"
    with pytest.raises(ValueError, match=error_string):
        StratifiedKFold(0)
    with pytest.raises(ValueError, match=error_string):
        StratifiedKFold(1)
    with pytest.raises(ValueError, match=error_string):
        StratifiedGroupKFold(0)
    with pytest.raises(ValueError, match=error_string):
        StratifiedGroupKFold(1)

    # When n_splits is not integer:
    with pytest.raises(ValueError):
        KFold(1.5)
    with pytest.raises(ValueError):
        KFold(2.0)
    with pytest.raises(ValueError):
        StratifiedKFold(1.5)
    with pytest.raises(ValueError):
        StratifiedKFold(2.0)
    with pytest.raises(ValueError):
        StratifiedGroupKFold(1.5)
    with pytest.raises(ValueError):
        StratifiedGroupKFold(2.0)

    # When shuffle is not  a bool:
    with pytest.raises(TypeError):
        KFold(n_splits=4, shuffle=None)


def test_kfold_indices():
    # Check all indices are returned in the test folds
    X1 = np.ones(18)
    kf = KFold(3)
    check_cv_coverage(kf, X1, y=None, groups=None, expected_n_splits=3)

    # Check all indices are returned in the test folds even when equal-sized
    # folds are not possible
    X2 = np.ones(17)
    kf = KFold(3)
    check_cv_coverage(kf, X2, y=None, groups=None, expected_n_splits=3)

    # Check if get_n_splits returns the number of folds
    assert 5 == KFold(5).get_n_splits(X2)


def test_kfold_no_shuffle():
    # Manually check that KFold preserves the data ordering on toy datasets
    X2 = [[1, 2], [3, 4], [5, 6], [7, 8], [9, 10]]

    splits = KFold(2).split(X2[:-1])
    train, test = next(splits)
    assert_array_equal(test, [0, 1])
    assert_array_equal(train, [2, 3])

    train, test = next(splits)
    assert_array_equal(test, [2, 3])
    assert_array_equal(train, [0, 1])

    splits = KFold(2).split(X2)
    train, test = next(splits)
    assert_array_equal(test, [0, 1, 2])
    assert_array_equal(train, [3, 4])

    train, test = next(splits)
    assert_array_equal(test, [3, 4])
    assert_array_equal(train, [0, 1, 2])


def test_stratified_kfold_no_shuffle():
    # Manually check that StratifiedKFold preserves the data ordering as much
    # as possible on toy datasets in order to avoid hiding sample dependencies
    # when possible
    X, y = np.ones(4), [1, 1, 0, 0]
    splits = StratifiedKFold(2).split(X, y)
    train, test = next(splits)
    assert_array_equal(test, [0, 2])
    assert_array_equal(train, [1, 3])

    train, test = next(splits)
    assert_array_equal(test, [1, 3])
    assert_array_equal(train, [0, 2])

    X, y = np.ones(7), [1, 1, 1, 0, 0, 0, 0]
    splits = StratifiedKFold(2).split(X, y)
    train, test = next(splits)
    assert_array_equal(test, [0, 1, 3, 4])
    assert_array_equal(train, [2, 5, 6])

    train, test = next(splits)
    assert_array_equal(test, [2, 5, 6])
    assert_array_equal(train, [0, 1, 3, 4])

    # Check if get_n_splits returns the number of folds
    assert 5 == StratifiedKFold(5).get_n_splits(X, y)

    # Make sure string labels are also supported
    X = np.ones(7)
    y1 = ["1", "1", "1", "0", "0", "0", "0"]
    y2 = [1, 1, 1, 0, 0, 0, 0]
    np.testing.assert_equal(
        list(StratifiedKFold(2).split(X, y1)), list(StratifiedKFold(2).split(X, y2))
    )

    # Check equivalence to KFold
    y = [0, 1, 0, 1, 0, 1, 0, 1]
    X = np.ones_like(y)
    np.testing.assert_equal(
        list(StratifiedKFold(3).split(X, y)), list(KFold(3).split(X, y))
    )


@pytest.mark.parametrize("shuffle", [False, True])
@pytest.mark.parametrize("k", [4, 5, 6, 7, 8, 9, 10])
@pytest.mark.parametrize("kfold", [StratifiedKFold, StratifiedGroupKFold])
def test_stratified_kfold_ratios(k, shuffle, kfold):
    # Check that stratified kfold preserves class ratios in individual splits
    # Repeat with shuffling turned off and on
    n_samples = 1000
    X = np.ones(n_samples)
    y = np.array(
        [4] * int(0.10 * n_samples)
        + [0] * int(0.89 * n_samples)
        + [1] * int(0.01 * n_samples)
    )
    # ensure perfect stratification with StratifiedGroupKFold
    groups = np.arange(len(y))
    distr = np.bincount(y) / len(y)

    test_sizes = []
    random_state = None if not shuffle else 0
    skf = kfold(k, random_state=random_state, shuffle=shuffle)
    for train, test in skf.split(X, y, groups=groups):
        assert_allclose(np.bincount(y[train]) / len(train), distr, atol=0.02)
        assert_allclose(np.bincount(y[test]) / len(test), distr, atol=0.02)
        test_sizes.append(len(test))
    assert np.ptp(test_sizes) <= 1


@pytest.mark.parametrize("shuffle", [False, True])
@pytest.mark.parametrize("k", [4, 6, 7])
@pytest.mark.parametrize("kfold", [StratifiedKFold, StratifiedGroupKFold])
def test_stratified_kfold_label_invariance(k, shuffle, kfold):
    # Check that stratified kfold gives the same indices regardless of labels
    n_samples = 100
    y = np.array(
        [2] * int(0.10 * n_samples)
        + [0] * int(0.89 * n_samples)
        + [1] * int(0.01 * n_samples)
    )
    X = np.ones(len(y))
    # ensure perfect stratification with StratifiedGroupKFold
    groups = np.arange(len(y))

    def get_splits(y):
        random_state = None if not shuffle else 0
        return [
            (list(train), list(test))
            for train, test in kfold(
                k, random_state=random_state, shuffle=shuffle
            ).split(X, y, groups=groups)
        ]

    splits_base = get_splits(y)
    for perm in permutations([0, 1, 2]):
        y_perm = np.take(perm, y)
        splits_perm = get_splits(y_perm)
        assert splits_perm == splits_base


def test_kfold_balance():
    # Check that KFold returns folds with balanced sizes
    for i in range(11, 17):
        kf = KFold(5).split(X=np.ones(i))
        sizes = [len(test) for _, test in kf]

        assert (np.max(sizes) - np.min(sizes)) <= 1
        assert np.sum(sizes) == i


@pytest.mark.parametrize("kfold", [StratifiedKFold, StratifiedGroupKFold])
def test_stratifiedkfold_balance(kfold):
    # Check that KFold returns folds with balanced sizes (only when
    # stratification is possible)
    # Repeat with shuffling turned off and on
    X = np.ones(17)
    y = [0] * 3 + [1] * 14
    # ensure perfect stratification with StratifiedGroupKFold
    groups = np.arange(len(y))

    for shuffle in (True, False):
        cv = kfold(3, shuffle=shuffle)
        for i in range(11, 17):
            skf = cv.split(X[:i], y[:i], groups[:i])
            sizes = [len(test) for _, test in skf]

            assert (np.max(sizes) - np.min(sizes)) <= 1
            assert np.sum(sizes) == i


def test_shuffle_kfold():
    # Check the indices are shuffled properly
    kf = KFold(3)
    kf2 = KFold(3, shuffle=True, random_state=0)
    kf3 = KFold(3, shuffle=True, random_state=1)

    X = np.ones(300)

    all_folds = np.zeros(300)
    for (tr1, te1), (tr2, te2), (tr3, te3) in zip(
        kf.split(X), kf2.split(X), kf3.split(X)
    ):
        for tr_a, tr_b in combinations((tr1, tr2, tr3), 2):
            # Assert that there is no complete overlap
            assert len(np.intersect1d(tr_a, tr_b)) != len(tr1)

        # Set all test indices in successive iterations of kf2 to 1
        all_folds[te2] = 1

    # Check that all indices are returned in the different test folds
    assert sum(all_folds) == 300


@pytest.mark.parametrize("kfold", [KFold, StratifiedKFold, StratifiedGroupKFold])
def test_shuffle_kfold_stratifiedkfold_reproducibility(kfold):
    X = np.ones(15)  # Divisible by 3
    y = [0] * 7 + [1] * 8
    groups_1 = np.arange(len(y))
    X2 = np.ones(16)  # Not divisible by 3
    y2 = [0] * 8 + [1] * 8
    groups_2 = np.arange(len(y2))

    # Check that when the shuffle is True, multiple split calls produce the
    # same split when random_state is int
    kf = kfold(3, shuffle=True, random_state=0)

    np.testing.assert_equal(
        list(kf.split(X, y, groups_1)), list(kf.split(X, y, groups_1))
    )

    # Check that when the shuffle is True, multiple split calls often
    # (not always) produce different splits when random_state is
    # RandomState instance or None
    kf = kfold(3, shuffle=True, random_state=np.random.RandomState(0))
    for data in zip((X, X2), (y, y2), (groups_1, groups_2)):
        # Test if the two splits are different cv
        for (_, test_a), (_, test_b) in zip(kf.split(*data), kf.split(*data)):
            # cv.split(...) returns an array of tuples, each tuple
            # consisting of an array with train indices and test indices
            # Ensure that the splits for data are not same
            # when random state is not set
            with pytest.raises(AssertionError):
                np.testing.assert_array_equal(test_a, test_b)


def test_shuffle_stratifiedkfold():
    # Check that shuffling is happening when requested, and for proper
    # sample coverage
    X_40 = np.ones(40)
    y = [0] * 20 + [1] * 20
    kf0 = StratifiedKFold(5, shuffle=True, random_state=0)
    kf1 = StratifiedKFold(5, shuffle=True, random_state=1)
    for (_, test0), (_, test1) in zip(kf0.split(X_40, y), kf1.split(X_40, y)):
        assert set(test0) != set(test1)
    check_cv_coverage(kf0, X_40, y, groups=None, expected_n_splits=5)

    # Ensure that we shuffle each class's samples with different
    # random_state in StratifiedKFold
    # See https://github.com/scikit-learn/scikit-learn/pull/13124
    X = np.arange(10)
    y = [0] * 5 + [1] * 5
    kf1 = StratifiedKFold(5, shuffle=True, random_state=0)
    kf2 = StratifiedKFold(5, shuffle=True, random_state=1)
    test_set1 = sorted([tuple(s[1]) for s in kf1.split(X, y)])
    test_set2 = sorted([tuple(s[1]) for s in kf2.split(X, y)])
    assert test_set1 != test_set2


def test_kfold_can_detect_dependent_samples_on_digits():  # see #2372
    # The digits samples are dependent: they are apparently grouped by authors
    # although we don't have any information on the groups segment locations
    # for this data. We can highlight this fact by computing k-fold cross-
    # validation with and without shuffling: we observe that the shuffling case
    # wrongly makes the IID assumption and is therefore too optimistic: it
    # estimates a much higher accuracy (around 0.93) than that the non
    # shuffling variant (around 0.81).

    X, y = digits.data[:600], digits.target[:600]
    model = SVC(C=10, gamma=0.005)

    n_splits = 3

    cv = KFold(n_splits=n_splits, shuffle=False)
    mean_score = cross_val_score(model, X, y, cv=cv).mean()
    assert 0.92 > mean_score
    assert mean_score > 0.80

    # Shuffling the data artificially breaks the dependency and hides the
    # overfitting of the model with regards to the writing style of the authors
    # by yielding a seriously overestimated score:

    cv = KFold(n_splits, shuffle=True, random_state=0)
    mean_score = cross_val_score(model, X, y, cv=cv).mean()
    assert mean_score > 0.92

    cv = KFold(n_splits, shuffle=True, random_state=1)
    mean_score = cross_val_score(model, X, y, cv=cv).mean()
    assert mean_score > 0.92

    # Similarly, StratifiedKFold should try to shuffle the data as little
    # as possible (while respecting the balanced class constraints)
    # and thus be able to detect the dependency by not overestimating
    # the CV score either. As the digits dataset is approximately balanced
    # the estimated mean score is close to the score measured with
    # non-shuffled KFold

    cv = StratifiedKFold(n_splits)
    mean_score = cross_val_score(model, X, y, cv=cv).mean()
    assert 0.94 > mean_score
    assert mean_score > 0.80


def test_stratified_group_kfold_trivial():
    sgkf = StratifiedGroupKFold(n_splits=3)
    # Trivial example - groups with the same distribution
    y = np.array([1] * 6 + [0] * 12)
    X = np.ones_like(y).reshape(-1, 1)
    groups = np.asarray((1, 2, 3, 4, 5, 6, 1, 1, 2, 2, 3, 3, 4, 4, 5, 5, 6, 6))
    distr = np.bincount(y) / len(y)
    test_sizes = []
    for train, test in sgkf.split(X, y, groups):
        # check group constraint
        assert np.intersect1d(groups[train], groups[test]).size == 0
        # check y distribution
        assert_allclose(np.bincount(y[train]) / len(train), distr, atol=0.02)
        assert_allclose(np.bincount(y[test]) / len(test), distr, atol=0.02)
        test_sizes.append(len(test))
    assert np.ptp(test_sizes) <= 1


def test_stratified_group_kfold_approximate():
    # Not perfect stratification (even though it is possible) because of
    # iteration over groups
    sgkf = StratifiedGroupKFold(n_splits=3)
    y = np.array([1] * 6 + [0] * 12)
    X = np.ones_like(y).reshape(-1, 1)
    groups = np.array([1, 2, 3, 3, 4, 4, 1, 1, 2, 2, 3, 4, 5, 5, 5, 6, 6, 6])
    expected = np.asarray([[0.833, 0.166], [0.666, 0.333], [0.5, 0.5]])
    test_sizes = []
    for (train, test), expect_dist in zip(sgkf.split(X, y, groups), expected):
        # check group constraint
        assert np.intersect1d(groups[train], groups[test]).size == 0
        split_dist = np.bincount(y[test]) / len(test)
        assert_allclose(split_dist, expect_dist, atol=0.001)
        test_sizes.append(len(test))
    assert np.ptp(test_sizes) <= 1


@pytest.mark.parametrize(
    "y, groups, expected",
    [
        (
            np.array([0] * 6 + [1] * 6),
            np.array([1, 1, 2, 2, 3, 3, 4, 4, 5, 5, 6, 6]),
            np.asarray([[0.5, 0.5], [0.5, 0.5], [0.5, 0.5]]),
        ),
        (
            np.array([0] * 9 + [1] * 3),
            np.array([1, 1, 1, 2, 2, 2, 3, 3, 3, 4, 5, 6]),
            np.asarray([[0.75, 0.25], [0.75, 0.25], [0.75, 0.25]]),
        ),
    ],
)
def test_stratified_group_kfold_homogeneous_groups(y, groups, expected):
    sgkf = StratifiedGroupKFold(n_splits=3)
    X = np.ones_like(y).reshape(-1, 1)
    for (train, test), expect_dist in zip(sgkf.split(X, y, groups), expected):
        # check group constraint
        assert np.intersect1d(groups[train], groups[test]).size == 0
        split_dist = np.bincount(y[test]) / len(test)
        assert_allclose(split_dist, expect_dist, atol=0.001)


@pytest.mark.parametrize("cls_distr", [(0.4, 0.6), (0.3, 0.7), (0.2, 0.8), (0.8, 0.2)])
@pytest.mark.parametrize("n_groups", [5, 30, 70])
def test_stratified_group_kfold_against_group_kfold(cls_distr, n_groups):
    # Check that given sufficient amount of samples StratifiedGroupKFold
    # produces better stratified folds than regular GroupKFold
    n_splits = 5
    sgkf = StratifiedGroupKFold(n_splits=n_splits)
    gkf = GroupKFold(n_splits=n_splits)
    rng = np.random.RandomState(0)
    n_points = 1000
    y = rng.choice(2, size=n_points, p=cls_distr)
    X = np.ones_like(y).reshape(-1, 1)
    g = rng.choice(n_groups, n_points)
    sgkf_folds = sgkf.split(X, y, groups=g)
    gkf_folds = gkf.split(X, y, groups=g)
    sgkf_entr = 0
    gkf_entr = 0
    for (sgkf_train, sgkf_test), (_, gkf_test) in zip(sgkf_folds, gkf_folds):
        # check group constraint
        assert np.intersect1d(g[sgkf_train], g[sgkf_test]).size == 0
        sgkf_distr = np.bincount(y[sgkf_test]) / len(sgkf_test)
        gkf_distr = np.bincount(y[gkf_test]) / len(gkf_test)
        sgkf_entr += stats.entropy(sgkf_distr, qk=cls_distr)
        gkf_entr += stats.entropy(gkf_distr, qk=cls_distr)
    sgkf_entr /= n_splits
    gkf_entr /= n_splits
    assert sgkf_entr <= gkf_entr


def test_shuffle_split():
    ss1 = ShuffleSplit(test_size=0.2, random_state=0).split(X)
    ss2 = ShuffleSplit(test_size=2, random_state=0).split(X)
    ss3 = ShuffleSplit(test_size=np.int32(2), random_state=0).split(X)
    ss4 = ShuffleSplit(test_size=int(2), random_state=0).split(X)
    for t1, t2, t3, t4 in zip(ss1, ss2, ss3, ss4):
        assert_array_equal(t1[0], t2[0])
        assert_array_equal(t2[0], t3[0])
        assert_array_equal(t3[0], t4[0])
        assert_array_equal(t1[1], t2[1])
        assert_array_equal(t2[1], t3[1])
        assert_array_equal(t3[1], t4[1])


@pytest.mark.parametrize("split_class", [ShuffleSplit, StratifiedShuffleSplit])
@pytest.mark.parametrize(
    "train_size, exp_train, exp_test", [(None, 9, 1), (8, 8, 2), (0.8, 8, 2)]
)
def test_shuffle_split_default_test_size(split_class, train_size, exp_train, exp_test):
    # Check that the default value has the expected behavior, i.e. 0.1 if both
    # unspecified or complement train_size unless both are specified.
    X = np.ones(10)
    y = np.ones(10)

    X_train, X_test = next(split_class(train_size=train_size).split(X, y))

    assert len(X_train) == exp_train
    assert len(X_test) == exp_test


@pytest.mark.parametrize(
    "train_size, exp_train, exp_test", [(None, 8, 2), (7, 7, 3), (0.7, 7, 3)]
)
def test_group_shuffle_split_default_test_size(train_size, exp_train, exp_test):
    # Check that the default value has the expected behavior, i.e. 0.2 if both
    # unspecified or complement train_size unless both are specified.
    X = np.ones(10)
    y = np.ones(10)
    groups = range(10)

    X_train, X_test = next(GroupShuffleSplit(train_size=train_size).split(X, y, groups))

    assert len(X_train) == exp_train
    assert len(X_test) == exp_test


@ignore_warnings
def test_stratified_shuffle_split_init():
    X = np.arange(7)
    y = np.asarray([0, 1, 1, 1, 2, 2, 2])
    # Check that error is raised if there is a class with only one sample
    with pytest.raises(ValueError):
        next(StratifiedShuffleSplit(3, test_size=0.2).split(X, y))

    # Check that error is raised if the test set size is smaller than n_classes
    with pytest.raises(ValueError):
        next(StratifiedShuffleSplit(3, test_size=2).split(X, y))
    # Check that error is raised if the train set size is smaller than
    # n_classes
    with pytest.raises(ValueError):
        next(StratifiedShuffleSplit(3, test_size=3, train_size=2).split(X, y))

    X = np.arange(9)
    y = np.asarray([0, 0, 0, 1, 1, 1, 2, 2, 2])

    # Train size or test size too small
    with pytest.raises(ValueError):
        next(StratifiedShuffleSplit(train_size=2).split(X, y))
    with pytest.raises(ValueError):
        next(StratifiedShuffleSplit(test_size=2).split(X, y))


def test_stratified_shuffle_split_respects_test_size():
    y = np.array([0, 1, 2, 3, 0, 1, 2, 3, 0, 1, 2, 3, 0, 1, 2])
    test_size = 5
    train_size = 10
    sss = StratifiedShuffleSplit(
        6, test_size=test_size, train_size=train_size, random_state=0
    ).split(np.ones(len(y)), y)
    for train, test in sss:
        assert len(train) == train_size
        assert len(test) == test_size


def test_stratified_shuffle_split_iter():
    ys = [
        np.array([1, 1, 1, 1, 2, 2, 2, 3, 3, 3, 3, 3]),
        np.array([0, 0, 0, 1, 1, 1, 2, 2, 2, 3, 3, 3]),
        np.array([0, 1, 2, 3, 0, 1, 2, 3, 0, 1, 2, 3, 0, 1, 2] * 2),
        np.array([1, 1, 2, 2, 2, 3, 3, 3, 4, 4, 4, 4, 4, 4, 4, 4]),
        np.array([-1] * 800 + [1] * 50),
        np.concatenate([[i] * (100 + i) for i in range(11)]),
        [1, 1, 1, 1, 2, 2, 2, 3, 3, 3, 3, 3],
        ["1", "1", "1", "1", "2", "2", "2", "3", "3", "3", "3", "3"],
    ]

    for y in ys:
        sss = StratifiedShuffleSplit(6, test_size=0.33, random_state=0).split(
            np.ones(len(y)), y
        )
        y = np.asanyarray(y)  # To make it indexable for y[train]
        # this is how test-size is computed internally
        # in _validate_shuffle_split
        test_size = np.ceil(0.33 * len(y))
        train_size = len(y) - test_size
        for train, test in sss:
            assert_array_equal(np.unique(y[train]), np.unique(y[test]))
            # Checks if folds keep classes proportions
            p_train = np.bincount(np.unique(y[train], return_inverse=True)[1]) / float(
                len(y[train])
            )
            p_test = np.bincount(np.unique(y[test], return_inverse=True)[1]) / float(
                len(y[test])
            )
            assert_array_almost_equal(p_train, p_test, 1)
            assert len(train) + len(test) == y.size
            assert len(train) == train_size
            assert len(test) == test_size
            assert_array_equal(np.lib.arraysetops.intersect1d(train, test), [])


def test_stratified_shuffle_split_even():
    # Test the StratifiedShuffleSplit, indices are drawn with a
    # equal chance
    n_folds = 5
    n_splits = 1000

    def assert_counts_are_ok(idx_counts, p):
        # Here we test that the distribution of the counts
        # per index is close enough to a binomial
        threshold = 0.05 / n_splits
        bf = stats.binom(n_splits, p)
        for count in idx_counts:
            prob = bf.pmf(count)
            assert (
                prob > threshold
            ), "An index is not drawn with chance corresponding to even draws"

    for n_samples in (6, 22):
        groups = np.array((n_samples // 2) * [0, 1])
        splits = StratifiedShuffleSplit(
            n_splits=n_splits, test_size=1.0 / n_folds, random_state=0
        )

        train_counts = [0] * n_samples
        test_counts = [0] * n_samples
        n_splits_actual = 0
        for train, test in splits.split(X=np.ones(n_samples), y=groups):
            n_splits_actual += 1
            for counter, ids in [(train_counts, train), (test_counts, test)]:
                for id in ids:
                    counter[id] += 1
        assert n_splits_actual == n_splits

        n_train, n_test = _validate_shuffle_split(
            n_samples, test_size=1.0 / n_folds, train_size=1.0 - (1.0 / n_folds)
        )

        assert len(train) == n_train
        assert len(test) == n_test
        assert len(set(train).intersection(test)) == 0

        group_counts = np.unique(groups)
        assert splits.test_size == 1.0 / n_folds
        assert n_train + n_test == len(groups)
        assert len(group_counts) == 2
        ex_test_p = float(n_test) / n_samples
        ex_train_p = float(n_train) / n_samples

        assert_counts_are_ok(train_counts, ex_train_p)
        assert_counts_are_ok(test_counts, ex_test_p)


def test_stratified_shuffle_split_overlap_train_test_bug():
    # See https://github.com/scikit-learn/scikit-learn/issues/6121 for
    # the original bug report
    y = [0, 1, 2, 3] * 3 + [4, 5] * 5
    X = np.ones_like(y)

    sss = StratifiedShuffleSplit(n_splits=1, test_size=0.5, random_state=0)

    train, test = next(sss.split(X=X, y=y))

    # no overlap
    assert_array_equal(np.intersect1d(train, test), [])

    # complete partition
    assert_array_equal(np.union1d(train, test), np.arange(len(y)))


def test_stratified_shuffle_split_multilabel():
    # fix for issue 9037
    for y in [
        np.array([[0, 1], [1, 0], [1, 0], [0, 1]]),
        np.array([[0, 1], [1, 1], [1, 1], [0, 1]]),
    ]:
        X = np.ones_like(y)
        sss = StratifiedShuffleSplit(n_splits=1, test_size=0.5, random_state=0)
        train, test = next(sss.split(X=X, y=y))
        y_train = y[train]
        y_test = y[test]

        # no overlap
        assert_array_equal(np.intersect1d(train, test), [])

        # complete partition
        assert_array_equal(np.union1d(train, test), np.arange(len(y)))

        # correct stratification of entire rows
        # (by design, here y[:, 0] uniquely determines the entire row of y)
        expected_ratio = np.mean(y[:, 0])
        assert expected_ratio == np.mean(y_train[:, 0])
        assert expected_ratio == np.mean(y_test[:, 0])


def test_stratified_shuffle_split_multilabel_many_labels():
    # fix in PR #9922: for multilabel data with > 1000 labels, str(row)
    # truncates with an ellipsis for elements in positions 4 through
    # len(row) - 4, so labels were not being correctly split using the powerset
    # method for transforming a multilabel problem to a multiclass one; this
    # test checks that this problem is fixed.
    row_with_many_zeros = [1, 0, 1] + [0] * 1000 + [1, 0, 1]
    row_with_many_ones = [1, 0, 1] + [1] * 1000 + [1, 0, 1]
    y = np.array([row_with_many_zeros] * 10 + [row_with_many_ones] * 100)
    X = np.ones_like(y)

    sss = StratifiedShuffleSplit(n_splits=1, test_size=0.5, random_state=0)
    train, test = next(sss.split(X=X, y=y))
    y_train = y[train]
    y_test = y[test]

    # correct stratification of entire rows
    # (by design, here y[:, 4] uniquely determines the entire row of y)
    expected_ratio = np.mean(y[:, 4])
    assert expected_ratio == np.mean(y_train[:, 4])
    assert expected_ratio == np.mean(y_test[:, 4])


def test_predefinedsplit_with_kfold_split():
    # Check that PredefinedSplit can reproduce a split generated by Kfold.
    folds = np.full(10, -1.0)
    kf_train = []
    kf_test = []
    for i, (train_ind, test_ind) in enumerate(KFold(5, shuffle=True).split(X)):
        kf_train.append(train_ind)
        kf_test.append(test_ind)
        folds[test_ind] = i
    ps = PredefinedSplit(folds)
    # n_splits is simply the no of unique folds
    assert len(np.unique(folds)) == ps.get_n_splits()
    ps_train, ps_test = zip(*ps.split())
    assert_array_equal(ps_train, kf_train)
    assert_array_equal(ps_test, kf_test)


def test_group_shuffle_split():
    for groups_i in test_groups:
        X = y = np.ones(len(groups_i))
        n_splits = 6
        test_size = 1.0 / 3
        slo = GroupShuffleSplit(n_splits, test_size=test_size, random_state=0)

        # Make sure the repr works
        repr(slo)

        # Test that the length is correct
        assert slo.get_n_splits(X, y, groups=groups_i) == n_splits

        l_unique = np.unique(groups_i)
        l = np.asarray(groups_i)

        for train, test in slo.split(X, y, groups=groups_i):
            # First test: no train group is in the test set and vice versa
            l_train_unique = np.unique(l[train])
            l_test_unique = np.unique(l[test])
            assert not np.any(np.in1d(l[train], l_test_unique))
            assert not np.any(np.in1d(l[test], l_train_unique))

            # Second test: train and test add up to all the data
            assert l[train].size + l[test].size == l.size

            # Third test: train and test are disjoint
            assert_array_equal(np.intersect1d(train, test), [])

            # Fourth test:
            # unique train and test groups are correct, +- 1 for rounding error
            assert abs(len(l_test_unique) - round(test_size * len(l_unique))) <= 1
            assert (
                abs(len(l_train_unique) - round((1.0 - test_size) * len(l_unique))) <= 1
            )


def test_leave_one_p_group_out():
    logo = LeaveOneGroupOut()
    lpgo_1 = LeavePGroupsOut(n_groups=1)
    lpgo_2 = LeavePGroupsOut(n_groups=2)

    # Make sure the repr works
    assert repr(logo) == "LeaveOneGroupOut()"
    assert repr(lpgo_1) == "LeavePGroupsOut(n_groups=1)"
    assert repr(lpgo_2) == "LeavePGroupsOut(n_groups=2)"
    assert repr(LeavePGroupsOut(n_groups=3)) == "LeavePGroupsOut(n_groups=3)"

    for j, (cv, p_groups_out) in enumerate(((logo, 1), (lpgo_1, 1), (lpgo_2, 2))):
        for i, groups_i in enumerate(test_groups):
            n_groups = len(np.unique(groups_i))
            n_splits = n_groups if p_groups_out == 1 else n_groups * (n_groups - 1) / 2
            X = y = np.ones(len(groups_i))

            # Test that the length is correct
            assert cv.get_n_splits(X, y, groups=groups_i) == n_splits

            groups_arr = np.asarray(groups_i)

            # Split using the original list / array / list of string groups_i
            for train, test in cv.split(X, y, groups=groups_i):
                # First test: no train group is in the test set and vice versa
                assert_array_equal(
                    np.intersect1d(groups_arr[train], groups_arr[test]).tolist(), []
                )

                # Second test: train and test add up to all the data
                assert len(train) + len(test) == len(groups_i)

                # Third test:
                # The number of groups in test must be equal to p_groups_out
                assert np.unique(groups_arr[test]).shape[0], p_groups_out

    # check get_n_splits() with dummy parameters
    assert logo.get_n_splits(None, None, ["a", "b", "c", "b", "c"]) == 3
    assert logo.get_n_splits(groups=[1.0, 1.1, 1.0, 1.2]) == 3
    assert lpgo_2.get_n_splits(None, None, np.arange(4)) == 6
    assert lpgo_1.get_n_splits(groups=np.arange(4)) == 4

    # raise ValueError if a `groups` parameter is illegal
    with pytest.raises(ValueError):
        logo.get_n_splits(None, None, [0.0, np.nan, 0.0])
    with pytest.raises(ValueError):
        lpgo_2.get_n_splits(None, None, [0.0, np.inf, 0.0])

    msg = "The 'groups' parameter should not be None."
    with pytest.raises(ValueError, match=msg):
        logo.get_n_splits(None, None, None)
    with pytest.raises(ValueError, match=msg):
        lpgo_1.get_n_splits(None, None, None)


def test_leave_group_out_changing_groups():
    # Check that LeaveOneGroupOut and LeavePGroupsOut work normally if
    # the groups variable is changed before calling split
    groups = np.array([0, 1, 2, 1, 1, 2, 0, 0])
    X = np.ones(len(groups))
    groups_changing = np.array(groups, copy=True)
    lolo = LeaveOneGroupOut().split(X, groups=groups)
    lolo_changing = LeaveOneGroupOut().split(X, groups=groups)
    lplo = LeavePGroupsOut(n_groups=2).split(X, groups=groups)
    lplo_changing = LeavePGroupsOut(n_groups=2).split(X, groups=groups)
    groups_changing[:] = 0
    for llo, llo_changing in [(lolo, lolo_changing), (lplo, lplo_changing)]:
        for (train, test), (train_chan, test_chan) in zip(llo, llo_changing):
            assert_array_equal(train, train_chan)
            assert_array_equal(test, test_chan)

    # n_splits = no of 2 (p) group combinations of the unique groups = 3C2 = 3
    assert 3 == LeavePGroupsOut(n_groups=2).get_n_splits(X, y=X, groups=groups)
    # n_splits = no of unique groups (C(uniq_lbls, 1) = n_unique_groups)
    assert 3 == LeaveOneGroupOut().get_n_splits(X, y=X, groups=groups)


def test_leave_one_p_group_out_error_on_fewer_number_of_groups():
    X = y = groups = np.ones(0)
    msg = re.escape("Found array with 0 sample(s)")
    with pytest.raises(ValueError, match=msg):
        next(LeaveOneGroupOut().split(X, y, groups))

    X = y = groups = np.ones(1)
    msg = re.escape(
        f"The groups parameter contains fewer than 2 unique groups ({groups})."
        " LeaveOneGroupOut expects at least 2."
    )
    with pytest.raises(ValueError, match=msg):
        next(LeaveOneGroupOut().split(X, y, groups))

    X = y = groups = np.ones(1)
    msg = re.escape(
        "The groups parameter contains fewer than (or equal to) n_groups "
        f"(3) numbers of unique groups ({groups}). LeavePGroupsOut expects "
        "that at least n_groups + 1 (4) unique groups "
        "be present"
    )
    with pytest.raises(ValueError, match=msg):
        next(LeavePGroupsOut(n_groups=3).split(X, y, groups))

    X = y = groups = np.arange(3)
    msg = re.escape(
        "The groups parameter contains fewer than (or equal to) n_groups "
        f"(3) numbers of unique groups ({groups}). LeavePGroupsOut expects "
        "that at least n_groups + 1 (4) unique groups "
        "be present"
    )
    with pytest.raises(ValueError, match=msg):
        next(LeavePGroupsOut(n_groups=3).split(X, y, groups))


@ignore_warnings
def test_repeated_cv_value_errors():
    # n_repeats is not integer or <= 0
    for cv in (RepeatedKFold, RepeatedStratifiedKFold):
        with pytest.raises(ValueError):
            cv(n_repeats=0)
        with pytest.raises(ValueError):
            cv(n_repeats=1.5)


@pytest.mark.parametrize("RepeatedCV", [RepeatedKFold, RepeatedStratifiedKFold])
def test_repeated_cv_repr(RepeatedCV):
    n_splits, n_repeats = 2, 6
    repeated_cv = RepeatedCV(n_splits=n_splits, n_repeats=n_repeats)
    repeated_cv_repr = "{}(n_repeats=6, n_splits=2, random_state=None)".format(
        repeated_cv.__class__.__name__
    )
    assert repeated_cv_repr == repr(repeated_cv)


def test_repeated_kfold_determinstic_split():
    X = [[1, 2], [3, 4], [5, 6], [7, 8], [9, 10]]
    random_state = 258173307
    rkf = RepeatedKFold(n_splits=2, n_repeats=2, random_state=random_state)

    # split should produce same and deterministic splits on
    # each call
    for _ in range(3):
        splits = rkf.split(X)
        train, test = next(splits)
        assert_array_equal(train, [2, 4])
        assert_array_equal(test, [0, 1, 3])

        train, test = next(splits)
        assert_array_equal(train, [0, 1, 3])
        assert_array_equal(test, [2, 4])

        train, test = next(splits)
        assert_array_equal(train, [0, 1])
        assert_array_equal(test, [2, 3, 4])

        train, test = next(splits)
        assert_array_equal(train, [2, 3, 4])
        assert_array_equal(test, [0, 1])

        with pytest.raises(StopIteration):
            next(splits)


def test_get_n_splits_for_repeated_kfold():
    n_splits = 3
    n_repeats = 4
    rkf = RepeatedKFold(n_splits=n_splits, n_repeats=n_repeats)
    expected_n_splits = n_splits * n_repeats
    assert expected_n_splits == rkf.get_n_splits()


def test_get_n_splits_for_repeated_stratified_kfold():
    n_splits = 3
    n_repeats = 4
    rskf = RepeatedStratifiedKFold(n_splits=n_splits, n_repeats=n_repeats)
    expected_n_splits = n_splits * n_repeats
    assert expected_n_splits == rskf.get_n_splits()


def test_repeated_stratified_kfold_determinstic_split():
    X = [[1, 2], [3, 4], [5, 6], [7, 8], [9, 10]]
    y = [1, 1, 1, 0, 0]
    random_state = 1944695409
    rskf = RepeatedStratifiedKFold(n_splits=2, n_repeats=2, random_state=random_state)

    # split should produce same and deterministic splits on
    # each call
    for _ in range(3):
        splits = rskf.split(X, y)
        train, test = next(splits)
        assert_array_equal(train, [1, 4])
        assert_array_equal(test, [0, 2, 3])

        train, test = next(splits)
        assert_array_equal(train, [0, 2, 3])
        assert_array_equal(test, [1, 4])

        train, test = next(splits)
        assert_array_equal(train, [2, 3])
        assert_array_equal(test, [0, 1, 4])

        train, test = next(splits)
        assert_array_equal(train, [0, 1, 4])
        assert_array_equal(test, [2, 3])

        with pytest.raises(StopIteration):
            next(splits)


def test_train_test_split_errors():
    pytest.raises(ValueError, train_test_split)

    pytest.raises(ValueError, train_test_split, range(3), train_size=1.1)

    pytest.raises(ValueError, train_test_split, range(3), test_size=0.6, train_size=0.6)
    pytest.raises(
        ValueError,
        train_test_split,
        range(3),
        test_size=np.float32(0.6),
        train_size=np.float32(0.6),
    )
    pytest.raises(ValueError, train_test_split, range(3), test_size="wrong_type")
    pytest.raises(ValueError, train_test_split, range(3), test_size=2, train_size=4)
    pytest.raises(TypeError, train_test_split, range(3), some_argument=1.1)
    pytest.raises(ValueError, train_test_split, range(3), range(42))
    pytest.raises(ValueError, train_test_split, range(10), shuffle=False, stratify=True)

    with pytest.raises(
        ValueError,
        match=r"train_size=11 should be either positive and "
        r"smaller than the number of samples 10 or a "
        r"float in the \(0, 1\) range",
    ):
        train_test_split(range(10), train_size=11, test_size=1)


@pytest.mark.parametrize(
    "train_size,test_size",
    [
        (1.2, 0.8),
        (1.0, 0.8),
        (0.0, 0.8),
        (-0.2, 0.8),
        (0.8, 1.2),
        (0.8, 1.0),
        (0.8, 0.0),
        (0.8, -0.2),
    ],
)
def test_train_test_split_invalid_sizes1(train_size, test_size):
    with pytest.raises(ValueError, match=r"should be .* in the \(0, 1\) range"):
        train_test_split(range(10), train_size=train_size, test_size=test_size)


@pytest.mark.parametrize(
    "train_size,test_size",
    [(-10, 0.8), (0, 0.8), (11, 0.8), (0.8, -10), (0.8, 0), (0.8, 11)],
)
def test_train_test_split_invalid_sizes2(train_size, test_size):
    with pytest.raises(ValueError, match=r"should be either positive and smaller"):
        train_test_split(range(10), train_size=train_size, test_size=test_size)


@pytest.mark.parametrize(
    "train_size, exp_train, exp_test", [(None, 7, 3), (8, 8, 2), (0.8, 8, 2)]
)
def test_train_test_split_default_test_size(train_size, exp_train, exp_test):
    # Check that the default value has the expected behavior, i.e. complement
    # train_size unless both are specified.
    X_train, X_test = train_test_split(X, train_size=train_size)

    assert len(X_train) == exp_train
    assert len(X_test) == exp_test


def test_train_test_split():
    X = np.arange(100).reshape((10, 10))
    X_s = coo_matrix(X)
    y = np.arange(10)

    # simple test
    split = train_test_split(X, y, test_size=None, train_size=0.5)
    X_train, X_test, y_train, y_test = split
    assert len(y_test) == len(y_train)
    # test correspondence of X and y
    assert_array_equal(X_train[:, 0], y_train * 10)
    assert_array_equal(X_test[:, 0], y_test * 10)

    # don't convert lists to anything else by default
    split = train_test_split(X, X_s, y.tolist())
    X_train, X_test, X_s_train, X_s_test, y_train, y_test = split
    assert isinstance(y_train, list)
    assert isinstance(y_test, list)

    # allow nd-arrays
    X_4d = np.arange(10 * 5 * 3 * 2).reshape(10, 5, 3, 2)
    y_3d = np.arange(10 * 7 * 11).reshape(10, 7, 11)
    split = train_test_split(X_4d, y_3d)
    assert split[0].shape == (7, 5, 3, 2)
    assert split[1].shape == (3, 5, 3, 2)
    assert split[2].shape == (7, 7, 11)
    assert split[3].shape == (3, 7, 11)

    # test stratification option
    y = np.array([1, 1, 1, 1, 2, 2, 2, 2])
    for test_size, exp_test_size in zip([2, 4, 0.25, 0.5, 0.75], [2, 4, 2, 4, 6]):
        train, test = train_test_split(
            y, test_size=test_size, stratify=y, random_state=0
        )
        assert len(test) == exp_test_size
        assert len(test) + len(train) == len(y)
        # check the 1:1 ratio of ones and twos in the data is preserved
        assert np.sum(train == 1) == np.sum(train == 2)

    # test unshuffled split
    y = np.arange(10)
    for test_size in [2, 0.2]:
        train, test = train_test_split(y, shuffle=False, test_size=test_size)
        assert_array_equal(test, [8, 9])
        assert_array_equal(train, [0, 1, 2, 3, 4, 5, 6, 7])


@ignore_warnings
def test_train_test_split_pandas():
    # check train_test_split doesn't destroy pandas dataframe
    types = [MockDataFrame]
    try:
        from pandas import DataFrame

        types.append(DataFrame)
    except ImportError:
        pass
    for InputFeatureType in types:
        # X dataframe
        X_df = InputFeatureType(X)
        X_train, X_test = train_test_split(X_df)
        assert isinstance(X_train, InputFeatureType)
        assert isinstance(X_test, InputFeatureType)


def test_train_test_split_sparse():
    # check that train_test_split converts scipy sparse matrices
    # to csr, as stated in the documentation
    X = np.arange(100).reshape((10, 10))
    sparse_types = [csr_matrix, csc_matrix, coo_matrix]
    for InputFeatureType in sparse_types:
        X_s = InputFeatureType(X)
        X_train, X_test = train_test_split(X_s)
        assert isinstance(X_train, csr_matrix)
        assert isinstance(X_test, csr_matrix)


def test_train_test_split_mock_pandas():
    # X mock dataframe
    X_df = MockDataFrame(X)
    X_train, X_test = train_test_split(X_df)
    assert isinstance(X_train, MockDataFrame)
    assert isinstance(X_test, MockDataFrame)
    X_train_arr, X_test_arr = train_test_split(X_df)


def test_train_test_split_list_input():
    # Check that when y is a list / list of string labels, it works.
    X = np.ones(7)
    y1 = ["1"] * 4 + ["0"] * 3
    y2 = np.hstack((np.ones(4), np.zeros(3)))
    y3 = y2.tolist()

    for stratify in (True, False):
        X_train1, X_test1, y_train1, y_test1 = train_test_split(
            X, y1, stratify=y1 if stratify else None, random_state=0
        )
        X_train2, X_test2, y_train2, y_test2 = train_test_split(
            X, y2, stratify=y2 if stratify else None, random_state=0
        )
        X_train3, X_test3, y_train3, y_test3 = train_test_split(
            X, y3, stratify=y3 if stratify else None, random_state=0
        )

        np.testing.assert_equal(X_train1, X_train2)
        np.testing.assert_equal(y_train2, y_train3)
        np.testing.assert_equal(X_test1, X_test3)
        np.testing.assert_equal(y_test3, y_test2)


@pytest.mark.parametrize(
    "test_size, train_size",
    [(2.0, None), (1.0, None), (0.1, 0.95), (None, 1j), (11, None), (10, None), (8, 3)],
)
def test_shufflesplit_errors(test_size, train_size):
    with pytest.raises(ValueError):
        next(ShuffleSplit(test_size=test_size, train_size=train_size).split(X))


def test_shufflesplit_reproducible():
    # Check that iterating twice on the ShuffleSplit gives the same
    # sequence of train-test when the random_state is given
    ss = ShuffleSplit(random_state=21)
    assert_array_equal(list(a for a, b in ss.split(X)), list(a for a, b in ss.split(X)))


def test_stratifiedshufflesplit_list_input():
    # Check that when y is a list / list of string labels, it works.
    sss = StratifiedShuffleSplit(test_size=2, random_state=42)
    X = np.ones(7)
    y1 = ["1"] * 4 + ["0"] * 3
    y2 = np.hstack((np.ones(4), np.zeros(3)))
    y3 = y2.tolist()

    np.testing.assert_equal(list(sss.split(X, y1)), list(sss.split(X, y2)))
    np.testing.assert_equal(list(sss.split(X, y3)), list(sss.split(X, y2)))


def test_train_test_split_allow_nans():
    # Check that train_test_split allows input data with NaNs
    X = np.arange(200, dtype=np.float64).reshape(10, -1)
    X[2, :] = np.nan
    y = np.repeat([0, 1], X.shape[0] / 2)
    train_test_split(X, y, test_size=0.2, random_state=42)


def test_check_cv():
    X = np.ones(9)
    cv = check_cv(3, classifier=False)
    # Use numpy.testing.assert_equal which recursively compares
    # lists of lists
    np.testing.assert_equal(list(KFold(3).split(X)), list(cv.split(X)))

    y_binary = np.array([0, 1, 0, 1, 0, 0, 1, 1, 1])
    cv = check_cv(3, y_binary, classifier=True)
    np.testing.assert_equal(
        list(StratifiedKFold(3).split(X, y_binary)), list(cv.split(X, y_binary))
    )

    y_multiclass = np.array([0, 1, 0, 1, 2, 1, 2, 0, 2])
    cv = check_cv(3, y_multiclass, classifier=True)
    np.testing.assert_equal(
        list(StratifiedKFold(3).split(X, y_multiclass)), list(cv.split(X, y_multiclass))
    )
    # also works with 2d multiclass
    y_multiclass_2d = y_multiclass.reshape(-1, 1)
    cv = check_cv(3, y_multiclass_2d, classifier=True)
    np.testing.assert_equal(
        list(StratifiedKFold(3).split(X, y_multiclass_2d)),
        list(cv.split(X, y_multiclass_2d)),
    )

    assert not np.all(
        next(StratifiedKFold(3).split(X, y_multiclass_2d))[0]
        == next(KFold(3).split(X, y_multiclass_2d))[0]
    )

    X = np.ones(5)
    y_multilabel = np.array(
        [[0, 0, 0, 0], [0, 1, 1, 0], [0, 0, 0, 1], [1, 1, 0, 1], [0, 0, 1, 0]]
    )
    cv = check_cv(3, y_multilabel, classifier=True)
    np.testing.assert_equal(list(KFold(3).split(X)), list(cv.split(X)))

    y_multioutput = np.array([[1, 2], [0, 3], [0, 0], [3, 1], [2, 0]])
    cv = check_cv(3, y_multioutput, classifier=True)
    np.testing.assert_equal(list(KFold(3).split(X)), list(cv.split(X)))

    with pytest.raises(ValueError):
        check_cv(cv="lolo")


def test_cv_iterable_wrapper():
    kf_iter = KFold().split(X, y)
    kf_iter_wrapped = check_cv(kf_iter)
    # Since the wrapped iterable is enlisted and stored,
    # split can be called any number of times to produce
    # consistent results.
    np.testing.assert_equal(
        list(kf_iter_wrapped.split(X, y)), list(kf_iter_wrapped.split(X, y))
    )
    # If the splits are randomized, successive calls to split yields different
    # results
    kf_randomized_iter = KFold(shuffle=True, random_state=0).split(X, y)
    kf_randomized_iter_wrapped = check_cv(kf_randomized_iter)
    # numpy's assert_array_equal properly compares nested lists
    np.testing.assert_equal(
        list(kf_randomized_iter_wrapped.split(X, y)),
        list(kf_randomized_iter_wrapped.split(X, y)),
    )

    try:
        splits_are_equal = True
        np.testing.assert_equal(
            list(kf_iter_wrapped.split(X, y)),
            list(kf_randomized_iter_wrapped.split(X, y)),
        )
    except AssertionError:
        splits_are_equal = False
    assert not splits_are_equal, (
        "If the splits are randomized, "
        "successive calls to split should yield different results"
    )


@pytest.mark.parametrize("kfold", [GroupKFold, StratifiedGroupKFold])
def test_group_kfold(kfold):
    rng = np.random.RandomState(0)

    # Parameters of the test
    n_groups = 15
    n_samples = 1000
    n_splits = 5

    X = y = np.ones(n_samples)

    # Construct the test data
    tolerance = 0.05 * n_samples  # 5 percent error allowed
    groups = rng.randint(0, n_groups, n_samples)

    ideal_n_groups_per_fold = n_samples // n_splits

    len(np.unique(groups))
    # Get the test fold indices from the test set indices of each fold
    folds = np.zeros(n_samples)
    lkf = kfold(n_splits=n_splits)
    for i, (_, test) in enumerate(lkf.split(X, y, groups)):
        folds[test] = i

    # Check that folds have approximately the same size
    assert len(folds) == len(groups)
    for i in np.unique(folds):
        assert tolerance >= abs(sum(folds == i) - ideal_n_groups_per_fold)

    # Check that each group appears only in 1 fold
    for group in np.unique(groups):
        assert len(np.unique(folds[groups == group])) == 1

    # Check that no group is on both sides of the split
    groups = np.asarray(groups, dtype=object)
    for train, test in lkf.split(X, y, groups):
        assert len(np.intersect1d(groups[train], groups[test])) == 0

    # Construct the test data
    groups = np.array(
        [
            "Albert",
            "Jean",
            "Bertrand",
            "Michel",
            "Jean",
            "Francis",
            "Robert",
            "Michel",
            "Rachel",
            "Lois",
            "Michelle",
            "Bernard",
            "Marion",
            "Laura",
            "Jean",
            "Rachel",
            "Franck",
            "John",
            "Gael",
            "Anna",
            "Alix",
            "Robert",
            "Marion",
            "David",
            "Tony",
            "Abel",
            "Becky",
            "Madmood",
            "Cary",
            "Mary",
            "Alexandre",
            "David",
            "Francis",
            "Barack",
            "Abdoul",
            "Rasha",
            "Xi",
            "Silvia",
        ]
    )

    n_groups = len(np.unique(groups))
    n_samples = len(groups)
    n_splits = 5
    tolerance = 0.05 * n_samples  # 5 percent error allowed
    ideal_n_groups_per_fold = n_samples // n_splits

    X = y = np.ones(n_samples)

    # Get the test fold indices from the test set indices of each fold
    folds = np.zeros(n_samples)
    for i, (_, test) in enumerate(lkf.split(X, y, groups)):
        folds[test] = i

    # Check that folds have approximately the same size
    assert len(folds) == len(groups)
    for i in np.unique(folds):
        assert tolerance >= abs(sum(folds == i) - ideal_n_groups_per_fold)

    # Check that each group appears only in 1 fold
    with warnings.catch_warnings():
        warnings.simplefilter("ignore", FutureWarning)
        for group in np.unique(groups):
            assert len(np.unique(folds[groups == group])) == 1

    # Check that no group is on both sides of the split
    groups = np.asarray(groups, dtype=object)
    for train, test in lkf.split(X, y, groups):
        assert len(np.intersect1d(groups[train], groups[test])) == 0

    # groups can also be a list
    cv_iter = list(lkf.split(X, y, groups.tolist()))
    for (train1, test1), (train2, test2) in zip(lkf.split(X, y, groups), cv_iter):
        assert_array_equal(train1, train2)
        assert_array_equal(test1, test2)

    # Should fail if there are more folds than groups
    groups = np.array([1, 1, 1, 2, 2])
    X = y = np.ones(len(groups))
    with pytest.raises(ValueError, match="Cannot have number of splits.*greater"):
        next(GroupKFold(n_splits=3).split(X, y, groups))


def test_time_series_cv():
    X = [[1, 2], [3, 4], [5, 6], [7, 8], [9, 10], [11, 12], [13, 14]]

    # Should fail if there are more folds than samples
    with pytest.raises(ValueError, match="Cannot have number of folds.*greater"):
        next(TimeSeriesSplit(n_splits=7).split(X))

    tscv = TimeSeriesSplit(2)

    # Manually check that Time Series CV preserves the data
    # ordering on toy datasets
    splits = tscv.split(X[:-1])
    train, test = next(splits)
    assert_array_equal(train, [0, 1])
    assert_array_equal(test, [2, 3])

    train, test = next(splits)
    assert_array_equal(train, [0, 1, 2, 3])
    assert_array_equal(test, [4, 5])

    splits = TimeSeriesSplit(2).split(X)

    train, test = next(splits)
    assert_array_equal(train, [0, 1, 2])
    assert_array_equal(test, [3, 4])

    train, test = next(splits)
    assert_array_equal(train, [0, 1, 2, 3, 4])
    assert_array_equal(test, [5, 6])

    # Check get_n_splits returns the correct number of splits
    splits = TimeSeriesSplit(2).split(X)
    n_splits_actual = len(list(splits))
    assert n_splits_actual == tscv.get_n_splits()
    assert n_splits_actual == 2


def _check_time_series_max_train_size(splits, check_splits, max_train_size):
    for (train, test), (check_train, check_test) in zip(splits, check_splits):
        assert_array_equal(test, check_test)
        assert len(check_train) <= max_train_size
        suffix_start = max(len(train) - max_train_size, 0)
        assert_array_equal(check_train, train[suffix_start:])


def test_time_series_max_train_size():
    X = np.zeros((6, 1))
    splits = TimeSeriesSplit(n_splits=3).split(X)
    check_splits = TimeSeriesSplit(n_splits=3, max_train_size=3).split(X)
    _check_time_series_max_train_size(splits, check_splits, max_train_size=3)

    # Test for the case where the size of a fold is greater than max_train_size
    check_splits = TimeSeriesSplit(n_splits=3, max_train_size=2).split(X)
    _check_time_series_max_train_size(splits, check_splits, max_train_size=2)

    # Test for the case where the size of each fold is less than max_train_size
    check_splits = TimeSeriesSplit(n_splits=3, max_train_size=5).split(X)
    _check_time_series_max_train_size(splits, check_splits, max_train_size=2)


def test_time_series_test_size():
    X = np.zeros((10, 1))

    # Test alone
    splits = TimeSeriesSplit(n_splits=3, test_size=3).split(X)

    train, test = next(splits)
    assert_array_equal(train, [0])
    assert_array_equal(test, [1, 2, 3])

    train, test = next(splits)
    assert_array_equal(train, [0, 1, 2, 3])
    assert_array_equal(test, [4, 5, 6])

    train, test = next(splits)
    assert_array_equal(train, [0, 1, 2, 3, 4, 5, 6])
    assert_array_equal(test, [7, 8, 9])

    # Test with max_train_size
    splits = TimeSeriesSplit(n_splits=2, test_size=2, max_train_size=4).split(X)

    train, test = next(splits)
    assert_array_equal(train, [2, 3, 4, 5])
    assert_array_equal(test, [6, 7])

    train, test = next(splits)
    assert_array_equal(train, [4, 5, 6, 7])
    assert_array_equal(test, [8, 9])

    # Should fail with not enough data points for configuration
    with pytest.raises(ValueError, match="Too many splits.*with test_size"):
        splits = TimeSeriesSplit(n_splits=5, test_size=2).split(X)
        next(splits)


def test_time_series_gap():
    X = np.zeros((10, 1))

    # Test alone
    splits = TimeSeriesSplit(n_splits=2, gap=2).split(X)

    train, test = next(splits)
    assert_array_equal(train, [0, 1])
    assert_array_equal(test, [4, 5, 6])

    train, test = next(splits)
    assert_array_equal(train, [0, 1, 2, 3, 4])
    assert_array_equal(test, [7, 8, 9])

    # Test with max_train_size
    splits = TimeSeriesSplit(n_splits=3, gap=2, max_train_size=2).split(X)

    train, test = next(splits)
    assert_array_equal(train, [0, 1])
    assert_array_equal(test, [4, 5])

    train, test = next(splits)
    assert_array_equal(train, [2, 3])
    assert_array_equal(test, [6, 7])

    train, test = next(splits)
    assert_array_equal(train, [4, 5])
    assert_array_equal(test, [8, 9])

    # Test with test_size
    splits = TimeSeriesSplit(n_splits=2, gap=2, max_train_size=4, test_size=2).split(X)

    train, test = next(splits)
    assert_array_equal(train, [0, 1, 2, 3])
    assert_array_equal(test, [6, 7])

    train, test = next(splits)
    assert_array_equal(train, [2, 3, 4, 5])
    assert_array_equal(test, [8, 9])

    # Test with additional test_size
    splits = TimeSeriesSplit(n_splits=2, gap=2, test_size=3).split(X)

    train, test = next(splits)
    assert_array_equal(train, [0, 1])
    assert_array_equal(test, [4, 5, 6])

    train, test = next(splits)
    assert_array_equal(train, [0, 1, 2, 3, 4])
    assert_array_equal(test, [7, 8, 9])

    # Verify proper error is thrown
    with pytest.raises(ValueError, match="Too many splits.*and gap"):
        splits = TimeSeriesSplit(n_splits=4, gap=2).split(X)
        next(splits)


def test_nested_cv():
    # Test if nested cross validation works with different combinations of cv
    rng = np.random.RandomState(0)

    X, y = make_classification(n_samples=15, n_classes=2, random_state=0)
    groups = rng.randint(0, 5, 15)

    cvs = [
        LeaveOneGroupOut(),
        LeaveOneOut(),
        GroupKFold(n_splits=3),
        StratifiedKFold(),
        StratifiedGroupKFold(),
        StratifiedShuffleSplit(n_splits=3, random_state=0),
    ]

    for inner_cv, outer_cv in combinations_with_replacement(cvs, 2):
        gs = GridSearchCV(
            Ridge(), param_grid={"alpha": [1, 0.1]}, cv=inner_cv, error_score="raise"
        )
        cross_val_score(
            gs, X=X, y=y, groups=groups, cv=outer_cv, fit_params={"groups": groups}
        )


def test_build_repr():
    class MockSplitter:
        def __init__(self, a, b=0, c=None):
            self.a = a
            self.b = b
            self.c = c

        def __repr__(self):
            return _build_repr(self)

    assert repr(MockSplitter(5, 6)) == "MockSplitter(a=5, b=6, c=None)"


@pytest.mark.parametrize(
    "CVSplitter", (ShuffleSplit, GroupShuffleSplit, StratifiedShuffleSplit)
)
def test_shuffle_split_empty_trainset(CVSplitter):
    cv = CVSplitter(test_size=0.99)
    X, y = [[1]], [0]  # 1 sample
    with pytest.raises(
        ValueError,
        match=(
            "With n_samples=1, test_size=0.99 and train_size=None, "
            "the resulting train set will be empty"
        ),
    ):
        next(cv.split(X, y, groups=[1]))


def test_train_test_split_empty_trainset():
    (X,) = [[1]]  # 1 sample
    with pytest.raises(
        ValueError,
        match=(
            "With n_samples=1, test_size=0.99 and train_size=None, "
            "the resulting train set will be empty"
        ),
    ):
        train_test_split(X, test_size=0.99)

    X = [[1], [1], [1]]  # 3 samples, ask for more than 2 thirds
    with pytest.raises(
        ValueError,
        match=(
            "With n_samples=3, test_size=0.67 and train_size=None, "
            "the resulting train set will be empty"
        ),
    ):
        train_test_split(X, test_size=0.67)


def test_leave_one_out_empty_trainset():
    # LeaveOneGroup out expect at least 2 groups so no need to check
    cv = LeaveOneOut()
    X, y = [[1]], [0]  # 1 sample
    with pytest.raises(ValueError, match="Cannot perform LeaveOneOut with n_samples=1"):
        next(cv.split(X, y))


def test_leave_p_out_empty_trainset():
    # No need to check LeavePGroupsOut
    cv = LeavePOut(p=2)
    X, y = [[1], [2]], [0, 3]  # 2 samples
    with pytest.raises(
        ValueError, match="p=2 must be strictly less than the number of samples=2"
    ):
        next(cv.split(X, y, groups=[1, 2]))


@pytest.mark.parametrize("Klass", (KFold, StratifiedKFold, StratifiedGroupKFold))
def test_random_state_shuffle_false(Klass):
    # passing a non-default random_state when shuffle=False makes no sense
    with pytest.raises(ValueError, match="has no effect since shuffle is False"):
        Klass(3, shuffle=False, random_state=0)


<<<<<<< HEAD
def test_group_time_series_fail_groups_are_none():
    # The GroupTimeSeriesSplit with no group should raise an Error
    X = [[1, 2], [3, 4], [5, 6], [7, 8], [9, 10], [11, 12], [13, 14]]

    # Should fail if the 'groups' is None
    with pytest.raises(
            ValueError,
            match="The 'groups' parameter should not be None"):
        next(GroupTimeSeriesSplit(n_splits=7).split(X))


def test_group_time_series_ordering_and_group_preserved():
    # With this test we check that we are only evaluating
    # unseen groups in the future
    groups = np.array(['a', 'a', 'a', 'b', 'b', 'b', 'c', 'c', 'c',
                      'd', 'd', 'd'])
    n_samples = len(groups)
    n_splits = 3

    X = y = np.ones(n_samples)
    # Fake array of time like
    time_stamps = X * np.arange(n_samples)

    gtf = GroupTimeSeriesSplit(n_splits=n_splits)

    # We check two things here:
    # 1. Elements of a group in the evaluation split should not be
    # in the training split
    # 2. Elements of the training split should be in the past
    splits = gtf.split(X, y, groups)

    # Get all the other entries for the groups found in test
    for (train, test) in splits:
        # verify that they are not in the test set
        assert len(np.intersect1d(groups[train], groups[test])) == 0
        # All the elements in the train set should be in past of the
        # elements of the test set
        for e in time_stamps[train]:
            assert (e < time_stamps[test]).all()


def test_group_time_series_more_folds_than_group():
    # Should fail if there are more folds than groups
    groups = np.array([1, 1, 1, 2, 2])
    X = y = np.ones(len(groups))
    with pytest.raises(
            ValueError,
            match="Cannot have number of folds=4 greater"
                  " than the number of groups=2"):
        next(GroupTimeSeriesSplit(n_splits=3).split(X, y, groups))


def test_group_time_series_max_train_size():
    groups = np.array(['a', 'a', 'a', 'b', 'b', 'b', 'c', 'c', 'c',
                       'd', 'd', 'd'])
    n_samples = len(groups)
    X = y = np.ones(n_samples)
    splits = GroupTimeSeriesSplit(n_splits=3,
                                  max_train_size=3).split(X, y, groups)
    check_splits = GroupTimeSeriesSplit(n_splits=3,
                                        max_train_size=3).split(X, y, groups)
    _check_time_series_max_train_size(splits, check_splits, max_train_size=3)

    # Test for the case where the size of a fold is greater than max_train_size
    check_splits = GroupTimeSeriesSplit(n_splits=3,
                                        max_train_size=2).split(X, y, groups)
    _check_time_series_max_train_size(splits, check_splits, max_train_size=2)

    # Test for the case where the size of each fold is less than max_train_size
    check_splits = GroupTimeSeriesSplit(n_splits=3,
                                        max_train_size=5).split(X, y, groups)
    _check_time_series_max_train_size(splits, check_splits, max_train_size=2)


def test_group_time_series_non_overlap_group():
    groups = np.array(['a', 'a', 'a', 'a', 'a', 'a', 'b', 'b', 'b', 'b', 'b',
                       'c', 'c', 'c', 'c', 'd', 'd', 'd'])
    gtss = GroupTimeSeriesSplit(n_splits=3)
    splits = gtss.split(groups, groups=groups)
    train, test = next(splits)
    assert_array_equal(train, np.array([0, 1, 2, 3, 4, 5]))
    assert_array_equal(test, np.array([6, 7, 8, 9, 10]))
    assert_array_equal(groups[train], np.array(['a', 'a', 'a',
                                                'a', 'a', 'a']))
    assert_array_equal(groups[test], np.array(['b', 'b', 'b', 'b', 'b']))

    train, test = next(splits)
    assert_array_equal(train, np.array([0, 1, 2, 3, 4, 5, 6, 7, 8, 9, 10]))
    assert_array_equal(test, np.array([11, 12, 13, 14]))
    assert_array_equal(groups[train], np.array(['a', 'a', 'a', 'a',
                                                'a', 'a',
                                                'b', 'b', 'b', 'b', 'b']))
    assert_array_equal(groups[test], np.array(['c', 'c', 'c', 'c']))

    train, test = next(splits)
    assert_array_equal(train, np.array([0, 1, 2, 3, 4, 5, 6, 7, 8,
                                        9, 10, 11, 12, 13, 14]))
    assert_array_equal(test, np.array([15, 16, 17]))
    assert_array_equal(groups[train], np.array(['a', 'a', 'a',
                                                'a', 'a', 'a',
                                                'b', 'b', 'b', 'b', 'b',
                                                'c', 'c', 'c', 'c']))
    assert_array_equal(groups[test], ['d', 'd', 'd'])


def test_group_time_series_non_continuous():
    groups = np.array(['a', 'a', 'a', 'a', 'a', 'a', 'b', 'b', 'b', 'b', 'b',
                       'c', 'c', 'c', 'c', 'a', 'd', 'd'])
    X = y = np.ones(len(groups))
    with pytest.raises(
            ValueError,
            match="The groups should be continuous."
                  " Found a non-countinuous group at"
                  " index=15"):
        next(GroupTimeSeriesSplit(n_splits=3).split(X, y, groups))


@pytest.mark.parametrize('cv, expected', [
    (KFold(), True),
    (KFold(shuffle=True, random_state=123), True),
    (StratifiedKFold(), True),
    (StratifiedKFold(shuffle=True, random_state=123), True),
    (RepeatedKFold(random_state=123), True),
    (RepeatedStratifiedKFold(random_state=123), True),
    (ShuffleSplit(random_state=123), True),
    (GroupShuffleSplit(random_state=123), True),
    (StratifiedShuffleSplit(random_state=123), True),
    (GroupKFold(), True),
    (TimeSeriesSplit(), True),
    (LeaveOneOut(), True),
    (LeaveOneGroupOut(), True),
    (LeavePGroupsOut(n_groups=2), True),
    (LeavePOut(p=2), True),

    (KFold(shuffle=True, random_state=None), False),
    (KFold(shuffle=True, random_state=None), False),
    (StratifiedKFold(shuffle=True, random_state=np.random.RandomState(0)),
     False),
    (StratifiedKFold(shuffle=True, random_state=np.random.RandomState(0)),
     False),
    (RepeatedKFold(random_state=None), False),
    (RepeatedKFold(random_state=np.random.RandomState(0)), False),
    (RepeatedStratifiedKFold(random_state=None), False),
    (RepeatedStratifiedKFold(random_state=np.random.RandomState(0)), False),
    (ShuffleSplit(random_state=None), False),
    (ShuffleSplit(random_state=np.random.RandomState(0)), False),
    (GroupShuffleSplit(random_state=None), False),
    (GroupShuffleSplit(random_state=np.random.RandomState(0)), False),
    (StratifiedShuffleSplit(random_state=None), False),
    (StratifiedShuffleSplit(random_state=np.random.RandomState(0)), False),
    (GroupTimeSeriesSplit(), True),
    (GroupTimeSeriesSplit(n_splits=3), True),
    (GroupTimeSeriesSplit(n_splits=3, max_train_size=3), True),
])
=======
@pytest.mark.parametrize(
    "cv, expected",
    [
        (KFold(), True),
        (KFold(shuffle=True, random_state=123), True),
        (StratifiedKFold(), True),
        (StratifiedKFold(shuffle=True, random_state=123), True),
        (StratifiedGroupKFold(shuffle=True, random_state=123), True),
        (StratifiedGroupKFold(), True),
        (RepeatedKFold(random_state=123), True),
        (RepeatedStratifiedKFold(random_state=123), True),
        (ShuffleSplit(random_state=123), True),
        (GroupShuffleSplit(random_state=123), True),
        (StratifiedShuffleSplit(random_state=123), True),
        (GroupKFold(), True),
        (TimeSeriesSplit(), True),
        (LeaveOneOut(), True),
        (LeaveOneGroupOut(), True),
        (LeavePGroupsOut(n_groups=2), True),
        (LeavePOut(p=2), True),
        (KFold(shuffle=True, random_state=None), False),
        (KFold(shuffle=True, random_state=None), False),
        (StratifiedKFold(shuffle=True, random_state=np.random.RandomState(0)), False),
        (StratifiedKFold(shuffle=True, random_state=np.random.RandomState(0)), False),
        (RepeatedKFold(random_state=None), False),
        (RepeatedKFold(random_state=np.random.RandomState(0)), False),
        (RepeatedStratifiedKFold(random_state=None), False),
        (RepeatedStratifiedKFold(random_state=np.random.RandomState(0)), False),
        (ShuffleSplit(random_state=None), False),
        (ShuffleSplit(random_state=np.random.RandomState(0)), False),
        (GroupShuffleSplit(random_state=None), False),
        (GroupShuffleSplit(random_state=np.random.RandomState(0)), False),
        (StratifiedShuffleSplit(random_state=None), False),
        (StratifiedShuffleSplit(random_state=np.random.RandomState(0)), False),
    ],
)
>>>>>>> d2707392
def test_yields_constant_splits(cv, expected):
    assert _yields_constant_splits(cv) == expected<|MERGE_RESOLUTION|>--- conflicted
+++ resolved
@@ -35,11 +35,8 @@
 from sklearn.model_selection import GridSearchCV
 from sklearn.model_selection import RepeatedKFold
 from sklearn.model_selection import RepeatedStratifiedKFold
-<<<<<<< HEAD
 from sklearn.model_selection import GroupTimeSeriesSplit
-=======
 from sklearn.model_selection import StratifiedGroupKFold
->>>>>>> d2707392
 
 from sklearn.linear_model import Ridge
 
@@ -1844,7 +1841,6 @@
         Klass(3, shuffle=False, random_state=0)
 
 
-<<<<<<< HEAD
 def test_group_time_series_fail_groups_are_none():
     # The GroupTimeSeriesSplit with no group should raise an Error
     X = [[1, 2], [3, 4], [5, 6], [7, 8], [9, 10], [11, 12], [13, 14]]
@@ -1999,43 +1995,5 @@
     (GroupTimeSeriesSplit(n_splits=3), True),
     (GroupTimeSeriesSplit(n_splits=3, max_train_size=3), True),
 ])
-=======
-@pytest.mark.parametrize(
-    "cv, expected",
-    [
-        (KFold(), True),
-        (KFold(shuffle=True, random_state=123), True),
-        (StratifiedKFold(), True),
-        (StratifiedKFold(shuffle=True, random_state=123), True),
-        (StratifiedGroupKFold(shuffle=True, random_state=123), True),
-        (StratifiedGroupKFold(), True),
-        (RepeatedKFold(random_state=123), True),
-        (RepeatedStratifiedKFold(random_state=123), True),
-        (ShuffleSplit(random_state=123), True),
-        (GroupShuffleSplit(random_state=123), True),
-        (StratifiedShuffleSplit(random_state=123), True),
-        (GroupKFold(), True),
-        (TimeSeriesSplit(), True),
-        (LeaveOneOut(), True),
-        (LeaveOneGroupOut(), True),
-        (LeavePGroupsOut(n_groups=2), True),
-        (LeavePOut(p=2), True),
-        (KFold(shuffle=True, random_state=None), False),
-        (KFold(shuffle=True, random_state=None), False),
-        (StratifiedKFold(shuffle=True, random_state=np.random.RandomState(0)), False),
-        (StratifiedKFold(shuffle=True, random_state=np.random.RandomState(0)), False),
-        (RepeatedKFold(random_state=None), False),
-        (RepeatedKFold(random_state=np.random.RandomState(0)), False),
-        (RepeatedStratifiedKFold(random_state=None), False),
-        (RepeatedStratifiedKFold(random_state=np.random.RandomState(0)), False),
-        (ShuffleSplit(random_state=None), False),
-        (ShuffleSplit(random_state=np.random.RandomState(0)), False),
-        (GroupShuffleSplit(random_state=None), False),
-        (GroupShuffleSplit(random_state=np.random.RandomState(0)), False),
-        (StratifiedShuffleSplit(random_state=None), False),
-        (StratifiedShuffleSplit(random_state=np.random.RandomState(0)), False),
-    ],
-)
->>>>>>> d2707392
 def test_yields_constant_splits(cv, expected):
     assert _yields_constant_splits(cv) == expected