--- conflicted
+++ resolved
@@ -2687,15 +2687,7 @@
         assert grid_search.cv_results_[f"param_{param}"].dtype == object
 
 
-<<<<<<< HEAD
-def test_search_with_estimators():
-=======
-@pytest.mark.filterwarnings(
-    "ignore:in the future the `.dtype` attribute of a given datatype object must "
-    "be a valid dtype instance:DeprecationWarning"
-)
 def test_search_with_estimators_issue_29157():
->>>>>>> 8a65fffa
     pd = pytest.importorskip("pandas")
     df = pd.DataFrame(
         {
