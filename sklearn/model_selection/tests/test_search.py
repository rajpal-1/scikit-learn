"""Test the search module"""

from collections.abc import Iterable, Sized
from io import StringIO
from itertools import chain, product
import pickle
import sys
from types import GeneratorType
import re

import numpy as np
import scipy.sparse as sp
import pytest

from sklearn.utils.fixes import sp_version
from sklearn.utils.testing import assert_equal
from sklearn.utils.testing import assert_not_equal
from sklearn.utils.testing import assert_raises
from sklearn.utils.testing import assert_warns
from sklearn.utils.testing import assert_warns_message
from sklearn.utils.testing import assert_no_warnings
from sklearn.utils.testing import assert_raise_message
from sklearn.utils.testing import assert_array_equal
from sklearn.utils.testing import assert_array_almost_equal
from sklearn.utils.testing import assert_allclose
from sklearn.utils.testing import assert_almost_equal
from sklearn.utils.testing import assert_greater_equal
from sklearn.utils.testing import ignore_warnings
from sklearn.utils.mocking import CheckingClassifier, MockDataFrame

from scipy.stats import bernoulli, expon, uniform

from sklearn.base import BaseEstimator
from sklearn.base import clone
from sklearn.exceptions import NotFittedError
from sklearn.datasets import make_classification
from sklearn.datasets import make_blobs
from sklearn.datasets import make_multilabel_classification

from sklearn.model_selection import fit_grid_point
from sklearn.model_selection import cross_val_score
from sklearn.model_selection import KFold
from sklearn.model_selection import StratifiedKFold
from sklearn.model_selection import StratifiedShuffleSplit
from sklearn.model_selection import LeaveOneGroupOut
from sklearn.model_selection import LeavePGroupsOut
from sklearn.model_selection import GroupKFold
from sklearn.model_selection import GroupShuffleSplit
from sklearn.model_selection import GridSearchCV
from sklearn.model_selection import RandomizedSearchCV
from sklearn.model_selection import ParameterGrid
from sklearn.model_selection import ParameterSampler
from sklearn.model_selection._search import BaseSearchCV

from sklearn.model_selection._validation import FitFailedWarning

from sklearn.svm import LinearSVC, SVC
from sklearn.tree import DecisionTreeRegressor
from sklearn.tree import DecisionTreeClassifier
from sklearn.cluster import KMeans
from sklearn.neighbors import KernelDensity
from sklearn.metrics import f1_score
from sklearn.metrics import recall_score
from sklearn.metrics import accuracy_score
from sklearn.metrics import make_scorer
from sklearn.metrics import roc_auc_score
from sklearn.impute import SimpleImputer
from sklearn.pipeline import Pipeline
from sklearn.linear_model import Ridge, SGDClassifier

from sklearn.model_selection.tests.common import OneTimeSplitter


# Neither of the following two estimators inherit from BaseEstimator,
# to test hyperparameter search on user-defined classifiers.
class MockClassifier(object):
    """Dummy classifier to test the parameter search algorithms"""
    def __init__(self, foo_param=0):
        self.foo_param = foo_param

    def fit(self, X, Y):
        assert len(X) == len(Y)
        self.classes_ = np.unique(Y)
        return self

    def predict(self, T):
        return T.shape[0]

    def transform(self, X):
        return X + self.foo_param

    def inverse_transform(self, X):
        return X - self.foo_param

    predict_proba = predict
    predict_log_proba = predict
    decision_function = predict

    def score(self, X=None, Y=None):
        if self.foo_param > 1:
            score = 1.
        else:
            score = 0.
        return score

    def get_params(self, deep=False):
        return {'foo_param': self.foo_param}

    def set_params(self, **params):
        self.foo_param = params['foo_param']
        return self


class LinearSVCNoScore(LinearSVC):
    """An LinearSVC classifier that has no score method."""
    @property
    def score(self):
        raise AttributeError


X = np.array([[-1, -1], [-2, -1], [1, 1], [2, 1]])
y = np.array([1, 1, 2, 2])


def assert_grid_iter_equals_getitem(grid):
    assert_equal(list(grid), [grid[i] for i in range(len(grid))])


@pytest.mark.parametrize(
    "input, error_type, error_message",
    [(0, TypeError, r'Parameter grid is not a dict or a list \(0\)'),
     ([{'foo': [0]}, 0], TypeError, r'Parameter grid is not a dict \(0\)'),
     ({'foo': 0}, TypeError, "Parameter grid value is not iterable "
      r"\(key='foo', value=0\)")]
)
def test_validate_parameter_grid_input(input, error_type, error_message):
    with pytest.raises(error_type, match=error_message):
        ParameterGrid(input)


def test_parameter_grid():

    # Test basic properties of ParameterGrid.
    params1 = {"foo": [1, 2, 3]}
    grid1 = ParameterGrid(params1)
    assert isinstance(grid1, Iterable)
    assert isinstance(grid1, Sized)
    assert_equal(len(grid1), 3)
    assert_grid_iter_equals_getitem(grid1)

    params2 = {"foo": [4, 2],
               "bar": ["ham", "spam", "eggs"]}
    grid2 = ParameterGrid(params2)
    assert_equal(len(grid2), 6)

    # loop to assert we can iterate over the grid multiple times
    for i in range(2):
        # tuple + chain transforms {"a": 1, "b": 2} to ("a", 1, "b", 2)
        points = set(tuple(chain(*(sorted(p.items())))) for p in grid2)
        assert_equal(points,
                     set(("bar", x, "foo", y)
                         for x, y in product(params2["bar"], params2["foo"])))
    assert_grid_iter_equals_getitem(grid2)

    # Special case: empty grid (useful to get default estimator settings)
    empty = ParameterGrid({})
    assert_equal(len(empty), 1)
    assert_equal(list(empty), [{}])
    assert_grid_iter_equals_getitem(empty)
    assert_raises(IndexError, lambda: empty[1])

    has_empty = ParameterGrid([{'C': [1, 10]}, {}, {'C': [.5]}])
    assert_equal(len(has_empty), 4)
    assert_equal(list(has_empty), [{'C': 1}, {'C': 10}, {}, {'C': .5}])
    assert_grid_iter_equals_getitem(has_empty)


@pytest.mark.filterwarnings('ignore: The default of the `iid`')  # 0.22
@pytest.mark.filterwarnings('ignore: The default value of cv')  # 0.22
def test_grid_search():
    # Test that the best estimator contains the right value for foo_param
    clf = MockClassifier()
    grid_search = GridSearchCV(clf, {'foo_param': [1, 2, 3]}, verbose=3)
    # make sure it selects the smallest parameter in case of ties
    old_stdout = sys.stdout
    sys.stdout = StringIO()
    grid_search.fit(X, y)
    sys.stdout = old_stdout
    assert_equal(grid_search.best_estimator_.foo_param, 2)

    assert_array_equal(grid_search.cv_results_["param_foo_param"].data,
                       [1, 2, 3])

    # Smoke test the score etc:
    grid_search.score(X, y)
    grid_search.predict_proba(X)
    grid_search.decision_function(X)
    grid_search.transform(X)

    # Test exception handling on scoring
    grid_search.scoring = 'sklearn'
    assert_raises(ValueError, grid_search.fit, X, y)


def check_hyperparameter_searcher_with_fit_params(klass, **klass_kwargs):
    X = np.arange(100).reshape(10, 10)
    y = np.array([0] * 5 + [1] * 5)
    clf = CheckingClassifier(expected_fit_params=['spam', 'eggs'])
    searcher = klass(clf, {'foo_param': [1, 2, 3]}, cv=2, **klass_kwargs)

    # The CheckingClassifier generates an assertion error if
    # a parameter is missing or has length != len(X).
    assert_raise_message(AssertionError,
                         "Expected fit parameter(s) ['eggs'] not seen.",
                         searcher.fit, X, y, spam=np.ones(10))
    assert_raise_message(AssertionError,
                         "Fit parameter spam has length 1; expected 4.",
                         searcher.fit, X, y, spam=np.ones(1),
                         eggs=np.zeros(10))
    searcher.fit(X, y, spam=np.ones(10), eggs=np.zeros(10))


@pytest.mark.filterwarnings('ignore: The default of the `iid`')  # 0.22
def test_grid_search_with_fit_params():
    check_hyperparameter_searcher_with_fit_params(GridSearchCV,
                                                  error_score='raise')


@pytest.mark.filterwarnings('ignore: The default of the `iid`')  # 0.22
def test_random_search_with_fit_params():
    check_hyperparameter_searcher_with_fit_params(RandomizedSearchCV, n_iter=1,
                                                  error_score='raise')


@ignore_warnings
def test_grid_search_no_score():
    # Test grid-search on classifier that has no score function.
    clf = LinearSVC(random_state=0)
    X, y = make_blobs(random_state=0, centers=2)
    Cs = [.1, 1, 10]
    clf_no_score = LinearSVCNoScore(random_state=0)
    grid_search = GridSearchCV(clf, {'C': Cs}, scoring='accuracy')
    grid_search.fit(X, y)

    grid_search_no_score = GridSearchCV(clf_no_score, {'C': Cs},
                                        scoring='accuracy')
    # smoketest grid search
    grid_search_no_score.fit(X, y)

    # check that best params are equal
    assert_equal(grid_search_no_score.best_params_, grid_search.best_params_)
    # check that we can call score and that it gives the correct result
    assert_equal(grid_search.score(X, y), grid_search_no_score.score(X, y))

    # giving no scoring function raises an error
    grid_search_no_score = GridSearchCV(clf_no_score, {'C': Cs})
    assert_raise_message(TypeError, "no scoring", grid_search_no_score.fit,
                         [[1]])


@pytest.mark.filterwarnings('ignore: The default of the `iid`')  # 0.22
@pytest.mark.filterwarnings('ignore: The default value of cv')  # 0.22
def test_grid_search_score_method():
    X, y = make_classification(n_samples=100, n_classes=2, flip_y=.2,
                               random_state=0)
    clf = LinearSVC(random_state=0)
    grid = {'C': [.1]}

    search_no_scoring = GridSearchCV(clf, grid, scoring=None).fit(X, y)
    search_accuracy = GridSearchCV(clf, grid, scoring='accuracy').fit(X, y)
    search_no_score_method_auc = GridSearchCV(LinearSVCNoScore(), grid,
                                              scoring='roc_auc'
                                              ).fit(X, y)
    search_auc = GridSearchCV(clf, grid, scoring='roc_auc').fit(X, y)

    # Check warning only occurs in situation where behavior changed:
    # estimator requires score method to compete with scoring parameter
    score_no_scoring = search_no_scoring.score(X, y)
    score_accuracy = search_accuracy.score(X, y)
    score_no_score_auc = search_no_score_method_auc.score(X, y)
    score_auc = search_auc.score(X, y)

    # ensure the test is sane
    assert score_auc < 1.0
    assert score_accuracy < 1.0
    assert_not_equal(score_auc, score_accuracy)

    assert_almost_equal(score_accuracy, score_no_scoring)
    assert_almost_equal(score_auc, score_no_score_auc)


@pytest.mark.filterwarnings('ignore: The default of the `iid`')  # 0.22
@pytest.mark.filterwarnings('ignore: The default value of n_split')  # 0.22
def test_grid_search_groups():
    # Check if ValueError (when groups is None) propagates to GridSearchCV
    # And also check if groups is correctly passed to the cv object
    rng = np.random.RandomState(0)

    X, y = make_classification(n_samples=15, n_classes=2, random_state=0)
    groups = rng.randint(0, 3, 15)

    clf = LinearSVC(random_state=0)
    grid = {'C': [1]}

    group_cvs = [LeaveOneGroupOut(), LeavePGroupsOut(2), GroupKFold(),
                 GroupShuffleSplit()]
    for cv in group_cvs:
        gs = GridSearchCV(clf, grid, cv=cv)
        assert_raise_message(ValueError,
                             "The 'groups' parameter should not be None.",
                             gs.fit, X, y)
        gs.fit(X, y, groups=groups)

    non_group_cvs = [StratifiedKFold(), StratifiedShuffleSplit()]
    for cv in non_group_cvs:
        gs = GridSearchCV(clf, grid, cv=cv)
        # Should not raise an error
        gs.fit(X, y)


@pytest.mark.filterwarnings('ignore: The default of the `iid`')  # 0.22
@pytest.mark.filterwarnings('ignore: The default value of cv')  # 0.22
def test_classes__property():
    # Test that classes_ property matches best_estimator_.classes_
    X = np.arange(100).reshape(10, 10)
    y = np.array([0] * 5 + [1] * 5)
    Cs = [.1, 1, 10]

    grid_search = GridSearchCV(LinearSVC(random_state=0), {'C': Cs})
    grid_search.fit(X, y)
    assert_array_equal(grid_search.best_estimator_.classes_,
                       grid_search.classes_)

    # Test that regressors do not have a classes_ attribute
    grid_search = GridSearchCV(Ridge(), {'alpha': [1.0, 2.0]})
    grid_search.fit(X, y)
    assert not hasattr(grid_search, 'classes_')

    # Test that the grid searcher has no classes_ attribute before it's fit
    grid_search = GridSearchCV(LinearSVC(random_state=0), {'C': Cs})
    assert not hasattr(grid_search, 'classes_')

    # Test that the grid searcher has no classes_ attribute without a refit
    grid_search = GridSearchCV(LinearSVC(random_state=0),
                               {'C': Cs}, refit=False)
    grid_search.fit(X, y)
    assert not hasattr(grid_search, 'classes_')


@pytest.mark.filterwarnings('ignore: The default of the `iid`')  # 0.22
@pytest.mark.filterwarnings('ignore: The default value of cv')  # 0.22
def test_trivial_cv_results_attr():
    # Test search over a "grid" with only one point.
    clf = MockClassifier()
    grid_search = GridSearchCV(clf, {'foo_param': [1]})
    grid_search.fit(X, y)
    assert hasattr(grid_search, "cv_results_")

    random_search = RandomizedSearchCV(clf, {'foo_param': [0]}, n_iter=1)
    random_search.fit(X, y)
    assert hasattr(grid_search, "cv_results_")


@pytest.mark.filterwarnings('ignore: The default of the `iid`')  # 0.22
@pytest.mark.filterwarnings('ignore: The default value of cv')  # 0.22
def test_no_refit():
    # Test that GSCV can be used for model selection alone without refitting
    clf = MockClassifier()
    for scoring in [None, ['accuracy', 'precision']]:
        grid_search = GridSearchCV(clf, {'foo_param': [1, 2, 3]}, refit=False)
        grid_search.fit(X, y)
        assert not hasattr(grid_search, "best_estimator_") and \
            hasattr(grid_search, "best_index_") and \
            hasattr(grid_search, "best_params_")

        # Make sure the functions predict/transform etc raise meaningful
        # error messages
        for fn_name in ('predict', 'predict_proba', 'predict_log_proba',
                        'transform', 'inverse_transform'):
            assert_raise_message(NotFittedError,
                                 ('refit=False. %s is available only after '
                                  'refitting on the best parameters'
                                  % fn_name), getattr(grid_search, fn_name), X)

    # Test that an invalid refit param raises appropriate error messages
    for refit in ["", 5, True, 'recall', 'accuracy']:
        assert_raise_message(ValueError, "For multi-metric scoring, the "
                             "parameter refit must be set to a scorer key",
                             GridSearchCV(clf, {}, refit=refit,
                                          scoring={'acc': 'accuracy',
                                                   'prec': 'precision'}
                                          ).fit,
                             X, y)


@pytest.mark.filterwarnings('ignore: The default of the `iid`')  # 0.22
@pytest.mark.filterwarnings('ignore: The default value of cv')  # 0.22
def test_grid_search_error():
    # Test that grid search will capture errors on data with different length
    X_, y_ = make_classification(n_samples=200, n_features=100, random_state=0)

    clf = LinearSVC()
    cv = GridSearchCV(clf, {'C': [0.1, 1.0]})
    assert_raises(ValueError, cv.fit, X_[:180], y_)


@pytest.mark.filterwarnings('ignore: The default of the `iid`')  # 0.22
@pytest.mark.filterwarnings('ignore: The default value of cv')  # 0.22
def test_grid_search_one_grid_point():
    X_, y_ = make_classification(n_samples=200, n_features=100, random_state=0)
    param_dict = {"C": [1.0], "kernel": ["rbf"], "gamma": [0.1]}

    clf = SVC(gamma='auto')
    cv = GridSearchCV(clf, param_dict)
    cv.fit(X_, y_)

    clf = SVC(C=1.0, kernel="rbf", gamma=0.1)
    clf.fit(X_, y_)

    assert_array_equal(clf.dual_coef_, cv.best_estimator_.dual_coef_)


@pytest.mark.filterwarnings('ignore: The default of the `iid`')  # 0.22
@pytest.mark.filterwarnings('ignore: The default value of cv')  # 0.22
def test_grid_search_when_param_grid_includes_range():
    # Test that the best estimator contains the right value for foo_param
    clf = MockClassifier()
    grid_search = None
    grid_search = GridSearchCV(clf, {'foo_param': range(1, 4)})
    grid_search.fit(X, y)
    assert_equal(grid_search.best_estimator_.foo_param, 2)


@pytest.mark.filterwarnings('ignore: The default of the `iid`')  # 0.22
@pytest.mark.filterwarnings('ignore: The default value of cv')  # 0.22
def test_grid_search_bad_param_grid():
    param_dict = {"C": 1.0}
    clf = SVC(gamma='auto')
    assert_raise_message(
        ValueError,
        "Parameter values for parameter (C) need to be a sequence"
        "(but not a string) or np.ndarray.",
        GridSearchCV, clf, param_dict)

    param_dict = {"C": []}
    clf = SVC(gamma="scale")
    assert_raise_message(
        ValueError,
        "Parameter values for parameter (C) need to be a non-empty sequence.",
        GridSearchCV, clf, param_dict)

    param_dict = {"C": "1,2,3"}
    clf = SVC(gamma='auto')
    assert_raise_message(
        ValueError,
        "Parameter values for parameter (C) need to be a sequence"
        "(but not a string) or np.ndarray.",
        GridSearchCV, clf, param_dict)

    param_dict = {"C": np.ones((3, 2))}
    clf = SVC(gamma="scale")
    assert_raises(ValueError, GridSearchCV, clf, param_dict)


@pytest.mark.filterwarnings('ignore: The default of the `iid`')  # 0.22
@pytest.mark.filterwarnings('ignore: The default value of cv')  # 0.22
def test_grid_search_sparse():
    # Test that grid search works with both dense and sparse matrices
    X_, y_ = make_classification(n_samples=200, n_features=100, random_state=0)

    clf = LinearSVC()
    cv = GridSearchCV(clf, {'C': [0.1, 1.0]})
    cv.fit(X_[:180], y_[:180])
    y_pred = cv.predict(X_[180:])
    C = cv.best_estimator_.C

    X_ = sp.csr_matrix(X_)
    clf = LinearSVC()
    cv = GridSearchCV(clf, {'C': [0.1, 1.0]})
    cv.fit(X_[:180].tocoo(), y_[:180])
    y_pred2 = cv.predict(X_[180:])
    C2 = cv.best_estimator_.C

    assert np.mean(y_pred == y_pred2) >= .9
    assert_equal(C, C2)


@pytest.mark.filterwarnings('ignore: The default of the `iid`')  # 0.22
@pytest.mark.filterwarnings('ignore: The default value of cv')  # 0.22
def test_grid_search_sparse_scoring():
    X_, y_ = make_classification(n_samples=200, n_features=100, random_state=0)

    clf = LinearSVC()
    cv = GridSearchCV(clf, {'C': [0.1, 1.0]}, scoring="f1")
    cv.fit(X_[:180], y_[:180])
    y_pred = cv.predict(X_[180:])
    C = cv.best_estimator_.C

    X_ = sp.csr_matrix(X_)
    clf = LinearSVC()
    cv = GridSearchCV(clf, {'C': [0.1, 1.0]}, scoring="f1")
    cv.fit(X_[:180], y_[:180])
    y_pred2 = cv.predict(X_[180:])
    C2 = cv.best_estimator_.C

    assert_array_equal(y_pred, y_pred2)
    assert_equal(C, C2)
    # Smoke test the score
    # np.testing.assert_allclose(f1_score(cv.predict(X_[:180]), y[:180]),
    #                            cv.score(X_[:180], y[:180]))

    # test loss where greater is worse
    def f1_loss(y_true_, y_pred_):
        return -f1_score(y_true_, y_pred_)
    F1Loss = make_scorer(f1_loss, greater_is_better=False)
    cv = GridSearchCV(clf, {'C': [0.1, 1.0]}, scoring=F1Loss)
    cv.fit(X_[:180], y_[:180])
    y_pred3 = cv.predict(X_[180:])
    C3 = cv.best_estimator_.C

    assert_equal(C, C3)
    assert_array_equal(y_pred, y_pred3)


@pytest.mark.filterwarnings('ignore: The default of the `iid`')  # 0.22
@pytest.mark.filterwarnings('ignore: The default value of cv')  # 0.22
def test_grid_search_precomputed_kernel():
    # Test that grid search works when the input features are given in the
    # form of a precomputed kernel matrix
    X_, y_ = make_classification(n_samples=200, n_features=100, random_state=0)

    # compute the training kernel matrix corresponding to the linear kernel
    K_train = np.dot(X_[:180], X_[:180].T)
    y_train = y_[:180]

    clf = SVC(kernel='precomputed')
    cv = GridSearchCV(clf, {'C': [0.1, 1.0]})
    cv.fit(K_train, y_train)

    assert cv.best_score_ >= 0

    # compute the test kernel matrix
    K_test = np.dot(X_[180:], X_[:180].T)
    y_test = y_[180:]

    y_pred = cv.predict(K_test)

    assert np.mean(y_pred == y_test) >= 0

    # test error is raised when the precomputed kernel is not array-like
    # or sparse
    assert_raises(ValueError, cv.fit, K_train.tolist(), y_train)


@pytest.mark.filterwarnings('ignore: The default of the `iid`')  # 0.22
@pytest.mark.filterwarnings('ignore: The default value of cv')  # 0.22
def test_grid_search_precomputed_kernel_error_nonsquare():
    # Test that grid search returns an error with a non-square precomputed
    # training kernel matrix
    K_train = np.zeros((10, 20))
    y_train = np.ones((10, ))
    clf = SVC(kernel='precomputed')
    cv = GridSearchCV(clf, {'C': [0.1, 1.0]})
    assert_raises(ValueError, cv.fit, K_train, y_train)


class BrokenClassifier(BaseEstimator):
    """Broken classifier that cannot be fit twice"""

    def __init__(self, parameter=None):
        self.parameter = parameter

    def fit(self, X, y):
        assert not hasattr(self, 'has_been_fit_')
        self.has_been_fit_ = True

    def predict(self, X):
        return np.zeros(X.shape[0])


@ignore_warnings
def test_refit():
    # Regression test for bug in refitting
    # Simulates re-fitting a broken estimator; this used to break with
    # sparse SVMs.
    X = np.arange(100).reshape(10, 10)
    y = np.array([0] * 5 + [1] * 5)

    clf = GridSearchCV(BrokenClassifier(), [{'parameter': [0, 1]}],
                       scoring="precision", refit=True)
    clf.fit(X, y)


def test_refit_callable():
    """
    Test refit=callable, which adds flexibility in identifying the
    "best" estimator.
    """
    def refit_callable(cv_results):
        """
        A dummy function tests `refit=callable` interface.
        Return the index of a model that has the least
        `mean_test_score`.
        """
        # Fit a dummy clf with `refit=True` to get a list of keys in
        # clf.cv_results_.
        X, y = make_classification(n_samples=100, n_features=4,
                                   random_state=42)
        clf = GridSearchCV(LinearSVC(random_state=42), {'C': [0.01, 0.1, 1]},
                           scoring='precision', refit=True, cv=5)
        clf.fit(X, y)
        # Ensure that `best_index_ != 0` for this dummy clf
        assert clf.best_index_ != 0

        # Assert every key matches those in `cv_results`
        for key in clf.cv_results_.keys():
            assert key in cv_results

        return cv_results['mean_test_score'].argmin()

    X, y = make_classification(n_samples=100, n_features=4,
                               random_state=42)
    clf = GridSearchCV(LinearSVC(random_state=42), {'C': [0.01, 0.1, 1]},
                       scoring='precision', refit=refit_callable, cv=5)
    clf.fit(X, y)

    assert clf.best_index_ == 0
    # Ensure `best_score_` is disabled when using `refit=callable`
    assert not hasattr(clf, 'best_score_')


def test_refit_callable_invalid_type():
    """
    Test implementation catches the errors when 'best_index_' returns an
    invalid result.
    """
    def refit_callable_invalid_type(cv_results):
        """
        A dummy function tests when returned 'best_index_' is not integer.
        """
        return None

    X, y = make_classification(n_samples=100, n_features=4,
                               random_state=42)

    clf = GridSearchCV(LinearSVC(random_state=42), {'C': [0.1, 1]},
                       scoring='precision', refit=refit_callable_invalid_type,
                       cv=5)
    with pytest.raises(TypeError,
                       match='best_index_ returned is not an integer'):
        clf.fit(X, y)


@pytest.mark.parametrize('out_bound_value', [-1, 2])
@pytest.mark.parametrize('search_cv', [RandomizedSearchCV, GridSearchCV])
def test_refit_callable_out_bound(out_bound_value, search_cv):
    """
    Test implementation catches the errors when 'best_index_' returns an
    out of bound result.
    """
    def refit_callable_out_bound(cv_results):
        """
        A dummy function tests when returned 'best_index_' is out of bounds.
        """
        return out_bound_value

    X, y = make_classification(n_samples=100, n_features=4,
                               random_state=42)

    clf = search_cv(LinearSVC(random_state=42), {'C': [0.1, 1]},
                    scoring='precision', refit=refit_callable_out_bound, cv=5)
    with pytest.raises(IndexError, match='best_index_ index out of range'):
        clf.fit(X, y)


def test_refit_callable_multi_metric():
    """
    Test refit=callable in multiple metric evaluation setting
    """
    def refit_callable(cv_results):
        """
        A dummy function tests `refit=callable` interface.
        Return the index of a model that has the least
        `mean_test_prec`.
        """
        assert 'mean_test_prec' in cv_results
        return cv_results['mean_test_prec'].argmin()

    X, y = make_classification(n_samples=100, n_features=4,
                               random_state=42)
    scoring = {'Accuracy': make_scorer(accuracy_score), 'prec': 'precision'}
    clf = GridSearchCV(LinearSVC(random_state=42), {'C': [0.01, 0.1, 1]},
                       scoring=scoring, refit=refit_callable, cv=5)
    clf.fit(X, y)

    assert clf.best_index_ == 0
    # Ensure `best_score_` is disabled when using `refit=callable`
    assert not hasattr(clf, 'best_score_')


@pytest.mark.filterwarnings('ignore: The default of the `iid`')  # 0.22
@pytest.mark.filterwarnings('ignore: The default value of cv')  # 0.22
def test_gridsearch_nd():
    # Pass X as list in GridSearchCV
    X_4d = np.arange(10 * 5 * 3 * 2).reshape(10, 5, 3, 2)
    y_3d = np.arange(10 * 7 * 11).reshape(10, 7, 11)
    check_X = lambda x: x.shape[1:] == (5, 3, 2)
    check_y = lambda x: x.shape[1:] == (7, 11)
    clf = CheckingClassifier(check_X=check_X, check_y=check_y)
    grid_search = GridSearchCV(clf, {'foo_param': [1, 2, 3]})
    grid_search.fit(X_4d, y_3d).score(X, y)
    assert hasattr(grid_search, "cv_results_")


@pytest.mark.filterwarnings('ignore: The default of the `iid`')  # 0.22
def test_X_as_list():
    # Pass X as list in GridSearchCV
    X = np.arange(100).reshape(10, 10)
    y = np.array([0] * 5 + [1] * 5)

    clf = CheckingClassifier(check_X=lambda x: isinstance(x, list))
    cv = KFold(n_splits=3)
    grid_search = GridSearchCV(clf, {'foo_param': [1, 2, 3]}, cv=cv)
    grid_search.fit(X.tolist(), y).score(X, y)
    assert hasattr(grid_search, "cv_results_")


@pytest.mark.filterwarnings('ignore: The default of the `iid`')  # 0.22
def test_y_as_list():
    # Pass y as list in GridSearchCV
    X = np.arange(100).reshape(10, 10)
    y = np.array([0] * 5 + [1] * 5)

    clf = CheckingClassifier(check_y=lambda x: isinstance(x, list))
    cv = KFold(n_splits=3)
    grid_search = GridSearchCV(clf, {'foo_param': [1, 2, 3]}, cv=cv)
    grid_search.fit(X, y.tolist()).score(X, y)
    assert hasattr(grid_search, "cv_results_")


@ignore_warnings
def test_pandas_input():
    # check cross_val_score doesn't destroy pandas dataframe
    types = [(MockDataFrame, MockDataFrame)]
    try:
        from pandas import Series, DataFrame
        types.append((DataFrame, Series))
    except ImportError:
        pass

    X = np.arange(100).reshape(10, 10)
    y = np.array([0] * 5 + [1] * 5)

    for InputFeatureType, TargetType in types:
        # X dataframe, y series
        X_df, y_ser = InputFeatureType(X), TargetType(y)

        def check_df(x):
            return isinstance(x, InputFeatureType)

        def check_series(x):
            return isinstance(x, TargetType)

        clf = CheckingClassifier(check_X=check_df, check_y=check_series)

        grid_search = GridSearchCV(clf, {'foo_param': [1, 2, 3]})
        grid_search.fit(X_df, y_ser).score(X_df, y_ser)
        grid_search.predict(X_df)
        assert hasattr(grid_search, "cv_results_")


@pytest.mark.filterwarnings('ignore: The default of the `iid`')  # 0.22
@pytest.mark.filterwarnings('ignore: The default value of cv')  # 0.22
def test_unsupervised_grid_search():
    # test grid-search with unsupervised estimator
    X, y = make_blobs(random_state=0)
    km = KMeans(random_state=0)

    # Multi-metric evaluation unsupervised
    scoring = ['adjusted_rand_score', 'fowlkes_mallows_score']
    for refit in ['adjusted_rand_score', 'fowlkes_mallows_score']:
        grid_search = GridSearchCV(km, param_grid=dict(n_clusters=[2, 3, 4]),
                                   scoring=scoring, refit=refit)
        grid_search.fit(X, y)
        # Both ARI and FMS can find the right number :)
        assert_equal(grid_search.best_params_["n_clusters"], 3)

    # Single metric evaluation unsupervised
    grid_search = GridSearchCV(km, param_grid=dict(n_clusters=[2, 3, 4]),
                               scoring='fowlkes_mallows_score')
    grid_search.fit(X, y)
    assert_equal(grid_search.best_params_["n_clusters"], 3)

    # Now without a score, and without y
    grid_search = GridSearchCV(km, param_grid=dict(n_clusters=[2, 3, 4]))
    grid_search.fit(X)
    assert_equal(grid_search.best_params_["n_clusters"], 4)


@pytest.mark.filterwarnings('ignore: The default of the `iid`')  # 0.22
@pytest.mark.filterwarnings('ignore: The default value of cv')  # 0.22
def test_gridsearch_no_predict():
    # test grid-search with an estimator without predict.
    # slight duplication of a test from KDE
    def custom_scoring(estimator, X):
        return 42 if estimator.bandwidth == .1 else 0
    X, _ = make_blobs(cluster_std=.1, random_state=1,
                      centers=[[0, 1], [1, 0], [0, 0]])
    search = GridSearchCV(KernelDensity(),
                          param_grid=dict(bandwidth=[.01, .1, 1]),
                          scoring=custom_scoring)
    search.fit(X)
    assert_equal(search.best_params_['bandwidth'], .1)
    assert_equal(search.best_score_, 42)


def test_param_sampler():
    # test basic properties of param sampler
    param_distributions = {"kernel": ["rbf", "linear"],
                           "C": uniform(0, 1)}
    sampler = ParameterSampler(param_distributions=param_distributions,
                               n_iter=10, random_state=0)
    samples = [x for x in sampler]
    assert_equal(len(samples), 10)
    for sample in samples:
        assert sample["kernel"] in ["rbf", "linear"]
        assert 0 <= sample["C"] <= 1

    # test that repeated calls yield identical parameters
    param_distributions = {"C": [0, 1, 2, 3, 4, 5, 6, 7, 8, 9, 10]}
    sampler = ParameterSampler(param_distributions=param_distributions,
                               n_iter=3, random_state=0)
    assert_equal([x for x in sampler], [x for x in sampler])

    if sp_version >= (0, 16):
        param_distributions = {"C": uniform(0, 1)}
        sampler = ParameterSampler(param_distributions=param_distributions,
                                   n_iter=10, random_state=0)
        assert_equal([x for x in sampler], [x for x in sampler])


def check_cv_results_array_types(search, param_keys, score_keys):
    # Check if the search `cv_results`'s array are of correct types
    cv_results = search.cv_results_
    assert all(isinstance(cv_results[param], np.ma.MaskedArray)
               for param in param_keys)
    assert all(cv_results[key].dtype == object for key in param_keys)
    assert not any(isinstance(cv_results[key], np.ma.MaskedArray)
                   for key in score_keys)
    assert all(cv_results[key].dtype == np.float64
               for key in score_keys if not key.startswith('rank'))

    scorer_keys = search.scorer_.keys() if search.multimetric_ else ['score']

    for key in scorer_keys:
        assert cv_results['rank_test_%s' % key].dtype == np.int32


def check_cv_results_keys(cv_results, param_keys, score_keys, n_cand):
    # Test the search.cv_results_ contains all the required results
    assert_array_equal(sorted(cv_results.keys()),
                       sorted(param_keys + score_keys + ('params',)))
    assert all(cv_results[key].shape == (n_cand,)
               for key in param_keys + score_keys)


def test_grid_search_cv_results():
    X, y = make_classification(n_samples=50, n_features=4,
                               random_state=42)

    n_splits = 3
    n_grid_points = 6
    params = [dict(kernel=['rbf', ], C=[1, 10], gamma=[0.1, 1]),
              dict(kernel=['poly', ], degree=[1, 2])]

    param_keys = ('param_C', 'param_degree', 'param_gamma', 'param_kernel')
    score_keys = ('mean_test_score', 'mean_train_score',
                  'rank_test_score',
                  'split0_test_score', 'split1_test_score',
                  'split2_test_score',
                  'split0_train_score', 'split1_train_score',
                  'split2_train_score',
                  'std_test_score', 'std_train_score',
                  'mean_fit_time', 'std_fit_time',
                  'mean_score_time', 'std_score_time')
    n_candidates = n_grid_points

    for iid in (False, True):
        search = GridSearchCV(SVC(gamma='scale'), cv=n_splits, iid=iid,
                              param_grid=params, return_train_score=True)
        search.fit(X, y)
        assert_equal(iid, search.iid)
        cv_results = search.cv_results_
        # Check if score and timing are reasonable
        assert all(cv_results['rank_test_score'] >= 1)
        assert (all(cv_results[k] >= 0) for k in score_keys
                if k is not 'rank_test_score')
        assert (all(cv_results[k] <= 1) for k in score_keys
                if 'time' not in k and
                k is not 'rank_test_score')
        # Check cv_results structure
        check_cv_results_array_types(search, param_keys, score_keys)
        check_cv_results_keys(cv_results, param_keys, score_keys, n_candidates)
        # Check masking
        cv_results = search.cv_results_
        n_candidates = len(search.cv_results_['params'])
        assert all((cv_results['param_C'].mask[i] and
                    cv_results['param_gamma'].mask[i] and
                    not cv_results['param_degree'].mask[i])
                   for i in range(n_candidates)
                   if cv_results['param_kernel'][i] == 'linear')
        assert all((not cv_results['param_C'].mask[i] and
                    not cv_results['param_gamma'].mask[i] and
                    cv_results['param_degree'].mask[i])
                   for i in range(n_candidates)
                   if cv_results['param_kernel'][i] == 'rbf')


def test_random_search_cv_results():
    X, y = make_classification(n_samples=50, n_features=4, random_state=42)

    n_splits = 3
    n_search_iter = 30

    params = dict(C=expon(scale=10), gamma=expon(scale=0.1))
    param_keys = ('param_C', 'param_gamma')
    score_keys = ('mean_test_score', 'mean_train_score',
                  'rank_test_score',
                  'split0_test_score', 'split1_test_score',
                  'split2_test_score',
                  'split0_train_score', 'split1_train_score',
                  'split2_train_score',
                  'std_test_score', 'std_train_score',
                  'mean_fit_time', 'std_fit_time',
                  'mean_score_time', 'std_score_time')
    n_cand = n_search_iter

    for iid in (False, True):
        search = RandomizedSearchCV(SVC(gamma='scale'), n_iter=n_search_iter,
                                    cv=n_splits, iid=iid,
                                    param_distributions=params,
                                    return_train_score=True)
        search.fit(X, y)
        assert_equal(iid, search.iid)
        cv_results = search.cv_results_
        # Check results structure
        check_cv_results_array_types(search, param_keys, score_keys)
        check_cv_results_keys(cv_results, param_keys, score_keys, n_cand)
        # For random_search, all the param array vals should be unmasked
        assert not(any(np.ma.getmaskarray(cv_results['param_C'])) or
                   any(np.ma.getmaskarray(cv_results['param_gamma'])))


@ignore_warnings(category=DeprecationWarning)
def test_search_iid_param():
    # Test the IID parameter
    # noise-free simple 2d-data
    X, y = make_blobs(centers=[[0, 0], [1, 0], [0, 1], [1, 1]], random_state=0,
                      cluster_std=0.1, shuffle=False, n_samples=80)
    # split dataset into two folds that are not iid
    # first one contains data of all 4 blobs, second only from two.
    mask = np.ones(X.shape[0], dtype=np.bool)
    mask[np.where(y == 1)[0][::2]] = 0
    mask[np.where(y == 2)[0][::2]] = 0
    # this leads to perfect classification on one fold and a score of 1/3 on
    # the other
    # create "cv" for splits
    cv = [[mask, ~mask], [~mask, mask]]
    # once with iid=True (default)
    grid_search = GridSearchCV(SVC(gamma='auto'), param_grid={'C': [1, 10]},
                               cv=cv, return_train_score=True)
    random_search = RandomizedSearchCV(SVC(gamma='auto'), n_iter=2,
                                       param_distributions={'C': [1, 10]},
                                       cv=cv, iid=True,
                                       return_train_score=True)
    for search in (grid_search, random_search):
        search.fit(X, y)
        assert search.iid or search.iid is None

        test_cv_scores = np.array(list(search.cv_results_['split%d_test_score'
                                                          % s_i][0]
                                       for s_i in range(search.n_splits_)))
        test_mean = search.cv_results_['mean_test_score'][0]
        test_std = search.cv_results_['std_test_score'][0]

        train_cv_scores = np.array(list(search.cv_results_['split%d_train_'
                                                           'score' % s_i][0]
                                        for s_i in range(search.n_splits_)))
        train_mean = search.cv_results_['mean_train_score'][0]
        train_std = search.cv_results_['std_train_score'][0]

        # Test the first candidate
        assert_equal(search.cv_results_['param_C'][0], 1)
        assert_array_almost_equal(test_cv_scores, [1, 1. / 3.])
        assert_array_almost_equal(train_cv_scores, [1, 1])

        # for first split, 1/4 of dataset is in test, for second 3/4.
        # take weighted average and weighted std
        expected_test_mean = 1 * 1. / 4. + 1. / 3. * 3. / 4.
        expected_test_std = np.sqrt(1. / 4 * (expected_test_mean - 1) ** 2 +
                                    3. / 4 * (expected_test_mean - 1. / 3.) **
                                    2)
        assert_almost_equal(test_mean, expected_test_mean)
        assert_almost_equal(test_std, expected_test_std)
        assert_array_almost_equal(test_cv_scores,
                                  cross_val_score(SVC(C=1, gamma='auto'), X,
                                                  y, cv=cv))

        # For the train scores, we do not take a weighted mean irrespective of
        # i.i.d. or not
        assert_almost_equal(train_mean, 1)
        assert_almost_equal(train_std, 0)

    # once with iid=False
    grid_search = GridSearchCV(SVC(gamma='auto'),
                               param_grid={'C': [1, 10]},
                               cv=cv, iid=False, return_train_score=True)
    random_search = RandomizedSearchCV(SVC(gamma='auto'), n_iter=2,
                                       param_distributions={'C': [1, 10]},
                                       cv=cv, iid=False,
                                       return_train_score=True)

    for search in (grid_search, random_search):
        search.fit(X, y)
        assert not search.iid

        test_cv_scores = np.array(list(search.cv_results_['split%d_test_score'
                                                          % s][0]
                                       for s in range(search.n_splits_)))
        test_mean = search.cv_results_['mean_test_score'][0]
        test_std = search.cv_results_['std_test_score'][0]

        train_cv_scores = np.array(list(search.cv_results_['split%d_train_'
                                                           'score' % s][0]
                                        for s in range(search.n_splits_)))
        train_mean = search.cv_results_['mean_train_score'][0]
        train_std = search.cv_results_['std_train_score'][0]

        assert_equal(search.cv_results_['param_C'][0], 1)
        # scores are the same as above
        assert_array_almost_equal(test_cv_scores, [1, 1. / 3.])
        # Unweighted mean/std is used
        assert_almost_equal(test_mean, np.mean(test_cv_scores))
        assert_almost_equal(test_std, np.std(test_cv_scores))

        # For the train scores, we do not take a weighted mean irrespective of
        # i.i.d. or not
        assert_almost_equal(train_mean, 1)
        assert_almost_equal(train_std, 0)


def test_grid_search_cv_results_multimetric():
    X, y = make_classification(n_samples=50, n_features=4, random_state=42)

    n_splits = 3
    params = [dict(kernel=['rbf', ], C=[1, 10], gamma=[0.1, 1]),
              dict(kernel=['poly', ], degree=[1, 2])]

    for iid in (False, True):
        grid_searches = []
        for scoring in ({'accuracy': make_scorer(accuracy_score),
                         'recall': make_scorer(recall_score)},
                        'accuracy', 'recall'):
            grid_search = GridSearchCV(SVC(gamma='scale'), cv=n_splits,
                                       iid=iid, param_grid=params,
                                       scoring=scoring, refit=False)
            grid_search.fit(X, y)
            assert_equal(grid_search.iid, iid)
            grid_searches.append(grid_search)

        compare_cv_results_multimetric_with_single(*grid_searches, iid=iid)


def test_random_search_cv_results_multimetric():
    X, y = make_classification(n_samples=50, n_features=4, random_state=42)

    n_splits = 3
    n_search_iter = 30
    scoring = ('accuracy', 'recall')

    # Scipy 0.12's stats dists do not accept seed, hence we use param grid
    params = dict(C=np.logspace(-10, 1), gamma=np.logspace(-5, 0, base=0.1))
    for iid in (True, False):
        for refit in (True, False):
            random_searches = []
            for scoring in (('accuracy', 'recall'), 'accuracy', 'recall'):
                # If True, for multi-metric pass refit='accuracy'
                if refit:
                    refit = 'accuracy' if isinstance(scoring, tuple) else refit
                clf = SVC(probability=True, random_state=42)
                random_search = RandomizedSearchCV(clf, n_iter=n_search_iter,
                                                   cv=n_splits, iid=iid,
                                                   param_distributions=params,
                                                   scoring=scoring,
                                                   refit=refit, random_state=0)
                random_search.fit(X, y)
                random_searches.append(random_search)

            compare_cv_results_multimetric_with_single(*random_searches,
                                                       iid=iid)
            if refit:
                compare_refit_methods_when_refit_with_acc(
                    random_searches[0], random_searches[1], refit)


def compare_cv_results_multimetric_with_single(
        search_multi, search_acc, search_rec, iid):
    """Compare multi-metric cv_results with the ensemble of multiple
    single metric cv_results from single metric grid/random search"""

    assert_equal(search_multi.iid, iid)
    assert search_multi.multimetric_
    assert_array_equal(sorted(search_multi.scorer_),
                       ('accuracy', 'recall'))

    cv_results_multi = search_multi.cv_results_
    cv_results_acc_rec = {re.sub('_score$', '_accuracy', k): v
                          for k, v in search_acc.cv_results_.items()}
    cv_results_acc_rec.update({re.sub('_score$', '_recall', k): v
                               for k, v in search_rec.cv_results_.items()})

    # Check if score and timing are reasonable, also checks if the keys
    # are present
    assert all((np.all(cv_results_multi[k] <= 1) for k in (
                    'mean_score_time', 'std_score_time', 'mean_fit_time',
                    'std_fit_time')))

    # Compare the keys, other than time keys, among multi-metric and
    # single metric grid search results. np.testing.assert_equal performs a
    # deep nested comparison of the two cv_results dicts
    np.testing.assert_equal({k: v for k, v in cv_results_multi.items()
                             if not k.endswith('_time')},
                            {k: v for k, v in cv_results_acc_rec.items()
                             if not k.endswith('_time')})


def compare_refit_methods_when_refit_with_acc(search_multi, search_acc, refit):
    """Compare refit multi-metric search methods with single metric methods"""
    if refit:
        assert_equal(search_multi.refit, 'accuracy')
    else:
        assert not search_multi.refit
    assert_equal(search_acc.refit, refit)

    X, y = make_blobs(n_samples=100, n_features=4, random_state=42)
    for method in ('predict', 'predict_proba', 'predict_log_proba'):
        assert_almost_equal(getattr(search_multi, method)(X),
                            getattr(search_acc, method)(X))
    assert_almost_equal(search_multi.score(X, y), search_acc.score(X, y))
    for key in ('best_index_', 'best_score_', 'best_params_'):
        assert_equal(getattr(search_multi, key), getattr(search_acc, key))


@pytest.mark.filterwarnings('ignore: The default of the `iid`')  # 0.22
@pytest.mark.filterwarnings('ignore: The default value of cv')  # 0.22
def test_search_cv_results_rank_tie_breaking():
    X, y = make_blobs(n_samples=50, random_state=42)

    # The two C values are close enough to give similar models
    # which would result in a tie of their mean cv-scores
    param_grid = {'C': [1, 1.001, 0.001]}

    grid_search = GridSearchCV(SVC(gamma="scale"), param_grid=param_grid,
                               return_train_score=True)
    random_search = RandomizedSearchCV(SVC(gamma="scale"), n_iter=3,
                                       param_distributions=param_grid,
                                       return_train_score=True)

    for search in (grid_search, random_search):
        search.fit(X, y)
        cv_results = search.cv_results_
        # Check tie breaking strategy -
        # Check that there is a tie in the mean scores between
        # candidates 1 and 2 alone
        assert_almost_equal(cv_results['mean_test_score'][0],
                            cv_results['mean_test_score'][1])
        assert_almost_equal(cv_results['mean_train_score'][0],
                            cv_results['mean_train_score'][1])
        assert not np.allclose(cv_results['mean_test_score'][1],
                               cv_results['mean_test_score'][2])
        assert not np.allclose(cv_results['mean_train_score'][1],
                               cv_results['mean_train_score'][2])
        # 'min' rank should be assigned to the tied candidates
        assert_almost_equal(search.cv_results_['rank_test_score'], [1, 1, 3])


@pytest.mark.filterwarnings('ignore: The default of the `iid`')  # 0.22
@pytest.mark.filterwarnings('ignore: The default value of n_split')  # 0.22
def test_search_cv_results_none_param():
    X, y = [[1], [2], [3], [4], [5]], [0, 0, 0, 0, 1]
    estimators = (DecisionTreeRegressor(), DecisionTreeClassifier())
    est_parameters = {"random_state": [0, None]}
    cv = KFold(random_state=0)

    for est in estimators:
        grid_search = GridSearchCV(est, est_parameters, cv=cv,
                                   ).fit(X, y)
        assert_array_equal(grid_search.cv_results_['param_random_state'],
                           [0, None])


@ignore_warnings()
def test_search_cv_timing():
    svc = LinearSVC(random_state=0)

    X = [[1, ], [2, ], [3, ], [4, ]]
    y = [0, 1, 1, 0]

    gs = GridSearchCV(svc, {'C': [0, 1]}, cv=2, error_score=0)
    rs = RandomizedSearchCV(svc, {'C': [0, 1]}, cv=2, error_score=0, n_iter=2)

    for search in (gs, rs):
        search.fit(X, y)
        for key in ['mean_fit_time', 'std_fit_time']:
            # NOTE The precision of time.time in windows is not high
            # enough for the fit/score times to be non-zero for trivial X and y
            assert np.all(search.cv_results_[key] >= 0)
            assert np.all(search.cv_results_[key] < 1)

        for key in ['mean_score_time', 'std_score_time']:
            assert search.cv_results_[key][1] >= 0
            assert search.cv_results_[key][0] == 0.0
            assert np.all(search.cv_results_[key] < 1)

        assert hasattr(search, "refit_time_")
        assert isinstance(search.refit_time_, float)
        assert_greater_equal(search.refit_time_, 0)


@pytest.mark.filterwarnings('ignore: The default of the `iid`')  # 0.22
def test_grid_search_correct_score_results():
    # test that correct scores are used
    n_splits = 3
    clf = LinearSVC(random_state=0)
    X, y = make_blobs(random_state=0, centers=2)
    Cs = [.1, 1, 10]
    for score in ['f1', 'roc_auc']:
        grid_search = GridSearchCV(clf, {'C': Cs}, scoring=score, cv=n_splits)
        cv_results = grid_search.fit(X, y).cv_results_

        # Test scorer names
        result_keys = list(cv_results.keys())
        expected_keys = (("mean_test_score", "rank_test_score") +
                         tuple("split%d_test_score" % cv_i
                               for cv_i in range(n_splits)))
        assert all(np.in1d(expected_keys, result_keys))

        cv = StratifiedKFold(n_splits=n_splits)
        n_splits = grid_search.n_splits_
        for candidate_i, C in enumerate(Cs):
            clf.set_params(C=C)
            cv_scores = np.array(
                list(grid_search.cv_results_['split%d_test_score'
                                             % s][candidate_i]
                     for s in range(n_splits)))
            for i, (train, test) in enumerate(cv.split(X, y)):
                clf.fit(X[train], y[train])
                if score == "f1":
                    correct_score = f1_score(y[test], clf.predict(X[test]))
                elif score == "roc_auc":
                    dec = clf.decision_function(X[test])
                    correct_score = roc_auc_score(y[test], dec)
                assert_almost_equal(correct_score, cv_scores[i])


@pytest.mark.filterwarnings('ignore: The default value of n_split')  # 0.22
def test_fit_grid_point():
    X, y = make_classification(random_state=0)
    cv = StratifiedKFold(random_state=0)
    svc = LinearSVC(random_state=0)
    scorer = make_scorer(accuracy_score)

    for params in ({'C': 0.1}, {'C': 0.01}, {'C': 0.001}):
        for train, test in cv.split(X, y):
            this_scores, this_params, n_test_samples = fit_grid_point(
                X, y, clone(svc), params, train, test,
                scorer, verbose=False)

            est = clone(svc).set_params(**params)
            est.fit(X[train], y[train])
            expected_score = scorer(est, X[test], y[test])

            # Test the return values of fit_grid_point
            assert_almost_equal(this_scores, expected_score)
            assert_equal(params, this_params)
            assert_equal(n_test_samples, test.size)

    # Should raise an error upon multimetric scorer
    assert_raise_message(ValueError, "For evaluating multiple scores, use "
                         "sklearn.model_selection.cross_validate instead.",
                         fit_grid_point, X, y, svc, params, train, test,
                         {'score': scorer}, verbose=True)


@pytest.mark.filterwarnings('ignore: The default of the `iid`')  # 0.22
@pytest.mark.filterwarnings('ignore: The default value of cv')  # 0.22
def test_pickle():
    # Test that a fit search can be pickled
    clf = MockClassifier()
    grid_search = GridSearchCV(clf, {'foo_param': [1, 2, 3]}, refit=True)
    grid_search.fit(X, y)
    grid_search_pickled = pickle.loads(pickle.dumps(grid_search))
    assert_array_almost_equal(grid_search.predict(X),
                              grid_search_pickled.predict(X))

    random_search = RandomizedSearchCV(clf, {'foo_param': [1, 2, 3]},
                                       refit=True, n_iter=3)
    random_search.fit(X, y)
    random_search_pickled = pickle.loads(pickle.dumps(random_search))
    assert_array_almost_equal(random_search.predict(X),
                              random_search_pickled.predict(X))


@pytest.mark.filterwarnings('ignore: The default of the `iid`')  # 0.22
<<<<<<< HEAD
@pytest.mark.filterwarnings('ignore: You should specify a value')  # 0.22
@pytest.mark.filterwarnings('ignore: The default value of multioutput')  # 0.23
=======
@pytest.mark.filterwarnings('ignore: The default value of n_split')  # 0.22
>>>>>>> 85440978
def test_grid_search_with_multioutput_data():
    # Test search with multi-output estimator

    X, y = make_multilabel_classification(return_indicator=True,
                                          random_state=0)

    est_parameters = {"max_depth": [1, 2, 3, 4]}
    cv = KFold(random_state=0)

    estimators = [DecisionTreeRegressor(random_state=0),
                  DecisionTreeClassifier(random_state=0)]

    # Test with grid search cv
    for est in estimators:
        grid_search = GridSearchCV(est, est_parameters, cv=cv)
        grid_search.fit(X, y)
        res_params = grid_search.cv_results_['params']
        for cand_i in range(len(res_params)):
            est.set_params(**res_params[cand_i])

            for i, (train, test) in enumerate(cv.split(X, y)):
                est.fit(X[train], y[train])
                correct_score = est.score(X[test], y[test])
                assert_almost_equal(
                    correct_score,
                    grid_search.cv_results_['split%d_test_score' % i][cand_i])

    # Test with a randomized search
    for est in estimators:
        random_search = RandomizedSearchCV(est, est_parameters,
                                           cv=cv, n_iter=3)
        random_search.fit(X, y)
        res_params = random_search.cv_results_['params']
        for cand_i in range(len(res_params)):
            est.set_params(**res_params[cand_i])

            for i, (train, test) in enumerate(cv.split(X, y)):
                est.fit(X[train], y[train])
                correct_score = est.score(X[test], y[test])
                assert_almost_equal(
                    correct_score,
                    random_search.cv_results_['split%d_test_score'
                                              % i][cand_i])


@pytest.mark.filterwarnings('ignore: The default of the `iid`')  # 0.22
def test_predict_proba_disabled():
    # Test predict_proba when disabled on estimator.
    X = np.arange(20).reshape(5, -1)
    y = [0, 0, 1, 1, 1]
    clf = SVC(gamma='scale', probability=False)
    gs = GridSearchCV(clf, {}, cv=2).fit(X, y)
    assert not hasattr(gs, "predict_proba")


@pytest.mark.filterwarnings('ignore: The default of the `iid`')  # 0.22
def test_grid_search_allows_nans():
    # Test GridSearchCV with SimpleImputer
    X = np.arange(20, dtype=np.float64).reshape(5, -1)
    X[2, :] = np.nan
    y = [0, 0, 1, 1, 1]
    p = Pipeline([
        ('imputer', SimpleImputer(strategy='mean', missing_values=np.nan)),
        ('classifier', MockClassifier()),
    ])
    GridSearchCV(p, {'classifier__foo_param': [1, 2, 3]}, cv=2).fit(X, y)


class FailingClassifier(BaseEstimator):
    """Classifier that raises a ValueError on fit()"""

    FAILING_PARAMETER = 2

    def __init__(self, parameter=None):
        self.parameter = parameter

    def fit(self, X, y=None):
        if self.parameter == FailingClassifier.FAILING_PARAMETER:
            raise ValueError("Failing classifier failed as required")

    def predict(self, X):
        return np.zeros(X.shape[0])

    def score(self, X=None, Y=None):
        return 0.


@pytest.mark.filterwarnings('ignore: The default of the `iid`')  # 0.22
def test_grid_search_failing_classifier():
    # GridSearchCV with on_error != 'raise'
    # Ensures that a warning is raised and score reset where appropriate.

    X, y = make_classification(n_samples=20, n_features=10, random_state=0)

    clf = FailingClassifier()

    # refit=False because we only want to check that errors caused by fits
    # to individual folds will be caught and warnings raised instead. If
    # refit was done, then an exception would be raised on refit and not
    # caught by grid_search (expected behavior), and this would cause an
    # error in this test.
    gs = GridSearchCV(clf, [{'parameter': [0, 1, 2]}], scoring='accuracy',
                      refit=False, error_score=0.0)
    assert_warns(FitFailedWarning, gs.fit, X, y)
    n_candidates = len(gs.cv_results_['params'])

    # Ensure that grid scores were set to zero as required for those fits
    # that are expected to fail.
    def get_cand_scores(i):
        return np.array(list(gs.cv_results_['split%d_test_score' % s][i]
                             for s in range(gs.n_splits_)))

    assert all((np.all(get_cand_scores(cand_i) == 0.0)
                for cand_i in range(n_candidates)
                if gs.cv_results_['param_parameter'][cand_i] ==
                FailingClassifier.FAILING_PARAMETER))

    gs = GridSearchCV(clf, [{'parameter': [0, 1, 2]}], scoring='accuracy',
                      refit=False, error_score=float('nan'))
    assert_warns(FitFailedWarning, gs.fit, X, y)
    n_candidates = len(gs.cv_results_['params'])
    assert all(np.all(np.isnan(get_cand_scores(cand_i)))
               for cand_i in range(n_candidates)
               if gs.cv_results_['param_parameter'][cand_i] ==
               FailingClassifier.FAILING_PARAMETER)

    ranks = gs.cv_results_['rank_test_score']

    # Check that succeeded estimators have lower ranks
    assert ranks[0] <= 2 and ranks[1] <= 2
    # Check that failed estimator has the highest rank
    assert ranks[clf.FAILING_PARAMETER] == 3
    assert gs.best_index_ != clf.FAILING_PARAMETER


@pytest.mark.filterwarnings('ignore: The default of the `iid`')  # 0.22
@pytest.mark.filterwarnings('ignore: The default value of cv')  # 0.22
def test_grid_search_failing_classifier_raise():
    # GridSearchCV with on_error == 'raise' raises the error

    X, y = make_classification(n_samples=20, n_features=10, random_state=0)

    clf = FailingClassifier()

    # refit=False because we want to test the behaviour of the grid search part
    gs = GridSearchCV(clf, [{'parameter': [0, 1, 2]}], scoring='accuracy',
                      refit=False, error_score='raise')

    # FailingClassifier issues a ValueError so this is what we look for.
    assert_raises(ValueError, gs.fit, X, y)


def test_parameters_sampler_replacement():
    # raise warning if n_iter is bigger than total parameter space
    params = {'first': [0, 1], 'second': ['a', 'b', 'c']}
    sampler = ParameterSampler(params, n_iter=7)
    n_iter = 7
    grid_size = 6
    expected_warning = ('The total space of parameters %d is smaller '
                        'than n_iter=%d. Running %d iterations. For '
                        'exhaustive searches, use GridSearchCV.'
                        % (grid_size, n_iter, grid_size))
    assert_warns_message(UserWarning, expected_warning,
                         list, sampler)

    # degenerates to GridSearchCV if n_iter the same as grid_size
    sampler = ParameterSampler(params, n_iter=6)
    samples = list(sampler)
    assert_equal(len(samples), 6)
    for values in ParameterGrid(params):
        assert values in samples

    # test sampling without replacement in a large grid
    params = {'a': range(10), 'b': range(10), 'c': range(10)}
    sampler = ParameterSampler(params, n_iter=99, random_state=42)
    samples = list(sampler)
    assert_equal(len(samples), 99)
    hashable_samples = ["a%db%dc%d" % (p['a'], p['b'], p['c'])
                        for p in samples]
    assert_equal(len(set(hashable_samples)), 99)

    # doesn't go into infinite loops
    params_distribution = {'first': bernoulli(.5), 'second': ['a', 'b', 'c']}
    sampler = ParameterSampler(params_distribution, n_iter=7)
    samples = list(sampler)
    assert_equal(len(samples), 7)


@pytest.mark.filterwarnings('ignore: The default of the `iid`')  # 0.22
@pytest.mark.filterwarnings('ignore: The default value of cv')  # 0.22
def test_stochastic_gradient_loss_param():
    # Make sure the predict_proba works when loss is specified
    # as one of the parameters in the param_grid.
    param_grid = {
        'loss': ['log'],
    }
    X = np.arange(24).reshape(6, -1)
    y = [0, 0, 0, 1, 1, 1]
    clf = GridSearchCV(estimator=SGDClassifier(tol=1e-3, loss='hinge'),
                       param_grid=param_grid)

    # When the estimator is not fitted, `predict_proba` is not available as the
    # loss is 'hinge'.
    assert not hasattr(clf, "predict_proba")
    clf.fit(X, y)
    clf.predict_proba(X)
    clf.predict_log_proba(X)

    # Make sure `predict_proba` is not available when setting loss=['hinge']
    # in param_grid
    param_grid = {
        'loss': ['hinge'],
    }
    clf = GridSearchCV(estimator=SGDClassifier(tol=1e-3, loss='hinge'),
                       param_grid=param_grid)
    assert not hasattr(clf, "predict_proba")
    clf.fit(X, y)
    assert not hasattr(clf, "predict_proba")


@pytest.mark.filterwarnings('ignore: The default of the `iid`')  # 0.22
@pytest.mark.filterwarnings('ignore: The default value of cv')  # 0.22
def test_search_train_scores_set_to_false():
    X = np.arange(6).reshape(6, -1)
    y = [0, 0, 0, 1, 1, 1]
    clf = LinearSVC(random_state=0)

    gs = GridSearchCV(clf, param_grid={'C': [0.1, 0.2]})
    gs.fit(X, y)


@pytest.mark.filterwarnings('ignore: The default of the `iid`')  # 0.22
def test_grid_search_cv_splits_consistency():
    # Check if a one time iterable is accepted as a cv parameter.
    n_samples = 100
    n_splits = 5
    X, y = make_classification(n_samples=n_samples, random_state=0)

    gs = GridSearchCV(LinearSVC(random_state=0),
                      param_grid={'C': [0.1, 0.2, 0.3]},
                      cv=OneTimeSplitter(n_splits=n_splits,
                                         n_samples=n_samples),
                      return_train_score=True)
    gs.fit(X, y)

    gs2 = GridSearchCV(LinearSVC(random_state=0),
                       param_grid={'C': [0.1, 0.2, 0.3]},
                       cv=KFold(n_splits=n_splits), return_train_score=True)
    gs2.fit(X, y)

    # Give generator as a cv parameter
    assert isinstance(KFold(n_splits=n_splits,
                            shuffle=True, random_state=0).split(X, y),
                      GeneratorType)
    gs3 = GridSearchCV(LinearSVC(random_state=0),
                       param_grid={'C': [0.1, 0.2, 0.3]},
                       cv=KFold(n_splits=n_splits, shuffle=True,
                                random_state=0).split(X, y),
                       return_train_score=True)
    gs3.fit(X, y)

    gs4 = GridSearchCV(LinearSVC(random_state=0),
                       param_grid={'C': [0.1, 0.2, 0.3]},
                       cv=KFold(n_splits=n_splits, shuffle=True,
                                random_state=0), return_train_score=True)
    gs4.fit(X, y)

    def _pop_time_keys(cv_results):
        for key in ('mean_fit_time', 'std_fit_time',
                    'mean_score_time', 'std_score_time'):
            cv_results.pop(key)
        return cv_results

    # Check if generators are supported as cv and
    # that the splits are consistent
    np.testing.assert_equal(_pop_time_keys(gs3.cv_results_),
                            _pop_time_keys(gs4.cv_results_))

    # OneTimeSplitter is a non-re-entrant cv where split can be called only
    # once if ``cv.split`` is called once per param setting in GridSearchCV.fit
    # the 2nd and 3rd parameter will not be evaluated as no train/test indices
    # will be generated for the 2nd and subsequent cv.split calls.
    # This is a check to make sure cv.split is not called once per param
    # setting.
    np.testing.assert_equal({k: v for k, v in gs.cv_results_.items()
                             if not k.endswith('_time')},
                            {k: v for k, v in gs2.cv_results_.items()
                             if not k.endswith('_time')})

    # Check consistency of folds across the parameters
    gs = GridSearchCV(LinearSVC(random_state=0),
                      param_grid={'C': [0.1, 0.1, 0.2, 0.2]},
                      cv=KFold(n_splits=n_splits, shuffle=True),
                      return_train_score=True)
    gs.fit(X, y)

    # As the first two param settings (C=0.1) and the next two param
    # settings (C=0.2) are same, the test and train scores must also be
    # same as long as the same train/test indices are generated for all
    # the cv splits, for both param setting
    for score_type in ('train', 'test'):
        per_param_scores = {}
        for param_i in range(4):
            per_param_scores[param_i] = list(
                gs.cv_results_['split%d_%s_score' % (s, score_type)][param_i]
                for s in range(5))

        assert_array_almost_equal(per_param_scores[0],
                                  per_param_scores[1])
        assert_array_almost_equal(per_param_scores[2],
                                  per_param_scores[3])


@pytest.mark.filterwarnings('ignore: The default of the `iid`')  # 0.22
@pytest.mark.filterwarnings('ignore: The default value of cv')  # 0.22
def test_transform_inverse_transform_round_trip():
    clf = MockClassifier()
    grid_search = GridSearchCV(clf, {'foo_param': [1, 2, 3]}, verbose=3)

    grid_search.fit(X, y)
    X_round_trip = grid_search.inverse_transform(grid_search.transform(X))
    assert_array_equal(X, X_round_trip)


def test_custom_run_search():
    def check_results(results, gscv):
        exp_results = gscv.cv_results_
        assert sorted(results.keys()) == sorted(exp_results)
        for k in results:
            if not k.endswith('_time'):
                # XXX: results['params'] is a list :|
                results[k] = np.asanyarray(results[k])
                if results[k].dtype.kind == 'O':
                    assert_array_equal(exp_results[k], results[k],
                                       err_msg='Checking ' + k)
                else:
                    assert_allclose(exp_results[k], results[k],
                                    err_msg='Checking ' + k)

    def fit_grid(param_grid):
        return GridSearchCV(clf, param_grid, cv=5,
                            return_train_score=True).fit(X, y)

    class CustomSearchCV(BaseSearchCV):
        def __init__(self, estimator, **kwargs):
            super().__init__(estimator, **kwargs)

        def _run_search(self, evaluate):
            results = evaluate([{'max_depth': 1}, {'max_depth': 2}])
            check_results(results, fit_grid({'max_depth': [1, 2]}))
            results = evaluate([{'min_samples_split': 5},
                                {'min_samples_split': 10}])
            check_results(results, fit_grid([{'max_depth': [1, 2]},
                                             {'min_samples_split': [5, 10]}]))

    # Using regressor to make sure each score differs
    clf = DecisionTreeRegressor(random_state=0)
    X, y = make_classification(n_samples=100, n_informative=4,
                               random_state=0)
    mycv = CustomSearchCV(clf, cv=5, return_train_score=True).fit(X, y)
    gscv = fit_grid([{'max_depth': [1, 2]},
                     {'min_samples_split': [5, 10]}])

    results = mycv.cv_results_
    check_results(results, gscv)
    for attr in dir(gscv):
        if attr[0].islower() and attr[-1:] == '_' and \
           attr not in {'cv_results_', 'best_estimator_',
                        'refit_time_'}:
            assert getattr(gscv, attr) == getattr(mycv, attr), \
                   "Attribute %s not equal" % attr


def test__custom_fit_no_run_search():
    class NoRunSearchSearchCV(BaseSearchCV):
        def __init__(self, estimator, **kwargs):
            super().__init__(estimator, **kwargs)

        def fit(self, X, y=None, groups=None, **fit_params):
            return self

    # this should not raise any exceptions
    NoRunSearchSearchCV(SVC(), cv=5).fit(X, y)

    class BadSearchCV(BaseSearchCV):
        def __init__(self, estimator, **kwargs):
            super().__init__(estimator, **kwargs)

    with pytest.raises(NotImplementedError,
                       match="_run_search not implemented."):
        # this should raise a NotImplementedError
        BadSearchCV(SVC(), cv=5).fit(X, y)


def test_deprecated_grid_search_iid():
    depr_message = ("The default of the `iid` parameter will change from True "
                    "to False in version 0.22")
    X, y = make_blobs(n_samples=54, random_state=0, centers=2)
    grid = GridSearchCV(SVC(gamma='scale', random_state=0),
                        param_grid={'C': [10]}, cv=3)
    # no warning with equally sized test sets
    assert_no_warnings(grid.fit, X, y)

    grid = GridSearchCV(SVC(gamma='scale', random_state=0),
                        param_grid={'C': [10]}, cv=5)
    # warning because 54 % 5 != 0
    assert_warns_message(DeprecationWarning, depr_message, grid.fit, X, y)

    grid = GridSearchCV(SVC(gamma='scale', random_state=0),
                        param_grid={'C': [10]}, cv=2)
    # warning because stratification into two classes and 27 % 2 != 0
    assert_warns_message(DeprecationWarning, depr_message, grid.fit, X, y)

    grid = GridSearchCV(SVC(gamma='scale', random_state=0),
                        param_grid={'C': [10]}, cv=KFold(2))
    # no warning because no stratification and 54 % 2 == 0
    assert_no_warnings(grid.fit, X, y)


def test_empty_cv_iterator_error():
    # Use global X, y

    # create cv
    cv = KFold(n_splits=3).split(X)

    # pop all of it, this should cause the expected ValueError
    [u for u in cv]
    # cv is empty now

    train_size = 100
    ridge = RandomizedSearchCV(Ridge(), {'alpha': [1e-3, 1e-2, 1e-1]},
                               cv=cv, n_jobs=-1)

    # assert that this raises an error
    with pytest.raises(ValueError,
                       match='No fits were performed. '
                             'Was the CV iterator empty\\? '
                             'Were there no candidates\\?'):
        ridge.fit(X[:train_size], y[:train_size])


def test_random_search_bad_cv():
    # Use global X, y

    class BrokenKFold(KFold):
        def get_n_splits(self, *args, **kw):
            return 1

    # create bad cv
    cv = BrokenKFold(n_splits=3)

    train_size = 100
    ridge = RandomizedSearchCV(Ridge(), {'alpha': [1e-3, 1e-2, 1e-1]},
                               cv=cv, n_jobs=-1)

    # assert that this raises an error
    with pytest.raises(ValueError,
                       match='cv.split and cv.get_n_splits returned '
                             'inconsistent results. Expected \\d+ '
                             'splits, got \\d+'):
        ridge.fit(X[:train_size], y[:train_size])<|MERGE_RESOLUTION|>--- conflicted
+++ resolved
@@ -1312,12 +1312,8 @@
 
 
 @pytest.mark.filterwarnings('ignore: The default of the `iid`')  # 0.22
-<<<<<<< HEAD
-@pytest.mark.filterwarnings('ignore: You should specify a value')  # 0.22
+@pytest.mark.filterwarnings('ignore: The default value of n_split')  # 0.22
 @pytest.mark.filterwarnings('ignore: The default value of multioutput')  # 0.23
-=======
-@pytest.mark.filterwarnings('ignore: The default value of n_split')  # 0.22
->>>>>>> 85440978
 def test_grid_search_with_multioutput_data():
     # Test search with multi-output estimator
 
