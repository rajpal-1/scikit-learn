"""Test the validation module"""
import os
import re
import sys
import tempfile
import warnings
from functools import partial
from time import sleep

import pytest
import numpy as np
from scipy.sparse import coo_matrix, csr_matrix
from sklearn.exceptions import FitFailedWarning

from sklearn.model_selection.tests.test_search import FailingClassifier

from sklearn.utils._testing import assert_almost_equal
from sklearn.utils._testing import assert_raises
from sklearn.utils._testing import assert_raise_message
from sklearn.utils._testing import assert_warns
from sklearn.utils._testing import assert_warns_message
from sklearn.utils._testing import assert_raises_regex
from sklearn.utils._testing import assert_array_almost_equal
from sklearn.utils._testing import assert_array_equal
from sklearn.utils._testing import assert_allclose
from sklearn.utils._mocking import CheckingClassifier, MockDataFrame

from sklearn.utils.validation import _num_samples

from sklearn.model_selection import cross_val_score, ShuffleSplit
from sklearn.model_selection import cross_val_predict
from sklearn.model_selection import cross_validate
from sklearn.model_selection import permutation_test_score
from sklearn.model_selection import KFold
from sklearn.model_selection import StratifiedKFold
from sklearn.model_selection import LeaveOneOut
from sklearn.model_selection import LeaveOneGroupOut
from sklearn.model_selection import LeavePGroupsOut
from sklearn.model_selection import GroupKFold
from sklearn.model_selection import GroupShuffleSplit
from sklearn.model_selection import learning_curve
from sklearn.model_selection import validation_curve
from sklearn.model_selection._validation import _check_is_permutation
from sklearn.model_selection._validation import _fit_and_score
from sklearn.model_selection._validation import _score

from sklearn.datasets import make_regression
from sklearn.datasets import load_diabetes
from sklearn.datasets import load_iris
from sklearn.datasets import load_digits
from sklearn.metrics import explained_variance_score
from sklearn.metrics import make_scorer
from sklearn.metrics import accuracy_score
from sklearn.metrics import confusion_matrix
from sklearn.metrics import precision_recall_fscore_support
from sklearn.metrics import precision_score
from sklearn.metrics import r2_score
from sklearn.metrics import mean_squared_error
from sklearn.metrics import check_scoring

from sklearn.linear_model import Ridge, LogisticRegression, SGDClassifier
from sklearn.linear_model import PassiveAggressiveClassifier, RidgeClassifier
from sklearn.ensemble import RandomForestClassifier
from sklearn.neighbors import KNeighborsClassifier
from sklearn.svm import SVC, LinearSVC
from sklearn.cluster import KMeans

from sklearn.impute import SimpleImputer

from sklearn.preprocessing import LabelEncoder
from sklearn.pipeline import Pipeline

from io import StringIO
from sklearn.base import BaseEstimator
from sklearn.base import clone
from sklearn.multiclass import OneVsRestClassifier
from sklearn.utils import shuffle
from sklearn.datasets import make_classification
from sklearn.datasets import make_multilabel_classification

from sklearn.model_selection.tests.common import OneTimeSplitter
from sklearn.model_selection import GridSearchCV


try:
    WindowsError
except NameError:
    WindowsError = None


class MockImprovingEstimator(BaseEstimator):
    """Dummy classifier to test the learning curve"""
    def __init__(self, n_max_train_sizes):
        self.n_max_train_sizes = n_max_train_sizes
        self.train_sizes = 0
        self.X_subset = None

    def fit(self, X_subset, y_subset=None):
        self.X_subset = X_subset
        self.train_sizes = X_subset.shape[0]
        return self

    def predict(self, X):
        raise NotImplementedError

    def score(self, X=None, Y=None):
        # training score becomes worse (2 -> 1), test error better (0 -> 1)
        if self._is_training_data(X):
            return 2. - float(self.train_sizes) / self.n_max_train_sizes
        else:
            return float(self.train_sizes) / self.n_max_train_sizes

    def _is_training_data(self, X):
        return X is self.X_subset


class MockIncrementalImprovingEstimator(MockImprovingEstimator):
    """Dummy classifier that provides partial_fit"""
    def __init__(self, n_max_train_sizes, expected_fit_params=None):
        super().__init__(n_max_train_sizes)
        self.x = None
        self.expected_fit_params = expected_fit_params

    def _is_training_data(self, X):
        return self.x in X

    def partial_fit(self, X, y=None, **params):
        self.train_sizes += X.shape[0]
        self.x = X[0]

        if self.expected_fit_params:
            missing = set(self.expected_fit_params) - set(params)
            if missing:
                raise AssertionError(
                    f'Expected fit parameter(s) {list(missing)} not seen.'
                )
            for key, value in params.items():
                if key in self.expected_fit_params and \
                   _num_samples(value) != _num_samples(X):
                    raise AssertionError(
                        f'Fit parameter {key} has length {_num_samples(value)}'
                        f'; expected {_num_samples(X)}.'
                    )


class MockEstimatorWithParameter(BaseEstimator):
    """Dummy classifier to test the validation curve"""
    def __init__(self, param=0.5):
        self.X_subset = None
        self.param = param

    def fit(self, X_subset, y_subset):
        self.X_subset = X_subset
        self.train_sizes = X_subset.shape[0]
        return self

    def predict(self, X):
        raise NotImplementedError

    def score(self, X=None, y=None):
        return self.param if self._is_training_data(X) else 1 - self.param

    def _is_training_data(self, X):
        return X is self.X_subset


class MockEstimatorWithSingleFitCallAllowed(MockEstimatorWithParameter):
    """Dummy classifier that disallows repeated calls of fit method"""

    def fit(self, X_subset, y_subset):
        assert not hasattr(self, 'fit_called_'), \
                   'fit is called the second time'
        self.fit_called_ = True
        return super().fit(X_subset, y_subset)

    def predict(self, X):
        raise NotImplementedError


class MockClassifier:
    """Dummy classifier to test the cross-validation"""

    def __init__(self, a=0, allow_nd=False):
        self.a = a
        self.allow_nd = allow_nd

    def fit(self, X, Y=None, sample_weight=None, class_prior=None,
            sparse_sample_weight=None, sparse_param=None, dummy_int=None,
            dummy_str=None, dummy_obj=None, callback=None):
        """The dummy arguments are to test that this fit function can
        accept non-array arguments through cross-validation, such as:
            - int
            - str (this is actually array-like)
            - object
            - function
        """
        self.dummy_int = dummy_int
        self.dummy_str = dummy_str
        self.dummy_obj = dummy_obj
        if callback is not None:
            callback(self)

        if self.allow_nd:
            X = X.reshape(len(X), -1)
        if X.ndim >= 3 and not self.allow_nd:
            raise ValueError('X cannot be d')
        if sample_weight is not None:
            assert sample_weight.shape[0] == X.shape[0], (
                'MockClassifier extra fit_param '
                'sample_weight.shape[0] is {0}, should be {1}'
                .format(sample_weight.shape[0], X.shape[0]))
        if class_prior is not None:
            assert class_prior.shape[0] == len(np.unique(y)), (
                'MockClassifier extra fit_param class_prior.shape[0]'
                ' is {0}, should be {1}'.format(class_prior.shape[0],
                                                len(np.unique(y))))
        if sparse_sample_weight is not None:
            fmt = ('MockClassifier extra fit_param sparse_sample_weight'
                   '.shape[0] is {0}, should be {1}')
            assert sparse_sample_weight.shape[0] == X.shape[0], \
                fmt.format(sparse_sample_weight.shape[0], X.shape[0])
        if sparse_param is not None:
            fmt = ('MockClassifier extra fit_param sparse_param.shape '
                   'is ({0}, {1}), should be ({2}, {3})')
            assert sparse_param.shape == P_sparse.shape, (
                fmt.format(sparse_param.shape[0],
                           sparse_param.shape[1],
                           P_sparse.shape[0], P_sparse.shape[1]))
        return self

    def predict(self, T):
        if self.allow_nd:
            T = T.reshape(len(T), -1)
        return T[:, 0]

    def predict_proba(self, T):
        return T

    def score(self, X=None, Y=None):
        return 1. / (1 + np.abs(self.a))

    def get_params(self, deep=False):
        return {'a': self.a, 'allow_nd': self.allow_nd}


# XXX: use 2D array, since 1D X is being detected as a single sample in
# check_consistent_length
X = np.ones((10, 2))
X_sparse = coo_matrix(X)
y = np.array([0, 0, 1, 1, 2, 2, 3, 3, 4, 4])
# The number of samples per class needs to be > n_splits,
# for StratifiedKFold(n_splits=3)
y2 = np.array([1, 1, 1, 2, 2, 2, 3, 3, 3, 3])
P_sparse = coo_matrix(np.eye(5))


def test_cross_val_score():
    clf = MockClassifier()

    for a in range(-10, 10):
        clf.a = a
        # Smoke test
        scores = cross_val_score(clf, X, y2)
        assert_array_equal(scores, clf.score(X, y2))

        # test with multioutput y
        multioutput_y = np.column_stack([y2, y2[::-1]])
        scores = cross_val_score(clf, X_sparse, multioutput_y)
        assert_array_equal(scores, clf.score(X_sparse, multioutput_y))

        scores = cross_val_score(clf, X_sparse, y2)
        assert_array_equal(scores, clf.score(X_sparse, y2))

        # test with multioutput y
        scores = cross_val_score(clf, X_sparse, multioutput_y)
        assert_array_equal(scores, clf.score(X_sparse, multioutput_y))

    # test with X and y as list
    list_check = lambda x: isinstance(x, list)
    clf = CheckingClassifier(check_X=list_check)
    scores = cross_val_score(clf, X.tolist(), y2.tolist(), cv=3)

    clf = CheckingClassifier(check_y=list_check)
    scores = cross_val_score(clf, X, y2.tolist(), cv=3)

    assert_raises(ValueError, cross_val_score, clf, X, y2, scoring="sklearn")

    # test with 3d X and
    X_3d = X[:, :, np.newaxis]
    clf = MockClassifier(allow_nd=True)
    scores = cross_val_score(clf, X_3d, y2)

    clf = MockClassifier(allow_nd=False)
    assert_raises(ValueError, cross_val_score, clf, X_3d, y2,
                  error_score='raise')


def test_cross_validate_many_jobs():
    # regression test for #12154: cv='warn' with n_jobs>1 trigger a copy of
    # the parameters leading to a failure in check_cv due to cv is 'warn'
    # instead of cv == 'warn'.
    X, y = load_iris(return_X_y=True)
    clf = SVC(gamma='auto')
    grid = GridSearchCV(clf, param_grid={'C': [1, 10]})
    cross_validate(grid, X, y, n_jobs=2)


def test_cross_validate_invalid_scoring_param():
    X, y = make_classification(random_state=0)
    estimator = MockClassifier()

    # Test the errors
    error_message_regexp = ".*must be unique strings.*"

    # List/tuple of callables should raise a message advising users to use
    # dict of names to callables mapping
    assert_raises_regex(ValueError, error_message_regexp,
                        cross_validate, estimator, X, y,
                        scoring=(make_scorer(precision_score),
                                 make_scorer(accuracy_score)))
    assert_raises_regex(ValueError, error_message_regexp,
                        cross_validate, estimator, X, y,
                        scoring=(make_scorer(precision_score),))

    # So should empty lists/tuples
    assert_raises_regex(ValueError, error_message_regexp + "Empty list.*",
                        cross_validate, estimator, X, y, scoring=())

    # So should duplicated entries
    assert_raises_regex(ValueError, error_message_regexp + "Duplicate.*",
                        cross_validate, estimator, X, y,
                        scoring=('f1_micro', 'f1_micro'))

    # Nested Lists should raise a generic error message
    assert_raises_regex(ValueError, error_message_regexp,
                        cross_validate, estimator, X, y,
                        scoring=[[make_scorer(precision_score)]])

    error_message_regexp = (".*scoring is invalid.*Refer to the scoring "
                            "glossary for details:.*")

    # Empty dict should raise invalid scoring error
    assert_raises_regex(ValueError, "An empty dict",
                        cross_validate, estimator, X, y, scoring=(dict()))

    # And so should any other invalid entry
    assert_raises_regex(ValueError, error_message_regexp,
                        cross_validate, estimator, X, y, scoring=5)

    multiclass_scorer = make_scorer(precision_recall_fscore_support)

    # Multiclass Scorers that return multiple values are not supported yet
    # the warning message we're expecting to see
    warning_message = ("Scoring failed. The score on this train-test "
                       "partition for these parameters will be set to %f. "
                       "Details: \n" % np.nan)

    with pytest.warns(UserWarning, match=warning_message):
        cross_validate(estimator, X, y, scoring=multiclass_scorer)

    with pytest.warns(UserWarning, match=warning_message):
        cross_validate(estimator, X, y, scoring={"foo": multiclass_scorer})

    assert_raises_regex(ValueError, "'mse' is not a valid scoring value.",
                        cross_validate, SVC(), X, y, scoring="mse")


def test_cross_validate_nested_estimator():
    # Non-regression test to ensure that nested
    # estimators are properly returned in a list
    # https://github.com/scikit-learn/scikit-learn/pull/17745
    (X, y) = load_iris(return_X_y=True)
    pipeline = Pipeline([
        ("imputer", SimpleImputer()),
        ("classifier", MockClassifier()),
    ])

    results = cross_validate(pipeline, X, y, return_estimator=True)
    estimators = results["estimator"]

    assert isinstance(estimators, list)
    assert all(isinstance(estimator, Pipeline) for estimator in estimators)


def test_cross_validate():
    # Compute train and test mse/r2 scores
    cv = KFold()

    # Regression
    X_reg, y_reg = make_regression(n_samples=30, random_state=0)
    reg = Ridge(random_state=0)

    # Classification
    X_clf, y_clf = make_classification(n_samples=30, random_state=0)
    clf = SVC(kernel="linear", random_state=0)

    for X, y, est in ((X_reg, y_reg, reg), (X_clf, y_clf, clf)):
        # It's okay to evaluate regression metrics on classification too
        mse_scorer = check_scoring(est, scoring='neg_mean_squared_error')
        r2_scorer = check_scoring(est, scoring='r2')
        train_mse_scores = []
        test_mse_scores = []
        train_r2_scores = []
        test_r2_scores = []
        fitted_estimators = []
        for train, test in cv.split(X, y):
            est = clone(reg).fit(X[train], y[train])
            train_mse_scores.append(mse_scorer(est, X[train], y[train]))
            train_r2_scores.append(r2_scorer(est, X[train], y[train]))
            test_mse_scores.append(mse_scorer(est, X[test], y[test]))
            test_r2_scores.append(r2_scorer(est, X[test], y[test]))
            fitted_estimators.append(est)

        train_mse_scores = np.array(train_mse_scores)
        test_mse_scores = np.array(test_mse_scores)
        train_r2_scores = np.array(train_r2_scores)
        test_r2_scores = np.array(test_r2_scores)
        fitted_estimators = np.array(fitted_estimators)

        scores = (train_mse_scores, test_mse_scores, train_r2_scores,
                  test_r2_scores, fitted_estimators)

        check_cross_validate_single_metric(est, X, y, scores)
        check_cross_validate_multi_metric(est, X, y, scores)


def check_cross_validate_single_metric(clf, X, y, scores):
    (train_mse_scores, test_mse_scores, train_r2_scores,
     test_r2_scores, fitted_estimators) = scores
    # Test single metric evaluation when scoring is string or singleton list
    for (return_train_score, dict_len) in ((True, 4), (False, 3)):
        # Single metric passed as a string
        if return_train_score:
            mse_scores_dict = cross_validate(clf, X, y,
                                             scoring='neg_mean_squared_error',
                                             return_train_score=True)
            assert_array_almost_equal(mse_scores_dict['train_score'],
                                      train_mse_scores)
        else:
            mse_scores_dict = cross_validate(clf, X, y,
                                             scoring='neg_mean_squared_error',
                                             return_train_score=False)
        assert isinstance(mse_scores_dict, dict)
        assert len(mse_scores_dict) == dict_len
        assert_array_almost_equal(mse_scores_dict['test_score'],
                                  test_mse_scores)

        # Single metric passed as a list
        if return_train_score:
            # It must be True by default - deprecated
            r2_scores_dict = cross_validate(clf, X, y, scoring=['r2'],
                                            return_train_score=True)
            assert_array_almost_equal(r2_scores_dict['train_r2'],
                                      train_r2_scores, True)
        else:
            r2_scores_dict = cross_validate(clf, X, y, scoring=['r2'],
                                            return_train_score=False)
        assert isinstance(r2_scores_dict, dict)
        assert len(r2_scores_dict) == dict_len
        assert_array_almost_equal(r2_scores_dict['test_r2'], test_r2_scores)

    # Test return_estimator option
    mse_scores_dict = cross_validate(clf, X, y,
                                     scoring='neg_mean_squared_error',
                                     return_estimator=True)
    for k, est in enumerate(mse_scores_dict['estimator']):
        assert_almost_equal(est.coef_, fitted_estimators[k].coef_)
        assert_almost_equal(est.intercept_, fitted_estimators[k].intercept_)


def check_cross_validate_multi_metric(clf, X, y, scores):
    # Test multimetric evaluation when scoring is a list / dict
    (train_mse_scores, test_mse_scores, train_r2_scores,
     test_r2_scores, fitted_estimators) = scores

    def custom_scorer(clf, X, y):
        y_pred = clf.predict(X)
        return {'r2': r2_score(y, y_pred),
                'neg_mean_squared_error': -mean_squared_error(y, y_pred)}

    all_scoring = (('r2', 'neg_mean_squared_error'),
                   {'r2': make_scorer(r2_score),
                    'neg_mean_squared_error': 'neg_mean_squared_error'},
                   custom_scorer)

    keys_sans_train = {'test_r2', 'test_neg_mean_squared_error',
                       'fit_time', 'score_time'}
    keys_with_train = keys_sans_train.union(
            {'train_r2', 'train_neg_mean_squared_error'})

    for return_train_score in (True, False):
        for scoring in all_scoring:
            if return_train_score:
                # return_train_score must be True by default - deprecated
                cv_results = cross_validate(clf, X, y, scoring=scoring,
                                            return_train_score=True)
                assert_array_almost_equal(cv_results['train_r2'],
                                          train_r2_scores)
                assert_array_almost_equal(
                    cv_results['train_neg_mean_squared_error'],
                    train_mse_scores)
            else:
                cv_results = cross_validate(clf, X, y, scoring=scoring,
                                            return_train_score=False)
            assert isinstance(cv_results, dict)
            assert (set(cv_results.keys()) ==
                    (keys_with_train if return_train_score
                     else keys_sans_train))
            assert_array_almost_equal(cv_results['test_r2'], test_r2_scores)
            assert_array_almost_equal(
                cv_results['test_neg_mean_squared_error'], test_mse_scores)

            # Make sure all the arrays are of np.ndarray type
            assert type(cv_results['test_r2']) == np.ndarray
            assert (type(cv_results['test_neg_mean_squared_error']) ==
                    np.ndarray)
            assert type(cv_results['fit_time']) == np.ndarray
            assert type(cv_results['score_time']) == np.ndarray

            # Ensure all the times are within sane limits
            assert np.all(cv_results['fit_time'] >= 0)
            assert np.all(cv_results['fit_time'] < 10)
            assert np.all(cv_results['score_time'] >= 0)
            assert np.all(cv_results['score_time'] < 10)


def test_cross_val_score_predict_groups():
    # Check if ValueError (when groups is None) propagates to cross_val_score
    # and cross_val_predict
    # And also check if groups is correctly passed to the cv object
    X, y = make_classification(n_samples=20, n_classes=2, random_state=0)

    clf = SVC(kernel="linear")

    group_cvs = [LeaveOneGroupOut(), LeavePGroupsOut(2), GroupKFold(),
                 GroupShuffleSplit()]
    for cv in group_cvs:
        assert_raise_message(ValueError,
                             "The 'groups' parameter should not be None.",
                             cross_val_score, estimator=clf, X=X, y=y, cv=cv)
        assert_raise_message(ValueError,
                             "The 'groups' parameter should not be None.",
                             cross_val_predict, estimator=clf, X=X, y=y, cv=cv)


@pytest.mark.filterwarnings('ignore: Using or importing the ABCs from')
def test_cross_val_score_pandas():
    # check cross_val_score doesn't destroy pandas dataframe
    types = [(MockDataFrame, MockDataFrame)]
    try:
        from pandas import Series, DataFrame
        types.append((Series, DataFrame))
    except ImportError:
        pass
    for TargetType, InputFeatureType in types:
        # X dataframe, y series
        # 3 fold cross val is used so we need atleast 3 samples per class
        X_df, y_ser = InputFeatureType(X), TargetType(y2)
        check_df = lambda x: isinstance(x, InputFeatureType)
        check_series = lambda x: isinstance(x, TargetType)
        clf = CheckingClassifier(check_X=check_df, check_y=check_series)
        cross_val_score(clf, X_df, y_ser, cv=3)


def test_cross_val_score_mask():
    # test that cross_val_score works with boolean masks
    svm = SVC(kernel="linear")
    iris = load_iris()
    X, y = iris.data, iris.target
    kfold = KFold(5)
    scores_indices = cross_val_score(svm, X, y, cv=kfold)
    kfold = KFold(5)
    cv_masks = []
    for train, test in kfold.split(X, y):
        mask_train = np.zeros(len(y), dtype=bool)
        mask_test = np.zeros(len(y), dtype=bool)
        mask_train[train] = 1
        mask_test[test] = 1
        cv_masks.append((train, test))
    scores_masks = cross_val_score(svm, X, y, cv=cv_masks)
    assert_array_equal(scores_indices, scores_masks)


def test_cross_val_score_precomputed():
    # test for svm with precomputed kernel
    svm = SVC(kernel="precomputed")
    iris = load_iris()
    X, y = iris.data, iris.target
    linear_kernel = np.dot(X, X.T)
    score_precomputed = cross_val_score(svm, linear_kernel, y)
    svm = SVC(kernel="linear")
    score_linear = cross_val_score(svm, X, y)
    assert_array_almost_equal(score_precomputed, score_linear)

    # test with callable
    svm = SVC(kernel=lambda x, y: np.dot(x, y.T))
    score_callable = cross_val_score(svm, X, y)
    assert_array_almost_equal(score_precomputed, score_callable)

    # Error raised for non-square X
    svm = SVC(kernel="precomputed")
    assert_raises(ValueError, cross_val_score, svm, X, y)

    # test error is raised when the precomputed kernel is not array-like
    # or sparse
    assert_raises(ValueError, cross_val_score, svm,
                  linear_kernel.tolist(), y)


def test_cross_val_score_fit_params():
    clf = MockClassifier()
    n_samples = X.shape[0]
    n_classes = len(np.unique(y))

    W_sparse = coo_matrix((np.array([1]), (np.array([1]), np.array([0]))),
                          shape=(10, 1))
    P_sparse = coo_matrix(np.eye(5))

    DUMMY_INT = 42
    DUMMY_STR = '42'
    DUMMY_OBJ = object()

    def assert_fit_params(clf):
        # Function to test that the values are passed correctly to the
        # classifier arguments for non-array type

        assert clf.dummy_int == DUMMY_INT
        assert clf.dummy_str == DUMMY_STR
        assert clf.dummy_obj == DUMMY_OBJ

    fit_params = {'sample_weight': np.ones(n_samples),
                  'class_prior': np.full(n_classes, 1. / n_classes),
                  'sparse_sample_weight': W_sparse,
                  'sparse_param': P_sparse,
                  'dummy_int': DUMMY_INT,
                  'dummy_str': DUMMY_STR,
                  'dummy_obj': DUMMY_OBJ,
                  'callback': assert_fit_params}
    cross_val_score(clf, X, y, fit_params=fit_params)


def test_cross_val_score_score_func():
    clf = MockClassifier()
    _score_func_args = []

    def score_func(y_test, y_predict):
        _score_func_args.append((y_test, y_predict))
        return 1.0

    with warnings.catch_warnings(record=True):
        scoring = make_scorer(score_func)
        score = cross_val_score(clf, X, y, scoring=scoring, cv=3)
    assert_array_equal(score, [1.0, 1.0, 1.0])
    # Test that score function is called only 3 times (for cv=3)
    assert len(_score_func_args) == 3


def test_cross_val_score_errors():
    class BrokenEstimator:
        pass

    assert_raises(TypeError, cross_val_score, BrokenEstimator(), X)


def test_cross_val_score_with_score_func_classification():
    iris = load_iris()
    clf = SVC(kernel='linear')

    # Default score (should be the accuracy score)
    scores = cross_val_score(clf, iris.data, iris.target)
    assert_array_almost_equal(scores, [0.97, 1., 0.97, 0.97, 1.], 2)

    # Correct classification score (aka. zero / one score) - should be the
    # same as the default estimator score
    zo_scores = cross_val_score(clf, iris.data, iris.target,
                                scoring="accuracy")
    assert_array_almost_equal(zo_scores, [0.97, 1., 0.97, 0.97, 1.], 2)

    # F1 score (class are balanced so f1_score should be equal to zero/one
    # score
    f1_scores = cross_val_score(clf, iris.data, iris.target,
                                scoring="f1_weighted")
    assert_array_almost_equal(f1_scores, [0.97, 1., 0.97, 0.97, 1.], 2)


def test_cross_val_score_with_score_func_regression():
    X, y = make_regression(n_samples=30, n_features=20, n_informative=5,
                           random_state=0)
    reg = Ridge()

    # Default score of the Ridge regression estimator
    scores = cross_val_score(reg, X, y)
    assert_array_almost_equal(scores, [0.94, 0.97, 0.97, 0.99, 0.92], 2)

    # R2 score (aka. determination coefficient) - should be the
    # same as the default estimator score
    r2_scores = cross_val_score(reg, X, y, scoring="r2")
    assert_array_almost_equal(r2_scores, [0.94, 0.97, 0.97, 0.99, 0.92], 2)

    # Mean squared error; this is a loss function, so "scores" are negative
    neg_mse_scores = cross_val_score(reg, X, y,
                                     scoring="neg_mean_squared_error")
    expected_neg_mse = np.array([-763.07, -553.16, -274.38, -273.26, -1681.99])
    assert_array_almost_equal(neg_mse_scores, expected_neg_mse, 2)

    # Explained variance
    scoring = make_scorer(explained_variance_score)
    ev_scores = cross_val_score(reg, X, y, scoring=scoring)
    assert_array_almost_equal(ev_scores, [0.94, 0.97, 0.97, 0.99, 0.92], 2)


def test_permutation_score():
    iris = load_iris()
    X = iris.data
    X_sparse = coo_matrix(X)
    y = iris.target
    svm = SVC(kernel='linear')
    cv = StratifiedKFold(2)

    score, scores, pvalue = permutation_test_score(
        svm, X, y, n_permutations=30, cv=cv, scoring="accuracy")
    assert score > 0.9
    assert_almost_equal(pvalue, 0.0, 1)

    score_group, _, pvalue_group = permutation_test_score(
        svm, X, y, n_permutations=30, cv=cv, scoring="accuracy",
        groups=np.ones(y.size), random_state=0)
    assert score_group == score
    assert pvalue_group == pvalue

    # check that we obtain the same results with a sparse representation
    svm_sparse = SVC(kernel='linear')
    cv_sparse = StratifiedKFold(2)
    score_group, _, pvalue_group = permutation_test_score(
        svm_sparse, X_sparse, y, n_permutations=30, cv=cv_sparse,
        scoring="accuracy", groups=np.ones(y.size), random_state=0)

    assert score_group == score
    assert pvalue_group == pvalue

    # test with custom scoring object
    def custom_score(y_true, y_pred):
        return (((y_true == y_pred).sum() - (y_true != y_pred).sum()) /
                y_true.shape[0])

    scorer = make_scorer(custom_score)
    score, _, pvalue = permutation_test_score(
        svm, X, y, n_permutations=100, scoring=scorer, cv=cv, random_state=0)
    assert_almost_equal(score, .93, 2)
    assert_almost_equal(pvalue, 0.01, 3)

    # set random y
    y = np.mod(np.arange(len(y)), 3)

    score, scores, pvalue = permutation_test_score(
        svm, X, y, n_permutations=30, cv=cv, scoring="accuracy")

    assert score < 0.5
    assert pvalue > 0.2


def test_permutation_test_score_allow_nans():
    # Check that permutation_test_score allows input data with NaNs
    X = np.arange(200, dtype=np.float64).reshape(10, -1)
    X[2, :] = np.nan
    y = np.repeat([0, 1], X.shape[0] / 2)
    p = Pipeline([
        ('imputer', SimpleImputer(strategy='mean', missing_values=np.nan)),
        ('classifier', MockClassifier()),
    ])
    permutation_test_score(p, X, y)


def test_permutation_test_score_fit_params():
    X = np.arange(100).reshape(10, 10)
    y = np.array([0] * 5 + [1] * 5)
    clf = CheckingClassifier(expected_fit_params=['sample_weight'])

    err_msg = r"Expected fit parameter\(s\) \['sample_weight'\] not seen."
    with pytest.raises(AssertionError, match=err_msg):
        permutation_test_score(clf, X, y)

    err_msg = "Fit parameter sample_weight has length 1; expected"
    with pytest.raises(AssertionError, match=err_msg):
        permutation_test_score(clf, X, y,
                               fit_params={'sample_weight': np.ones(1)})
    permutation_test_score(clf, X, y,
                           fit_params={'sample_weight': np.ones(10)})


def test_cross_val_score_allow_nans():
    # Check that cross_val_score allows input data with NaNs
    X = np.arange(200, dtype=np.float64).reshape(10, -1)
    X[2, :] = np.nan
    y = np.repeat([0, 1], X.shape[0] / 2)
    p = Pipeline([
        ('imputer', SimpleImputer(strategy='mean', missing_values=np.nan)),
        ('classifier', MockClassifier()),
    ])
    cross_val_score(p, X, y)


def test_cross_val_score_multilabel():
    X = np.array([[-3, 4], [2, 4], [3, 3], [0, 2], [-3, 1],
                  [-2, 1], [0, 0], [-2, -1], [-1, -2], [1, -2]])
    y = np.array([[1, 1], [0, 1], [0, 1], [0, 1], [1, 1],
                  [0, 1], [1, 0], [1, 1], [1, 0], [0, 0]])
    clf = KNeighborsClassifier(n_neighbors=1)
    scoring_micro = make_scorer(precision_score, average='micro')
    scoring_macro = make_scorer(precision_score, average='macro')
    scoring_samples = make_scorer(precision_score, average='samples')
    score_micro = cross_val_score(clf, X, y, scoring=scoring_micro)
    score_macro = cross_val_score(clf, X, y, scoring=scoring_macro)
    score_samples = cross_val_score(clf, X, y, scoring=scoring_samples)
    assert_almost_equal(score_micro, [1, 1 / 2, 3 / 4, 1 / 2, 1 / 3])
    assert_almost_equal(score_macro, [1, 1 / 2, 3 / 4, 1 / 2, 1 / 4])
    assert_almost_equal(score_samples, [1, 1 / 2, 3 / 4, 1 / 2, 1 / 4])


def test_cross_val_predict():
    X, y = load_diabetes(return_X_y=True)
    cv = KFold()

    est = Ridge()

    # Naive loop (should be same as cross_val_predict):
    preds2 = np.zeros_like(y)
    for train, test in cv.split(X, y):
        est.fit(X[train], y[train])
        preds2[test] = est.predict(X[test])

    preds = cross_val_predict(est, X, y, cv=cv)
    assert_array_almost_equal(preds, preds2)

    preds = cross_val_predict(est, X, y)
    assert len(preds) == len(y)

    cv = LeaveOneOut()
    preds = cross_val_predict(est, X, y, cv=cv)
    assert len(preds) == len(y)

    Xsp = X.copy()
    Xsp *= (Xsp > np.median(Xsp))
    Xsp = coo_matrix(Xsp)
    preds = cross_val_predict(est, Xsp, y)
    assert_array_almost_equal(len(preds), len(y))

    preds = cross_val_predict(KMeans(), X)
    assert len(preds) == len(y)

    class BadCV():
        def split(self, X, y=None, groups=None):
            for i in range(4):
                yield np.array([0, 1, 2, 3]), np.array([4, 5, 6, 7, 8])

    assert_raises(ValueError, cross_val_predict, est, X, y, cv=BadCV())

    X, y = load_iris(return_X_y=True)

    warning_message = ('Number of classes in training fold (2) does '
                       'not match total number of classes (3). '
                       'Results may not be appropriate for your use case.')
    assert_warns_message(RuntimeWarning, warning_message,
                         cross_val_predict,
                         LogisticRegression(solver="liblinear"),
                         X, y, method='predict_proba', cv=KFold(2))


def test_cross_val_predict_decision_function_shape():
    X, y = make_classification(n_classes=2, n_samples=50, random_state=0)

    preds = cross_val_predict(LogisticRegression(solver="liblinear"), X, y,
                              method='decision_function')
    assert preds.shape == (50,)

    X, y = load_iris(return_X_y=True)

    preds = cross_val_predict(LogisticRegression(solver="liblinear"), X, y,
                              method='decision_function')
    assert preds.shape == (150, 3)

    # This specifically tests imbalanced splits for binary
    # classification with decision_function. This is only
    # applicable to classifiers that can be fit on a single
    # class.
    X = X[:100]
    y = y[:100]
    assert_raise_message(ValueError,
                         'Only 1 class/es in training fold,'
                         ' but 2 in overall dataset. This'
                         ' is not supported for decision_function'
                         ' with imbalanced folds. To fix '
                         'this, use a cross-validation technique '
                         'resulting in properly stratified folds',
                         cross_val_predict, RidgeClassifier(), X, y,
                         method='decision_function', cv=KFold(2))

    X, y = load_digits(return_X_y=True)
    est = SVC(kernel='linear', decision_function_shape='ovo')

    preds = cross_val_predict(est,
                              X, y,
                              method='decision_function')
    assert preds.shape == (1797, 45)

    ind = np.argsort(y)
    X, y = X[ind], y[ind]
    assert_raises_regex(ValueError,
                        r'Output shape \(599L?, 21L?\) of decision_function '
                        r'does not match number of classes \(7\) in fold. '
                        'Irregular decision_function .*',
                        cross_val_predict, est, X, y,
                        cv=KFold(n_splits=3), method='decision_function')


def test_cross_val_predict_predict_proba_shape():
    X, y = make_classification(n_classes=2, n_samples=50, random_state=0)

    preds = cross_val_predict(LogisticRegression(solver="liblinear"), X, y,
                              method='predict_proba')
    assert preds.shape == (50, 2)

    X, y = load_iris(return_X_y=True)

    preds = cross_val_predict(LogisticRegression(solver="liblinear"), X, y,
                              method='predict_proba')
    assert preds.shape == (150, 3)


def test_cross_val_predict_predict_log_proba_shape():
    X, y = make_classification(n_classes=2, n_samples=50, random_state=0)

    preds = cross_val_predict(LogisticRegression(solver="liblinear"), X, y,
                              method='predict_log_proba')
    assert preds.shape == (50, 2)

    X, y = load_iris(return_X_y=True)

    preds = cross_val_predict(LogisticRegression(solver="liblinear"), X, y,
                              method='predict_log_proba')
    assert preds.shape == (150, 3)


def test_cross_val_predict_input_types():
    iris = load_iris()
    X, y = iris.data, iris.target
    X_sparse = coo_matrix(X)
    multioutput_y = np.column_stack([y, y[::-1]])

    clf = Ridge(fit_intercept=False, random_state=0)
    # 3 fold cv is used --> atleast 3 samples per class
    # Smoke test
    predictions = cross_val_predict(clf, X, y)
    assert predictions.shape == (150,)

    # test with multioutput y
    predictions = cross_val_predict(clf, X_sparse, multioutput_y)
    assert predictions.shape == (150, 2)

    predictions = cross_val_predict(clf, X_sparse, y)
    assert_array_equal(predictions.shape, (150,))

    # test with multioutput y
    predictions = cross_val_predict(clf, X_sparse, multioutput_y)
    assert_array_equal(predictions.shape, (150, 2))

    # test with X and y as list
    list_check = lambda x: isinstance(x, list)
    clf = CheckingClassifier(check_X=list_check)
    predictions = cross_val_predict(clf, X.tolist(), y.tolist())

    clf = CheckingClassifier(check_y=list_check)
    predictions = cross_val_predict(clf, X, y.tolist())

    # test with X and y as list and non empty method
    predictions = cross_val_predict(LogisticRegression(solver="liblinear"),
                                    X.tolist(),
                                    y.tolist(), method='decision_function')
    predictions = cross_val_predict(LogisticRegression(solver="liblinear"),
                                    X,
                                    y.tolist(), method='decision_function')

    # test with 3d X and
    X_3d = X[:, :, np.newaxis]
    check_3d = lambda x: x.ndim == 3
    clf = CheckingClassifier(check_X=check_3d)
    predictions = cross_val_predict(clf, X_3d, y)
    assert_array_equal(predictions.shape, (150,))


@pytest.mark.filterwarnings('ignore: Using or importing the ABCs from')
# python3.7 deprecation warnings in pandas via matplotlib :-/
def test_cross_val_predict_pandas():
    # check cross_val_score doesn't destroy pandas dataframe
    types = [(MockDataFrame, MockDataFrame)]
    try:
        from pandas import Series, DataFrame
        types.append((Series, DataFrame))
    except ImportError:
        pass
    for TargetType, InputFeatureType in types:
        # X dataframe, y series
        X_df, y_ser = InputFeatureType(X), TargetType(y2)
        check_df = lambda x: isinstance(x, InputFeatureType)
        check_series = lambda x: isinstance(x, TargetType)
        clf = CheckingClassifier(check_X=check_df, check_y=check_series)
        cross_val_predict(clf, X_df, y_ser, cv=3)


def test_cross_val_predict_unbalanced():
    X, y = make_classification(n_samples=100, n_features=2, n_redundant=0,
                               n_informative=2, n_clusters_per_class=1,
                               random_state=1)
    # Change the first sample to a new class
    y[0] = 2
    clf = LogisticRegression(random_state=1, solver="liblinear")
    cv = StratifiedKFold(n_splits=2)
    train, test = list(cv.split(X, y))
    yhat_proba = cross_val_predict(clf, X, y, cv=cv, method="predict_proba")
    assert y[test[0]][0] == 2  # sanity check for further assertions
    assert np.all(yhat_proba[test[0]][:, 2] == 0)
    assert np.all(yhat_proba[test[0]][:, 0:1] > 0)
    assert np.all(yhat_proba[test[1]] > 0)
    assert_array_almost_equal(yhat_proba.sum(axis=1), np.ones(y.shape),
                              decimal=12)


def test_cross_val_predict_y_none():
    # ensure that cross_val_predict works when y is None
    mock_classifier = MockClassifier()
    rng = np.random.RandomState(42)
    X = rng.rand(100, 10)
    y_hat = cross_val_predict(mock_classifier, X, y=None, cv=5,
                              method='predict')
    assert_allclose(X[:, 0], y_hat)
    y_hat_proba = cross_val_predict(mock_classifier, X, y=None, cv=5,
                                    method='predict_proba')
    assert_allclose(X, y_hat_proba)


def test_cross_val_score_sparse_fit_params():
    iris = load_iris()
    X, y = iris.data, iris.target
    clf = MockClassifier()
    fit_params = {'sparse_sample_weight': coo_matrix(np.eye(X.shape[0]))}
    a = cross_val_score(clf, X, y, fit_params=fit_params, cv=3)
    assert_array_equal(a, np.ones(3))


def test_learning_curve():
    n_samples = 30
    n_splits = 3
    X, y = make_classification(n_samples=n_samples, n_features=1,
                               n_informative=1, n_redundant=0, n_classes=2,
                               n_clusters_per_class=1, random_state=0)
    estimator = MockImprovingEstimator(n_samples * ((n_splits - 1) / n_splits))
    for shuffle_train in [False, True]:
        with warnings.catch_warnings(record=True) as w:
            train_sizes, train_scores, test_scores, fit_times, score_times = \
                learning_curve(estimator, X, y, cv=KFold(n_splits=n_splits),
                               train_sizes=np.linspace(0.1, 1.0, 10),
                               shuffle=shuffle_train, return_times=True)
        if len(w) > 0:
            raise RuntimeError("Unexpected warning: %r" % w[0].message)
        assert train_scores.shape == (10, 3)
        assert test_scores.shape == (10, 3)
        assert fit_times.shape == (10, 3)
        assert score_times.shape == (10, 3)
        assert_array_equal(train_sizes, np.linspace(2, 20, 10))
        assert_array_almost_equal(train_scores.mean(axis=1),
                                  np.linspace(1.9, 1.0, 10))
        assert_array_almost_equal(test_scores.mean(axis=1),
                                  np.linspace(0.1, 1.0, 10))

        # Cannot use assert_array_almost_equal for fit and score times because
        # the values are hardware-dependant
        assert fit_times.dtype == "float64"
        assert score_times.dtype == "float64"

        # Test a custom cv splitter that can iterate only once
        with warnings.catch_warnings(record=True) as w:
            train_sizes2, train_scores2, test_scores2 = learning_curve(
                estimator, X, y,
                cv=OneTimeSplitter(n_splits=n_splits, n_samples=n_samples),
                train_sizes=np.linspace(0.1, 1.0, 10),
                shuffle=shuffle_train)
        if len(w) > 0:
            raise RuntimeError("Unexpected warning: %r" % w[0].message)
        assert_array_almost_equal(train_scores2, train_scores)
        assert_array_almost_equal(test_scores2, test_scores)


def test_learning_curve_unsupervised():
    X, _ = make_classification(n_samples=30, n_features=1, n_informative=1,
                               n_redundant=0, n_classes=2,
                               n_clusters_per_class=1, random_state=0)
    estimator = MockImprovingEstimator(20)
    train_sizes, train_scores, test_scores = learning_curve(
        estimator, X, y=None, cv=3, train_sizes=np.linspace(0.1, 1.0, 10))
    assert_array_equal(train_sizes, np.linspace(2, 20, 10))
    assert_array_almost_equal(train_scores.mean(axis=1),
                              np.linspace(1.9, 1.0, 10))
    assert_array_almost_equal(test_scores.mean(axis=1),
                              np.linspace(0.1, 1.0, 10))


def test_learning_curve_verbose():
    X, y = make_classification(n_samples=30, n_features=1, n_informative=1,
                               n_redundant=0, n_classes=2,
                               n_clusters_per_class=1, random_state=0)
    estimator = MockImprovingEstimator(20)

    old_stdout = sys.stdout
    sys.stdout = StringIO()
    try:
        train_sizes, train_scores, test_scores = \
            learning_curve(estimator, X, y, cv=3, verbose=1)
    finally:
        out = sys.stdout.getvalue()
        sys.stdout.close()
        sys.stdout = old_stdout

    assert("[learning_curve]" in out)


def test_learning_curve_incremental_learning_not_possible():
    X, y = make_classification(n_samples=2, n_features=1, n_informative=1,
                               n_redundant=0, n_classes=2,
                               n_clusters_per_class=1, random_state=0)
    # The mockup does not have partial_fit()
    estimator = MockImprovingEstimator(1)
    assert_raises(ValueError, learning_curve, estimator, X, y,
                  exploit_incremental_learning=True)


def test_learning_curve_incremental_learning():
    X, y = make_classification(n_samples=30, n_features=1, n_informative=1,
                               n_redundant=0, n_classes=2,
                               n_clusters_per_class=1, random_state=0)
    estimator = MockIncrementalImprovingEstimator(20)
    for shuffle_train in [False, True]:
        train_sizes, train_scores, test_scores = learning_curve(
            estimator, X, y, cv=3, exploit_incremental_learning=True,
            train_sizes=np.linspace(0.1, 1.0, 10), shuffle=shuffle_train)
        assert_array_equal(train_sizes, np.linspace(2, 20, 10))
        assert_array_almost_equal(train_scores.mean(axis=1),
                                  np.linspace(1.9, 1.0, 10))
        assert_array_almost_equal(test_scores.mean(axis=1),
                                  np.linspace(0.1, 1.0, 10))


def test_learning_curve_incremental_learning_unsupervised():
    X, _ = make_classification(n_samples=30, n_features=1, n_informative=1,
                               n_redundant=0, n_classes=2,
                               n_clusters_per_class=1, random_state=0)
    estimator = MockIncrementalImprovingEstimator(20)
    train_sizes, train_scores, test_scores = learning_curve(
        estimator, X, y=None, cv=3, exploit_incremental_learning=True,
        train_sizes=np.linspace(0.1, 1.0, 10))
    assert_array_equal(train_sizes, np.linspace(2, 20, 10))
    assert_array_almost_equal(train_scores.mean(axis=1),
                              np.linspace(1.9, 1.0, 10))
    assert_array_almost_equal(test_scores.mean(axis=1),
                              np.linspace(0.1, 1.0, 10))


def test_learning_curve_batch_and_incremental_learning_are_equal():
    X, y = make_classification(n_samples=30, n_features=1, n_informative=1,
                               n_redundant=0, n_classes=2,
                               n_clusters_per_class=1, random_state=0)
    train_sizes = np.linspace(0.2, 1.0, 5)
    estimator = PassiveAggressiveClassifier(max_iter=1, tol=None,
                                            shuffle=False)

    train_sizes_inc, train_scores_inc, test_scores_inc = \
        learning_curve(
            estimator, X, y, train_sizes=train_sizes,
            cv=3, exploit_incremental_learning=True)
    train_sizes_batch, train_scores_batch, test_scores_batch = \
        learning_curve(
            estimator, X, y, cv=3, train_sizes=train_sizes,
            exploit_incremental_learning=False)

    assert_array_equal(train_sizes_inc, train_sizes_batch)
    assert_array_almost_equal(train_scores_inc.mean(axis=1),
                              train_scores_batch.mean(axis=1))
    assert_array_almost_equal(test_scores_inc.mean(axis=1),
                              test_scores_batch.mean(axis=1))


def test_learning_curve_n_sample_range_out_of_bounds():
    X, y = make_classification(n_samples=30, n_features=1, n_informative=1,
                               n_redundant=0, n_classes=2,
                               n_clusters_per_class=1, random_state=0)
    estimator = MockImprovingEstimator(20)
    assert_raises(ValueError, learning_curve, estimator, X, y, cv=3,
                  train_sizes=[0, 1])
    assert_raises(ValueError, learning_curve, estimator, X, y, cv=3,
                  train_sizes=[0.0, 1.0])
    assert_raises(ValueError, learning_curve, estimator, X, y, cv=3,
                  train_sizes=[0.1, 1.1])
    assert_raises(ValueError, learning_curve, estimator, X, y, cv=3,
                  train_sizes=[0, 20])
    assert_raises(ValueError, learning_curve, estimator, X, y, cv=3,
                  train_sizes=[1, 21])


def test_learning_curve_remove_duplicate_sample_sizes():
    X, y = make_classification(n_samples=3, n_features=1, n_informative=1,
                               n_redundant=0, n_classes=2,
                               n_clusters_per_class=1, random_state=0)
    estimator = MockImprovingEstimator(2)
    train_sizes, _, _ = assert_warns(
        RuntimeWarning, learning_curve, estimator, X, y, cv=3,
        train_sizes=np.linspace(0.33, 1.0, 3))
    assert_array_equal(train_sizes, [1, 2])


def test_learning_curve_with_boolean_indices():
    X, y = make_classification(n_samples=30, n_features=1, n_informative=1,
                               n_redundant=0, n_classes=2,
                               n_clusters_per_class=1, random_state=0)
    estimator = MockImprovingEstimator(20)
    cv = KFold(n_splits=3)
    train_sizes, train_scores, test_scores = learning_curve(
        estimator, X, y, cv=cv, train_sizes=np.linspace(0.1, 1.0, 10))
    assert_array_equal(train_sizes, np.linspace(2, 20, 10))
    assert_array_almost_equal(train_scores.mean(axis=1),
                              np.linspace(1.9, 1.0, 10))
    assert_array_almost_equal(test_scores.mean(axis=1),
                              np.linspace(0.1, 1.0, 10))


def test_learning_curve_with_shuffle():
    # Following test case was designed this way to verify the code
    # changes made in pull request: #7506.
    X = np.array([[1, 2], [3, 4], [5, 6], [7, 8], [11, 12], [13, 14], [15, 16],
                 [17, 18], [19, 20], [7, 8], [9, 10], [11, 12], [13, 14],
                 [15, 16], [17, 18]])
    y = np.array([1, 1, 1, 2, 3, 4, 1, 1, 2, 3, 4, 1, 2, 3, 4])
    groups = np.array([1, 1, 1, 1, 1, 1, 3, 3, 3, 3, 3, 4, 4, 4, 4])
    # Splits on these groups fail without shuffle as the first iteration
    # of the learning curve doesn't contain label 4 in the training set.
    estimator = PassiveAggressiveClassifier(max_iter=5, tol=None,
                                            shuffle=False)

    cv = GroupKFold(n_splits=2)
    train_sizes_batch, train_scores_batch, test_scores_batch = learning_curve(
        estimator, X, y, cv=cv, n_jobs=1, train_sizes=np.linspace(0.3, 1.0, 3),
        groups=groups, shuffle=True, random_state=2)
    assert_array_almost_equal(train_scores_batch.mean(axis=1),
                              np.array([0.75, 0.3, 0.36111111]))
    assert_array_almost_equal(test_scores_batch.mean(axis=1),
                              np.array([0.36111111, 0.25, 0.25]))
    assert_raises(ValueError, learning_curve, estimator, X, y, cv=cv, n_jobs=1,
                  train_sizes=np.linspace(0.3, 1.0, 3), groups=groups,
                  error_score='raise')

    train_sizes_inc, train_scores_inc, test_scores_inc = learning_curve(
        estimator, X, y, cv=cv, n_jobs=1, train_sizes=np.linspace(0.3, 1.0, 3),
        groups=groups, shuffle=True, random_state=2,
        exploit_incremental_learning=True)
    assert_array_almost_equal(train_scores_inc.mean(axis=1),
                              train_scores_batch.mean(axis=1))
    assert_array_almost_equal(test_scores_inc.mean(axis=1),
                              test_scores_batch.mean(axis=1))


<<<<<<< HEAD
def test_learning_curve_with_stratify():
    def max_diff_in_ones_between_strata(X, y, stratify, folds_count=5,
                                        iters_count=10, random_state=0):
        ones_counter = []

        class MockCountingEstimator(BaseEstimator):
            """ Dummy classifier: it stores (in global var for this class)
            count of non-zero-labeled elements in passed y (y_subset)"""
            def fit(self, X_subset, y_subset=None):
                cur_ones_count = np.count_nonzero(y_subset)
                ones_counter.append(cur_ones_count)
                return self

            def score(self, X, y):
                return 0

        counting_estimator = MockCountingEstimator()
        cv = StratifiedKFold(folds_count)
        train_sizes = np.linspace(1.0 / iters_count, 1.0, iters_count)

        learning_curve(counting_estimator, X, y, cv=cv,
                       train_sizes=train_sizes, shuffle=True,
                       stratify=stratify, random_state=random_state)

        # Extract max possible diff of ones count between strata
        # inside each training CV fold
        ones_counter = np.asarray(ones_counter).reshape(folds_count,
                                                        iters_count)
        # ones_counter stores accumulated count, not count in each stratum,
        # so we need to take this into account: e.g. [1 1 6 8 9] => [1 0 5 2 1]
        strata_ones = np.hstack((ones_counter[:, [0]], np.diff(ones_counter)))
        max_diff_ones = np.max(np.max(strata_ones, 1) - np.min(strata_ones, 1))
        return max_diff_ones

    def check_growing_subsets(X, y, rand_state, folds_count=5, iters_count=10):
        ids = []

        class MockStoringEstimator(BaseEstimator):
            """ Dummy classifier: it stores (in global var for this class)
            ids of instances occurred in training subset (X_subset)"""
            def fit(self, X_subset, y_subset=None):
                ids.append(set(X_subset[:, 0].A1))
                return self

            def score(self, X, y):
                return 0

        counting_estimator = MockStoringEstimator()
        cv = StratifiedKFold(folds_count)
        train_sizes = np.linspace(1.0 / iters_count, 1.0, iters_count)

        learning_curve(counting_estimator, X, y, cv=cv,
                       train_sizes=train_sizes, shuffle=True,
                       stratify=True, random_state=rand_state)

        strata_ids = np.diff(np.asarray(ids).reshape(folds_count, iters_count))
        strata_ids_lengths = [len(x) for xs in strata_ids for x in xs]
        strata_ids_lengths_diff = np.diff(strata_ids_lengths)

        max_nat_diff = len(y) * (folds_count - 1) / folds_count % iters_count
        assert max(strata_ids_lengths_diff) <= max_nat_diff

    ones = 25
    zeros = 2475
    X_ids = np.matrix(range(ones + zeros))
    X_features = np.random.rand(ones + zeros, 2)
    X = np.hstack((X_ids.T, X_features))
    y = np.array([1] * ones + [0] * zeros)
    cv = StratifiedKFold(5)
    estimator = PassiveAggressiveClassifier(max_iter=5, tol=None,
                                            shuffle=False)

    # Check that with stratify=True it works for all random seeds,
    # while for some of them we may have just one class in training set
    for rand_state in range(10):
        learning_curve(estimator, X, y, cv=cv, train_sizes=[0.1], shuffle=True,
                       stratify=True, random_state=rand_state)

    # Check that stratify indeed makes strata with almost equal counts of ones
    # (i.e. differing by not more than 1)
    assert max_diff_in_ones_between_strata(X, y, stratify=False) > 1
    assert max_diff_in_ones_between_strata(X, y, stratify=True) <= 1

    # Check that each iteration contains growing subsets of instances by
    # comparing actual difference with max natural one, i.e. caused by
    # uneven split of instances into folds and then into training subsets.
    # With default test data and folds/iters counts max natural diff is 0
    check_growing_subsets(X, y, 0)
    check_growing_subsets(X, y, np.random.RandomState(0))

    # Check that there is no ValueError with too small test size
    # 1 - 1 / (2500 * 4/5) = 0.9995 => there would be 1 item in test set
    learning_curve(estimator, X, y, cv=cv, train_sizes=[0.9995],
                   shuffle=True, stratify=True, random_state=0)


def test_learning_curve_with_stratify_error():
    n_samples = 30
    n_splits = 3
    X, y = make_classification(n_samples=n_samples, n_features=1,
                               n_informative=1, n_redundant=0, n_classes=2,
                               n_clusters_per_class=1, random_state=0)
    estimator = MockImprovingEstimator(n_samples * ((n_splits - 1) / n_splits))
    with pytest.raises(
        ValueError,
        match="If shuffle=False or y is None, then stratify should be False."
    ):
        train_sizes, train_scores, test_scores, fit_times, score_times = \
            learning_curve(estimator, X, y, cv=KFold(n_splits=n_splits),
                           train_sizes=np.linspace(0.1, 1.0, 10),
                           shuffle=False, stratify=True)
    y = None
    with pytest.raises(
        ValueError,
        match="If shuffle=False or y is None, then stratify should be False."
    ):
        train_sizes, train_scores, test_scores, fit_times, score_times = \
            learning_curve(estimator, X, y, cv=KFold(n_splits=n_splits),
                           train_sizes=np.linspace(0.1, 1.0, 10),
                           shuffle=True, stratify=True)
=======
def test_learning_curve_fit_params():
    X = np.arange(100).reshape(10, 10)
    y = np.array([0] * 5 + [1] * 5)
    clf = CheckingClassifier(expected_fit_params=['sample_weight'])

    err_msg = r"Expected fit parameter\(s\) \['sample_weight'\] not seen."
    with pytest.raises(AssertionError, match=err_msg):
        learning_curve(clf, X, y, error_score='raise')

    err_msg = "Fit parameter sample_weight has length 1; expected"
    with pytest.raises(AssertionError, match=err_msg):
        learning_curve(clf, X, y, error_score='raise',
                       fit_params={'sample_weight': np.ones(1)})
    learning_curve(clf, X, y, error_score='raise',
                   fit_params={'sample_weight': np.ones(10)})


def test_learning_curve_incremental_learning_fit_params():
    X, y = make_classification(n_samples=30, n_features=1, n_informative=1,
                               n_redundant=0, n_classes=2,
                               n_clusters_per_class=1, random_state=0)
    estimator = MockIncrementalImprovingEstimator(20, ['sample_weight'])
    err_msg = r"Expected fit parameter\(s\) \['sample_weight'\] not seen."
    with pytest.raises(AssertionError, match=err_msg):
        learning_curve(estimator, X, y, cv=3,
                       exploit_incremental_learning=True,
                       train_sizes=np.linspace(0.1, 1.0, 10),
                       error_score='raise')

    err_msg = "Fit parameter sample_weight has length 3; expected"
    with pytest.raises(AssertionError, match=err_msg):
        learning_curve(estimator, X, y, cv=3,
                       exploit_incremental_learning=True,
                       train_sizes=np.linspace(0.1, 1.0, 10),
                       error_score='raise',
                       fit_params={'sample_weight': np.ones(3)})

    learning_curve(estimator, X, y, cv=3, exploit_incremental_learning=True,
                   train_sizes=np.linspace(0.1, 1.0, 10), error_score='raise',
                   fit_params={'sample_weight': np.ones(2)})
>>>>>>> e1408d05


def test_validation_curve():
    X, y = make_classification(n_samples=2, n_features=1, n_informative=1,
                               n_redundant=0, n_classes=2,
                               n_clusters_per_class=1, random_state=0)
    param_range = np.linspace(0, 1, 10)
    with warnings.catch_warnings(record=True) as w:
        train_scores, test_scores = validation_curve(
            MockEstimatorWithParameter(), X, y, param_name="param",
            param_range=param_range, cv=2
        )
    if len(w) > 0:
        raise RuntimeError("Unexpected warning: %r" % w[0].message)

    assert_array_almost_equal(train_scores.mean(axis=1), param_range)
    assert_array_almost_equal(test_scores.mean(axis=1), 1 - param_range)


def test_validation_curve_clone_estimator():
    X, y = make_classification(n_samples=2, n_features=1, n_informative=1,
                               n_redundant=0, n_classes=2,
                               n_clusters_per_class=1, random_state=0)

    param_range = np.linspace(1, 0, 10)
    _, _ = validation_curve(
        MockEstimatorWithSingleFitCallAllowed(), X, y,
        param_name="param", param_range=param_range, cv=2
    )


def test_validation_curve_cv_splits_consistency():
    n_samples = 100
    n_splits = 5
    X, y = make_classification(n_samples=100, random_state=0)

    scores1 = validation_curve(SVC(kernel='linear', random_state=0), X, y,
                               param_name='C',
                               param_range=[0.1, 0.1, 0.2, 0.2],
                               cv=OneTimeSplitter(n_splits=n_splits,
                                                  n_samples=n_samples))
    # The OneTimeSplitter is a non-re-entrant cv splitter. Unless, the
    # `split` is called for each parameter, the following should produce
    # identical results for param setting 1 and param setting 2 as both have
    # the same C value.
    assert_array_almost_equal(*np.vsplit(np.hstack(scores1)[(0, 2, 1, 3), :],
                                         2))

    scores2 = validation_curve(SVC(kernel='linear', random_state=0), X, y,
                               param_name='C',
                               param_range=[0.1, 0.1, 0.2, 0.2],
                               cv=KFold(n_splits=n_splits, shuffle=True))

    # For scores2, compare the 1st and 2nd parameter's scores
    # (Since the C value for 1st two param setting is 0.1, they must be
    # consistent unless the train test folds differ between the param settings)
    assert_array_almost_equal(*np.vsplit(np.hstack(scores2)[(0, 2, 1, 3), :],
                                         2))

    scores3 = validation_curve(SVC(kernel='linear', random_state=0), X, y,
                               param_name='C',
                               param_range=[0.1, 0.1, 0.2, 0.2],
                               cv=KFold(n_splits=n_splits))

    # OneTimeSplitter is basically unshuffled KFold(n_splits=5). Sanity check.
    assert_array_almost_equal(np.array(scores3), np.array(scores1))


def test_validation_curve_fit_params():
    X = np.arange(100).reshape(10, 10)
    y = np.array([0] * 5 + [1] * 5)
    clf = CheckingClassifier(expected_fit_params=['sample_weight'])

    err_msg = r"Expected fit parameter\(s\) \['sample_weight'\] not seen."
    with pytest.raises(AssertionError, match=err_msg):
        validation_curve(clf, X, y, param_name='foo_param',
                         param_range=[1, 2, 3], error_score='raise')

    err_msg = "Fit parameter sample_weight has length 1; expected"
    with pytest.raises(AssertionError, match=err_msg):
        validation_curve(clf, X, y, param_name='foo_param',
                         param_range=[1, 2, 3], error_score='raise',
                         fit_params={'sample_weight': np.ones(1)})
    validation_curve(clf, X, y, param_name='foo_param',
                     param_range=[1, 2, 3], error_score='raise',
                     fit_params={'sample_weight': np.ones(10)})


def test_check_is_permutation():
    rng = np.random.RandomState(0)
    p = np.arange(100)
    rng.shuffle(p)
    assert _check_is_permutation(p, 100)
    assert not _check_is_permutation(np.delete(p, 23), 100)

    p[0] = 23
    assert not _check_is_permutation(p, 100)

    # Check if the additional duplicate indices are caught
    assert not _check_is_permutation(np.hstack((p, 0)), 100)


def test_cross_val_predict_sparse_prediction():
    # check that cross_val_predict gives same result for sparse and dense input
    X, y = make_multilabel_classification(n_classes=2, n_labels=1,
                                          allow_unlabeled=False,
                                          return_indicator=True,
                                          random_state=1)
    X_sparse = csr_matrix(X)
    y_sparse = csr_matrix(y)
    classif = OneVsRestClassifier(SVC(kernel='linear'))
    preds = cross_val_predict(classif, X, y, cv=10)
    preds_sparse = cross_val_predict(classif, X_sparse, y_sparse, cv=10)
    preds_sparse = preds_sparse.toarray()
    assert_array_almost_equal(preds_sparse, preds)


def check_cross_val_predict_binary(est, X, y, method):
    """Helper for tests of cross_val_predict with binary classification"""
    cv = KFold(n_splits=3, shuffle=False)

    # Generate expected outputs
    if y.ndim == 1:
        exp_shape = (len(X),) if method == 'decision_function' else (len(X), 2)
    else:
        exp_shape = y.shape
    expected_predictions = np.zeros(exp_shape)
    for train, test in cv.split(X, y):
        est = clone(est).fit(X[train], y[train])
        expected_predictions[test] = getattr(est, method)(X[test])

    # Check actual outputs for several representations of y
    for tg in [y, y + 1, y - 2, y.astype('str')]:
        assert_allclose(cross_val_predict(est, X, tg, method=method, cv=cv),
                        expected_predictions)


def check_cross_val_predict_multiclass(est, X, y, method):
    """Helper for tests of cross_val_predict with multiclass classification"""
    cv = KFold(n_splits=3, shuffle=False)

    # Generate expected outputs
    float_min = np.finfo(np.float64).min
    default_values = {'decision_function': float_min,
                      'predict_log_proba': float_min,
                      'predict_proba': 0}
    expected_predictions = np.full((len(X), len(set(y))),
                                   default_values[method],
                                   dtype=np.float64)
    _, y_enc = np.unique(y, return_inverse=True)
    for train, test in cv.split(X, y_enc):
        est = clone(est).fit(X[train], y_enc[train])
        fold_preds = getattr(est, method)(X[test])
        i_cols_fit = np.unique(y_enc[train])
        expected_predictions[np.ix_(test, i_cols_fit)] = fold_preds

    # Check actual outputs for several representations of y
    for tg in [y, y + 1, y - 2, y.astype('str')]:
        assert_allclose(cross_val_predict(est, X, tg, method=method, cv=cv),
                        expected_predictions)


def check_cross_val_predict_multilabel(est, X, y, method):
    """Check the output of cross_val_predict for 2D targets using
    Estimators which provide a predictions as a list with one
    element per class.
    """
    cv = KFold(n_splits=3, shuffle=False)

    # Create empty arrays of the correct size to hold outputs
    float_min = np.finfo(np.float64).min
    default_values = {'decision_function': float_min,
                      'predict_log_proba': float_min,
                      'predict_proba': 0}
    n_targets = y.shape[1]
    expected_preds = []
    for i_col in range(n_targets):
        n_classes_in_label = len(set(y[:, i_col]))
        if n_classes_in_label == 2 and method == 'decision_function':
            exp_shape = (len(X),)
        else:
            exp_shape = (len(X), n_classes_in_label)
        expected_preds.append(np.full(exp_shape, default_values[method],
                                      dtype=np.float64))

    # Generate expected outputs
    y_enc_cols = [np.unique(y[:, i], return_inverse=True)[1][:, np.newaxis]
                  for i in range(y.shape[1])]
    y_enc = np.concatenate(y_enc_cols, axis=1)
    for train, test in cv.split(X, y_enc):
        est = clone(est).fit(X[train], y_enc[train])
        fold_preds = getattr(est, method)(X[test])
        for i_col in range(n_targets):
            fold_cols = np.unique(y_enc[train][:, i_col])
            if expected_preds[i_col].ndim == 1:
                # Decision function with <=2 classes
                expected_preds[i_col][test] = fold_preds[i_col]
            else:
                idx = np.ix_(test, fold_cols)
                expected_preds[i_col][idx] = fold_preds[i_col]

    # Check actual outputs for several representations of y
    for tg in [y, y + 1, y - 2, y.astype('str')]:
        cv_predict_output = cross_val_predict(est, X, tg, method=method, cv=cv)
        assert len(cv_predict_output) == len(expected_preds)
        for i in range(len(cv_predict_output)):
            assert_allclose(cv_predict_output[i], expected_preds[i])


def check_cross_val_predict_with_method_binary(est):
    # This test includes the decision_function with two classes.
    # This is a special case: it has only one column of output.
    X, y = make_classification(n_classes=2,  random_state=0)
    for method in ['decision_function', 'predict_proba', 'predict_log_proba']:
        check_cross_val_predict_binary(est, X, y, method)


def check_cross_val_predict_with_method_multiclass(est):
    iris = load_iris()
    X, y = iris.data, iris.target
    X, y = shuffle(X, y, random_state=0)
    for method in ['decision_function', 'predict_proba', 'predict_log_proba']:
        check_cross_val_predict_multiclass(est, X, y, method)


def test_cross_val_predict_with_method():
    check_cross_val_predict_with_method_binary(
            LogisticRegression(solver="liblinear"))
    check_cross_val_predict_with_method_multiclass(
            LogisticRegression(solver="liblinear"))


def test_cross_val_predict_method_checking():
    # Regression test for issue #9639. Tests that cross_val_predict does not
    # check estimator methods (e.g. predict_proba) before fitting
    iris = load_iris()
    X, y = iris.data, iris.target
    X, y = shuffle(X, y, random_state=0)
    for method in ['decision_function', 'predict_proba', 'predict_log_proba']:
        est = SGDClassifier(loss='log', random_state=2)
        check_cross_val_predict_multiclass(est, X, y, method)


def test_gridsearchcv_cross_val_predict_with_method():
    iris = load_iris()
    X, y = iris.data, iris.target
    X, y = shuffle(X, y, random_state=0)
    est = GridSearchCV(LogisticRegression(random_state=42, solver="liblinear"),
                       {'C': [0.1, 1]},
                       cv=2)
    for method in ['decision_function', 'predict_proba', 'predict_log_proba']:
        check_cross_val_predict_multiclass(est, X, y, method)


def test_cross_val_predict_with_method_multilabel_ovr():
    # OVR does multilabel predictions, but only arrays of
    # binary indicator columns. The output of predict_proba
    # is a 2D array with shape (n_samples, n_classes).
    n_samp = 100
    n_classes = 4
    X, y = make_multilabel_classification(n_samples=n_samp, n_labels=3,
                                          n_classes=n_classes, n_features=5,
                                          random_state=42)
    est = OneVsRestClassifier(LogisticRegression(solver="liblinear",
                                                 random_state=0))
    for method in ['predict_proba', 'decision_function']:
        check_cross_val_predict_binary(est, X, y, method=method)


class RFWithDecisionFunction(RandomForestClassifier):
    # None of the current multioutput-multiclass estimators have
    # decision function methods. Create a mock decision function
    # to test the cross_val_predict function's handling of this case.
    def decision_function(self, X):
        probs = self.predict_proba(X)
        msg = "This helper should only be used on multioutput-multiclass tasks"
        assert isinstance(probs, list), msg
        probs = [p[:, -1] if p.shape[1] == 2 else p for p in probs]
        return probs


def test_cross_val_predict_with_method_multilabel_rf():
    # The RandomForest allows multiple classes in each label.
    # Output of predict_proba is a list of outputs of predict_proba
    # for each individual label.
    n_classes = 4
    X, y = make_multilabel_classification(n_samples=100, n_labels=3,
                                          n_classes=n_classes, n_features=5,
                                          random_state=42)
    y[:, 0] += y[:, 1]  # Put three classes in the first column
    for method in ['predict_proba', 'predict_log_proba', 'decision_function']:
        est = RFWithDecisionFunction(n_estimators=5, random_state=0)
        with warnings.catch_warnings():
            # Suppress "RuntimeWarning: divide by zero encountered in log"
            warnings.simplefilter('ignore')
            check_cross_val_predict_multilabel(est, X, y, method=method)


def test_cross_val_predict_with_method_rare_class():
    # Test a multiclass problem where one class will be missing from
    # one of the CV training sets.
    rng = np.random.RandomState(0)
    X = rng.normal(0, 1, size=(14, 10))
    y = np.array([0, 1, 2, 0, 1, 2, 0, 1, 2, 0, 1, 2, 0, 3])
    est = LogisticRegression(solver="liblinear")
    for method in ['predict_proba', 'predict_log_proba', 'decision_function']:
        with warnings.catch_warnings():
            # Suppress warning about too few examples of a class
            warnings.simplefilter('ignore')
            check_cross_val_predict_multiclass(est, X, y, method)


def test_cross_val_predict_with_method_multilabel_rf_rare_class():
    # The RandomForest allows anything for the contents of the labels.
    # Output of predict_proba is a list of outputs of predict_proba
    # for each individual label.
    # In this test, the first label has a class with a single example.
    # We'll have one CV fold where the training data don't include it.
    rng = np.random.RandomState(0)
    X = rng.normal(0, 1, size=(5, 10))
    y = np.array([[0, 0], [1, 1], [2, 1], [0, 1], [1, 0]])
    for method in ['predict_proba', 'predict_log_proba']:
        est = RFWithDecisionFunction(n_estimators=5, random_state=0)
        with warnings.catch_warnings():
            # Suppress "RuntimeWarning: divide by zero encountered in log"
            warnings.simplefilter('ignore')
            check_cross_val_predict_multilabel(est, X, y, method=method)


def get_expected_predictions(X, y, cv, classes, est, method):

    expected_predictions = np.zeros([len(y), classes])
    func = getattr(est, method)

    for train, test in cv.split(X, y):
        est.fit(X[train], y[train])
        expected_predictions_ = func(X[test])
        # To avoid 2 dimensional indexing
        if method == 'predict_proba':
            exp_pred_test = np.zeros((len(test), classes))
        else:
            exp_pred_test = np.full((len(test), classes),
                                    np.finfo(expected_predictions.dtype).min)
        exp_pred_test[:, est.classes_] = expected_predictions_
        expected_predictions[test] = exp_pred_test

    return expected_predictions


def test_cross_val_predict_class_subset():

    X = np.arange(200).reshape(100, 2)
    y = np.array([x // 10 for x in range(100)])
    classes = 10

    kfold3 = KFold(n_splits=3)
    kfold4 = KFold(n_splits=4)

    le = LabelEncoder()

    methods = ['decision_function', 'predict_proba', 'predict_log_proba']
    for method in methods:
        est = LogisticRegression(solver="liblinear")

        # Test with n_splits=3
        predictions = cross_val_predict(est, X, y, method=method,
                                        cv=kfold3)

        # Runs a naive loop (should be same as cross_val_predict):
        expected_predictions = get_expected_predictions(X, y, kfold3, classes,
                                                        est, method)
        assert_array_almost_equal(expected_predictions, predictions)

        # Test with n_splits=4
        predictions = cross_val_predict(est, X, y, method=method,
                                        cv=kfold4)
        expected_predictions = get_expected_predictions(X, y, kfold4, classes,
                                                        est, method)
        assert_array_almost_equal(expected_predictions, predictions)

        # Testing unordered labels
        y = shuffle(np.repeat(range(10), 10), random_state=0)
        predictions = cross_val_predict(est, X, y, method=method,
                                        cv=kfold3)
        y = le.fit_transform(y)
        expected_predictions = get_expected_predictions(X, y, kfold3, classes,
                                                        est, method)
        assert_array_almost_equal(expected_predictions, predictions)


def test_score_memmap():
    # Ensure a scalar score of memmap type is accepted
    iris = load_iris()
    X, y = iris.data, iris.target
    clf = MockClassifier()
    tf = tempfile.NamedTemporaryFile(mode='wb', delete=False)
    tf.write(b'Hello world!!!!!')
    tf.close()
    scores = np.memmap(tf.name, dtype=np.float64)
    score = np.memmap(tf.name, shape=(), mode='r', dtype=np.float64)
    try:
        cross_val_score(clf, X, y, scoring=lambda est, X, y: score)
        assert_raises(ValueError, cross_val_score, clf, X, y,
                      scoring=lambda est, X, y: scores)
    finally:
        # Best effort to release the mmap file handles before deleting the
        # backing file under Windows
        scores, score = None, None
        for _ in range(3):
            try:
                os.unlink(tf.name)
                break
            except WindowsError:
                sleep(1.)


@pytest.mark.filterwarnings('ignore: Using or importing the ABCs from')
def test_permutation_test_score_pandas():
    # check permutation_test_score doesn't destroy pandas dataframe
    types = [(MockDataFrame, MockDataFrame)]
    try:
        from pandas import Series, DataFrame
        types.append((Series, DataFrame))
    except ImportError:
        pass
    for TargetType, InputFeatureType in types:
        # X dataframe, y series
        iris = load_iris()
        X, y = iris.data, iris.target
        X_df, y_ser = InputFeatureType(X), TargetType(y)
        check_df = lambda x: isinstance(x, InputFeatureType)
        check_series = lambda x: isinstance(x, TargetType)
        clf = CheckingClassifier(check_X=check_df, check_y=check_series)
        permutation_test_score(clf, X_df, y_ser)


def test_fit_and_score_failing():
    # Create a failing classifier to deliberately fail
    failing_clf = FailingClassifier(FailingClassifier.FAILING_PARAMETER)
    # dummy X data
    X = np.arange(1, 10)
    y = np.ones(9)
    fit_and_score_args = [failing_clf, X, None, dict(), None, None, 0,
                          None, None]
    # passing error score to trigger the warning message
    fit_and_score_kwargs = {'error_score': 0}
    # check if the warning message type is as expected
    assert_warns(FitFailedWarning, _fit_and_score, *fit_and_score_args,
                 **fit_and_score_kwargs)
    # since we're using FailingClassfier, our error will be the following
    error_message = "ValueError: Failing classifier failed as required"
    # the warning message we're expecting to see
    warning_message = ("Estimator fit failed. The score on this train-test "
                       "partition for these parameters will be set to %f. "
                       "Details: \n%s" % (fit_and_score_kwargs['error_score'],
                                          error_message))

    def test_warn_trace(msg):
        assert 'Traceback (most recent call last):\n' in msg
        split = msg.splitlines()  # note: handles more than '\n'
        mtb = split[0] + '\n' + split[-1]
        return warning_message in mtb
    # check traceback is included
    assert_warns_message(FitFailedWarning, test_warn_trace, _fit_and_score,
                         *fit_and_score_args, **fit_and_score_kwargs)

    fit_and_score_kwargs = {'error_score': 'raise'}
    # check if exception was raised, with default error_score='raise'
    assert_raise_message(ValueError, "Failing classifier failed as required",
                         _fit_and_score, *fit_and_score_args,
                         **fit_and_score_kwargs)

    # check that functions upstream pass error_score param to _fit_and_score
    error_message = ("error_score must be the string 'raise' or a"
                     " numeric value. (Hint: if using 'raise', please"
                     " make sure that it has been spelled correctly.)")

    assert_raise_message(ValueError, error_message, cross_validate,
                         failing_clf, X, cv=3, error_score='unvalid-string')

    assert_raise_message(ValueError, error_message, cross_val_score,
                         failing_clf, X, cv=3, error_score='unvalid-string')

    assert_raise_message(ValueError, error_message, learning_curve,
                         failing_clf, X, y, cv=3, error_score='unvalid-string')

    assert_raise_message(ValueError, error_message, validation_curve,
                         failing_clf, X, y, param_name='parameter',
                         param_range=[FailingClassifier.FAILING_PARAMETER],
                         cv=3, error_score='unvalid-string')

    assert failing_clf.score() == 0.  # FailingClassifier coverage


def test_fit_and_score_working():
    X, y = make_classification(n_samples=30, random_state=0)
    clf = SVC(kernel="linear", random_state=0)
    train, test = next(ShuffleSplit().split(X))
    # Test return_parameters option
    fit_and_score_args = [clf, X, y, dict(), train, test, 0]
    fit_and_score_kwargs = {'parameters': {'max_iter': 100, 'tol': 0.1},
                            'fit_params': None,
                            'return_parameters': True}
    result = _fit_and_score(*fit_and_score_args,
                            **fit_and_score_kwargs)
    assert result['parameters'] == fit_and_score_kwargs['parameters']


def _failing_scorer(estimator, X, y, error_msg):
    raise ValueError(error_msg)


@pytest.mark.filterwarnings("ignore:lbfgs failed to converge")
@pytest.mark.parametrize("error_score", [np.nan, 0, "raise"])
def test_cross_val_score_failing_scorer(error_score):
    # check that an estimator can fail during scoring in `cross_val_score` and
    # that we can optionally replaced it with `error_score`
    X, y = load_iris(return_X_y=True)
    clf = LogisticRegression(max_iter=5).fit(X, y)

    error_msg = "This scorer is supposed to fail!!!"
    failing_scorer = partial(_failing_scorer, error_msg=error_msg)

    if error_score == "raise":
        with pytest.raises(ValueError, match=error_msg):
            cross_val_score(
                clf, X, y, cv=3, scoring=failing_scorer,
                error_score=error_score
            )
    else:
        warning_msg = (
            f"Scoring failed. The score on this train-test partition for "
            f"these parameters will be set to {error_score}"
        )
        with pytest.warns(UserWarning, match=warning_msg):
            scores = cross_val_score(
                clf, X, y, cv=3, scoring=failing_scorer,
                error_score=error_score
            )
            assert_allclose(scores, error_score)


@pytest.mark.filterwarnings("ignore:lbfgs failed to converge")
@pytest.mark.parametrize("error_score", [np.nan, 0, "raise"])
@pytest.mark.parametrize("return_train_score", [True, False])
@pytest.mark.parametrize("with_multimetric", [False, True])
def test_cross_validate_failing_scorer(
    error_score, return_train_score, with_multimetric
):
    # check that an estimator can fail during scoring in `cross_validate` and
    # that we can optionally replaced it with `error_score`
    X, y = load_iris(return_X_y=True)
    clf = LogisticRegression(max_iter=5).fit(X, y)

    error_msg = "This scorer is supposed to fail!!!"
    failing_scorer = partial(_failing_scorer, error_msg=error_msg)
    if with_multimetric:
        scoring = {"score_1": failing_scorer, "score_2": failing_scorer}
    else:
        scoring = failing_scorer

    if error_score == "raise":
        with pytest.raises(ValueError, match=error_msg):
            cross_validate(
                clf, X, y,
                cv=3,
                scoring=scoring,
                return_train_score=return_train_score,
                error_score=error_score
            )
    else:
        warning_msg = (
            f"Scoring failed. The score on this train-test partition for "
            f"these parameters will be set to {error_score}"
        )
        with pytest.warns(UserWarning, match=warning_msg):
            results = cross_validate(
                clf, X, y,
                cv=3,
                scoring=scoring,
                return_train_score=return_train_score,
                error_score=error_score
            )
            for key in results:
                if "_score" in key:
                    # check the test (and optionally train score) for all
                    # scorers that should be assigned to `error_score`.
                    assert_allclose(results[key], error_score)



def three_params_scorer(i, j, k):
    return 3.4213


@pytest.mark.parametrize(
    "train_score, scorer, verbose, split_prg, cdt_prg, expected", [
     (False, three_params_scorer, 2, (1, 3), (0, 1),
      r"\[CV\] END ...................................................."
      r" total time=   0.\ds"),
     (True, {'sc1': three_params_scorer, 'sc2': three_params_scorer}, 3,
      (1, 3), (0, 1),
      r"\[CV 2/3\] END  sc1: \(train=3.421, test=3.421\) sc2: "
      r"\(train=3.421, test=3.421\) total time=   0.\ds"),
     (False, {'sc1': three_params_scorer, 'sc2': three_params_scorer}, 10,
      (1, 3), (0, 1),
      r"\[CV 2/3; 1/1\] END ....... sc1: \(test=3.421\) sc2: \(test=3.421\)"
      r" total time=   0.\ds")
    ])
def test_fit_and_score_verbosity(capsys, train_score, scorer, verbose,
                                 split_prg, cdt_prg, expected):
    X, y = make_classification(n_samples=30, random_state=0)
    clf = SVC(kernel="linear", random_state=0)
    train, test = next(ShuffleSplit().split(X))

    # test print without train score
    fit_and_score_args = [clf, X, y, scorer, train, test, verbose, None, None]
    fit_and_score_kwargs = {'return_train_score': train_score,
                            'split_progress': split_prg,
                            'candidate_progress': cdt_prg}
    _fit_and_score(*fit_and_score_args, **fit_and_score_kwargs)
    out, _ = capsys.readouterr()
    outlines = out.split('\n')
    if len(outlines) > 2:
        assert re.match(expected, outlines[1])
    else:
        assert re.match(expected, outlines[0])


def test_score():
    error_message = "scoring must return a number, got None"

    def two_params_scorer(estimator, X_test):
        return None
    fit_and_score_args = [None, None, None, two_params_scorer]
    assert_raise_message(ValueError, error_message,
                         _score, *fit_and_score_args, error_score=np.nan)


def test_callable_multimetric_confusion_matrix_cross_validate():
    def custom_scorer(clf, X, y):
        y_pred = clf.predict(X)
        cm = confusion_matrix(y, y_pred)
        return {'tn': cm[0, 0], 'fp': cm[0, 1], 'fn': cm[1, 0], 'tp': cm[1, 1]}

    X, y = make_classification(n_samples=40, n_features=4,
                               random_state=42)
    est = LinearSVC(random_state=42)
    est.fit(X, y)
    cv_results = cross_validate(est, X, y, cv=5, scoring=custom_scorer)

    score_names = ['tn', 'fp', 'fn', 'tp']
    for name in score_names:
        assert "test_{}".format(name) in cv_results


# TODO: Remove in 0.26 when the _pairwise attribute is removed
def test_validation_pairwise():
    # checks the interactions between the pairwise estimator tag
    # and the _pairwise attribute
    iris = load_iris()
    X, y = iris.data, iris.target
    linear_kernel = np.dot(X, X.T)

    svm = SVC(kernel="precomputed")
    with pytest.warns(None) as record:
        cross_validate(svm, linear_kernel, y, cv=2)
    assert not record

    # pairwise tag is not consistent with pairwise attribute
    class IncorrectTagSVM(SVC):
        def _more_tags(self):
            return {'pairwise': False}

    svm = IncorrectTagSVM(kernel='precomputed')
    msg = ("_pairwise was deprecated in 0.24 and will be removed in 0.26. "
           "Set the estimator tags of your estimator instead")
    with pytest.warns(FutureWarning, match=msg):
        cross_validate(svm, linear_kernel, y, cv=2)<|MERGE_RESOLUTION|>--- conflicted
+++ resolved
@@ -1266,7 +1266,6 @@
                               test_scores_batch.mean(axis=1))
 
 
-<<<<<<< HEAD
 def test_learning_curve_with_stratify():
     def max_diff_in_ones_between_strata(X, y, stratify, folds_count=5,
                                         iters_count=10, random_state=0):
@@ -1387,7 +1386,8 @@
             learning_curve(estimator, X, y, cv=KFold(n_splits=n_splits),
                            train_sizes=np.linspace(0.1, 1.0, 10),
                            shuffle=True, stratify=True)
-=======
+
+
 def test_learning_curve_fit_params():
     X = np.arange(100).reshape(10, 10)
     y = np.array([0] * 5 + [1] * 5)
@@ -1428,7 +1428,6 @@
     learning_curve(estimator, X, y, cv=3, exploit_incremental_learning=True,
                    train_sizes=np.linspace(0.1, 1.0, 10), error_score='raise',
                    fit_params={'sample_weight': np.ones(2)})
->>>>>>> e1408d05
 
 
 def test_validation_curve():
