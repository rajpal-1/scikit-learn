"""Test the validation module"""
import os
import re
import sys
import tempfile
import warnings
from functools import partial
from time import sleep

import pytest
import numpy as np
from scipy.sparse import coo_matrix, csr_matrix
from sklearn.exceptions import FitFailedWarning

from sklearn.model_selection.tests.test_search import FailingClassifier

from sklearn.utils._testing import assert_almost_equal
from sklearn.utils._testing import assert_array_almost_equal
from sklearn.utils._testing import assert_array_equal
from sklearn.utils._testing import assert_allclose
from sklearn.utils._mocking import CheckingClassifier, MockDataFrame

from sklearn.utils.validation import _num_samples

from sklearn.model_selection import cross_val_score, ShuffleSplit
from sklearn.model_selection import cross_val_predict
from sklearn.model_selection import cross_validate
from sklearn.model_selection import permutation_test_score
from sklearn.model_selection import KFold
from sklearn.model_selection import StratifiedKFold
from sklearn.model_selection import LeaveOneOut
from sklearn.model_selection import LeaveOneGroupOut
from sklearn.model_selection import LeavePGroupsOut
from sklearn.model_selection import GroupKFold
from sklearn.model_selection import GroupShuffleSplit
from sklearn.model_selection import learning_curve
from sklearn.model_selection import validation_curve
from sklearn.model_selection._validation import _check_is_permutation
from sklearn.model_selection._validation import _fit_and_score
from sklearn.model_selection._validation import _score

from sklearn.datasets import make_regression
from sklearn.datasets import load_diabetes
from sklearn.datasets import load_iris
from sklearn.datasets import load_digits
from sklearn.metrics import explained_variance_score
from sklearn.metrics import make_scorer
from sklearn.metrics import accuracy_score
from sklearn.metrics import confusion_matrix
from sklearn.metrics import precision_recall_fscore_support
from sklearn.metrics import precision_score
from sklearn.metrics import r2_score
from sklearn.metrics import mean_squared_error
from sklearn.metrics import check_scoring

from sklearn.linear_model import Ridge, LogisticRegression, SGDClassifier
from sklearn.linear_model import PassiveAggressiveClassifier, RidgeClassifier
from sklearn.ensemble import RandomForestClassifier
from sklearn.neighbors import KNeighborsClassifier
from sklearn.svm import SVC, LinearSVC
from sklearn.cluster import KMeans

from sklearn.impute import SimpleImputer

from sklearn.preprocessing import LabelEncoder
from sklearn.pipeline import Pipeline

from io import StringIO
from sklearn.base import BaseEstimator
from sklearn.base import clone
from sklearn.multiclass import OneVsRestClassifier
from sklearn.utils import shuffle
from sklearn.datasets import make_classification
from sklearn.datasets import make_multilabel_classification

from sklearn.model_selection.tests.common import OneTimeSplitter
from sklearn.model_selection import GridSearchCV


try:
    WindowsError
except NameError:
    WindowsError = None


class MockImprovingEstimator(BaseEstimator):
    """Dummy classifier to test the learning curve"""

    def __init__(self, n_max_train_sizes):
        self.n_max_train_sizes = n_max_train_sizes
        self.train_sizes = 0
        self.X_subset = None

    def fit(self, X_subset, y_subset=None):
        self.X_subset = X_subset
        self.train_sizes = X_subset.shape[0]
        return self

    def predict(self, X):
        raise NotImplementedError

    def score(self, X=None, Y=None):
        # training score becomes worse (2 -> 1), test error better (0 -> 1)
        if self._is_training_data(X):
            return 2.0 - float(self.train_sizes) / self.n_max_train_sizes
        else:
            return float(self.train_sizes) / self.n_max_train_sizes

    def _is_training_data(self, X):
        return X is self.X_subset


class MockIncrementalImprovingEstimator(MockImprovingEstimator):
    """Dummy classifier that provides partial_fit"""

    def __init__(self, n_max_train_sizes, expected_fit_params=None):
        super().__init__(n_max_train_sizes)
        self.x = None
        self.expected_fit_params = expected_fit_params

    def _is_training_data(self, X):
        return self.x in X

    def partial_fit(self, X, y=None, **params):
        self.train_sizes += X.shape[0]
        self.x = X[0]
        if self.expected_fit_params:
            missing = set(self.expected_fit_params) - set(params)
            if missing:
                raise AssertionError(
                    f"Expected fit parameter(s) {list(missing)} not seen."
                )
            for key, value in params.items():
                if key in self.expected_fit_params and _num_samples(
                    value
                ) != _num_samples(X):
                    raise AssertionError(
                        f"Fit parameter {key} has length {_num_samples(value)}"
                        f"; expected {_num_samples(X)}."
                    )


class MockEstimatorWithParameter(BaseEstimator):
    """Dummy classifier to test the validation curve"""

    def __init__(self, param=0.5):
        self.X_subset = None
        self.param = param

    def fit(self, X_subset, y_subset):
        self.X_subset = X_subset
        self.train_sizes = X_subset.shape[0]
        return self

    def predict(self, X):
        raise NotImplementedError

    def score(self, X=None, y=None):
        return self.param if self._is_training_data(X) else 1 - self.param

    def _is_training_data(self, X):
        return X is self.X_subset


class MockEstimatorWithSingleFitCallAllowed(MockEstimatorWithParameter):
    """Dummy classifier that disallows repeated calls of fit method"""

    def fit(self, X_subset, y_subset):
        assert not hasattr(self, "fit_called_"), "fit is called the second time"
        self.fit_called_ = True
        return super().fit(X_subset, y_subset)

    def predict(self, X):
        raise NotImplementedError


class MockClassifier:
    """Dummy classifier to test the cross-validation"""

    def __init__(self, a=0, allow_nd=False):
        self.a = a
        self.allow_nd = allow_nd

    def fit(
        self,
        X,
        Y=None,
        sample_weight=None,
        class_prior=None,
        sparse_sample_weight=None,
        sparse_param=None,
        dummy_int=None,
        dummy_str=None,
        dummy_obj=None,
        callback=None,
    ):
        """The dummy arguments are to test that this fit function can
        accept non-array arguments through cross-validation, such as:
            - int
            - str (this is actually array-like)
            - object
            - function
        """
        self.dummy_int = dummy_int
        self.dummy_str = dummy_str
        self.dummy_obj = dummy_obj
        if callback is not None:
            callback(self)

        if self.allow_nd:
            X = X.reshape(len(X), -1)
        if X.ndim >= 3 and not self.allow_nd:
            raise ValueError("X cannot be d")
        if sample_weight is not None:
            assert sample_weight.shape[0] == X.shape[0], (
                "MockClassifier extra fit_param "
                "sample_weight.shape[0] is {0}, should be {1}".format(
                    sample_weight.shape[0], X.shape[0]
                )
            )
        if class_prior is not None:
            assert class_prior.shape[0] == len(np.unique(y)), (
                "MockClassifier extra fit_param class_prior.shape[0]"
                " is {0}, should be {1}".format(class_prior.shape[0], len(np.unique(y)))
            )
        if sparse_sample_weight is not None:
            fmt = (
                "MockClassifier extra fit_param sparse_sample_weight"
                ".shape[0] is {0}, should be {1}"
            )
            assert sparse_sample_weight.shape[0] == X.shape[0], fmt.format(
                sparse_sample_weight.shape[0], X.shape[0]
            )
        if sparse_param is not None:
            fmt = (
                "MockClassifier extra fit_param sparse_param.shape "
                "is ({0}, {1}), should be ({2}, {3})"
            )
            assert sparse_param.shape == P_sparse.shape, fmt.format(
                sparse_param.shape[0],
                sparse_param.shape[1],
                P_sparse.shape[0],
                P_sparse.shape[1],
            )
        return self

    def predict(self, T):
        if self.allow_nd:
            T = T.reshape(len(T), -1)
        return T[:, 0]

    def predict_proba(self, T):
        return T

    def score(self, X=None, Y=None):
        return 1.0 / (1 + np.abs(self.a))

    def get_params(self, deep=False):
        return {"a": self.a, "allow_nd": self.allow_nd}


# XXX: use 2D array, since 1D X is being detected as a single sample in
# check_consistent_length
X = np.ones((10, 2))
X_sparse = coo_matrix(X)
y = np.array([0, 0, 1, 1, 2, 2, 3, 3, 4, 4])
# The number of samples per class needs to be > n_splits,
# for StratifiedKFold(n_splits=3)
y2 = np.array([1, 1, 1, 2, 2, 2, 3, 3, 3, 3])
P_sparse = coo_matrix(np.eye(5))


def test_cross_val_score():
    clf = MockClassifier()

    for a in range(-10, 10):
        clf.a = a
        # Smoke test
        scores = cross_val_score(clf, X, y2)
        assert_array_equal(scores, clf.score(X, y2))

        # test with multioutput y
        multioutput_y = np.column_stack([y2, y2[::-1]])
        scores = cross_val_score(clf, X_sparse, multioutput_y)
        assert_array_equal(scores, clf.score(X_sparse, multioutput_y))

        scores = cross_val_score(clf, X_sparse, y2)
        assert_array_equal(scores, clf.score(X_sparse, y2))

        # test with multioutput y
        scores = cross_val_score(clf, X_sparse, multioutput_y)
        assert_array_equal(scores, clf.score(X_sparse, multioutput_y))

    # test with X and y as list
    list_check = lambda x: isinstance(x, list)
    clf = CheckingClassifier(check_X=list_check)
    scores = cross_val_score(clf, X.tolist(), y2.tolist(), cv=3)

    clf = CheckingClassifier(check_y=list_check)
    scores = cross_val_score(clf, X, y2.tolist(), cv=3)

    with pytest.raises(ValueError):
        cross_val_score(clf, X, y2, scoring="sklearn")

    # test with 3d X and
    X_3d = X[:, :, np.newaxis]
    clf = MockClassifier(allow_nd=True)
    scores = cross_val_score(clf, X_3d, y2)

    clf = MockClassifier(allow_nd=False)
    with pytest.raises(ValueError):
        cross_val_score(clf, X_3d, y2, error_score="raise")


def test_cross_validate_many_jobs():
    # regression test for #12154: cv='warn' with n_jobs>1 trigger a copy of
    # the parameters leading to a failure in check_cv due to cv is 'warn'
    # instead of cv == 'warn'.
    X, y = load_iris(return_X_y=True)
    clf = SVC(gamma="auto")
    grid = GridSearchCV(clf, param_grid={"C": [1, 10]})
    cross_validate(grid, X, y, n_jobs=2)


def test_cross_validate_invalid_scoring_param():
    X, y = make_classification(random_state=0)
    estimator = MockClassifier()

    # Test the errors
    error_message_regexp = ".*must be unique strings.*"

    # List/tuple of callables should raise a message advising users to use
    # dict of names to callables mapping
    with pytest.raises(ValueError, match=error_message_regexp):
        cross_validate(
            estimator,
            X,
            y,
            scoring=(make_scorer(precision_score), make_scorer(accuracy_score)),
        )
    with pytest.raises(ValueError, match=error_message_regexp):
        cross_validate(estimator, X, y, scoring=(make_scorer(precision_score),))

    # So should empty lists/tuples
    with pytest.raises(ValueError, match=error_message_regexp + "Empty list.*"):
        cross_validate(estimator, X, y, scoring=())

    # So should duplicated entries
    with pytest.raises(ValueError, match=error_message_regexp + "Duplicate.*"):
        cross_validate(estimator, X, y, scoring=("f1_micro", "f1_micro"))

    # Nested Lists should raise a generic error message
    with pytest.raises(ValueError, match=error_message_regexp):
        cross_validate(estimator, X, y, scoring=[[make_scorer(precision_score)]])

    error_message_regexp = (
<<<<<<< HEAD
        ".*scoring is invalid.*Refer to the scoring " "glossary for details:.*"
=======
        ".*scoring is invalid.*Refer to the scoring glossary for details:.*"
>>>>>>> 845b1fac
    )

    # Empty dict should raise invalid scoring error
    with pytest.raises(ValueError, match="An empty dict"):
        cross_validate(estimator, X, y, scoring=(dict()))

    # And so should any other invalid entry
    with pytest.raises(ValueError, match=error_message_regexp):
        cross_validate(estimator, X, y, scoring=5)

    multiclass_scorer = make_scorer(precision_recall_fscore_support)

    # Multiclass Scorers that return multiple values are not supported yet
    # the warning message we're expecting to see
    warning_message = (
        "Scoring failed. The score on this train-test "
        "partition for these parameters will be set to %f. "
<<<<<<< HEAD
        "Details: \n" % np.nan
=======
        "Details: \n"
        % np.nan
>>>>>>> 845b1fac
    )

    with pytest.warns(UserWarning, match=warning_message):
        cross_validate(estimator, X, y, scoring=multiclass_scorer)

    with pytest.warns(UserWarning, match=warning_message):
        cross_validate(estimator, X, y, scoring={"foo": multiclass_scorer})

    with pytest.raises(ValueError, match="'mse' is not a valid scoring value."):
        cross_validate(SVC(), X, y, scoring="mse")


def test_cross_validate_nested_estimator():
    # Non-regression test to ensure that nested
    # estimators are properly returned in a list
    # https://github.com/scikit-learn/scikit-learn/pull/17745
    (X, y) = load_iris(return_X_y=True)
    pipeline = Pipeline(
        [
            ("imputer", SimpleImputer()),
            ("classifier", MockClassifier()),
        ]
    )

    results = cross_validate(pipeline, X, y, return_estimator=True)
    estimators = results["estimator"]

    assert isinstance(estimators, list)
    assert all(isinstance(estimator, Pipeline) for estimator in estimators)


def test_cross_validate():
    # Compute train and test mse/r2 scores
    cv = KFold()

    # Regression
    X_reg, y_reg = make_regression(n_samples=30, random_state=0)
    reg = Ridge(random_state=0)

    # Classification
    X_clf, y_clf = make_classification(n_samples=30, random_state=0)
    clf = SVC(kernel="linear", random_state=0)

    for X, y, est in ((X_reg, y_reg, reg), (X_clf, y_clf, clf)):
        # It's okay to evaluate regression metrics on classification too
        mse_scorer = check_scoring(est, scoring="neg_mean_squared_error")
        r2_scorer = check_scoring(est, scoring="r2")
        train_mse_scores = []
        test_mse_scores = []
        train_r2_scores = []
        test_r2_scores = []
        fitted_estimators = []
        for train, test in cv.split(X, y):
            est = clone(reg).fit(X[train], y[train])
            train_mse_scores.append(mse_scorer(est, X[train], y[train]))
            train_r2_scores.append(r2_scorer(est, X[train], y[train]))
            test_mse_scores.append(mse_scorer(est, X[test], y[test]))
            test_r2_scores.append(r2_scorer(est, X[test], y[test]))
            fitted_estimators.append(est)

        train_mse_scores = np.array(train_mse_scores)
        test_mse_scores = np.array(test_mse_scores)
        train_r2_scores = np.array(train_r2_scores)
        test_r2_scores = np.array(test_r2_scores)
        fitted_estimators = np.array(fitted_estimators)

        scores = (
            train_mse_scores,
            test_mse_scores,
            train_r2_scores,
            test_r2_scores,
            fitted_estimators,
        )

        check_cross_validate_single_metric(est, X, y, scores)
        check_cross_validate_multi_metric(est, X, y, scores)


def check_cross_validate_single_metric(clf, X, y, scores):
    (
        train_mse_scores,
        test_mse_scores,
        train_r2_scores,
        test_r2_scores,
        fitted_estimators,
    ) = scores
    # Test single metric evaluation when scoring is string or singleton list
    for (return_train_score, dict_len) in ((True, 4), (False, 3)):
        # Single metric passed as a string
        if return_train_score:
            mse_scores_dict = cross_validate(
                clf, X, y, scoring="neg_mean_squared_error", return_train_score=True
            )
            assert_array_almost_equal(mse_scores_dict["train_score"], train_mse_scores)
        else:
            mse_scores_dict = cross_validate(
                clf, X, y, scoring="neg_mean_squared_error", return_train_score=False
            )
        assert isinstance(mse_scores_dict, dict)
        assert len(mse_scores_dict) == dict_len
        assert_array_almost_equal(mse_scores_dict["test_score"], test_mse_scores)

        # Single metric passed as a list
        if return_train_score:
            # It must be True by default - deprecated
            r2_scores_dict = cross_validate(
                clf, X, y, scoring=["r2"], return_train_score=True
            )
            assert_array_almost_equal(r2_scores_dict["train_r2"], train_r2_scores, True)
        else:
            r2_scores_dict = cross_validate(
                clf, X, y, scoring=["r2"], return_train_score=False
            )
        assert isinstance(r2_scores_dict, dict)
        assert len(r2_scores_dict) == dict_len
        assert_array_almost_equal(r2_scores_dict["test_r2"], test_r2_scores)

    # Test return_estimator option
    mse_scores_dict = cross_validate(
        clf, X, y, scoring="neg_mean_squared_error", return_estimator=True
    )
    for k, est in enumerate(mse_scores_dict["estimator"]):
        assert_almost_equal(est.coef_, fitted_estimators[k].coef_)
        assert_almost_equal(est.intercept_, fitted_estimators[k].intercept_)


def check_cross_validate_multi_metric(clf, X, y, scores):
    # Test multimetric evaluation when scoring is a list / dict
    (
        train_mse_scores,
        test_mse_scores,
        train_r2_scores,
        test_r2_scores,
        fitted_estimators,
    ) = scores

    def custom_scorer(clf, X, y):
        y_pred = clf.predict(X)
        return {
            "r2": r2_score(y, y_pred),
            "neg_mean_squared_error": -mean_squared_error(y, y_pred),
        }

    all_scoring = (
        ("r2", "neg_mean_squared_error"),
        {
            "r2": make_scorer(r2_score),
            "neg_mean_squared_error": "neg_mean_squared_error",
        },
        custom_scorer,
    )

    keys_sans_train = {
        "test_r2",
        "test_neg_mean_squared_error",
        "fit_time",
        "score_time",
    }
    keys_with_train = keys_sans_train.union(
        {"train_r2", "train_neg_mean_squared_error"}
    )

    for return_train_score in (True, False):
        for scoring in all_scoring:
            if return_train_score:
                # return_train_score must be True by default - deprecated
                cv_results = cross_validate(
                    clf, X, y, scoring=scoring, return_train_score=True
                )
                assert_array_almost_equal(cv_results["train_r2"], train_r2_scores)
                assert_array_almost_equal(
                    cv_results["train_neg_mean_squared_error"], train_mse_scores
                )
            else:
                cv_results = cross_validate(
                    clf, X, y, scoring=scoring, return_train_score=False
                )
            assert isinstance(cv_results, dict)
            assert set(cv_results.keys()) == (
                keys_with_train if return_train_score else keys_sans_train
            )
            assert_array_almost_equal(cv_results["test_r2"], test_r2_scores)
            assert_array_almost_equal(
                cv_results["test_neg_mean_squared_error"], test_mse_scores
            )

            # Make sure all the arrays are of np.ndarray type
            assert type(cv_results["test_r2"]) == np.ndarray
            assert type(cv_results["test_neg_mean_squared_error"]) == np.ndarray
            assert type(cv_results["fit_time"]) == np.ndarray
            assert type(cv_results["score_time"]) == np.ndarray

            # Ensure all the times are within sane limits
            assert np.all(cv_results["fit_time"] >= 0)
            assert np.all(cv_results["fit_time"] < 10)
            assert np.all(cv_results["score_time"] >= 0)
            assert np.all(cv_results["score_time"] < 10)


def test_cross_val_score_predict_groups():
    # Check if ValueError (when groups is None) propagates to cross_val_score
    # and cross_val_predict
    # And also check if groups is correctly passed to the cv object
    X, y = make_classification(n_samples=20, n_classes=2, random_state=0)

    clf = SVC(kernel="linear")

    group_cvs = [
        LeaveOneGroupOut(),
        LeavePGroupsOut(2),
        GroupKFold(),
        GroupShuffleSplit(),
    ]
    error_message = "The 'groups' parameter should not be None."
    for cv in group_cvs:
        with pytest.raises(ValueError, match=error_message):
            cross_val_score(estimator=clf, X=X, y=y, cv=cv)
        with pytest.raises(ValueError, match=error_message):
            cross_val_predict(estimator=clf, X=X, y=y, cv=cv)


@pytest.mark.filterwarnings("ignore: Using or importing the ABCs from")
def test_cross_val_score_pandas():
    # check cross_val_score doesn't destroy pandas dataframe
    types = [(MockDataFrame, MockDataFrame)]
    try:
        from pandas import Series, DataFrame

        types.append((Series, DataFrame))
    except ImportError:
        pass
    for TargetType, InputFeatureType in types:
        # X dataframe, y series
        # 3 fold cross val is used so we need at least 3 samples per class
        X_df, y_ser = InputFeatureType(X), TargetType(y2)
        check_df = lambda x: isinstance(x, InputFeatureType)
        check_series = lambda x: isinstance(x, TargetType)
        clf = CheckingClassifier(check_X=check_df, check_y=check_series)
        cross_val_score(clf, X_df, y_ser, cv=3)


def test_cross_val_score_mask():
    # test that cross_val_score works with boolean masks
    svm = SVC(kernel="linear")
    iris = load_iris()
    X, y = iris.data, iris.target
    kfold = KFold(5)
    scores_indices = cross_val_score(svm, X, y, cv=kfold)
    kfold = KFold(5)
    cv_masks = []
    for train, test in kfold.split(X, y):
        mask_train = np.zeros(len(y), dtype=bool)
        mask_test = np.zeros(len(y), dtype=bool)
        mask_train[train] = 1
        mask_test[test] = 1
        cv_masks.append((train, test))
    scores_masks = cross_val_score(svm, X, y, cv=cv_masks)
    assert_array_equal(scores_indices, scores_masks)


def test_cross_val_score_precomputed():
    # test for svm with precomputed kernel
    svm = SVC(kernel="precomputed")
    iris = load_iris()
    X, y = iris.data, iris.target
    linear_kernel = np.dot(X, X.T)
    score_precomputed = cross_val_score(svm, linear_kernel, y)
    svm = SVC(kernel="linear")
    score_linear = cross_val_score(svm, X, y)
    assert_array_almost_equal(score_precomputed, score_linear)

    # test with callable
    svm = SVC(kernel=lambda x, y: np.dot(x, y.T))
    score_callable = cross_val_score(svm, X, y)
    assert_array_almost_equal(score_precomputed, score_callable)

    # Error raised for non-square X
    svm = SVC(kernel="precomputed")
    with pytest.raises(ValueError):
        cross_val_score(svm, X, y)

    # test error is raised when the precomputed kernel is not array-like
    # or sparse
    with pytest.raises(ValueError):
        cross_val_score(svm, linear_kernel.tolist(), y)


def test_cross_val_score_fit_params():
    clf = MockClassifier()
    n_samples = X.shape[0]
    n_classes = len(np.unique(y))

    W_sparse = coo_matrix(
        (np.array([1]), (np.array([1]), np.array([0]))), shape=(10, 1)
    )
    P_sparse = coo_matrix(np.eye(5))

    DUMMY_INT = 42
    DUMMY_STR = "42"
    DUMMY_OBJ = object()

    def assert_fit_params(clf):
        # Function to test that the values are passed correctly to the
        # classifier arguments for non-array type

        assert clf.dummy_int == DUMMY_INT
        assert clf.dummy_str == DUMMY_STR
        assert clf.dummy_obj == DUMMY_OBJ

    fit_params = {
        "sample_weight": np.ones(n_samples),
        "class_prior": np.full(n_classes, 1.0 / n_classes),
        "sparse_sample_weight": W_sparse,
        "sparse_param": P_sparse,
        "dummy_int": DUMMY_INT,
        "dummy_str": DUMMY_STR,
        "dummy_obj": DUMMY_OBJ,
        "callback": assert_fit_params,
    }
    cross_val_score(clf, X, y, fit_params=fit_params)


def test_cross_val_score_score_func():
    clf = MockClassifier()
    _score_func_args = []

    def score_func(y_test, y_predict):
        _score_func_args.append((y_test, y_predict))
        return 1.0

    with warnings.catch_warnings(record=True):
        scoring = make_scorer(score_func)
        score = cross_val_score(clf, X, y, scoring=scoring, cv=3)
    assert_array_equal(score, [1.0, 1.0, 1.0])
    # Test that score function is called only 3 times (for cv=3)
    assert len(_score_func_args) == 3


def test_cross_val_score_errors():
    class BrokenEstimator:
        pass

    with pytest.raises(TypeError):
        cross_val_score(BrokenEstimator(), X)


def test_cross_val_score_with_score_func_classification():
    iris = load_iris()
    clf = SVC(kernel="linear")

    # Default score (should be the accuracy score)
    scores = cross_val_score(clf, iris.data, iris.target)
    assert_array_almost_equal(scores, [0.97, 1.0, 0.97, 0.97, 1.0], 2)

    # Correct classification score (aka. zero / one score) - should be the
    # same as the default estimator score
    zo_scores = cross_val_score(clf, iris.data, iris.target, scoring="accuracy")
    assert_array_almost_equal(zo_scores, [0.97, 1.0, 0.97, 0.97, 1.0], 2)

    # F1 score (class are balanced so f1_score should be equal to zero/one
    # score
    f1_scores = cross_val_score(clf, iris.data, iris.target, scoring="f1_weighted")
    assert_array_almost_equal(f1_scores, [0.97, 1.0, 0.97, 0.97, 1.0], 2)


def test_cross_val_score_with_score_func_regression():
    X, y = make_regression(n_samples=30, n_features=20, n_informative=5, random_state=0)
    reg = Ridge()

    # Default score of the Ridge regression estimator
    scores = cross_val_score(reg, X, y)
    assert_array_almost_equal(scores, [0.94, 0.97, 0.97, 0.99, 0.92], 2)

    # R2 score (aka. determination coefficient) - should be the
    # same as the default estimator score
    r2_scores = cross_val_score(reg, X, y, scoring="r2")
    assert_array_almost_equal(r2_scores, [0.94, 0.97, 0.97, 0.99, 0.92], 2)

    # Mean squared error; this is a loss function, so "scores" are negative
    neg_mse_scores = cross_val_score(reg, X, y, scoring="neg_mean_squared_error")
    expected_neg_mse = np.array([-763.07, -553.16, -274.38, -273.26, -1681.99])
    assert_array_almost_equal(neg_mse_scores, expected_neg_mse, 2)

    # Explained variance
    scoring = make_scorer(explained_variance_score)
    ev_scores = cross_val_score(reg, X, y, scoring=scoring)
    assert_array_almost_equal(ev_scores, [0.94, 0.97, 0.97, 0.99, 0.92], 2)


def test_permutation_score():
    iris = load_iris()
    X = iris.data
    X_sparse = coo_matrix(X)
    y = iris.target
    svm = SVC(kernel="linear")
    cv = StratifiedKFold(2)

    score, scores, pvalue = permutation_test_score(
        svm, X, y, n_permutations=30, cv=cv, scoring="accuracy"
    )
    assert score > 0.9
    assert_almost_equal(pvalue, 0.0, 1)

    score_group, _, pvalue_group = permutation_test_score(
        svm,
        X,
        y,
        n_permutations=30,
        cv=cv,
        scoring="accuracy",
        groups=np.ones(y.size),
        random_state=0,
    )
    assert score_group == score
    assert pvalue_group == pvalue

    # check that we obtain the same results with a sparse representation
    svm_sparse = SVC(kernel="linear")
    cv_sparse = StratifiedKFold(2)
    score_group, _, pvalue_group = permutation_test_score(
        svm_sparse,
        X_sparse,
        y,
        n_permutations=30,
        cv=cv_sparse,
        scoring="accuracy",
        groups=np.ones(y.size),
        random_state=0,
    )

    assert score_group == score
    assert pvalue_group == pvalue

    # test with custom scoring object
    def custom_score(y_true, y_pred):
        return ((y_true == y_pred).sum() - (y_true != y_pred).sum()) / y_true.shape[0]

    scorer = make_scorer(custom_score)
    score, _, pvalue = permutation_test_score(
        svm, X, y, n_permutations=100, scoring=scorer, cv=cv, random_state=0
    )
    assert_almost_equal(score, 0.93, 2)
    assert_almost_equal(pvalue, 0.01, 3)

    # set random y
    y = np.mod(np.arange(len(y)), 3)

    score, scores, pvalue = permutation_test_score(
        svm, X, y, n_permutations=30, cv=cv, scoring="accuracy"
    )

    assert score < 0.5
    assert pvalue > 0.2


def test_permutation_test_score_allow_nans():
    # Check that permutation_test_score allows input data with NaNs
    X = np.arange(200, dtype=np.float64).reshape(10, -1)
    X[2, :] = np.nan
    y = np.repeat([0, 1], X.shape[0] / 2)
    p = Pipeline(
        [
            ("imputer", SimpleImputer(strategy="mean", missing_values=np.nan)),
            ("classifier", MockClassifier()),
        ]
    )
    permutation_test_score(p, X, y)


def test_permutation_test_score_fit_params():
    X = np.arange(100).reshape(10, 10)
    y = np.array([0] * 5 + [1] * 5)
<<<<<<< HEAD
    clf = CheckingClassifier(expected_sample_weight=True)
=======
    clf = CheckingClassifier(expected_fit_params=["sample_weight"])
>>>>>>> 845b1fac

    err_msg = r"Expected sample_weight to be passed"
    with pytest.raises(AssertionError, match=err_msg):
        permutation_test_score(clf, X, y)

<<<<<<< HEAD
    err_msg = r"sample_weight.shape == \(1,\), expected \(8,\)!"
    with pytest.raises(ValueError, match=err_msg):
=======
    err_msg = "Fit parameter sample_weight has length 1; expected"
    with pytest.raises(AssertionError, match=err_msg):
>>>>>>> 845b1fac
        permutation_test_score(clf, X, y, fit_params={"sample_weight": np.ones(1)})
    permutation_test_score(clf, X, y, fit_params={"sample_weight": np.ones(10)})


def test_cross_val_score_allow_nans():
    # Check that cross_val_score allows input data with NaNs
    X = np.arange(200, dtype=np.float64).reshape(10, -1)
    X[2, :] = np.nan
    y = np.repeat([0, 1], X.shape[0] / 2)
    p = Pipeline(
        [
            ("imputer", SimpleImputer(strategy="mean", missing_values=np.nan)),
            ("classifier", MockClassifier()),
        ]
    )
    cross_val_score(p, X, y)


def test_cross_val_score_multilabel():
    X = np.array(
        [
            [-3, 4],
            [2, 4],
            [3, 3],
            [0, 2],
            [-3, 1],
            [-2, 1],
            [0, 0],
            [-2, -1],
            [-1, -2],
            [1, -2],
        ]
    )
    y = np.array(
        [[1, 1], [0, 1], [0, 1], [0, 1], [1, 1], [0, 1], [1, 0], [1, 1], [1, 0], [0, 0]]
    )
    clf = KNeighborsClassifier(n_neighbors=1)
    scoring_micro = make_scorer(precision_score, average="micro")
    scoring_macro = make_scorer(precision_score, average="macro")
    scoring_samples = make_scorer(precision_score, average="samples")
    score_micro = cross_val_score(clf, X, y, scoring=scoring_micro)
    score_macro = cross_val_score(clf, X, y, scoring=scoring_macro)
    score_samples = cross_val_score(clf, X, y, scoring=scoring_samples)
    assert_almost_equal(score_micro, [1, 1 / 2, 3 / 4, 1 / 2, 1 / 3])
    assert_almost_equal(score_macro, [1, 1 / 2, 3 / 4, 1 / 2, 1 / 4])
    assert_almost_equal(score_samples, [1, 1 / 2, 3 / 4, 1 / 2, 1 / 4])


def test_cross_val_predict():
    X, y = load_diabetes(return_X_y=True)
    cv = KFold()

    est = Ridge()

    # Naive loop (should be same as cross_val_predict):
    preds2 = np.zeros_like(y)
    for train, test in cv.split(X, y):
        est.fit(X[train], y[train])
        preds2[test] = est.predict(X[test])

    preds = cross_val_predict(est, X, y, cv=cv)
    assert_array_almost_equal(preds, preds2)

    preds = cross_val_predict(est, X, y)
    assert len(preds) == len(y)

    cv = LeaveOneOut()
    preds = cross_val_predict(est, X, y, cv=cv)
    assert len(preds) == len(y)

    Xsp = X.copy()
    Xsp *= Xsp > np.median(Xsp)
    Xsp = coo_matrix(Xsp)
    preds = cross_val_predict(est, Xsp, y)
    assert_array_almost_equal(len(preds), len(y))

    preds = cross_val_predict(KMeans(), X)
    assert len(preds) == len(y)

    class BadCV:
        def split(self, X, y=None, groups=None):
            for i in range(4):
                yield np.array([0, 1, 2, 3]), np.array([4, 5, 6, 7, 8])

    with pytest.raises(ValueError):
        cross_val_predict(est, X, y, cv=BadCV())

    X, y = load_iris(return_X_y=True)

    warning_message = (
        r"Number of classes in training fold \(2\) does "
        r"not match total number of classes \(3\). "
        "Results may not be appropriate for your use case."
    )
    with pytest.warns(RuntimeWarning, match=warning_message):
        cross_val_predict(
            LogisticRegression(solver="liblinear"),
            X,
            y,
            method="predict_proba",
            cv=KFold(2),
        )


def test_cross_val_predict_decision_function_shape():
    X, y = make_classification(n_classes=2, n_samples=50, random_state=0)

    preds = cross_val_predict(
        LogisticRegression(solver="liblinear"), X, y, method="decision_function"
    )
    assert preds.shape == (50,)

    X, y = load_iris(return_X_y=True)

    preds = cross_val_predict(
        LogisticRegression(solver="liblinear"), X, y, method="decision_function"
    )
    assert preds.shape == (150, 3)

    # This specifically tests imbalanced splits for binary
    # classification with decision_function. This is only
    # applicable to classifiers that can be fit on a single
    # class.
    X = X[:100]
    y = y[:100]
    error_message = (
        "Only 1 class/es in training fold,"
        " but 2 in overall dataset. This"
        " is not supported for decision_function"
        " with imbalanced folds. To fix "
        "this, use a cross-validation technique "
        "resulting in properly stratified folds"
    )
    with pytest.raises(ValueError, match=error_message):
        cross_val_predict(
            RidgeClassifier(), X, y, method="decision_function", cv=KFold(2)
        )

    X, y = load_digits(return_X_y=True)
    est = SVC(kernel="linear", decision_function_shape="ovo")

    preds = cross_val_predict(est, X, y, method="decision_function")
    assert preds.shape == (1797, 45)

    ind = np.argsort(y)
    X, y = X[ind], y[ind]
    error_message_regexp = (
        r"Output shape \(599L?, 21L?\) of "
        "decision_function does not match number of "
        r"classes \(7\) in fold. Irregular "
        "decision_function .*"
    )
    with pytest.raises(ValueError, match=error_message_regexp):
        cross_val_predict(est, X, y, cv=KFold(n_splits=3), method="decision_function")


def test_cross_val_predict_predict_proba_shape():
    X, y = make_classification(n_classes=2, n_samples=50, random_state=0)

    preds = cross_val_predict(
        LogisticRegression(solver="liblinear"), X, y, method="predict_proba"
    )
    assert preds.shape == (50, 2)

    X, y = load_iris(return_X_y=True)

    preds = cross_val_predict(
        LogisticRegression(solver="liblinear"), X, y, method="predict_proba"
    )
    assert preds.shape == (150, 3)


def test_cross_val_predict_predict_log_proba_shape():
    X, y = make_classification(n_classes=2, n_samples=50, random_state=0)

    preds = cross_val_predict(
        LogisticRegression(solver="liblinear"), X, y, method="predict_log_proba"
    )
    assert preds.shape == (50, 2)

    X, y = load_iris(return_X_y=True)

    preds = cross_val_predict(
        LogisticRegression(solver="liblinear"), X, y, method="predict_log_proba"
    )
    assert preds.shape == (150, 3)


def test_cross_val_predict_input_types():
    iris = load_iris()
    X, y = iris.data, iris.target
    X_sparse = coo_matrix(X)
    multioutput_y = np.column_stack([y, y[::-1]])

    clf = Ridge(fit_intercept=False, random_state=0)
    # 3 fold cv is used --> at least 3 samples per class
    # Smoke test
    predictions = cross_val_predict(clf, X, y)
    assert predictions.shape == (150,)

    # test with multioutput y
    predictions = cross_val_predict(clf, X_sparse, multioutput_y)
    assert predictions.shape == (150, 2)

    predictions = cross_val_predict(clf, X_sparse, y)
    assert_array_equal(predictions.shape, (150,))

    # test with multioutput y
    predictions = cross_val_predict(clf, X_sparse, multioutput_y)
    assert_array_equal(predictions.shape, (150, 2))

    # test with X and y as list
    list_check = lambda x: isinstance(x, list)
    clf = CheckingClassifier(check_X=list_check)
    predictions = cross_val_predict(clf, X.tolist(), y.tolist())

    clf = CheckingClassifier(check_y=list_check)
    predictions = cross_val_predict(clf, X, y.tolist())

    # test with X and y as list and non empty method
    predictions = cross_val_predict(
        LogisticRegression(solver="liblinear"),
        X.tolist(),
        y.tolist(),
        method="decision_function",
    )
    predictions = cross_val_predict(
        LogisticRegression(solver="liblinear"),
        X,
        y.tolist(),
        method="decision_function",
    )

    # test with 3d X and
    X_3d = X[:, :, np.newaxis]
    check_3d = lambda x: x.ndim == 3
    clf = CheckingClassifier(check_X=check_3d)
    predictions = cross_val_predict(clf, X_3d, y)
    assert_array_equal(predictions.shape, (150,))


@pytest.mark.filterwarnings("ignore: Using or importing the ABCs from")
# python3.7 deprecation warnings in pandas via matplotlib :-/
def test_cross_val_predict_pandas():
    # check cross_val_score doesn't destroy pandas dataframe
    types = [(MockDataFrame, MockDataFrame)]
    try:
        from pandas import Series, DataFrame

        types.append((Series, DataFrame))
    except ImportError:
        pass
    for TargetType, InputFeatureType in types:
        # X dataframe, y series
        X_df, y_ser = InputFeatureType(X), TargetType(y2)
        check_df = lambda x: isinstance(x, InputFeatureType)
        check_series = lambda x: isinstance(x, TargetType)
        clf = CheckingClassifier(check_X=check_df, check_y=check_series)
        cross_val_predict(clf, X_df, y_ser, cv=3)


def test_cross_val_predict_unbalanced():
    X, y = make_classification(
        n_samples=100,
        n_features=2,
        n_redundant=0,
        n_informative=2,
        n_clusters_per_class=1,
        random_state=1,
    )
    # Change the first sample to a new class
    y[0] = 2
    clf = LogisticRegression(random_state=1, solver="liblinear")
    cv = StratifiedKFold(n_splits=2)
    train, test = list(cv.split(X, y))
    yhat_proba = cross_val_predict(clf, X, y, cv=cv, method="predict_proba")
    assert y[test[0]][0] == 2  # sanity check for further assertions
    assert np.all(yhat_proba[test[0]][:, 2] == 0)
    assert np.all(yhat_proba[test[0]][:, 0:1] > 0)
    assert np.all(yhat_proba[test[1]] > 0)
    assert_array_almost_equal(yhat_proba.sum(axis=1), np.ones(y.shape), decimal=12)


def test_cross_val_predict_y_none():
    # ensure that cross_val_predict works when y is None
    mock_classifier = MockClassifier()
    rng = np.random.RandomState(42)
    X = rng.rand(100, 10)
    y_hat = cross_val_predict(mock_classifier, X, y=None, cv=5, method="predict")
    assert_allclose(X[:, 0], y_hat)
    y_hat_proba = cross_val_predict(
        mock_classifier, X, y=None, cv=5, method="predict_proba"
    )
    assert_allclose(X, y_hat_proba)


def test_cross_val_score_sparse_fit_params():
    iris = load_iris()
    X, y = iris.data, iris.target
    clf = MockClassifier()
    fit_params = {"sparse_sample_weight": coo_matrix(np.eye(X.shape[0]))}
    a = cross_val_score(clf, X, y, fit_params=fit_params, cv=3)
    assert_array_equal(a, np.ones(3))


def test_learning_curve():
    n_samples = 30
    n_splits = 3
    X, y = make_classification(
        n_samples=n_samples,
        n_features=1,
        n_informative=1,
        n_redundant=0,
        n_classes=2,
        n_clusters_per_class=1,
        random_state=0,
    )
    estimator = MockImprovingEstimator(n_samples * ((n_splits - 1) / n_splits))
    for shuffle_train in [False, True]:
        with warnings.catch_warnings(record=True) as w:
            (
                train_sizes,
                train_scores,
                test_scores,
                fit_times,
                score_times,
            ) = learning_curve(
                estimator,
                X,
                y,
                cv=KFold(n_splits=n_splits),
                train_sizes=np.linspace(0.1, 1.0, 10),
                shuffle=shuffle_train,
                return_times=True,
            )
        if len(w) > 0:
            raise RuntimeError("Unexpected warning: %r" % w[0].message)
        assert train_scores.shape == (10, 3)
        assert test_scores.shape == (10, 3)
        assert fit_times.shape == (10, 3)
        assert score_times.shape == (10, 3)
        assert_array_equal(train_sizes, np.linspace(2, 20, 10))
        assert_array_almost_equal(train_scores.mean(axis=1), np.linspace(1.9, 1.0, 10))
        assert_array_almost_equal(test_scores.mean(axis=1), np.linspace(0.1, 1.0, 10))

        # Cannot use assert_array_almost_equal for fit and score times because
        # the values are hardware-dependant
        assert fit_times.dtype == "float64"
        assert score_times.dtype == "float64"

        # Test a custom cv splitter that can iterate only once
        with warnings.catch_warnings(record=True) as w:
            train_sizes2, train_scores2, test_scores2 = learning_curve(
                estimator,
                X,
                y,
                cv=OneTimeSplitter(n_splits=n_splits, n_samples=n_samples),
                train_sizes=np.linspace(0.1, 1.0, 10),
                shuffle=shuffle_train,
            )
        if len(w) > 0:
            raise RuntimeError("Unexpected warning: %r" % w[0].message)
        assert_array_almost_equal(train_scores2, train_scores)
        assert_array_almost_equal(test_scores2, test_scores)


def test_learning_curve_unsupervised():
    X, _ = make_classification(
        n_samples=30,
        n_features=1,
        n_informative=1,
        n_redundant=0,
        n_classes=2,
        n_clusters_per_class=1,
        random_state=0,
    )
    estimator = MockImprovingEstimator(20)
    train_sizes, train_scores, test_scores = learning_curve(
        estimator, X, y=None, cv=3, train_sizes=np.linspace(0.1, 1.0, 10)
    )
    assert_array_equal(train_sizes, np.linspace(2, 20, 10))
    assert_array_almost_equal(train_scores.mean(axis=1), np.linspace(1.9, 1.0, 10))
    assert_array_almost_equal(test_scores.mean(axis=1), np.linspace(0.1, 1.0, 10))


def test_learning_curve_verbose():
    X, y = make_classification(
        n_samples=30,
        n_features=1,
        n_informative=1,
        n_redundant=0,
        n_classes=2,
        n_clusters_per_class=1,
        random_state=0,
    )
    estimator = MockImprovingEstimator(20)

    old_stdout = sys.stdout
    sys.stdout = StringIO()
    try:
        train_sizes, train_scores, test_scores = learning_curve(
            estimator, X, y, cv=3, verbose=1
        )
    finally:
        out = sys.stdout.getvalue()
        sys.stdout.close()
        sys.stdout = old_stdout

    assert "[learning_curve]" in out


def test_learning_curve_incremental_learning_not_possible():
    X, y = make_classification(
        n_samples=2,
        n_features=1,
        n_informative=1,
        n_redundant=0,
        n_classes=2,
        n_clusters_per_class=1,
        random_state=0,
    )
    # The mockup does not have partial_fit()
    estimator = MockImprovingEstimator(1)
    with pytest.raises(ValueError):
        learning_curve(estimator, X, y, exploit_incremental_learning=True)


def test_learning_curve_incremental_learning():
    X, y = make_classification(
        n_samples=30,
        n_features=1,
        n_informative=1,
        n_redundant=0,
        n_classes=2,
        n_clusters_per_class=1,
        random_state=0,
    )
    estimator = MockIncrementalImprovingEstimator(20)
    for shuffle_train in [False, True]:
        train_sizes, train_scores, test_scores = learning_curve(
            estimator,
            X,
            y,
            cv=3,
            exploit_incremental_learning=True,
            train_sizes=np.linspace(0.1, 1.0, 10),
            shuffle=shuffle_train,
        )
        assert_array_equal(train_sizes, np.linspace(2, 20, 10))
        assert_array_almost_equal(train_scores.mean(axis=1), np.linspace(1.9, 1.0, 10))
        assert_array_almost_equal(test_scores.mean(axis=1), np.linspace(0.1, 1.0, 10))


def test_learning_curve_incremental_learning_unsupervised():
    X, _ = make_classification(
        n_samples=30,
        n_features=1,
        n_informative=1,
        n_redundant=0,
        n_classes=2,
        n_clusters_per_class=1,
        random_state=0,
    )
    estimator = MockIncrementalImprovingEstimator(20)
    train_sizes, train_scores, test_scores = learning_curve(
        estimator,
        X,
        y=None,
        cv=3,
        exploit_incremental_learning=True,
        train_sizes=np.linspace(0.1, 1.0, 10),
    )
    assert_array_equal(train_sizes, np.linspace(2, 20, 10))
    assert_array_almost_equal(train_scores.mean(axis=1), np.linspace(1.9, 1.0, 10))
    assert_array_almost_equal(test_scores.mean(axis=1), np.linspace(0.1, 1.0, 10))


def test_learning_curve_batch_and_incremental_learning_are_equal():
    X, y = make_classification(
        n_samples=30,
        n_features=1,
        n_informative=1,
        n_redundant=0,
        n_classes=2,
        n_clusters_per_class=1,
        random_state=0,
    )
    train_sizes = np.linspace(0.2, 1.0, 5)
    estimator = PassiveAggressiveClassifier(max_iter=1, tol=None, shuffle=False)

    train_sizes_inc, train_scores_inc, test_scores_inc = learning_curve(
        estimator,
        X,
        y,
        train_sizes=train_sizes,
        cv=3,
        exploit_incremental_learning=True,
    )
    train_sizes_batch, train_scores_batch, test_scores_batch = learning_curve(
        estimator,
        X,
        y,
        cv=3,
        train_sizes=train_sizes,
        exploit_incremental_learning=False,
    )

    assert_array_equal(train_sizes_inc, train_sizes_batch)
    assert_array_almost_equal(
        train_scores_inc.mean(axis=1), train_scores_batch.mean(axis=1)
    )
    assert_array_almost_equal(
        test_scores_inc.mean(axis=1), test_scores_batch.mean(axis=1)
    )


def test_learning_curve_n_sample_range_out_of_bounds():
    X, y = make_classification(
        n_samples=30,
        n_features=1,
        n_informative=1,
        n_redundant=0,
        n_classes=2,
        n_clusters_per_class=1,
        random_state=0,
    )
    estimator = MockImprovingEstimator(20)
    with pytest.raises(ValueError):
        learning_curve(estimator, X, y, cv=3, train_sizes=[0, 1])
    with pytest.raises(ValueError):
        learning_curve(estimator, X, y, cv=3, train_sizes=[0.0, 1.0])
    with pytest.raises(ValueError):
        learning_curve(estimator, X, y, cv=3, train_sizes=[0.1, 1.1])
    with pytest.raises(ValueError):
        learning_curve(estimator, X, y, cv=3, train_sizes=[0, 20])
    with pytest.raises(ValueError):
        learning_curve(estimator, X, y, cv=3, train_sizes=[1, 21])


def test_learning_curve_remove_duplicate_sample_sizes():
    X, y = make_classification(
        n_samples=3,
        n_features=1,
        n_informative=1,
        n_redundant=0,
        n_classes=2,
        n_clusters_per_class=1,
        random_state=0,
    )
    estimator = MockImprovingEstimator(2)
    warning_message = (
        "Removed duplicate entries from 'train_sizes'. Number of ticks "
        "will be less than the size of 'train_sizes': 2 instead of 3."
    )
    with pytest.warns(RuntimeWarning, match=warning_message):
        train_sizes, _, _ = learning_curve(
            estimator, X, y, cv=3, train_sizes=np.linspace(0.33, 1.0, 3)
        )
    assert_array_equal(train_sizes, [1, 2])


def test_learning_curve_with_boolean_indices():
    X, y = make_classification(
        n_samples=30,
        n_features=1,
        n_informative=1,
        n_redundant=0,
        n_classes=2,
        n_clusters_per_class=1,
        random_state=0,
    )
    estimator = MockImprovingEstimator(20)
    cv = KFold(n_splits=3)
    train_sizes, train_scores, test_scores = learning_curve(
        estimator, X, y, cv=cv, train_sizes=np.linspace(0.1, 1.0, 10)
    )
    assert_array_equal(train_sizes, np.linspace(2, 20, 10))
    assert_array_almost_equal(train_scores.mean(axis=1), np.linspace(1.9, 1.0, 10))
    assert_array_almost_equal(test_scores.mean(axis=1), np.linspace(0.1, 1.0, 10))


def test_learning_curve_with_shuffle():
    # Following test case was designed this way to verify the code
    # changes made in pull request: #7506.
    X = np.array(
        [
            [1, 2],
            [3, 4],
            [5, 6],
            [7, 8],
            [11, 12],
            [13, 14],
            [15, 16],
            [17, 18],
            [19, 20],
            [7, 8],
            [9, 10],
            [11, 12],
            [13, 14],
            [15, 16],
            [17, 18],
        ]
    )
    y = np.array([1, 1, 1, 2, 3, 4, 1, 1, 2, 3, 4, 1, 2, 3, 4])
    groups = np.array([1, 1, 1, 1, 1, 1, 3, 3, 3, 3, 3, 4, 4, 4, 4])
    # Splits on these groups fail without shuffle as the first iteration
    # of the learning curve doesn't contain label 4 in the training set.
    estimator = PassiveAggressiveClassifier(max_iter=5, tol=None, shuffle=False)

    cv = GroupKFold(n_splits=2)
    train_sizes_batch, train_scores_batch, test_scores_batch = learning_curve(
        estimator,
        X,
        y,
        cv=cv,
        n_jobs=1,
        train_sizes=np.linspace(0.3, 1.0, 3),
        groups=groups,
        shuffle=True,
        random_state=2,
    )
    assert_array_almost_equal(
        train_scores_batch.mean(axis=1), np.array([0.75, 0.3, 0.36111111])
    )
    assert_array_almost_equal(
        test_scores_batch.mean(axis=1), np.array([0.36111111, 0.25, 0.25])
    )
    with pytest.raises(ValueError):
        learning_curve(
            estimator,
            X,
            y,
            cv=cv,
            n_jobs=1,
            train_sizes=np.linspace(0.3, 1.0, 3),
            groups=groups,
            error_score="raise",
        )

    train_sizes_inc, train_scores_inc, test_scores_inc = learning_curve(
        estimator,
        X,
        y,
        cv=cv,
        n_jobs=1,
        train_sizes=np.linspace(0.3, 1.0, 3),
        groups=groups,
        shuffle=True,
        random_state=2,
        exploit_incremental_learning=True,
    )
    assert_array_almost_equal(
        train_scores_inc.mean(axis=1), train_scores_batch.mean(axis=1)
    )
    assert_array_almost_equal(
        test_scores_inc.mean(axis=1), test_scores_batch.mean(axis=1)
    )


def test_learning_curve_fit_params():
    X = np.arange(100).reshape(10, 10)
    y = np.array([0] * 5 + [1] * 5)
<<<<<<< HEAD
    clf = CheckingClassifier(expected_sample_weight=True)
=======
    clf = CheckingClassifier(expected_fit_params=["sample_weight"])
>>>>>>> 845b1fac

    err_msg = r"Expected sample_weight to be passed"
    with pytest.raises(AssertionError, match=err_msg):
        learning_curve(clf, X, y, error_score="raise")

<<<<<<< HEAD
    err_msg = r"sample_weight.shape == \(1,\), expected \(2,\)!"
    with pytest.raises(ValueError, match=err_msg):
=======
    err_msg = "Fit parameter sample_weight has length 1; expected"
    with pytest.raises(AssertionError, match=err_msg):
>>>>>>> 845b1fac
        learning_curve(
            clf, X, y, error_score="raise", fit_params={"sample_weight": np.ones(1)}
        )
    learning_curve(
        clf, X, y, error_score="raise", fit_params={"sample_weight": np.ones(10)}
    )


def test_learning_curve_incremental_learning_fit_params():
    X, y = make_classification(
        n_samples=30,
        n_features=1,
        n_informative=1,
        n_redundant=0,
        n_classes=2,
        n_clusters_per_class=1,
        random_state=0,
    )
    estimator = MockIncrementalImprovingEstimator(20, ["sample_weight"])
    err_msg = r"Expected fit parameter\(s\) \['sample_weight'\] not seen."
    with pytest.raises(AssertionError, match=err_msg):
        learning_curve(
            estimator,
            X,
            y,
            cv=3,
            exploit_incremental_learning=True,
            train_sizes=np.linspace(0.1, 1.0, 10),
            error_score="raise",
        )

    err_msg = "Fit parameter sample_weight has length 3; expected"
    with pytest.raises(AssertionError, match=err_msg):
        learning_curve(
            estimator,
            X,
            y,
            cv=3,
            exploit_incremental_learning=True,
            train_sizes=np.linspace(0.1, 1.0, 10),
            error_score="raise",
            fit_params={"sample_weight": np.ones(3)},
        )

    learning_curve(
        estimator,
        X,
        y,
        cv=3,
        exploit_incremental_learning=True,
        train_sizes=np.linspace(0.1, 1.0, 10),
        error_score="raise",
        fit_params={"sample_weight": np.ones(2)},
    )


def test_validation_curve():
    X, y = make_classification(
        n_samples=2,
        n_features=1,
        n_informative=1,
        n_redundant=0,
        n_classes=2,
        n_clusters_per_class=1,
        random_state=0,
    )
    param_range = np.linspace(0, 1, 10)
    with warnings.catch_warnings(record=True) as w:
        train_scores, test_scores = validation_curve(
            MockEstimatorWithParameter(),
            X,
            y,
            param_name="param",
            param_range=param_range,
            cv=2,
        )
    if len(w) > 0:
        raise RuntimeError("Unexpected warning: %r" % w[0].message)

    assert_array_almost_equal(train_scores.mean(axis=1), param_range)
    assert_array_almost_equal(test_scores.mean(axis=1), 1 - param_range)


def test_validation_curve_clone_estimator():
    X, y = make_classification(
        n_samples=2,
        n_features=1,
        n_informative=1,
        n_redundant=0,
        n_classes=2,
        n_clusters_per_class=1,
        random_state=0,
    )

    param_range = np.linspace(1, 0, 10)
    _, _ = validation_curve(
        MockEstimatorWithSingleFitCallAllowed(),
        X,
        y,
        param_name="param",
        param_range=param_range,
        cv=2,
    )


def test_validation_curve_cv_splits_consistency():
    n_samples = 100
    n_splits = 5
    X, y = make_classification(n_samples=100, random_state=0)

    scores1 = validation_curve(
        SVC(kernel="linear", random_state=0),
        X,
        y,
        param_name="C",
        param_range=[0.1, 0.1, 0.2, 0.2],
        cv=OneTimeSplitter(n_splits=n_splits, n_samples=n_samples),
    )
    # The OneTimeSplitter is a non-re-entrant cv splitter. Unless, the
    # `split` is called for each parameter, the following should produce
    # identical results for param setting 1 and param setting 2 as both have
    # the same C value.
    assert_array_almost_equal(*np.vsplit(np.hstack(scores1)[(0, 2, 1, 3), :], 2))

    scores2 = validation_curve(
        SVC(kernel="linear", random_state=0),
        X,
        y,
        param_name="C",
        param_range=[0.1, 0.1, 0.2, 0.2],
        cv=KFold(n_splits=n_splits, shuffle=True),
    )

    # For scores2, compare the 1st and 2nd parameter's scores
    # (Since the C value for 1st two param setting is 0.1, they must be
    # consistent unless the train test folds differ between the param settings)
    assert_array_almost_equal(*np.vsplit(np.hstack(scores2)[(0, 2, 1, 3), :], 2))

    scores3 = validation_curve(
        SVC(kernel="linear", random_state=0),
        X,
        y,
        param_name="C",
        param_range=[0.1, 0.1, 0.2, 0.2],
        cv=KFold(n_splits=n_splits),
    )

    # OneTimeSplitter is basically unshuffled KFold(n_splits=5). Sanity check.
    assert_array_almost_equal(np.array(scores3), np.array(scores1))


def test_validation_curve_fit_params():
    X = np.arange(100).reshape(10, 10)
    y = np.array([0] * 5 + [1] * 5)
<<<<<<< HEAD
    clf = CheckingClassifier(expected_sample_weight=True)
=======
    clf = CheckingClassifier(expected_fit_params=["sample_weight"])
>>>>>>> 845b1fac

    err_msg = r"Expected sample_weight to be passed"
    with pytest.raises(AssertionError, match=err_msg):
        validation_curve(
            clf,
            X,
            y,
            param_name="foo_param",
            param_range=[1, 2, 3],
            error_score="raise",
        )

<<<<<<< HEAD
    err_msg = r"sample_weight.shape == \(1,\), expected \(8,\)!"
    with pytest.raises(ValueError, match=err_msg):
=======
    err_msg = "Fit parameter sample_weight has length 1; expected"
    with pytest.raises(AssertionError, match=err_msg):
>>>>>>> 845b1fac
        validation_curve(
            clf,
            X,
            y,
            param_name="foo_param",
            param_range=[1, 2, 3],
            error_score="raise",
            fit_params={"sample_weight": np.ones(1)},
        )
    validation_curve(
        clf,
        X,
        y,
        param_name="foo_param",
        param_range=[1, 2, 3],
        error_score="raise",
        fit_params={"sample_weight": np.ones(10)},
    )


def test_check_is_permutation():
    rng = np.random.RandomState(0)
    p = np.arange(100)
    rng.shuffle(p)
    assert _check_is_permutation(p, 100)
    assert not _check_is_permutation(np.delete(p, 23), 100)

    p[0] = 23
    assert not _check_is_permutation(p, 100)

    # Check if the additional duplicate indices are caught
    assert not _check_is_permutation(np.hstack((p, 0)), 100)


def test_cross_val_predict_sparse_prediction():
    # check that cross_val_predict gives same result for sparse and dense input
    X, y = make_multilabel_classification(
        n_classes=2,
        n_labels=1,
        allow_unlabeled=False,
        return_indicator=True,
        random_state=1,
    )
    X_sparse = csr_matrix(X)
    y_sparse = csr_matrix(y)
    classif = OneVsRestClassifier(SVC(kernel="linear"))
    preds = cross_val_predict(classif, X, y, cv=10)
    preds_sparse = cross_val_predict(classif, X_sparse, y_sparse, cv=10)
    preds_sparse = preds_sparse.toarray()
    assert_array_almost_equal(preds_sparse, preds)


def check_cross_val_predict_binary(est, X, y, method):
    """Helper for tests of cross_val_predict with binary classification"""
    cv = KFold(n_splits=3, shuffle=False)

    # Generate expected outputs
    if y.ndim == 1:
        exp_shape = (len(X),) if method == "decision_function" else (len(X), 2)
    else:
        exp_shape = y.shape
    expected_predictions = np.zeros(exp_shape)
    for train, test in cv.split(X, y):
        est = clone(est).fit(X[train], y[train])
        expected_predictions[test] = getattr(est, method)(X[test])

    # Check actual outputs for several representations of y
    for tg in [y, y + 1, y - 2, y.astype("str")]:
        assert_allclose(
            cross_val_predict(est, X, tg, method=method, cv=cv), expected_predictions
        )


def check_cross_val_predict_multiclass(est, X, y, method):
    """Helper for tests of cross_val_predict with multiclass classification"""
    cv = KFold(n_splits=3, shuffle=False)

    # Generate expected outputs
    float_min = np.finfo(np.float64).min
    default_values = {
        "decision_function": float_min,
        "predict_log_proba": float_min,
        "predict_proba": 0,
    }
    expected_predictions = np.full(
        (len(X), len(set(y))), default_values[method], dtype=np.float64
    )
    _, y_enc = np.unique(y, return_inverse=True)
    for train, test in cv.split(X, y_enc):
        est = clone(est).fit(X[train], y_enc[train])
        fold_preds = getattr(est, method)(X[test])
        i_cols_fit = np.unique(y_enc[train])
        expected_predictions[np.ix_(test, i_cols_fit)] = fold_preds

    # Check actual outputs for several representations of y
    for tg in [y, y + 1, y - 2, y.astype("str")]:
        assert_allclose(
            cross_val_predict(est, X, tg, method=method, cv=cv), expected_predictions
        )


def check_cross_val_predict_multilabel(est, X, y, method):
    """Check the output of cross_val_predict for 2D targets using
    Estimators which provide a predictions as a list with one
    element per class.
    """
    cv = KFold(n_splits=3, shuffle=False)

    # Create empty arrays of the correct size to hold outputs
    float_min = np.finfo(np.float64).min
    default_values = {
        "decision_function": float_min,
        "predict_log_proba": float_min,
        "predict_proba": 0,
    }
    n_targets = y.shape[1]
    expected_preds = []
    for i_col in range(n_targets):
        n_classes_in_label = len(set(y[:, i_col]))
        if n_classes_in_label == 2 and method == "decision_function":
            exp_shape = (len(X),)
        else:
            exp_shape = (len(X), n_classes_in_label)
        expected_preds.append(
            np.full(exp_shape, default_values[method], dtype=np.float64)
        )

    # Generate expected outputs
    y_enc_cols = [
        np.unique(y[:, i], return_inverse=True)[1][:, np.newaxis]
        for i in range(y.shape[1])
    ]
    y_enc = np.concatenate(y_enc_cols, axis=1)
    for train, test in cv.split(X, y_enc):
        est = clone(est).fit(X[train], y_enc[train])
        fold_preds = getattr(est, method)(X[test])
        for i_col in range(n_targets):
            fold_cols = np.unique(y_enc[train][:, i_col])
            if expected_preds[i_col].ndim == 1:
                # Decision function with <=2 classes
                expected_preds[i_col][test] = fold_preds[i_col]
            else:
                idx = np.ix_(test, fold_cols)
                expected_preds[i_col][idx] = fold_preds[i_col]

    # Check actual outputs for several representations of y
    for tg in [y, y + 1, y - 2, y.astype("str")]:
        cv_predict_output = cross_val_predict(est, X, tg, method=method, cv=cv)
        assert len(cv_predict_output) == len(expected_preds)
        for i in range(len(cv_predict_output)):
            assert_allclose(cv_predict_output[i], expected_preds[i])


def check_cross_val_predict_with_method_binary(est):
    # This test includes the decision_function with two classes.
    # This is a special case: it has only one column of output.
    X, y = make_classification(n_classes=2, random_state=0)
    for method in ["decision_function", "predict_proba", "predict_log_proba"]:
        check_cross_val_predict_binary(est, X, y, method)


def check_cross_val_predict_with_method_multiclass(est):
    iris = load_iris()
    X, y = iris.data, iris.target
    X, y = shuffle(X, y, random_state=0)
    for method in ["decision_function", "predict_proba", "predict_log_proba"]:
        check_cross_val_predict_multiclass(est, X, y, method)


def test_cross_val_predict_with_method():
    check_cross_val_predict_with_method_binary(LogisticRegression(solver="liblinear"))
    check_cross_val_predict_with_method_multiclass(
        LogisticRegression(solver="liblinear")
    )


def test_cross_val_predict_method_checking():
    # Regression test for issue #9639. Tests that cross_val_predict does not
    # check estimator methods (e.g. predict_proba) before fitting
    iris = load_iris()
    X, y = iris.data, iris.target
    X, y = shuffle(X, y, random_state=0)
    for method in ["decision_function", "predict_proba", "predict_log_proba"]:
        est = SGDClassifier(loss="log", random_state=2)
        check_cross_val_predict_multiclass(est, X, y, method)


def test_gridsearchcv_cross_val_predict_with_method():
    iris = load_iris()
    X, y = iris.data, iris.target
    X, y = shuffle(X, y, random_state=0)
    est = GridSearchCV(
        LogisticRegression(random_state=42, solver="liblinear"), {"C": [0.1, 1]}, cv=2
    )
    for method in ["decision_function", "predict_proba", "predict_log_proba"]:
        check_cross_val_predict_multiclass(est, X, y, method)


def test_cross_val_predict_with_method_multilabel_ovr():
    # OVR does multilabel predictions, but only arrays of
    # binary indicator columns. The output of predict_proba
    # is a 2D array with shape (n_samples, n_classes).
    n_samp = 100
    n_classes = 4
    X, y = make_multilabel_classification(
        n_samples=n_samp, n_labels=3, n_classes=n_classes, n_features=5, random_state=42
    )
    est = OneVsRestClassifier(LogisticRegression(solver="liblinear", random_state=0))
    for method in ["predict_proba", "decision_function"]:
        check_cross_val_predict_binary(est, X, y, method=method)


class RFWithDecisionFunction(RandomForestClassifier):
    # None of the current multioutput-multiclass estimators have
    # decision function methods. Create a mock decision function
    # to test the cross_val_predict function's handling of this case.
    def decision_function(self, X):
        probs = self.predict_proba(X)
        msg = "This helper should only be used on multioutput-multiclass tasks"
        assert isinstance(probs, list), msg
        probs = [p[:, -1] if p.shape[1] == 2 else p for p in probs]
        return probs


def test_cross_val_predict_with_method_multilabel_rf():
    # The RandomForest allows multiple classes in each label.
    # Output of predict_proba is a list of outputs of predict_proba
    # for each individual label.
    n_classes = 4
    X, y = make_multilabel_classification(
        n_samples=100, n_labels=3, n_classes=n_classes, n_features=5, random_state=42
    )
    y[:, 0] += y[:, 1]  # Put three classes in the first column
    for method in ["predict_proba", "predict_log_proba", "decision_function"]:
        est = RFWithDecisionFunction(n_estimators=5, random_state=0)
        with warnings.catch_warnings():
            # Suppress "RuntimeWarning: divide by zero encountered in log"
            warnings.simplefilter("ignore")
            check_cross_val_predict_multilabel(est, X, y, method=method)


def test_cross_val_predict_with_method_rare_class():
    # Test a multiclass problem where one class will be missing from
    # one of the CV training sets.
    rng = np.random.RandomState(0)
    X = rng.normal(0, 1, size=(14, 10))
    y = np.array([0, 1, 2, 0, 1, 2, 0, 1, 2, 0, 1, 2, 0, 3])
    est = LogisticRegression(solver="liblinear")
    for method in ["predict_proba", "predict_log_proba", "decision_function"]:
        with warnings.catch_warnings():
            # Suppress warning about too few examples of a class
            warnings.simplefilter("ignore")
            check_cross_val_predict_multiclass(est, X, y, method)


def test_cross_val_predict_with_method_multilabel_rf_rare_class():
    # The RandomForest allows anything for the contents of the labels.
    # Output of predict_proba is a list of outputs of predict_proba
    # for each individual label.
    # In this test, the first label has a class with a single example.
    # We'll have one CV fold where the training data don't include it.
    rng = np.random.RandomState(0)
    X = rng.normal(0, 1, size=(5, 10))
    y = np.array([[0, 0], [1, 1], [2, 1], [0, 1], [1, 0]])
    for method in ["predict_proba", "predict_log_proba"]:
        est = RFWithDecisionFunction(n_estimators=5, random_state=0)
        with warnings.catch_warnings():
            # Suppress "RuntimeWarning: divide by zero encountered in log"
            warnings.simplefilter("ignore")
            check_cross_val_predict_multilabel(est, X, y, method=method)


def get_expected_predictions(X, y, cv, classes, est, method):

    expected_predictions = np.zeros([len(y), classes])
    func = getattr(est, method)

    for train, test in cv.split(X, y):
        est.fit(X[train], y[train])
        expected_predictions_ = func(X[test])
        # To avoid 2 dimensional indexing
        if method == "predict_proba":
            exp_pred_test = np.zeros((len(test), classes))
        else:
            exp_pred_test = np.full(
                (len(test), classes), np.finfo(expected_predictions.dtype).min
            )
        exp_pred_test[:, est.classes_] = expected_predictions_
        expected_predictions[test] = exp_pred_test

    return expected_predictions


def test_cross_val_predict_class_subset():

    X = np.arange(200).reshape(100, 2)
    y = np.array([x // 10 for x in range(100)])
    classes = 10

    kfold3 = KFold(n_splits=3)
    kfold4 = KFold(n_splits=4)

    le = LabelEncoder()

    methods = ["decision_function", "predict_proba", "predict_log_proba"]
    for method in methods:
        est = LogisticRegression(solver="liblinear")

        # Test with n_splits=3
        predictions = cross_val_predict(est, X, y, method=method, cv=kfold3)

        # Runs a naive loop (should be same as cross_val_predict):
        expected_predictions = get_expected_predictions(
            X, y, kfold3, classes, est, method
        )
        assert_array_almost_equal(expected_predictions, predictions)

        # Test with n_splits=4
        predictions = cross_val_predict(est, X, y, method=method, cv=kfold4)
        expected_predictions = get_expected_predictions(
            X, y, kfold4, classes, est, method
        )
        assert_array_almost_equal(expected_predictions, predictions)

        # Testing unordered labels
        y = shuffle(np.repeat(range(10), 10), random_state=0)
        predictions = cross_val_predict(est, X, y, method=method, cv=kfold3)
        y = le.fit_transform(y)
        expected_predictions = get_expected_predictions(
            X, y, kfold3, classes, est, method
        )
        assert_array_almost_equal(expected_predictions, predictions)


def test_score_memmap():
    # Ensure a scalar score of memmap type is accepted
    iris = load_iris()
    X, y = iris.data, iris.target
    clf = MockClassifier()
    tf = tempfile.NamedTemporaryFile(mode="wb", delete=False)
    tf.write(b"Hello world!!!!!")
    tf.close()
    scores = np.memmap(tf.name, dtype=np.float64)
    score = np.memmap(tf.name, shape=(), mode="r", dtype=np.float64)
    try:
        cross_val_score(clf, X, y, scoring=lambda est, X, y: score)
        with pytest.raises(ValueError):
            cross_val_score(clf, X, y, scoring=lambda est, X, y: scores)
    finally:
        # Best effort to release the mmap file handles before deleting the
        # backing file under Windows
        scores, score = None, None
        for _ in range(3):
            try:
                os.unlink(tf.name)
                break
            except WindowsError:
                sleep(1.0)


@pytest.mark.filterwarnings("ignore: Using or importing the ABCs from")
def test_permutation_test_score_pandas():
    # check permutation_test_score doesn't destroy pandas dataframe
    types = [(MockDataFrame, MockDataFrame)]
    try:
        from pandas import Series, DataFrame

        types.append((Series, DataFrame))
    except ImportError:
        pass
    for TargetType, InputFeatureType in types:
        # X dataframe, y series
        iris = load_iris()
        X, y = iris.data, iris.target
        X_df, y_ser = InputFeatureType(X), TargetType(y)
        check_df = lambda x: isinstance(x, InputFeatureType)
        check_series = lambda x: isinstance(x, TargetType)
        clf = CheckingClassifier(check_X=check_df, check_y=check_series)
        permutation_test_score(clf, X_df, y_ser)


def test_fit_and_score_failing():
    # Create a failing classifier to deliberately fail
    failing_clf = FailingClassifier(FailingClassifier.FAILING_PARAMETER)
    # dummy X data
    X = np.arange(1, 10)
    y = np.ones(9)
    fit_and_score_args = [failing_clf, X, None, dict(), None, None, 0, None, None]
    # passing error score to trigger the warning message
<<<<<<< HEAD
    fit_and_score_kwargs = {"error_score": 0}
    # check if the warning message type is as expected
    warning_message = (
        "Estimator fit failed. The score on this train-test partition for "
        "these parameters will be set to %f." % (fit_and_score_kwargs["error_score"])
    )
    with pytest.warns(FitFailedWarning, match=warning_message):
        _fit_and_score(*fit_and_score_args, **fit_and_score_kwargs)
    # since we're using FailingClassfier, our error will be the following
    error_message = "ValueError: Failing classifier failed as required"
    # the warning message we're expecting to see
    warning_message = (
        "Estimator fit failed. The score on this train-test "
        "partition for these parameters will be set to %f. "
        "Details: \n%s" % (fit_and_score_kwargs["error_score"], error_message)
    )

    def test_warn_trace(msg):
        assert "Traceback (most recent call last):\n" in msg
        split = msg.splitlines()  # note: handles more than '\n'
        mtb = split[0] + "\n" + split[-1]
        return warning_message in mtb

    # check traceback is included
    warning_message = (
        "Estimator fit failed. The score on this train-test partition for "
        "these parameters will be set to %f." % (fit_and_score_kwargs["error_score"])
    )
    with pytest.warns(FitFailedWarning, match=warning_message):
        _fit_and_score(*fit_and_score_args, **fit_and_score_kwargs)

=======
>>>>>>> 845b1fac
    fit_and_score_kwargs = {"error_score": "raise"}
    # check if exception was raised, with default error_score='raise'
    with pytest.raises(ValueError, match="Failing classifier failed as required"):
        _fit_and_score(*fit_and_score_args, **fit_and_score_kwargs)

    # check that functions upstream pass error_score param to _fit_and_score
    error_message = re.escape(
        "error_score must be the string 'raise' or a numeric value. (Hint: if "
        "using 'raise', please make sure that it has been spelled correctly.)"
    )
    with pytest.raises(ValueError, match=error_message):
        cross_validate(failing_clf, X, cv=3, error_score="unvalid-string")

    with pytest.raises(ValueError, match=error_message):
        cross_val_score(failing_clf, X, cv=3, error_score="unvalid-string")

    with pytest.raises(ValueError, match=error_message):
        learning_curve(failing_clf, X, y, cv=3, error_score="unvalid-string")

    with pytest.raises(ValueError, match=error_message):
        validation_curve(
            failing_clf,
            X,
            y,
            param_name="parameter",
            param_range=[FailingClassifier.FAILING_PARAMETER],
            cv=3,
            error_score="unvalid-string",
        )

    assert failing_clf.score() == 0.0  # FailingClassifier coverage


def test_fit_and_score_working():
    X, y = make_classification(n_samples=30, random_state=0)
    clf = SVC(kernel="linear", random_state=0)
    train, test = next(ShuffleSplit().split(X))
    # Test return_parameters option
    fit_and_score_args = [clf, X, y, dict(), train, test, 0]
    fit_and_score_kwargs = {
        "parameters": {"max_iter": 100, "tol": 0.1},
        "fit_params": None,
        "return_parameters": True,
    }
    result = _fit_and_score(*fit_and_score_args, **fit_and_score_kwargs)
    assert result["parameters"] == fit_and_score_kwargs["parameters"]
<<<<<<< HEAD
=======


class DataDependentFailingClassifier(BaseEstimator):
    def __init__(self, max_x_value=None):
        self.max_x_value = max_x_value

    def fit(self, X, y=None):
        num_values_too_high = (X > self.max_x_value).sum()
        if num_values_too_high:
            raise ValueError(
                f"Classifier fit failed with {num_values_too_high} values too high"
            )

    def score(self, X=None, Y=None):
        return 0.0


@pytest.mark.parametrize("error_score", [np.nan, 0])
def test_cross_validate_some_failing_fits_warning(error_score):
    # Create a failing classifier to deliberately fail
    failing_clf = DataDependentFailingClassifier(max_x_value=8)
    # dummy X data
    X = np.arange(1, 10)
    y = np.ones(9)
    # passing error score to trigger the warning message
    cross_validate_args = [failing_clf, X, y]
    cross_validate_kwargs = {"cv": 3, "error_score": error_score}
    # check if the warning message type is as expected

    individual_fit_error_message = (
        "ValueError: Classifier fit failed with 1 values too high"
    )
    warning_message = re.compile(
        "2 fits failed.+total of 3.+The score on these"
        " train-test partitions for these parameters will be set to"
        f" {cross_validate_kwargs['error_score']}.+{individual_fit_error_message}",
        flags=re.DOTALL,
    )

    with pytest.warns(FitFailedWarning, match=warning_message):
        cross_validate(*cross_validate_args, **cross_validate_kwargs)


@pytest.mark.parametrize("error_score", [np.nan, 0])
def test_cross_validate_all_failing_fits_error(error_score):
    # Create a failing classifier to deliberately fail
    failing_clf = FailingClassifier(FailingClassifier.FAILING_PARAMETER)
    # dummy X data
    X = np.arange(1, 10)
    y = np.ones(9)

    cross_validate_args = [failing_clf, X, y]
    cross_validate_kwargs = {"cv": 7, "error_score": error_score}

    individual_fit_error_message = "ValueError: Failing classifier failed as required"
    error_message = re.compile(
        "All the 7 fits failed.+your model is misconfigured.+"
        f"{individual_fit_error_message}",
        flags=re.DOTALL,
    )

    with pytest.raises(ValueError, match=error_message):
        cross_validate(*cross_validate_args, **cross_validate_kwargs)
>>>>>>> 845b1fac


def _failing_scorer(estimator, X, y, error_msg):
    raise ValueError(error_msg)


@pytest.mark.filterwarnings("ignore:lbfgs failed to converge")
@pytest.mark.parametrize("error_score", [np.nan, 0, "raise"])
def test_cross_val_score_failing_scorer(error_score):
    # check that an estimator can fail during scoring in `cross_val_score` and
    # that we can optionally replaced it with `error_score`
    X, y = load_iris(return_X_y=True)
    clf = LogisticRegression(max_iter=5).fit(X, y)

    error_msg = "This scorer is supposed to fail!!!"
    failing_scorer = partial(_failing_scorer, error_msg=error_msg)

    if error_score == "raise":
        with pytest.raises(ValueError, match=error_msg):
            cross_val_score(
                clf, X, y, cv=3, scoring=failing_scorer, error_score=error_score
            )
    else:
        warning_msg = (
            "Scoring failed. The score on this train-test partition for "
            f"these parameters will be set to {error_score}"
        )
        with pytest.warns(UserWarning, match=warning_msg):
            scores = cross_val_score(
                clf, X, y, cv=3, scoring=failing_scorer, error_score=error_score
            )
            assert_allclose(scores, error_score)


@pytest.mark.filterwarnings("ignore:lbfgs failed to converge")
@pytest.mark.parametrize("error_score", [np.nan, 0, "raise"])
@pytest.mark.parametrize("return_train_score", [True, False])
@pytest.mark.parametrize("with_multimetric", [False, True])
def test_cross_validate_failing_scorer(
    error_score, return_train_score, with_multimetric
):
    # check that an estimator can fail during scoring in `cross_validate` and
    # that we can optionally replaced it with `error_score`
    X, y = load_iris(return_X_y=True)
    clf = LogisticRegression(max_iter=5).fit(X, y)

    error_msg = "This scorer is supposed to fail!!!"
    failing_scorer = partial(_failing_scorer, error_msg=error_msg)
    if with_multimetric:
        scoring = {"score_1": failing_scorer, "score_2": failing_scorer}
    else:
        scoring = failing_scorer

    if error_score == "raise":
        with pytest.raises(ValueError, match=error_msg):
            cross_validate(
                clf,
                X,
                y,
                cv=3,
                scoring=scoring,
                return_train_score=return_train_score,
                error_score=error_score,
            )
    else:
        warning_msg = (
            "Scoring failed. The score on this train-test partition for "
            f"these parameters will be set to {error_score}"
        )
        with pytest.warns(UserWarning, match=warning_msg):
            results = cross_validate(
                clf,
                X,
                y,
                cv=3,
                scoring=scoring,
                return_train_score=return_train_score,
                error_score=error_score,
            )
            for key in results:
                if "_score" in key:
                    # check the test (and optionally train score) for all
                    # scorers that should be assigned to `error_score`.
                    assert_allclose(results[key], error_score)


def three_params_scorer(i, j, k):
    return 3.4213


@pytest.mark.parametrize(
    "train_score, scorer, verbose, split_prg, cdt_prg, expected",
    [
        (
            False,
            three_params_scorer,
            2,
            (1, 3),
            (0, 1),
            r"\[CV\] END ...................................................."
            r" total time=   0.\ds",
        ),
        (
            True,
            {"sc1": three_params_scorer, "sc2": three_params_scorer},
            3,
            (1, 3),
            (0, 1),
            r"\[CV 2/3\] END  sc1: \(train=3.421, test=3.421\) sc2: "
            r"\(train=3.421, test=3.421\) total time=   0.\ds",
        ),
        (
            False,
            {"sc1": three_params_scorer, "sc2": three_params_scorer},
            10,
            (1, 3),
            (0, 1),
            r"\[CV 2/3; 1/1\] END ....... sc1: \(test=3.421\) sc2: \(test=3.421\)"
            r" total time=   0.\ds",
        ),
    ],
)
def test_fit_and_score_verbosity(
    capsys, train_score, scorer, verbose, split_prg, cdt_prg, expected
):
    X, y = make_classification(n_samples=30, random_state=0)
    clf = SVC(kernel="linear", random_state=0)
    train, test = next(ShuffleSplit().split(X))

    # test print without train score
    fit_and_score_args = [clf, X, y, scorer, train, test, verbose, None, None]
    fit_and_score_kwargs = {
        "return_train_score": train_score,
        "split_progress": split_prg,
        "candidate_progress": cdt_prg,
    }
    _fit_and_score(*fit_and_score_args, **fit_and_score_kwargs)
    out, _ = capsys.readouterr()
    outlines = out.split("\n")
    if len(outlines) > 2:
        assert re.match(expected, outlines[1])
    else:
        assert re.match(expected, outlines[0])


def test_score():
    error_message = "scoring must return a number, got None"

    def two_params_scorer(estimator, X_test):
        return None

    fit_and_score_args = [None, None, None, two_params_scorer]
    with pytest.raises(ValueError, match=error_message):
        _score(*fit_and_score_args, error_score=np.nan)


def test_callable_multimetric_confusion_matrix_cross_validate():
    def custom_scorer(clf, X, y):
        y_pred = clf.predict(X)
        cm = confusion_matrix(y, y_pred)
        return {"tn": cm[0, 0], "fp": cm[0, 1], "fn": cm[1, 0], "tp": cm[1, 1]}

    X, y = make_classification(n_samples=40, n_features=4, random_state=42)
    est = LinearSVC(random_state=42)
    est.fit(X, y)
    cv_results = cross_validate(est, X, y, cv=5, scoring=custom_scorer)

    score_names = ["tn", "fp", "fn", "tp"]
    for name in score_names:
        assert "test_{}".format(name) in cv_results


# TODO: Remove in 1.1 when the _pairwise attribute is removed
def test_validation_pairwise():
    # checks the interactions between the pairwise estimator tag
    # and the _pairwise attribute
    iris = load_iris()
    X, y = iris.data, iris.target
    linear_kernel = np.dot(X, X.T)

    svm = SVC(kernel="precomputed")
    with pytest.warns(None) as record:
        cross_validate(svm, linear_kernel, y, cv=2)
    assert not record

    # pairwise tag is not consistent with pairwise attribute
    class IncorrectTagSVM(SVC):
        def _more_tags(self):
            return {"pairwise": False}

    svm = IncorrectTagSVM(kernel="precomputed")
    msg = "_pairwise was deprecated in 0.24 and will be removed in 1.1"
    with pytest.warns(FutureWarning, match=msg):
        cross_validate(svm, linear_kernel, y, cv=2)<|MERGE_RESOLUTION|>--- conflicted
+++ resolved
@@ -354,11 +354,7 @@
         cross_validate(estimator, X, y, scoring=[[make_scorer(precision_score)]])
 
     error_message_regexp = (
-<<<<<<< HEAD
-        ".*scoring is invalid.*Refer to the scoring " "glossary for details:.*"
-=======
         ".*scoring is invalid.*Refer to the scoring glossary for details:.*"
->>>>>>> 845b1fac
     )
 
     # Empty dict should raise invalid scoring error
@@ -375,13 +371,8 @@
     # the warning message we're expecting to see
     warning_message = (
         "Scoring failed. The score on this train-test "
-        "partition for these parameters will be set to %f. "
-<<<<<<< HEAD
-        "Details: \n" % np.nan
-=======
+        f"partition for these parameters will be set to {np.nan}. "
         "Details: \n"
-        % np.nan
->>>>>>> 845b1fac
     )
 
     with pytest.warns(UserWarning, match=warning_message):
@@ -854,23 +845,16 @@
 def test_permutation_test_score_fit_params():
     X = np.arange(100).reshape(10, 10)
     y = np.array([0] * 5 + [1] * 5)
-<<<<<<< HEAD
     clf = CheckingClassifier(expected_sample_weight=True)
-=======
-    clf = CheckingClassifier(expected_fit_params=["sample_weight"])
->>>>>>> 845b1fac
 
     err_msg = r"Expected sample_weight to be passed"
     with pytest.raises(AssertionError, match=err_msg):
         permutation_test_score(clf, X, y)
 
-<<<<<<< HEAD
     err_msg = r"sample_weight.shape == \(1,\), expected \(8,\)!"
+    # FIXME: maybe it should be this:
+    # err_msg = "Fit parameter sample_weight has length 1; expected"
     with pytest.raises(ValueError, match=err_msg):
-=======
-    err_msg = "Fit parameter sample_weight has length 1; expected"
-    with pytest.raises(AssertionError, match=err_msg):
->>>>>>> 845b1fac
         permutation_test_score(clf, X, y, fit_params={"sample_weight": np.ones(1)})
     permutation_test_score(clf, X, y, fit_params={"sample_weight": np.ones(10)})
 
@@ -1533,23 +1517,16 @@
 def test_learning_curve_fit_params():
     X = np.arange(100).reshape(10, 10)
     y = np.array([0] * 5 + [1] * 5)
-<<<<<<< HEAD
     clf = CheckingClassifier(expected_sample_weight=True)
-=======
-    clf = CheckingClassifier(expected_fit_params=["sample_weight"])
->>>>>>> 845b1fac
 
     err_msg = r"Expected sample_weight to be passed"
     with pytest.raises(AssertionError, match=err_msg):
         learning_curve(clf, X, y, error_score="raise")
 
-<<<<<<< HEAD
     err_msg = r"sample_weight.shape == \(1,\), expected \(2,\)!"
+    # FIXME: maybe it should be this
+    # err_msg = "Fit parameter sample_weight has length 1; expected"
     with pytest.raises(ValueError, match=err_msg):
-=======
-    err_msg = "Fit parameter sample_weight has length 1; expected"
-    with pytest.raises(AssertionError, match=err_msg):
->>>>>>> 845b1fac
         learning_curve(
             clf, X, y, error_score="raise", fit_params={"sample_weight": np.ones(1)}
         )
@@ -1704,11 +1681,7 @@
 def test_validation_curve_fit_params():
     X = np.arange(100).reshape(10, 10)
     y = np.array([0] * 5 + [1] * 5)
-<<<<<<< HEAD
     clf = CheckingClassifier(expected_sample_weight=True)
-=======
-    clf = CheckingClassifier(expected_fit_params=["sample_weight"])
->>>>>>> 845b1fac
 
     err_msg = r"Expected sample_weight to be passed"
     with pytest.raises(AssertionError, match=err_msg):
@@ -1721,13 +1694,10 @@
             error_score="raise",
         )
 
-<<<<<<< HEAD
     err_msg = r"sample_weight.shape == \(1,\), expected \(8,\)!"
+    # FIXME: maybe it shoule be this
+    # err_msg = "Fit parameter sample_weight has length 1; expected"
     with pytest.raises(ValueError, match=err_msg):
-=======
-    err_msg = "Fit parameter sample_weight has length 1; expected"
-    with pytest.raises(AssertionError, match=err_msg):
->>>>>>> 845b1fac
         validation_curve(
             clf,
             X,
@@ -2117,40 +2087,6 @@
     y = np.ones(9)
     fit_and_score_args = [failing_clf, X, None, dict(), None, None, 0, None, None]
     # passing error score to trigger the warning message
-<<<<<<< HEAD
-    fit_and_score_kwargs = {"error_score": 0}
-    # check if the warning message type is as expected
-    warning_message = (
-        "Estimator fit failed. The score on this train-test partition for "
-        "these parameters will be set to %f." % (fit_and_score_kwargs["error_score"])
-    )
-    with pytest.warns(FitFailedWarning, match=warning_message):
-        _fit_and_score(*fit_and_score_args, **fit_and_score_kwargs)
-    # since we're using FailingClassfier, our error will be the following
-    error_message = "ValueError: Failing classifier failed as required"
-    # the warning message we're expecting to see
-    warning_message = (
-        "Estimator fit failed. The score on this train-test "
-        "partition for these parameters will be set to %f. "
-        "Details: \n%s" % (fit_and_score_kwargs["error_score"], error_message)
-    )
-
-    def test_warn_trace(msg):
-        assert "Traceback (most recent call last):\n" in msg
-        split = msg.splitlines()  # note: handles more than '\n'
-        mtb = split[0] + "\n" + split[-1]
-        return warning_message in mtb
-
-    # check traceback is included
-    warning_message = (
-        "Estimator fit failed. The score on this train-test partition for "
-        "these parameters will be set to %f." % (fit_and_score_kwargs["error_score"])
-    )
-    with pytest.warns(FitFailedWarning, match=warning_message):
-        _fit_and_score(*fit_and_score_args, **fit_and_score_kwargs)
-
-=======
->>>>>>> 845b1fac
     fit_and_score_kwargs = {"error_score": "raise"}
     # check if exception was raised, with default error_score='raise'
     with pytest.raises(ValueError, match="Failing classifier failed as required"):
@@ -2197,8 +2133,6 @@
     }
     result = _fit_and_score(*fit_and_score_args, **fit_and_score_kwargs)
     assert result["parameters"] == fit_and_score_kwargs["parameters"]
-<<<<<<< HEAD
-=======
 
 
 class DataDependentFailingClassifier(BaseEstimator):
@@ -2262,7 +2196,6 @@
 
     with pytest.raises(ValueError, match=error_message):
         cross_validate(*cross_validate_args, **cross_validate_kwargs)
->>>>>>> 845b1fac
 
 
 def _failing_scorer(estimator, X, y, error_msg):
