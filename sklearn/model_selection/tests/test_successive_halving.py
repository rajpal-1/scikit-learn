--- conflicted
+++ resolved
@@ -7,20 +7,7 @@
 from sklearn.datasets import make_classification
 from sklearn.dummy import DummyClassifier
 from sklearn.experimental import enable_halving_search_cv  # noqa
-<<<<<<< HEAD
 from sklearn.linear_model import SGDClassifier
-from sklearn.model_selection import StratifiedKFold
-from sklearn.model_selection import StratifiedShuffleSplit
-from sklearn.model_selection import LeaveOneGroupOut
-from sklearn.model_selection import LeavePGroupsOut
-from sklearn.model_selection import GroupKFold
-from sklearn.model_selection import GroupShuffleSplit
-from sklearn.model_selection import HalvingGridSearchCV
-from sklearn.model_selection import HalvingRandomSearchCV
-from sklearn.model_selection import KFold, ShuffleSplit
-from sklearn.svm import LinearSVC
-from sklearn.utils._testing import assert_array_equal
-=======
 from sklearn.model_selection import (
     GroupKFold,
     GroupShuffleSplit,
@@ -33,7 +20,6 @@
     StratifiedKFold,
     StratifiedShuffleSplit,
 )
->>>>>>> 0d4a88e3
 from sklearn.model_selection._search_successive_halving import (
     _SubsampleMetaSplitter,
     _top_k,
@@ -43,6 +29,7 @@
     check_cv_results_keys,
 )
 from sklearn.svm import SVC, LinearSVC
+from sklearn.utils._testing import assert_array_equal
 
 
 class FastClassifier(DummyClassifier):
@@ -756,7 +743,7 @@
         param_grid={
             "alpha": [1e-3, 1e-2],
             "l1_ratio": [0.15, 0.85],
-            "loss": ["hinge", "log"],
+            "loss": ["hinge", "log_loss"],
         },
         cv=2,
         refit=False,
