"""
The :mod:`sklearn.model_selection._split` module includes classes and
functions to split the data based on a preset strategy.
"""

# Author: Alexandre Gramfort <alexandre.gramfort@inria.fr>,
#         Gael Varoquaux <gael.varoquaux@normalesup.org>,
#         Olivier Grisel <olivier.grisel@ensta.org>
#         Raghav RV <rvraghav93@gmail.com>
# License: BSD 3 clause


from __future__ import print_function
from __future__ import division

import warnings
from itertools import chain, combinations
from collections import Iterable
from math import ceil, floor
import numbers
from abc import ABCMeta, abstractmethod

import numpy as np

from ..utils import indexable, check_random_state, safe_indexing
from ..utils.validation import _num_samples, column_or_1d
from ..utils.validation import check_array
from ..utils.multiclass import type_of_target
from ..externals.six import with_metaclass
from ..externals.six.moves import zip
from ..utils.fixes import signature, comb
from ..base import _pprint

__all__ = ['BaseCrossValidator',
           'KFold',
           'GroupKFold',
           'LeaveOneGroupOut',
           'LeaveOneOut',
           'LeavePGroupsOut',
           'LeavePOut',
           'RepeatedStratifiedKFold',
           'RepeatedKFold',
           'ShuffleSplit',
           'GroupShuffleSplit',
           'StratifiedKFold',
           'StratifiedShuffleSplit',
           'PredefinedSplit',
           'train_test_split',
           'check_cv']


class BaseCrossValidator(with_metaclass(ABCMeta)):
    """Base class for all cross-validators

    Implementations must define `_iter_test_masks` or `_iter_test_indices`.
    """

    def __init__(self):
        # We need this for the build_repr to work properly in py2.7
        # see #6304
        pass

    def split(self, X, y=None, groups=None):
        """Generate indices to split data into training and test set.

        Parameters
        ----------
        X : array-like, shape (n_samples, n_features)
            Training data, where n_samples is the number of samples
            and n_features is the number of features.

        y : array-like, of length n_samples
            The target variable for supervised learning problems.

        groups : array-like, with shape (n_samples,), optional
            Group labels for the samples used while splitting the dataset into
            train/test set.

        Returns
        -------
        train : ndarray
            The training set indices for that split.

        test : ndarray
            The testing set indices for that split.

        Note
        ----
        Multiple calls to the ``split`` method will not return identical
        training or testing sets if ``random_state`` parameter exists and is
        not explicitly set to an integer value.
        """
        X, y, groups = indexable(X, y, groups)
        indices = np.arange(_num_samples(X))
        for test_index in self._iter_test_masks(X, y, groups):
            train_index = indices[np.logical_not(test_index)]
            test_index = indices[test_index]
            yield train_index, test_index

    # Since subclasses must implement either _iter_test_masks or
    # _iter_test_indices, neither can be abstract.
    def _iter_test_masks(self, X=None, y=None, groups=None):
        """Generates boolean masks corresponding to test sets.

        By default, delegates to _iter_test_indices(X, y, groups)
        """
        for test_index in self._iter_test_indices(X, y, groups):
            test_mask = np.zeros(_num_samples(X), dtype=np.bool)
            test_mask[test_index] = True
            yield test_mask

    def _iter_test_indices(self, X=None, y=None, groups=None):
        """Generates integer indices corresponding to test sets."""
        raise NotImplementedError

    @abstractmethod
    def get_n_splits(self, X=None, y=None, groups=None):
        """Returns the number of splitting iterations in the cross-validator"""

    def __repr__(self):
        return _build_repr(self)


class LeaveOneOut(BaseCrossValidator):
    """Leave-One-Out cross-validator

    Provides train/test indices to split data in train/test sets. Each
    sample is used once as a test set (singleton) while the remaining
    samples form the training set.

    Note: ``LeaveOneOut()`` is equivalent to ``KFold(n_splits=n)`` and
    ``LeavePOut(p=1)`` where ``n`` is the number of samples.

    Due to the high number of test sets (which is the same as the
    number of samples) this cross-validation method can be very costly.
    For large datasets one should favor :class:`KFold`, :class:`ShuffleSplit`
    or :class:`StratifiedKFold`.

    Read more in the :ref:`User Guide <cross_validation>`.

    Examples
    --------
    >>> from sklearn.model_selection import LeaveOneOut
    >>> X = np.array([[1, 2], [3, 4]])
    >>> y = np.array([1, 2])
    >>> loo = LeaveOneOut()
    >>> loo.get_n_splits(X)
    2
    >>> print(loo)
    LeaveOneOut()
    >>> for train_index, test_index in loo.split(X):
    ...    print("TRAIN:", train_index, "TEST:", test_index)
    ...    X_train, X_test = X[train_index], X[test_index]
    ...    y_train, y_test = y[train_index], y[test_index]
    ...    print(X_train, X_test, y_train, y_test)
    TRAIN: [1] TEST: [0]
    [[3 4]] [[1 2]] [2] [1]
    TRAIN: [0] TEST: [1]
    [[1 2]] [[3 4]] [1] [2]

    See also
    --------
    LeaveOneGroupOut
        For splitting the data according to explicit, domain-specific
        stratification of the dataset.

    GroupKFold: K-fold iterator variant with non-overlapping groups.
    """

    def _iter_test_indices(self, X, y=None, groups=None):
        return range(_num_samples(X))

    def get_n_splits(self, X, y=None, groups=None):
        """Returns the number of splitting iterations in the cross-validator

        Parameters
        ----------
        X : array-like, shape (n_samples, n_features)
            Training data, where n_samples is the number of samples
            and n_features is the number of features.

        y : object
            Always ignored, exists for compatibility.

        groups : object
            Always ignored, exists for compatibility.

        Returns
        -------
        n_splits : int
            Returns the number of splitting iterations in the cross-validator.
        """
        if X is None:
            raise ValueError("The 'X' parameter should not be None.")
        return _num_samples(X)


class LeavePOut(BaseCrossValidator):
    """Leave-P-Out cross-validator

    Provides train/test indices to split data in train/test sets. This results
    in testing on all distinct samples of size p, while the remaining n - p
    samples form the training set in each iteration.

    Note: ``LeavePOut(p)`` is NOT equivalent to
    ``KFold(n_splits=n_samples // p)`` which creates non-overlapping test sets.

    Due to the high number of iterations which grows combinatorically with the
    number of samples this cross-validation method can be very costly. For
    large datasets one should favor :class:`KFold`, :class:`StratifiedKFold`
    or :class:`ShuffleSplit`.

    Read more in the :ref:`User Guide <cross_validation>`.

    Parameters
    ----------
    p : int
        Size of the test sets.

    Examples
    --------
    >>> from sklearn.model_selection import LeavePOut
    >>> X = np.array([[1, 2], [3, 4], [5, 6], [7, 8]])
    >>> y = np.array([1, 2, 3, 4])
    >>> lpo = LeavePOut(2)
    >>> lpo.get_n_splits(X)
    6
    >>> print(lpo)
    LeavePOut(p=2)
    >>> for train_index, test_index in lpo.split(X):
    ...    print("TRAIN:", train_index, "TEST:", test_index)
    ...    X_train, X_test = X[train_index], X[test_index]
    ...    y_train, y_test = y[train_index], y[test_index]
    TRAIN: [2 3] TEST: [0 1]
    TRAIN: [1 3] TEST: [0 2]
    TRAIN: [1 2] TEST: [0 3]
    TRAIN: [0 3] TEST: [1 2]
    TRAIN: [0 2] TEST: [1 3]
    TRAIN: [0 1] TEST: [2 3]
    """

    def __init__(self, p):
        self.p = p

    def _iter_test_indices(self, X, y=None, groups=None):
        for combination in combinations(range(_num_samples(X)), self.p):
            yield np.array(combination)

    def get_n_splits(self, X, y=None, groups=None):
        """Returns the number of splitting iterations in the cross-validator

        Parameters
        ----------
        X : array-like, shape (n_samples, n_features)
            Training data, where n_samples is the number of samples
            and n_features is the number of features.

        y : object
            Always ignored, exists for compatibility.

        groups : object
            Always ignored, exists for compatibility.
        """
        if X is None:
            raise ValueError("The 'X' parameter should not be None.")
        return int(comb(_num_samples(X), self.p, exact=True))


class _BaseKFold(with_metaclass(ABCMeta, BaseCrossValidator)):
    """Base class for KFold, GroupKFold, and StratifiedKFold"""

    @abstractmethod
    def __init__(self, n_splits, shuffle, random_state):
        if not isinstance(n_splits, numbers.Integral):
            raise ValueError('The number of folds must be of Integral type. '
                             '%s of type %s was passed.'
                             % (n_splits, type(n_splits)))
        n_splits = int(n_splits)

        if n_splits <= 1:
            raise ValueError(
                "k-fold cross-validation requires at least one"
                " train/test split by setting n_splits=2 or more,"
                " got n_splits={0}.".format(n_splits))

        if not isinstance(shuffle, bool):
            raise TypeError("shuffle must be True or False;"
                            " got {0}".format(shuffle))

        self.n_splits = n_splits
        self.shuffle = shuffle
        self.random_state = random_state

    def split(self, X, y=None, groups=None):
        """Generate indices to split data into training and test set.

        Parameters
        ----------
        X : array-like, shape (n_samples, n_features)
            Training data, where n_samples is the number of samples
            and n_features is the number of features.

        y : array-like, shape (n_samples,)
            The target variable for supervised learning problems.

        groups : array-like, with shape (n_samples,), optional
            Group labels for the samples used while splitting the dataset into
            train/test set.

        Returns
        -------
        train : ndarray
            The training set indices for that split.

        test : ndarray
            The testing set indices for that split.

        Note
        ----
        Multiple calls to the ``split`` method will not return identical
        training or testing sets if ``random_state`` parameter exists and is
        not explicitly set to an integer value.
        """
        X, y, groups = indexable(X, y, groups)
        n_samples = _num_samples(X)
        if self.n_splits > n_samples:
            raise ValueError(
                ("Cannot have number of splits n_splits={0} greater"
                 " than the number of samples: {1}.").format(self.n_splits,
                                                             n_samples))

        for train, test in super(_BaseKFold, self).split(X, y, groups):
            yield train, test

    def get_n_splits(self, X=None, y=None, groups=None):
        """Returns the number of splitting iterations in the cross-validator

        Parameters
        ----------
        X : object
            Always ignored, exists for compatibility.

        y : object
            Always ignored, exists for compatibility.

        groups : object
            Always ignored, exists for compatibility.

        Returns
        -------
        n_splits : int
            Returns the number of splitting iterations in the cross-validator.
        """
        return self.n_splits


class KFold(_BaseKFold):
    """K-Folds cross-validator

    Provides train/test indices to split data in train/test sets. Split
    dataset into k consecutive folds (without shuffling by default).

    Each fold is then used once as a validation while the k - 1 remaining
    folds form the training set.

    Read more in the :ref:`User Guide <cross_validation>`.

    Parameters
    ----------
    n_splits : int, default=3
        Number of folds. Must be at least 2.

    shuffle : boolean, optional
        Whether to shuffle the data before splitting into batches.

    random_state : int, RandomState instance or None, optional, default=None
        If int, random_state is the seed used by the random number generator;
        If RandomState instance, random_state is the random number generator;
        If None, the random number generator is the RandomState instance used
        by `np.random`. Used when ``shuffle`` == True.

    Examples
    --------
    >>> from sklearn.model_selection import KFold
    >>> X = np.array([[1, 2], [3, 4], [1, 2], [3, 4]])
    >>> y = np.array([1, 2, 3, 4])
    >>> kf = KFold(n_splits=2)
    >>> kf.get_n_splits(X)
    2
    >>> print(kf)  # doctest: +NORMALIZE_WHITESPACE
    KFold(n_splits=2, random_state=None, shuffle=False)
    >>> for train_index, test_index in kf.split(X):
    ...    print("TRAIN:", train_index, "TEST:", test_index)
    ...    X_train, X_test = X[train_index], X[test_index]
    ...    y_train, y_test = y[train_index], y[test_index]
    TRAIN: [2 3] TEST: [0 1]
    TRAIN: [0 1] TEST: [2 3]

    Notes
    -----
    The first ``n_samples % n_splits`` folds have size
    ``n_samples // n_splits + 1``, other folds have size
    ``n_samples // n_splits``, where ``n_samples`` is the number of samples.

    See also
    --------
    StratifiedKFold
        Takes group information into account to avoid building folds with
        imbalanced class distributions (for binary or multiclass
        classification tasks).

    GroupKFold: K-fold iterator variant with non-overlapping groups.

    RepeatedKFold: Repeats K-Fold n times.
    """

    def __init__(self, n_splits=3, shuffle=False,
                 random_state=None):
        super(KFold, self).__init__(n_splits, shuffle, random_state)

    def _iter_test_indices(self, X, y=None, groups=None):
        n_samples = _num_samples(X)
        indices = np.arange(n_samples)
        if self.shuffle:
            check_random_state(self.random_state).shuffle(indices)

        n_splits = self.n_splits
        fold_sizes = (n_samples // n_splits) * np.ones(n_splits, dtype=np.int)
        fold_sizes[:n_samples % n_splits] += 1
        current = 0
        for fold_size in fold_sizes:
            start, stop = current, current + fold_size
            yield indices[start:stop]
            current = stop


class GroupKFold(_BaseKFold):
    """K-fold iterator variant with non-overlapping groups.

    The same group will not appear in two different folds (the number of
    distinct groups has to be at least equal to the number of folds).

    The folds are approximately balanced in the sense that the number of
    distinct groups is approximately the same in each fold.

    Parameters
    ----------
    n_splits : int, default=3
        Number of folds. Must be at least 2.

    Examples
    --------
    >>> from sklearn.model_selection import GroupKFold
    >>> X = np.array([[1, 2], [3, 4], [5, 6], [7, 8]])
    >>> y = np.array([1, 2, 3, 4])
    >>> groups = np.array([0, 0, 2, 2])
    >>> group_kfold = GroupKFold(n_splits=2)
    >>> group_kfold.get_n_splits(X, y, groups)
    2
    >>> print(group_kfold)
    GroupKFold(n_splits=2)
    >>> for train_index, test_index in group_kfold.split(X, y, groups):
    ...     print("TRAIN:", train_index, "TEST:", test_index)
    ...     X_train, X_test = X[train_index], X[test_index]
    ...     y_train, y_test = y[train_index], y[test_index]
    ...     print(X_train, X_test, y_train, y_test)
    ...
    TRAIN: [0 1] TEST: [2 3]
    [[1 2]
     [3 4]] [[5 6]
     [7 8]] [1 2] [3 4]
    TRAIN: [2 3] TEST: [0 1]
    [[5 6]
     [7 8]] [[1 2]
     [3 4]] [3 4] [1 2]

    See also
    --------
    LeaveOneGroupOut
        For splitting the data according to explicit domain-specific
        stratification of the dataset.
    """
    def __init__(self, n_splits=3):
        super(GroupKFold, self).__init__(n_splits, shuffle=False,
                                         random_state=None)

    def _iter_test_indices(self, X, y, groups):
        if groups is None:
            raise ValueError("The 'groups' parameter should not be None.")
        groups = check_array(groups, ensure_2d=False, dtype=None)

        unique_groups, groups = np.unique(groups, return_inverse=True)
        n_groups = len(unique_groups)

        if self.n_splits > n_groups:
            raise ValueError("Cannot have number of splits n_splits=%d greater"
                             " than the number of groups: %d."
                             % (self.n_splits, n_groups))

        # Weight groups by their number of occurrences
        n_samples_per_group = np.bincount(groups)

        # Distribute the most frequent groups first
        indices = np.argsort(n_samples_per_group)[::-1]
        n_samples_per_group = n_samples_per_group[indices]

        # Total weight of each fold
        n_samples_per_fold = np.zeros(self.n_splits)

        # Mapping from group index to fold index
        group_to_fold = np.zeros(len(unique_groups))

        # Distribute samples by adding the largest weight to the lightest fold
        for group_index, weight in enumerate(n_samples_per_group):
            lightest_fold = np.argmin(n_samples_per_fold)
            n_samples_per_fold[lightest_fold] += weight
            group_to_fold[indices[group_index]] = lightest_fold

        indices = group_to_fold[groups]

        for f in range(self.n_splits):
            yield np.where(indices == f)[0]


class StratifiedKFold(_BaseKFold):
    """Stratified K-Folds cross-validator

    Provides train/test indices to split data in train/test sets.

    This cross-validation object is a variation of KFold that returns
    stratified folds. The folds are made by preserving the percentage of
    samples for each class.

    Read more in the :ref:`User Guide <cross_validation>`.

    Parameters
    ----------
    n_splits : int, default=3
        Number of folds. Must be at least 2.

    shuffle : boolean, optional
        Whether to shuffle each stratification of the data before splitting
        into batches.

    random_state : int, RandomState instance or None, optional, default=None
        If int, random_state is the seed used by the random number generator;
        If RandomState instance, random_state is the random number generator;
        If None, the random number generator is the RandomState instance used
        by `np.random`. Used when ``shuffle`` == True.

    Examples
    --------
    >>> from sklearn.model_selection import StratifiedKFold
    >>> X = np.array([[1, 2], [3, 4], [1, 2], [3, 4]])
    >>> y = np.array([0, 0, 1, 1])
    >>> skf = StratifiedKFold(n_splits=2)
    >>> skf.get_n_splits(X, y)
    2
    >>> print(skf)  # doctest: +NORMALIZE_WHITESPACE
    StratifiedKFold(n_splits=2, random_state=None, shuffle=False)
    >>> for train_index, test_index in skf.split(X, y):
    ...    print("TRAIN:", train_index, "TEST:", test_index)
    ...    X_train, X_test = X[train_index], X[test_index]
    ...    y_train, y_test = y[train_index], y[test_index]
    TRAIN: [1 3] TEST: [0 2]
    TRAIN: [0 2] TEST: [1 3]

    Notes
    -----
    All the folds have size ``trunc(n_samples / n_splits)``, the last one has
    the complementary.

    See also
    --------
    RepeatedStratifiedKFold: Repeats Stratified K-Fold n times.
    """

    def __init__(self, n_splits=3, shuffle=False, random_state=None):
        super(StratifiedKFold, self).__init__(n_splits, shuffle, random_state)

<<<<<<< HEAD
    def _make_test_folds(self, X, y=None, groups=None):
        rng = self.random_state
=======
    def _make_test_folds(self, X, y=None):
        if self.shuffle:
            rng = check_random_state(self.random_state)
        else:
            rng = self.random_state
>>>>>>> 90f0bbf3
        y = np.asarray(y)
        n_samples = y.shape[0]
        unique_y, y_inversed = np.unique(y, return_inverse=True)
        y_counts = np.bincount(y_inversed)
        min_groups = np.min(y_counts)
        if np.all(self.n_splits > y_counts):
            raise ValueError("All the n_groups for individual classes"
                             " are less than n_splits=%d."
                             % (self.n_splits))
        if self.n_splits > min_groups:
            warnings.warn(("The least populated class in y has only %d"
                           " members, which is too few. The minimum"
                           " number of groups for any class cannot"
                           " be less than n_splits=%d."
                           % (min_groups, self.n_splits)), Warning)

        # pre-assign each sample to a test fold index using individual KFold
        # splitting strategies for each class so as to respect the balance of
        # classes
        # NOTE: Passing the data corresponding to ith class say X[y==class_i]
        # will break when the data is not 100% stratifiable for all classes.
        # So we pass np.zeroes(max(c, n_splits)) as data to the KFold
        per_cls_cvs = [
            KFold(self.n_splits, shuffle=self.shuffle,
                  random_state=rng).split(np.zeros(max(count, self.n_splits)))
            for count in y_counts]

        test_folds = np.zeros(n_samples, dtype=np.int)
        for test_fold_indices, per_cls_splits in enumerate(zip(*per_cls_cvs)):
            for cls, (_, test_split) in zip(unique_y, per_cls_splits):
                cls_test_folds = test_folds[y == cls]
                # the test split can be too big because we used
                # KFold(...).split(X[:max(c, n_splits)]) when data is not 100%
                # stratifiable for all the classes
                # (we use a warning instead of raising an exception)
                # If this is the case, let's trim it:
                test_split = test_split[test_split < len(cls_test_folds)]
                cls_test_folds[test_split] = test_fold_indices
                test_folds[y == cls] = cls_test_folds

        return test_folds

    def _iter_test_masks(self, X, y=None, groups=None):
        test_folds = self._make_test_folds(X, y)
        for i in range(self.n_splits):
            yield test_folds == i

    def split(self, X, y, groups=None):
        """Generate indices to split data into training and test set.

        Parameters
        ----------
        X : array-like, shape (n_samples, n_features)
            Training data, where n_samples is the number of samples
            and n_features is the number of features.

            Note that providing ``y`` is sufficient to generate the splits and
            hence ``np.zeros(n_samples)`` may be used as a placeholder for
            ``X`` instead of actual training data.

        y : array-like, shape (n_samples,)
            The target variable for supervised learning problems.
            Stratification is done based on the y labels.

        groups : object
            Always ignored, exists for compatibility.

        Returns
        -------
        train : ndarray
            The training set indices for that split.

        test : ndarray
            The testing set indices for that split.

        Note
        ----
        Multiple calls to the ``split`` method will not return identical
        training or testing sets unless ``random_state`` is set to an integer
        value, if ``shuffle=True``.
        """
        y = check_array(y, ensure_2d=False, dtype=None)
        return super(StratifiedKFold, self).split(X, y, groups)


class TimeSeriesSplit(_BaseKFold):
    """Time Series cross-validator

    Provides train/test indices to split time series data samples
    that are observed at fixed time intervals, in train/test sets.
    In each split, test indices must be higher than before, and thus shuffling
    in cross validator is inappropriate.

    This cross-validation object is a variation of :class:`KFold`.
    In the kth split, it returns first k folds as train set and the
    (k+1)th fold as test set.

    Note that unlike standard cross-validation methods, successive
    training sets are supersets of those that come before them.

    Read more in the :ref:`User Guide <cross_validation>`.

    Parameters
    ----------
    n_splits : int, default=3
        Number of splits. Must be at least 1.

    max_train_size : int, optional
        Maximum size for a single training set.

    Examples
    --------
    >>> from sklearn.model_selection import TimeSeriesSplit
    >>> X = np.array([[1, 2], [3, 4], [1, 2], [3, 4]])
    >>> y = np.array([1, 2, 3, 4])
    >>> tscv = TimeSeriesSplit(n_splits=3)
    >>> print(tscv)  # doctest: +NORMALIZE_WHITESPACE
    TimeSeriesSplit(max_train_size=None, n_splits=3)
    >>> for train_index, test_index in tscv.split(X):
    ...    print("TRAIN:", train_index, "TEST:", test_index)
    ...    X_train, X_test = X[train_index], X[test_index]
    ...    y_train, y_test = y[train_index], y[test_index]
    TRAIN: [0] TEST: [1]
    TRAIN: [0 1] TEST: [2]
    TRAIN: [0 1 2] TEST: [3]

    Notes
    -----
    The training set has size ``i * n_samples // (n_splits + 1)
    + n_samples % (n_splits + 1)`` in the ``i``th split,
    with a test set of size ``n_samples//(n_splits + 1)``,
    where ``n_samples`` is the number of samples.
    """
    def __init__(self, n_splits=3, max_train_size=None):
        super(TimeSeriesSplit, self).__init__(n_splits,
                                              shuffle=False,
                                              random_state=None)
        self.max_train_size = max_train_size

    def split(self, X, y=None, groups=None):
        """Generate indices to split data into training and test set.

        Parameters
        ----------
        X : array-like, shape (n_samples, n_features)
            Training data, where n_samples is the number of samples
            and n_features is the number of features.

        y : array-like, shape (n_samples,)
            Always ignored, exists for compatibility.

        groups : array-like, with shape (n_samples,), optional
            Always ignored, exists for compatibility.

        Returns
        -------
        train : ndarray
            The training set indices for that split.

        test : ndarray
            The testing set indices for that split.

        Note
        ----
        Multiple calls to the ``split`` method will not return identical
        training or testing sets unless ``random_state`` is set to an integer
        value, if ``shuffle=True``.
        """
        X, y, groups = indexable(X, y, groups)
        n_samples = _num_samples(X)
        n_splits = self.n_splits
        n_folds = n_splits + 1
        if n_folds > n_samples:
            raise ValueError(
                ("Cannot have number of folds ={0} greater"
                 " than the number of samples: {1}.").format(n_folds,
                                                             n_samples))
        indices = np.arange(n_samples)
        test_size = (n_samples // n_folds)
        test_starts = range(test_size + n_samples % n_folds,
                            n_samples, test_size)
        for test_start in test_starts:
            if self.max_train_size and self.max_train_size < test_start:
                yield (indices[test_start - self.max_train_size:test_start],
                       indices[test_start:test_start + test_size])
            else:
                yield (indices[:test_start],
                       indices[test_start:test_start + test_size])


class LeaveOneGroupOut(BaseCrossValidator):
    """Leave One Group Out cross-validator

    Provides train/test indices to split data according to a third-party
    provided group. This group information can be used to encode arbitrary
    domain specific stratifications of the samples as integers.

    For instance the groups could be the year of collection of the samples
    and thus allow for cross-validation against time-based splits.

    Read more in the :ref:`User Guide <cross_validation>`.

    Examples
    --------
    >>> from sklearn.model_selection import LeaveOneGroupOut
    >>> X = np.array([[1, 2], [3, 4], [5, 6], [7, 8]])
    >>> y = np.array([1, 2, 1, 2])
    >>> groups = np.array([1, 1, 2, 2])
    >>> logo = LeaveOneGroupOut()
    >>> logo.get_n_splits(X, y, groups)
    2
    >>> logo.get_n_splits(groups=groups) # 'groups' is always required
    2
    >>> print(logo)
    LeaveOneGroupOut()
    >>> for train_index, test_index in logo.split(X, y, groups):
    ...    print("TRAIN:", train_index, "TEST:", test_index)
    ...    X_train, X_test = X[train_index], X[test_index]
    ...    y_train, y_test = y[train_index], y[test_index]
    ...    print(X_train, X_test, y_train, y_test)
    TRAIN: [2 3] TEST: [0 1]
    [[5 6]
     [7 8]] [[1 2]
     [3 4]] [1 2] [1 2]
    TRAIN: [0 1] TEST: [2 3]
    [[1 2]
     [3 4]] [[5 6]
     [7 8]] [1 2] [1 2]

    """

    def _iter_test_masks(self, X, y, groups):
        if groups is None:
            raise ValueError("The 'groups' parameter should not be None.")
        # We make a copy of groups to avoid side-effects during iteration
        groups = check_array(groups, copy=True, ensure_2d=False, dtype=None)
        unique_groups = np.unique(groups)
        if len(unique_groups) <= 1:
            raise ValueError(
                "The groups parameter contains fewer than 2 unique groups "
                "(%s). LeaveOneGroupOut expects at least 2." % unique_groups)
        for i in unique_groups:
            yield groups == i

    def get_n_splits(self, X=None, y=None, groups=None):
        """Returns the number of splitting iterations in the cross-validator

        Parameters
        ----------
        X : object, optional
            Always ignored, exists for compatibility.

        y : object, optional
            Always ignored, exists for compatibility.

        groups : array-like, with shape (n_samples,), optional
            Group labels for the samples used while splitting the dataset into
            train/test set. This 'groups' parameter must always be specified to
            calculate the number of splits, though the other parameters can be
            omitted.

        Returns
        -------
        n_splits : int
            Returns the number of splitting iterations in the cross-validator.
        """
        if groups is None:
            raise ValueError("The 'groups' parameter should not be None.")
        groups = check_array(groups, ensure_2d=False, dtype=None)
        return len(np.unique(groups))


class LeavePGroupsOut(BaseCrossValidator):
    """Leave P Group(s) Out cross-validator

    Provides train/test indices to split data according to a third-party
    provided group. This group information can be used to encode arbitrary
    domain specific stratifications of the samples as integers.

    For instance the groups could be the year of collection of the samples
    and thus allow for cross-validation against time-based splits.

    The difference between LeavePGroupsOut and LeaveOneGroupOut is that
    the former builds the test sets with all the samples assigned to
    ``p`` different values of the groups while the latter uses samples
    all assigned the same groups.

    Read more in the :ref:`User Guide <cross_validation>`.

    Parameters
    ----------
    n_groups : int
        Number of groups (``p``) to leave out in the test split.

    Examples
    --------
    >>> from sklearn.model_selection import LeavePGroupsOut
    >>> X = np.array([[1, 2], [3, 4], [5, 6]])
    >>> y = np.array([1, 2, 1])
    >>> groups = np.array([1, 2, 3])
    >>> lpgo = LeavePGroupsOut(n_groups=2)
    >>> lpgo.get_n_splits(X, y, groups)
    3
    >>> lpgo.get_n_splits(groups=groups)  # 'groups' is always required
    3
    >>> print(lpgo)
    LeavePGroupsOut(n_groups=2)
    >>> for train_index, test_index in lpgo.split(X, y, groups):
    ...    print("TRAIN:", train_index, "TEST:", test_index)
    ...    X_train, X_test = X[train_index], X[test_index]
    ...    y_train, y_test = y[train_index], y[test_index]
    ...    print(X_train, X_test, y_train, y_test)
    TRAIN: [2] TEST: [0 1]
    [[5 6]] [[1 2]
     [3 4]] [1] [1 2]
    TRAIN: [1] TEST: [0 2]
    [[3 4]] [[1 2]
     [5 6]] [2] [1 1]
    TRAIN: [0] TEST: [1 2]
    [[1 2]] [[3 4]
     [5 6]] [1] [2 1]

    See also
    --------
    GroupKFold: K-fold iterator variant with non-overlapping groups.
    """

    def __init__(self, n_groups):
        self.n_groups = n_groups

    def _iter_test_masks(self, X, y, groups):
        if groups is None:
            raise ValueError("The 'groups' parameter should not be None.")
        groups = check_array(groups, copy=True, ensure_2d=False, dtype=None)
        unique_groups = np.unique(groups)
        if self.n_groups >= len(unique_groups):
            raise ValueError(
                "The groups parameter contains fewer than (or equal to) "
                "n_groups (%d) numbers of unique groups (%s). LeavePGroupsOut "
                "expects that at least n_groups + 1 (%d) unique groups be "
                "present" % (self.n_groups, unique_groups, self.n_groups + 1))
        combi = combinations(range(len(unique_groups)), self.n_groups)
        for indices in combi:
            test_index = np.zeros(_num_samples(X), dtype=np.bool)
            for l in unique_groups[np.array(indices)]:
                test_index[groups == l] = True
            yield test_index

    def get_n_splits(self, X=None, y=None, groups=None):
        """Returns the number of splitting iterations in the cross-validator

        Parameters
        ----------
        X : object, optional
            Always ignored, exists for compatibility.

        y : object, optional
            Always ignored, exists for compatibility.

        groups : array-like, with shape (n_samples,), optional
            Group labels for the samples used while splitting the dataset into
            train/test set. This 'groups' parameter must always be specified to
            calculate the number of splits, though the other parameters can be
            omitted.

        Returns
        -------
        n_splits : int
            Returns the number of splitting iterations in the cross-validator.
        """
        if groups is None:
            raise ValueError("The 'groups' parameter should not be None.")
        groups = check_array(groups, ensure_2d=False, dtype=None)
        return int(comb(len(np.unique(groups)), self.n_groups, exact=True))


class _RepeatedSplits(with_metaclass(ABCMeta)):
    """Repeated splits for an arbitrary randomized CV splitter.

    Repeats splits for cross-validators n times with different randomization
    in each repetition.

    Parameters
    ----------
    cv : callable
        Cross-validator class.

    n_repeats : int, default=10
        Number of times cross-validator needs to be repeated.

    random_state : int, RandomState instance or None, optional, default=None
        If int, random_state is the seed used by the random number generator;
        If RandomState instance, random_state is the random number generator;
        If None, the random number generator is the RandomState instance used
        by `np.random`.

    **cvargs : additional params
        Constructor parameters for cv. Must not contain random_state
        and shuffle.
    """
    def __init__(self, cv, n_repeats=10, random_state=None, **cvargs):
        if not isinstance(n_repeats, (np.integer, numbers.Integral)):
            raise ValueError("Number of repetitions must be of Integral type.")

        if n_repeats <= 0:
            raise ValueError("Number of repetitions must be greater than 0.")

        if any(key in cvargs for key in ('random_state', 'shuffle')):
            raise ValueError(
                "cvargs must not contain random_state or shuffle.")

        self.cv = cv
        self.n_repeats = n_repeats
        self.random_state = random_state
        self.cvargs = cvargs

    def split(self, X, y=None, groups=None):
        """Generates indices to split data into training and test set.

        Parameters
        ----------
        X : array-like, shape (n_samples, n_features)
            Training data, where n_samples is the number of samples
            and n_features is the number of features.

        y : array-like, of length n_samples
            The target variable for supervised learning problems.

        groups : array-like, with shape (n_samples,), optional
            Group labels for the samples used while splitting the dataset into
            train/test set.

        Returns
        -------
        train : ndarray
            The training set indices for that split.

        test : ndarray
            The testing set indices for that split.
        """
        n_repeats = self.n_repeats
        rng = check_random_state(self.random_state)

        for idx in range(n_repeats):
            cv = self.cv(random_state=rng, shuffle=True,
                         **self.cvargs)
            for train_index, test_index in cv.split(X, y, groups):
                yield train_index, test_index

    def get_n_splits(self, X=None, y=None, groups=None):
        """Returns the number of splitting iterations in the cross-validator

        Parameters
        ----------
        X : object
            Always ignored, exists for compatibility.
            ``np.zeros(n_samples)`` may be used as a placeholder.

        y : object
            Always ignored, exists for compatibility.
            ``np.zeros(n_samples)`` may be used as a placeholder.

        groups : array-like, with shape (n_samples,), optional
            Group labels for the samples used while splitting the dataset into
            train/test set.

        Returns
        -------
        n_splits : int
            Returns the number of splitting iterations in the cross-validator.
        """
        rng = check_random_state(self.random_state)
        cv = self.cv(random_state=rng, shuffle=True,
                     **self.cvargs)
        return cv.get_n_splits(X, y, groups) * self.n_repeats


class RepeatedKFold(_RepeatedSplits):
    """Repeated K-Fold cross validator.

    Repeats K-Fold n times with different randomization in each repetition.

    Read more in the :ref:`User Guide <cross_validation>`.

    Parameters
    ----------
    n_splits : int, default=5
        Number of folds. Must be at least 2.

    n_repeats : int, default=10
        Number of times cross-validator needs to be repeated.

    random_state : int, RandomState instance or None, optional, default=None
        If int, random_state is the seed used by the random number generator;
        If RandomState instance, random_state is the random number generator;
        If None, the random number generator is the RandomState instance used
        by `np.random`.

    Examples
    --------
    >>> from sklearn.model_selection import RepeatedKFold
    >>> X = np.array([[1, 2], [3, 4], [1, 2], [3, 4]])
    >>> y = np.array([0, 0, 1, 1])
    >>> rkf = RepeatedKFold(n_splits=2, n_repeats=2, random_state=2652124)
    >>> for train_index, test_index in rkf.split(X):
    ...     print("TRAIN:", train_index, "TEST:", test_index)
    ...     X_train, X_test = X[train_index], X[test_index]
    ...     y_train, y_test = y[train_index], y[test_index]
    ...
    TRAIN: [0 1] TEST: [2 3]
    TRAIN: [2 3] TEST: [0 1]
    TRAIN: [1 2] TEST: [0 3]
    TRAIN: [0 3] TEST: [1 2]


    See also
    --------
    RepeatedStratifiedKFold: Repeates Stratified K-Fold n times.
    """
    def __init__(self, n_splits=5, n_repeats=10, random_state=None):
        super(RepeatedKFold, self).__init__(
            KFold, n_repeats, random_state, n_splits=n_splits)


class RepeatedStratifiedKFold(_RepeatedSplits):
    """Repeated Stratified K-Fold cross validator.

    Repeats Stratified K-Fold n times with different randomization in each
    repetition.

    Read more in the :ref:`User Guide <cross_validation>`.

    Parameters
    ----------
    n_splits : int, default=5
        Number of folds. Must be at least 2.

    n_repeats : int, default=10
        Number of times cross-validator needs to be repeated.

    random_state : None, int or RandomState, default=None
        Random state to be used to generate random state for each
        repetition.

    Examples
    --------
    >>> from sklearn.model_selection import RepeatedStratifiedKFold
    >>> X = np.array([[1, 2], [3, 4], [1, 2], [3, 4]])
    >>> y = np.array([0, 0, 1, 1])
    >>> rskf = RepeatedStratifiedKFold(n_splits=2, n_repeats=2,
    ...     random_state=36851234)
    >>> for train_index, test_index in rskf.split(X, y):
    ...     print("TRAIN:", train_index, "TEST:", test_index)
    ...     X_train, X_test = X[train_index], X[test_index]
    ...     y_train, y_test = y[train_index], y[test_index]
    ...
    TRAIN: [1 2] TEST: [0 3]
    TRAIN: [0 3] TEST: [1 2]
    TRAIN: [1 3] TEST: [0 2]
    TRAIN: [0 2] TEST: [1 3]


    See also
    --------
    RepeatedKFold: Repeats K-Fold n times.
    """
    def __init__(self, n_splits=5, n_repeats=10, random_state=None):
        super(RepeatedStratifiedKFold, self).__init__(
            StratifiedKFold, n_repeats, random_state, n_splits=n_splits)


class BaseShuffleSplit(with_metaclass(ABCMeta)):
    """Base class for ShuffleSplit and StratifiedShuffleSplit"""

    def __init__(self, n_splits=10, test_size="default", train_size=None,
                 random_state=None):
        _validate_shuffle_split_init(test_size, train_size)
        self.n_splits = n_splits
        self.test_size = test_size
        self.train_size = train_size
        self.random_state = random_state

    def split(self, X, y=None, groups=None):
        """Generate indices to split data into training and test set.

        Parameters
        ----------
        X : array-like, shape (n_samples, n_features)
            Training data, where n_samples is the number of samples
            and n_features is the number of features.

        y : array-like, shape (n_samples,)
            The target variable for supervised learning problems.

        groups : array-like, with shape (n_samples,), optional
            Group labels for the samples used while splitting the dataset into
            train/test set.

        Returns
        -------
        train : ndarray
            The training set indices for that split.

        test : ndarray
            The testing set indices for that split.

        Note
        ----
        Multiple calls to the ``split`` method will not return identical
        training or testing sets unless ``random_state`` is set to an integer
        value.
        """
        X, y, groups = indexable(X, y, groups)
        for train, test in self._iter_indices(X, y, groups):
            yield train, test

    @abstractmethod
    def _iter_indices(self, X, y=None, groups=None):
        """Generate (train, test) indices"""

    def get_n_splits(self, X=None, y=None, groups=None):
        """Returns the number of splitting iterations in the cross-validator

        Parameters
        ----------
        X : object
            Always ignored, exists for compatibility.

        y : object
            Always ignored, exists for compatibility.

        groups : object
            Always ignored, exists for compatibility.

        Returns
        -------
        n_splits : int
            Returns the number of splitting iterations in the cross-validator.
        """
        return self.n_splits

    def __repr__(self):
        return _build_repr(self)


class ShuffleSplit(BaseShuffleSplit):
    """Random permutation cross-validator

    Yields indices to split data into training and test sets.

    Note: contrary to other cross-validation strategies, random splits
    do not guarantee that all folds will be different, although this is
    still very likely for sizeable datasets.

    Read more in the :ref:`User Guide <cross_validation>`.

    Parameters
    ----------
    n_splits : int, default 10
        Number of re-shuffling & splitting iterations.

    test_size : float, int, None, default=0.1
        If float, should be between 0.0 and 1.0 and represent the proportion
        of the dataset to include in the test split. If int, represents the
        absolute number of test samples. If None, the value is set to the
        complement of the train size. By default (the is parameter
        unspecified), the value is set to 0.1.
        The default will change in version 0.21. It will remain 0.1 only
        if ``train_size`` is unspecified, otherwise it will complement
        the specified ``train_size``.

    train_size : float, int, or None, default=None
        If float, should be between 0.0 and 1.0 and represent the
        proportion of the dataset to include in the train split. If
        int, represents the absolute number of train samples. If None,
        the value is automatically set to the complement of the test size.

    random_state : int, RandomState instance or None, optional (default=None)
        If int, random_state is the seed used by the random number generator;
        If RandomState instance, random_state is the random number generator;
        If None, the random number generator is the RandomState instance used
        by `np.random`.

    Examples
    --------
    >>> from sklearn.model_selection import ShuffleSplit
    >>> X = np.array([[1, 2], [3, 4], [5, 6], [7, 8]])
    >>> y = np.array([1, 2, 1, 2])
    >>> rs = ShuffleSplit(n_splits=3, test_size=.25, random_state=0)
    >>> rs.get_n_splits(X)
    3
    >>> print(rs)
    ShuffleSplit(n_splits=3, random_state=0, test_size=0.25, train_size=None)
    >>> for train_index, test_index in rs.split(X):
    ...    print("TRAIN:", train_index, "TEST:", test_index)
    ...  # doctest: +ELLIPSIS
    TRAIN: [3 1 0] TEST: [2]
    TRAIN: [2 1 3] TEST: [0]
    TRAIN: [0 2 1] TEST: [3]
    >>> rs = ShuffleSplit(n_splits=3, train_size=0.5, test_size=.25,
    ...                   random_state=0)
    >>> for train_index, test_index in rs.split(X):
    ...    print("TRAIN:", train_index, "TEST:", test_index)
    ...  # doctest: +ELLIPSIS
    TRAIN: [3 1] TEST: [2]
    TRAIN: [2 1] TEST: [0]
    TRAIN: [0 2] TEST: [3]
    """

    def _iter_indices(self, X, y=None, groups=None):
        n_samples = _num_samples(X)
        n_train, n_test = _validate_shuffle_split(n_samples,
                                                  self.test_size,
                                                  self.train_size)
        rng = check_random_state(self.random_state)
        for i in range(self.n_splits):
            # random partition
            permutation = rng.permutation(n_samples)
            ind_test = permutation[:n_test]
            ind_train = permutation[n_test:(n_test + n_train)]
            yield ind_train, ind_test


class GroupShuffleSplit(ShuffleSplit):
    '''Shuffle-Group(s)-Out cross-validation iterator

    Provides randomized train/test indices to split data according to a
    third-party provided group. This group information can be used to encode
    arbitrary domain specific stratifications of the samples as integers.

    For instance the groups could be the year of collection of the samples
    and thus allow for cross-validation against time-based splits.

    The difference between LeavePGroupsOut and GroupShuffleSplit is that
    the former generates splits using all subsets of size ``p`` unique groups,
    whereas GroupShuffleSplit generates a user-determined number of random
    test splits, each with a user-determined fraction of unique groups.

    For example, a less computationally intensive alternative to
    ``LeavePGroupsOut(p=10)`` would be
    ``GroupShuffleSplit(test_size=10, n_splits=100)``.

    Note: The parameters ``test_size`` and ``train_size`` refer to groups, and
    not to samples, as in ShuffleSplit.


    Parameters
    ----------
    n_splits : int (default 5)
        Number of re-shuffling & splitting iterations.

    test_size : float, int, None, optional
        If float, should be between 0.0 and 1.0 and represent the proportion
        of the dataset to include in the test split. If int, represents the
        absolute number of test samples. If None, the value is set to the
        complement of the train size. By default, the value is set to 0.2.
        The default will change in version 0.21. It will remain 0.2 only
        if ``train_size`` is unspecified, otherwise it will complement
        the specified ``train_size``.

    train_size : float, int, or None, default is None
        If float, should be between 0.0 and 1.0 and represent the
        proportion of the groups to include in the train split. If
        int, represents the absolute number of train groups. If None,
        the value is automatically set to the complement of the test size.

    random_state : int, RandomState instance or None, optional (default=None)
        If int, random_state is the seed used by the random number generator;
        If RandomState instance, random_state is the random number generator;
        If None, the random number generator is the RandomState instance used
        by `np.random`.

    '''

    def __init__(self, n_splits=5, test_size="default", train_size=None,
                 random_state=None):
        if test_size == "default":
            if train_size is not None:
                warnings.warn("From version 0.21, test_size will always "
                              "complement train_size unless both "
                              "are specified.",
                              FutureWarning)
            test_size = 0.2

        super(GroupShuffleSplit, self).__init__(
            n_splits=n_splits,
            test_size=test_size,
            train_size=train_size,
            random_state=random_state)

    def _iter_indices(self, X, y, groups):
        if groups is None:
            raise ValueError("The 'groups' parameter should not be None.")
        groups = check_array(groups, ensure_2d=False, dtype=None)
        classes, group_indices = np.unique(groups, return_inverse=True)
        for group_train, group_test in super(
                GroupShuffleSplit, self)._iter_indices(X=classes):
            # these are the indices of classes in the partition
            # invert them into data indices

            train = np.flatnonzero(np.in1d(group_indices, group_train))
            test = np.flatnonzero(np.in1d(group_indices, group_test))

            yield train, test


def _approximate_mode(class_counts, n_draws, rng):
    """Computes approximate mode of multivariate hypergeometric.

    This is an approximation to the mode of the multivariate
    hypergeometric given by class_counts and n_draws.
    It shouldn't be off by more than one.

    It is the mostly likely outcome of drawing n_draws many
    samples from the population given by class_counts.

    Parameters
    ----------
    class_counts : ndarray of int
        Population per class.
    n_draws : int
        Number of draws (samples to draw) from the overall population.
    rng : random state
        Used to break ties.

    Returns
    -------
    sampled_classes : ndarray of int
        Number of samples drawn from each class.
        np.sum(sampled_classes) == n_draws

    Examples
    --------
    >>> from sklearn.model_selection._split import _approximate_mode
    >>> _approximate_mode(class_counts=np.array([4, 2]), n_draws=3, rng=0)
    array([2, 1])
    >>> _approximate_mode(class_counts=np.array([5, 2]), n_draws=4, rng=0)
    array([3, 1])
    >>> _approximate_mode(class_counts=np.array([2, 2, 2, 1]),
    ...                   n_draws=2, rng=0)
    array([0, 1, 1, 0])
    >>> _approximate_mode(class_counts=np.array([2, 2, 2, 1]),
    ...                   n_draws=2, rng=42)
    array([1, 1, 0, 0])
    """
    rng = check_random_state(rng)
    # this computes a bad approximation to the mode of the
    # multivariate hypergeometric given by class_counts and n_draws
    continuous = n_draws * class_counts / class_counts.sum()
    # floored means we don't overshoot n_samples, but probably undershoot
    floored = np.floor(continuous)
    # we add samples according to how much "left over" probability
    # they had, until we arrive at n_samples
    need_to_add = int(n_draws - floored.sum())
    if need_to_add > 0:
        remainder = continuous - floored
        values = np.sort(np.unique(remainder))[::-1]
        # add according to remainder, but break ties
        # randomly to avoid biases
        for value in values:
            inds, = np.where(remainder == value)
            # if we need_to_add less than what's in inds
            # we draw randomly from them.
            # if we need to add more, we add them all and
            # go to the next value
            add_now = min(len(inds), need_to_add)
            inds = rng.choice(inds, size=add_now, replace=False)
            floored[inds] += 1
            need_to_add -= add_now
            if need_to_add == 0:
                break
    return floored.astype(np.int)


class StratifiedShuffleSplit(BaseShuffleSplit):
    """Stratified ShuffleSplit cross-validator

    Provides train/test indices to split data in train/test sets.

    This cross-validation object is a merge of StratifiedKFold and
    ShuffleSplit, which returns stratified randomized folds. The folds
    are made by preserving the percentage of samples for each class.

    Note: like the ShuffleSplit strategy, stratified random splits
    do not guarantee that all folds will be different, although this is
    still very likely for sizeable datasets.

    Read more in the :ref:`User Guide <cross_validation>`.

    Parameters
    ----------
    n_splits : int, default 10
        Number of re-shuffling & splitting iterations.

    test_size : float, int, None, optional
        If float, should be between 0.0 and 1.0 and represent the proportion
        of the dataset to include in the test split. If int, represents the
        absolute number of test samples. If None, the value is set to the
        complement of the train size. By default, the value is set to 0.1.
        The default will change in version 0.21. It will remain 0.1 only
        if ``train_size`` is unspecified, otherwise it will complement
        the specified ``train_size``.

    train_size : float, int, or None, default is None
        If float, should be between 0.0 and 1.0 and represent the
        proportion of the dataset to include in the train split. If
        int, represents the absolute number of train samples. If None,
        the value is automatically set to the complement of the test size.

    random_state : int, RandomState instance or None, optional (default=None)
        If int, random_state is the seed used by the random number generator;
        If RandomState instance, random_state is the random number generator;
        If None, the random number generator is the RandomState instance used
        by `np.random`.

    Examples
    --------
    >>> from sklearn.model_selection import StratifiedShuffleSplit
    >>> X = np.array([[1, 2], [3, 4], [1, 2], [3, 4]])
    >>> y = np.array([0, 0, 1, 1])
    >>> sss = StratifiedShuffleSplit(n_splits=3, test_size=0.5, random_state=0)
    >>> sss.get_n_splits(X, y)
    3
    >>> print(sss)       # doctest: +ELLIPSIS
    StratifiedShuffleSplit(n_splits=3, random_state=0, ...)
    >>> for train_index, test_index in sss.split(X, y):
    ...    print("TRAIN:", train_index, "TEST:", test_index)
    ...    X_train, X_test = X[train_index], X[test_index]
    ...    y_train, y_test = y[train_index], y[test_index]
    TRAIN: [1 2] TEST: [3 0]
    TRAIN: [0 2] TEST: [1 3]
    TRAIN: [0 2] TEST: [3 1]
    """

    def __init__(self, n_splits=10, test_size="default", train_size=None,
                 random_state=None):
        super(StratifiedShuffleSplit, self).__init__(
            n_splits, test_size, train_size, random_state)

    def _iter_indices(self, X, y, groups=None):
        n_samples = _num_samples(X)
        y = check_array(y, ensure_2d=False, dtype=None)
        n_train, n_test = _validate_shuffle_split(n_samples, self.test_size,
                                                  self.train_size)

        if y.ndim == 2:
            # for multi-label y, map each distinct row to its string repr:
            y = np.array([str(row) for row in y])

        classes, y_indices = np.unique(y, return_inverse=True)
        n_classes = classes.shape[0]

        class_counts = np.bincount(y_indices)
        if np.min(class_counts) < 2:
            raise ValueError("The least populated class in y has only 1"
                             " member, which is too few. The minimum"
                             " number of groups for any class cannot"
                             " be less than 2.")

        if n_train < n_classes:
            raise ValueError('The train_size = %d should be greater or '
                             'equal to the number of classes = %d' %
                             (n_train, n_classes))
        if n_test < n_classes:
            raise ValueError('The test_size = %d should be greater or '
                             'equal to the number of classes = %d' %
                             (n_test, n_classes))

        # Find the sorted list of instances for each class:
        # (np.unique above performs a sort, so code is O(n logn) already)
        class_indices = np.split(np.argsort(y_indices, kind='mergesort'),
                                 np.cumsum(class_counts)[:-1])

        rng = check_random_state(self.random_state)

        for _ in range(self.n_splits):
            # if there are ties in the class-counts, we want
            # to make sure to break them anew in each iteration
            n_i = _approximate_mode(class_counts, n_train, rng)
            class_counts_remaining = class_counts - n_i
            t_i = _approximate_mode(class_counts_remaining, n_test, rng)

            train = []
            test = []

            for i in range(n_classes):
                permutation = rng.permutation(class_counts[i])
                perm_indices_class_i = class_indices[i].take(permutation,
                                                             mode='clip')

                train.extend(perm_indices_class_i[:n_i[i]])
                test.extend(perm_indices_class_i[n_i[i]:n_i[i] + t_i[i]])

            train = rng.permutation(train)
            test = rng.permutation(test)

            yield train, test

    def split(self, X, y, groups=None):
        """Generate indices to split data into training and test set.

        Parameters
        ----------
        X : array-like, shape (n_samples, n_features)
            Training data, where n_samples is the number of samples
            and n_features is the number of features.

            Note that providing ``y`` is sufficient to generate the splits and
            hence ``np.zeros(n_samples)`` may be used as a placeholder for
            ``X`` instead of actual training data.

        y : array-like, shape (n_samples,)
            The target variable for supervised learning problems.
            Stratification is done based on the y labels.

        groups : object
            Always ignored, exists for compatibility.

        Returns
        -------
        train : ndarray
            The training set indices for that split.

        test : ndarray
            The testing set indices for that split.

        Note
        ----
        Multiple calls to the ``split`` method will not return identical
        training or testing sets unless ``random_state`` is set to an integer
        value.
        """
        y = check_array(y, ensure_2d=False, dtype=None)
        return super(StratifiedShuffleSplit, self).split(X, y, groups)


def _validate_shuffle_split_init(test_size, train_size):
    """Validation helper to check the test_size and train_size at init

    NOTE This does not take into account the number of samples which is known
    only at split
    """
    if test_size == "default":
        if train_size is not None:
            warnings.warn("From version 0.21, test_size will always "
                          "complement train_size unless both "
                          "are specified.",
                          FutureWarning)
        test_size = 0.1

    if test_size is None and train_size is None:
        raise ValueError('test_size and train_size can not both be None')

    if test_size is not None:
        if np.asarray(test_size).dtype.kind == 'f':
            if test_size >= 1.:
                raise ValueError(
                    'test_size=%f should be smaller '
                    'than 1.0 or be an integer' % test_size)
        elif np.asarray(test_size).dtype.kind != 'i':
            # int values are checked during split based on the input
            raise ValueError("Invalid value for test_size: %r" % test_size)

    if train_size is not None:
        if np.asarray(train_size).dtype.kind == 'f':
            if train_size >= 1.:
                raise ValueError("train_size=%f should be smaller "
                                 "than 1.0 or be an integer" % train_size)
            elif (np.asarray(test_size).dtype.kind == 'f' and
                    (train_size + test_size) > 1.):
                raise ValueError('The sum of test_size and train_size = %f, '
                                 'should be smaller than 1.0. Reduce '
                                 'test_size and/or train_size.' %
                                 (train_size + test_size))
        elif np.asarray(train_size).dtype.kind != 'i':
            # int values are checked during split based on the input
            raise ValueError("Invalid value for train_size: %r" % train_size)


def _validate_shuffle_split(n_samples, test_size, train_size):
    """
    Validation helper to check if the test/test sizes are meaningful wrt to the
    size of the data (n_samples)
    """
    if (test_size is not None and
            np.asarray(test_size).dtype.kind == 'i' and
            test_size >= n_samples):
        raise ValueError('test_size=%d should be smaller than the number of '
                         'samples %d' % (test_size, n_samples))

    if (train_size is not None and
            np.asarray(train_size).dtype.kind == 'i' and
            train_size >= n_samples):
        raise ValueError("train_size=%d should be smaller than the number of"
                         " samples %d" % (train_size, n_samples))

    if test_size == "default":
        test_size = 0.1

    if np.asarray(test_size).dtype.kind == 'f':
        n_test = ceil(test_size * n_samples)
    elif np.asarray(test_size).dtype.kind == 'i':
        n_test = float(test_size)

    if train_size is None:
        n_train = n_samples - n_test
    elif np.asarray(train_size).dtype.kind == 'f':
        n_train = floor(train_size * n_samples)
    else:
        n_train = float(train_size)

    if test_size is None:
        n_test = n_samples - n_train

    if n_train + n_test > n_samples:
        raise ValueError('The sum of train_size and test_size = %d, '
                         'should be smaller than the number of '
                         'samples %d. Reduce test_size and/or '
                         'train_size.' % (n_train + n_test, n_samples))

    return int(n_train), int(n_test)


class PredefinedSplit(BaseCrossValidator):
    """Predefined split cross-validator

    Splits the data into training/test set folds according to a predefined
    scheme. Each sample can be assigned to at most one test set fold, as
    specified by the user through the ``test_fold`` parameter.

    Read more in the :ref:`User Guide <cross_validation>`.

    Examples
    --------
    >>> from sklearn.model_selection import PredefinedSplit
    >>> X = np.array([[1, 2], [3, 4], [1, 2], [3, 4]])
    >>> y = np.array([0, 0, 1, 1])
    >>> test_fold = [0, 1, -1, 1]
    >>> ps = PredefinedSplit(test_fold)
    >>> ps.get_n_splits()
    2
    >>> print(ps)       # doctest: +NORMALIZE_WHITESPACE +ELLIPSIS
    PredefinedSplit(test_fold=array([ 0,  1, -1,  1]))
    >>> for train_index, test_index in ps.split():
    ...    print("TRAIN:", train_index, "TEST:", test_index)
    ...    X_train, X_test = X[train_index], X[test_index]
    ...    y_train, y_test = y[train_index], y[test_index]
    TRAIN: [1 2 3] TEST: [0]
    TRAIN: [0 2] TEST: [1 3]
    """

    def __init__(self, test_fold):
        self.test_fold = np.array(test_fold, dtype=np.int)
        self.test_fold = column_or_1d(self.test_fold)
        self.unique_folds = np.unique(self.test_fold)
        self.unique_folds = self.unique_folds[self.unique_folds != -1]

    def split(self, X=None, y=None, groups=None):
        """Generate indices to split data into training and test set.

        Parameters
        ----------
        X : object
            Always ignored, exists for compatibility.

        y : object
            Always ignored, exists for compatibility.

        groups : object
            Always ignored, exists for compatibility.

        Returns
        -------
        train : ndarray
            The training set indices for that split.

        test : ndarray
            The testing set indices for that split.
        """
        ind = np.arange(len(self.test_fold))
        for test_index in self._iter_test_masks():
            train_index = ind[np.logical_not(test_index)]
            test_index = ind[test_index]
            yield train_index, test_index

    def _iter_test_masks(self):
        """Generates boolean masks corresponding to test sets."""
        for f in self.unique_folds:
            test_index = np.where(self.test_fold == f)[0]
            test_mask = np.zeros(len(self.test_fold), dtype=np.bool)
            test_mask[test_index] = True
            yield test_mask

    def get_n_splits(self, X=None, y=None, groups=None):
        """Returns the number of splitting iterations in the cross-validator

        Parameters
        ----------
        X : object
            Always ignored, exists for compatibility.

        y : object
            Always ignored, exists for compatibility.

        groups : object
            Always ignored, exists for compatibility.

        Returns
        -------
        n_splits : int
            Returns the number of splitting iterations in the cross-validator.
        """
        return len(self.unique_folds)


class _CVIterableWrapper(BaseCrossValidator):
    """Wrapper class for old style cv objects and iterables."""
    def __init__(self, cv):
        self.cv = list(cv)

    def get_n_splits(self, X=None, y=None, groups=None):
        """Returns the number of splitting iterations in the cross-validator

        Parameters
        ----------
        X : object
            Always ignored, exists for compatibility.

        y : object
            Always ignored, exists for compatibility.

        groups : object
            Always ignored, exists for compatibility.

        Returns
        -------
        n_splits : int
            Returns the number of splitting iterations in the cross-validator.
        """
        return len(self.cv)

    def split(self, X=None, y=None, groups=None):
        """Generate indices to split data into training and test set.

        Parameters
        ----------
        X : object
            Always ignored, exists for compatibility.

        y : object
            Always ignored, exists for compatibility.

        groups : object
            Always ignored, exists for compatibility.

        Returns
        -------
        train : ndarray
            The training set indices for that split.

        test : ndarray
            The testing set indices for that split.
        """
        for train, test in self.cv:
            yield train, test


def check_cv(cv=3, y=None, classifier=False):
    """Input checker utility for building a cross-validator

    Parameters
    ----------
    cv : int, cross-validation generator or an iterable, optional
        Determines the cross-validation splitting strategy.
        Possible inputs for cv are:

        - None, to use the default 3-fold cross-validation,
        - integer, to specify the number of folds.
        - An object to be used as a cross-validation generator.
        - An iterable yielding train/test splits.

        For integer/None inputs, if classifier is True and ``y`` is either
        binary or multiclass, :class:`StratifiedKFold` is used. In all other
        cases, :class:`KFold` is used.

        Refer :ref:`User Guide <cross_validation>` for the various
        cross-validation strategies that can be used here.

    y : array-like, optional
        The target variable for supervised learning problems.

    classifier : boolean, optional, default False
        Whether the task is a classification task, in which case
        stratified KFold will be used.

    Returns
    -------
    checked_cv : a cross-validator instance.
        The return value is a cross-validator which generates the train/test
        splits via the ``split`` method.
    """
    if cv is None:
        cv = 3

    if isinstance(cv, numbers.Integral):
        if (classifier and (y is not None) and
                (type_of_target(y) in ('binary', 'multiclass'))):
            return StratifiedKFold(cv)
        else:
            return KFold(cv)

    if not hasattr(cv, 'split') or isinstance(cv, str):
        if not isinstance(cv, Iterable) or isinstance(cv, str):
            raise ValueError("Expected cv as an integer, cross-validation "
                             "object (from sklearn.model_selection) "
                             "or an iterable. Got %s." % cv)
        return _CVIterableWrapper(cv)

    return cv  # New style cv objects are passed without any modification


def train_test_split(*arrays, **options):
    """Split arrays or matrices into random train and test subsets

    Quick utility that wraps input validation and
    ``next(ShuffleSplit().split(X, y))`` and application to input data
    into a single call for splitting (and optionally subsampling) data in a
    oneliner.

    Read more in the :ref:`User Guide <cross_validation>`.

    Parameters
    ----------
    *arrays : sequence of indexables with same length / shape[0]
        Allowed inputs are lists, numpy arrays, scipy-sparse
        matrices or pandas dataframes.

    test_size : float, int, None, optional
        If float, should be between 0.0 and 1.0 and represent the proportion
        of the dataset to include in the test split. If int, represents the
        absolute number of test samples. If None, the value is set to the
        complement of the train size. By default, the value is set to 0.25.
        The default will change in version 0.21. It will remain 0.25 only
        if ``train_size`` is unspecified, otherwise it will complement
        the specified ``train_size``.

    train_size : float, int, or None, default None
        If float, should be between 0.0 and 1.0 and represent the
        proportion of the dataset to include in the train split. If
        int, represents the absolute number of train samples. If None,
        the value is automatically set to the complement of the test size.

    random_state : int, RandomState instance or None, optional (default=None)
        If int, random_state is the seed used by the random number generator;
        If RandomState instance, random_state is the random number generator;
        If None, the random number generator is the RandomState instance used
        by `np.random`.

    shuffle : boolean, optional (default=True)
        Whether or not to shuffle the data before splitting. If shuffle=False
        then stratify must be None.

    stratify : array-like or None (default is None)
        If not None, data is split in a stratified fashion, using this as
        the class labels.

    Returns
    -------
    splitting : list, length=2 * len(arrays)
        List containing train-test split of inputs.

        .. versionadded:: 0.16
            If the input is sparse, the output will be a
            ``scipy.sparse.csr_matrix``. Else, output type is the same as the
            input type.

    Examples
    --------
    >>> import numpy as np
    >>> from sklearn.model_selection import train_test_split
    >>> X, y = np.arange(10).reshape((5, 2)), range(5)
    >>> X
    array([[0, 1],
           [2, 3],
           [4, 5],
           [6, 7],
           [8, 9]])
    >>> list(y)
    [0, 1, 2, 3, 4]

    >>> X_train, X_test, y_train, y_test = train_test_split(
    ...     X, y, test_size=0.33, random_state=42)
    ...
    >>> X_train
    array([[4, 5],
           [0, 1],
           [6, 7]])
    >>> y_train
    [2, 0, 3]
    >>> X_test
    array([[2, 3],
           [8, 9]])
    >>> y_test
    [1, 4]

    >>> train_test_split(y, shuffle=False)
    [[0, 1, 2], [3, 4]]

    """
    n_arrays = len(arrays)
    if n_arrays == 0:
        raise ValueError("At least one array required as input")
    test_size = options.pop('test_size', 'default')
    train_size = options.pop('train_size', None)
    random_state = options.pop('random_state', None)
    stratify = options.pop('stratify', None)
    shuffle = options.pop('shuffle', True)

    if options:
        raise TypeError("Invalid parameters passed: %s" % str(options))

    if test_size == 'default':
        test_size = None
        if train_size is not None:
            warnings.warn("From version 0.21, test_size will always "
                          "complement train_size unless both "
                          "are specified.",
                          FutureWarning)

    if test_size is None and train_size is None:
        test_size = 0.25

    arrays = indexable(*arrays)

    if shuffle is False:
        if stratify is not None:
            raise ValueError(
                "Stratified train/test split is not implemented for "
                "shuffle=False")

        n_samples = _num_samples(arrays[0])
        n_train, n_test = _validate_shuffle_split(n_samples, test_size,
                                                  train_size)

        train = np.arange(n_train)
        test = np.arange(n_train, n_train + n_test)

    else:
        if stratify is not None:
            CVClass = StratifiedShuffleSplit
        else:
            CVClass = ShuffleSplit

        cv = CVClass(test_size=test_size,
                     train_size=train_size,
                     random_state=random_state)

        train, test = next(cv.split(X=arrays[0], y=stratify))

    return list(chain.from_iterable((safe_indexing(a, train),
                                     safe_indexing(a, test)) for a in arrays))


train_test_split.__test__ = False  # to avoid a pb with nosetests


def _build_repr(self):
    # XXX This is copied from BaseEstimator's get_params
    cls = self.__class__
    init = getattr(cls.__init__, 'deprecated_original', cls.__init__)
    # Ignore varargs, kw and default values and pop self
    init_signature = signature(init)
    # Consider the constructor parameters excluding 'self'
    if init is object.__init__:
        args = []
    else:
        args = sorted([p.name for p in init_signature.parameters.values()
                       if p.name != 'self' and p.kind != p.VAR_KEYWORD])
    class_name = self.__class__.__name__
    params = dict()
    for key in args:
        # We need deprecation warnings to always be on in order to
        # catch deprecated param values.
        # This is set in utils/__init__.py but it gets overwritten
        # when running under python3 somehow.
        warnings.simplefilter("always", DeprecationWarning)
        try:
            with warnings.catch_warnings(record=True) as w:
                value = getattr(self, key, None)
            if len(w) and w[0].category == DeprecationWarning:
                # if the parameter is deprecated, don't show it
                continue
        finally:
            warnings.filters.pop(0)
        params[key] = value

    return '%s(%s)' % (class_name, _pprint(params, offset=len(class_name)))<|MERGE_RESOLUTION|>--- conflicted
+++ resolved
@@ -578,16 +578,8 @@
     def __init__(self, n_splits=3, shuffle=False, random_state=None):
         super(StratifiedKFold, self).__init__(n_splits, shuffle, random_state)
 
-<<<<<<< HEAD
-    def _make_test_folds(self, X, y=None, groups=None):
+    def _make_test_folds(self, X, y=None):
         rng = self.random_state
-=======
-    def _make_test_folds(self, X, y=None):
-        if self.shuffle:
-            rng = check_random_state(self.random_state)
-        else:
-            rng = self.random_state
->>>>>>> 90f0bbf3
         y = np.asarray(y)
         n_samples = y.shape[0]
         unique_y, y_inversed = np.unique(y, return_inverse=True)
