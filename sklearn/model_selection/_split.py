--- conflicted
+++ resolved
@@ -1762,7 +1762,6 @@
         )
 
 
-<<<<<<< HEAD
 class RepeatedStratifiedGroupKFold(_RepeatedSplits):
     """Repeated Stratified Group K-Fold cross validator.
 
@@ -1776,6 +1775,8 @@
     number of distinct groups has to be at least equal to the number of folds).
 
     Read more in the :ref:`User Guide <repeated_k_fold>`.
+
+    .. versionadded:: 1.5
 
     Parameters
     ----------
@@ -1832,9 +1833,6 @@
         )
 
 
-class BaseShuffleSplit(metaclass=ABCMeta):
-    """Base class for ShuffleSplit and StratifiedShuffleSplit"""
-=======
 class BaseShuffleSplit(_MetadataRequester, metaclass=ABCMeta):
     """Base class for *ShuffleSplit.
 
@@ -1867,7 +1865,6 @@
     # This also prevents ``set_split_request`` to be generated for splitters
     # which don't support ``groups``.
     __metadata_request__split = {"groups": metadata_routing.UNUSED}
->>>>>>> 612d93da
 
     def __init__(
         self, n_splits=10, *, test_size=None, train_size=None, random_state=None
