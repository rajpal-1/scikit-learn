--- conflicted
+++ resolved
@@ -45,15 +45,11 @@
     "GroupShuffleSplit",
     "StratifiedKFold",
     "StratifiedShuffleSplit",
-<<<<<<< HEAD
     "StratifiedGroupKFold",
-=======
     "GroupTimeSeriesSplit",
->>>>>>> b273715d
     "PredefinedSplit",
     "train_test_split",
     "check_cv",
-    "GroupTimeSeriesSplit",
 ]
 
 
