"""
The :mod:`sklearn.model_selection._split` module includes classes and
functions to split the data based on a preset strategy.
"""

# Author: Alexandre Gramfort <alexandre.gramfort@inria.fr>,
#         Gael Varoquaux <gael.varoquaux@normalesup.org>,
#         Olivier Grisel <olivier.grisel@ensta.org>
#         Raghav RV <rvraghav93@gmail.com>
# License: BSD 3 clause

from collections.abc import Iterable
import warnings
from itertools import chain, combinations
from math import ceil, floor
import numbers
from abc import ABCMeta, abstractmethod
from inspect import signature

import numpy as np
from scipy.special import comb

from ..utils import indexable, check_random_state, _safe_indexing
from ..utils import _approximate_mode
from ..utils.validation import _num_samples, column_or_1d
from ..utils.validation import check_array
from ..utils.multiclass import type_of_target
<<<<<<< HEAD
from ..utils.fixes import comb
from ..base import _pprint, _PropsRequest
=======
from ..base import _pprint
>>>>>>> 104b736d

__all__ = ['BaseCrossValidator',
           'KFold',
           'GroupKFold',
           'LeaveOneGroupOut',
           'LeaveOneOut',
           'LeavePGroupsOut',
           'LeavePOut',
           'RepeatedStratifiedKFold',
           'RepeatedKFold',
           'ShuffleSplit',
           'GroupShuffleSplit',
           'StratifiedKFold',
           'StratifiedShuffleSplit',
           'PredefinedSplit',
           'train_test_split',
           'check_cv']


class BaseCrossValidator(_PropsRequest, metaclass=ABCMeta):
    """Base class for all cross-validators

    Implementations must define `_iter_test_masks` or `_iter_test_indices`.
    """

    def split(self, X, y=None, groups=None):
        """Generate indices to split data into training and test set.

        Parameters
        ----------
        X : array-like of shape (n_samples, n_features)
            Training data, where n_samples is the number of samples
            and n_features is the number of features.

        y : array-like of shape (n_samples,)
            The target variable for supervised learning problems.

        groups : array-like of shape (n_samples,), default=None
            Group labels for the samples used while splitting the dataset into
            train/test set.

        Yields
        ------
        train : ndarray
            The training set indices for that split.

        test : ndarray
            The testing set indices for that split.
        """
        X, y, groups = indexable(X, y, groups)
        indices = np.arange(_num_samples(X))
        for test_index in self._iter_test_masks(X, y, groups):
            train_index = indices[np.logical_not(test_index)]
            test_index = indices[test_index]
            yield train_index, test_index

    # Since subclasses must implement either _iter_test_masks or
    # _iter_test_indices, neither can be abstract.
    def _iter_test_masks(self, X=None, y=None, groups=None):
        """Generates boolean masks corresponding to test sets.

        By default, delegates to _iter_test_indices(X, y, groups)
        """
        for test_index in self._iter_test_indices(X, y, groups):
            test_mask = np.zeros(_num_samples(X), dtype=np.bool)
            test_mask[test_index] = True
            yield test_mask

    def _iter_test_indices(self, X=None, y=None, groups=None):
        """Generates integer indices corresponding to test sets."""
        raise NotImplementedError

    @abstractmethod
    def get_n_splits(self, X=None, y=None, groups=None):
        """Returns the number of splitting iterations in the cross-validator"""

    def __repr__(self):
        return _build_repr(self)


class LeaveOneOut(BaseCrossValidator):
    """Leave-One-Out cross-validator

    Provides train/test indices to split data in train/test sets. Each
    sample is used once as a test set (singleton) while the remaining
    samples form the training set.

    Note: ``LeaveOneOut()`` is equivalent to ``KFold(n_splits=n)`` and
    ``LeavePOut(p=1)`` where ``n`` is the number of samples.

    Due to the high number of test sets (which is the same as the
    number of samples) this cross-validation method can be very costly.
    For large datasets one should favor :class:`KFold`, :class:`ShuffleSplit`
    or :class:`StratifiedKFold`.

    Read more in the :ref:`User Guide <cross_validation>`.

    Examples
    --------
    >>> import numpy as np
    >>> from sklearn.model_selection import LeaveOneOut
    >>> X = np.array([[1, 2], [3, 4]])
    >>> y = np.array([1, 2])
    >>> loo = LeaveOneOut()
    >>> loo.get_n_splits(X)
    2
    >>> print(loo)
    LeaveOneOut()
    >>> for train_index, test_index in loo.split(X):
    ...     print("TRAIN:", train_index, "TEST:", test_index)
    ...     X_train, X_test = X[train_index], X[test_index]
    ...     y_train, y_test = y[train_index], y[test_index]
    ...     print(X_train, X_test, y_train, y_test)
    TRAIN: [1] TEST: [0]
    [[3 4]] [[1 2]] [2] [1]
    TRAIN: [0] TEST: [1]
    [[1 2]] [[3 4]] [1] [2]

    See also
    --------
    LeaveOneGroupOut
        For splitting the data according to explicit, domain-specific
        stratification of the dataset.

    GroupKFold: K-fold iterator variant with non-overlapping groups.
    """

    def _iter_test_indices(self, X, y=None, groups=None):
        n_samples = _num_samples(X)
        if n_samples <= 1:
            raise ValueError(
                'Cannot perform LeaveOneOut with n_samples={}.'.format(
                    n_samples)
            )
        return range(n_samples)

    def get_n_splits(self, X, y=None, groups=None):
        """Returns the number of splitting iterations in the cross-validator

        Parameters
        ----------
        X : array-like of shape (n_samples, n_features)
            Training data, where n_samples is the number of samples
            and n_features is the number of features.

        y : object
            Always ignored, exists for compatibility.

        groups : object
            Always ignored, exists for compatibility.

        Returns
        -------
        n_splits : int
            Returns the number of splitting iterations in the cross-validator.
        """
        if X is None:
            raise ValueError("The 'X' parameter should not be None.")
        return _num_samples(X)


class LeavePOut(BaseCrossValidator):
    """Leave-P-Out cross-validator

    Provides train/test indices to split data in train/test sets. This results
    in testing on all distinct samples of size p, while the remaining n - p
    samples form the training set in each iteration.

    Note: ``LeavePOut(p)`` is NOT equivalent to
    ``KFold(n_splits=n_samples // p)`` which creates non-overlapping test sets.

    Due to the high number of iterations which grows combinatorically with the
    number of samples this cross-validation method can be very costly. For
    large datasets one should favor :class:`KFold`, :class:`StratifiedKFold`
    or :class:`ShuffleSplit`.

    Read more in the :ref:`User Guide <cross_validation>`.

    Parameters
    ----------
    p : int
        Size of the test sets. Must be strictly less than the number of
        samples.

    Examples
    --------
    >>> import numpy as np
    >>> from sklearn.model_selection import LeavePOut
    >>> X = np.array([[1, 2], [3, 4], [5, 6], [7, 8]])
    >>> y = np.array([1, 2, 3, 4])
    >>> lpo = LeavePOut(2)
    >>> lpo.get_n_splits(X)
    6
    >>> print(lpo)
    LeavePOut(p=2)
    >>> for train_index, test_index in lpo.split(X):
    ...     print("TRAIN:", train_index, "TEST:", test_index)
    ...     X_train, X_test = X[train_index], X[test_index]
    ...     y_train, y_test = y[train_index], y[test_index]
    TRAIN: [2 3] TEST: [0 1]
    TRAIN: [1 3] TEST: [0 2]
    TRAIN: [1 2] TEST: [0 3]
    TRAIN: [0 3] TEST: [1 2]
    TRAIN: [0 2] TEST: [1 3]
    TRAIN: [0 1] TEST: [2 3]
    """

    def __init__(self, p):
        self.p = p

    def _iter_test_indices(self, X, y=None, groups=None):
        n_samples = _num_samples(X)
        if n_samples <= self.p:
            raise ValueError(
                'p={} must be strictly less than the number of '
                'samples={}'.format(self.p, n_samples)
            )
        for combination in combinations(range(n_samples), self.p):
            yield np.array(combination)

    def get_n_splits(self, X, y=None, groups=None):
        """Returns the number of splitting iterations in the cross-validator

        Parameters
        ----------
        X : array-like of shape (n_samples, n_features)
            Training data, where n_samples is the number of samples
            and n_features is the number of features.

        y : object
            Always ignored, exists for compatibility.

        groups : object
            Always ignored, exists for compatibility.
        """
        if X is None:
            raise ValueError("The 'X' parameter should not be None.")
        return int(comb(_num_samples(X), self.p, exact=True))


class _BaseKFold(BaseCrossValidator, metaclass=ABCMeta):
    """Base class for KFold, GroupKFold, and StratifiedKFold"""

    @abstractmethod
    def __init__(self, n_splits, shuffle, random_state):
        if not isinstance(n_splits, numbers.Integral):
            raise ValueError('The number of folds must be of Integral type. '
                             '%s of type %s was passed.'
                             % (n_splits, type(n_splits)))
        n_splits = int(n_splits)

        if n_splits <= 1:
            raise ValueError(
                "k-fold cross-validation requires at least one"
                " train/test split by setting n_splits=2 or more,"
                " got n_splits={0}.".format(n_splits))

        if not isinstance(shuffle, bool):
            raise TypeError("shuffle must be True or False;"
                            " got {0}".format(shuffle))

        if not shuffle and random_state is not None:  # None is the default
            # TODO 0.24: raise a ValueError instead of a warning
            warnings.warn(
                'Setting a random_state has no effect since shuffle is '
                'False. This will raise an error in 0.24. You should leave '
                'random_state to its default (None), or set shuffle=True.',
                FutureWarning
            )

        self.n_splits = n_splits
        self.shuffle = shuffle
        self.random_state = random_state

    def split(self, X, y=None, groups=None):
        """Generate indices to split data into training and test set.

        Parameters
        ----------
        X : array-like of shape (n_samples, n_features)
            Training data, where n_samples is the number of samples
            and n_features is the number of features.

        y : array-like of shape (n_samples,), default=None
            The target variable for supervised learning problems.

        groups : array-like of shape (n_samples,), default=None
            Group labels for the samples used while splitting the dataset into
            train/test set.

        Yields
        ------
        train : ndarray
            The training set indices for that split.

        test : ndarray
            The testing set indices for that split.
        """
        X, y, groups = indexable(X, y, groups)
        n_samples = _num_samples(X)
        if self.n_splits > n_samples:
            raise ValueError(
                ("Cannot have number of splits n_splits={0} greater"
                 " than the number of samples: n_samples={1}.")
                .format(self.n_splits, n_samples))

        for train, test in super().split(X, y, groups):
            yield train, test

    def get_n_splits(self, X=None, y=None, groups=None):
        """Returns the number of splitting iterations in the cross-validator

        Parameters
        ----------
        X : object
            Always ignored, exists for compatibility.

        y : object
            Always ignored, exists for compatibility.

        groups : object
            Always ignored, exists for compatibility.

        Returns
        -------
        n_splits : int
            Returns the number of splitting iterations in the cross-validator.
        """
        return self.n_splits


class KFold(_BaseKFold):
    """K-Folds cross-validator

    Provides train/test indices to split data in train/test sets. Split
    dataset into k consecutive folds (without shuffling by default).

    Each fold is then used once as a validation while the k - 1 remaining
    folds form the training set.

    Read more in the :ref:`User Guide <cross_validation>`.

    Parameters
    ----------
    n_splits : int, default=5
        Number of folds. Must be at least 2.

        .. versionchanged:: 0.22
            ``n_splits`` default value changed from 3 to 5.

    shuffle : bool, default=False
        Whether to shuffle the data before splitting into batches.
        Note that the samples within each split will not be shuffled.

    random_state : int or RandomState instance, default=None
        When `shuffle` is True, `random_state` affects the ordering of the
        indices, which controls the randomness of each fold. Otherwise, this
        parameter has no effect.
        Pass an int for reproducible output across multiple function calls.
        See :term:`Glossary <random_state>`.

    Examples
    --------
    >>> import numpy as np
    >>> from sklearn.model_selection import KFold
    >>> X = np.array([[1, 2], [3, 4], [1, 2], [3, 4]])
    >>> y = np.array([1, 2, 3, 4])
    >>> kf = KFold(n_splits=2)
    >>> kf.get_n_splits(X)
    2
    >>> print(kf)
    KFold(n_splits=2, random_state=None, shuffle=False)
    >>> for train_index, test_index in kf.split(X):
    ...     print("TRAIN:", train_index, "TEST:", test_index)
    ...     X_train, X_test = X[train_index], X[test_index]
    ...     y_train, y_test = y[train_index], y[test_index]
    TRAIN: [2 3] TEST: [0 1]
    TRAIN: [0 1] TEST: [2 3]

    Notes
    -----
    The first ``n_samples % n_splits`` folds have size
    ``n_samples // n_splits + 1``, other folds have size
    ``n_samples // n_splits``, where ``n_samples`` is the number of samples.

    Randomized CV splitters may return different results for each call of
    split. You can make the results identical by setting `random_state`
    to an integer.

    See also
    --------
    StratifiedKFold
        Takes group information into account to avoid building folds with
        imbalanced class distributions (for binary or multiclass
        classification tasks).

    GroupKFold: K-fold iterator variant with non-overlapping groups.

    RepeatedKFold: Repeats K-Fold n times.
    """

    def __init__(self, n_splits=5, shuffle=False,
                 random_state=None):
        super().__init__(n_splits, shuffle, random_state)

    def _iter_test_indices(self, X, y=None, groups=None):
        n_samples = _num_samples(X)
        indices = np.arange(n_samples)
        if self.shuffle:
            check_random_state(self.random_state).shuffle(indices)

        n_splits = self.n_splits
        fold_sizes = np.full(n_splits, n_samples // n_splits, dtype=np.int)
        fold_sizes[:n_samples % n_splits] += 1
        current = 0
        for fold_size in fold_sizes:
            start, stop = current, current + fold_size
            yield indices[start:stop]
            current = stop


class GroupKFold(_BaseKFold):
    """K-fold iterator variant with non-overlapping groups.

    The same group will not appear in two different folds (the number of
    distinct groups has to be at least equal to the number of folds).

    The folds are approximately balanced in the sense that the number of
    distinct groups is approximately the same in each fold.

    Parameters
    ----------
    n_splits : int, default=5
        Number of folds. Must be at least 2.

        .. versionchanged:: 0.22
            ``n_splits`` default value changed from 3 to 5.

    Examples
    --------
    >>> import numpy as np
    >>> from sklearn.model_selection import GroupKFold
    >>> X = np.array([[1, 2], [3, 4], [5, 6], [7, 8]])
    >>> y = np.array([1, 2, 3, 4])
    >>> groups = np.array([0, 0, 2, 2])
    >>> group_kfold = GroupKFold(n_splits=2)
    >>> group_kfold.get_n_splits(X, y, groups)
    2
    >>> print(group_kfold)
    GroupKFold(n_splits=2)
    >>> for train_index, test_index in group_kfold.split(X, y, groups):
    ...     print("TRAIN:", train_index, "TEST:", test_index)
    ...     X_train, X_test = X[train_index], X[test_index]
    ...     y_train, y_test = y[train_index], y[test_index]
    ...     print(X_train, X_test, y_train, y_test)
    ...
    TRAIN: [0 1] TEST: [2 3]
    [[1 2]
     [3 4]] [[5 6]
     [7 8]] [1 2] [3 4]
    TRAIN: [2 3] TEST: [0 1]
    [[5 6]
     [7 8]] [[1 2]
     [3 4]] [3 4] [1 2]

    See also
    --------
    LeaveOneGroupOut
        For splitting the data according to explicit domain-specific
        stratification of the dataset.
    """

    _props_request = {'split': ['groups']}

    def __init__(self, n_splits=5):
        super().__init__(n_splits, shuffle=False, random_state=None)

    def _iter_test_indices(self, X, y, groups):
        if groups is None:
            raise ValueError("The 'groups' parameter should not be None.")
        groups = check_array(groups, ensure_2d=False, dtype=None)

        unique_groups, groups = np.unique(groups, return_inverse=True)
        n_groups = len(unique_groups)

        if self.n_splits > n_groups:
            raise ValueError("Cannot have number of splits n_splits=%d greater"
                             " than the number of groups: %d."
                             % (self.n_splits, n_groups))

        # Weight groups by their number of occurrences
        n_samples_per_group = np.bincount(groups)

        # Distribute the most frequent groups first
        indices = np.argsort(n_samples_per_group)[::-1]
        n_samples_per_group = n_samples_per_group[indices]

        # Total weight of each fold
        n_samples_per_fold = np.zeros(self.n_splits)

        # Mapping from group index to fold index
        group_to_fold = np.zeros(len(unique_groups))

        # Distribute samples by adding the largest weight to the lightest fold
        for group_index, weight in enumerate(n_samples_per_group):
            lightest_fold = np.argmin(n_samples_per_fold)
            n_samples_per_fold[lightest_fold] += weight
            group_to_fold[indices[group_index]] = lightest_fold

        indices = group_to_fold[groups]

        for f in range(self.n_splits):
            yield np.where(indices == f)[0]

    def split(self, X, y=None, groups=None):
        """Generate indices to split data into training and test set.

        Parameters
        ----------
        X : array-like of shape (n_samples, n_features)
            Training data, where n_samples is the number of samples
            and n_features is the number of features.

        y : array-like of shape (n_samples,), default=None
            The target variable for supervised learning problems.

        groups : array-like of shape (n_samples,)
            Group labels for the samples used while splitting the dataset into
            train/test set.

        Yields
        ------
        train : ndarray
            The training set indices for that split.

        test : ndarray
            The testing set indices for that split.
        """
        return super().split(X, y, groups)


class StratifiedKFold(_BaseKFold):
    """Stratified K-Folds cross-validator

    Provides train/test indices to split data in train/test sets.

    This cross-validation object is a variation of KFold that returns
    stratified folds. The folds are made by preserving the percentage of
    samples for each class.

    Read more in the :ref:`User Guide <cross_validation>`.

    Parameters
    ----------
    n_splits : int, default=5
        Number of folds. Must be at least 2.

        .. versionchanged:: 0.22
            ``n_splits`` default value changed from 3 to 5.

    shuffle : bool, default=False
        Whether to shuffle each class's samples before splitting into batches.
        Note that the samples within each split will not be shuffled.

    random_state : int or RandomState instance, default=None
        When `shuffle` is True, `random_state` affects the ordering of the
        indices, which controls the randomness of each fold for each class.
        Otherwise, leave `random_state` as `None`.
        Pass an int for reproducible output across multiple function calls.
        See :term:`Glossary <random_state>`.

    Examples
    --------
    >>> import numpy as np
    >>> from sklearn.model_selection import StratifiedKFold
    >>> X = np.array([[1, 2], [3, 4], [1, 2], [3, 4]])
    >>> y = np.array([0, 0, 1, 1])
    >>> skf = StratifiedKFold(n_splits=2)
    >>> skf.get_n_splits(X, y)
    2
    >>> print(skf)
    StratifiedKFold(n_splits=2, random_state=None, shuffle=False)
    >>> for train_index, test_index in skf.split(X, y):
    ...     print("TRAIN:", train_index, "TEST:", test_index)
    ...     X_train, X_test = X[train_index], X[test_index]
    ...     y_train, y_test = y[train_index], y[test_index]
    TRAIN: [1 3] TEST: [0 2]
    TRAIN: [0 2] TEST: [1 3]

    Notes
    -----
    The implementation is designed to:

    * Generate test sets such that all contain the same distribution of
      classes, or as close as possible.
    * Be invariant to class label: relabelling ``y = ["Happy", "Sad"]`` to
      ``y = [1, 0]`` should not change the indices generated.
    * Preserve order dependencies in the dataset ordering, when
      ``shuffle=False``: all samples from class k in some test set were
      contiguous in y, or separated in y by samples from classes other than k.
    * Generate test sets where the smallest and largest differ by at most one
      sample.

    .. versionchanged:: 0.22
        The previous implementation did not follow the last constraint.

    See also
    --------
    RepeatedStratifiedKFold: Repeats Stratified K-Fold n times.
    """

    def __init__(self, n_splits=5, shuffle=False, random_state=None):
        super().__init__(n_splits, shuffle, random_state)

    def _make_test_folds(self, X, y=None):
        rng = check_random_state(self.random_state)
        y = np.asarray(y)
        type_of_target_y = type_of_target(y)
        allowed_target_types = ('binary', 'multiclass')
        if type_of_target_y not in allowed_target_types:
            raise ValueError(
                'Supported target types are: {}. Got {!r} instead.'.format(
                    allowed_target_types, type_of_target_y))

        y = column_or_1d(y)

        _, y_idx, y_inv = np.unique(y, return_index=True, return_inverse=True)
        # y_inv encodes y according to lexicographic order. We invert y_idx to
        # map the classes so that they are encoded by order of appearance:
        # 0 represents the first label appearing in y, 1 the second, etc.
        _, class_perm = np.unique(y_idx, return_inverse=True)
        y_encoded = class_perm[y_inv]

        n_classes = len(y_idx)
        y_counts = np.bincount(y_encoded)
        min_groups = np.min(y_counts)
        if np.all(self.n_splits > y_counts):
            raise ValueError("n_splits=%d cannot be greater than the"
                             " number of members in each class."
                             % (self.n_splits))
        if self.n_splits > min_groups:
            warnings.warn(("The least populated class in y has only %d"
                           " members, which is less than n_splits=%d."
                           % (min_groups, self.n_splits)), UserWarning)

        # Determine the optimal number of samples from each class in each fold,
        # using round robin over the sorted y. (This can be done direct from
        # counts, but that code is unreadable.)
        y_order = np.sort(y_encoded)
        allocation = np.asarray(
            [np.bincount(y_order[i::self.n_splits], minlength=n_classes)
             for i in range(self.n_splits)])

        # To maintain the data order dependencies as best as possible within
        # the stratification constraint, we assign samples from each class in
        # blocks (and then mess that up when shuffle=True).
        test_folds = np.empty(len(y), dtype='i')
        for k in range(n_classes):
            # since the kth column of allocation stores the number of samples
            # of class k in each test set, this generates blocks of fold
            # indices corresponding to the allocation for class k.
            folds_for_class = np.arange(self.n_splits).repeat(allocation[:, k])
            if self.shuffle:
                rng.shuffle(folds_for_class)
            test_folds[y_encoded == k] = folds_for_class
        return test_folds

    def _iter_test_masks(self, X, y=None, groups=None):
        test_folds = self._make_test_folds(X, y)
        for i in range(self.n_splits):
            yield test_folds == i

    def split(self, X, y, groups=None):
        """Generate indices to split data into training and test set.

        Parameters
        ----------
        X : array-like of shape (n_samples, n_features)
            Training data, where n_samples is the number of samples
            and n_features is the number of features.

            Note that providing ``y`` is sufficient to generate the splits and
            hence ``np.zeros(n_samples)`` may be used as a placeholder for
            ``X`` instead of actual training data.

        y : array-like of shape (n_samples,)
            The target variable for supervised learning problems.
            Stratification is done based on the y labels.

        groups : object
            Always ignored, exists for compatibility.

        Yields
        ------
        train : ndarray
            The training set indices for that split.

        test : ndarray
            The testing set indices for that split.

        Notes
        -----
        Randomized CV splitters may return different results for each call of
        split. You can make the results identical by setting `random_state`
        to an integer.
        """
        y = check_array(y, ensure_2d=False, dtype=None)
        return super().split(X, y, groups)


class TimeSeriesSplit(_BaseKFold):
    """Time Series cross-validator

    Provides train/test indices to split time series data samples
    that are observed at fixed time intervals, in train/test sets.
    In each split, test indices must be higher than before, and thus shuffling
    in cross validator is inappropriate.

    This cross-validation object is a variation of :class:`KFold`.
    In the kth split, it returns first k folds as train set and the
    (k+1)th fold as test set.

    Note that unlike standard cross-validation methods, successive
    training sets are supersets of those that come before them.

    Read more in the :ref:`User Guide <cross_validation>`.

    Parameters
    ----------
    n_splits : int, default=5
        Number of splits. Must be at least 2.

        .. versionchanged:: 0.22
            ``n_splits`` default value changed from 3 to 5.

    max_train_size : int, default=None
        Maximum size for a single training set.

    Examples
    --------
    >>> import numpy as np
    >>> from sklearn.model_selection import TimeSeriesSplit
    >>> X = np.array([[1, 2], [3, 4], [1, 2], [3, 4], [1, 2], [3, 4]])
    >>> y = np.array([1, 2, 3, 4, 5, 6])
    >>> tscv = TimeSeriesSplit()
    >>> print(tscv)
    TimeSeriesSplit(max_train_size=None, n_splits=5)
    >>> for train_index, test_index in tscv.split(X):
    ...     print("TRAIN:", train_index, "TEST:", test_index)
    ...     X_train, X_test = X[train_index], X[test_index]
    ...     y_train, y_test = y[train_index], y[test_index]
    TRAIN: [0] TEST: [1]
    TRAIN: [0 1] TEST: [2]
    TRAIN: [0 1 2] TEST: [3]
    TRAIN: [0 1 2 3] TEST: [4]
    TRAIN: [0 1 2 3 4] TEST: [5]

    Notes
    -----
    The training set has size ``i * n_samples // (n_splits + 1)
    + n_samples % (n_splits + 1)`` in the ``i``th split,
    with a test set of size ``n_samples//(n_splits + 1)``,
    where ``n_samples`` is the number of samples.
    """
    def __init__(self, n_splits=5, max_train_size=None):
        super().__init__(n_splits, shuffle=False, random_state=None)
        self.max_train_size = max_train_size

    def split(self, X, y=None, groups=None):
        """Generate indices to split data into training and test set.

        Parameters
        ----------
        X : array-like of shape (n_samples, n_features)
            Training data, where n_samples is the number of samples
            and n_features is the number of features.

        y : array-like of shape (n_samples,)
            Always ignored, exists for compatibility.

        groups : array-like of shape (n_samples,)
            Always ignored, exists for compatibility.

        Yields
        ------
        train : ndarray
            The training set indices for that split.

        test : ndarray
            The testing set indices for that split.
        """
        X, y, groups = indexable(X, y, groups)
        n_samples = _num_samples(X)
        n_splits = self.n_splits
        n_folds = n_splits + 1
        if n_folds > n_samples:
            raise ValueError(
                ("Cannot have number of folds ={0} greater"
                 " than the number of samples: {1}.").format(n_folds,
                                                             n_samples))
        indices = np.arange(n_samples)
        test_size = (n_samples // n_folds)
        test_starts = range(test_size + n_samples % n_folds,
                            n_samples, test_size)
        for test_start in test_starts:
            if self.max_train_size and self.max_train_size < test_start:
                yield (indices[test_start - self.max_train_size:test_start],
                       indices[test_start:test_start + test_size])
            else:
                yield (indices[:test_start],
                       indices[test_start:test_start + test_size])


class LeaveOneGroupOut(BaseCrossValidator):
    """Leave One Group Out cross-validator

    Provides train/test indices to split data according to a third-party
    provided group. This group information can be used to encode arbitrary
    domain specific stratifications of the samples as integers.

    For instance the groups could be the year of collection of the samples
    and thus allow for cross-validation against time-based splits.

    Read more in the :ref:`User Guide <cross_validation>`.

    Examples
    --------
    >>> import numpy as np
    >>> from sklearn.model_selection import LeaveOneGroupOut
    >>> X = np.array([[1, 2], [3, 4], [5, 6], [7, 8]])
    >>> y = np.array([1, 2, 1, 2])
    >>> groups = np.array([1, 1, 2, 2])
    >>> logo = LeaveOneGroupOut()
    >>> logo.get_n_splits(X, y, groups)
    2
    >>> logo.get_n_splits(groups=groups)  # 'groups' is always required
    2
    >>> print(logo)
    LeaveOneGroupOut()
    >>> for train_index, test_index in logo.split(X, y, groups):
    ...     print("TRAIN:", train_index, "TEST:", test_index)
    ...     X_train, X_test = X[train_index], X[test_index]
    ...     y_train, y_test = y[train_index], y[test_index]
    ...     print(X_train, X_test, y_train, y_test)
    TRAIN: [2 3] TEST: [0 1]
    [[5 6]
     [7 8]] [[1 2]
     [3 4]] [1 2] [1 2]
    TRAIN: [0 1] TEST: [2 3]
    [[1 2]
     [3 4]] [[5 6]
     [7 8]] [1 2] [1 2]

    """

    _props_request = {'split': ['groups']}

    def _iter_test_masks(self, X, y, groups):
        if groups is None:
            raise ValueError("The 'groups' parameter should not be None.")
        # We make a copy of groups to avoid side-effects during iteration
        groups = check_array(groups, copy=True, ensure_2d=False, dtype=None)
        unique_groups = np.unique(groups)
        if len(unique_groups) <= 1:
            raise ValueError(
                "The groups parameter contains fewer than 2 unique groups "
                "(%s). LeaveOneGroupOut expects at least 2." % unique_groups)
        for i in unique_groups:
            yield groups == i

    def get_n_splits(self, X=None, y=None, groups=None):
        """Returns the number of splitting iterations in the cross-validator

        Parameters
        ----------
        X : object
            Always ignored, exists for compatibility.

        y : object
            Always ignored, exists for compatibility.

        groups : array-like of shape (n_samples,)
            Group labels for the samples used while splitting the dataset into
            train/test set. This 'groups' parameter must always be specified to
            calculate the number of splits, though the other parameters can be
            omitted.

        Returns
        -------
        n_splits : int
            Returns the number of splitting iterations in the cross-validator.
        """
        if groups is None:
            raise ValueError("The 'groups' parameter should not be None.")
        groups = check_array(groups, ensure_2d=False, dtype=None)
        return len(np.unique(groups))

    def split(self, X, y=None, groups=None):
        """Generate indices to split data into training and test set.

        Parameters
        ----------
        X : array-like of shape (n_samples, n_features)
            Training data, where n_samples is the number of samples
            and n_features is the number of features.

        y : array-like of shape (n_samples,), default=None
            The target variable for supervised learning problems.

        groups : array-like of shape (n_samples,)
            Group labels for the samples used while splitting the dataset into
            train/test set.

        Yields
        ------
        train : ndarray
            The training set indices for that split.

        test : ndarray
            The testing set indices for that split.
        """
        return super().split(X, y, groups)


class LeavePGroupsOut(BaseCrossValidator):
    """Leave P Group(s) Out cross-validator

    Provides train/test indices to split data according to a third-party
    provided group. This group information can be used to encode arbitrary
    domain specific stratifications of the samples as integers.

    For instance the groups could be the year of collection of the samples
    and thus allow for cross-validation against time-based splits.

    The difference between LeavePGroupsOut and LeaveOneGroupOut is that
    the former builds the test sets with all the samples assigned to
    ``p`` different values of the groups while the latter uses samples
    all assigned the same groups.

    Read more in the :ref:`User Guide <cross_validation>`.

    Parameters
    ----------
    n_groups : int
        Number of groups (``p``) to leave out in the test split.

    Examples
    --------
    >>> import numpy as np
    >>> from sklearn.model_selection import LeavePGroupsOut
    >>> X = np.array([[1, 2], [3, 4], [5, 6]])
    >>> y = np.array([1, 2, 1])
    >>> groups = np.array([1, 2, 3])
    >>> lpgo = LeavePGroupsOut(n_groups=2)
    >>> lpgo.get_n_splits(X, y, groups)
    3
    >>> lpgo.get_n_splits(groups=groups)  # 'groups' is always required
    3
    >>> print(lpgo)
    LeavePGroupsOut(n_groups=2)
    >>> for train_index, test_index in lpgo.split(X, y, groups):
    ...     print("TRAIN:", train_index, "TEST:", test_index)
    ...     X_train, X_test = X[train_index], X[test_index]
    ...     y_train, y_test = y[train_index], y[test_index]
    ...     print(X_train, X_test, y_train, y_test)
    TRAIN: [2] TEST: [0 1]
    [[5 6]] [[1 2]
     [3 4]] [1] [1 2]
    TRAIN: [1] TEST: [0 2]
    [[3 4]] [[1 2]
     [5 6]] [2] [1 1]
    TRAIN: [0] TEST: [1 2]
    [[1 2]] [[3 4]
     [5 6]] [1] [2 1]

    See also
    --------
    GroupKFold: K-fold iterator variant with non-overlapping groups.
    """

    _props_request = {'split': ['groups']}

    def __init__(self, n_groups):
        self.n_groups = n_groups

    def _iter_test_masks(self, X, y, groups):
        if groups is None:
            raise ValueError("The 'groups' parameter should not be None.")
        groups = check_array(groups, copy=True, ensure_2d=False, dtype=None)
        unique_groups = np.unique(groups)
        if self.n_groups >= len(unique_groups):
            raise ValueError(
                "The groups parameter contains fewer than (or equal to) "
                "n_groups (%d) numbers of unique groups (%s). LeavePGroupsOut "
                "expects that at least n_groups + 1 (%d) unique groups be "
                "present" % (self.n_groups, unique_groups, self.n_groups + 1))
        combi = combinations(range(len(unique_groups)), self.n_groups)
        for indices in combi:
            test_index = np.zeros(_num_samples(X), dtype=np.bool)
            for l in unique_groups[np.array(indices)]:
                test_index[groups == l] = True
            yield test_index

    def get_n_splits(self, X=None, y=None, groups=None):
        """Returns the number of splitting iterations in the cross-validator

        Parameters
        ----------
        X : object
            Always ignored, exists for compatibility.

        y : object
            Always ignored, exists for compatibility.

        groups : array-like of shape (n_samples,)
            Group labels for the samples used while splitting the dataset into
            train/test set. This 'groups' parameter must always be specified to
            calculate the number of splits, though the other parameters can be
            omitted.

        Returns
        -------
        n_splits : int
            Returns the number of splitting iterations in the cross-validator.
        """
        if groups is None:
            raise ValueError("The 'groups' parameter should not be None.")
        groups = check_array(groups, ensure_2d=False, dtype=None)
        return int(comb(len(np.unique(groups)), self.n_groups, exact=True))

    def split(self, X, y=None, groups=None):
        """Generate indices to split data into training and test set.

        Parameters
        ----------
        X : array-like of shape (n_samples, n_features)
            Training data, where n_samples is the number of samples
            and n_features is the number of features.

        y : array-like of shape (n_samples,), default=None
            The target variable for supervised learning problems.

        groups : array-like of shape (n_samples,)
            Group labels for the samples used while splitting the dataset into
            train/test set.

        Yields
        ------
        train : ndarray
            The training set indices for that split.

        test : ndarray
            The testing set indices for that split.
        """
        return super().split(X, y, groups)


class _RepeatedSplits(metaclass=ABCMeta):
    """Repeated splits for an arbitrary randomized CV splitter.

    Repeats splits for cross-validators n times with different randomization
    in each repetition.

    Parameters
    ----------
    cv : callable
        Cross-validator class.

    n_repeats : int, default=10
        Number of times cross-validator needs to be repeated.

    random_state : int or RandomState instance, default=None
        Passes `random_state` to the arbitrary repeating cross validator.
        Pass an int for reproducible output across multiple function calls.
        See :term:`Glossary <random_state>`.

    **cvargs : additional params
        Constructor parameters for cv. Must not contain random_state
        and shuffle.
    """
    def __init__(self, cv, n_repeats=10, random_state=None, **cvargs):
        if not isinstance(n_repeats, numbers.Integral):
            raise ValueError("Number of repetitions must be of Integral type.")

        if n_repeats <= 0:
            raise ValueError("Number of repetitions must be greater than 0.")

        if any(key in cvargs for key in ('random_state', 'shuffle')):
            raise ValueError(
                "cvargs must not contain random_state or shuffle.")

        self.cv = cv
        self.n_repeats = n_repeats
        self.random_state = random_state
        self.cvargs = cvargs

    def split(self, X, y=None, groups=None):
        """Generates indices to split data into training and test set.

        Parameters
        ----------
        X : array-like, shape (n_samples, n_features)
            Training data, where n_samples is the number of samples
            and n_features is the number of features.

        y : array-like of length n_samples
            The target variable for supervised learning problems.

        groups : array-like of shape (n_samples,), default=None
            Group labels for the samples used while splitting the dataset into
            train/test set.

        Yields
        ------
        train : ndarray
            The training set indices for that split.

        test : ndarray
            The testing set indices for that split.
        """
        n_repeats = self.n_repeats
        rng = check_random_state(self.random_state)

        for idx in range(n_repeats):
            cv = self.cv(random_state=rng, shuffle=True,
                         **self.cvargs)
            for train_index, test_index in cv.split(X, y, groups):
                yield train_index, test_index

    def get_n_splits(self, X=None, y=None, groups=None):
        """Returns the number of splitting iterations in the cross-validator

        Parameters
        ----------
        X : object
            Always ignored, exists for compatibility.
            ``np.zeros(n_samples)`` may be used as a placeholder.

        y : object
            Always ignored, exists for compatibility.
            ``np.zeros(n_samples)`` may be used as a placeholder.

        groups : array-like of shape (n_samples,), default=None
            Group labels for the samples used while splitting the dataset into
            train/test set.

        Returns
        -------
        n_splits : int
            Returns the number of splitting iterations in the cross-validator.
        """
        rng = check_random_state(self.random_state)
        cv = self.cv(random_state=rng, shuffle=True,
                     **self.cvargs)
        return cv.get_n_splits(X, y, groups) * self.n_repeats

    def __repr__(self):
        return _build_repr(self)


class RepeatedKFold(_RepeatedSplits):
    """Repeated K-Fold cross validator.

    Repeats K-Fold n times with different randomization in each repetition.

    Read more in the :ref:`User Guide <cross_validation>`.

    Parameters
    ----------
    n_splits : int, default=5
        Number of folds. Must be at least 2.

    n_repeats : int, default=10
        Number of times cross-validator needs to be repeated.

    random_state : int or RandomState instance, default=None
        Controls the randomness of each repeated cross-validation instance.
        Pass an int for reproducible output across multiple function calls.
        See :term:`Glossary <random_state>`.

    Examples
    --------
    >>> import numpy as np
    >>> from sklearn.model_selection import RepeatedKFold
    >>> X = np.array([[1, 2], [3, 4], [1, 2], [3, 4]])
    >>> y = np.array([0, 0, 1, 1])
    >>> rkf = RepeatedKFold(n_splits=2, n_repeats=2, random_state=2652124)
    >>> for train_index, test_index in rkf.split(X):
    ...     print("TRAIN:", train_index, "TEST:", test_index)
    ...     X_train, X_test = X[train_index], X[test_index]
    ...     y_train, y_test = y[train_index], y[test_index]
    ...
    TRAIN: [0 1] TEST: [2 3]
    TRAIN: [2 3] TEST: [0 1]
    TRAIN: [1 2] TEST: [0 3]
    TRAIN: [0 3] TEST: [1 2]

    Notes
    -----
    Randomized CV splitters may return different results for each call of
    split. You can make the results identical by setting `random_state`
    to an integer.

    See also
    --------
    RepeatedStratifiedKFold: Repeats Stratified K-Fold n times.
    """
    def __init__(self, n_splits=5, n_repeats=10, random_state=None):
        super().__init__(
            KFold, n_repeats, random_state, n_splits=n_splits)


class RepeatedStratifiedKFold(_RepeatedSplits):
    """Repeated Stratified K-Fold cross validator.

    Repeats Stratified K-Fold n times with different randomization in each
    repetition.

    Read more in the :ref:`User Guide <cross_validation>`.

    Parameters
    ----------
    n_splits : int, default=5
        Number of folds. Must be at least 2.

    n_repeats : int, default=10
        Number of times cross-validator needs to be repeated.

    random_state : int or RandomState instance, default=None
        Controls the generation of the random states for each repetition.
        Pass an int for reproducible output across multiple function calls.
        See :term:`Glossary <random_state>`.

    Examples
    --------
    >>> import numpy as np
    >>> from sklearn.model_selection import RepeatedStratifiedKFold
    >>> X = np.array([[1, 2], [3, 4], [1, 2], [3, 4]])
    >>> y = np.array([0, 0, 1, 1])
    >>> rskf = RepeatedStratifiedKFold(n_splits=2, n_repeats=2,
    ...     random_state=36851234)
    >>> for train_index, test_index in rskf.split(X, y):
    ...     print("TRAIN:", train_index, "TEST:", test_index)
    ...     X_train, X_test = X[train_index], X[test_index]
    ...     y_train, y_test = y[train_index], y[test_index]
    ...
    TRAIN: [1 2] TEST: [0 3]
    TRAIN: [0 3] TEST: [1 2]
    TRAIN: [1 3] TEST: [0 2]
    TRAIN: [0 2] TEST: [1 3]

    Notes
    -----
    Randomized CV splitters may return different results for each call of
    split. You can make the results identical by setting `random_state`
    to an integer.

    See also
    --------
    RepeatedKFold: Repeats K-Fold n times.
    """
    def __init__(self, n_splits=5, n_repeats=10, random_state=None):
        super().__init__(
            StratifiedKFold, n_repeats, random_state, n_splits=n_splits)


class BaseShuffleSplit(metaclass=ABCMeta):
    """Base class for ShuffleSplit and StratifiedShuffleSplit"""

    def __init__(self, n_splits=10, test_size=None, train_size=None,
                 random_state=None):
        self.n_splits = n_splits
        self.test_size = test_size
        self.train_size = train_size
        self.random_state = random_state
        self._default_test_size = 0.1

    def split(self, X, y=None, groups=None):
        """Generate indices to split data into training and test set.

        Parameters
        ----------
        X : array-like of shape (n_samples, n_features)
            Training data, where n_samples is the number of samples
            and n_features is the number of features.

        y : array-like of shape (n_samples,)
            The target variable for supervised learning problems.

        groups : array-like of shape (n_samples,), default=None
            Group labels for the samples used while splitting the dataset into
            train/test set.

        Yields
        ------
        train : ndarray
            The training set indices for that split.

        test : ndarray
            The testing set indices for that split.

        Notes
        -----
        Randomized CV splitters may return different results for each call of
        split. You can make the results identical by setting `random_state`
        to an integer.
        """
        X, y, groups = indexable(X, y, groups)
        for train, test in self._iter_indices(X, y, groups):
            yield train, test

    @abstractmethod
    def _iter_indices(self, X, y=None, groups=None):
        """Generate (train, test) indices"""

    def get_n_splits(self, X=None, y=None, groups=None):
        """Returns the number of splitting iterations in the cross-validator

        Parameters
        ----------
        X : object
            Always ignored, exists for compatibility.

        y : object
            Always ignored, exists for compatibility.

        groups : object
            Always ignored, exists for compatibility.

        Returns
        -------
        n_splits : int
            Returns the number of splitting iterations in the cross-validator.
        """
        return self.n_splits

    def __repr__(self):
        return _build_repr(self)


class ShuffleSplit(BaseShuffleSplit):
    """Random permutation cross-validator

    Yields indices to split data into training and test sets.

    Note: contrary to other cross-validation strategies, random splits
    do not guarantee that all folds will be different, although this is
    still very likely for sizeable datasets.

    Read more in the :ref:`User Guide <cross_validation>`.

    Parameters
    ----------
    n_splits : int, default=10
        Number of re-shuffling & splitting iterations.

    test_size : float or int, default=None
        If float, should be between 0.0 and 1.0 and represent the proportion
        of the dataset to include in the test split. If int, represents the
        absolute number of test samples. If None, the value is set to the
        complement of the train size. If ``train_size`` is also None, it will
        be set to 0.1.

    train_size : float or int, default=None
        If float, should be between 0.0 and 1.0 and represent the
        proportion of the dataset to include in the train split. If
        int, represents the absolute number of train samples. If None,
        the value is automatically set to the complement of the test size.

    random_state : int or RandomState instance, default=None
        Controls the randomness of the training and testing indices produced.
        Pass an int for reproducible output across multiple function calls.
        See :term:`Glossary <random_state>`.

    Examples
    --------
    >>> import numpy as np
    >>> from sklearn.model_selection import ShuffleSplit
    >>> X = np.array([[1, 2], [3, 4], [5, 6], [7, 8], [3, 4], [5, 6]])
    >>> y = np.array([1, 2, 1, 2, 1, 2])
    >>> rs = ShuffleSplit(n_splits=5, test_size=.25, random_state=0)
    >>> rs.get_n_splits(X)
    5
    >>> print(rs)
    ShuffleSplit(n_splits=5, random_state=0, test_size=0.25, train_size=None)
    >>> for train_index, test_index in rs.split(X):
    ...     print("TRAIN:", train_index, "TEST:", test_index)
    TRAIN: [1 3 0 4] TEST: [5 2]
    TRAIN: [4 0 2 5] TEST: [1 3]
    TRAIN: [1 2 4 0] TEST: [3 5]
    TRAIN: [3 4 1 0] TEST: [5 2]
    TRAIN: [3 5 1 0] TEST: [2 4]
    >>> rs = ShuffleSplit(n_splits=5, train_size=0.5, test_size=.25,
    ...                   random_state=0)
    >>> for train_index, test_index in rs.split(X):
    ...     print("TRAIN:", train_index, "TEST:", test_index)
    TRAIN: [1 3 0] TEST: [5 2]
    TRAIN: [4 0 2] TEST: [1 3]
    TRAIN: [1 2 4] TEST: [3 5]
    TRAIN: [3 4 1] TEST: [5 2]
    TRAIN: [3 5 1] TEST: [2 4]
    """
    def __init__(self, n_splits=10, test_size=None, train_size=None,
                 random_state=None):
        super().__init__(
            n_splits=n_splits,
            test_size=test_size,
            train_size=train_size,
            random_state=random_state)
        self._default_test_size = 0.1

    def _iter_indices(self, X, y=None, groups=None):
        n_samples = _num_samples(X)
        n_train, n_test = _validate_shuffle_split(
            n_samples, self.test_size, self.train_size,
            default_test_size=self._default_test_size)

        rng = check_random_state(self.random_state)
        for i in range(self.n_splits):
            # random partition
            permutation = rng.permutation(n_samples)
            ind_test = permutation[:n_test]
            ind_train = permutation[n_test:(n_test + n_train)]
            yield ind_train, ind_test


class GroupShuffleSplit(ShuffleSplit):
    '''Shuffle-Group(s)-Out cross-validation iterator

    Provides randomized train/test indices to split data according to a
    third-party provided group. This group information can be used to encode
    arbitrary domain specific stratifications of the samples as integers.

    For instance the groups could be the year of collection of the samples
    and thus allow for cross-validation against time-based splits.

    The difference between LeavePGroupsOut and GroupShuffleSplit is that
    the former generates splits using all subsets of size ``p`` unique groups,
    whereas GroupShuffleSplit generates a user-determined number of random
    test splits, each with a user-determined fraction of unique groups.

    For example, a less computationally intensive alternative to
    ``LeavePGroupsOut(p=10)`` would be
    ``GroupShuffleSplit(test_size=10, n_splits=100)``.

    Note: The parameters ``test_size`` and ``train_size`` refer to groups, and
    not to samples, as in ShuffleSplit.


    Parameters
    ----------
    n_splits : int, default=5
        Number of re-shuffling & splitting iterations.

    test_size : float, int, default=0.2
        If float, should be between 0.0 and 1.0 and represent the proportion
        of groups to include in the test split (rounded up). If int,
        represents the absolute number of test groups. If None, the value is
        set to the complement of the train size.
        The default will change in version 0.21. It will remain 0.2 only
        if ``train_size`` is unspecified, otherwise it will complement
        the specified ``train_size``.

    train_size : float or int, default=None
        If float, should be between 0.0 and 1.0 and represent the
        proportion of the groups to include in the train split. If
        int, represents the absolute number of train groups. If None,
        the value is automatically set to the complement of the test size.

    random_state : int or RandomState instance, default=None
        Controls the randomness of the training and testing indices produced.
        Pass an int for reproducible output across multiple function calls.
        See :term:`Glossary <random_state>`.

    Examples
    --------
    >>> import numpy as np
    >>> from sklearn.model_selection import GroupShuffleSplit
    >>> X = np.ones(shape=(8, 2))
    >>> y = np.ones(shape=(8, 1))
    >>> groups = np.array([1, 1, 2, 2, 2, 3, 3, 3])
    >>> print(groups.shape)
    (8,)
    >>> gss = GroupShuffleSplit(n_splits=2, train_size=.7, random_state=42)
    >>> gss.get_n_splits()
    2
    >>> for train_idx, test_idx in gss.split(X, y, groups):
    ...     print("TRAIN:", train_idx, "TEST:", test_idx)
    TRAIN: [2 3 4 5 6 7] TEST: [0 1]
    TRAIN: [0 1 5 6 7] TEST: [2 3 4]
    '''

    _props_request = {'split': ['groups']}

    def __init__(self, n_splits=5, test_size=None, train_size=None,
                 random_state=None):
        super().__init__(
            n_splits=n_splits,
            test_size=test_size,
            train_size=train_size,
            random_state=random_state)
        self._default_test_size = 0.2

    def _iter_indices(self, X, y, groups):
        if groups is None:
            raise ValueError("The 'groups' parameter should not be None.")
        groups = check_array(groups, ensure_2d=False, dtype=None)
        classes, group_indices = np.unique(groups, return_inverse=True)
        for group_train, group_test in super()._iter_indices(X=classes):
            # these are the indices of classes in the partition
            # invert them into data indices

            train = np.flatnonzero(np.in1d(group_indices, group_train))
            test = np.flatnonzero(np.in1d(group_indices, group_test))

            yield train, test

    def split(self, X, y=None, groups=None):
        """Generate indices to split data into training and test set.

        Parameters
        ----------
        X : array-like of shape (n_samples, n_features)
            Training data, where n_samples is the number of samples
            and n_features is the number of features.

        y : array-like of shape (n_samples,), default=None
            The target variable for supervised learning problems.

        groups : array-like of shape (n_samples,)
            Group labels for the samples used while splitting the dataset into
            train/test set.

        Yields
        ------
        train : ndarray
            The training set indices for that split.

        test : ndarray
            The testing set indices for that split.

        Notes
        -----
        Randomized CV splitters may return different results for each call of
        split. You can make the results identical by setting `random_state`
        to an integer.
        """
        return super().split(X, y, groups)


class StratifiedShuffleSplit(BaseShuffleSplit):
    """Stratified ShuffleSplit cross-validator

    Provides train/test indices to split data in train/test sets.

    This cross-validation object is a merge of StratifiedKFold and
    ShuffleSplit, which returns stratified randomized folds. The folds
    are made by preserving the percentage of samples for each class.

    Note: like the ShuffleSplit strategy, stratified random splits
    do not guarantee that all folds will be different, although this is
    still very likely for sizeable datasets.

    Read more in the :ref:`User Guide <cross_validation>`.

    Parameters
    ----------
    n_splits : int, default=10
        Number of re-shuffling & splitting iterations.

    test_size : float or int, default=None
        If float, should be between 0.0 and 1.0 and represent the proportion
        of the dataset to include in the test split. If int, represents the
        absolute number of test samples. If None, the value is set to the
        complement of the train size. If ``train_size`` is also None, it will
        be set to 0.1.

    train_size : float or int, default=None
        If float, should be between 0.0 and 1.0 and represent the
        proportion of the dataset to include in the train split. If
        int, represents the absolute number of train samples. If None,
        the value is automatically set to the complement of the test size.

    random_state : int or RandomState instance, default=None
        Controls the randomness of the training and testing indices produced.
        Pass an int for reproducible output across multiple function calls.
        See :term:`Glossary <random_state>`.

    Examples
    --------
    >>> import numpy as np
    >>> from sklearn.model_selection import StratifiedShuffleSplit
    >>> X = np.array([[1, 2], [3, 4], [1, 2], [3, 4], [1, 2], [3, 4]])
    >>> y = np.array([0, 0, 0, 1, 1, 1])
    >>> sss = StratifiedShuffleSplit(n_splits=5, test_size=0.5, random_state=0)
    >>> sss.get_n_splits(X, y)
    5
    >>> print(sss)
    StratifiedShuffleSplit(n_splits=5, random_state=0, ...)
    >>> for train_index, test_index in sss.split(X, y):
    ...     print("TRAIN:", train_index, "TEST:", test_index)
    ...     X_train, X_test = X[train_index], X[test_index]
    ...     y_train, y_test = y[train_index], y[test_index]
    TRAIN: [5 2 3] TEST: [4 1 0]
    TRAIN: [5 1 4] TEST: [0 2 3]
    TRAIN: [5 0 2] TEST: [4 3 1]
    TRAIN: [4 1 0] TEST: [2 3 5]
    TRAIN: [0 5 1] TEST: [3 4 2]
    """

    def __init__(self, n_splits=10, test_size=None, train_size=None,
                 random_state=None):
        super().__init__(
            n_splits=n_splits,
            test_size=test_size,
            train_size=train_size,
            random_state=random_state)
        self._default_test_size = 0.1

    def _iter_indices(self, X, y, groups=None):
        n_samples = _num_samples(X)
        y = check_array(y, ensure_2d=False, dtype=None)
        n_train, n_test = _validate_shuffle_split(
            n_samples, self.test_size, self.train_size,
            default_test_size=self._default_test_size)

        if y.ndim == 2:
            # for multi-label y, map each distinct row to a string repr
            # using join because str(row) uses an ellipsis if len(row) > 1000
            y = np.array([' '.join(row.astype('str')) for row in y])

        classes, y_indices = np.unique(y, return_inverse=True)
        n_classes = classes.shape[0]

        class_counts = np.bincount(y_indices)
        if np.min(class_counts) < 2:
            raise ValueError("The least populated class in y has only 1"
                             " member, which is too few. The minimum"
                             " number of groups for any class cannot"
                             " be less than 2.")

        if n_train < n_classes:
            raise ValueError('The train_size = %d should be greater or '
                             'equal to the number of classes = %d' %
                             (n_train, n_classes))
        if n_test < n_classes:
            raise ValueError('The test_size = %d should be greater or '
                             'equal to the number of classes = %d' %
                             (n_test, n_classes))

        # Find the sorted list of instances for each class:
        # (np.unique above performs a sort, so code is O(n logn) already)
        class_indices = np.split(np.argsort(y_indices, kind='mergesort'),
                                 np.cumsum(class_counts)[:-1])

        rng = check_random_state(self.random_state)

        for _ in range(self.n_splits):
            # if there are ties in the class-counts, we want
            # to make sure to break them anew in each iteration
            n_i = _approximate_mode(class_counts, n_train, rng)
            class_counts_remaining = class_counts - n_i
            t_i = _approximate_mode(class_counts_remaining, n_test, rng)

            train = []
            test = []

            for i in range(n_classes):
                permutation = rng.permutation(class_counts[i])
                perm_indices_class_i = class_indices[i].take(permutation,
                                                             mode='clip')

                train.extend(perm_indices_class_i[:n_i[i]])
                test.extend(perm_indices_class_i[n_i[i]:n_i[i] + t_i[i]])

            train = rng.permutation(train)
            test = rng.permutation(test)

            yield train, test

    def split(self, X, y, groups=None):
        """Generate indices to split data into training and test set.

        Parameters
        ----------
        X : array-like of shape (n_samples, n_features)
            Training data, where n_samples is the number of samples
            and n_features is the number of features.

            Note that providing ``y`` is sufficient to generate the splits and
            hence ``np.zeros(n_samples)`` may be used as a placeholder for
            ``X`` instead of actual training data.

        y : array-like of shape (n_samples,) or (n_samples, n_labels)
            The target variable for supervised learning problems.
            Stratification is done based on the y labels.

        groups : object
            Always ignored, exists for compatibility.

        Yields
        ------
        train : ndarray
            The training set indices for that split.

        test : ndarray
            The testing set indices for that split.

        Notes
        -----
        Randomized CV splitters may return different results for each call of
        split. You can make the results identical by setting `random_state`
        to an integer.
        """
        y = check_array(y, ensure_2d=False, dtype=None)
        return super().split(X, y, groups)


def _validate_shuffle_split(n_samples, test_size, train_size,
                            default_test_size=None):
    """
    Validation helper to check if the test/test sizes are meaningful wrt to the
    size of the data (n_samples)
    """
    if test_size is None and train_size is None:
        test_size = default_test_size

    test_size_type = np.asarray(test_size).dtype.kind
    train_size_type = np.asarray(train_size).dtype.kind

    if (test_size_type == 'i' and (test_size >= n_samples or test_size <= 0)
       or test_size_type == 'f' and (test_size <= 0 or test_size >= 1)):
        raise ValueError('test_size={0} should be either positive and smaller'
                         ' than the number of samples {1} or a float in the '
                         '(0, 1) range'.format(test_size, n_samples))

    if (train_size_type == 'i' and (train_size >= n_samples or train_size <= 0)
       or train_size_type == 'f' and (train_size <= 0 or train_size >= 1)):
        raise ValueError('train_size={0} should be either positive and smaller'
                         ' than the number of samples {1} or a float in the '
                         '(0, 1) range'.format(train_size, n_samples))

    if train_size is not None and train_size_type not in ('i', 'f'):
        raise ValueError("Invalid value for train_size: {}".format(train_size))
    if test_size is not None and test_size_type not in ('i', 'f'):
        raise ValueError("Invalid value for test_size: {}".format(test_size))

    if (train_size_type == 'f' and test_size_type == 'f' and
            train_size + test_size > 1):
        raise ValueError(
            'The sum of test_size and train_size = {}, should be in the (0, 1)'
            ' range. Reduce test_size and/or train_size.'
            .format(train_size + test_size))

    if test_size_type == 'f':
        n_test = ceil(test_size * n_samples)
    elif test_size_type == 'i':
        n_test = float(test_size)

    if train_size_type == 'f':
        n_train = floor(train_size * n_samples)
    elif train_size_type == 'i':
        n_train = float(train_size)

    if train_size is None:
        n_train = n_samples - n_test
    elif test_size is None:
        n_test = n_samples - n_train

    if n_train + n_test > n_samples:
        raise ValueError('The sum of train_size and test_size = %d, '
                         'should be smaller than the number of '
                         'samples %d. Reduce test_size and/or '
                         'train_size.' % (n_train + n_test, n_samples))

    n_train, n_test = int(n_train), int(n_test)

    if n_train == 0:
        raise ValueError(
            'With n_samples={}, test_size={} and train_size={}, the '
            'resulting train set will be empty. Adjust any of the '
            'aforementioned parameters.'.format(n_samples, test_size,
                                                train_size)
        )

    return n_train, n_test


class PredefinedSplit(BaseCrossValidator):
    """Predefined split cross-validator

    Provides train/test indices to split data into train/test sets using a
    predefined scheme specified by the user with the ``test_fold`` parameter.

    Read more in the :ref:`User Guide <cross_validation>`.

    .. versionadded:: 0.16

    Parameters
    ----------
    test_fold : array-like of shape (n_samples,)
        The entry ``test_fold[i]`` represents the index of the test set that
        sample ``i`` belongs to. It is possible to exclude sample ``i`` from
        any test set (i.e. include sample ``i`` in every training set) by
        setting ``test_fold[i]`` equal to -1.

    Examples
    --------
    >>> import numpy as np
    >>> from sklearn.model_selection import PredefinedSplit
    >>> X = np.array([[1, 2], [3, 4], [1, 2], [3, 4]])
    >>> y = np.array([0, 0, 1, 1])
    >>> test_fold = [0, 1, -1, 1]
    >>> ps = PredefinedSplit(test_fold)
    >>> ps.get_n_splits()
    2
    >>> print(ps)
    PredefinedSplit(test_fold=array([ 0,  1, -1,  1]))
    >>> for train_index, test_index in ps.split():
    ...     print("TRAIN:", train_index, "TEST:", test_index)
    ...     X_train, X_test = X[train_index], X[test_index]
    ...     y_train, y_test = y[train_index], y[test_index]
    TRAIN: [1 2 3] TEST: [0]
    TRAIN: [0 2] TEST: [1 3]
    """

    def __init__(self, test_fold):
        self.test_fold = np.array(test_fold, dtype=np.int)
        self.test_fold = column_or_1d(self.test_fold)
        self.unique_folds = np.unique(self.test_fold)
        self.unique_folds = self.unique_folds[self.unique_folds != -1]

    def split(self, X=None, y=None, groups=None):
        """Generate indices to split data into training and test set.

        Parameters
        ----------
        X : object
            Always ignored, exists for compatibility.

        y : object
            Always ignored, exists for compatibility.

        groups : object
            Always ignored, exists for compatibility.

        Yields
        ------
        train : ndarray
            The training set indices for that split.

        test : ndarray
            The testing set indices for that split.
        """
        ind = np.arange(len(self.test_fold))
        for test_index in self._iter_test_masks():
            train_index = ind[np.logical_not(test_index)]
            test_index = ind[test_index]
            yield train_index, test_index

    def _iter_test_masks(self):
        """Generates boolean masks corresponding to test sets."""
        for f in self.unique_folds:
            test_index = np.where(self.test_fold == f)[0]
            test_mask = np.zeros(len(self.test_fold), dtype=np.bool)
            test_mask[test_index] = True
            yield test_mask

    def get_n_splits(self, X=None, y=None, groups=None):
        """Returns the number of splitting iterations in the cross-validator

        Parameters
        ----------
        X : object
            Always ignored, exists for compatibility.

        y : object
            Always ignored, exists for compatibility.

        groups : object
            Always ignored, exists for compatibility.

        Returns
        -------
        n_splits : int
            Returns the number of splitting iterations in the cross-validator.
        """
        return len(self.unique_folds)


class _CVIterableWrapper(BaseCrossValidator):
    """Wrapper class for old style cv objects and iterables."""
    def __init__(self, cv):
        self.cv = list(cv)

    def get_n_splits(self, X=None, y=None, groups=None):
        """Returns the number of splitting iterations in the cross-validator

        Parameters
        ----------
        X : object
            Always ignored, exists for compatibility.

        y : object
            Always ignored, exists for compatibility.

        groups : object
            Always ignored, exists for compatibility.

        Returns
        -------
        n_splits : int
            Returns the number of splitting iterations in the cross-validator.
        """
        return len(self.cv)

    def split(self, X=None, y=None, groups=None):
        """Generate indices to split data into training and test set.

        Parameters
        ----------
        X : object
            Always ignored, exists for compatibility.

        y : object
            Always ignored, exists for compatibility.

        groups : object
            Always ignored, exists for compatibility.

        Yields
        ------
        train : ndarray
            The training set indices for that split.

        test : ndarray
            The testing set indices for that split.
        """
        for train, test in self.cv:
            yield train, test


def check_cv(cv=5, y=None, classifier=False):
    """Input checker utility for building a cross-validator

    Parameters
    ----------
    cv : int, cross-validation generator or an iterable, default=None
        Determines the cross-validation splitting strategy.
        Possible inputs for cv are:
        - None, to use the default 5-fold cross validation,
        - integer, to specify the number of folds.
        - :term:`CV splitter`,
        - An iterable yielding (train, test) splits as arrays of indices.

        For integer/None inputs, if classifier is True and ``y`` is either
        binary or multiclass, :class:`StratifiedKFold` is used. In all other
        cases, :class:`KFold` is used.

        Refer :ref:`User Guide <cross_validation>` for the various
        cross-validation strategies that can be used here.

        .. versionchanged:: 0.22
            ``cv`` default value changed from 3-fold to 5-fold.

    y : array-like, default=None
        The target variable for supervised learning problems.

    classifier : bool, default=False
        Whether the task is a classification task, in which case
        stratified KFold will be used.

    Returns
    -------
    checked_cv : a cross-validator instance.
        The return value is a cross-validator which generates the train/test
        splits via the ``split`` method.
    """
    cv = 5 if cv is None else cv
    if isinstance(cv, numbers.Integral):
        if (classifier and (y is not None) and
                (type_of_target(y) in ('binary', 'multiclass'))):
            return StratifiedKFold(cv)
        else:
            return KFold(cv)

    if not hasattr(cv, 'split') or isinstance(cv, str):
        if not isinstance(cv, Iterable) or isinstance(cv, str):
            raise ValueError("Expected cv as an integer, cross-validation "
                             "object (from sklearn.model_selection) "
                             "or an iterable. Got %s." % cv)
        return _CVIterableWrapper(cv)

    return cv  # New style cv objects are passed without any modification


def train_test_split(*arrays, **options):
    """Split arrays or matrices into random train and test subsets

    Quick utility that wraps input validation and
    ``next(ShuffleSplit().split(X, y))`` and application to input data
    into a single call for splitting (and optionally subsampling) data in a
    oneliner.

    Read more in the :ref:`User Guide <cross_validation>`.

    Parameters
    ----------
    *arrays : sequence of indexables with same length / shape[0]
        Allowed inputs are lists, numpy arrays, scipy-sparse
        matrices or pandas dataframes.

    test_size : float or int, default=None
        If float, should be between 0.0 and 1.0 and represent the proportion
        of the dataset to include in the test split. If int, represents the
        absolute number of test samples. If None, the value is set to the
        complement of the train size. If ``train_size`` is also None, it will
        be set to 0.25.

    train_size : float or int, default=None
        If float, should be between 0.0 and 1.0 and represent the
        proportion of the dataset to include in the train split. If
        int, represents the absolute number of train samples. If None,
        the value is automatically set to the complement of the test size.

    random_state : int or RandomState instance, default=None
        Controls the shuffling applied to the data before applying the split.
        Pass an int for reproducible output across multiple function calls.
        See :term:`Glossary <random_state>`.


    shuffle : bool, default=True
        Whether or not to shuffle the data before splitting. If shuffle=False
        then stratify must be None.

    stratify : array-like, default=None
        If not None, data is split in a stratified fashion, using this as
        the class labels.

    Returns
    -------
    splitting : list, length=2 * len(arrays)
        List containing train-test split of inputs.

        .. versionadded:: 0.16
            If the input is sparse, the output will be a
            ``scipy.sparse.csr_matrix``. Else, output type is the same as the
            input type.

    Examples
    --------
    >>> import numpy as np
    >>> from sklearn.model_selection import train_test_split
    >>> X, y = np.arange(10).reshape((5, 2)), range(5)
    >>> X
    array([[0, 1],
           [2, 3],
           [4, 5],
           [6, 7],
           [8, 9]])
    >>> list(y)
    [0, 1, 2, 3, 4]

    >>> X_train, X_test, y_train, y_test = train_test_split(
    ...     X, y, test_size=0.33, random_state=42)
    ...
    >>> X_train
    array([[4, 5],
           [0, 1],
           [6, 7]])
    >>> y_train
    [2, 0, 3]
    >>> X_test
    array([[2, 3],
           [8, 9]])
    >>> y_test
    [1, 4]

    >>> train_test_split(y, shuffle=False)
    [[0, 1, 2], [3, 4]]

    """
    n_arrays = len(arrays)
    if n_arrays == 0:
        raise ValueError("At least one array required as input")
    test_size = options.pop('test_size', None)
    train_size = options.pop('train_size', None)
    random_state = options.pop('random_state', None)
    stratify = options.pop('stratify', None)
    shuffle = options.pop('shuffle', True)

    if options:
        raise TypeError("Invalid parameters passed: %s" % str(options))

    arrays = indexable(*arrays)

    n_samples = _num_samples(arrays[0])
    n_train, n_test = _validate_shuffle_split(n_samples, test_size, train_size,
                                              default_test_size=0.25)

    if shuffle is False:
        if stratify is not None:
            raise ValueError(
                "Stratified train/test split is not implemented for "
                "shuffle=False")

        train = np.arange(n_train)
        test = np.arange(n_train, n_train + n_test)

    else:
        if stratify is not None:
            CVClass = StratifiedShuffleSplit
        else:
            CVClass = ShuffleSplit

        cv = CVClass(test_size=n_test,
                     train_size=n_train,
                     random_state=random_state)

        train, test = next(cv.split(X=arrays[0], y=stratify))

    return list(chain.from_iterable((_safe_indexing(a, train),
                                     _safe_indexing(a, test)) for a in arrays))


# Tell nose that train_test_split is not a test.
# (Needed for external libraries that may use nose.)
train_test_split.__test__ = False


def _build_repr(self):
    # XXX This is copied from BaseEstimator's get_params
    cls = self.__class__
    init = getattr(cls.__init__, 'deprecated_original', cls.__init__)
    # Ignore varargs, kw and default values and pop self
    init_signature = signature(init)
    # Consider the constructor parameters excluding 'self'
    if init is object.__init__:
        args = []
    else:
        args = sorted([p.name for p in init_signature.parameters.values()
                       if p.name != 'self' and p.kind != p.VAR_KEYWORD])
    class_name = self.__class__.__name__
    params = dict()
    for key in args:
        # We need deprecation warnings to always be on in order to
        # catch deprecated param values.
        # This is set in utils/__init__.py but it gets overwritten
        # when running under python3 somehow.
        warnings.simplefilter("always", FutureWarning)
        try:
            with warnings.catch_warnings(record=True) as w:
                value = getattr(self, key, None)
                if value is None and hasattr(self, 'cvargs'):
                    value = self.cvargs.get(key, None)
            if len(w) and w[0].category == FutureWarning:
                # if the parameter is deprecated, don't show it
                continue
        finally:
            warnings.filters.pop(0)
        params[key] = value

    return '%s(%s)' % (class_name, _pprint(params, offset=len(class_name)))<|MERGE_RESOLUTION|>--- conflicted
+++ resolved
@@ -25,12 +25,7 @@
 from ..utils.validation import _num_samples, column_or_1d
 from ..utils.validation import check_array
 from ..utils.multiclass import type_of_target
-<<<<<<< HEAD
-from ..utils.fixes import comb
 from ..base import _pprint, _PropsRequest
-=======
-from ..base import _pprint
->>>>>>> 104b736d
 
 __all__ = ['BaseCrossValidator',
            'KFold',
