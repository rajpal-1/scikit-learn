"""
The :mod:`sklearn.model_selection._validation` module includes classes and
functions to validate the model.
"""

# Author: Alexandre Gramfort <alexandre.gramfort@inria.fr>
#         Gael Varoquaux <gael.varoquaux@normalesup.org>
#         Olivier Grisel <olivier.grisel@ensta.org>
#         Raghav RV <rvraghav93@gmail.com>
# License: BSD 3 clause

from __future__ import print_function
from __future__ import division

import warnings
import numbers
import time
from traceback import format_exception_only

import numpy as np
import scipy.sparse as sp

from ..base import is_classifier, clone
from ..utils import indexable, check_random_state, safe_indexing
from ..utils.deprecation import DeprecationDict
from ..utils.validation import _is_arraylike, _num_samples
from ..utils.metaestimators import _safe_split
from ..utils import Parallel, delayed
from ..utils._joblib import logger
from ..externals.six.moves import zip
from ..metrics.scorer import check_scoring, _check_multimetric_scoring
from ..exceptions import FitFailedWarning
from ._split import check_cv
from ..preprocessing import LabelEncoder


__all__ = ['cross_validate', 'cross_val_score', 'cross_val_predict',
           'permutation_test_score', 'learning_curve', 'validation_curve']


def cross_validate(estimator, X, y=None, groups=None, scoring=None, cv='warn',
                   n_jobs=1, verbose=0, fit_params=None,
                   pre_dispatch='2*n_jobs', return_train_score="warn",
                   return_estimator=False, error_score='raise-deprecating'):
    """Evaluate metric(s) by cross-validation and also record fit/score times.

    Read more in the :ref:`User Guide <multimetric_cross_validation>`.

    Parameters
    ----------
    estimator : estimator object implementing 'fit'
        The object to use to fit the data.

    X : array-like
        The data to fit. Can be for example a list, or an array.

    y : array-like, optional, default: None
        The target variable to try to predict in the case of
        supervised learning.

    groups : array-like, with shape (n_samples,), optional
        Group labels for the samples used while splitting the dataset into
        train/test set.

    scoring : string, callable, list/tuple, dict or None, default: None
        A single string (see :ref:`scoring_parameter`) or a callable
        (see :ref:`scoring`) to evaluate the predictions on the test set.

        For evaluating multiple metrics, either give a list of (unique) strings
        or a dict with names as keys and callables as values.

        NOTE that when using custom scorers, each scorer should return a single
        value. Metric functions returning a list/array of values can be wrapped
        into multiple scorers that return one value each.

        See :ref:`multimetric_grid_search` for an example.

        If None, the estimator's default scorer (if available) is used.

    cv : int, cross-validation generator or an iterable, optional
        Determines the cross-validation splitting strategy.
        Possible inputs for cv are:

        - None, to use the default 3-fold cross validation,
        - integer, to specify the number of folds in a `(Stratified)KFold`,
        - An object to be used as a cross-validation generator.
        - An iterable yielding train, test splits.

        For integer/None inputs, if the estimator is a classifier and ``y`` is
        either binary or multiclass, :class:`StratifiedKFold` is used. In all
        other cases, :class:`KFold` is used.

        Refer :ref:`User Guide <cross_validation>` for the various
        cross-validation strategies that can be used here.

        .. versionchanged:: 0.20
            ``cv`` default value if None will change from 3-fold to 5-fold
            in v0.22.

    n_jobs : integer, optional
        The number of CPUs to use to do the computation. -1 means
        'all CPUs'.

    verbose : integer, optional
        The verbosity level.

    fit_params : dict, optional
        Parameters to pass to the fit method of the estimator.

    pre_dispatch : int, or string, optional
        Controls the number of jobs that get dispatched during parallel
        execution. Reducing this number can be useful to avoid an
        explosion of memory consumption when more jobs get dispatched
        than CPUs can process. This parameter can be:

            - None, in which case all the jobs are immediately
              created and spawned. Use this for lightweight and
              fast-running jobs, to avoid delays due to on-demand
              spawning of the jobs

            - An int, giving the exact number of total jobs that are
              spawned

            - A string, giving an expression as a function of n_jobs,
              as in '2*n_jobs'

    return_train_score : boolean, optional
        Whether to include train scores.

        Current default is ``'warn'``, which behaves as ``True`` in addition
        to raising a warning when a training score is looked up.
        That default will be changed to ``False`` in 0.21.
        Computing training scores is used to get insights on how different
        parameter settings impact the overfitting/underfitting trade-off.
        However computing the scores on the training set can be computationally
        expensive and is not strictly required to select the parameters that
        yield the best generalization performance.

    return_estimator : boolean, default False
        Whether to return the estimators fitted on each split.

    error_score : 'raise' | 'raise-deprecating' or numeric
        Value to assign to the score if an error occurs in estimator fitting.
        If set to 'raise', the error is raised.
        If set to 'raise-deprecating', a FutureWarning is printed before the
        error is raised.
        If a numeric value is given, FitFailedWarning is raised. This parameter
        does not affect the refit step, which will always raise the error.
        Default is 'raise-deprecating' but from version 0.22 it will change
        to np.nan.

    Returns
    -------
    scores : dict of float arrays of shape=(n_splits,)
        Array of scores of the estimator for each run of the cross validation.

        A dict of arrays containing the score/time arrays for each scorer is
        returned. The possible keys for this ``dict`` are:

            ``test_score``
                The score array for test scores on each cv split.
            ``train_score``
                The score array for train scores on each cv split.
                This is available only if ``return_train_score`` parameter
                is ``True``.
            ``fit_time``
                The time for fitting the estimator on the train
                set for each cv split.
            ``score_time``
                The time for scoring the estimator on the test set for each
                cv split. (Note time for scoring on the train set is not
                included even if ``return_train_score`` is set to ``True``
            ``estimator``
                The estimator objects for each cv split.
                This is available only if ``return_estimator`` parameter
                is set to ``True``.

    Examples
    --------
    >>> from sklearn import datasets, linear_model
    >>> from sklearn.model_selection import cross_validate
    >>> from sklearn.metrics.scorer import make_scorer
    >>> from sklearn.metrics import confusion_matrix
    >>> from sklearn.svm import LinearSVC
    >>> diabetes = datasets.load_diabetes()
    >>> X = diabetes.data[:150]
    >>> y = diabetes.target[:150]
    >>> lasso = linear_model.Lasso()

    Single metric evaluation using ``cross_validate``

    >>> cv_results = cross_validate(lasso, X, y, cv=3,
    ...                             return_train_score=False)
    >>> sorted(cv_results.keys())                         # doctest: +ELLIPSIS
    ['fit_time', 'score_time', 'test_score']
    >>> cv_results['test_score']    # doctest: +ELLIPSIS +NORMALIZE_WHITESPACE
    array([0.33150734, 0.08022311, 0.03531764])

    Multiple metric evaluation using ``cross_validate``
    (please refer the ``scoring`` parameter doc for more information)

    >>> scores = cross_validate(lasso, X, y, cv=3,
    ...                         scoring=('r2', 'neg_mean_squared_error'),
    ...                         return_train_score=True)
    >>> print(scores['test_neg_mean_squared_error'])      # doctest: +ELLIPSIS
    [-3635.5... -3573.3... -6114.7...]
    >>> print(scores['train_r2'])                         # doctest: +ELLIPSIS
    [0.28010158 0.39088426 0.22784852]

    See Also
    ---------
    :func:`sklearn.model_selection.cross_val_score`:
        Run cross-validation for single metric evaluation.

    :func:`sklearn.model_selection.cross_val_predict`:
        Get predictions from each split of cross-validation for diagnostic
        purposes.

    :func:`sklearn.metrics.make_scorer`:
        Make a scorer from a performance metric or loss function.

    """
    X, y, groups = indexable(X, y, groups)

    cv = check_cv(cv, y, classifier=is_classifier(estimator))
    scorers, _ = _check_multimetric_scoring(estimator, scoring=scoring)

    # We clone the estimator to make sure that all the folds are
    # independent, and that it is pickle-able.
    parallel = Parallel(n_jobs=n_jobs, verbose=verbose,
                        pre_dispatch=pre_dispatch)
    scores = parallel(
        delayed(_fit_and_score)(
            clone(estimator), X, y, scorers, train, test, verbose, None,
            fit_params, return_train_score=return_train_score,
            return_times=True, return_estimator=return_estimator,
            error_score=error_score)
        for train, test in cv.split(X, y, groups))

    zipped_scores = list(zip(*scores))
    if return_train_score:
        train_scores = zipped_scores.pop(0)
        train_scores = _aggregate_score_dicts(train_scores)
    if return_estimator:
        fitted_estimators = zipped_scores.pop()
    test_scores, fit_times, score_times = zipped_scores
    test_scores = _aggregate_score_dicts(test_scores)

    # TODO: replace by a dict in 0.21
    ret = DeprecationDict() if return_train_score == 'warn' else {}
    ret['fit_time'] = np.array(fit_times)
    ret['score_time'] = np.array(score_times)

    if return_estimator:
        ret['estimator'] = fitted_estimators

    for name in scorers:
        ret['test_%s' % name] = np.array(test_scores[name])
        if return_train_score:
            key = 'train_%s' % name
            ret[key] = np.array(train_scores[name])
            if return_train_score == 'warn':
                message = (
                    'You are accessing a training score ({!r}), '
                    'which will not be available by default '
                    'any more in 0.21. If you need training scores, '
                    'please set return_train_score=True').format(key)
                # warn on key access
                ret.add_warning(key, message, FutureWarning)

    return ret


def cross_val_score(estimator, X, y=None, groups=None, scoring=None, cv='warn',
                    n_jobs=1, verbose=0, fit_params=None,
                    pre_dispatch='2*n_jobs', error_score='raise-deprecating'):
    """Evaluate a score by cross-validation

    Read more in the :ref:`User Guide <cross_validation>`.

    Parameters
    ----------
    estimator : estimator object implementing 'fit'
        The object to use to fit the data.

    X : array-like
        The data to fit. Can be for example a list, or an array.

    y : array-like, optional, default: None
        The target variable to try to predict in the case of
        supervised learning.

    groups : array-like, with shape (n_samples,), optional
        Group labels for the samples used while splitting the dataset into
        train/test set.

    scoring : string, callable or None, optional, default: None
        A string (see model evaluation documentation) or
        a scorer callable object / function with signature
        ``scorer(estimator, X, y)``.

    cv : int, cross-validation generator or an iterable, optional
        Determines the cross-validation splitting strategy.
        Possible inputs for cv are:

        - None, to use the default 3-fold cross validation,
        - integer, to specify the number of folds in a `(Stratified)KFold`,
        - An object to be used as a cross-validation generator.
        - An iterable yielding train, test splits.

        For integer/None inputs, if the estimator is a classifier and ``y`` is
        either binary or multiclass, :class:`StratifiedKFold` is used. In all
        other cases, :class:`KFold` is used.

        Refer :ref:`User Guide <cross_validation>` for the various
        cross-validation strategies that can be used here.

        .. versionchanged:: 0.20
            ``cv`` default value if None will change from 3-fold to 5-fold
            in v0.22.

    n_jobs : integer, optional
        The number of CPUs to use to do the computation. -1 means
        'all CPUs'.

    verbose : integer, optional
        The verbosity level.

    fit_params : dict, optional
        Parameters to pass to the fit method of the estimator.

    pre_dispatch : int, or string, optional
        Controls the number of jobs that get dispatched during parallel
        execution. Reducing this number can be useful to avoid an
        explosion of memory consumption when more jobs get dispatched
        than CPUs can process. This parameter can be:

            - None, in which case all the jobs are immediately
              created and spawned. Use this for lightweight and
              fast-running jobs, to avoid delays due to on-demand
              spawning of the jobs

            - An int, giving the exact number of total jobs that are
              spawned

            - A string, giving an expression as a function of n_jobs,
              as in '2*n_jobs'

    error_score : 'raise' | 'raise-deprecating' or numeric
        Value to assign to the score if an error occurs in estimator fitting.
        If set to 'raise', the error is raised.
        If set to 'raise-deprecating', a FutureWarning is printed before the
        error is raised.
        If a numeric value is given, FitFailedWarning is raised. This parameter
        does not affect the refit step, which will always raise the error.
        Default is 'raise-deprecating' but from version 0.22 it will change
        to np.nan.

    Returns
    -------
    scores : array of float, shape=(len(list(cv)),)
        Array of scores of the estimator for each run of the cross validation.

    Examples
    --------
    >>> from sklearn import datasets, linear_model
    >>> from sklearn.model_selection import cross_val_score
    >>> diabetes = datasets.load_diabetes()
    >>> X = diabetes.data[:150]
    >>> y = diabetes.target[:150]
    >>> lasso = linear_model.Lasso()
    >>> print(cross_val_score(lasso, X, y, cv=3))  # doctest: +ELLIPSIS
    [0.33150734 0.08022311 0.03531764]

    See Also
    ---------
    :func:`sklearn.model_selection.cross_validate`:
        To run cross-validation on multiple metrics and also to return
        train scores, fit times and score times.

    :func:`sklearn.model_selection.cross_val_predict`:
        Get predictions from each split of cross-validation for diagnostic
        purposes.

    :func:`sklearn.metrics.make_scorer`:
        Make a scorer from a performance metric or loss function.

    """
    # To ensure multimetric format is not supported
    scorer = check_scoring(estimator, scoring=scoring)

    cv_results = cross_validate(estimator=estimator, X=X, y=y, groups=groups,
                                scoring={'score': scorer}, cv=cv,
                                return_train_score=False,
                                n_jobs=n_jobs, verbose=verbose,
                                fit_params=fit_params,
                                pre_dispatch=pre_dispatch,
                                error_score=error_score)
    return cv_results['test_score']


def _fit_and_score(estimator, X, y, scorer, train, test, verbose,
                   parameters, fit_params, return_train_score=False,
                   return_parameters=False, return_n_test_samples=False,
                   return_times=False, return_estimator=False,
                   error_score='raise-deprecating'):
    """Fit estimator and compute scores for a given dataset split.

    Parameters
    ----------
    estimator : estimator object implementing 'fit'
        The object to use to fit the data.

    X : array-like of shape at least 2D
        The data to fit.

    y : array-like, optional, default: None
        The target variable to try to predict in the case of
        supervised learning.

    scorer : A single callable or dict mapping scorer name to the callable
        If it is a single callable, the return value for ``train_scores`` and
        ``test_scores`` is a single float.

        For a dict, it should be one mapping the scorer name to the scorer
        callable object / function.

        The callable object / fn should have signature
        ``scorer(estimator, X, y)``.

    train : array-like, shape (n_train_samples,)
        Indices of training samples.

    test : array-like, shape (n_test_samples,)
        Indices of test samples.

    verbose : integer
        The verbosity level.

    error_score : 'raise' | 'raise-deprecating' or numeric
        Value to assign to the score if an error occurs in estimator fitting.
        If set to 'raise', the error is raised.
        If set to 'raise-deprecating', a FutureWarning is printed before the
        error is raised.
        If a numeric value is given, FitFailedWarning is raised. This parameter
        does not affect the refit step, which will always raise the error.
        Default is 'raise-deprecating' but from version 0.22 it will change
        to np.nan.

    parameters : dict or None
        Parameters to be set on the estimator.

    fit_params : dict or None
        Parameters that will be passed to ``estimator.fit``.

    return_train_score : boolean, optional, default: False
        Compute and return score on training set.

    return_parameters : boolean, optional, default: False
        Return parameters that has been used for the estimator.

    return_n_test_samples : boolean, optional, default: False
        Whether to return the ``n_test_samples``

    return_times : boolean, optional, default: False
        Whether to return the fit/score times.

    return_estimator : boolean, optional, default: False
        Whether to return the fitted estimator.

    Returns
    -------
    train_scores : dict of scorer name -> float, optional
        Score on training set (for all the scorers),
        returned only if `return_train_score` is `True`.

    test_scores : dict of scorer name -> float, optional
        Score on testing set (for all the scorers).

    n_test_samples : int
        Number of test samples.

    fit_time : float
        Time spent for fitting in seconds.

    score_time : float
        Time spent for scoring in seconds.

    parameters : dict or None, optional
        The parameters that have been evaluated.

    estimator : estimator object
        The fitted estimator
    """
    if verbose > 1:
        if parameters is None:
            msg = ''
        else:
            msg = '%s' % (', '.join('%s=%s' % (k, v)
                          for k, v in parameters.items()))
        print("[CV] %s %s" % (msg, (64 - len(msg)) * '.'))

    # Adjust length of sample weights
    fit_params = fit_params if fit_params is not None else {}
    fit_params = dict([(k, _index_param_value(X, v, train))
                      for k, v in fit_params.items()])

    train_scores = {}
    if parameters is not None:
        estimator.set_params(**parameters)

    start_time = time.time()

    X_train, y_train = _safe_split(estimator, X, y, train)
    X_test, y_test = _safe_split(estimator, X, y, test, train)

    is_multimetric = not callable(scorer)
    n_scorers = len(scorer.keys()) if is_multimetric else 1

    try:
        if y_train is None:
            estimator.fit(X_train, **fit_params)
        else:
            estimator.fit(X_train, y_train, **fit_params)

    except Exception as e:
        # Note fit time as time until error
        fit_time = time.time() - start_time
        score_time = 0.0
        if error_score == 'raise':
            raise
        elif error_score == 'raise-deprecating':
            warnings.warn("From version 0.22, errors during fit will result "
                          "in a cross validation score of NaN by default. Use "
                          "error_score='raise' if you want an exception "
                          "raised or error_score=np.nan to adopt the "
                          "behavior from version 0.22.",
                          FutureWarning)
            raise
        elif isinstance(error_score, numbers.Number):
            if is_multimetric:
                test_scores = dict(zip(scorer.keys(),
                                   [error_score, ] * n_scorers))
                if return_train_score:
                    train_scores = dict(zip(scorer.keys(),
                                        [error_score, ] * n_scorers))
            else:
                test_scores = error_score
                if return_train_score:
                    train_scores = error_score
            warnings.warn("Estimator fit failed. The score on this train-test"
                          " partition for these parameters will be set to %f. "
                          "Details: \n%s" %
                          (error_score, format_exception_only(type(e), e)[0]),
                          FitFailedWarning)
        else:
            raise ValueError("error_score must be the string 'raise' or a"
                             " numeric value. (Hint: if using 'raise', please"
                             " make sure that it has been spelled correctly.)")

    else:
        fit_time = time.time() - start_time
        # _score will return dict if is_multimetric is True
        test_scores = _score(estimator, X_test, y_test, scorer, is_multimetric)
        score_time = time.time() - start_time - fit_time
        if return_train_score:
            train_scores = _score(estimator, X_train, y_train, scorer,
                                  is_multimetric)

    if verbose > 2:
        if is_multimetric:
            for scorer_name, score in test_scores.items():
                msg += ", %s=%s" % (scorer_name, score)
        else:
            msg += ", score=%s" % test_scores
    if verbose > 1:
        total_time = score_time + fit_time
        end_msg = "%s, total=%s" % (msg, logger.short_format_time(total_time))
        print("[CV] %s %s" % ((64 - len(end_msg)) * '.', end_msg))

    ret = [train_scores, test_scores] if return_train_score else [test_scores]

    if return_n_test_samples:
        ret.append(_num_samples(X_test))
    if return_times:
        ret.extend([fit_time, score_time])
    if return_parameters:
        ret.append(parameters)
    if return_estimator:
        ret.append(estimator)
    return ret


def _score(estimator, X_test, y_test, scorer, is_multimetric=False):
    """Compute the score(s) of an estimator on a given test set.

    Will return a single float if is_multimetric is False and a dict of floats,
    if is_multimetric is True
    """
    if is_multimetric:
        return _multimetric_score(estimator, X_test, y_test, scorer)
    else:
        if y_test is None:
            score = scorer(estimator, X_test)
        else:
            score = scorer(estimator, X_test, y_test)

        if hasattr(score, 'item'):
            try:
                # e.g. unwrap memmapped scalars
                score = score.item()
            except ValueError:
                # non-scalar?
                pass

        if not isinstance(score, numbers.Number):
            raise ValueError("scoring must return a number, got %s (%s) "
                             "instead. (scorer=%r)"
                             % (str(score), type(score), scorer))
    return score


def _multimetric_score(estimator, X_test, y_test, scorers):
    """Return a dict of score for multimetric scoring"""
    scores = {}

    for name, scorer in scorers.items():
        if y_test is None:
            score = scorer(estimator, X_test)
        else:
            score = scorer(estimator, X_test, y_test)

        if hasattr(score, 'item'):
            try:
                # e.g. unwrap memmapped scalars
                score = score.item()
            except ValueError:
                # non-scalar?
                pass
        scores[name] = score

        if not isinstance(score, numbers.Number):
            raise ValueError("scoring must return a number, got %s (%s) "
                             "instead. (scorer=%s)"
                             % (str(score), type(score), name))
    return scores


def cross_val_predict(estimator, X, y=None, groups=None, cv='warn', n_jobs=1,
                      verbose=0, fit_params=None, pre_dispatch='2*n_jobs',
                      method='predict'):
    """Generate cross-validated estimates for each input data point

    It is not appropriate to pass these predictions into an evaluation
    metric. Use :func:`cross_validate` to measure generalization error.

    Read more in the :ref:`User Guide <cross_validation>`.

    Parameters
    ----------
    estimator : estimator object implementing 'fit' and 'predict'
        The object to use to fit the data.

    X : array-like
        The data to fit. Can be, for example a list, or an array at least 2d.

    y : array-like, optional, default: None
        The target variable to try to predict in the case of
        supervised learning.

    groups : array-like, with shape (n_samples,), optional
        Group labels for the samples used while splitting the dataset into
        train/test set.

    cv : int, cross-validation generator or an iterable, optional
        Determines the cross-validation splitting strategy.
        Possible inputs for cv are:

        - None, to use the default 3-fold cross validation,
        - integer, to specify the number of folds in a `(Stratified)KFold`,
        - An object to be used as a cross-validation generator.
        - An iterable yielding train, test splits.

        For integer/None inputs, if the estimator is a classifier and ``y`` is
        either binary or multiclass, :class:`StratifiedKFold` is used. In all
        other cases, :class:`KFold` is used.

        Refer :ref:`User Guide <cross_validation>` for the various
        cross-validation strategies that can be used here.

        .. versionchanged:: 0.20
            ``cv`` default value if None will change from 3-fold to 5-fold
            in v0.22.

    n_jobs : integer, optional
        The number of CPUs to use to do the computation. -1 means
        'all CPUs'.

    verbose : integer, optional
        The verbosity level.

    fit_params : dict, optional
        Parameters to pass to the fit method of the estimator.

    pre_dispatch : int, or string, optional
        Controls the number of jobs that get dispatched during parallel
        execution. Reducing this number can be useful to avoid an
        explosion of memory consumption when more jobs get dispatched
        than CPUs can process. This parameter can be:

            - None, in which case all the jobs are immediately
              created and spawned. Use this for lightweight and
              fast-running jobs, to avoid delays due to on-demand
              spawning of the jobs

            - An int, giving the exact number of total jobs that are
              spawned

            - A string, giving an expression as a function of n_jobs,
              as in '2*n_jobs'

    method : string, optional, default: 'predict'
        Invokes the passed method name of the passed estimator. For
        method='predict_proba', the columns correspond to the classes
        in sorted order.

    Returns
    -------
    predictions : ndarray
        This is the result of calling ``method``

    See also
    --------
    cross_val_score : calculate score for each CV split

    cross_validate : calculate one or more scores and timings for each CV split

    Notes
    -----
    In the case that one or more classes are absent in a training portion, a
    default score needs to be assigned to all instances for that class if
    ``method`` produces columns per class, as in {'decision_function',
    'predict_proba', 'predict_log_proba'}.  For ``predict_proba`` this value is
    0.  In order to ensure finite output, we approximate negative infinity by
    the minimum finite float value for the dtype in other cases.

    Examples
    --------
    >>> from sklearn import datasets, linear_model
    >>> from sklearn.model_selection import cross_val_predict
    >>> diabetes = datasets.load_diabetes()
    >>> X = diabetes.data[:150]
    >>> y = diabetes.target[:150]
    >>> lasso = linear_model.Lasso()
    >>> y_pred = cross_val_predict(lasso, X, y, cv=3)
    """
    X, y, groups = indexable(X, y, groups)

    cv = check_cv(cv, y, classifier=is_classifier(estimator))

    if method in ['decision_function', 'predict_proba', 'predict_log_proba']:
        le = LabelEncoder()
        y = le.fit_transform(y)

    # We clone the estimator to make sure that all the folds are
    # independent, and that it is pickle-able.
    parallel = Parallel(n_jobs=n_jobs, verbose=verbose,
                        pre_dispatch=pre_dispatch)
    prediction_blocks = parallel(delayed(_fit_and_predict)(
        clone(estimator), X, y, train, test, verbose, fit_params, method)
        for train, test in cv.split(X, y, groups))

    # Concatenate the predictions
    predictions = [pred_block_i for pred_block_i, _ in prediction_blocks]
    test_indices = np.concatenate([indices_i
                                   for _, indices_i in prediction_blocks])

    if not _check_is_permutation(test_indices, _num_samples(X)):
        raise ValueError('cross_val_predict only works for partitions')

    inv_test_indices = np.empty(len(test_indices), dtype=int)
    inv_test_indices[test_indices] = np.arange(len(test_indices))

    # Check for sparse predictions
    if sp.issparse(predictions[0]):
        predictions = sp.vstack(predictions, format=predictions[0].format)
    else:
        predictions = np.concatenate(predictions)
    return predictions[inv_test_indices]


def _fit_and_predict(estimator, X, y, train, test, verbose, fit_params,
                     method):
    """Fit estimator and predict values for a given dataset split.

    Read more in the :ref:`User Guide <cross_validation>`.

    Parameters
    ----------
    estimator : estimator object implementing 'fit' and 'predict'
        The object to use to fit the data.

    X : array-like of shape at least 2D
        The data to fit.

    y : array-like, optional, default: None
        The target variable to try to predict in the case of
        supervised learning.

    train : array-like, shape (n_train_samples,)
        Indices of training samples.

    test : array-like, shape (n_test_samples,)
        Indices of test samples.

    verbose : integer
        The verbosity level.

    fit_params : dict or None
        Parameters that will be passed to ``estimator.fit``.

    method : string
        Invokes the passed method name of the passed estimator.

    Returns
    -------
    predictions : sequence
        Result of calling 'estimator.method'

    test : array-like
        This is the value of the test parameter
    """
    # Adjust length of sample weights
    fit_params = fit_params if fit_params is not None else {}
    fit_params = dict([(k, _index_param_value(X, v, train))
                      for k, v in fit_params.items()])

    X_train, y_train = _safe_split(estimator, X, y, train)
    X_test, _ = _safe_split(estimator, X, y, test, train)

    if y_train is None:
        estimator.fit(X_train, **fit_params)
    else:
        estimator.fit(X_train, y_train, **fit_params)
    func = getattr(estimator, method)
    predictions = func(X_test)
    if method in ['decision_function', 'predict_proba', 'predict_log_proba']:
        n_classes = len(set(y))
        if n_classes != len(estimator.classes_):
            recommendation = (
                'To fix this, use a cross-validation '
                'technique resulting in properly '
                'stratified folds')
            warnings.warn('Number of classes in training fold ({}) does '
                          'not match total number of classes ({}). '
                          'Results may not be appropriate for your use case. '
                          '{}'.format(len(estimator.classes_),
                                      n_classes, recommendation),
                          RuntimeWarning)
            if method == 'decision_function':
                if (predictions.ndim == 2 and
                        predictions.shape[1] != len(estimator.classes_)):
                    # This handles the case when the shape of predictions
                    # does not match the number of classes used to train
                    # it with. This case is found when sklearn.svm.SVC is
                    # set to `decision_function_shape='ovo'`.
                    raise ValueError('Output shape {} of {} does not match '
                                     'number of classes ({}) in fold. '
                                     'Irregular decision_function outputs '
                                     'are not currently supported by '
                                     'cross_val_predict'.format(
                                        predictions.shape, method,
                                        len(estimator.classes_),
                                        recommendation))
                if len(estimator.classes_) <= 2:
                    # In this special case, `predictions` contains a 1D array.
                    raise ValueError('Only {} class/es in training fold, this '
                                     'is not supported for decision_function '
                                     'with imbalanced folds. {}'.format(
                                        len(estimator.classes_),
                                        recommendation))

            float_min = np.finfo(predictions.dtype).min
            default_values = {'decision_function': float_min,
                              'predict_log_proba': float_min,
                              'predict_proba': 0}
            predictions_for_all_classes = np.full((_num_samples(predictions),
                                                   n_classes),
                                                  default_values[method])
            predictions_for_all_classes[:, estimator.classes_] = predictions
            predictions = predictions_for_all_classes
    return predictions, test


def _check_is_permutation(indices, n_samples):
    """Check whether indices is a reordering of the array np.arange(n_samples)

    Parameters
    ----------
    indices : ndarray
        integer array to test
    n_samples : int
        number of expected elements

    Returns
    -------
    is_partition : bool
        True iff sorted(indices) is np.arange(n)
    """
    if len(indices) != n_samples:
        return False
    hit = np.zeros(n_samples, dtype=bool)
    hit[indices] = True
    if not np.all(hit):
        return False
    return True


def _index_param_value(X, v, indices):
    """Private helper function for parameter value indexing."""
    if not _is_arraylike(v) or _num_samples(v) != _num_samples(X):
        # pass through: skip indexing
        return v
    if sp.issparse(v):
        v = v.tocsr()
    return safe_indexing(v, indices)


def permutation_test_score(estimator, X, y, groups=None, cv='warn',
                           n_permutations=100, n_jobs=1, random_state=0,
                           verbose=0, scoring=None):
    """Evaluate the significance of a cross-validated score with permutations

    Read more in the :ref:`User Guide <cross_validation>`.

    Parameters
    ----------
    estimator : estimator object implementing 'fit'
        The object to use to fit the data.

    X : array-like of shape at least 2D
        The data to fit.

    y : array-like
        The target variable to try to predict in the case of
        supervised learning.

    groups : array-like, with shape (n_samples,), optional
        Labels to constrain permutation within groups, i.e. ``y`` values
        are permuted among samples with the same group identifier.
        When not specified, ``y`` values are permuted among all samples.

        When a grouped cross-validator is used, the group labels are
        also passed on to the ``split`` method of the cross-validator. The
        cross-validator uses them for grouping the samples  while splitting
        the dataset into train/test set.

    scoring : string, callable or None, optional, default: None
        A single string (see :ref:`scoring_parameter`) or a callable
        (see :ref:`scoring`) to evaluate the predictions on the test set.

        If None the estimator's default scorer, if available, is used.

    cv : int, cross-validation generator or an iterable, optional
        Determines the cross-validation splitting strategy.
        Possible inputs for cv are:

        - None, to use the default 3-fold cross validation,
        - integer, to specify the number of folds in a `(Stratified)KFold`,
        - An object to be used as a cross-validation generator.
        - An iterable yielding train, test splits.

        For integer/None inputs, if the estimator is a classifier and ``y`` is
        either binary or multiclass, :class:`StratifiedKFold` is used. In all
        other cases, :class:`KFold` is used.

        Refer :ref:`User Guide <cross_validation>` for the various
        cross-validation strategies that can be used here.

        .. versionchanged:: 0.20
            ``cv`` default value if None will change from 3-fold to 5-fold
            in v0.22.

    n_permutations : integer, optional
        Number of times to permute ``y``.

    n_jobs : integer, optional
        The number of CPUs to use to do the computation. -1 means
        'all CPUs'.

    random_state : int, RandomState instance or None, optional (default=0)
        If int, random_state is the seed used by the random number generator;
        If RandomState instance, random_state is the random number generator;
        If None, the random number generator is the RandomState instance used
        by `np.random`.

    verbose : integer, optional
        The verbosity level.

    Returns
    -------
    score : float
        The true score without permuting targets.

    permutation_scores : array, shape (n_permutations,)
        The scores obtained for each permutations.

    pvalue : float
        The p-value, which approximates the probability that the score would
        be obtained by chance. This is calculated as:

        `(C + 1) / (n_permutations + 1)`

        Where C is the number of permutations whose score >= the true score.

        The best possible p-value is 1/(n_permutations + 1), the worst is 1.0.

    Notes
    -----
    This function implements Test 1 in:

        Ojala and Garriga. Permutation Tests for Studying Classifier
        Performance.  The Journal of Machine Learning Research (2010)
        vol. 11

    """
    X, y, groups = indexable(X, y, groups)

    cv = check_cv(cv, y, classifier=is_classifier(estimator))
    scorer = check_scoring(estimator, scoring=scoring)
    random_state = check_random_state(random_state)

    # We clone the estimator to make sure that all the folds are
    # independent, and that it is pickle-able.
    score = _permutation_test_score(clone(estimator), X, y, groups, cv, scorer)
    permutation_scores = Parallel(n_jobs=n_jobs, verbose=verbose)(
        delayed(_permutation_test_score)(
            clone(estimator), X, _shuffle(y, groups, random_state),
            groups, cv, scorer)
        for _ in range(n_permutations))
    permutation_scores = np.array(permutation_scores)
    pvalue = (np.sum(permutation_scores >= score) + 1.0) / (n_permutations + 1)
    return score, permutation_scores, pvalue


def _permutation_test_score(estimator, X, y, groups, cv, scorer):
    """Auxiliary function for permutation_test_score"""
    avg_score = []
    for train, test in cv.split(X, y, groups):
        X_train, y_train = _safe_split(estimator, X, y, train)
        X_test, y_test = _safe_split(estimator, X, y, test, train)
        estimator.fit(X_train, y_train)
        avg_score.append(scorer(estimator, X_test, y_test))
    return np.mean(avg_score)


def _shuffle(y, groups, random_state):
    """Return a shuffled copy of y eventually shuffle among same groups."""
    if groups is None:
        indices = random_state.permutation(len(y))
    else:
        indices = np.arange(len(groups))
        for group in np.unique(groups):
            this_mask = (groups == group)
            indices[this_mask] = random_state.permutation(indices[this_mask])
    return safe_indexing(y, indices)


def learning_curve(estimator, X, y, groups=None,
                   train_sizes=np.linspace(0.1, 1.0, 5), cv='warn',
                   scoring=None, exploit_incremental_learning=False, n_jobs=1,
                   pre_dispatch="all", verbose=0, shuffle=False,
                   random_state=None,  error_score='raise-deprecating'):
    """Learning curve.

    Determines cross-validated training and test scores for different training
    set sizes.

    A cross-validation generator splits the whole dataset k times in training
    and test data. Subsets of the training set with varying sizes will be used
    to train the estimator and a score for each training subset size and the
    test set will be computed. Afterwards, the scores will be averaged over
    all k runs for each training subset size.

    Read more in the :ref:`User Guide <learning_curve>`.

    Parameters
    ----------
    estimator : object type that implements the "fit" and "predict" methods
        An object of that type which is cloned for each validation.

    X : array-like, shape (n_samples, n_features)
        Training vector, where n_samples is the number of samples and
        n_features is the number of features.

    y : array-like, shape (n_samples) or (n_samples, n_features), optional
        Target relative to X for classification or regression;
        None for unsupervised learning.

    groups : array-like, with shape (n_samples,), optional
        Group labels for the samples used while splitting the dataset into
        train/test set.

    train_sizes : array-like, shape (n_ticks,), dtype float or int
        Relative or absolute numbers of training examples that will be used to
        generate the learning curve. If the dtype is float, it is regarded as a
        fraction of the maximum size of the training set (that is determined
        by the selected validation method), i.e. it has to be within (0, 1].
        Otherwise it is interpreted as absolute sizes of the training sets.
        Note that for classification the number of samples usually have to
        be big enough to contain at least one sample from each class.
        (default: np.linspace(0.1, 1.0, 5))

    cv : int, cross-validation generator or an iterable, optional
        Determines the cross-validation splitting strategy.
        Possible inputs for cv are:

        - None, to use the default 3-fold cross validation,
        - integer, to specify the number of folds in a `(Stratified)KFold`,
        - An object to be used as a cross-validation generator.
        - An iterable yielding train, test splits.

        For integer/None inputs, if the estimator is a classifier and ``y`` is
        either binary or multiclass, :class:`StratifiedKFold` is used. In all
        other cases, :class:`KFold` is used.

        Refer :ref:`User Guide <cross_validation>` for the various
        cross-validation strategies that can be used here.

        .. versionchanged:: 0.20
            ``cv`` default value if None will change from 3-fold to 5-fold
            in v0.22.

    scoring : string, callable or None, optional, default: None
        A string (see model evaluation documentation) or
        a scorer callable object / function with signature
        ``scorer(estimator, X, y)``.

    exploit_incremental_learning : boolean, optional, default: False
        If the estimator supports incremental learning, this will be
        used to speed up fitting for different training set sizes.

    n_jobs : integer, optional
        Number of jobs to run in parallel (default 1).

    pre_dispatch : integer or string, optional
        Number of predispatched jobs for parallel execution (default is
        all). The option can reduce the allocated memory. The string can
        be an expression like '2*n_jobs'.

    verbose : integer, optional
        Controls the verbosity: the higher, the more messages.

    shuffle : boolean, optional
        Whether to shuffle training data before taking prefixes of it
        based on``train_sizes``.

    random_state : int, RandomState instance or None, optional (default=None)
        If int, random_state is the seed used by the random number generator;
        If RandomState instance, random_state is the random number generator;
        If None, the random number generator is the RandomState instance used
        by `np.random`. Used when ``shuffle`` is True.

    error_score : 'raise' | 'raise-deprecating' or numeric
        Value to assign to the score if an error occurs in estimator fitting.
        If set to 'raise', the error is raised.
        If set to 'raise-deprecating', a FutureWarning is printed before the
        error is raised.
        If a numeric value is given, FitFailedWarning is raised. This parameter
        does not affect the refit step, which will always raise the error.
        Default is 'raise-deprecating' but from version 0.22 it will change
        to np.nan.

    Returns
    -------
    train_sizes_abs : array, shape (n_unique_ticks,), dtype int
        Numbers of training examples that has been used to generate the
        learning curve. Note that the number of ticks might be less
        than n_ticks because duplicate entries will be removed.

    train_scores : array, shape (n_ticks, n_cv_folds)
        Scores on training sets.

    test_scores : array, shape (n_ticks, n_cv_folds)
        Scores on test set.

    Notes
    -----
    See :ref:`examples/model_selection/plot_learning_curve.py
    <sphx_glr_auto_examples_model_selection_plot_learning_curve.py>`
    """
    if exploit_incremental_learning and not hasattr(estimator, "partial_fit"):
        raise ValueError("An estimator must support the partial_fit interface "
                         "to exploit incremental learning")
    X, y, groups = indexable(X, y, groups)

    cv = check_cv(cv, y, classifier=is_classifier(estimator))
    # Store it as list as we will be iterating over the list multiple times
    cv_iter = list(cv.split(X, y, groups))

    scorer = check_scoring(estimator, scoring=scoring)

    n_max_training_samples = len(cv_iter[0][0])
    # Because the lengths of folds can be significantly different, it is
    # not guaranteed that we use all of the available training data when we
    # use the first 'n_max_training_samples' samples.
    train_sizes_abs = _translate_train_sizes(train_sizes,
                                             n_max_training_samples)
    n_unique_ticks = train_sizes_abs.shape[0]
    if verbose > 0:
        print("[learning_curve] Training set sizes: " + str(train_sizes_abs))

    parallel = Parallel(n_jobs=n_jobs, pre_dispatch=pre_dispatch,
                        verbose=verbose)

    if shuffle:
        rng = check_random_state(random_state)
        cv_iter = ((rng.permutation(train), test) for train, test in cv_iter)

    if exploit_incremental_learning:
        classes = np.unique(y) if is_classifier(estimator) else None
        out = parallel(delayed(_incremental_fit_estimator)(
            clone(estimator), X, y, classes, train, test, train_sizes_abs,
            scorer, verbose) for train, test in cv_iter)
    else:
        train_test_proportions = []
        for train, test in cv_iter:
            for n_train_samples in train_sizes_abs:
                train_test_proportions.append((train[:n_train_samples], test))

        out = parallel(delayed(_fit_and_score)(
            clone(estimator), X, y, scorer, train, test, verbose,
            parameters=None, fit_params=None, return_train_score=True,
            error_score=error_score)
            for train, test in train_test_proportions)
        out = np.array(out)
        n_cv_folds = out.shape[0] // n_unique_ticks
        out = out.reshape(n_cv_folds, n_unique_ticks, 2)

    out = np.asarray(out).transpose((2, 1, 0))

    return train_sizes_abs, out[0], out[1]


def _translate_train_sizes(train_sizes, n_max_training_samples):
    """Determine absolute sizes of training subsets and validate 'train_sizes'.

    Examples:
        _translate_train_sizes([0.5, 1.0], 10) -> [5, 10]
        _translate_train_sizes([5, 10], 10) -> [5, 10]

    Parameters
    ----------
    train_sizes : array-like, shape (n_ticks,), dtype float or int
        Numbers of training examples that will be used to generate the
        learning curve. If the dtype is float, it is regarded as a
        fraction of 'n_max_training_samples', i.e. it has to be within (0, 1].

    n_max_training_samples : int
        Maximum number of training samples (upper bound of 'train_sizes').

    Returns
    -------
    train_sizes_abs : array, shape (n_unique_ticks,), dtype int
        Numbers of training examples that will be used to generate the
        learning curve. Note that the number of ticks might be less
        than n_ticks because duplicate entries will be removed.
    """
    train_sizes_abs = np.asarray(train_sizes)
    n_ticks = train_sizes_abs.shape[0]
    n_min_required_samples = np.min(train_sizes_abs)
    n_max_required_samples = np.max(train_sizes_abs)
    if np.issubdtype(train_sizes_abs.dtype, np.floating):
        if n_min_required_samples <= 0.0 or n_max_required_samples > 1.0:
            raise ValueError("train_sizes has been interpreted as fractions "
                             "of the maximum number of training samples and "
                             "must be within (0, 1], but is within [%f, %f]."
                             % (n_min_required_samples,
                                n_max_required_samples))
        train_sizes_abs = (train_sizes_abs * n_max_training_samples).astype(
                             dtype=np.int, copy=False)
        train_sizes_abs = np.clip(train_sizes_abs, 1,
                                  n_max_training_samples)
    else:
        if (n_min_required_samples <= 0 or
                n_max_required_samples > n_max_training_samples):
            raise ValueError("train_sizes has been interpreted as absolute "
                             "numbers of training samples and must be within "
                             "(0, %d], but is within [%d, %d]."
                             % (n_max_training_samples,
                                n_min_required_samples,
                                n_max_required_samples))

    train_sizes_abs = np.unique(train_sizes_abs)
    if n_ticks > train_sizes_abs.shape[0]:
        warnings.warn("Removed duplicate entries from 'train_sizes'. Number "
                      "of ticks will be less than the size of "
                      "'train_sizes' %d instead of %d)."
                      % (train_sizes_abs.shape[0], n_ticks), RuntimeWarning)

    return train_sizes_abs


def _incremental_fit_estimator(estimator, X, y, classes, train, test,
                               train_sizes, scorer, verbose):
    """Train estimator on training subsets incrementally and compute scores."""
    train_scores, test_scores = [], []
    partitions = zip(train_sizes, np.split(train, train_sizes)[:-1])
    for n_train_samples, partial_train in partitions:
        train_subset = train[:n_train_samples]
        X_train, y_train = _safe_split(estimator, X, y, train_subset)
        X_partial_train, y_partial_train = _safe_split(estimator, X, y,
                                                       partial_train)
        X_test, y_test = _safe_split(estimator, X, y, test, train_subset)
        if y_partial_train is None:
            estimator.partial_fit(X_partial_train, classes=classes)
        else:
            estimator.partial_fit(X_partial_train, y_partial_train,
                                  classes=classes)
        train_scores.append(_score(estimator, X_train, y_train, scorer))
        test_scores.append(_score(estimator, X_test, y_test, scorer))
    return np.array((train_scores, test_scores)).T


def validation_curve(estimator, X, y, param_name, param_range, groups=None,
<<<<<<< HEAD
                     cv=None, scoring=None, n_jobs=1, pre_dispatch="all",
                     verbose=0, error_score='raise-deprecating'):
=======
                     cv='warn', scoring=None, n_jobs=1, pre_dispatch="all",
                     verbose=0):
>>>>>>> 2887892a
    """Validation curve.

    Determine training and test scores for varying parameter values.

    Compute scores for an estimator with different values of a specified
    parameter. This is similar to grid search with one parameter. However, this
    will also compute training scores and is merely a utility for plotting the
    results.

    Read more in the :ref:`User Guide <learning_curve>`.

    Parameters
    ----------
    estimator : object type that implements the "fit" and "predict" methods
        An object of that type which is cloned for each validation.

    X : array-like, shape (n_samples, n_features)
        Training vector, where n_samples is the number of samples and
        n_features is the number of features.

    y : array-like, shape (n_samples) or (n_samples, n_features), optional
        Target relative to X for classification or regression;
        None for unsupervised learning.

    param_name : string
        Name of the parameter that will be varied.

    param_range : array-like, shape (n_values,)
        The values of the parameter that will be evaluated.

    groups : array-like, with shape (n_samples,), optional
        Group labels for the samples used while splitting the dataset into
        train/test set.

    cv : int, cross-validation generator or an iterable, optional
        Determines the cross-validation splitting strategy.
        Possible inputs for cv are:

        - None, to use the default 3-fold cross validation,
        - integer, to specify the number of folds in a `(Stratified)KFold`,
        - An object to be used as a cross-validation generator.
        - An iterable yielding train, test splits.

        For integer/None inputs, if the estimator is a classifier and ``y`` is
        either binary or multiclass, :class:`StratifiedKFold` is used. In all
        other cases, :class:`KFold` is used.

        Refer :ref:`User Guide <cross_validation>` for the various
        cross-validation strategies that can be used here.

        .. versionchanged:: 0.20
            ``cv`` default value if None will change from 3-fold to 5-fold
            in v0.22.

    scoring : string, callable or None, optional, default: None
        A string (see model evaluation documentation) or
        a scorer callable object / function with signature
        ``scorer(estimator, X, y)``.

    n_jobs : integer, optional
        Number of jobs to run in parallel (default 1).

    pre_dispatch : integer or string, optional
        Number of predispatched jobs for parallel execution (default is
        all). The option can reduce the allocated memory. The string can
        be an expression like '2*n_jobs'.

    verbose : integer, optional
        Controls the verbosity: the higher, the more messages.

    error_score : 'raise' | 'raise-deprecating' or numeric
        Value to assign to the score if an error occurs in estimator fitting.
        If set to 'raise', the error is raised.
        If set to 'raise-deprecating', a FutureWarning is printed before the
        error is raised.
        If a numeric value is given, FitFailedWarning is raised. This parameter
        does not affect the refit step, which will always raise the error.
        Default is 'raise-deprecating' but from version 0.22 it will change
        to np.nan.

    Returns
    -------
    train_scores : array, shape (n_ticks, n_cv_folds)
        Scores on training sets.

    test_scores : array, shape (n_ticks, n_cv_folds)
        Scores on test set.

    Notes
    -----
    See :ref:`sphx_glr_auto_examples_model_selection_plot_validation_curve.py`

    """
    X, y, groups = indexable(X, y, groups)

    cv = check_cv(cv, y, classifier=is_classifier(estimator))
    scorer = check_scoring(estimator, scoring=scoring)

    parallel = Parallel(n_jobs=n_jobs, pre_dispatch=pre_dispatch,
                        verbose=verbose)
    out = parallel(delayed(_fit_and_score)(
        clone(estimator), X, y, scorer, train, test, verbose,
        parameters={param_name: v}, fit_params=None, return_train_score=True,
        error_score=error_score)
        # NOTE do not change order of iteration to allow one time cv splitters
        for train, test in cv.split(X, y, groups) for v in param_range)
    out = np.asarray(out)
    n_params = len(param_range)
    n_cv_folds = out.shape[0] // n_params
    out = out.reshape(n_cv_folds, n_params, 2).transpose((2, 1, 0))

    return out[0], out[1]


def _aggregate_score_dicts(scores):
    """Aggregate the list of dict to dict of np ndarray

    The aggregated output of _fit_and_score will be a list of dict
    of form [{'prec': 0.1, 'acc':1.0}, {'prec': 0.1, 'acc':1.0}, ...]
    Convert it to a dict of array {'prec': np.array([0.1 ...]), ...}

    Parameters
    ----------

    scores : list of dict
        List of dicts of the scores for all scorers. This is a flat list,
        assumed originally to be of row major order.

    Example
    -------

    >>> scores = [{'a': 1, 'b':10}, {'a': 2, 'b':2}, {'a': 3, 'b':3},
    ...           {'a': 10, 'b': 10}]                         # doctest: +SKIP
    >>> _aggregate_score_dicts(scores)                        # doctest: +SKIP
    {'a': array([1, 2, 3, 10]),
     'b': array([10, 2, 3, 10])}
    """
    out = {}
    for key in scores[0]:
        out[key] = np.asarray([score[key] for score in scores])
    return out<|MERGE_RESOLUTION|>--- conflicted
+++ resolved
@@ -1323,13 +1323,8 @@
 
 
 def validation_curve(estimator, X, y, param_name, param_range, groups=None,
-<<<<<<< HEAD
-                     cv=None, scoring=None, n_jobs=1, pre_dispatch="all",
+                     cv='warn', scoring=None, n_jobs=1, pre_dispatch="all",
                      verbose=0, error_score='raise-deprecating'):
-=======
-                     cv='warn', scoring=None, n_jobs=1, pre_dispatch="all",
-                     verbose=0):
->>>>>>> 2887892a
     """Validation curve.
 
     Determine training and test scores for varying parameter values.
