"""
The :mod:`sklearn.model_selection._validation` module includes classes and
functions to validate the model.
"""

# Author: Alexandre Gramfort <alexandre.gramfort@inria.fr>
#         Gael Varoquaux <gael.varoquaux@normalesup.org>
#         Olivier Grisel <olivier.grisel@ensta.org>
#         Raghav RV <rvraghav93@gmail.com>
# License: BSD 3 clause

from __future__ import print_function
from __future__ import division

import warnings
import numbers
import time

import numpy as np
import scipy.sparse as sp

from ..base import is_classifier, clone
from ..utils import indexable, check_random_state, safe_indexing
from ..utils.deprecation import DeprecationDict
from ..utils.validation import _is_arraylike, _num_samples
from ..utils.metaestimators import _safe_split
from ..externals.joblib import Parallel, delayed, logger
from ..externals.six.moves import zip
from ..metrics.scorer import check_scoring, _check_multimetric_scoring
from ..exceptions import FitFailedWarning
from ._split import check_cv
from ..preprocessing import LabelEncoder


__all__ = ['cross_validate', 'cross_val_score', 'cross_val_predict',
           'permutation_test_score', 'learning_curve', 'validation_curve']


def cross_validate(estimator, X, y=None, groups=None, scoring=None, cv=None,
                   n_jobs=1, verbose=0, fit_params=None,
<<<<<<< HEAD
                   pre_dispatch='2*n_jobs', return_train_score=True,
                   return_estimator=False):
=======
                   pre_dispatch='2*n_jobs', return_train_score="warn"):
>>>>>>> 45d1dd2e
    """Evaluate metric(s) by cross-validation and also record fit/score times.

    Read more in the :ref:`User Guide <multimetric_cross_validation>`.

    Parameters
    ----------
    estimator : estimator object implementing 'fit'
        The object to use to fit the data.

    X : array-like
        The data to fit. Can be for example a list, or an array.

    y : array-like, optional, default: None
        The target variable to try to predict in the case of
        supervised learning.

    groups : array-like, with shape (n_samples,), optional
        Group labels for the samples used while splitting the dataset into
        train/test set.

    scoring : string, callable, list/tuple, dict or None, default: None
        A single string (see :ref:`scoring_parameter`) or a callable
        (see :ref:`scoring`) to evaluate the predictions on the test set.

        For evaluating multiple metrics, either give a list of (unique) strings
        or a dict with names as keys and callables as values.

        NOTE that when using custom scorers, each scorer should return a single
        value. Metric functions returning a list/array of values can be wrapped
        into multiple scorers that return one value each.

        See :ref:`multimetric_grid_search` for an example.

        If None, the estimator's default scorer (if available) is used.

    cv : int, cross-validation generator or an iterable, optional
        Determines the cross-validation splitting strategy.
        Possible inputs for cv are:
          - None, to use the default 3-fold cross validation,
          - integer, to specify the number of folds in a `(Stratified)KFold`,
          - An object to be used as a cross-validation generator.
          - An iterable yielding train, test splits.

        For integer/None inputs, if the estimator is a classifier and ``y`` is
        either binary or multiclass, :class:`StratifiedKFold` is used. In all
        other cases, :class:`KFold` is used.

        Refer :ref:`User Guide <cross_validation>` for the various
        cross-validation strategies that can be used here.

    n_jobs : integer, optional
        The number of CPUs to use to do the computation. -1 means
        'all CPUs'.

    verbose : integer, optional
        The verbosity level.

    fit_params : dict, optional
        Parameters to pass to the fit method of the estimator.

    pre_dispatch : int, or string, optional
        Controls the number of jobs that get dispatched during parallel
        execution. Reducing this number can be useful to avoid an
        explosion of memory consumption when more jobs get dispatched
        than CPUs can process. This parameter can be:

            - None, in which case all the jobs are immediately
              created and spawned. Use this for lightweight and
              fast-running jobs, to avoid delays due to on-demand
              spawning of the jobs

            - An int, giving the exact number of total jobs that are
              spawned

            - A string, giving an expression as a function of n_jobs,
              as in '2*n_jobs'

    return_train_score : boolean, optional
        Whether to include train scores.

        Current default is ``'warn'``, which behaves as ``True`` in addition
        to raising a warning when a training score is looked up.
        That default will be changed to ``False`` in 0.21.
        Computing training scores is used to get insights on how different
        parameter settings impact the overfitting/underfitting trade-off.
        However computing the scores on the training set can be computationally
        expensive and is not strictly required to select the parameters that
        yield the best generalization performance.

    return_estimator : boolean, default False
        Whether to return the estimators fitted on each split.

    Returns
    -------
    scores : dict of float arrays of shape=(n_splits,)
        Array of scores of the estimator for each run of the cross validation.

        A dict of arrays containing the score/time arrays for each scorer is
        returned. The possible keys for this ``dict`` are:

            ``test_score``
                The score array for test scores on each cv split.
            ``train_score``
                The score array for train scores on each cv split.
                This is available only if ``return_train_score`` parameter
                is ``True``.
            ``fit_time``
                The time for fitting the estimator on the train
                set for each cv split.
            ``score_time``
                The time for scoring the estimator on the test set for each
                cv split. (Note time for scoring on the train set is not
                included even if ``return_train_score`` is set to ``True``
            ``estimator``
                The estimator objects for each cv split.

    Examples
    --------
    >>> from sklearn import datasets, linear_model
    >>> from sklearn.model_selection import cross_validate
    >>> from sklearn.metrics.scorer import make_scorer
    >>> from sklearn.metrics import confusion_matrix
    >>> from sklearn.svm import LinearSVC
    >>> diabetes = datasets.load_diabetes()
    >>> X = diabetes.data[:150]
    >>> y = diabetes.target[:150]
    >>> lasso = linear_model.Lasso()

    Single metric evaluation using ``cross_validate``

    >>> cv_results = cross_validate(lasso, X, y, return_train_score=False)
    >>> sorted(cv_results.keys())                         # doctest: +ELLIPSIS
    ['fit_time', 'score_time', 'test_score']
    >>> cv_results['test_score']    # doctest: +ELLIPSIS +NORMALIZE_WHITESPACE
    array([ 0.33...,  0.08...,  0.03...])

    Multiple metric evaluation using ``cross_validate``
    (please refer the ``scoring`` parameter doc for more information)

    >>> scores = cross_validate(lasso, X, y,
    ...                         scoring=('r2', 'neg_mean_squared_error'))
    >>> print(scores['test_neg_mean_squared_error'])      # doctest: +ELLIPSIS
    [-3635.5... -3573.3... -6114.7...]
    >>> print(scores['train_r2'])                         # doctest: +ELLIPSIS
    [ 0.28...  0.39...  0.22...]

    See Also
    ---------
    :func:`sklearn.model_selection.cross_val_score`:
        Run cross-validation for single metric evaluation.

    :func:`sklearn.metrics.make_scorer`:
        Make a scorer from a performance metric or loss function.

    """
    X, y, groups = indexable(X, y, groups)

    cv = check_cv(cv, y, classifier=is_classifier(estimator))
    scorers, _ = _check_multimetric_scoring(estimator, scoring=scoring)

    # We clone the estimator to make sure that all the folds are
    # independent, and that it is pickle-able.
    parallel = Parallel(n_jobs=n_jobs, verbose=verbose,
                        pre_dispatch=pre_dispatch)
    scores = parallel(
        delayed(_fit_and_score)(
            clone(estimator), X, y, scorers, train, test, verbose, None,
            fit_params, return_train_score=return_train_score,
            return_times=True, return_estimator=return_estimator)
        for train, test in cv.split(X, y, groups))

    zipped_scores = list(zip(*scores))
    if return_train_score:
        train_scores = zipped_scores.pop(0)
        train_scores = _aggregate_score_dicts(train_scores)
    if return_estimator:
        fitted_estimators = zipped_scores.pop()
    test_scores, fit_times, score_times = zipped_scores
    test_scores = _aggregate_score_dicts(test_scores)

    # TODO: replace by a dict in 0.21
    ret = DeprecationDict() if return_train_score == 'warn' else {}
    ret['fit_time'] = np.array(fit_times)
    ret['score_time'] = np.array(score_times)

    if return_estimator:
        ret['estimator'] = fitted_estimators

    for name in scorers:
        ret['test_%s' % name] = np.array(test_scores[name])
        if return_train_score:
            key = 'train_%s' % name
            ret[key] = np.array(train_scores[name])
            if return_train_score == 'warn':
                message = (
                    'You are accessing a training score ({!r}), '
                    'which will not be available by default '
                    'any more in 0.21. If you need training scores, '
                    'please set return_train_score=True').format(key)
                # warn on key access
                ret.add_warning(key, message, FutureWarning)

    return ret


def cross_val_score(estimator, X, y=None, groups=None, scoring=None, cv=None,
                    n_jobs=1, verbose=0, fit_params=None,
                    pre_dispatch='2*n_jobs'):
    """Evaluate a score by cross-validation

    Read more in the :ref:`User Guide <cross_validation>`.

    Parameters
    ----------
    estimator : estimator object implementing 'fit'
        The object to use to fit the data.

    X : array-like
        The data to fit. Can be for example a list, or an array.

    y : array-like, optional, default: None
        The target variable to try to predict in the case of
        supervised learning.

    groups : array-like, with shape (n_samples,), optional
        Group labels for the samples used while splitting the dataset into
        train/test set.

    scoring : string, callable or None, optional, default: None
        A string (see model evaluation documentation) or
        a scorer callable object / function with signature
        ``scorer(estimator, X, y)``.

    cv : int, cross-validation generator or an iterable, optional
        Determines the cross-validation splitting strategy.
        Possible inputs for cv are:

        - None, to use the default 3-fold cross validation,
        - integer, to specify the number of folds in a `(Stratified)KFold`,
        - An object to be used as a cross-validation generator.
        - An iterable yielding train, test splits.

        For integer/None inputs, if the estimator is a classifier and ``y`` is
        either binary or multiclass, :class:`StratifiedKFold` is used. In all
        other cases, :class:`KFold` is used.

        Refer :ref:`User Guide <cross_validation>` for the various
        cross-validation strategies that can be used here.

    n_jobs : integer, optional
        The number of CPUs to use to do the computation. -1 means
        'all CPUs'.

    verbose : integer, optional
        The verbosity level.

    fit_params : dict, optional
        Parameters to pass to the fit method of the estimator.

    pre_dispatch : int, or string, optional
        Controls the number of jobs that get dispatched during parallel
        execution. Reducing this number can be useful to avoid an
        explosion of memory consumption when more jobs get dispatched
        than CPUs can process. This parameter can be:

            - None, in which case all the jobs are immediately
              created and spawned. Use this for lightweight and
              fast-running jobs, to avoid delays due to on-demand
              spawning of the jobs

            - An int, giving the exact number of total jobs that are
              spawned

            - A string, giving an expression as a function of n_jobs,
              as in '2*n_jobs'

    Returns
    -------
    scores : array of float, shape=(len(list(cv)),)
        Array of scores of the estimator for each run of the cross validation.

    Examples
    --------
    >>> from sklearn import datasets, linear_model
    >>> from sklearn.model_selection import cross_val_score
    >>> diabetes = datasets.load_diabetes()
    >>> X = diabetes.data[:150]
    >>> y = diabetes.target[:150]
    >>> lasso = linear_model.Lasso()
    >>> print(cross_val_score(lasso, X, y))  # doctest: +ELLIPSIS
    [ 0.33150734  0.08022311  0.03531764]

    See Also
    ---------
    :func:`sklearn.model_selection.cross_validate`:
        To run cross-validation on multiple metrics and also to return
        train scores, fit times and score times.

    :func:`sklearn.metrics.make_scorer`:
        Make a scorer from a performance metric or loss function.

    """
    # To ensure multimetric format is not supported
    scorer = check_scoring(estimator, scoring=scoring)

    cv_results = cross_validate(estimator=estimator, X=X, y=y, groups=groups,
                                scoring={'score': scorer}, cv=cv,
                                return_train_score=False,
                                n_jobs=n_jobs, verbose=verbose,
                                fit_params=fit_params,
                                pre_dispatch=pre_dispatch)
    return cv_results['test_score']


def _fit_and_score(estimator, X, y, scorer, train, test, verbose,
                   parameters, fit_params, return_train_score=False,
                   return_parameters=False, return_n_test_samples=False,
                   return_times=False, return_estimator=False,
                   error_score='raise'):
    """Fit estimator and compute scores for a given dataset split.

    Parameters
    ----------
    estimator : estimator object implementing 'fit'
        The object to use to fit the data.

    X : array-like of shape at least 2D
        The data to fit.

    y : array-like, optional, default: None
        The target variable to try to predict in the case of
        supervised learning.

    scorer : A single callable or dict mapping scorer name to the callable
        If it is a single callable, the return value for ``train_scores`` and
        ``test_scores`` is a single float.

        For a dict, it should be one mapping the scorer name to the scorer
        callable object / function.

        The callable object / fn should have signature
        ``scorer(estimator, X, y)``.

    train : array-like, shape (n_train_samples,)
        Indices of training samples.

    test : array-like, shape (n_test_samples,)
        Indices of test samples.

    verbose : integer
        The verbosity level.

    error_score : 'raise' (default) or numeric
        Value to assign to the score if an error occurs in estimator fitting.
        If set to 'raise', the error is raised. If a numeric value is given,
        FitFailedWarning is raised. This parameter does not affect the refit
        step, which will always raise the error.

    parameters : dict or None
        Parameters to be set on the estimator.

    fit_params : dict or None
        Parameters that will be passed to ``estimator.fit``.

    return_train_score : boolean, optional, default: False
        Compute and return score on training set.

    return_parameters : boolean, optional, default: False
        Return parameters that has been used for the estimator.

    return_n_test_samples : boolean, optional, default: False
        Whether to return the ``n_test_samples``

    return_times : boolean, optional, default: False
        Whether to return the fit/score times.

    return_estimator : boolean, optional, default: False
        Whether to return the fitted estimator.

    Returns
    -------
    train_scores : dict of scorer name -> float, optional
        Score on training set (for all the scorers),
        returned only if `return_train_score` is `True`.

    test_scores : dict of scorer name -> float, optional
        Score on testing set (for all the scorers).

    n_test_samples : int
        Number of test samples.

    fit_time : float
        Time spent for fitting in seconds.

    score_time : float
        Time spent for scoring in seconds.

    parameters : dict or None, optional
        The parameters that have been evaluated.

    estimator : estimator object
        The fitted estimator
    """
    if verbose > 1:
        if parameters is None:
            msg = ''
        else:
            msg = '%s' % (', '.join('%s=%s' % (k, v)
                          for k, v in parameters.items()))
        print("[CV] %s %s" % (msg, (64 - len(msg)) * '.'))

    # Adjust length of sample weights
    fit_params = fit_params if fit_params is not None else {}
    fit_params = dict([(k, _index_param_value(X, v, train))
                      for k, v in fit_params.items()])

    test_scores = {}
    train_scores = {}
    if parameters is not None:
        estimator.set_params(**parameters)

    start_time = time.time()

    X_train, y_train = _safe_split(estimator, X, y, train)
    X_test, y_test = _safe_split(estimator, X, y, test, train)

    is_multimetric = not callable(scorer)
    n_scorers = len(scorer.keys()) if is_multimetric else 1

    try:
        if y_train is None:
            estimator.fit(X_train, **fit_params)
        else:
            estimator.fit(X_train, y_train, **fit_params)

    except Exception as e:
        # Note fit time as time until error
        fit_time = time.time() - start_time
        score_time = 0.0
        if error_score == 'raise':
            raise
        elif isinstance(error_score, numbers.Number):
            if is_multimetric:
                test_scores = dict(zip(scorer.keys(),
                                   [error_score, ] * n_scorers))
                if return_train_score:
                    train_scores = dict(zip(scorer.keys(),
                                        [error_score, ] * n_scorers))
            else:
                test_scores = error_score
                if return_train_score:
                    train_scores = error_score
            warnings.warn("Classifier fit failed. The score on this train-test"
                          " partition for these parameters will be set to %f. "
                          "Details: \n%r" % (error_score, e), FitFailedWarning)
        else:
            raise ValueError("error_score must be the string 'raise' or a"
                             " numeric value. (Hint: if using 'raise', please"
                             " make sure that it has been spelled correctly.)")

    else:
        fit_time = time.time() - start_time
        # _score will return dict if is_multimetric is True
        test_scores = _score(estimator, X_test, y_test, scorer, is_multimetric)
        score_time = time.time() - start_time - fit_time
        if return_train_score:
            train_scores = _score(estimator, X_train, y_train, scorer,
                                  is_multimetric)

    if verbose > 2:
        if is_multimetric:
            for scorer_name, score in test_scores.items():
                msg += ", %s=%s" % (scorer_name, score)
        else:
            msg += ", score=%s" % test_scores
    if verbose > 1:
        total_time = score_time + fit_time
        end_msg = "%s, total=%s" % (msg, logger.short_format_time(total_time))
        print("[CV] %s %s" % ((64 - len(end_msg)) * '.', end_msg))

    ret = [train_scores, test_scores] if return_train_score else [test_scores]

    if return_n_test_samples:
        ret.append(_num_samples(X_test))
    if return_times:
        ret.extend([fit_time, score_time])
    if return_parameters:
        ret.append(parameters)
    if return_estimator:
        ret.append(estimator)
    return ret


def _score(estimator, X_test, y_test, scorer, is_multimetric=False):
    """Compute the score(s) of an estimator on a given test set.

    Will return a single float if is_multimetric is False and a dict of floats,
    if is_multimetric is True
    """
    if is_multimetric:
        return _multimetric_score(estimator, X_test, y_test, scorer)
    else:
        if y_test is None:
            score = scorer(estimator, X_test)
        else:
            score = scorer(estimator, X_test, y_test)

        if hasattr(score, 'item'):
            try:
                # e.g. unwrap memmapped scalars
                score = score.item()
            except ValueError:
                # non-scalar?
                pass

        if not isinstance(score, numbers.Number):
            raise ValueError("scoring must return a number, got %s (%s) "
                             "instead. (scorer=%r)"
                             % (str(score), type(score), scorer))
    return score


def _multimetric_score(estimator, X_test, y_test, scorers):
    """Return a dict of score for multimetric scoring"""
    scores = {}

    for name, scorer in scorers.items():
        if y_test is None:
            score = scorer(estimator, X_test)
        else:
            score = scorer(estimator, X_test, y_test)

        if hasattr(score, 'item'):
            try:
                # e.g. unwrap memmapped scalars
                score = score.item()
            except ValueError:
                # non-scalar?
                pass
        scores[name] = score

        if not isinstance(score, numbers.Number):
            raise ValueError("scoring must return a number, got %s (%s) "
                             "instead. (scorer=%s)"
                             % (str(score), type(score), name))
    return scores


def cross_val_predict(estimator, X, y=None, groups=None, cv=None, n_jobs=1,
                      verbose=0, fit_params=None, pre_dispatch='2*n_jobs',
                      method='predict'):
    """Generate cross-validated estimates for each input data point

    Read more in the :ref:`User Guide <cross_validation>`.

    Parameters
    ----------
    estimator : estimator object implementing 'fit' and 'predict'
        The object to use to fit the data.

    X : array-like
        The data to fit. Can be, for example a list, or an array at least 2d.

    y : array-like, optional, default: None
        The target variable to try to predict in the case of
        supervised learning.

    groups : array-like, with shape (n_samples,), optional
        Group labels for the samples used while splitting the dataset into
        train/test set.

    cv : int, cross-validation generator or an iterable, optional
        Determines the cross-validation splitting strategy.
        Possible inputs for cv are:

        - None, to use the default 3-fold cross validation,
        - integer, to specify the number of folds in a `(Stratified)KFold`,
        - An object to be used as a cross-validation generator.
        - An iterable yielding train, test splits.

        For integer/None inputs, if the estimator is a classifier and ``y`` is
        either binary or multiclass, :class:`StratifiedKFold` is used. In all
        other cases, :class:`KFold` is used.

        Refer :ref:`User Guide <cross_validation>` for the various
        cross-validation strategies that can be used here.

    n_jobs : integer, optional
        The number of CPUs to use to do the computation. -1 means
        'all CPUs'.

    verbose : integer, optional
        The verbosity level.

    fit_params : dict, optional
        Parameters to pass to the fit method of the estimator.

    pre_dispatch : int, or string, optional
        Controls the number of jobs that get dispatched during parallel
        execution. Reducing this number can be useful to avoid an
        explosion of memory consumption when more jobs get dispatched
        than CPUs can process. This parameter can be:

            - None, in which case all the jobs are immediately
              created and spawned. Use this for lightweight and
              fast-running jobs, to avoid delays due to on-demand
              spawning of the jobs

            - An int, giving the exact number of total jobs that are
              spawned

            - A string, giving an expression as a function of n_jobs,
              as in '2*n_jobs'

    method : string, optional, default: 'predict'
        Invokes the passed method name of the passed estimator. For
        method='predict_proba', the columns correspond to the classes
        in sorted order.

    Returns
    -------
    predictions : ndarray
        This is the result of calling ``method``

    Examples
    --------
    >>> from sklearn import datasets, linear_model
    >>> from sklearn.model_selection import cross_val_predict
    >>> diabetes = datasets.load_diabetes()
    >>> X = diabetes.data[:150]
    >>> y = diabetes.target[:150]
    >>> lasso = linear_model.Lasso()
    >>> y_pred = cross_val_predict(lasso, X, y)
    """
    X, y, groups = indexable(X, y, groups)

    cv = check_cv(cv, y, classifier=is_classifier(estimator))

    if method in ['decision_function', 'predict_proba', 'predict_log_proba']:
        le = LabelEncoder()
        y = le.fit_transform(y)

    # We clone the estimator to make sure that all the folds are
    # independent, and that it is pickle-able.
    parallel = Parallel(n_jobs=n_jobs, verbose=verbose,
                        pre_dispatch=pre_dispatch)
    prediction_blocks = parallel(delayed(_fit_and_predict)(
        clone(estimator), X, y, train, test, verbose, fit_params, method)
        for train, test in cv.split(X, y, groups))

    # Concatenate the predictions
    predictions = [pred_block_i for pred_block_i, _ in prediction_blocks]
    test_indices = np.concatenate([indices_i
                                   for _, indices_i in prediction_blocks])

    if not _check_is_permutation(test_indices, _num_samples(X)):
        raise ValueError('cross_val_predict only works for partitions')

    inv_test_indices = np.empty(len(test_indices), dtype=int)
    inv_test_indices[test_indices] = np.arange(len(test_indices))

    # Check for sparse predictions
    if sp.issparse(predictions[0]):
        predictions = sp.vstack(predictions, format=predictions[0].format)
    else:
        predictions = np.concatenate(predictions)
    return predictions[inv_test_indices]


def _fit_and_predict(estimator, X, y, train, test, verbose, fit_params,
                     method):
    """Fit estimator and predict values for a given dataset split.

    Read more in the :ref:`User Guide <cross_validation>`.

    Parameters
    ----------
    estimator : estimator object implementing 'fit' and 'predict'
        The object to use to fit the data.

    X : array-like of shape at least 2D
        The data to fit.

    y : array-like, optional, default: None
        The target variable to try to predict in the case of
        supervised learning.

    train : array-like, shape (n_train_samples,)
        Indices of training samples.

    test : array-like, shape (n_test_samples,)
        Indices of test samples.

    verbose : integer
        The verbosity level.

    fit_params : dict or None
        Parameters that will be passed to ``estimator.fit``.

    method : string
        Invokes the passed method name of the passed estimator.

    Returns
    -------
    predictions : sequence
        Result of calling 'estimator.method'

    test : array-like
        This is the value of the test parameter
    """
    # Adjust length of sample weights
    fit_params = fit_params if fit_params is not None else {}
    fit_params = dict([(k, _index_param_value(X, v, train))
                      for k, v in fit_params.items()])

    X_train, y_train = _safe_split(estimator, X, y, train)
    X_test, _ = _safe_split(estimator, X, y, test, train)

    if y_train is None:
        estimator.fit(X_train, **fit_params)
    else:
        estimator.fit(X_train, y_train, **fit_params)
    func = getattr(estimator, method)
    predictions = func(X_test)
    if method in ['decision_function', 'predict_proba', 'predict_log_proba']:
        n_classes = len(set(y))
        predictions_ = np.zeros((_num_samples(X_test), n_classes))
        if method == 'decision_function' and len(estimator.classes_) == 2:
            predictions_[:, estimator.classes_[-1]] = predictions
        else:
            predictions_[:, estimator.classes_] = predictions
        predictions = predictions_
    return predictions, test


def _check_is_permutation(indices, n_samples):
    """Check whether indices is a reordering of the array np.arange(n_samples)

    Parameters
    ----------
    indices : ndarray
        integer array to test
    n_samples : int
        number of expected elements

    Returns
    -------
    is_partition : bool
        True iff sorted(indices) is np.arange(n)
    """
    if len(indices) != n_samples:
        return False
    hit = np.zeros(n_samples, dtype=bool)
    hit[indices] = True
    if not np.all(hit):
        return False
    return True


def _index_param_value(X, v, indices):
    """Private helper function for parameter value indexing."""
    if not _is_arraylike(v) or _num_samples(v) != _num_samples(X):
        # pass through: skip indexing
        return v
    if sp.issparse(v):
        v = v.tocsr()
    return safe_indexing(v, indices)


def permutation_test_score(estimator, X, y, groups=None, cv=None,
                           n_permutations=100, n_jobs=1, random_state=0,
                           verbose=0, scoring=None):
    """Evaluate the significance of a cross-validated score with permutations

    Read more in the :ref:`User Guide <cross_validation>`.

    Parameters
    ----------
    estimator : estimator object implementing 'fit'
        The object to use to fit the data.

    X : array-like of shape at least 2D
        The data to fit.

    y : array-like
        The target variable to try to predict in the case of
        supervised learning.

    groups : array-like, with shape (n_samples,), optional
        Labels to constrain permutation within groups, i.e. ``y`` values
        are permuted among samples with the same group identifier.
        When not specified, ``y`` values are permuted among all samples.

        When a grouped cross-validator is used, the group labels are
        also passed on to the ``split`` method of the cross-validator. The
        cross-validator uses them for grouping the samples  while splitting
        the dataset into train/test set.

    scoring : string, callable or None, optional, default: None
        A single string (see :ref:`scoring_parameter`) or a callable
        (see :ref:`scoring`) to evaluate the predictions on the test set.

        If None the estimator's default scorer, if available, is used.

    cv : int, cross-validation generator or an iterable, optional
        Determines the cross-validation splitting strategy.
        Possible inputs for cv are:

        - None, to use the default 3-fold cross validation,
        - integer, to specify the number of folds in a `(Stratified)KFold`,
        - An object to be used as a cross-validation generator.
        - An iterable yielding train, test splits.

        For integer/None inputs, if the estimator is a classifier and ``y`` is
        either binary or multiclass, :class:`StratifiedKFold` is used. In all
        other cases, :class:`KFold` is used.

        Refer :ref:`User Guide <cross_validation>` for the various
        cross-validation strategies that can be used here.

    n_permutations : integer, optional
        Number of times to permute ``y``.

    n_jobs : integer, optional
        The number of CPUs to use to do the computation. -1 means
        'all CPUs'.

    random_state : int, RandomState instance or None, optional (default=0)
        If int, random_state is the seed used by the random number generator;
        If RandomState instance, random_state is the random number generator;
        If None, the random number generator is the RandomState instance used
        by `np.random`.

    verbose : integer, optional
        The verbosity level.

    Returns
    -------
    score : float
        The true score without permuting targets.

    permutation_scores : array, shape (n_permutations,)
        The scores obtained for each permutations.

    pvalue : float
        The p-value, which approximates the probability that the score would
        be obtained by chance. This is calculated as:

        `(C + 1) / (n_permutations + 1)`

        Where C is the number of permutations whose score >= the true score.

        The best possible p-value is 1/(n_permutations + 1), the worst is 1.0.

    Notes
    -----
    This function implements Test 1 in:

        Ojala and Garriga. Permutation Tests for Studying Classifier
        Performance.  The Journal of Machine Learning Research (2010)
        vol. 11

    """
    X, y, groups = indexable(X, y, groups)

    cv = check_cv(cv, y, classifier=is_classifier(estimator))
    scorer = check_scoring(estimator, scoring=scoring)
    random_state = check_random_state(random_state)

    # We clone the estimator to make sure that all the folds are
    # independent, and that it is pickle-able.
    score = _permutation_test_score(clone(estimator), X, y, groups, cv, scorer)
    permutation_scores = Parallel(n_jobs=n_jobs, verbose=verbose)(
        delayed(_permutation_test_score)(
            clone(estimator), X, _shuffle(y, groups, random_state),
            groups, cv, scorer)
        for _ in range(n_permutations))
    permutation_scores = np.array(permutation_scores)
    pvalue = (np.sum(permutation_scores >= score) + 1.0) / (n_permutations + 1)
    return score, permutation_scores, pvalue


permutation_test_score.__test__ = False  # to avoid a pb with nosetests


def _permutation_test_score(estimator, X, y, groups, cv, scorer):
    """Auxiliary function for permutation_test_score"""
    avg_score = []
    for train, test in cv.split(X, y, groups):
        X_train, y_train = _safe_split(estimator, X, y, train)
        X_test, y_test = _safe_split(estimator, X, y, test, train)
        estimator.fit(X_train, y_train)
        avg_score.append(scorer(estimator, X_test, y_test))
    return np.mean(avg_score)


def _shuffle(y, groups, random_state):
    """Return a shuffled copy of y eventually shuffle among same groups."""
    if groups is None:
        indices = random_state.permutation(len(y))
    else:
        indices = np.arange(len(groups))
        for group in np.unique(groups):
            this_mask = (groups == group)
            indices[this_mask] = random_state.permutation(indices[this_mask])
    return safe_indexing(y, indices)


def learning_curve(estimator, X, y, groups=None,
                   train_sizes=np.linspace(0.1, 1.0, 5), cv=None, scoring=None,
                   exploit_incremental_learning=False, n_jobs=1,
                   pre_dispatch="all", verbose=0, shuffle=False,
                   random_state=None):
    """Learning curve.

    Determines cross-validated training and test scores for different training
    set sizes.

    A cross-validation generator splits the whole dataset k times in training
    and test data. Subsets of the training set with varying sizes will be used
    to train the estimator and a score for each training subset size and the
    test set will be computed. Afterwards, the scores will be averaged over
    all k runs for each training subset size.

    Read more in the :ref:`User Guide <learning_curve>`.

    Parameters
    ----------
    estimator : object type that implements the "fit" and "predict" methods
        An object of that type which is cloned for each validation.

    X : array-like, shape (n_samples, n_features)
        Training vector, where n_samples is the number of samples and
        n_features is the number of features.

    y : array-like, shape (n_samples) or (n_samples, n_features), optional
        Target relative to X for classification or regression;
        None for unsupervised learning.

    groups : array-like, with shape (n_samples,), optional
        Group labels for the samples used while splitting the dataset into
        train/test set.

    train_sizes : array-like, shape (n_ticks,), dtype float or int
        Relative or absolute numbers of training examples that will be used to
        generate the learning curve. If the dtype is float, it is regarded as a
        fraction of the maximum size of the training set (that is determined
        by the selected validation method), i.e. it has to be within (0, 1].
        Otherwise it is interpreted as absolute sizes of the training sets.
        Note that for classification the number of samples usually have to
        be big enough to contain at least one sample from each class.
        (default: np.linspace(0.1, 1.0, 5))

    cv : int, cross-validation generator or an iterable, optional
        Determines the cross-validation splitting strategy.
        Possible inputs for cv are:

        - None, to use the default 3-fold cross validation,
        - integer, to specify the number of folds in a `(Stratified)KFold`,
        - An object to be used as a cross-validation generator.
        - An iterable yielding train, test splits.

        For integer/None inputs, if the estimator is a classifier and ``y`` is
        either binary or multiclass, :class:`StratifiedKFold` is used. In all
        other cases, :class:`KFold` is used.

        Refer :ref:`User Guide <cross_validation>` for the various
        cross-validation strategies that can be used here.

    scoring : string, callable or None, optional, default: None
        A string (see model evaluation documentation) or
        a scorer callable object / function with signature
        ``scorer(estimator, X, y)``.

    exploit_incremental_learning : boolean, optional, default: False
        If the estimator supports incremental learning, this will be
        used to speed up fitting for different training set sizes.

    n_jobs : integer, optional
        Number of jobs to run in parallel (default 1).

    pre_dispatch : integer or string, optional
        Number of predispatched jobs for parallel execution (default is
        all). The option can reduce the allocated memory. The string can
        be an expression like '2*n_jobs'.

    verbose : integer, optional
        Controls the verbosity: the higher, the more messages.

    shuffle : boolean, optional
        Whether to shuffle training data before taking prefixes of it
        based on``train_sizes``.

    random_state : int, RandomState instance or None, optional (default=None)
        If int, random_state is the seed used by the random number generator;
        If RandomState instance, random_state is the random number generator;
        If None, the random number generator is the RandomState instance used
        by `np.random`. Used when ``shuffle`` is True.

    Returns
    -------
    train_sizes_abs : array, shape = (n_unique_ticks,), dtype int
        Numbers of training examples that has been used to generate the
        learning curve. Note that the number of ticks might be less
        than n_ticks because duplicate entries will be removed.

    train_scores : array, shape (n_ticks, n_cv_folds)
        Scores on training sets.

    test_scores : array, shape (n_ticks, n_cv_folds)
        Scores on test set.

    Notes
    -----
    See :ref:`examples/model_selection/plot_learning_curve.py
    <sphx_glr_auto_examples_model_selection_plot_learning_curve.py>`
    """
    if exploit_incremental_learning and not hasattr(estimator, "partial_fit"):
        raise ValueError("An estimator must support the partial_fit interface "
                         "to exploit incremental learning")
    X, y, groups = indexable(X, y, groups)

    cv = check_cv(cv, y, classifier=is_classifier(estimator))
    # Store it as list as we will be iterating over the list multiple times
    cv_iter = list(cv.split(X, y, groups))

    scorer = check_scoring(estimator, scoring=scoring)

    n_max_training_samples = len(cv_iter[0][0])
    # Because the lengths of folds can be significantly different, it is
    # not guaranteed that we use all of the available training data when we
    # use the first 'n_max_training_samples' samples.
    train_sizes_abs = _translate_train_sizes(train_sizes,
                                             n_max_training_samples)
    n_unique_ticks = train_sizes_abs.shape[0]
    if verbose > 0:
        print("[learning_curve] Training set sizes: " + str(train_sizes_abs))

    parallel = Parallel(n_jobs=n_jobs, pre_dispatch=pre_dispatch,
                        verbose=verbose)

    if shuffle:
        rng = check_random_state(random_state)
        cv_iter = ((rng.permutation(train), test) for train, test in cv_iter)

    if exploit_incremental_learning:
        classes = np.unique(y) if is_classifier(estimator) else None
        out = parallel(delayed(_incremental_fit_estimator)(
            clone(estimator), X, y, classes, train, test, train_sizes_abs,
            scorer, verbose) for train, test in cv_iter)
    else:
        train_test_proportions = []
        for train, test in cv_iter:
            for n_train_samples in train_sizes_abs:
                train_test_proportions.append((train[:n_train_samples], test))

        out = parallel(delayed(_fit_and_score)(
            clone(estimator), X, y, scorer, train, test,
            verbose, parameters=None, fit_params=None, return_train_score=True)
            for train, test in train_test_proportions)
        out = np.array(out)
        n_cv_folds = out.shape[0] // n_unique_ticks
        out = out.reshape(n_cv_folds, n_unique_ticks, 2)

    out = np.asarray(out).transpose((2, 1, 0))

    return train_sizes_abs, out[0], out[1]


def _translate_train_sizes(train_sizes, n_max_training_samples):
    """Determine absolute sizes of training subsets and validate 'train_sizes'.

    Examples:
        _translate_train_sizes([0.5, 1.0], 10) -> [5, 10]
        _translate_train_sizes([5, 10], 10) -> [5, 10]

    Parameters
    ----------
    train_sizes : array-like, shape (n_ticks,), dtype float or int
        Numbers of training examples that will be used to generate the
        learning curve. If the dtype is float, it is regarded as a
        fraction of 'n_max_training_samples', i.e. it has to be within (0, 1].

    n_max_training_samples : int
        Maximum number of training samples (upper bound of 'train_sizes').

    Returns
    -------
    train_sizes_abs : array, shape (n_unique_ticks,), dtype int
        Numbers of training examples that will be used to generate the
        learning curve. Note that the number of ticks might be less
        than n_ticks because duplicate entries will be removed.
    """
    train_sizes_abs = np.asarray(train_sizes)
    n_ticks = train_sizes_abs.shape[0]
    n_min_required_samples = np.min(train_sizes_abs)
    n_max_required_samples = np.max(train_sizes_abs)
    if np.issubdtype(train_sizes_abs.dtype, np.floating):
        if n_min_required_samples <= 0.0 or n_max_required_samples > 1.0:
            raise ValueError("train_sizes has been interpreted as fractions "
                             "of the maximum number of training samples and "
                             "must be within (0, 1], but is within [%f, %f]."
                             % (n_min_required_samples,
                                n_max_required_samples))
        train_sizes_abs = (train_sizes_abs * n_max_training_samples).astype(
                             dtype=np.int, copy=False)
        train_sizes_abs = np.clip(train_sizes_abs, 1,
                                  n_max_training_samples)
    else:
        if (n_min_required_samples <= 0 or
                n_max_required_samples > n_max_training_samples):
            raise ValueError("train_sizes has been interpreted as absolute "
                             "numbers of training samples and must be within "
                             "(0, %d], but is within [%d, %d]."
                             % (n_max_training_samples,
                                n_min_required_samples,
                                n_max_required_samples))

    train_sizes_abs = np.unique(train_sizes_abs)
    if n_ticks > train_sizes_abs.shape[0]:
        warnings.warn("Removed duplicate entries from 'train_sizes'. Number "
                      "of ticks will be less than the size of "
                      "'train_sizes' %d instead of %d)."
                      % (train_sizes_abs.shape[0], n_ticks), RuntimeWarning)

    return train_sizes_abs


def _incremental_fit_estimator(estimator, X, y, classes, train, test,
                               train_sizes, scorer, verbose):
    """Train estimator on training subsets incrementally and compute scores."""
    train_scores, test_scores = [], []
    partitions = zip(train_sizes, np.split(train, train_sizes)[:-1])
    for n_train_samples, partial_train in partitions:
        train_subset = train[:n_train_samples]
        X_train, y_train = _safe_split(estimator, X, y, train_subset)
        X_partial_train, y_partial_train = _safe_split(estimator, X, y,
                                                       partial_train)
        X_test, y_test = _safe_split(estimator, X, y, test, train_subset)
        if y_partial_train is None:
            estimator.partial_fit(X_partial_train, classes=classes)
        else:
            estimator.partial_fit(X_partial_train, y_partial_train,
                                  classes=classes)
        train_scores.append(_score(estimator, X_train, y_train, scorer))
        test_scores.append(_score(estimator, X_test, y_test, scorer))
    return np.array((train_scores, test_scores)).T


def validation_curve(estimator, X, y, param_name, param_range, groups=None,
                     cv=None, scoring=None, n_jobs=1, pre_dispatch="all",
                     verbose=0):
    """Validation curve.

    Determine training and test scores for varying parameter values.

    Compute scores for an estimator with different values of a specified
    parameter. This is similar to grid search with one parameter. However, this
    will also compute training scores and is merely a utility for plotting the
    results.

    Read more in the :ref:`User Guide <learning_curve>`.

    Parameters
    ----------
    estimator : object type that implements the "fit" and "predict" methods
        An object of that type which is cloned for each validation.

    X : array-like, shape (n_samples, n_features)
        Training vector, where n_samples is the number of samples and
        n_features is the number of features.

    y : array-like, shape (n_samples) or (n_samples, n_features), optional
        Target relative to X for classification or regression;
        None for unsupervised learning.

    param_name : string
        Name of the parameter that will be varied.

    param_range : array-like, shape (n_values,)
        The values of the parameter that will be evaluated.

    groups : array-like, with shape (n_samples,), optional
        Group labels for the samples used while splitting the dataset into
        train/test set.

    cv : int, cross-validation generator or an iterable, optional
        Determines the cross-validation splitting strategy.
        Possible inputs for cv are:

        - None, to use the default 3-fold cross validation,
        - integer, to specify the number of folds in a `(Stratified)KFold`,
        - An object to be used as a cross-validation generator.
        - An iterable yielding train, test splits.

        For integer/None inputs, if the estimator is a classifier and ``y`` is
        either binary or multiclass, :class:`StratifiedKFold` is used. In all
        other cases, :class:`KFold` is used.

        Refer :ref:`User Guide <cross_validation>` for the various
        cross-validation strategies that can be used here.

    scoring : string, callable or None, optional, default: None
        A string (see model evaluation documentation) or
        a scorer callable object / function with signature
        ``scorer(estimator, X, y)``.

    n_jobs : integer, optional
        Number of jobs to run in parallel (default 1).

    pre_dispatch : integer or string, optional
        Number of predispatched jobs for parallel execution (default is
        all). The option can reduce the allocated memory. The string can
        be an expression like '2*n_jobs'.

    verbose : integer, optional
        Controls the verbosity: the higher, the more messages.

    Returns
    -------
    train_scores : array, shape (n_ticks, n_cv_folds)
        Scores on training sets.

    test_scores : array, shape (n_ticks, n_cv_folds)
        Scores on test set.

    Notes
    -----
    See :ref:`sphx_glr_auto_examples_model_selection_plot_validation_curve.py`

    """
    X, y, groups = indexable(X, y, groups)

    cv = check_cv(cv, y, classifier=is_classifier(estimator))
    scorer = check_scoring(estimator, scoring=scoring)

    parallel = Parallel(n_jobs=n_jobs, pre_dispatch=pre_dispatch,
                        verbose=verbose)
    out = parallel(delayed(_fit_and_score)(
        clone(estimator), X, y, scorer, train, test, verbose,
        parameters={param_name: v}, fit_params=None, return_train_score=True)
        # NOTE do not change order of iteration to allow one time cv splitters
        for train, test in cv.split(X, y, groups) for v in param_range)
    out = np.asarray(out)
    n_params = len(param_range)
    n_cv_folds = out.shape[0] // n_params
    out = out.reshape(n_cv_folds, n_params, 2).transpose((2, 1, 0))

    return out[0], out[1]


def _aggregate_score_dicts(scores):
    """Aggregate the list of dict to dict of np ndarray

    The aggregated output of _fit_and_score will be a list of dict
    of form [{'prec': 0.1, 'acc':1.0}, {'prec': 0.1, 'acc':1.0}, ...]
    Convert it to a dict of array {'prec': np.array([0.1 ...]), ...}

    Parameters
    ----------

    scores : list of dict
        List of dicts of the scores for all scorers. This is a flat list,
        assumed originally to be of row major order.

    Example
    -------

    >>> scores = [{'a': 1, 'b':10}, {'a': 2, 'b':2}, {'a': 3, 'b':3},
    ...           {'a': 10, 'b': 10}]                         # doctest: +SKIP
    >>> _aggregate_score_dicts(scores)                        # doctest: +SKIP
    {'a': array([1, 2, 3, 10]),
     'b': array([10, 2, 3, 10])}
    """
    out = {}
    for key in scores[0]:
        out[key] = np.asarray([score[key] for score in scores])
    return out<|MERGE_RESOLUTION|>--- conflicted
+++ resolved
@@ -38,12 +38,8 @@
 
 def cross_validate(estimator, X, y=None, groups=None, scoring=None, cv=None,
                    n_jobs=1, verbose=0, fit_params=None,
-<<<<<<< HEAD
-                   pre_dispatch='2*n_jobs', return_train_score=True,
+                   pre_dispatch='2*n_jobs', return_train_score="warn",
                    return_estimator=False):
-=======
-                   pre_dispatch='2*n_jobs', return_train_score="warn"):
->>>>>>> 45d1dd2e
     """Evaluate metric(s) by cross-validation and also record fit/score times.
 
     Read more in the :ref:`User Guide <multimetric_cross_validation>`.
