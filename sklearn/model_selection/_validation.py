"""
The :mod:`sklearn.model_selection._validation` module includes classes and
functions to validate the model.
"""

# Author: Alexandre Gramfort <alexandre.gramfort@inria.fr>
#         Gael Varoquaux <gael.varoquaux@normalesup.org>
#         Olivier Grisel <olivier.grisel@ensta.org>
#         Raghav RV <rvraghav93@gmail.com>
# License: BSD 3 clause


import warnings
import numbers
import time
from traceback import format_exc
from contextlib import suppress

import numpy as np
import scipy.sparse as sp
from joblib import Parallel, logger

from ..base import is_classifier, clone
from ..utils import indexable, check_random_state, _safe_indexing
from ..utils.validation import _check_fit_params
from ..utils.validation import _num_samples
from ..utils.validation import _deprecate_positional_args
from ..utils.fixes import delayed
from ..utils.metaestimators import _safe_split
from ..metrics import check_scoring
from ..metrics._scorer import _check_multimetric_scoring, _MultimetricScorer
from ..exceptions import FitFailedWarning, NotFittedError
from ._split import check_cv
from ..preprocessing import LabelEncoder


__all__ = ['cross_validate', 'cross_val_score', 'cross_val_predict',
           'permutation_test_score', 'learning_curve', 'validation_curve']


@_deprecate_positional_args
def cross_validate(estimator, X, y=None, *, groups=None, scoring=None, cv=None,
                   n_jobs=None, verbose=0, fit_params=None,
                   pre_dispatch='2*n_jobs', return_train_score=False,
                   return_estimator=False, error_score=np.nan):
    """Evaluate metric(s) by cross-validation and also record fit/score times.

    Read more in the :ref:`User Guide <multimetric_cross_validation>`.

    Parameters
    ----------
    estimator : estimator object implementing 'fit'
        The object to use to fit the data.

    X : array-like of shape (n_samples, n_features)
        The data to fit. Can be for example a list, or an array.

    y : array-like of shape (n_samples,) or (n_samples, n_outputs), \
            default=None
        The target variable to try to predict in the case of
        supervised learning.

    groups : array-like of shape (n_samples,), default=None
        Group labels for the samples used while splitting the dataset into
        train/test set. Only used in conjunction with a "Group" :term:`cv`
        instance (e.g., :class:`GroupKFold`).

    scoring : str, callable, list/tuple, or dict, default=None
        A single str (see :ref:`scoring_parameter`) or a callable
        (see :ref:`scoring`) to evaluate the predictions on the test set.

        For evaluating multiple metrics, either give a list of (unique) strings
        or a dict with names as keys and callables as values.

        NOTE that when using custom scorers, each scorer should return a single
        value. Metric functions returning a list/array of values can be wrapped
        into multiple scorers that return one value each.

        See :ref:`multimetric_grid_search` for an example.

        If None, the estimator's score method is used.

    cv : int, cross-validation generator or an iterable, default=None
        Determines the cross-validation splitting strategy.
        Possible inputs for cv are:

        - None, to use the default 5-fold cross validation,
        - int, to specify the number of folds in a `(Stratified)KFold`,
        - :term:`CV splitter`,
        - An iterable yielding (train, test) splits as arrays of indices.

        For int/None inputs, if the estimator is a classifier and ``y`` is
        either binary or multiclass, :class:`StratifiedKFold` is used. In all
        other cases, :class:`KFold` is used.

        Refer :ref:`User Guide <cross_validation>` for the various
        cross-validation strategies that can be used here.

        .. versionchanged:: 0.22
            ``cv`` default value if None changed from 3-fold to 5-fold.

    n_jobs : int, default=None
        Number of jobs to run in parallel. Training the estimator and computing
        the score are parallelized over the cross-validation splits.
        ``None`` means 1 unless in a :obj:`joblib.parallel_backend` context.
        ``-1`` means using all processors. See :term:`Glossary <n_jobs>`
        for more details.

    verbose : int, default=0
        The verbosity level.

    fit_params : dict, default=None
        Parameters to pass to the fit method of the estimator.

    pre_dispatch : int or str, default='2*n_jobs'
        Controls the number of jobs that get dispatched during parallel
        execution. Reducing this number can be useful to avoid an
        explosion of memory consumption when more jobs get dispatched
        than CPUs can process. This parameter can be:

            - None, in which case all the jobs are immediately
              created and spawned. Use this for lightweight and
              fast-running jobs, to avoid delays due to on-demand
              spawning of the jobs

            - An int, giving the exact number of total jobs that are
              spawned

            - A str, giving an expression as a function of n_jobs,
              as in '2*n_jobs'

    return_train_score : bool, default=False
        Whether to include train scores.
        Computing training scores is used to get insights on how different
        parameter settings impact the overfitting/underfitting trade-off.
        However computing the scores on the training set can be computationally
        expensive and is not strictly required to select the parameters that
        yield the best generalization performance.

        .. versionadded:: 0.19

        .. versionchanged:: 0.21
            Default value was changed from ``True`` to ``False``

    return_estimator : bool, default=False
        Whether to return the estimators fitted on each split.

        .. versionadded:: 0.20

    error_score : 'raise' or numeric, default=np.nan
        Value to assign to the score if an error occurs in estimator fitting.
        If set to 'raise', the error is raised.
        If a numeric value is given, FitFailedWarning is raised.

        .. versionadded:: 0.20

    Returns
    -------
    scores : dict of float arrays of shape (n_splits,)
        Array of scores of the estimator for each run of the cross validation.

        A dict of arrays containing the score/time arrays for each scorer is
        returned. The possible keys for this ``dict`` are:

            ``test_score``
                The score array for test scores on each cv split.
                Suffix ``_score`` in ``test_score`` changes to a specific
                metric like ``test_r2`` or ``test_auc`` if there are
                multiple scoring metrics in the scoring parameter.
            ``train_score``
                The score array for train scores on each cv split.
                Suffix ``_score`` in ``train_score`` changes to a specific
                metric like ``train_r2`` or ``train_auc`` if there are
                multiple scoring metrics in the scoring parameter.
                This is available only if ``return_train_score`` parameter
                is ``True``.
            ``fit_time``
                The time for fitting the estimator on the train
                set for each cv split.
            ``score_time``
                The time for scoring the estimator on the test set for each
                cv split. (Note time for scoring on the train set is not
                included even if ``return_train_score`` is set to ``True``
            ``estimator``
                The estimator objects for each cv split.
                This is available only if ``return_estimator`` parameter
                is set to ``True``.

    Examples
    --------
    >>> from sklearn import datasets, linear_model
    >>> from sklearn.model_selection import cross_validate
    >>> from sklearn.metrics import make_scorer
    >>> from sklearn.metrics import confusion_matrix
    >>> from sklearn.svm import LinearSVC
    >>> diabetes = datasets.load_diabetes()
    >>> X = diabetes.data[:150]
    >>> y = diabetes.target[:150]
    >>> lasso = linear_model.Lasso()

    Single metric evaluation using ``cross_validate``

    >>> cv_results = cross_validate(lasso, X, y, cv=3)
    >>> sorted(cv_results.keys())
    ['fit_time', 'score_time', 'test_score']
    >>> cv_results['test_score']
    array([0.33150734, 0.08022311, 0.03531764])

    Multiple metric evaluation using ``cross_validate``
    (please refer the ``scoring`` parameter doc for more information)

    >>> scores = cross_validate(lasso, X, y, cv=3,
    ...                         scoring=('r2', 'neg_mean_squared_error'),
    ...                         return_train_score=True)
    >>> print(scores['test_neg_mean_squared_error'])
    [-3635.5... -3573.3... -6114.7...]
    >>> print(scores['train_r2'])
    [0.28010158 0.39088426 0.22784852]

    See Also
    ---------
    cross_val_score : Run cross-validation for single metric evaluation.

    cross_val_predict : Get predictions from each split of cross-validation for
        diagnostic purposes.

    sklearn.metrics.make_scorer : Make a scorer from a performance metric or
        loss function.

    """
    X, y, groups = indexable(X, y, groups)

    cv = check_cv(cv, y, classifier=is_classifier(estimator))

    if callable(scoring):
        scorers = scoring
    elif scoring is None or isinstance(scoring, str):
        scorers = check_scoring(estimator, scoring)
    else:
        scorers = _check_multimetric_scoring(estimator, scoring)

    # We clone the estimator to make sure that all the folds are
    # independent, and that it is pickle-able.
    parallel = Parallel(n_jobs=n_jobs, verbose=verbose,
                        pre_dispatch=pre_dispatch)
    results = parallel(
        delayed(_fit_and_score)(
            clone(estimator), X, y, scorers, train, test, verbose, None,
            fit_params, return_train_score=return_train_score,
            return_times=True, return_estimator=return_estimator,
            error_score=error_score)
        for train, test in cv.split(X, y, groups))

    # For callabe scoring, the return type is only know after calling. If the
    # return type is a dictionary, the error scores can now be inserted with
    # the correct key.
    if callable(scoring):
        _insert_error_scores(results, error_score)

    results = _aggregate_score_dicts(results)

    ret = {}
    ret['fit_time'] = results["fit_time"]
    ret['score_time'] = results["score_time"]

    if return_estimator:
        ret['estimator'] = results["estimator"]

    test_scores_dict = _normalize_score_results(results["test_scores"])
    if return_train_score:
        train_scores_dict = _normalize_score_results(results["train_scores"])

    for name in test_scores_dict:
        ret['test_%s' % name] = test_scores_dict[name]
        if return_train_score:
            key = 'train_%s' % name
            ret[key] = train_scores_dict[name]

    return ret


def _insert_error_scores(results, error_score):
    """Insert error in `results` by replacing them inplace with `error_score`.

    This only applies to multimetric scores because `_fit_and_score` will
    handle the single metric case.
    """
    successful_score = None
    failed_indices = []
    for i, result in enumerate(results):
        if result["fit_failed"]:
            failed_indices.append(i)
        elif successful_score is None:
            successful_score = result["test_scores"]

    if successful_score is None:
        raise NotFittedError("All estimators failed to fit")

    if isinstance(successful_score, dict):
        formatted_error = {name: error_score for name in successful_score}
        for i in failed_indices:
            results[i]["test_scores"] = formatted_error.copy()
            if "train_scores" in results[i]:
                results[i]["train_scores"] = formatted_error.copy()


def _normalize_score_results(scores, scaler_score_key='score'):
    """Creates a scoring dictionary based on the type of `scores`"""
    if isinstance(scores[0], dict):
        # multimetric scoring
        return _aggregate_score_dicts(scores)
    # scaler
    return {scaler_score_key: scores}


@_deprecate_positional_args
def cross_val_score(estimator, X, y=None, *, groups=None, scoring=None,
                    cv=None, n_jobs=None, verbose=0, fit_params=None,
                    pre_dispatch='2*n_jobs', error_score=np.nan):
    """Evaluate a score by cross-validation

    Read more in the :ref:`User Guide <cross_validation>`.

    Parameters
    ----------
    estimator : estimator object implementing 'fit'
        The object to use to fit the data.

    X : array-like of shape (n_samples, n_features)
        The data to fit. Can be for example a list, or an array.

    y : array-like of shape (n_samples,) or (n_samples, n_outputs), \
            default=None
        The target variable to try to predict in the case of
        supervised learning.

    groups : array-like of shape (n_samples,), default=None
        Group labels for the samples used while splitting the dataset into
        train/test set. Only used in conjunction with a "Group" :term:`cv`
        instance (e.g., :class:`GroupKFold`).

    scoring : str or callable, default=None
        A str (see model evaluation documentation) or
        a scorer callable object / function with signature
        ``scorer(estimator, X, y)`` which should return only
        a single value.

        Similar to :func:`cross_validate`
        but only a single metric is permitted.

        If None, the estimator's default scorer (if available) is used.

    cv : int, cross-validation generator or an iterable, default=None
        Determines the cross-validation splitting strategy.
        Possible inputs for cv are:

        - None, to use the default 5-fold cross validation,
        - int, to specify the number of folds in a `(Stratified)KFold`,
        - :term:`CV splitter`,
        - An iterable yielding (train, test) splits as arrays of indices.

        For int/None inputs, if the estimator is a classifier and ``y`` is
        either binary or multiclass, :class:`StratifiedKFold` is used. In all
        other cases, :class:`KFold` is used.

        Refer :ref:`User Guide <cross_validation>` for the various
        cross-validation strategies that can be used here.

        .. versionchanged:: 0.22
            ``cv`` default value if None changed from 3-fold to 5-fold.

    n_jobs : int, default=None
        Number of jobs to run in parallel. Training the estimator and computing
        the score are parallelized over the cross-validation splits.
        ``None`` means 1 unless in a :obj:`joblib.parallel_backend` context.
        ``-1`` means using all processors. See :term:`Glossary <n_jobs>`
        for more details.

    verbose : int, default=0
        The verbosity level.

    fit_params : dict, default=None
        Parameters to pass to the fit method of the estimator.

    pre_dispatch : int or str, default='2*n_jobs'
        Controls the number of jobs that get dispatched during parallel
        execution. Reducing this number can be useful to avoid an
        explosion of memory consumption when more jobs get dispatched
        than CPUs can process. This parameter can be:

            - None, in which case all the jobs are immediately
              created and spawned. Use this for lightweight and
              fast-running jobs, to avoid delays due to on-demand
              spawning of the jobs

            - An int, giving the exact number of total jobs that are
              spawned

            - A str, giving an expression as a function of n_jobs,
              as in '2*n_jobs'

    error_score : 'raise' or numeric, default=np.nan
        Value to assign to the score if an error occurs in estimator fitting.
        If set to 'raise', the error is raised.
        If a numeric value is given, FitFailedWarning is raised.

        .. versionadded:: 0.20

    Returns
    -------
    scores : ndarray of float of shape=(len(list(cv)),)
        Array of scores of the estimator for each run of the cross validation.

    Examples
    --------
    >>> from sklearn import datasets, linear_model
    >>> from sklearn.model_selection import cross_val_score
    >>> diabetes = datasets.load_diabetes()
    >>> X = diabetes.data[:150]
    >>> y = diabetes.target[:150]
    >>> lasso = linear_model.Lasso()
    >>> print(cross_val_score(lasso, X, y, cv=3))
    [0.33150734 0.08022311 0.03531764]

    See Also
    ---------
    cross_validate : To run cross-validation on multiple metrics and also to
        return train scores, fit times and score times.

    cross_val_predict : Get predictions from each split of cross-validation for
        diagnostic purposes.

    sklearn.metrics.make_scorer : Make a scorer from a performance metric or
        loss function.

    """
    # To ensure multimetric format is not supported
    scorer = check_scoring(estimator, scoring=scoring)

    cv_results = cross_validate(estimator=estimator, X=X, y=y, groups=groups,
                                scoring={'score': scorer}, cv=cv,
                                n_jobs=n_jobs, verbose=verbose,
                                fit_params=fit_params,
                                pre_dispatch=pre_dispatch,
                                error_score=error_score)
    return cv_results['test_score']


def _fit_and_score(estimator, X, y, scorer, train, test, verbose,
                   parameters, fit_params, return_train_score=False,
                   return_parameters=False, return_n_test_samples=False,
                   return_times=False, return_estimator=False,
                   split_progress=None, candidate_progress=None,
                   error_score=np.nan):

    """Fit estimator and compute scores for a given dataset split.

    Parameters
    ----------
    estimator : estimator object implementing 'fit'
        The object to use to fit the data.

    X : array-like of shape (n_samples, n_features)
        The data to fit.

    y : array-like of shape (n_samples,) or (n_samples, n_outputs) or None
        The target variable to try to predict in the case of
        supervised learning.

    scorer : A single callable or dict mapping scorer name to the callable
        If it is a single callable, the return value for ``train_scores`` and
        ``test_scores`` is a single float.

        For a dict, it should be one mapping the scorer name to the scorer
        callable object / function.

        The callable object / fn should have signature
        ``scorer(estimator, X, y)``.

    train : array-like of shape (n_train_samples,)
        Indices of training samples.

    test : array-like of shape (n_test_samples,)
        Indices of test samples.

    verbose : int
        The verbosity level.

    error_score : 'raise' or numeric, default=np.nan
        Value to assign to the score if an error occurs in estimator fitting.
        If set to 'raise', the error is raised.
        If a numeric value is given, FitFailedWarning is raised.

    parameters : dict or None
        Parameters to be set on the estimator.

    fit_params : dict or None
        Parameters that will be passed to ``estimator.fit``.

    return_train_score : bool, default=False
        Compute and return score on training set.

    return_parameters : bool, default=False
        Return parameters that has been used for the estimator.

    split_progress : {list, tuple} of int, default=None
        A list or tuple of format (<current_split_id>, <total_num_of_splits>).

    candidate_progress : {list, tuple} of int, default=None
        A list or tuple of format
        (<current_candidate_id>, <total_number_of_candidates>).

    return_n_test_samples : bool, default=False
        Whether to return the ``n_test_samples``.

    return_times : bool, default=False
        Whether to return the fit/score times.

    return_estimator : bool, default=False
        Whether to return the fitted estimator.

    Returns
    -------
    result : dict with the following attributes
        train_scores : dict of scorer name -> float
            Score on training set (for all the scorers),
            returned only if `return_train_score` is `True`.
        test_scores : dict of scorer name -> float
            Score on testing set (for all the scorers).
        n_test_samples : int
            Number of test samples.
        fit_time : float
            Time spent for fitting in seconds.
        score_time : float
            Time spent for scoring in seconds.
        parameters : dict or None
            The parameters that have been evaluated.
        estimator : estimator object
            The fitted estimator.
        fit_failed : bool
            The estimator failed to fit.
    """
    progress_msg = ""
    if verbose > 2:
        if split_progress is not None:
            progress_msg = f" {split_progress[0]+1}/{split_progress[1]}"
        if candidate_progress and verbose > 9:
            progress_msg += (f"; {candidate_progress[0]+1}/"
                             f"{candidate_progress[1]}")

    if verbose > 1:
        if parameters is None:
            params_msg = ''
        else:
            sorted_keys = sorted(parameters)  # Ensure deterministic o/p
            params_msg = (', '.join(f'{k}={parameters[k]}'
                                    for k in sorted_keys))
    if verbose > 9:
        start_msg = f"[CV{progress_msg}] START {params_msg}"
        print(f"{start_msg}{(80 - len(start_msg)) * '.'}")

    # Adjust length of sample weights
    fit_params = fit_params if fit_params is not None else {}
    fit_params = _check_fit_params(X, fit_params, train)

    if parameters is not None:
        # clone after setting parameters in case any parameters
        # are estimators (like pipeline steps)
        # because pipeline doesn't clone steps in fit
        cloned_parameters = {}
        for k, v in parameters.items():
            cloned_parameters[k] = clone(v, safe=False)

        estimator = estimator.set_params(**cloned_parameters)

    start_time = time.time()

    X_train, y_train = _safe_split(estimator, X, y, train)
    X_test, y_test = _safe_split(estimator, X, y, test, train)

    result = {}
    try:
        if y_train is None:
            estimator.fit(X_train, **fit_params)
        else:
            estimator.fit(X_train, y_train, **fit_params)

    except Exception as e:
        # Note fit time as time until error
        fit_time = time.time() - start_time
        score_time = 0.0
        if error_score == 'raise':
            raise
        elif isinstance(error_score, numbers.Number):
            if isinstance(scorer, dict):
                test_scores = {name: error_score for name in scorer}
                if return_train_score:
                    train_scores = test_scores.copy()
            else:
                test_scores = error_score
                if return_train_score:
                    train_scores = error_score
            warnings.warn("Estimator fit failed. The score on this train-test"
                          " partition for these parameters will be set to %f. "
                          "Details: \n%s" %
                          (error_score, format_exc()),
                          FitFailedWarning)
        else:
            raise ValueError("error_score must be the string 'raise' or a"
                             " numeric value. (Hint: if using 'raise', please"
                             " make sure that it has been spelled correctly.)")
        result["fit_failed"] = True
    else:
        result["fit_failed"] = False

        fit_time = time.time() - start_time
        test_scores = _score(estimator, X_test, y_test, scorer)
        score_time = time.time() - start_time - fit_time
        if return_train_score:
            train_scores = _score(estimator, X_train, y_train, scorer)

    if verbose > 1:
        total_time = score_time + fit_time
        end_msg = f"[CV{progress_msg}] END "
        result_msg = params_msg + (";" if params_msg else "")
        if verbose > 2 and isinstance(test_scores, dict):
            for scorer_name in sorted(test_scores):
                result_msg += f" {scorer_name}: ("
                if return_train_score:
                    scorer_scores = train_scores[scorer_name]
                    result_msg += f"train={scorer_scores:.3f}, "
                result_msg += f"test={test_scores[scorer_name]:.3f})"
        result_msg += f" total time={logger.short_format_time(total_time)}"

        # Right align the result_msg
        end_msg += "." * (80 - len(end_msg) - len(result_msg))
        end_msg += result_msg
        print(end_msg)

    result["test_scores"] = test_scores
    if return_train_score:
        result["train_scores"] = train_scores
    if return_n_test_samples:
        result["n_test_samples"] = _num_samples(X_test)
    if return_times:
        result["fit_time"] = fit_time
        result["score_time"] = score_time
    if return_parameters:
        result["parameters"] = parameters
    if return_estimator:
        result["estimator"] = estimator
    return result


def _score(estimator, X_test, y_test, scorer):
    """Compute the score(s) of an estimator on a given test set.

    Will return a dict of floats if `scorer` is a dict, otherwise a single
    float is returned.
    """
    if isinstance(scorer, dict):
        # will cache method calls if needed. scorer() returns a dict
        scorer = _MultimetricScorer(**scorer)
    if y_test is None:
        scores = scorer(estimator, X_test)
    else:
        scores = scorer(estimator, X_test, y_test)

    error_msg = ("scoring must return a number, got %s (%s) "
                 "instead. (scorer=%s)")
    if isinstance(scores, dict):
        for name, score in scores.items():
            if hasattr(score, 'item'):
                with suppress(ValueError):
                    # e.g. unwrap memmapped scalars
                    score = score.item()
            if not isinstance(score, numbers.Number):
                raise ValueError(error_msg % (score, type(score), name))
            scores[name] = score
    else:  # scalar
        if hasattr(scores, 'item'):
            with suppress(ValueError):
                # e.g. unwrap memmapped scalars
                scores = scores.item()
        if not isinstance(scores, numbers.Number):
            raise ValueError(error_msg % (scores, type(scores), scorer))
    return scores


@_deprecate_positional_args
def cross_val_predict(estimator, X, y=None, *, groups=None, cv=None,
                      n_jobs=None, verbose=0, fit_params=None,
                      pre_dispatch='2*n_jobs', method='predict'):
    """Generate cross-validated estimates for each input data point

    The data is split according to the cv parameter. Each sample belongs
    to exactly one test set, and its prediction is computed with an
    estimator fitted on the corresponding training set.

    Passing these predictions into an evaluation metric may not be a valid
    way to measure generalization performance. Results can differ from
    :func:`cross_validate` and :func:`cross_val_score` unless all tests sets
    have equal size and the metric decomposes over samples.

    Read more in the :ref:`User Guide <cross_validation>`.

    Parameters
    ----------
    estimator : estimator object implementing 'fit' and 'predict'
        The object to use to fit the data.

    X : array-like of shape (n_samples, n_features)
        The data to fit. Can be, for example a list, or an array at least 2d.

    y : array-like of shape (n_samples,) or (n_samples, n_outputs), \
            default=None
        The target variable to try to predict in the case of
        supervised learning.

    groups : array-like of shape (n_samples,), default=None
        Group labels for the samples used while splitting the dataset into
        train/test set. Only used in conjunction with a "Group" :term:`cv`
        instance (e.g., :class:`GroupKFold`).

    cv : int, cross-validation generator or an iterable, default=None
        Determines the cross-validation splitting strategy.
        Possible inputs for cv are:

        - None, to use the default 5-fold cross validation,
        - int, to specify the number of folds in a `(Stratified)KFold`,
        - :term:`CV splitter`,
        - An iterable yielding (train, test) splits as arrays of indices.

        For int/None inputs, if the estimator is a classifier and ``y`` is
        either binary or multiclass, :class:`StratifiedKFold` is used. In all
        other cases, :class:`KFold` is used.

        Refer :ref:`User Guide <cross_validation>` for the various
        cross-validation strategies that can be used here.

        .. versionchanged:: 0.22
            ``cv`` default value if None changed from 3-fold to 5-fold.

    n_jobs : int, default=None
        Number of jobs to run in parallel. Training the estimator and
        predicting are parallelized over the cross-validation splits.
        ``None`` means 1 unless in a :obj:`joblib.parallel_backend` context.
        ``-1`` means using all processors. See :term:`Glossary <n_jobs>`
        for more details.

    verbose : int, default=0
        The verbosity level.

    fit_params : dict, defualt=None
        Parameters to pass to the fit method of the estimator.

    pre_dispatch : int or str, default='2*n_jobs'
        Controls the number of jobs that get dispatched during parallel
        execution. Reducing this number can be useful to avoid an
        explosion of memory consumption when more jobs get dispatched
        than CPUs can process. This parameter can be:

            - None, in which case all the jobs are immediately
              created and spawned. Use this for lightweight and
              fast-running jobs, to avoid delays due to on-demand
              spawning of the jobs

            - An int, giving the exact number of total jobs that are
              spawned

            - A str, giving an expression as a function of n_jobs,
              as in '2*n_jobs'

    method : {'predict', 'predict_proba', 'predict_log_proba', \
              'decision_function'}, default='predict'
        The method to be invoked by `estimator`.

    Returns
    -------
    predictions : ndarray
        This is the result of calling `method`. Shape:

            - When `method` is 'predict' and in special case where `method` is
              'decision_function' and the target is binary: (n_samples,)
            - When `method` is one of {'predict_proba', 'predict_log_proba',
              'decision_function'} (unless special case above):
              (n_samples, n_classes)
            - If `estimator` is :term:`multioutput`, an extra dimension
              'n_outputs' is added to the end of each shape above.

    See Also
    --------
    cross_val_score : Calculate score for each CV split.
    cross_validate : Calculate one or more scores and timings for each CV
        split.

    Notes
    -----
    In the case that one or more classes are absent in a training portion, a
    default score needs to be assigned to all instances for that class if
    ``method`` produces columns per class, as in {'decision_function',
    'predict_proba', 'predict_log_proba'}.  For ``predict_proba`` this value is
    0.  In order to ensure finite output, we approximate negative infinity by
    the minimum finite float value for the dtype in other cases.

    Examples
    --------
    >>> from sklearn import datasets, linear_model
    >>> from sklearn.model_selection import cross_val_predict
    >>> diabetes = datasets.load_diabetes()
    >>> X = diabetes.data[:150]
    >>> y = diabetes.target[:150]
    >>> lasso = linear_model.Lasso()
    >>> y_pred = cross_val_predict(lasso, X, y, cv=3)
    """
    X, y, groups = indexable(X, y, groups)

    cv = check_cv(cv, y, classifier=is_classifier(estimator))
    splits = list(cv.split(X, y, groups))

    test_indices = np.concatenate([test for _, test in splits])
    if not _check_is_permutation(test_indices, _num_samples(X)):
        raise ValueError('cross_val_predict only works for partitions')

    # If classification methods produce multiple columns of output,
    # we need to manually encode classes to ensure consistent column ordering.
    encode = method in ['decision_function', 'predict_proba',
                        'predict_log_proba'] and y is not None
    if encode:
        y = np.asarray(y)
        if y.ndim == 1:
            le = LabelEncoder()
            y = le.fit_transform(y)
        elif y.ndim == 2:
            y_enc = np.zeros_like(y, dtype=int)
            for i_label in range(y.shape[1]):
                y_enc[:, i_label] = LabelEncoder().fit_transform(y[:, i_label])
            y = y_enc

    # We clone the estimator to make sure that all the folds are
    # independent, and that it is pickle-able.
    parallel = Parallel(n_jobs=n_jobs, verbose=verbose,
                        pre_dispatch=pre_dispatch)
    predictions = parallel(delayed(_fit_and_predict)(
        clone(estimator), X, y, train, test, verbose, fit_params, method)
        for train, test in splits)

    inv_test_indices = np.empty(len(test_indices), dtype=int)
    inv_test_indices[test_indices] = np.arange(len(test_indices))

    if sp.issparse(predictions[0]):
        predictions = sp.vstack(predictions, format=predictions[0].format)
    elif encode and isinstance(predictions[0], list):
        # `predictions` is a list of method outputs from each fold.
        # If each of those is also a list, then treat this as a
        # multioutput-multiclass task. We need to separately concatenate
        # the method outputs for each label into an `n_labels` long list.
        n_labels = y.shape[1]
        concat_pred = []
        for i_label in range(n_labels):
            label_preds = np.concatenate([p[i_label] for p in predictions])
            concat_pred.append(label_preds)
        predictions = concat_pred
    else:
        predictions = np.concatenate(predictions)

    if isinstance(predictions, list):
        return [p[inv_test_indices] for p in predictions]
    else:
        return predictions[inv_test_indices]


def _fit_and_predict(estimator, X, y, train, test, verbose, fit_params,
                     method):
    """Fit estimator and predict values for a given dataset split.

    Read more in the :ref:`User Guide <cross_validation>`.

    Parameters
    ----------
    estimator : estimator object implementing 'fit' and 'predict'
        The object to use to fit the data.

    X : array-like of shape (n_samples, n_features)
        The data to fit.

        .. versionchanged:: 0.20
            X is only required to be an object with finite length or shape now

    y : array-like of shape (n_samples,) or (n_samples, n_outputs) or None
        The target variable to try to predict in the case of
        supervised learning.

    train : array-like of shape (n_train_samples,)
        Indices of training samples.

    test : array-like of shape (n_test_samples,)
        Indices of test samples.

    verbose : int
        The verbosity level.

    fit_params : dict or None
        Parameters that will be passed to ``estimator.fit``.

    method : str
        Invokes the passed method name of the passed estimator.

    Returns
    -------
    predictions : sequence
        Result of calling 'estimator.method'
    """
    # Adjust length of sample weights
    fit_params = fit_params if fit_params is not None else {}
    fit_params = _check_fit_params(X, fit_params, train)

    X_train, y_train = _safe_split(estimator, X, y, train)
    X_test, _ = _safe_split(estimator, X, y, test, train)

    if y_train is None:
        estimator.fit(X_train, **fit_params)
    else:
        estimator.fit(X_train, y_train, **fit_params)
    func = getattr(estimator, method)
    predictions = func(X_test)

    encode = method in ['decision_function', 'predict_proba',
                        'predict_log_proba'] and y is not None

    if encode:
        if isinstance(predictions, list):
            predictions = [_enforce_prediction_order(
                estimator.classes_[i_label], predictions[i_label],
                n_classes=len(set(y[:, i_label])), method=method)
                for i_label in range(len(predictions))]
        else:
            # A 2D y array should be a binary label indicator matrix
            n_classes = len(set(y)) if y.ndim == 1 else y.shape[1]
            predictions = _enforce_prediction_order(
                estimator.classes_, predictions, n_classes, method)
    return predictions


def _enforce_prediction_order(classes, predictions, n_classes, method):
    """Ensure that prediction arrays have correct column order

    When doing cross-validation, if one or more classes are
    not present in the subset of data used for training,
    then the output prediction array might not have the same
    columns as other folds. Use the list of class names
    (assumed to be ints) to enforce the correct column order.

    Note that `classes` is the list of classes in this fold
    (a subset of the classes in the full training set)
    and `n_classes` is the number of classes in the full training set.
    """
    if n_classes != len(classes):
        recommendation = (
            'To fix this, use a cross-validation '
            'technique resulting in properly '
            'stratified folds')
        warnings.warn('Number of classes in training fold ({}) does '
                      'not match total number of classes ({}). '
                      'Results may not be appropriate for your use case. '
                      '{}'.format(len(classes), n_classes, recommendation),
                      RuntimeWarning)
        if method == 'decision_function':
            if (predictions.ndim == 2 and
                    predictions.shape[1] != len(classes)):
                # This handles the case when the shape of predictions
                # does not match the number of classes used to train
                # it with. This case is found when sklearn.svm.SVC is
                # set to `decision_function_shape='ovo'`.
                raise ValueError('Output shape {} of {} does not match '
                                 'number of classes ({}) in fold. '
                                 'Irregular decision_function outputs '
                                 'are not currently supported by '
                                 'cross_val_predict'.format(
                                    predictions.shape, method, len(classes)))
            if len(classes) <= 2:
                # In this special case, `predictions` contains a 1D array.
                raise ValueError('Only {} class/es in training fold, but {} '
                                 'in overall dataset. This '
                                 'is not supported for decision_function '
                                 'with imbalanced folds. {}'.format(
                                    len(classes), n_classes, recommendation))

        float_min = np.finfo(predictions.dtype).min
        default_values = {'decision_function': float_min,
                          'predict_log_proba': float_min,
                          'predict_proba': 0}
        predictions_for_all_classes = np.full((_num_samples(predictions),
                                               n_classes),
                                              default_values[method],
                                              dtype=predictions.dtype)
        predictions_for_all_classes[:, classes] = predictions
        predictions = predictions_for_all_classes
    return predictions


def _check_is_permutation(indices, n_samples):
    """Check whether indices is a reordering of the array np.arange(n_samples)

    Parameters
    ----------
    indices : ndarray
        int array to test
    n_samples : int
        number of expected elements

    Returns
    -------
    is_partition : bool
        True iff sorted(indices) is np.arange(n)
    """
    if len(indices) != n_samples:
        return False
    hit = np.zeros(n_samples, dtype=bool)
    hit[indices] = True
    if not np.all(hit):
        return False
    return True


@_deprecate_positional_args
def permutation_test_score(estimator, X, y, *, groups=None, cv=None,
                           n_permutations=100, n_jobs=None, random_state=0,
                           verbose=0, scoring=None):
    """Evaluates the significance of a cross-validated score using permutations

    Permutes targets to generate 'randomized data' and compute the empirical
    p-value against the null hypothesis that features and targets are
    independent.

    The p-value represents the fraction of randomized data sets where the
    estimator performed as well or better than in the original data. A small
    p-value suggests that there is a real dependency between features and
    targets which has been used by the estimator to give good predictions.
    A large p-value may be due to lack of real dependency between features
    and targets or the estimator was not able to use the dependency to
    give good predictions.

    Read more in the :ref:`User Guide <permutation_test_score>`.

    Parameters
    ----------
    estimator : estimator object implementing 'fit'
        The object to use to fit the data.

    X : array-like of shape at least 2D
        The data to fit.

    y : array-like of shape (n_samples,) or (n_samples, n_outputs) or None
        The target variable to try to predict in the case of
        supervised learning.

    groups : array-like of shape (n_samples,), default=None
        Labels to constrain permutation within groups, i.e. ``y`` values
        are permuted among samples with the same group identifier.
        When not specified, ``y`` values are permuted among all samples.

        When a grouped cross-validator is used, the group labels are
        also passed on to the ``split`` method of the cross-validator. The
        cross-validator uses them for grouping the samples  while splitting
        the dataset into train/test set.

    scoring : str or callable, default=None
        A single str (see :ref:`scoring_parameter`) or a callable
        (see :ref:`scoring`) to evaluate the predictions on the test set.

        If None the estimator's score method is used.

    cv : int, cross-validation generator or an iterable, default=None
        Determines the cross-validation splitting strategy.
        Possible inputs for cv are:

        - None, to use the default 5-fold cross validation,
        - int, to specify the number of folds in a `(Stratified)KFold`,
        - :term:`CV splitter`,
        - An iterable yielding (train, test) splits as arrays of indices.

        For int/None inputs, if the estimator is a classifier and ``y`` is
        either binary or multiclass, :class:`StratifiedKFold` is used. In all
        other cases, :class:`KFold` is used.

        Refer :ref:`User Guide <cross_validation>` for the various
        cross-validation strategies that can be used here.

        .. versionchanged:: 0.22
            ``cv`` default value if None changed from 3-fold to 5-fold.

    n_permutations : int, default=100
        Number of times to permute ``y``.

    n_jobs : int, default=None
        Number of jobs to run in parallel. Training the estimator and computing
        the cross-validated score are parallelized over the permutations.
        ``None`` means 1 unless in a :obj:`joblib.parallel_backend` context.
        ``-1`` means using all processors. See :term:`Glossary <n_jobs>`
        for more details.

    random_state : int, RandomState instance or None, default=0
        Pass an int for reproducible output for permutation of
        ``y`` values among samples. See :term:`Glossary <random_state>`.

    verbose : int, default=0
        The verbosity level.

    Returns
    -------
    score : float
        The true score without permuting targets.

    permutation_scores : array of shape (n_permutations,)
        The scores obtained for each permutations.

    pvalue : float
        The p-value, which approximates the probability that the score would
        be obtained by chance. This is calculated as:

        `(C + 1) / (n_permutations + 1)`

        Where C is the number of permutations whose score >= the true score.

        The best possible p-value is 1/(n_permutations + 1), the worst is 1.0.

    Notes
    -----
    This function implements Test 1 in:

        Ojala and Garriga. `Permutation Tests for Studying Classifier
        Performance
        <http://www.jmlr.org/papers/volume11/ojala10a/ojala10a.pdf>`_. The
        Journal of Machine Learning Research (2010) vol. 11

    """
    X, y, groups = indexable(X, y, groups)

    cv = check_cv(cv, y, classifier=is_classifier(estimator))
    scorer = check_scoring(estimator, scoring=scoring)
    random_state = check_random_state(random_state)

    # We clone the estimator to make sure that all the folds are
    # independent, and that it is pickle-able.
    score = _permutation_test_score(clone(estimator), X, y, groups, cv, scorer)
    permutation_scores = Parallel(n_jobs=n_jobs, verbose=verbose)(
        delayed(_permutation_test_score)(
            clone(estimator), X, _shuffle(y, groups, random_state),
            groups, cv, scorer)
        for _ in range(n_permutations))
    permutation_scores = np.array(permutation_scores)
    pvalue = (np.sum(permutation_scores >= score) + 1.0) / (n_permutations + 1)
    return score, permutation_scores, pvalue


def _permutation_test_score(estimator, X, y, groups, cv, scorer):
    """Auxiliary function for permutation_test_score"""
    avg_score = []
    for train, test in cv.split(X, y, groups):
        X_train, y_train = _safe_split(estimator, X, y, train)
        X_test, y_test = _safe_split(estimator, X, y, test, train)
        estimator.fit(X_train, y_train)
        avg_score.append(scorer(estimator, X_test, y_test))
    return np.mean(avg_score)


def _shuffle(y, groups, random_state):
    """Return a shuffled copy of y eventually shuffle among same groups."""
    if groups is None:
        indices = random_state.permutation(len(y))
    else:
        indices = np.arange(len(groups))
        for group in np.unique(groups):
            this_mask = (groups == group)
            indices[this_mask] = random_state.permutation(indices[this_mask])
    return _safe_indexing(y, indices)


@_deprecate_positional_args
def learning_curve(estimator, X, y, *, groups=None,
                   train_sizes=np.linspace(0.1, 1.0, 5), cv=None,
                   scoring=None, exploit_incremental_learning=False,
                   n_jobs=None, pre_dispatch="all", verbose=0, shuffle=False,
                   random_state=None, error_score=np.nan, return_times=False):
    """Learning curve.

    Determines cross-validated training and test scores for different training
    set sizes.

    A cross-validation generator splits the whole dataset k times in training
    and test data. Subsets of the training set with varying sizes will be used
    to train the estimator and a score for each training subset size and the
    test set will be computed. Afterwards, the scores will be averaged over
    all k runs for each training subset size.

    Read more in the :ref:`User Guide <learning_curve>`.

    Parameters
    ----------
    estimator : object type that implements the "fit" and "predict" methods
        An object of that type which is cloned for each validation.

    X : array-like of shape (n_samples, n_features)
        Training vector, where n_samples is the number of samples and
        n_features is the number of features.

    y : array-like of shape (n_samples,) or (n_samples, n_outputs)
        Target relative to X for classification or regression;
        None for unsupervised learning.

    groups : array-like of  shape (n_samples,), default=None
        Group labels for the samples used while splitting the dataset into
        train/test set. Only used in conjunction with a "Group" :term:`cv`
        instance (e.g., :class:`GroupKFold`).

    train_sizes : array-like of shape (n_ticks,), \
            default=np.linspace(0.1, 1.0, 5)
        Relative or absolute numbers of training examples that will be used to
        generate the learning curve. If the dtype is float, it is regarded as a
        fraction of the maximum size of the training set (that is determined
        by the selected validation method), i.e. it has to be within (0, 1].
        Otherwise it is interpreted as absolute sizes of the training sets.
        Note that for classification the number of samples usually have to
        be big enough to contain at least one sample from each class.

    cv : int, cross-validation generator or an iterable, default=None
        Determines the cross-validation splitting strategy.
        Possible inputs for cv are:

        - None, to use the default 5-fold cross validation,
        - int, to specify the number of folds in a `(Stratified)KFold`,
        - :term:`CV splitter`,
        - An iterable yielding (train, test) splits as arrays of indices.

        For int/None inputs, if the estimator is a classifier and ``y`` is
        either binary or multiclass, :class:`StratifiedKFold` is used. In all
        other cases, :class:`KFold` is used.

        Refer :ref:`User Guide <cross_validation>` for the various
        cross-validation strategies that can be used here.

        .. versionchanged:: 0.22
            ``cv`` default value if None changed from 3-fold to 5-fold.

    scoring : str or callable, default=None
        A str (see model evaluation documentation) or
        a scorer callable object / function with signature
        ``scorer(estimator, X, y)``.

    exploit_incremental_learning : bool, default=False
        If the estimator supports incremental learning, this will be
        used to speed up fitting for different training set sizes.

    n_jobs : int, default=None
        Number of jobs to run in parallel. Training the estimator and computing
        the score are parallelized over the different training and test sets.
        ``None`` means 1 unless in a :obj:`joblib.parallel_backend` context.
        ``-1`` means using all processors. See :term:`Glossary <n_jobs>`
        for more details.

    pre_dispatch : int or str, default='all'
        Number of predispatched jobs for parallel execution (default is
        all). The option can reduce the allocated memory. The str can
        be an expression like '2*n_jobs'.

    verbose : int, default=0
        Controls the verbosity: the higher, the more messages.

    shuffle : bool, default=False
        Whether to shuffle training data before taking prefixes of it
        based on``train_sizes``.

    random_state : int, RandomState instance or None, default=None
        Used when ``shuffle`` is True. Pass an int for reproducible
        output across multiple function calls.
        See :term:`Glossary <random_state>`.

    error_score : 'raise' or numeric, default=np.nan
        Value to assign to the score if an error occurs in estimator fitting.
        If set to 'raise', the error is raised.
<<<<<<< HEAD
        If a numeric value is given, FitFailedWarning is raised. 
        
=======
        If a numeric value is given, FitFailedWarning is raised. This parameter
        does not affect the refit step, which will always raise the error.

        .. versionadded:: 0.20

>>>>>>> 4ddd0796
    return_times : bool, default=False
        Whether to return the fit and score times.

    Returns
    -------
    train_sizes_abs : array of shape (n_unique_ticks,)
        Numbers of training examples that has been used to generate the
        learning curve. Note that the number of ticks might be less
        than n_ticks because duplicate entries will be removed.

    train_scores : array of shape (n_ticks, n_cv_folds)
        Scores on training sets.

    test_scores : array of shape (n_ticks, n_cv_folds)
        Scores on test set.

    fit_times : array of shape (n_ticks, n_cv_folds)
        Times spent for fitting in seconds. Only present if ``return_times``
        is True.

    score_times : array of shape (n_ticks, n_cv_folds)
        Times spent for scoring in seconds. Only present if ``return_times``
        is True.

    Notes
    -----
    See :ref:`examples/model_selection/plot_learning_curve.py
    <sphx_glr_auto_examples_model_selection_plot_learning_curve.py>`
    """
    if exploit_incremental_learning and not hasattr(estimator, "partial_fit"):
        raise ValueError("An estimator must support the partial_fit interface "
                         "to exploit incremental learning")
    X, y, groups = indexable(X, y, groups)

    cv = check_cv(cv, y, classifier=is_classifier(estimator))
    # Store it as list as we will be iterating over the list multiple times
    cv_iter = list(cv.split(X, y, groups))

    scorer = check_scoring(estimator, scoring=scoring)

    n_max_training_samples = len(cv_iter[0][0])
    # Because the lengths of folds can be significantly different, it is
    # not guaranteed that we use all of the available training data when we
    # use the first 'n_max_training_samples' samples.
    train_sizes_abs = _translate_train_sizes(train_sizes,
                                             n_max_training_samples)
    n_unique_ticks = train_sizes_abs.shape[0]
    if verbose > 0:
        print("[learning_curve] Training set sizes: " + str(train_sizes_abs))

    parallel = Parallel(n_jobs=n_jobs, pre_dispatch=pre_dispatch,
                        verbose=verbose)

    if shuffle:
        rng = check_random_state(random_state)
        cv_iter = ((rng.permutation(train), test) for train, test in cv_iter)

    if exploit_incremental_learning:
        classes = np.unique(y) if is_classifier(estimator) else None
        out = parallel(delayed(_incremental_fit_estimator)(
            clone(estimator), X, y, classes, train, test, train_sizes_abs,
            scorer, verbose, return_times) for train, test in cv_iter)
        out = np.asarray(out).transpose((2, 1, 0))
    else:
        train_test_proportions = []
        for train, test in cv_iter:
            for n_train_samples in train_sizes_abs:
                train_test_proportions.append((train[:n_train_samples], test))

        results = parallel(delayed(_fit_and_score)(
            clone(estimator), X, y, scorer, train, test, verbose,
            parameters=None, fit_params=None, return_train_score=True,
            error_score=error_score, return_times=return_times)
            for train, test in train_test_proportions)
        results = _aggregate_score_dicts(results)
        train_scores = results["train_scores"].reshape(-1, n_unique_ticks).T
        test_scores = results["test_scores"].reshape(-1, n_unique_ticks).T
        out = [train_scores, test_scores]

        if return_times:
            fit_times = results["fit_time"].reshape(-1, n_unique_ticks).T
            score_times = results["score_time"].reshape(-1, n_unique_ticks).T
            out.extend([fit_times, score_times])

    ret = train_sizes_abs, out[0], out[1]

    if return_times:
        ret = ret + (out[2], out[3])

    return ret


def _translate_train_sizes(train_sizes, n_max_training_samples):
    """Determine absolute sizes of training subsets and validate 'train_sizes'.

    Examples:
        _translate_train_sizes([0.5, 1.0], 10) -> [5, 10]
        _translate_train_sizes([5, 10], 10) -> [5, 10]

    Parameters
    ----------
    train_sizes : array-like of shape (n_ticks,)
        Numbers of training examples that will be used to generate the
        learning curve. If the dtype is float, it is regarded as a
        fraction of 'n_max_training_samples', i.e. it has to be within (0, 1].

    n_max_training_samples : int
        Maximum number of training samples (upper bound of 'train_sizes').

    Returns
    -------
    train_sizes_abs : array of shape (n_unique_ticks,)
        Numbers of training examples that will be used to generate the
        learning curve. Note that the number of ticks might be less
        than n_ticks because duplicate entries will be removed.
    """
    train_sizes_abs = np.asarray(train_sizes)
    n_ticks = train_sizes_abs.shape[0]
    n_min_required_samples = np.min(train_sizes_abs)
    n_max_required_samples = np.max(train_sizes_abs)
    if np.issubdtype(train_sizes_abs.dtype, np.floating):
        if n_min_required_samples <= 0.0 or n_max_required_samples > 1.0:
            raise ValueError("train_sizes has been interpreted as fractions "
                             "of the maximum number of training samples and "
                             "must be within (0, 1], but is within [%f, %f]."
                             % (n_min_required_samples,
                                n_max_required_samples))
        train_sizes_abs = (train_sizes_abs * n_max_training_samples).astype(
                             dtype=int, copy=False)
        train_sizes_abs = np.clip(train_sizes_abs, 1,
                                  n_max_training_samples)
    else:
        if (n_min_required_samples <= 0 or
                n_max_required_samples > n_max_training_samples):
            raise ValueError("train_sizes has been interpreted as absolute "
                             "numbers of training samples and must be within "
                             "(0, %d], but is within [%d, %d]."
                             % (n_max_training_samples,
                                n_min_required_samples,
                                n_max_required_samples))

    train_sizes_abs = np.unique(train_sizes_abs)
    if n_ticks > train_sizes_abs.shape[0]:
        warnings.warn("Removed duplicate entries from 'train_sizes'. Number "
                      "of ticks will be less than the size of "
                      "'train_sizes' %d instead of %d)."
                      % (train_sizes_abs.shape[0], n_ticks), RuntimeWarning)

    return train_sizes_abs


def _incremental_fit_estimator(estimator, X, y, classes, train, test,
                               train_sizes, scorer, verbose, return_times):
    """Train estimator on training subsets incrementally and compute scores."""
    train_scores, test_scores, fit_times, score_times = [], [], [], []
    partitions = zip(train_sizes, np.split(train, train_sizes)[:-1])
    for n_train_samples, partial_train in partitions:
        train_subset = train[:n_train_samples]
        X_train, y_train = _safe_split(estimator, X, y, train_subset)
        X_partial_train, y_partial_train = _safe_split(estimator, X, y,
                                                       partial_train)
        X_test, y_test = _safe_split(estimator, X, y, test, train_subset)
        start_fit = time.time()
        if y_partial_train is None:
            estimator.partial_fit(X_partial_train, classes=classes)
        else:
            estimator.partial_fit(X_partial_train, y_partial_train,
                                  classes=classes)
        fit_time = time.time() - start_fit
        fit_times.append(fit_time)

        start_score = time.time()

        test_scores.append(_score(estimator, X_test, y_test, scorer))
        train_scores.append(_score(estimator, X_train, y_train, scorer))

        score_time = time.time() - start_score
        score_times.append(score_time)

    ret = ((train_scores, test_scores, fit_times, score_times)
           if return_times else (train_scores, test_scores))

    return np.array(ret).T


@_deprecate_positional_args
def validation_curve(estimator, X, y, *, param_name, param_range, groups=None,
                     cv=None, scoring=None, n_jobs=None, pre_dispatch="all",
                     verbose=0, error_score=np.nan):
    """Validation curve.

    Determine training and test scores for varying parameter values.

    Compute scores for an estimator with different values of a specified
    parameter. This is similar to grid search with one parameter. However, this
    will also compute training scores and is merely a utility for plotting the
    results.

    Read more in the :ref:`User Guide <validation_curve>`.

    Parameters
    ----------
    estimator : object type that implements the "fit" and "predict" methods
        An object of that type which is cloned for each validation.

    X : array-like of shape (n_samples, n_features)
        Training vector, where n_samples is the number of samples and
        n_features is the number of features.

    y : array-like of shape (n_samples,) or (n_samples, n_outputs) or None
        Target relative to X for classification or regression;
        None for unsupervised learning.

    param_name : str
        Name of the parameter that will be varied.

    param_range : array-like of shape (n_values,)
        The values of the parameter that will be evaluated.

    groups : array-like of shape (n_samples,), default=None
        Group labels for the samples used while splitting the dataset into
        train/test set. Only used in conjunction with a "Group" :term:`cv`
        instance (e.g., :class:`GroupKFold`).

    cv : int, cross-validation generator or an iterable, default=None
        Determines the cross-validation splitting strategy.
        Possible inputs for cv are:

        - None, to use the default 5-fold cross validation,
        - int, to specify the number of folds in a `(Stratified)KFold`,
        - :term:`CV splitter`,
        - An iterable yielding (train, test) splits as arrays of indices.

        For int/None inputs, if the estimator is a classifier and ``y`` is
        either binary or multiclass, :class:`StratifiedKFold` is used. In all
        other cases, :class:`KFold` is used.

        Refer :ref:`User Guide <cross_validation>` for the various
        cross-validation strategies that can be used here.

        .. versionchanged:: 0.22
            ``cv`` default value if None changed from 3-fold to 5-fold.

    scoring : str or callable, default=None
        A str (see model evaluation documentation) or
        a scorer callable object / function with signature
        ``scorer(estimator, X, y)``.

    n_jobs : int, default=None
        Number of jobs to run in parallel. Training the estimator and computing
        the score are parallelized over the combinations of each parameter
        value and each cross-validation split.
        ``None`` means 1 unless in a :obj:`joblib.parallel_backend` context.
        ``-1`` means using all processors. See :term:`Glossary <n_jobs>`
        for more details.

    pre_dispatch : int or str, default='all'
        Number of predispatched jobs for parallel execution (default is
        all). The option can reduce the allocated memory. The str can
        be an expression like '2*n_jobs'.

    verbose : int, default=0
        Controls the verbosity: the higher, the more messages.

    error_score : 'raise' or numeric, default=np.nan
        Value to assign to the score if an error occurs in estimator fitting.
        If set to 'raise', the error is raised.
        If a numeric value is given, FitFailedWarning is raised.

        .. versionadded:: 0.20

    Returns
    -------
    train_scores : array of shape (n_ticks, n_cv_folds)
        Scores on training sets.

    test_scores : array of shape (n_ticks, n_cv_folds)
        Scores on test set.

    Notes
    -----
    See :ref:`sphx_glr_auto_examples_model_selection_plot_validation_curve.py`

    """
    X, y, groups = indexable(X, y, groups)

    cv = check_cv(cv, y, classifier=is_classifier(estimator))
    scorer = check_scoring(estimator, scoring=scoring)

    parallel = Parallel(n_jobs=n_jobs, pre_dispatch=pre_dispatch,
                        verbose=verbose)
    results = parallel(delayed(_fit_and_score)(
        clone(estimator), X, y, scorer, train, test, verbose,
        parameters={param_name: v}, fit_params=None, return_train_score=True,
        error_score=error_score)
        # NOTE do not change order of iteration to allow one time cv splitters
        for train, test in cv.split(X, y, groups) for v in param_range)
    n_params = len(param_range)

    results = _aggregate_score_dicts(results)
    train_scores = results["train_scores"].reshape(-1, n_params).T
    test_scores = results["test_scores"].reshape(-1, n_params).T

    return train_scores, test_scores


def _aggregate_score_dicts(scores):
    """Aggregate the list of dict to dict of np ndarray

    The aggregated output of _aggregate_score_dicts will be a list of dict
    of form [{'prec': 0.1, 'acc':1.0}, {'prec': 0.1, 'acc':1.0}, ...]
    Convert it to a dict of array {'prec': np.array([0.1 ...]), ...}

    Parameters
    ----------

    scores : list of dict
        List of dicts of the scores for all scorers. This is a flat list,
        assumed originally to be of row major order.

    Example
    -------

    >>> scores = [{'a': 1, 'b':10}, {'a': 2, 'b':2}, {'a': 3, 'b':3},
    ...           {'a': 10, 'b': 10}]                         # doctest: +SKIP
    >>> _aggregate_score_dicts(scores)                        # doctest: +SKIP
    {'a': array([1, 2, 3, 10]),
     'b': array([10, 2, 3, 10])}
    """
    return {
        key: np.asarray([score[key] for score in scores])
        if isinstance(scores[0][key], numbers.Number)
        else [score[key] for score in scores]
        for key in scores[0]
    }<|MERGE_RESOLUTION|>--- conflicted
+++ resolved
@@ -1279,16 +1279,10 @@
     error_score : 'raise' or numeric, default=np.nan
         Value to assign to the score if an error occurs in estimator fitting.
         If set to 'raise', the error is raised.
-<<<<<<< HEAD
         If a numeric value is given, FitFailedWarning is raised. 
-        
-=======
-        If a numeric value is given, FitFailedWarning is raised. This parameter
-        does not affect the refit step, which will always raise the error.
 
         .. versionadded:: 0.20
 
->>>>>>> 4ddd0796
     return_times : bool, default=False
         Whether to return the fit and score times.
 
