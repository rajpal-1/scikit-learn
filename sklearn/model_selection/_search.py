"""
The :mod:`sklearn.model_selection._search` includes utilities to fine-tune the
parameters of an estimator.
"""
from __future__ import print_function
from __future__ import division

# Author: Alexandre Gramfort <alexandre.gramfort@inria.fr>,
#         Gael Varoquaux <gael.varoquaux@normalesup.org>
#         Andreas Mueller <amueller@ais.uni-bonn.de>
#         Olivier Grisel <olivier.grisel@ensta.org>
#         Raghav RV <rvraghav93@gmail.com>
# License: BSD 3 clause

from abc import ABCMeta, abstractmethod
from collections import namedtuple, defaultdict
from functools import partial, reduce
from itertools import product
import operator
import time
import warnings

import numpy as np
from scipy.stats import rankdata

from ..base import BaseEstimator, is_classifier, clone
from ..base import MetaEstimatorMixin
from ._split import check_cv
from ._validation import _fit_and_score
from ._validation import _aggregate_score_dicts
from ..exceptions import NotFittedError
from ..utils import Parallel, delayed
from ..externals import six
from ..utils import check_random_state
from ..utils.fixes import sp_version
from ..utils.fixes import MaskedArray
from ..utils.fixes import _Mapping as Mapping, _Sequence as Sequence
from ..utils.fixes import _Iterable as Iterable
from ..utils.random import sample_without_replacement
from ..utils.validation import indexable, check_is_fitted
from ..utils.metaestimators import if_delegate_has_method
from ..utils.deprecation import DeprecationDict
from ..metrics.scorer import _check_multimetric_scoring
from ..metrics.scorer import check_scoring


__all__ = ['GridSearchCV', 'ParameterGrid', 'fit_grid_point',
           'ParameterSampler', 'RandomizedSearchCV']


class ParameterGrid(object):
    """Grid of parameters with a discrete number of values for each.

    Can be used to iterate over parameter value combinations with the
    Python built-in function iter.

    Read more in the :ref:`User Guide <search>`.

    Parameters
    ----------
    param_grid : dict of string to sequence, or sequence of such
        The parameter grid to explore, as a dictionary mapping estimator
        parameters to sequences of allowed values.

        An empty dict signifies default parameters.

        A sequence of dicts signifies a sequence of grids to search, and is
        useful to avoid exploring parameter combinations that make no sense
        or have no effect. See the examples below.

    Examples
    --------
    >>> from sklearn.model_selection import ParameterGrid
    >>> param_grid = {'a': [1, 2], 'b': [True, False]}
    >>> list(ParameterGrid(param_grid)) == (
    ...    [{'a': 1, 'b': True}, {'a': 1, 'b': False},
    ...     {'a': 2, 'b': True}, {'a': 2, 'b': False}])
    True

    >>> grid = [{'kernel': ['linear']}, {'kernel': ['rbf'], 'gamma': [1, 10]}]
    >>> list(ParameterGrid(grid)) == [{'kernel': 'linear'},
    ...                               {'kernel': 'rbf', 'gamma': 1},
    ...                               {'kernel': 'rbf', 'gamma': 10}]
    True
    >>> ParameterGrid(grid)[1] == {'kernel': 'rbf', 'gamma': 1}
    True

    See also
    --------
    :class:`GridSearchCV`:
        Uses :class:`ParameterGrid` to perform a full parallelized parameter
        search.
    """

    def __init__(self, param_grid):
        if not isinstance(param_grid, (Mapping, Iterable)):
            raise TypeError('Parameter grid is not a dict or '
                            'a list ({!r})'.format(param_grid))

        if isinstance(param_grid, Mapping):
            # wrap dictionary in a singleton list to support either dict
            # or list of dicts
            param_grid = [param_grid]

        # check if all entries are dictionaries of lists
        for grid in param_grid:
            if not isinstance(grid, dict):
                raise TypeError('Parameter grid is not a '
                                'dict ({!r})'.format(grid))
            for key in grid:
                if not isinstance(grid[key], Iterable):
                    raise TypeError('Parameter grid value is not iterable '
                                    '(key={!r}, value={!r})'
                                    .format(key, grid[key]))

        self.param_grid = param_grid

    def __iter__(self):
        """Iterate over the points in the grid.

        Returns
        -------
        params : iterator over dict of string to any
            Yields dictionaries mapping each estimator parameter to one of its
            allowed values.
        """
        for p in self.param_grid:
            # Always sort the keys of a dictionary, for reproducibility
            items = sorted(p.items())
            if not items:
                yield {}
            else:
                keys, values = zip(*items)
                for v in product(*values):
                    params = dict(zip(keys, v))
                    yield params

    def __len__(self):
        """Number of points on the grid."""
        # Product function that can handle iterables (np.product can't).
        product = partial(reduce, operator.mul)
        return sum(product(len(v) for v in p.values()) if p else 1
                   for p in self.param_grid)

    def __getitem__(self, ind):
        """Get the parameters that would be ``ind``th in iteration

        Parameters
        ----------
        ind : int
            The iteration index

        Returns
        -------
        params : dict of string to any
            Equal to list(self)[ind]
        """
        # This is used to make discrete sampling without replacement memory
        # efficient.
        for sub_grid in self.param_grid:
            # XXX: could memoize information used here
            if not sub_grid:
                if ind == 0:
                    return {}
                else:
                    ind -= 1
                    continue

            # Reverse so most frequent cycling parameter comes first
            keys, values_lists = zip(*sorted(sub_grid.items())[::-1])
            sizes = [len(v_list) for v_list in values_lists]
            total = np.product(sizes)

            if ind >= total:
                # Try the next grid
                ind -= total
            else:
                out = {}
                for key, v_list, n in zip(keys, values_lists, sizes):
                    ind, offset = divmod(ind, n)
                    out[key] = v_list[offset]
                return out

        raise IndexError('ParameterGrid index out of range')


class ParameterSampler(object):
    """Generator on parameters sampled from given distributions.

    Non-deterministic iterable over random candidate combinations for hyper-
    parameter search. If all parameters are presented as a list,
    sampling without replacement is performed. If at least one parameter
    is given as a distribution, sampling with replacement is used.
    It is highly recommended to use continuous distributions for continuous
    parameters.

    Note that before SciPy 0.16, the ``scipy.stats.distributions`` do not
    accept a custom RNG instance and always use the singleton RNG from
    ``numpy.random``. Hence setting ``random_state`` will not guarantee a
    deterministic iteration whenever ``scipy.stats`` distributions are used to
    define the parameter search space. Deterministic behavior is however
    guaranteed from SciPy 0.16 onwards.

    Read more in the :ref:`User Guide <search>`.

    Parameters
    ----------
    param_distributions : dict
        Dictionary where the keys are parameters and values
        are distributions from which a parameter is to be sampled.
        Distributions either have to provide a ``rvs`` function
        to sample from them, or can be given as a list of values,
        where a uniform distribution is assumed.

    n_iter : integer
        Number of parameter settings that are produced.

    random_state : int, RandomState instance or None, optional (default=None)
        Pseudo random number generator state used for random uniform sampling
        from lists of possible values instead of scipy.stats distributions.
        If int, random_state is the seed used by the random number generator;
        If RandomState instance, random_state is the random number generator;
        If None, the random number generator is the RandomState instance used
        by `np.random`.

    Returns
    -------
    params : dict of string to any
        **Yields** dictionaries mapping each estimator parameter to
        as sampled value.

    Examples
    --------
    >>> from sklearn.model_selection import ParameterSampler
    >>> from scipy.stats.distributions import expon
    >>> import numpy as np
    >>> np.random.seed(0)
    >>> param_grid = {'a':[1, 2], 'b': expon()}
    >>> param_list = list(ParameterSampler(param_grid, n_iter=4))
    >>> rounded_list = [dict((k, round(v, 6)) for (k, v) in d.items())
    ...                 for d in param_list]
    >>> rounded_list == [{'b': 0.89856, 'a': 1},
    ...                  {'b': 0.923223, 'a': 1},
    ...                  {'b': 1.878964, 'a': 2},
    ...                  {'b': 1.038159, 'a': 2}]
    True
    """
    def __init__(self, param_distributions, n_iter, random_state=None):
        self.param_distributions = param_distributions
        self.n_iter = n_iter
        self.random_state = random_state

    def __iter__(self):
        # check if all distributions are given as lists
        # in this case we want to sample without replacement
        all_lists = np.all([not hasattr(v, "rvs")
                            for v in self.param_distributions.values()])
        rnd = check_random_state(self.random_state)

        if all_lists:
            # look up sampled parameter settings in parameter grid
            param_grid = ParameterGrid(self.param_distributions)
            grid_size = len(param_grid)
            n_iter = self.n_iter

            if grid_size < n_iter:
                warnings.warn(
                    'The total space of parameters %d is smaller '
                    'than n_iter=%d. Running %d iterations. For exhaustive '
                    'searches, use GridSearchCV.'
                    % (grid_size, self.n_iter, grid_size), UserWarning)
                n_iter = grid_size
            for i in sample_without_replacement(grid_size, n_iter,
                                                random_state=rnd):
                yield param_grid[i]

        else:
            # Always sort the keys of a dictionary, for reproducibility
            items = sorted(self.param_distributions.items())
            for _ in six.moves.range(self.n_iter):
                params = dict()
                for k, v in items:
                    if hasattr(v, "rvs"):
                        if sp_version < (0, 16):
                            params[k] = v.rvs()
                        else:
                            params[k] = v.rvs(random_state=rnd)
                    else:
                        params[k] = v[rnd.randint(len(v))]
                yield params

    def __len__(self):
        """Number of points that will be sampled."""
        return self.n_iter


def fit_grid_point(X, y, estimator, parameters, train, test, scorer,
                   verbose, error_score='raise-deprecating', **fit_params):
    """Run fit on one set of parameters.

    Parameters
    ----------
    X : array-like, sparse matrix or list
        Input data.

    y : array-like or None
        Targets for input data.

    estimator : estimator object
        A object of that type is instantiated for each grid point.
        This is assumed to implement the scikit-learn estimator interface.
        Either estimator needs to provide a ``score`` function,
        or ``scoring`` must be passed.

    parameters : dict
        Parameters to be set on estimator for this grid point.

    train : ndarray, dtype int or bool
        Boolean mask or indices for training set.

    test : ndarray, dtype int or bool
        Boolean mask or indices for test set.

    scorer : callable or None
        The scorer callable object / function must have its signature as
        ``scorer(estimator, X, y)``.

        If ``None`` the estimator's default scorer is used.

    verbose : int
        Verbosity level.

    **fit_params : kwargs
        Additional parameter passed to the fit function of the estimator.

    error_score : 'raise' or numeric
        Value to assign to the score if an error occurs in estimator fitting.
        If set to 'raise', the error is raised. If a numeric value is given,
        FitFailedWarning is raised. This parameter does not affect the refit
        step, which will always raise the error. Default is 'raise' but from
        version 0.22 it will change to np.nan.

    Returns
    -------
    score : float
         Score of this parameter setting on given training / test split.

    parameters : dict
        The parameters that have been evaluated.

    n_samples_test : int
        Number of test samples in this split.
    """
    # NOTE we are not using the return value as the scorer by itself should be
    # validated before. We use check_scoring only to reject multimetric scorer
    check_scoring(estimator, scorer)
    scores, n_samples_test = _fit_and_score(estimator, X, y,
                                            scorer, train,
                                            test, verbose, parameters,
                                            fit_params=fit_params,
                                            return_n_test_samples=True,
                                            error_score=error_score)
    return scores, parameters, n_samples_test


def _check_param_grid(param_grid):
    if hasattr(param_grid, 'items'):
        param_grid = [param_grid]

    for p in param_grid:
        for name, v in p.items():
            if isinstance(v, np.ndarray) and v.ndim > 1:
                raise ValueError("Parameter array should be one-dimensional.")

            if (isinstance(v, six.string_types) or
                    not isinstance(v, (np.ndarray, Sequence))):
                raise ValueError("Parameter values for parameter ({0}) need "
                                 "to be a sequence(but not a string) or"
                                 " np.ndarray.".format(name))

            if len(v) == 0:
                raise ValueError("Parameter values for parameter ({0}) need "
                                 "to be a non-empty sequence.".format(name))


# XXX Remove in 0.20
class _CVScoreTuple (namedtuple('_CVScoreTuple',
                                ('parameters',
                                 'mean_validation_score',
                                 'cv_validation_scores'))):
    # A raw namedtuple is very memory efficient as it packs the attributes
    # in a struct to get rid of the __dict__ of attributes in particular it
    # does not copy the string for the keys on each instance.
    # By deriving a namedtuple class just to introduce the __repr__ method we
    # would also reintroduce the __dict__ on the instance. By telling the
    # Python interpreter that this subclass uses static __slots__ instead of
    # dynamic attributes. Furthermore we don't need any additional slot in the
    # subclass so we set __slots__ to the empty tuple.
    __slots__ = ()

    def __repr__(self):
        """Simple custom repr to summarize the main info"""
        return "mean: {0:.5f}, std: {1:.5f}, params: {2}".format(
            self.mean_validation_score,
            np.std(self.cv_validation_scores),
            self.parameters)


class BaseSearchCV(six.with_metaclass(ABCMeta, BaseEstimator,
                                      MetaEstimatorMixin)):
    """Base class for hyper parameter search with cross-validation."""

    @abstractmethod
    def __init__(self, estimator, scoring=None,
                 fit_params=None, n_jobs=1, iid='warn',
                 refit=True, cv='warn', verbose=0, pre_dispatch='2*n_jobs',
                 error_score='raise-deprecating', return_train_score=True):

        self.scoring = scoring
        self.estimator = estimator
        self.n_jobs = n_jobs
        self.fit_params = fit_params
        self.iid = iid
        self.refit = refit
        self.cv = cv
        self.verbose = verbose
        self.pre_dispatch = pre_dispatch
        self.error_score = error_score
        self.return_train_score = return_train_score

    @property
    def _estimator_type(self):
        return self.estimator._estimator_type

    def score(self, X, y=None):
        """Returns the score on the given data, if the estimator has been refit.

        This uses the score defined by ``scoring`` where provided, and the
        ``best_estimator_.score`` method otherwise.

        Parameters
        ----------
        X : array-like, shape = [n_samples, n_features]
            Input data, where n_samples is the number of samples and
            n_features is the number of features.

        y : array-like, shape = [n_samples] or [n_samples, n_output], optional
            Target relative to X for classification or regression;
            None for unsupervised learning.

        Returns
        -------
        score : float
        """
        self._check_is_fitted('score')
        if self.scorer_ is None:
            raise ValueError("No score function explicitly defined, "
                             "and the estimator doesn't provide one %s"
                             % self.best_estimator_)
        score = self.scorer_[self.refit] if self.multimetric_ else self.scorer_
        return score(self.best_estimator_, X, y)

    def _check_is_fitted(self, method_name):
        if not self.refit:
            raise NotFittedError('This %s instance was initialized '
                                 'with refit=False. %s is '
                                 'available only after refitting on the best '
                                 'parameters. You can refit an estimator '
                                 'manually using the ``best_parameters_`` '
                                 'attribute'
                                 % (type(self).__name__, method_name))
        else:
            check_is_fitted(self, 'best_estimator_')

    @if_delegate_has_method(delegate=('best_estimator_', 'estimator'))
    def predict(self, X):
        """Call predict on the estimator with the best found parameters.

        Only available if ``refit=True`` and the underlying estimator supports
        ``predict``.

        Parameters
        -----------
        X : indexable, length n_samples
            Must fulfill the input assumptions of the
            underlying estimator.

        """
        self._check_is_fitted('predict')
        return self.best_estimator_.predict(X)

    @if_delegate_has_method(delegate=('best_estimator_', 'estimator'))
    def predict_proba(self, X):
        """Call predict_proba on the estimator with the best found parameters.

        Only available if ``refit=True`` and the underlying estimator supports
        ``predict_proba``.

        Parameters
        -----------
        X : indexable, length n_samples
            Must fulfill the input assumptions of the
            underlying estimator.

        """
        self._check_is_fitted('predict_proba')
        return self.best_estimator_.predict_proba(X)

    @if_delegate_has_method(delegate=('best_estimator_', 'estimator'))
    def predict_log_proba(self, X):
        """Call predict_log_proba on the estimator with the best found parameters.

        Only available if ``refit=True`` and the underlying estimator supports
        ``predict_log_proba``.

        Parameters
        -----------
        X : indexable, length n_samples
            Must fulfill the input assumptions of the
            underlying estimator.

        """
        self._check_is_fitted('predict_log_proba')
        return self.best_estimator_.predict_log_proba(X)

    @if_delegate_has_method(delegate=('best_estimator_', 'estimator'))
    def decision_function(self, X):
        """Call decision_function on the estimator with the best found parameters.

        Only available if ``refit=True`` and the underlying estimator supports
        ``decision_function``.

        Parameters
        -----------
        X : indexable, length n_samples
            Must fulfill the input assumptions of the
            underlying estimator.

        """
        self._check_is_fitted('decision_function')
        return self.best_estimator_.decision_function(X)

    @if_delegate_has_method(delegate=('best_estimator_', 'estimator'))
    def transform(self, X):
        """Call transform on the estimator with the best found parameters.

        Only available if the underlying estimator supports ``transform`` and
        ``refit=True``.

        Parameters
        -----------
        X : indexable, length n_samples
            Must fulfill the input assumptions of the
            underlying estimator.

        """
        self._check_is_fitted('transform')
        return self.best_estimator_.transform(X)

    @if_delegate_has_method(delegate=('best_estimator_', 'estimator'))
    def inverse_transform(self, Xt):
        """Call inverse_transform on the estimator with the best found params.

        Only available if the underlying estimator implements
        ``inverse_transform`` and ``refit=True``.

        Parameters
        -----------
        Xt : indexable, length n_samples
            Must fulfill the input assumptions of the
            underlying estimator.

        """
        self._check_is_fitted('inverse_transform')
        return self.best_estimator_.inverse_transform(Xt)

    @property
    def classes_(self):
        self._check_is_fitted("classes_")
        return self.best_estimator_.classes_

    def fit(self, X, y=None, groups=None, **fit_params):
        """Run fit with all sets of parameters.

        Parameters
        ----------

        X : array-like, shape = [n_samples, n_features]
            Training vector, where n_samples is the number of samples and
            n_features is the number of features.

        y : array-like, shape = [n_samples] or [n_samples, n_output], optional
            Target relative to X for classification or regression;
            None for unsupervised learning.

        groups : array-like, with shape (n_samples,), optional
            Group labels for the samples used while splitting the dataset into
            train/test set.

        **fit_params : dict of string -> object
            Parameters passed to the ``fit`` method of the estimator
        """

        if self.fit_params is not None:
            warnings.warn('"fit_params" as a constructor argument was '
                          'deprecated in version 0.19 and will be removed '
                          'in version 0.21. Pass fit parameters to the '
                          '"fit" method instead.', DeprecationWarning)
            if fit_params:
                warnings.warn('Ignoring fit_params passed as a constructor '
                              'argument in favor of keyword arguments to '
                              'the "fit" method.', RuntimeWarning)
            else:
                fit_params = self.fit_params
        estimator = self.estimator
        cv = check_cv(self.cv, y, classifier=is_classifier(estimator))

        scorers, self.multimetric_ = _check_multimetric_scoring(
            self.estimator, scoring=self.scoring)

        if self.multimetric_:
            if self.refit is not False and (
                    not isinstance(self.refit, six.string_types) or
                    # This will work for both dict / list (tuple)
                    self.refit not in scorers) and (not callable(self.refit)):
                    raise ValueError("For multi-metric scoring, the parameter "
                                     "refit must be set to a scorer key or a "
                                     "callable to refit an estimator with the "
                                     "best parameter setting on the whole "
                                     "data and make the best_* attributes "
                                     "available for that metric. If this is "
                                     "not needed, refit should be set to "
                                     "False explicitly. %r was passed."
                                     % self.refit)
            else:
                refit_metric = self.refit
        else:
            refit_metric = 'score'

        X, y, groups = indexable(X, y, groups)
        n_splits = cv.get_n_splits(X, y, groups)
        # Regenerate parameter iterable for each fit
        candidate_params = list(self._get_param_iterator())
        n_candidates = len(candidate_params)
        if self.verbose > 0:
            print("Fitting {0} folds for each of {1} candidates, totalling"
                  " {2} fits".format(n_splits, n_candidates,
                                     n_candidates * n_splits))

        base_estimator = clone(self.estimator)
        pre_dispatch = self.pre_dispatch

        out = Parallel(
            n_jobs=self.n_jobs, verbose=self.verbose,
            pre_dispatch=pre_dispatch
        )(delayed(_fit_and_score)(clone(base_estimator), X, y, scorers, train,
                                  test, self.verbose, parameters,
                                  fit_params=fit_params,
                                  return_train_score=self.return_train_score,
                                  return_n_test_samples=True,
                                  return_times=True, return_parameters=False,
                                  error_score=self.error_score)
          for parameters, (train, test) in product(candidate_params,
                                                   cv.split(X, y, groups)))

        # if one choose to see train score, "out" will contain train score info
        if self.return_train_score:
            (train_score_dicts, test_score_dicts, test_sample_counts, fit_time,
             score_time) = zip(*out)
        else:
            (test_score_dicts, test_sample_counts, fit_time,
             score_time) = zip(*out)

        # test_score_dicts and train_score dicts are lists of dictionaries and
        # we make them into dict of lists
        test_scores = _aggregate_score_dicts(test_score_dicts)
        if self.return_train_score:
            train_scores = _aggregate_score_dicts(train_score_dicts)

        # TODO: replace by a dict in 0.21
        results = (DeprecationDict() if self.return_train_score == 'warn'
                   else {})

        def _store(key_name, array, weights=None, splits=False, rank=False):
            """A small helper to store the scores/times to the cv_results_"""
            # When iterated first by splits, then by parameters
            # We want `array` to have `n_candidates` rows and `n_splits` cols.
            array = np.array(array, dtype=np.float64).reshape(n_candidates,
                                                              n_splits)
            if splits:
                for split_i in range(n_splits):
                    # Uses closure to alter the results
                    results["split%d_%s"
                            % (split_i, key_name)] = array[:, split_i]

            array_means = np.average(array, axis=1, weights=weights)
            results['mean_%s' % key_name] = array_means
            # Weighted std is not directly available in numpy
            array_stds = np.sqrt(np.average((array -
                                             array_means[:, np.newaxis]) ** 2,
                                            axis=1, weights=weights))
            results['std_%s' % key_name] = array_stds

            if rank:
                results["rank_%s" % key_name] = np.asarray(
                    rankdata(-array_means, method='min'), dtype=np.int32)

        _store('fit_time', fit_time)
        _store('score_time', score_time)
        # Use one MaskedArray and mask all the places where the param is not
        # applicable for that candidate. Use defaultdict as each candidate may
        # not contain all the params
        param_results = defaultdict(partial(MaskedArray,
                                            np.empty(n_candidates,),
                                            mask=True,
                                            dtype=object))
        for cand_i, params in enumerate(candidate_params):
            for name, value in params.items():
                # An all masked empty array gets created for the key
                # `"param_%s" % name` at the first occurrence of `name`.
                # Setting the value at an index also unmasks that index
                param_results["param_%s" % name][cand_i] = value

        results.update(param_results)
        # Store a list of param dicts at the key 'params'
        results['params'] = candidate_params

        # NOTE test_sample counts (weights) remain the same for all candidates
        test_sample_counts = np.array(test_sample_counts[:n_splits],
                                      dtype=np.int)
        iid = self.iid
        if self.iid == 'warn':
            if len(np.unique(test_sample_counts)) > 1:
                warnings.warn("The default of the `iid` parameter will change "
                              "from True to False in version 0.22 and will be"
                              " removed in 0.24. This will change numeric"
                              " results when test-set sizes are unequal.",
                              DeprecationWarning)
            iid = True

        for scorer_name in scorers.keys():
            # Computed the (weighted) mean and std for test scores alone
            _store('test_%s' % scorer_name, test_scores[scorer_name],
                   splits=True, rank=True,
                   weights=test_sample_counts if iid else None)
            if self.return_train_score:
                prev_keys = set(results.keys())
                _store('train_%s' % scorer_name, train_scores[scorer_name],
                       splits=True)

                if self.return_train_score == 'warn':
                    for key in set(results.keys()) - prev_keys:
                        message = (
                            'You are accessing a training score ({!r}), '
                            'which will not be available by default '
                            'any more in 0.21. If you need training scores, '
                            'please set return_train_score=True').format(key)
                        # warn on key access
                        results.add_warning(key, message, FutureWarning)

        # For multi-metric evaluation, store the best_index_, best_params_ and
        # best_score_ iff refit is one of the scorer names
        # In single metric evaluation, refit_metric is "score"
        if self.refit or not self.multimetric_:
            # If self.refit is a callable, it will be passed results and would
            # be expected to return a value for best_index_.
            if callable(self.refit):
                self.best_index_ = self.refit(results)
            else:
                self.best_index_ = results["rank_test_%s"
                                           % refit_metric].argmin()
                self.best_score_ = results["mean_test_%s" % refit_metric][
                                           self.best_index_]
            self.best_params_ = candidate_params[self.best_index_]

        if self.refit:
            self.best_estimator_ = clone(base_estimator).set_params(
                **self.best_params_)
            refit_start_time = time.time()
            if y is not None:
                self.best_estimator_.fit(X, y, **fit_params)
            else:
                self.best_estimator_.fit(X, **fit_params)
            refit_end_time = time.time()
            self.refit_time_ = refit_end_time - refit_start_time

        # Store the only scorer not as a dict for single metric evaluation
        self.scorer_ = scorers if self.multimetric_ else scorers['score']

        self.cv_results_ = results
        self.n_splits_ = n_splits

        return self


class GridSearchCV(BaseSearchCV):
    """Exhaustive search over specified parameter values for an estimator.

    Important members are fit, predict.

    GridSearchCV implements a "fit" and a "score" method.
    It also implements "predict", "predict_proba", "decision_function",
    "transform" and "inverse_transform" if they are implemented in the
    estimator used.

    The parameters of the estimator used to apply these methods are optimized
    by cross-validated grid-search over a parameter grid.

    Read more in the :ref:`User Guide <grid_search>`.

    Parameters
    ----------
    estimator : estimator object.
        This is assumed to implement the scikit-learn estimator interface.
        Either estimator needs to provide a ``score`` function,
        or ``scoring`` must be passed.

    param_grid : dict or list of dictionaries
        Dictionary with parameters names (string) as keys and lists of
        parameter settings to try as values, or a list of such
        dictionaries, in which case the grids spanned by each dictionary
        in the list are explored. This enables searching over any sequence
        of parameter settings.

    scoring : string, callable, list/tuple, dict or None, default: None
        A single string (see :ref:`scoring_parameter`) or a callable
        (see :ref:`scoring`) to evaluate the predictions on the test set.

        For evaluating multiple metrics, either give a list of (unique) strings
        or a dict with names as keys and callables as values.

        NOTE that when using custom scorers, each scorer should return a single
        value. Metric functions returning a list/array of values can be wrapped
        into multiple scorers that return one value each.

        See :ref:`multimetric_grid_search` for an example.

        If None, the estimator's default scorer (if available) is used.

    fit_params : dict, optional
        Parameters to pass to the fit method.

        .. deprecated:: 0.19
           ``fit_params`` as a constructor argument was deprecated in version
           0.19 and will be removed in version 0.21. Pass fit parameters to
           the ``fit`` method instead.

    n_jobs : int, default=1
        Number of jobs to run in parallel.

    pre_dispatch : int, or string, optional
        Controls the number of jobs that get dispatched during parallel
        execution. Reducing this number can be useful to avoid an
        explosion of memory consumption when more jobs get dispatched
        than CPUs can process. This parameter can be:

            - None, in which case all the jobs are immediately
              created and spawned. Use this for lightweight and
              fast-running jobs, to avoid delays due to on-demand
              spawning of the jobs

            - An int, giving the exact number of total jobs that are
              spawned

            - A string, giving an expression as a function of n_jobs,
              as in '2*n_jobs'

    iid : boolean, default='warn'
        If True, return the average score across folds, weighted by the number
        of samples in each test set. In this case, the data is assumed to be
        identically distributed across the folds, and the loss minimized is
        the total loss per sample, and not the mean loss across the folds. If
        False, return the average score across folds. Default is True, but
        will change to False in version 0.21, to correspond to the standard
        definition of cross-validation.

        .. versionchanged:: 0.20
            Parameter ``iid`` will change from True to False by default in
            version 0.22, and will be removed in 0.24.

    cv : int, cross-validation generator or an iterable, optional
        Determines the cross-validation splitting strategy.
        Possible inputs for cv are:

        - None, to use the default 3-fold cross validation,
        - integer, to specify the number of folds in a `(Stratified)KFold`,
        - An object to be used as a cross-validation generator.
        - An iterable yielding train, test splits.

        For integer/None inputs, if the estimator is a classifier and ``y`` is
        either binary or multiclass, :class:`StratifiedKFold` is used. In all
        other cases, :class:`KFold` is used.

        Refer :ref:`User Guide <cross_validation>` for the various
        cross-validation strategies that can be used here.

<<<<<<< HEAD
    refit : boolean, string, or callable, default=True
=======
        .. versionchanged:: 0.20
            ``cv`` default value if None will change from 3-fold to 5-fold
            in v0.22.

    refit : boolean, or string, default=True
>>>>>>> 5fe3b5df
        Refit an estimator using the best found parameters on the whole
        dataset.

        For multiple metric evaluation, this needs to be a string denoting the
        scorer is used to find the best parameters for refitting the estimator
        at the end.

        Where there are considerations other than maximum score in
        choosing a best estimator, ``refit`` can be set to a function which returns
        the selected ``best_index_`` given ``cv_results_``.

        The refitted estimator is made available at the ``best_estimator_``
        attribute and permits using ``predict`` directly on this
        ``GridSearchCV`` instance.

        Also for multiple metric evaluation, the attributes ``best_index_``,
        ``best_score_`` and ``best_parameters_`` will only be available if
        ``refit`` is set and all of them will be determined w.r.t this specific
        scorer. When refit is callable, ``best_score_`` is disabled.

        See ``scoring`` parameter to know more about multiple metric
        evaluation.

    verbose : integer
        Controls the verbosity: the higher, the more messages.

    error_score : 'raise' or numeric
        Value to assign to the score if an error occurs in estimator fitting.
        If set to 'raise', the error is raised. If a numeric value is given,
        FitFailedWarning is raised. This parameter does not affect the refit
        step, which will always raise the error. Default is 'raise' but from
        version 0.22 it will change to np.nan.

    return_train_score : boolean, optional
        If ``False``, the ``cv_results_`` attribute will not include training
        scores.

        Current default is ``'warn'``, which behaves as ``True`` in addition
        to raising a warning when a training score is looked up.
        That default will be changed to ``False`` in 0.21.
        Computing training scores is used to get insights on how different
        parameter settings impact the overfitting/underfitting trade-off.
        However computing the scores on the training set can be computationally
        expensive and is not strictly required to select the parameters that
        yield the best generalization performance.


    Examples
    --------
    >>> from sklearn import svm, datasets
    >>> from sklearn.model_selection import GridSearchCV
    >>> iris = datasets.load_iris()
    >>> parameters = {'kernel':('linear', 'rbf'), 'C':[1, 10]}
    >>> svc = svm.SVC(gamma="scale")
    >>> clf = GridSearchCV(svc, parameters, cv=5)
    >>> clf.fit(iris.data, iris.target)
    ...                             # doctest: +NORMALIZE_WHITESPACE +ELLIPSIS
    GridSearchCV(cv=5, error_score=...,
           estimator=SVC(C=1.0, cache_size=..., class_weight=..., coef0=...,
                         decision_function_shape='ovr', degree=..., gamma=...,
                         kernel='rbf', max_iter=-1, probability=False,
                         random_state=None, shrinking=True, tol=...,
                         verbose=False),
           fit_params=None, iid=..., n_jobs=1,
           param_grid=..., pre_dispatch=..., refit=..., return_train_score=...,
           scoring=..., verbose=...)
    >>> sorted(clf.cv_results_.keys())
    ...                             # doctest: +NORMALIZE_WHITESPACE +ELLIPSIS
    ['mean_fit_time', 'mean_score_time', 'mean_test_score',...
     'mean_train_score', 'param_C', 'param_kernel', 'params',...
     'rank_test_score', 'split0_test_score',...
     'split0_train_score', 'split1_test_score', 'split1_train_score',...
     'split2_test_score', 'split2_train_score',...
     'std_fit_time', 'std_score_time', 'std_test_score', 'std_train_score'...]

    Attributes
    ----------
    cv_results_ : dict of numpy (masked) ndarrays
        A dict with keys as column headers and values as columns, that can be
        imported into a pandas ``DataFrame``.

        For instance the below given table

        +------------+-----------+------------+-----------------+---+---------+
        |param_kernel|param_gamma|param_degree|split0_test_score|...|rank_t...|
        +============+===========+============+=================+===+=========+
        |  'poly'    |     --    |      2     |       0.80      |...|    2    |
        +------------+-----------+------------+-----------------+---+---------+
        |  'poly'    |     --    |      3     |       0.70      |...|    4    |
        +------------+-----------+------------+-----------------+---+---------+
        |  'rbf'     |     0.1   |     --     |       0.80      |...|    3    |
        +------------+-----------+------------+-----------------+---+---------+
        |  'rbf'     |     0.2   |     --     |       0.93      |...|    1    |
        +------------+-----------+------------+-----------------+---+---------+

        will be represented by a ``cv_results_`` dict of::

            {
            'param_kernel': masked_array(data = ['poly', 'poly', 'rbf', 'rbf'],
                                         mask = [False False False False]...)
            'param_gamma': masked_array(data = [-- -- 0.1 0.2],
                                        mask = [ True  True False False]...),
            'param_degree': masked_array(data = [2.0 3.0 -- --],
                                         mask = [False False  True  True]...),
            'split0_test_score'  : [0.80, 0.70, 0.80, 0.93],
            'split1_test_score'  : [0.82, 0.50, 0.70, 0.78],
            'mean_test_score'    : [0.81, 0.60, 0.75, 0.85],
            'std_test_score'     : [0.01, 0.10, 0.05, 0.08],
            'rank_test_score'    : [2, 4, 3, 1],
            'split0_train_score' : [0.80, 0.92, 0.70, 0.93],
            'split1_train_score' : [0.82, 0.55, 0.70, 0.87],
            'mean_train_score'   : [0.81, 0.74, 0.70, 0.90],
            'std_train_score'    : [0.01, 0.19, 0.00, 0.03],
            'mean_fit_time'      : [0.73, 0.63, 0.43, 0.49],
            'std_fit_time'       : [0.01, 0.02, 0.01, 0.01],
            'mean_score_time'    : [0.01, 0.06, 0.04, 0.04],
            'std_score_time'     : [0.00, 0.00, 0.00, 0.01],
            'params'             : [{'kernel': 'poly', 'degree': 2}, ...],
            }

        NOTE

        The key ``'params'`` is used to store a list of parameter
        settings dicts for all the parameter candidates.

        The ``mean_fit_time``, ``std_fit_time``, ``mean_score_time`` and
        ``std_score_time`` are all in seconds.

        For multi-metric evaluation, the scores for all the scorers are
        available in the ``cv_results_`` dict at the keys ending with that
        scorer's name (``'_<scorer_name>'``) instead of ``'_score'`` shown
        above. ('split0_test_precision', 'mean_train_precision' etc.)

    best_estimator_ : estimator or dict
        Estimator that was chosen by the search, i.e. estimator
        which gave highest score (or smallest loss if specified)
        on the left out data. Not available if ``refit=False``.

        See ``refit`` parameter for more information on allowed values.

    best_score_ : float
        Mean cross-validated score of the best_estimator

        For multi-metric evaluation, this is present only if ``refit`` is
        specified.

    best_params_ : dict
        Parameter setting that gave the best results on the hold out data.

        For multi-metric evaluation, this is present only if ``refit`` is
        specified.

    best_index_ : int
        The index (of the ``cv_results_`` arrays) which corresponds to the best
        candidate parameter setting.

        The dict at ``search.cv_results_['params'][search.best_index_]`` gives
        the parameter setting for the best model, that gives the highest
        mean score (``search.best_score_``).

        For multi-metric evaluation, this is present only if ``refit`` is
        specified.

    scorer_ : function or a dict
        Scorer function used on the held out data to choose the best
        parameters for the model.

        For multi-metric evaluation, this attribute holds the validated
        ``scoring`` dict which maps the scorer key to the scorer callable.

    n_splits_ : int
        The number of cross-validation splits (folds/iterations).

    refit_time_ : float
        Seconds used for refitting the best model on the whole dataset.

        This is present only if ``refit`` is not False.

    Notes
    ------
    The parameters selected are those that maximize the score of the left out
    data, unless an explicit score is passed in which case it is used instead.

    If `n_jobs` was set to a value higher than one, the data is copied for each
    point in the grid (and not `n_jobs` times). This is done for efficiency
    reasons if individual jobs take very little time, but may raise errors if
    the dataset is large and not enough memory is available.  A workaround in
    this case is to set `pre_dispatch`. Then, the memory is copied only
    `pre_dispatch` many times. A reasonable value for `pre_dispatch` is `2 *
    n_jobs`.

    See Also
    ---------
    :class:`ParameterGrid`:
        generates all the combinations of a hyperparameter grid.

    :func:`sklearn.model_selection.train_test_split`:
        utility function to split the data into a development set usable
        for fitting a GridSearchCV instance and an evaluation set for
        its final evaluation.

    :func:`sklearn.metrics.make_scorer`:
        Make a scorer from a performance metric or loss function.

    """

    def __init__(self, estimator, param_grid, scoring=None, fit_params=None,
                 n_jobs=1, iid='warn', refit=True, cv='warn', verbose=0,
                 pre_dispatch='2*n_jobs', error_score='raise-deprecating',
                 return_train_score="warn"):
        super(GridSearchCV, self).__init__(
            estimator=estimator, scoring=scoring, fit_params=fit_params,
            n_jobs=n_jobs, iid=iid, refit=refit, cv=cv, verbose=verbose,
            pre_dispatch=pre_dispatch, error_score=error_score,
            return_train_score=return_train_score)
        self.param_grid = param_grid
        _check_param_grid(param_grid)

    def _get_param_iterator(self):
        """Return ParameterGrid instance for the given param_grid"""
        return ParameterGrid(self.param_grid)


class RandomizedSearchCV(BaseSearchCV):
    """Randomized search on hyper parameters.

    RandomizedSearchCV implements a "fit" and a "score" method.
    It also implements "predict", "predict_proba", "decision_function",
    "transform" and "inverse_transform" if they are implemented in the
    estimator used.

    The parameters of the estimator used to apply these methods are optimized
    by cross-validated search over parameter settings.

    In contrast to GridSearchCV, not all parameter values are tried out, but
    rather a fixed number of parameter settings is sampled from the specified
    distributions. The number of parameter settings that are tried is
    given by n_iter.

    If all parameters are presented as a list,
    sampling without replacement is performed. If at least one parameter
    is given as a distribution, sampling with replacement is used.
    It is highly recommended to use continuous distributions for continuous
    parameters.

    Note that before SciPy 0.16, the ``scipy.stats.distributions`` do not
    accept a custom RNG instance and always use the singleton RNG from
    ``numpy.random``. Hence setting ``random_state`` will not guarantee a
    deterministic iteration whenever ``scipy.stats`` distributions are used to
    define the parameter search space.

    Read more in the :ref:`User Guide <randomized_parameter_search>`.

    Parameters
    ----------
    estimator : estimator object.
        A object of that type is instantiated for each grid point.
        This is assumed to implement the scikit-learn estimator interface.
        Either estimator needs to provide a ``score`` function,
        or ``scoring`` must be passed.

    param_distributions : dict
        Dictionary with parameters names (string) as keys and distributions
        or lists of parameters to try. Distributions must provide a ``rvs``
        method for sampling (such as those from scipy.stats.distributions).
        If a list is given, it is sampled uniformly.

    n_iter : int, default=10
        Number of parameter settings that are sampled. n_iter trades
        off runtime vs quality of the solution.

    scoring : string, callable, list/tuple, dict or None, default: None
        A single string (see :ref:`scoring_parameter`) or a callable
        (see :ref:`scoring`) to evaluate the predictions on the test set.

        For evaluating multiple metrics, either give a list of (unique) strings
        or a dict with names as keys and callables as values.

        NOTE that when using custom scorers, each scorer should return a single
        value. Metric functions returning a list/array of values can be wrapped
        into multiple scorers that return one value each.

        See :ref:`multimetric_grid_search` for an example.

        If None, the estimator's default scorer (if available) is used.

    fit_params : dict, optional
        Parameters to pass to the fit method.

        .. deprecated:: 0.19
           ``fit_params`` as a constructor argument was deprecated in version
           0.19 and will be removed in version 0.21. Pass fit parameters to
           the ``fit`` method instead.

    n_jobs : int, default=1
        Number of jobs to run in parallel.

    pre_dispatch : int, or string, optional
        Controls the number of jobs that get dispatched during parallel
        execution. Reducing this number can be useful to avoid an
        explosion of memory consumption when more jobs get dispatched
        than CPUs can process. This parameter can be:

            - None, in which case all the jobs are immediately
              created and spawned. Use this for lightweight and
              fast-running jobs, to avoid delays due to on-demand
              spawning of the jobs

            - An int, giving the exact number of total jobs that are
              spawned

            - A string, giving an expression as a function of n_jobs,
              as in '2*n_jobs'

    iid : boolean, default='warn'
        If True, return the average score across folds, weighted by the number
        of samples in each test set. In this case, the data is assumed to be
        identically distributed across the folds, and the loss minimized is
        the total loss per sample, and not the mean loss across the folds. If
        False, return the average score across folds. Default is True, but
        will change to False in version 0.21, to correspond to the standard
        definition of cross-validation.

        .. versionchanged:: 0.20
            Parameter ``iid`` will change from True to False by default in
            version 0.22, and will be removed in 0.24.

    cv : int, cross-validation generator or an iterable, optional
        Determines the cross-validation splitting strategy.
        Possible inputs for cv are:

        - None, to use the default 3-fold cross validation,
        - integer, to specify the number of folds in a `(Stratified)KFold`,
        - An object to be used as a cross-validation generator.
        - An iterable yielding train, test splits.

        For integer/None inputs, if the estimator is a classifier and ``y`` is
        either binary or multiclass, :class:`StratifiedKFold` is used. In all
        other cases, :class:`KFold` is used.

        Refer :ref:`User Guide <cross_validation>` for the various
        cross-validation strategies that can be used here.

<<<<<<< HEAD
    refit : boolean, string, or callable, default=True
=======
        .. versionchanged:: 0.20
            ``cv`` default value if None will change from 3-fold to 5-fold
            in v0.22.

    refit : boolean, or string default=True
>>>>>>> 5fe3b5df
        Refit an estimator using the best found parameters on the whole
        dataset.

        For multiple metric evaluation, this needs to be a string denoting the
        scorer that would be used to find the best parameters for refitting
        the estimator at the end.

        Where there are considerations other than maximum score in
        choosing a best estimator, ``refit`` can be set to a function which 
        returns the selected ``best_index_`` given the ``cv_results``.

        The refitted estimator is made available at the ``best_estimator_``
        attribute and permits using ``predict`` directly on this
        ``RandomizedSearchCV`` instance.

        Also for multiple metric evaluation, the attributes ``best_index_``,
        ``best_score_`` and ``best_parameters_`` will only be available if
        ``refit`` is set and all of them will be determined w.r.t this specific
        scorer. When refit is callable, ``best_score_`` is disabled.

        See ``scoring`` parameter to know more about multiple metric
        evaluation.

    verbose : integer
        Controls the verbosity: the higher, the more messages.

    random_state : int, RandomState instance or None, optional, default=None
        Pseudo random number generator state used for random uniform sampling
        from lists of possible values instead of scipy.stats distributions.
        If int, random_state is the seed used by the random number generator;
        If RandomState instance, random_state is the random number generator;
        If None, the random number generator is the RandomState instance used
        by `np.random`.

    error_score : 'raise' or numeric
        Value to assign to the score if an error occurs in estimator fitting.
        If set to 'raise', the error is raised. If a numeric value is given,
        FitFailedWarning is raised. This parameter does not affect the refit
        step, which will always raise the error. Default is 'raise' but from
        version 0.22 it will change to np.nan.

    return_train_score : boolean, optional
        If ``False``, the ``cv_results_`` attribute will not include training
        scores.

        Current default is ``'warn'``, which behaves as ``True`` in addition
        to raising a warning when a training score is looked up.
        That default will be changed to ``False`` in 0.21.
        Computing training scores is used to get insights on how different
        parameter settings impact the overfitting/underfitting trade-off.
        However computing the scores on the training set can be computationally
        expensive and is not strictly required to select the parameters that
        yield the best generalization performance.

    Attributes
    ----------
    cv_results_ : dict of numpy (masked) ndarrays
        A dict with keys as column headers and values as columns, that can be
        imported into a pandas ``DataFrame``.

        For instance the below given table

        +--------------+-------------+-------------------+---+---------------+
        | param_kernel | param_gamma | split0_test_score |...|rank_test_score|
        +==============+=============+===================+===+===============+
        |    'rbf'     |     0.1     |       0.80        |...|       2       |
        +--------------+-------------+-------------------+---+---------------+
        |    'rbf'     |     0.2     |       0.90        |...|       1       |
        +--------------+-------------+-------------------+---+---------------+
        |    'rbf'     |     0.3     |       0.70        |...|       1       |
        +--------------+-------------+-------------------+---+---------------+

        will be represented by a ``cv_results_`` dict of::

            {
            'param_kernel' : masked_array(data = ['rbf', 'rbf', 'rbf'],
                                          mask = False),
            'param_gamma'  : masked_array(data = [0.1 0.2 0.3], mask = False),
            'split0_test_score'  : [0.80, 0.90, 0.70],
            'split1_test_score'  : [0.82, 0.50, 0.70],
            'mean_test_score'    : [0.81, 0.70, 0.70],
            'std_test_score'     : [0.01, 0.20, 0.00],
            'rank_test_score'    : [3, 1, 1],
            'split0_train_score' : [0.80, 0.92, 0.70],
            'split1_train_score' : [0.82, 0.55, 0.70],
            'mean_train_score'   : [0.81, 0.74, 0.70],
            'std_train_score'    : [0.01, 0.19, 0.00],
            'mean_fit_time'      : [0.73, 0.63, 0.43],
            'std_fit_time'       : [0.01, 0.02, 0.01],
            'mean_score_time'    : [0.01, 0.06, 0.04],
            'std_score_time'     : [0.00, 0.00, 0.00],
            'params'             : [{'kernel' : 'rbf', 'gamma' : 0.1}, ...],
            }

        NOTE

        The key ``'params'`` is used to store a list of parameter
        settings dicts for all the parameter candidates.

        The ``mean_fit_time``, ``std_fit_time``, ``mean_score_time`` and
        ``std_score_time`` are all in seconds.

        For multi-metric evaluation, the scores for all the scorers are
        available in the ``cv_results_`` dict at the keys ending with that
        scorer's name (``'_<scorer_name>'``) instead of ``'_score'`` shown
        above. ('split0_test_precision', 'mean_train_precision' etc.)

    best_estimator_ : estimator or dict
        Estimator that was chosen by the search, i.e. estimator
        which gave highest score (or smallest loss if specified)
        on the left out data. Not available if ``refit=False``.

        For multi-metric evaluation, this attribute is present only if
        ``refit`` is specified.

        See ``refit`` parameter for more information on allowed values.

    best_score_ : float
        Mean cross-validated score of the best_estimator.

        For multi-metric evaluation, this is not available if ``refit`` is
        ``False``. See ``refit`` parameter for more information.

    best_params_ : dict
        Parameter setting that gave the best results on the hold out data.

        For multi-metric evaluation, this is not available if ``refit`` is
        ``False``. See ``refit`` parameter for more information.

    best_index_ : int
        The index (of the ``cv_results_`` arrays) which corresponds to the best
        candidate parameter setting.

        The dict at ``search.cv_results_['params'][search.best_index_]`` gives
        the parameter setting for the best model, that gives the highest
        mean score (``search.best_score_``).

        For multi-metric evaluation, this is not available if ``refit`` is
        ``False``. See ``refit`` parameter for more information.

    scorer_ : function or a dict
        Scorer function used on the held out data to choose the best
        parameters for the model.

        For multi-metric evaluation, this attribute holds the validated
        ``scoring`` dict which maps the scorer key to the scorer callable.

    n_splits_ : int
        The number of cross-validation splits (folds/iterations).

    refit_time_ : float
        Seconds used for refitting the best model on the whole dataset.

        This is present only if ``refit`` is not False.

    Notes
    -----
    The parameters selected are those that maximize the score of the held-out
    data, according to the scoring parameter.

    If `n_jobs` was set to a value higher than one, the data is copied for each
    parameter setting(and not `n_jobs` times). This is done for efficiency
    reasons if individual jobs take very little time, but may raise errors if
    the dataset is large and not enough memory is available.  A workaround in
    this case is to set `pre_dispatch`. Then, the memory is copied only
    `pre_dispatch` many times. A reasonable value for `pre_dispatch` is `2 *
    n_jobs`.

    See Also
    --------
    :class:`GridSearchCV`:
        Does exhaustive search over a grid of parameters.

    :class:`ParameterSampler`:
        A generator over parameter settings, constructed from
        param_distributions.

    """

    def __init__(self, estimator, param_distributions, n_iter=10, scoring=None,
                 fit_params=None, n_jobs=1, iid='warn', refit=True, cv='warn',
                 verbose=0, pre_dispatch='2*n_jobs', random_state=None,
                 error_score='raise-deprecating', return_train_score="warn"):
        self.param_distributions = param_distributions
        self.n_iter = n_iter
        self.random_state = random_state
        super(RandomizedSearchCV, self).__init__(
            estimator=estimator, scoring=scoring, fit_params=fit_params,
            n_jobs=n_jobs, iid=iid, refit=refit, cv=cv, verbose=verbose,
            pre_dispatch=pre_dispatch, error_score=error_score,
            return_train_score=return_train_score)

    def _get_param_iterator(self):
        """Return ParameterSampler instance for the given distributions"""
        return ParameterSampler(
            self.param_distributions, self.n_iter,
            random_state=self.random_state)<|MERGE_RESOLUTION|>--- conflicted
+++ resolved
@@ -894,15 +894,11 @@
         Refer :ref:`User Guide <cross_validation>` for the various
         cross-validation strategies that can be used here.
 
-<<<<<<< HEAD
-    refit : boolean, string, or callable, default=True
-=======
         .. versionchanged:: 0.20
             ``cv`` default value if None will change from 3-fold to 5-fold
             in v0.22.
 
-    refit : boolean, or string, default=True
->>>>>>> 5fe3b5df
+    refit : boolean, string, or callable, default=True
         Refit an estimator using the best found parameters on the whole
         dataset.
 
@@ -1246,15 +1242,11 @@
         Refer :ref:`User Guide <cross_validation>` for the various
         cross-validation strategies that can be used here.
 
-<<<<<<< HEAD
-    refit : boolean, string, or callable, default=True
-=======
         .. versionchanged:: 0.20
             ``cv`` default value if None will change from 3-fold to 5-fold
             in v0.22.
 
-    refit : boolean, or string default=True
->>>>>>> 5fe3b5df
+    refit : boolean, string, or callable, default=True
         Refit an estimator using the best found parameters on the whole
         dataset.
 
