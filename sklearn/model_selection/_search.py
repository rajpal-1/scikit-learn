--- conflicted
+++ resolved
@@ -599,17 +599,11 @@
                                   return_train_score=self.return_train_score,
                                   return_n_test_samples=True,
                                   return_times=True, return_parameters=False,
-<<<<<<< HEAD
                                   error_score=self.error_score,
                                   split_progress=(split_i, n_splits),
                                   param_progress=(param_i, n_candidates))
-          for split_i, (train, test) in enumerate(cv.split(X, y, groups))
-          for param_i, parameters in enumerate(candidate_params))
-=======
-                                  error_score=self.error_score)
-          for parameters, (train, test) in product(candidate_params,
-                                                   cv.split(X, y, groups)))
->>>>>>> fa73cd79
+          for (param_i, parameters), (split_i, (train, test)) in product(
+              enumerate(candidate_params), enumerate(cv.split(X, y, groups))))
 
         # if one choose to see train score, "out" will contain train score info
         if self.return_train_score:
