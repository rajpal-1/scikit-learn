""" Test the graphical_lasso module.
"""
import sys

import numpy as np
from scipy import linalg
import pytest

from sklearn.utils.testing import assert_array_almost_equal
from sklearn.utils.testing import assert_array_less
from sklearn.utils.testing import assert_warns_message

from sklearn.covariance import (graphical_lasso, GraphicalLasso,
                                GraphicalLassoCV, empirical_covariance)
from sklearn.datasets.samples_generator import make_sparse_spd_matrix
from sklearn.externals.six.moves import StringIO
from sklearn.utils import check_random_state
from sklearn import datasets
from sklearn.utils.fixes import PY3_OR_LATER

from numpy.testing import assert_equal


def test_graphical_lasso(random_state=0):
    # Sample data from a sparse multivariate normal
    dim = 20
    n_samples = 100
    random_state = check_random_state(random_state)
    prec = make_sparse_spd_matrix(dim, alpha=.95,
                                  random_state=random_state)
    cov = linalg.inv(prec)
    X = random_state.multivariate_normal(np.zeros(dim), cov, size=n_samples)
    emp_cov = empirical_covariance(X)

    for alpha in (0., .1, .25):
        covs = dict()
        icovs = dict()
        for method in ('cd', 'lars'):
            cov_, icov_, costs = graphical_lasso(emp_cov, return_costs=True,
                                                 alpha=alpha, mode=method)
            covs[method] = cov_
            icovs[method] = icov_
            costs, dual_gap = np.array(costs).T
            # Check that the costs always decrease (doesn't hold if alpha == 0)
            if not alpha == 0:
                assert_array_less(np.diff(costs), 0)
        # Check that the 2 approaches give similar results
        assert_array_almost_equal(covs['cd'], covs['lars'], decimal=4)
        assert_array_almost_equal(icovs['cd'], icovs['lars'], decimal=4)

    # Smoke test the estimator
    model = GraphicalLasso(alpha=.25).fit(X)
    model.score(X)
    assert_array_almost_equal(model.covariance_, covs['cd'], decimal=4)
    assert_array_almost_equal(model.covariance_, covs['lars'], decimal=4)

    # For a centered matrix, assume_centered could be chosen True or False
    # Check that this returns indeed the same result for centered data
    Z = X - X.mean(0)
    precs = list()
    for assume_centered in (False, True):
        prec_ = GraphicalLasso(
            assume_centered=assume_centered).fit(Z).precision_
        precs.append(prec_)
    assert_array_almost_equal(precs[0], precs[1])


def test_graphical_lasso_iris():
    # Hard-coded solution from R glasso package for alpha=1.0
    # (need to set penalize.diagonal to FALSE)
    cov_R = np.array([
        [0.68112222, 0.0000000, 0.265820, 0.02464314],
        [0.00000000, 0.1887129, 0.000000, 0.00000000],
        [0.26582000, 0.0000000, 3.095503, 0.28697200],
        [0.02464314, 0.0000000, 0.286972, 0.57713289]
        ])
    icov_R = np.array([
        [1.5190747, 0.000000, -0.1304475, 0.0000000],
        [0.0000000, 5.299055, 0.0000000, 0.0000000],
        [-0.1304475, 0.000000, 0.3498624, -0.1683946],
        [0.0000000, 0.000000, -0.1683946, 1.8164353]
        ])
    X = datasets.load_iris().data
    emp_cov = empirical_covariance(X)
    for method in ('cd', 'lars'):
        cov, icov = graphical_lasso(emp_cov, alpha=1.0, return_costs=False,
                                    mode=method)
        assert_array_almost_equal(cov, cov_R)
        assert_array_almost_equal(icov, icov_R)


def test_graphical_lasso_iris_singular():
    # Small subset of rows to test the rank-deficient case
    # Need to choose samples such that none of the variances are zero
    indices = np.arange(10, 13)

    # Hard-coded solution from R glasso package for alpha=0.01
    cov_R = np.array([
        [0.08, 0.056666662595, 0.00229729713223, 0.00153153142149],
        [0.056666662595, 0.082222222222, 0.00333333333333, 0.00222222222222],
        [0.002297297132, 0.003333333333, 0.00666666666667, 0.00009009009009],
        [0.001531531421, 0.002222222222, 0.00009009009009, 0.00222222222222]
    ])
    icov_R = np.array([
        [24.42244057, -16.831679593, 0.0, 0.0],
        [-16.83168201, 24.351841681, -6.206896552, -12.5],
        [0.0, -6.206896171, 153.103448276, 0.0],
        [0.0, -12.499999143, 0.0, 462.5]
    ])
    X = datasets.load_iris().data[indices, :]
    emp_cov = empirical_covariance(X)
    for method in ('cd', 'lars'):
        cov, icov = graphical_lasso(emp_cov, alpha=0.01, return_costs=False,
                                    mode=method)
        assert_array_almost_equal(cov, cov_R, decimal=5)
        assert_array_almost_equal(icov, icov_R, decimal=5)


@pytest.mark.filterwarnings('ignore: You should specify a value')  # 0.22
def test_graphical_lasso_cv(random_state=1):
    # Sample data from a sparse multivariate normal
    dim = 5
    n_samples = 6
    random_state = check_random_state(random_state)
    prec = make_sparse_spd_matrix(dim, alpha=.96,
                                  random_state=random_state)
    cov = linalg.inv(prec)
    X = random_state.multivariate_normal(np.zeros(dim), cov, size=n_samples)
    # Capture stdout, to smoke test the verbose mode
    orig_stdout = sys.stdout
    try:
        sys.stdout = StringIO()
        # We need verbose very high so that Parallel prints on stdout
        GraphicalLassoCV(verbose=100, alphas=5, tol=1e-1).fit(X)
    finally:
        sys.stdout = orig_stdout

    # Smoke test with specified alphas
    GraphicalLassoCV(alphas=[0.8, 0.5], tol=1e-1, n_jobs=1).fit(X)


<<<<<<< HEAD
@pytest.mark.filterwarnings('ignore: You should specify a value')  # 0.22
=======
@pytest.mark.skipif(not PY3_OR_LATER,
                    reason='On Python 2 DeprecationWarning is not issued for some unkown reason.')
>>>>>>> fc3a6ccd
def test_deprecated_grid_scores(random_state=1):
    dim = 5
    n_samples = 6
    random_state = check_random_state(random_state)
    prec = make_sparse_spd_matrix(dim, alpha=.96,
                                  random_state=random_state)
    cov = linalg.inv(prec)
    X = random_state.multivariate_normal(np.zeros(dim), cov, size=n_samples)
    graphical_lasso = GraphicalLassoCV(alphas=[0.8, 0.5], tol=1e-1, n_jobs=1)
    graphical_lasso.fit(X)

    depr_message = ("Attribute grid_scores was deprecated in version "
                    "0.19 and will be removed in 0.21. Use "
                    "``grid_scores_`` instead")

    with pytest.warns(DeprecationWarning, match=depr_message):
        assert_equal(graphical_lasso.grid_scores, graphical_lasso.grid_scores_)<|MERGE_RESOLUTION|>--- conflicted
+++ resolved
@@ -139,12 +139,9 @@
     GraphicalLassoCV(alphas=[0.8, 0.5], tol=1e-1, n_jobs=1).fit(X)
 
 
-<<<<<<< HEAD
 @pytest.mark.filterwarnings('ignore: You should specify a value')  # 0.22
-=======
 @pytest.mark.skipif(not PY3_OR_LATER,
                     reason='On Python 2 DeprecationWarning is not issued for some unkown reason.')
->>>>>>> fc3a6ccd
 def test_deprecated_grid_scores(random_state=1):
     dim = 5
     n_samples = 6
