"""Bayesian Gaussian Mixture Models and
Dirichlet Process Gaussian Mixture Models"""

# Author: Alexandre Passos (alexandre.tp@gmail.com)
#         Bertrand Thirion <bertrand.thirion@inria.fr>
#
# Based on mixture.py by:
#         Ron Weiss <ronweiss@gmail.com>
#         Fabian Pedregosa <fabian.pedregosa@inria.fr>
#

import numpy as np
import warnings
from scipy.special import digamma as _digamma, gammaln as _gammaln
from scipy import linalg
from scipy.spatial.distance import cdist

from ..utils import check_random_state
from ..utils.extmath import norm, logsumexp
from .. import cluster
from .gmm import GMM


def sqnorm(v):
    return norm(v) ** 2


def digamma(x):
    return _digamma(x + np.finfo(np.float32).eps)


def gammaln(x):
    return _gammaln(x + np.finfo(np.float32).eps)


def log_normalize(v, axis=0):
    """Normalized probabilities from unnormalized log-probabilites"""
    v = np.rollaxis(v, axis)
    v = v.copy()
    v -= v.max(axis=0)
    out = logsumexp(v)
    v = np.exp(v - out)
    v += np.finfo(np.float32).eps
    v /= np.sum(v, axis=0)
    return np.swapaxes(v, 0, axis)


def wishart_log_det(a, b, detB, n_features):
    """Expected value of the log of the determinant of a Wishart

    The expected value of the logarithm of the determinant of a
    wishart-distributed random variable with the specified parameters."""
    l = np.sum(digamma(0.5 * (a - np.arange(-1, n_features - 1))))
    l += n_features * np.log(2)
    return l + detB


def wishart_logz(v, s, dets, n_features):
    "The logarithm of the normalization constant for the wishart distribution"
    z = 0.
    z += 0.5 * v * n_features * np.log(2)
    z += (0.25 * (n_features * (n_features - 1)) * np.log(np.pi))
    z += 0.5 * v * np.log(dets)
    z += np.sum(gammaln(0.5 * (v - np.arange(n_features) + 1)))
    return z


def _bound_wishart(a, B, detB):
    """Returns a function of the dof, scale matrix and its determinant
    used as an upper bound in variational approcimation of the evidence"""
    n_features = B.shape[0]
    logprior = wishart_logz(a, B, detB, n_features)
    logprior -= wishart_logz(n_features,
                             np.identity(n_features),
                             1, n_features)
    logprior += 0.5 * (a - 1) * wishart_log_det(a, B, detB, n_features)
    logprior += 0.5 * a * np.trace(B)
    return logprior


##############################################################################
# Variational bound on the log likelihood of each class
##############################################################################


def _sym_quad_form(x, mu, A):
    """helper function to calculate symmetric quadratic form x.T * A * x"""
    q = (cdist(x, mu[np.newaxis], "mahalanobis", VI=A) ** 2).reshape(-1)
    return q


def _bound_state_log_lik(X, initial_bound, precs, means, covariance_type):
    """Update the bound with likelihood terms, for standard covariance types"""
    n_components, n_features = means.shape
    n_samples = X.shape[0]
    bound = np.empty((n_samples, n_components))
    bound[:] = initial_bound
    if covariance_type in ['diag', 'spherical']:
        for k in xrange(n_components):
            d = X - means[k]
            bound[:, k] -= 0.5 * np.sum(d * d * precs[k], axis=1)
    elif covariance_type == 'tied':
        for k in xrange(n_components):
            bound[:, k] -= 0.5 * _sym_quad_form(X, means[k], precs)
    elif covariance_type == 'full':
        for k in xrange(n_components):
            bound[:, k] -= 0.5 * _sym_quad_form(X, means[k], precs[k])
    return bound


class DPGMM(GMM):
    """Variational Inference for the Infinite Gaussian Mixture Model.

    DPGMM stands for Dirichlet Process Gaussian Mixture Model, and it
    is an infinite mixture model with the Dirichlet Process as a prior
    distribution on the number of clusters. In practice the
    approximate inference algorithm uses a truncated distribution with
    a fixed maximum number of components, but almost always the number
    of components actually used depends on the data.

    Stick-breaking Representation of a Gaussian mixture model
    probability distribution. This class allows for easy and efficient
    inference of an approximate posterior distribution over the
    parameters of a Gaussian mixture model with a variable number of
    components (smaller than the truncation parameter n_components).

    Initialization is with normally-distributed means and identity
    covariance, for proper convergence.

    Parameters
    ----------
    n_components: int, optional
        Number of mixture components. Defaults to 1.

    covariance_type: string, optional
        String describing the type of covariance parameters to
        use.  Must be one of 'spherical', 'tied', 'diag', 'full'.
        Defaults to 'diag'.

    alpha: float, optional
        Real number representing the concentration parameter of
        the dirichlet process. Intuitively, the Dirichlet Process
        is as likely to start a new cluster for a point as it is
        to add that point to a cluster with alpha elements. A
        higher alpha means more clusters, as the expected number
        of clusters is ``alpha*log(N)``. Defaults to 1.

    thresh : float, optional
        Convergence threshold.
    n_iter : int, optional
        Maximum number of iterations to perform before convergence.
    params : string, optional
        Controls which parameters are updated in the training
        process.  Can contain any combination of 'w' for weights,
        'm' for means, and 'c' for covars.  Defaults to 'wmc'.
    init_params : string, optional
        Controls which parameters are updated in the initialization
        process.  Can contain any combination of 'w' for weights,
        'm' for means, and 'c' for covars.  Defaults to 'wmc'.

    Attributes
    ----------
    covariance_type : string
        String describing the type of covariance parameters used by
        the DP-GMM.  Must be one of 'spherical', 'tied', 'diag', 'full'.

    n_components : int
        Number of mixture components.

    `weights_` : array, shape (`n_components`,)
        Mixing weights for each mixture component.

    `means_` : array, shape (`n_components`, `n_features`)
        Mean parameters for each mixture component.

    `precisions_` : array
        Precision (inverse covariance) parameters for each mixture
        component.  The shape depends on `covariance_type`::

            (`n_components`, 'n_features')                if 'spherical',
            (`n_features`, `n_features`)                  if 'tied',
            (`n_components`, `n_features`)                if 'diag',
            (`n_components`, `n_features`, `n_features`)  if 'full'

<<<<<<< HEAD
    `converged_` : bool
        True when convergence was reached in fit(), False otherwise.
=======
    converged_ : bool
        True when convergence was reached in fit(), False
        otherwise.

    Methods
    -------
    eval(X)
        Compute a lower-bound of the log likelihood of X under the model
        and an approximate posterior distribution over mixture components.
    fit(X)
        Estimate the posterior of themodel parameters from X using the
        variational mean-field algorithm.
    predict(X)
        Find most likely mixtures components for each observation in X.
    rvs(n=1)
        Generate `n` samples from the posterior for the model.
    score(X)
<<<<<<< HEAD
        Compute the log likelihood of `X` under the model.
>>>>>>> b4d4a9f... removed the decode
=======
        Compute the log likelihood of X under the model.
>>>>>>> 2826ac7... removed the decode in dpgmm and removed return_log in eval

    See Also
    --------
    GMM : Finite Gaussian mixture model fit with EM

    VBGMM : Finite Gaussian mixture model fit with a variational
        algorithm, better for situations where there might be too little
        data to get a good estimate of the covariance matrix.
    """

    def __init__(self, n_components=1, covariance_type='diag', alpha=1.0,
                 random_state=None, thresh=1e-2, verbose=False,
                 min_covar=None, n_iter=10, params='wmc', init_params='wmc'):
        self.alpha = alpha
        self.verbose = verbose
        super(DPGMM, self).__init__(n_components, covariance_type,
                                    random_state=random_state,
                                    thresh=thresh, min_covar=min_covar,
                                    n_iter=n_iter, params=params,
                                    init_params=init_params)

    def _get_precisions(self):
        """Return precisions as a full matrix."""
<<<<<<< HEAD
<<<<<<< HEAD
        if self._covariance_type == 'full':
=======
        if self.covariance_type == 'full':
>>>>>>> 5d8a9414
            return self.precs_
        elif self.covariance_type in ['diag', 'spherical']:
            return [np.diag(cov) for cov in self.precs_]
        elif self.covariance_type == 'tied':
            return [self.precs_] * self.n_components
=======
        if self.cvtype == 'full':
            return self.precs_
        elif self.cvtype == 'diag':
            return [np.diag(cov) for cov in self.precs_]
        elif self.cvtype == 'tied':
            return [self.precs_] * self.n_components
        elif self.cvtype == 'spherical':
            return [np.eye(self.n_features) * f for f in self.precs_]
>>>>>>> 6a37e47...     ENH: renaming estimated variables from self._variable to self.variable_

    def _get_covars(self):
        return [linalg.pinv(c) for c in self._get_precisions()]

    def _set_covars(self, covars):
        raise NotImplementedError("""The variational algorithm does
        not support setting the covariance parameters.""")

    def eval(self, X):
        """Evaluate the model on data

        Compute the bound on log probability of X under the model
        and return the posterior distribution (responsibilities) of
        each mixture component for each element of X.

        This is done by computing the parameters for the mean-field of
        z for each observation.

        Parameters
        ----------
        X : array_like, shape (n_samples, n_features)
            List of n_features-dimensional data points.  Each row
            corresponds to a single data point.

        Returns
        -------
        logprob : array_like, shape (n_samples,)
            Log probabilities of each data point in X
        responsibilities: array_like, shape (n_samples, n_components)
            Posterior probabilities of each mixture component for each
            observation
        """
        X = np.asarray(X)
        if X.ndim == 1:
            X = X[:, np.newaxis]
        z = np.zeros((X.shape[0], self.n_components))
        sd = digamma(self.gamma_.T[1] + self.gamma_.T[2])
        dgamma1 = digamma(self.gamma_.T[1]) - sd
        dgamma2 = np.zeros(self.n_components)
        dgamma2[0] = digamma(self.gamma_[0, 2]) - digamma(self.gamma_[0, 1] +
                                                          self.gamma_[0, 2])
        for j in xrange(1, self.n_components):
            dgamma2[j] = dgamma2[j - 1] + digamma(self.gamma_[j - 1, 2])
            dgamma2[j] -= sd[j - 1]
        dgamma = dgamma1 + dgamma2
        # Free memory and developers cognitive load:
        del dgamma1, dgamma2, sd

        if self.covariance_type not in ['full', 'tied', 'diag', 'spherical']:
            raise NotImplementedError("This ctype is not implemented: %s"
<<<<<<< HEAD
<<<<<<< HEAD
                                      % self._covariance_type)
        p = _bound_state_log_lik(X, self._initial_bound + self.bound_prec_,
                                 self.precs_, self.means_,
                                 self._covariance_type)
=======
                                      % self.cvtype)

        p = _bound_state_loglik(obs, self._initial_bound,
                        self._bound_prec, self.precs_, self.means_)
>>>>>>> 6a37e47...     ENH: renaming estimated variables from self._variable to self.variable_
=======
                                      % self.covariance_type)
        p = _bound_state_log_lik(X, self._initial_bound + self.bound_prec_,
                                 self.precs_, self.means_,
                                 self.covariance_type)
>>>>>>> 5d8a9414
        z = p + dgamma
        z = log_normalize(z, axis=-1)
        bound = np.sum(z * p, axis=-1)
        return bound, z

    def _update_concentration(self, z):
        """Update the concentration parameters for each cluster"""
        sz = np.sum(z, axis=0)
        self.gamma_.T[1] = 1. + sz
        self.gamma_.T[2].fill(0)
        for i in xrange(self.n_components - 2, -1, -1):
            self.gamma_[i, 2] = self.gamma_[i + 1, 2] + sz[i]
        self.gamma_.T[2] += self.alpha

    def _update_means(self, X, z):
        """Update the variational distributions for the means"""
        n_features = X.shape[1]
        for k in xrange(self.n_components):
<<<<<<< HEAD
<<<<<<< HEAD
            if self._covariance_type in ['spherical', 'diag']:
=======
            if self.covariance_type in ['spherical', 'diag']:
>>>>>>> 5d8a9414
                num = np.sum(z.T[k].reshape((-1, 1)) * X, axis=0)
                num *= self.precs_[k]
                den = 1. + self.precs_[k] * np.sum(z.T[k])
                self.means_[k] = num / den
            elif self.covariance_type in ['tied', 'full']:
                if self.covariance_type == 'tied':
                    cov = self.precs_
                else:
                    cov = self.precs_[k]
                den = np.identity(n_features) + cov * np.sum(z.T[k])
                num = np.sum(z.T[k].reshape((-1, 1)) * X, axis=0)
=======
            if self.cvtype == 'spherical' or self.cvtype == 'diag':
                num = np.sum(self._z.T[k].reshape((-1, 1)) * self._X, axis=0)
                num *= self.precs_[k]
                den = 1. + self.precs_[k] * np.sum(self._z.T[k])
                self.means_[k] = num / den
            elif self.cvtype == 'tied' or self.cvtype == 'full':
                if self.cvtype == 'tied':
                    cov = self.precs_
                else:
                    cov = self.precs_[k]
                den = np.identity(self.n_features) + cov * np.sum(self._z.T[k])
                num = np.sum(self._z.T[k].reshape((-1, 1)) * self._X, axis=0)
>>>>>>> 6a37e47...     ENH: renaming estimated variables from self._variable to self.variable_
                num = np.dot(cov, num)
                self.means_[k] = linalg.lstsq(den, num)[0]

    def _update_precisions(self, X, z):
        """Update the variational distributions for the precisions"""
        n_features = X.shape[1]
        if self.covariance_type == 'spherical':
            self.dof_ = 0.5 * n_features * np.sum(z, axis=0)
            for k in xrange(self.n_components):
<<<<<<< HEAD
                # could be more memory efficient ?
                sq_diff = np.sum((X - self.means_[k]) ** 2, axis=1)
                self.scale_[k] = 1.
                self.scale_[k] += 0.5 * np.sum(z.T[k] * (sq_diff + n_features))
                self.bound_prec_[k] = (
                    0.5 * n_features * (
                        digamma(self.dof_[k]) - np.log(self.scale_[k])))
            self.precs_ = np.tile(self.dof_ / self.scale_, [n_features, 1]).T

        elif self.covariance_type == 'diag':
            for k in xrange(self.n_components):
                self.dof_[k].fill(1. + 0.5 * np.sum(z.T[k], axis=0))
                sq_diff = (X - self.means_[k]) ** 2  # see comment above
                self.scale_[k] = np.ones(n_features) + 0.5 * np.dot(
                    z.T[k], (sq_diff + 1))
                self.precs_[k] = self.dof_[k] / self.scale_[k]
                self.bound_prec_[k] = 0.5 * np.sum(digamma(self.dof_[k])
                                                    - np.log(self.scale_[k]))
                self.bound_prec_[k] -= 0.5 * np.sum(self.precs_[k])

        elif self.covariance_type == 'tied':
            self.dof_ = 2 + X.shape[0] + n_features
            self.scale_ = (X.shape[0] + 1) * np.identity(n_features)
            for k in xrange(self.n_components):
                    diff = X - self.means_[k]
                    self.scale_ += np.dot(diff.T, z[:, k:k + 1] * diff)
            self.scale_ = linalg.pinv(self.scale_)
            self.precs_ = self.dof_ * self.scale_
            self.det_scale_ = linalg.det(self.scale_)
            self.bound_prec_ = 0.5 * wishart_log_det(
                self.dof_, self.scale_, self.det_scale_, n_features)
            self.bound_prec_ -= 0.5 * self.dof_ * np.trace(self.scale_)

        elif self.covariance_type == 'full':
            for k in xrange(self.n_components):
                sum_resp = np.sum(z.T[k])
                self.dof_[k] = 2 + sum_resp + n_features
                self.scale_[k] = (sum_resp + 1) * np.identity(n_features)
                diff = X - self.means_[k]
                self.scale_[k] += np.dot(diff.T, z[:, k:k + 1] * diff)
                self.scale_[k] = linalg.pinv(self.scale_[k])
                self.precs_[k] = self.dof_[k] * self.scale_[k]
                self.det_scale_[k] = linalg.det(self.scale_[k])
                self.bound_prec_[k] = 0.5 * wishart_log_det(self.dof_[k],
                                                            self.scale_[k],
                                                            self.det_scale_[k],
                                                           n_features)
                self.bound_prec_[k] -= 0.5 * self.dof_[k] * np.trace(
                    self.scale_[k])

    def _monitor(self, X, z, n, end=False):
=======
                # XXX: how to avoid this huge temporary matrix in memory
                dif = (self._X - self.means_[k])
                self._b[k] = 1.
                d = np.sum(dif * dif, axis=1)
                self._b[k] += 0.5 * np.sum(
                    self._z.T[k] * (d + self.n_features))
                self._bound_prec[k] = (
                    0.5 * self.n_features * (
                        digamma(self._a[k]) - np.log(self._b[k])))
            self.precs_ = self._a / self._b

        elif self.cvtype == 'diag':
            for k in xrange(self.n_components):
                self._a[k].fill(1. + 0.5 * np.sum(self._z.T[k], axis=0))
                ddif = (self._X - self.means_[k])  # see comment above
                for d in xrange(self.n_features):
                    self._b[k, d] = 1.
                    dd = ddif.T[d] * ddif.T[d]
                    self._b[k, d] += 0.5 * np.sum(self._z.T[k] * (dd + 1))
                self.precs_[k] = self._a[k] / self._b[k]
                self._bound_prec[k] = 0.5 * np.sum(digamma(self._a[k])
                                                    - np.log(self._b[k]))
                self._bound_prec[k] -= 0.5 * np.sum(self.precs_[k])

        elif self.cvtype == 'tied':
            self._a = 2 + self._X.shape[0] + self.n_features
            self._B = (self._X.shape[0] + 1) * np.identity(self.n_features)
            for i in xrange(self._X.shape[0]):
                for k in xrange(self.n_components):
                    dif = self._X[i] - self.means_[k]
                    self._B += self._z[i, k] * np.dot(dif.reshape((-1, 1)),
                                                      dif.reshape((1, -1)))
            self._B = linalg.pinv(self._B)
            self.precs_ = self._a * self._B
            self._detB = linalg.det(self._B)
            self._bound_prec = 0.5 * detlog_wishart(
                self._a, self._B, self._detB, self.n_features)
            self._bound_prec -= 0.5 * self._a * np.trace(self._B)

        elif self.cvtype == 'full':
            for k in xrange(self.n_components):
                T = np.sum(self._z.T[k])
                self._a[k] = 2 + T + self.n_features
                self._B[k] = (T + 1) * np.identity(self.n_features)
                for i in xrange(self._X.shape[0]):
                    dif = self._X[i] - self.means_[k]
                    self._B[k] += self._z[i, k] * np.dot(dif.reshape((-1, 1)),
                                                         dif.reshape((1, -1)))
                self._B[k] = linalg.pinv(self._B[k])
                self.precs_[k] = self._a[k] * self._B[k]
                self._detB[k] = linalg.det(self._B[k])
                self._bound_prec[k] = 0.5 * detlog_wishart(self._a[k],
                                                           self._B[k],
                                                           self._detB[k],
                                                           self.n_features)
                self._bound_prec[k] -= 0.5 * self._a[k] * np.trace(self._B[k])

    def _monitor(self, n, end=False):
>>>>>>> 6a37e47...     ENH: renaming estimated variables from self._variable to self.variable_
        """Monitor the lower bound during iteration

        Debug method to help see exactly when it is failing to converge as
        expected.

        Note: this is very expensive and should not be used by default."""
        if self.verbose:
            print "Bound after updating %8s: %f" % (n, self.lower_bound(X, z))
            if end == True:
                print "Cluster proportions:", self.gamma_.T[1]
                print "covariance_type:", self.covariance_type

    def _do_mstep(self, X, z, params):
        """Maximize the variational lower bound

        Update each of the parameters to maximize the lower bound."""
        self._monitor(X, z, "z")
        self._update_concentration(z)
        self._monitor(X, z, "gamma")
        if 'm' in params:
            self._update_means(X, z)
        self._monitor(X, z, "mu")
        if 'c' in params:
            self._update_precisions(X, z)
        self._monitor(X, z, "a and b", end=True)

    def _initialize_gamma(self):
        "Initializes the concentration parameters"
        self.gamma_ = self.alpha * np.ones((self.n_components, 3))

    def _bound_concentration(self):
        """The variational lower bound for the concentration parameter."""
        logprior = gammaln(self.alpha) * self.n_components
        logprior += np.sum((self.alpha - 1) * (
                digamma(self.gamma_.T[2]) - digamma(self.gamma_.T[1] +
                                                    self.gamma_.T[2])))
        logprior += np.sum(- gammaln(self.gamma_.T[1] + self.gamma_.T[2]))
        logprior += np.sum(gammaln(self.gamma_.T[1]) +
                           gammaln(self.gamma_.T[2]))
        logprior -= np.sum((self.gamma_.T[1] - 1) * (
                digamma(self.gamma_.T[1]) - digamma(self.gamma_.T[1] +
                                                     self.gamma_.T[2])))
        logprior -= np.sum((self.gamma_.T[2] - 1) * (
                digamma(self.gamma_.T[2]) - digamma(self.gamma_.T[1] +
                                                    self.gamma_.T[2])))
        return logprior

    def _bound_means(self):
        "The variational lower bound for the mean parameters"
        logprior = 0.
        logprior -= 0.5 * sqnorm(self.means_)
<<<<<<< HEAD
        logprior -= 0.5 * self.means_.shape[1] * self.n_components
=======
        logprior -= 0.5 * self.n_features * self.n_components
        return logprior

    def _bound_wishart(self, a, B, detB):
        logprior = wishart_logz(a, B, detB, self.n_features)
        logprior -= wishart_logz(self.n_features,
                                 np.identity(self.n_features),
                                 1, self.n_features)
        logprior += 0.5 * (a - 1) * detlog_wishart(a, B, detB, self.n_features)
        logprior += 0.5 * a * np.trace(B)
>>>>>>> 6a37e47...     ENH: renaming estimated variables from self._variable to self.variable_
        return logprior

    def _bound_precisions(self):
        """Returns the bound term related to precisions"""
        logprior = 0.
<<<<<<< HEAD
<<<<<<< HEAD
        if self._covariance_type == 'spherical':
=======
        if self.covariance_type == 'spherical':
>>>>>>> 5d8a9414
            logprior += np.sum(gammaln(self.dof_))
            logprior -= np.sum(
                (self.dof_ - 1) * digamma(np.maximum(0.5, self.dof_)))
            logprior += np.sum(- np.log(self.scale_) + self.dof_ -\
                                     self.precs_[:, 0])
        elif self.covariance_type == 'diag':
            logprior += np.sum(gammaln(self.dof_))
            logprior -= np.sum(
                (self.dof_ - 1) * digamma(np.maximum(0.5, self.dof_)))
            logprior += np.sum(- np.log(self.scale_) + self.dof_ - self.precs_)
        elif self.covariance_type == 'tied':
            logprior += _bound_wishart(self.dof_, self.scale_, self.det_scale_)
<<<<<<< HEAD
        elif self._covariance_type == 'full':
=======
        if self.cvtype == 'spherical':
            for k in xrange(self.n_components):
                logprior += gammaln(self._a[k])
                logprior -= (self._a[k] - 1) * digamma(max(0.5, self._a[k]))
                logprior += - np.log(self._b[k]) + self._a[k] - self.precs_[k]
        elif self.cvtype == 'diag':
            for k in xrange(self.n_components):
                for d in xrange(self.n_features):
                    logprior += gammaln(self._a[k, d])
                    logprior -= (self._a[k, d] - 1) * digamma(self._a[k, d])
                    logprior -= np.log(self._b[k, d])
                    logprior += self._a[k, d] - self.precs_[k, d]
        elif self.cvtype == 'tied':
            logprior += self._bound_wishart(self._a, self._B, self._detB)
        elif self.cvtype == 'full':
>>>>>>> 6a37e47...     ENH: renaming estimated variables from self._variable to self.variable_
=======
        elif self.covariance_type == 'full':
>>>>>>> 5d8a9414
            for k in xrange(self.n_components):
                logprior += _bound_wishart(self.dof_[k],
                                           self.scale_[k],
                                           self.det_scale_[k])
        return logprior

    def _bound_proportions(self, z):
        """Returns the bound term related to proportions"""
        dg12 = digamma(self.gamma_.T[1] + self.gamma_.T[2])
        dg1 = digamma(self.gamma_.T[1]) - dg12
        dg2 = digamma(self.gamma_.T[2]) - dg12

        cz = np.cumsum(z[:, ::-1], axis=-1)[:, -2::-1]
        logprior = np.sum(cz * dg2[:-1]) + np.sum(z * dg1)
        del cz  # Save memory
        z_non_zeros = z[z > np.finfo(np.float32).eps]
        logprior -= np.sum(z_non_zeros * np.log(z_non_zeros))
        return logprior

    def _logprior(self, z):
        logprior = self._bound_concentration()
        logprior += self._bound_means()
        logprior += self._bound_precisions()
        logprior += self._bound_proportions(z)
        return logprior

    def lower_bound(self, X, z):
        """returns a lower bound on model evidence based on X and membership"""
        if self.covariance_type not in ['full', 'tied', 'diag', 'spherical']:
            raise NotImplementedError("This ctype is not implemented: %s"
                                      % self.covariance_type)

<<<<<<< HEAD
        X = np.asarray(X)
        if X.ndim == 1:
            X = X[:, np.newaxis]
        c = np.sum(z * _bound_state_log_lik(
                X, self._initial_bound + self.bound_prec_,
<<<<<<< HEAD
                self.precs_, self.means_, self._covariance_type))
=======
        c = np.sum(self._z * _bound_state_loglik(self._X, self._initial_bound,
                        self._bound_prec, self.precs_, self.means_))
>>>>>>> 6a37e47...     ENH: renaming estimated variables from self._variable to self.variable_
=======
                self.precs_, self.means_, self.covariance_type))
>>>>>>> 5d8a9414

        return c + self._logprior(z)

    def fit(self, X, **kwargs):
        """Estimate model parameters with the variational
        algorithm.

        For a full derivation and description of the algorithm see
        doc/dp-derivation/dp-derivation.tex

        A initialization step is performed before entering the em
        algorithm. If you want to avoid this step, set the keyword
        argument init_params to the empty string '' when when creating
        the object. Likewise, if you would like just to do an
        initialization, set n_iter=0.

        Parameters
        ----------
        X : array_like, shape (n, n_features)
            List of n_features-dimensional data points.  Each row
            corresponds to a single data point.
        """
        self.random_state = check_random_state(self.random_state)
        if kwargs:
            warnings.warn("Setting parameters in the 'fit' method is"
                    "deprecated. Set it on initialization instead.",
                     DeprecationWarning)
            # initialisations for in case the user still adds parameters to fit
            # so things don't break
            if 'n_iter' in kwargs:
                self.n_iter = kwargs['n_iter']
            if 'params' in kwargs:
                self.params = kwargs['params']
            if 'init_params' in kwargs:
                self.init_params = kwargs['init_params']

        ## initialization step
        X = np.asarray(X)
        if X.ndim == 1:
            X = X[:, np.newaxis]

        n_features = X.shape[1]
        z = np.ones((X.shape[0], self.n_components))
        z /= self.n_components

        self._initial_bound = - 0.5 * n_features * np.log(2 * np.pi)
        self._initial_bound -= np.log(2 * np.pi * np.e)

        if (self.init_params != '') or not hasattr(self, 'gamma_'):
            self._initialize_gamma()

<<<<<<< HEAD
<<<<<<< HEAD
        if 'm' in init_params or not hasattr(self, 'means_'):
=======
        if 'm' in self.init_params or not hasattr(self, 'means_'):
>>>>>>> 5d8a9414
            self.means_ = cluster.KMeans(
                n_clusters=self.n_components,
                random_state=self.random_state).fit(X).cluster_centers_[::-1]

        if 'w' in self.init_params or not hasattr(self, 'weights_'):
            self.weights_ = np.tile(1.0 / self.n_components, self.n_components)

        if 'c' in self.init_params or not hasattr(self, 'precs_'):
            if self.covariance_type == 'spherical':
                self.dof_ = np.ones(self.n_components)
                self.scale_ = np.ones(self.n_components)
                self.precs_ = np.ones((self.n_components, n_features))
                self.bound_prec_ = 0.5 * n_features * (
                    digamma(self.dof_) - np.log(self.scale_))
            elif self.covariance_type == 'diag':
                self.dof_ = 1 + 0.5 * n_features
                self.dof_ *= np.ones((self.n_components, n_features))
                self.scale_ = np.ones((self.n_components, n_features))
                self.precs_ = np.ones((self.n_components, n_features))
                self.bound_prec_ = 0.5 * (np.sum(digamma(self.dof_) -
                                                 np.log(self.scale_), 1))
                self.bound_prec_ -= 0.5 * np.sum(self.precs_, 1)
            elif self.covariance_type == 'tied':
                self.dof_ = 1.
                self.scale_ = np.identity(n_features)
                self.precs_ = np.identity(n_features)
                self.det_scale_ = 1.
                self.bound_prec_ = 0.5 * wishart_log_det(
                    self.dof_, self.scale_, self.det_scale_, n_features)
                self.bound_prec_ -= 0.5 * self.dof_ * np.trace(self.scale_)
            elif self.covariance_type == 'full':
                self.dof_ = (1 + self.n_components + X.shape[0])
                self.dof_ *= np.ones(self.n_components)
                self.scale_ = [2 * np.identity(n_features)
                           for i in xrange(self.n_components)]
                self.precs_ = [np.identity(n_features)
=======
        if 'm' in init_params or not hasattr(self, 'means'):
            self.means_ = cluster.KMeans(
                k=self.n_components, random_state=self.random_state
            ).fit(X).cluster_centers_[::-1]

        if 'w' in init_params or not hasattr(self, 'weights'):
            self.weights = np.tile(1.0 / self.n_components, self.n_components)

        if 'c' in init_params or not hasattr(self, 'covars'):
            if self.cvtype == 'spherical':
                self._a = np.ones(self.n_components)
                self._b = np.ones(self.n_components)
                self.precs_ = np.ones(self.n_components)
                self._bound_prec = (0.5 * self.n_features *
                                     (digamma(self._a) -
                                      np.log(self._b)))
            elif self.cvtype == 'diag':
                self._a = 1 + 0.5 * self.n_features
                self._a *= np.ones((self.n_components, self.n_features))
                self._b = np.ones((self.n_components, self.n_features))
                self.precs_ = np.ones((self.n_components, self.n_features))
                self._bound_prec = np.zeros(self.n_components)
                for k in xrange(self.n_components):
                    self._bound_prec[k] = 0.5 * np.sum(digamma(self._a[k])
                                                        - np.log(self._b[k]))
                    self._bound_prec[k] -= 0.5 * np.sum(self.precs_[k])
            elif self.cvtype == 'tied':
                self._a = 1.
                self._B = np.identity(self.n_features)
                self.precs_ = np.identity(self.n_features)
                self._detB = 1.
                self._bound_prec = 0.5 * detlog_wishart(
                    self._a, self._B, self._detB, self.n_features)
                self._bound_prec -= 0.5 * self._a * np.trace(self._B)
            elif self.cvtype == 'full':
                self._a = (1 + self.n_components + self._X.shape[0])
                self._a *= np.ones(self.n_components)
                self._B = [2 * np.identity(self.n_features)
                           for i in xrange(self.n_components)]
                self.precs_ = [np.identity(self.n_features)
>>>>>>> 6a37e47...     ENH: renaming estimated variables from self._variable to self.variable_
                                for i in xrange(self.n_components)]
                self.det_scale_ = np.ones(self.n_components)
                self.bound_prec_ = np.zeros(self.n_components)
                for k in xrange(self.n_components):
                    self.bound_prec_[k] = wishart_log_det(
                        self.dof_[k], self.scale_[k], self.det_scale_[k],
                        n_features)
                    self.bound_prec_[k] -= (self.dof_[k] *
                                            np.trace(self.scale_[k]))
                self.bound_prec_ *= 0.5

        logprob = []
        # reset self.converged_ to False
        self.converged_ = False
        for i in xrange(self.n_iter):
            # Expectation step
            curr_logprob, z = self.eval(X)
            logprob.append(curr_logprob.sum() + self._logprior(z))

            # Check for convergence.
            if i > 0 and abs(logprob[-1] - logprob[-2]) < self.thresh:
                self.converged_ = True
                break

            # Maximization step
            self._do_mstep(X, z, self.params)

        return self


class VBGMM(DPGMM):
    """Variational Inference for the Gaussian Mixture Model

    Variational inference for a Gaussian mixture model probability
    distribution. This class allows for easy and efficient inference
    of an approximate posterior distribution over the parameters of a
    Gaussian mixture model with a fixed number of components.

    Initialization is with normally-distributed means and identity
    covariance, for proper convergence.

    Parameters
    ----------
    n_components: int, optional
        Number of mixture components. Defaults to 1.

    covariance_type: string, optional
        String describing the type of covariance parameters to
        use.  Must be one of 'spherical', 'tied', 'diag', 'full'.
        Defaults to 'diag'.

    alpha: float, optional
        Real number representing the concentration parameter of
        the dirichlet distribution. Intuitively, the higher the
        value of alpha the more likely the variational mixture of
        Gaussians model will use all components it can. Defaults
        to 1.


    Attributes
    ----------
    covariance_type : string
        String describing the type of covariance parameters used by
        the DP-GMM.  Must be one of 'spherical', 'tied', 'diag', 'full'.

    n_features : int
        Dimensionality of the Gaussians.

    n_components : int (read-only)
        Number of mixture components.

    `weights_` : array, shape (`n_components`,)
        Mixing weights for each mixture component.

    `means_` : array, shape (`n_components`, `n_features`)
        Mean parameters for each mixture component.

    `precisions_` : array
        Precision (inverse covariance) parameters for each mixture
        component.  The shape depends on `covariance_type`::

            (`n_components`, 'n_features')                if 'spherical',
            (`n_features`, `n_features`)                  if 'tied',
            (`n_components`, `n_features`)                if 'diag',
            (`n_components`, `n_features`, `n_features`)  if 'full'

    `converged_` : bool
        True when convergence was reached in fit(), False
        otherwise.

<<<<<<< HEAD
=======
    Methods
    -------
    eval(X)
        Compute a lower-bound of the log likelihood of X under the model
        and an approximate posterior distribution over mixture components.
    fit(X)
        Estimate the posterior of themodel parameters from X using the
        variational mean-field algorithm.
    predict(X)
        Find most likely mixtures components for each observation in X.
    rvs(n=1)
        Generate `n` samples from the posterior for the model.
    score(X)
        Compute the log likelihood of X under the model.


>>>>>>> b4d4a9f... removed the decode
    See Also
    --------
    GMM : Finite Gaussian mixture model fit with EM
    DPGMM : Ininite Gaussian mixture model, using the dirichlet
        process, fit with a variational algorithm
    """

    def __init__(self, n_components=1, covariance_type='diag', alpha=1.0,
                 random_state=None, thresh=1e-2, verbose=False,
                 min_covar=None, n_iter=10, params='wmc', init_params='wmc'):
        super(VBGMM, self).__init__(
            n_components, covariance_type, random_state=random_state,
            thresh=thresh, verbose=verbose, min_covar=min_covar,
            n_iter=n_iter, params=params, init_params=init_params)
        self.alpha = float(alpha) / n_components

    def eval(self, X):
        """Evaluate the model on data

        Compute the bound on log probability of X under the model
        and return the posterior distribution (responsibilities) of
        each mixture component for each element of X.

        This is done by computing the parameters for the mean-field of
        z for each observation.

        Parameters
        ----------
        X : array_like, shape (n_samples, n_features)
            List of n_features-dimensional data points.  Each row
            corresponds to a single data point.

        Returns
        -------
        logprob : array_like, shape (n_samples,)
            Log probabilities of each data point in X
        responsibilities: array_like, shape (n_samples, n_components)
            Posterior probabilities of each mixture component for each
            observation
        """
        X = np.asarray(X)
        if X.ndim == 1:
            X = X[:, np.newaxis]
        z = np.zeros((X.shape[0], self.n_components))
        p = np.zeros(self.n_components)
        bound = np.zeros(X.shape[0])
        dg = digamma(self.gamma_) - digamma(np.sum(self.gamma_))

        if self.covariance_type not in ['full', 'tied', 'diag', 'spherical']:
            raise NotImplementedError("This ctype is not implemented: %s"
                                      % self.covariance_type)
        p = _bound_state_log_lik(
                X, self._initial_bound + self.bound_prec_,
                self.precs_, self.means_, self.covariance_type)

<<<<<<< HEAD
=======
        p = _bound_state_loglik(obs, self._initial_bound,
                                self._bound_prec, self.precs_, self.means_)
>>>>>>> 6a37e47...     ENH: renaming estimated variables from self._variable to self.variable_
        z = p + dg
        z = log_normalize(z, axis=-1)
        bound = np.sum(z * p, axis=-1)
        return bound, z

    def _update_concentration(self, z):
        for i in xrange(self.n_components):
            self.gamma_[i] = self.alpha + np.sum(z.T[i])

    def _initialize_gamma(self):
        self.gamma_ = self.alpha * np.ones(self.n_components)

    def _bound_proportions(self, z):
        logprior = 0.
        dg = digamma(self.gamma_)
        dg -= digamma(np.sum(self.gamma_))
        logprior += np.sum(dg.reshape((-1, 1)) * z.T)
        z_non_zeros = z[z > np.finfo(np.float32).eps]
        logprior -= np.sum(z_non_zeros * np.log(z_non_zeros))
        return logprior

    def _bound_concentration(self):
        logprior = 0.
        logprior = gammaln(np.sum(self.gamma_)) - gammaln(self.n_components
                                                          * self.alpha)
        logprior -= np.sum(gammaln(self.gamma_) - gammaln(self.alpha))
        sg = digamma(np.sum(self.gamma_))
        logprior += np.sum((self.gamma_ - self.alpha)
                           * (digamma(self.gamma_) - sg))
        return logprior

    def _monitor(self, X, z, n, end=False):
        """Monitor the lower bound during iteration

        Debug method to help see exactly when it is failing to converge as
        expected.

        Note: this is very expensive and should not be used by default."""
        if self.verbose:
            print "Bound after updating %8s: %f" % (n, self.lower_bound(X, z))
            if end == True:
                print "Cluster proportions:", self.gamma_
                print "covariance_type:", self.covariance_type<|MERGE_RESOLUTION|>--- conflicted
+++ resolved
@@ -182,33 +182,8 @@
             (`n_components`, `n_features`)                if 'diag',
             (`n_components`, `n_features`, `n_features`)  if 'full'
 
-<<<<<<< HEAD
     `converged_` : bool
         True when convergence was reached in fit(), False otherwise.
-=======
-    converged_ : bool
-        True when convergence was reached in fit(), False
-        otherwise.
-
-    Methods
-    -------
-    eval(X)
-        Compute a lower-bound of the log likelihood of X under the model
-        and an approximate posterior distribution over mixture components.
-    fit(X)
-        Estimate the posterior of themodel parameters from X using the
-        variational mean-field algorithm.
-    predict(X)
-        Find most likely mixtures components for each observation in X.
-    rvs(n=1)
-        Generate `n` samples from the posterior for the model.
-    score(X)
-<<<<<<< HEAD
-        Compute the log likelihood of `X` under the model.
->>>>>>> b4d4a9f... removed the decode
-=======
-        Compute the log likelihood of X under the model.
->>>>>>> 2826ac7... removed the decode in dpgmm and removed return_log in eval
 
     See Also
     --------
@@ -232,27 +207,12 @@
 
     def _get_precisions(self):
         """Return precisions as a full matrix."""
-<<<<<<< HEAD
-<<<<<<< HEAD
-        if self._covariance_type == 'full':
-=======
         if self.covariance_type == 'full':
->>>>>>> 5d8a9414
             return self.precs_
         elif self.covariance_type in ['diag', 'spherical']:
             return [np.diag(cov) for cov in self.precs_]
         elif self.covariance_type == 'tied':
             return [self.precs_] * self.n_components
-=======
-        if self.cvtype == 'full':
-            return self.precs_
-        elif self.cvtype == 'diag':
-            return [np.diag(cov) for cov in self.precs_]
-        elif self.cvtype == 'tied':
-            return [self.precs_] * self.n_components
-        elif self.cvtype == 'spherical':
-            return [np.eye(self.n_features) * f for f in self.precs_]
->>>>>>> 6a37e47...     ENH: renaming estimated variables from self._variable to self.variable_
 
     def _get_covars(self):
         return [linalg.pinv(c) for c in self._get_precisions()]
@@ -303,24 +263,10 @@
 
         if self.covariance_type not in ['full', 'tied', 'diag', 'spherical']:
             raise NotImplementedError("This ctype is not implemented: %s"
-<<<<<<< HEAD
-<<<<<<< HEAD
-                                      % self._covariance_type)
-        p = _bound_state_log_lik(X, self._initial_bound + self.bound_prec_,
-                                 self.precs_, self.means_,
-                                 self._covariance_type)
-=======
-                                      % self.cvtype)
-
-        p = _bound_state_loglik(obs, self._initial_bound,
-                        self._bound_prec, self.precs_, self.means_)
->>>>>>> 6a37e47...     ENH: renaming estimated variables from self._variable to self.variable_
-=======
                                       % self.covariance_type)
         p = _bound_state_log_lik(X, self._initial_bound + self.bound_prec_,
                                  self.precs_, self.means_,
                                  self.covariance_type)
->>>>>>> 5d8a9414
         z = p + dgamma
         z = log_normalize(z, axis=-1)
         bound = np.sum(z * p, axis=-1)
@@ -339,12 +285,7 @@
         """Update the variational distributions for the means"""
         n_features = X.shape[1]
         for k in xrange(self.n_components):
-<<<<<<< HEAD
-<<<<<<< HEAD
-            if self._covariance_type in ['spherical', 'diag']:
-=======
             if self.covariance_type in ['spherical', 'diag']:
->>>>>>> 5d8a9414
                 num = np.sum(z.T[k].reshape((-1, 1)) * X, axis=0)
                 num *= self.precs_[k]
                 den = 1. + self.precs_[k] * np.sum(z.T[k])
@@ -356,20 +297,6 @@
                     cov = self.precs_[k]
                 den = np.identity(n_features) + cov * np.sum(z.T[k])
                 num = np.sum(z.T[k].reshape((-1, 1)) * X, axis=0)
-=======
-            if self.cvtype == 'spherical' or self.cvtype == 'diag':
-                num = np.sum(self._z.T[k].reshape((-1, 1)) * self._X, axis=0)
-                num *= self.precs_[k]
-                den = 1. + self.precs_[k] * np.sum(self._z.T[k])
-                self.means_[k] = num / den
-            elif self.cvtype == 'tied' or self.cvtype == 'full':
-                if self.cvtype == 'tied':
-                    cov = self.precs_
-                else:
-                    cov = self.precs_[k]
-                den = np.identity(self.n_features) + cov * np.sum(self._z.T[k])
-                num = np.sum(self._z.T[k].reshape((-1, 1)) * self._X, axis=0)
->>>>>>> 6a37e47...     ENH: renaming estimated variables from self._variable to self.variable_
                 num = np.dot(cov, num)
                 self.means_[k] = linalg.lstsq(den, num)[0]
 
@@ -379,7 +306,6 @@
         if self.covariance_type == 'spherical':
             self.dof_ = 0.5 * n_features * np.sum(z, axis=0)
             for k in xrange(self.n_components):
-<<<<<<< HEAD
                 # could be more memory efficient ?
                 sq_diff = np.sum((X - self.means_[k]) ** 2, axis=1)
                 self.scale_[k] = 1.
@@ -431,66 +357,6 @@
                     self.scale_[k])
 
     def _monitor(self, X, z, n, end=False):
-=======
-                # XXX: how to avoid this huge temporary matrix in memory
-                dif = (self._X - self.means_[k])
-                self._b[k] = 1.
-                d = np.sum(dif * dif, axis=1)
-                self._b[k] += 0.5 * np.sum(
-                    self._z.T[k] * (d + self.n_features))
-                self._bound_prec[k] = (
-                    0.5 * self.n_features * (
-                        digamma(self._a[k]) - np.log(self._b[k])))
-            self.precs_ = self._a / self._b
-
-        elif self.cvtype == 'diag':
-            for k in xrange(self.n_components):
-                self._a[k].fill(1. + 0.5 * np.sum(self._z.T[k], axis=0))
-                ddif = (self._X - self.means_[k])  # see comment above
-                for d in xrange(self.n_features):
-                    self._b[k, d] = 1.
-                    dd = ddif.T[d] * ddif.T[d]
-                    self._b[k, d] += 0.5 * np.sum(self._z.T[k] * (dd + 1))
-                self.precs_[k] = self._a[k] / self._b[k]
-                self._bound_prec[k] = 0.5 * np.sum(digamma(self._a[k])
-                                                    - np.log(self._b[k]))
-                self._bound_prec[k] -= 0.5 * np.sum(self.precs_[k])
-
-        elif self.cvtype == 'tied':
-            self._a = 2 + self._X.shape[0] + self.n_features
-            self._B = (self._X.shape[0] + 1) * np.identity(self.n_features)
-            for i in xrange(self._X.shape[0]):
-                for k in xrange(self.n_components):
-                    dif = self._X[i] - self.means_[k]
-                    self._B += self._z[i, k] * np.dot(dif.reshape((-1, 1)),
-                                                      dif.reshape((1, -1)))
-            self._B = linalg.pinv(self._B)
-            self.precs_ = self._a * self._B
-            self._detB = linalg.det(self._B)
-            self._bound_prec = 0.5 * detlog_wishart(
-                self._a, self._B, self._detB, self.n_features)
-            self._bound_prec -= 0.5 * self._a * np.trace(self._B)
-
-        elif self.cvtype == 'full':
-            for k in xrange(self.n_components):
-                T = np.sum(self._z.T[k])
-                self._a[k] = 2 + T + self.n_features
-                self._B[k] = (T + 1) * np.identity(self.n_features)
-                for i in xrange(self._X.shape[0]):
-                    dif = self._X[i] - self.means_[k]
-                    self._B[k] += self._z[i, k] * np.dot(dif.reshape((-1, 1)),
-                                                         dif.reshape((1, -1)))
-                self._B[k] = linalg.pinv(self._B[k])
-                self.precs_[k] = self._a[k] * self._B[k]
-                self._detB[k] = linalg.det(self._B[k])
-                self._bound_prec[k] = 0.5 * detlog_wishart(self._a[k],
-                                                           self._B[k],
-                                                           self._detB[k],
-                                                           self.n_features)
-                self._bound_prec[k] -= 0.5 * self._a[k] * np.trace(self._B[k])
-
-    def _monitor(self, n, end=False):
->>>>>>> 6a37e47...     ENH: renaming estimated variables from self._variable to self.variable_
         """Monitor the lower bound during iteration
 
         Debug method to help see exactly when it is failing to converge as
@@ -542,31 +408,13 @@
         "The variational lower bound for the mean parameters"
         logprior = 0.
         logprior -= 0.5 * sqnorm(self.means_)
-<<<<<<< HEAD
         logprior -= 0.5 * self.means_.shape[1] * self.n_components
-=======
-        logprior -= 0.5 * self.n_features * self.n_components
-        return logprior
-
-    def _bound_wishart(self, a, B, detB):
-        logprior = wishart_logz(a, B, detB, self.n_features)
-        logprior -= wishart_logz(self.n_features,
-                                 np.identity(self.n_features),
-                                 1, self.n_features)
-        logprior += 0.5 * (a - 1) * detlog_wishart(a, B, detB, self.n_features)
-        logprior += 0.5 * a * np.trace(B)
->>>>>>> 6a37e47...     ENH: renaming estimated variables from self._variable to self.variable_
         return logprior
 
     def _bound_precisions(self):
         """Returns the bound term related to precisions"""
         logprior = 0.
-<<<<<<< HEAD
-<<<<<<< HEAD
-        if self._covariance_type == 'spherical':
-=======
         if self.covariance_type == 'spherical':
->>>>>>> 5d8a9414
             logprior += np.sum(gammaln(self.dof_))
             logprior -= np.sum(
                 (self.dof_ - 1) * digamma(np.maximum(0.5, self.dof_)))
@@ -579,28 +427,7 @@
             logprior += np.sum(- np.log(self.scale_) + self.dof_ - self.precs_)
         elif self.covariance_type == 'tied':
             logprior += _bound_wishart(self.dof_, self.scale_, self.det_scale_)
-<<<<<<< HEAD
-        elif self._covariance_type == 'full':
-=======
-        if self.cvtype == 'spherical':
-            for k in xrange(self.n_components):
-                logprior += gammaln(self._a[k])
-                logprior -= (self._a[k] - 1) * digamma(max(0.5, self._a[k]))
-                logprior += - np.log(self._b[k]) + self._a[k] - self.precs_[k]
-        elif self.cvtype == 'diag':
-            for k in xrange(self.n_components):
-                for d in xrange(self.n_features):
-                    logprior += gammaln(self._a[k, d])
-                    logprior -= (self._a[k, d] - 1) * digamma(self._a[k, d])
-                    logprior -= np.log(self._b[k, d])
-                    logprior += self._a[k, d] - self.precs_[k, d]
-        elif self.cvtype == 'tied':
-            logprior += self._bound_wishart(self._a, self._B, self._detB)
-        elif self.cvtype == 'full':
->>>>>>> 6a37e47...     ENH: renaming estimated variables from self._variable to self.variable_
-=======
         elif self.covariance_type == 'full':
->>>>>>> 5d8a9414
             for k in xrange(self.n_components):
                 logprior += _bound_wishart(self.dof_[k],
                                            self.scale_[k],
@@ -633,21 +460,12 @@
             raise NotImplementedError("This ctype is not implemented: %s"
                                       % self.covariance_type)
 
-<<<<<<< HEAD
         X = np.asarray(X)
         if X.ndim == 1:
             X = X[:, np.newaxis]
         c = np.sum(z * _bound_state_log_lik(
                 X, self._initial_bound + self.bound_prec_,
-<<<<<<< HEAD
-                self.precs_, self.means_, self._covariance_type))
-=======
-        c = np.sum(self._z * _bound_state_loglik(self._X, self._initial_bound,
-                        self._bound_prec, self.precs_, self.means_))
->>>>>>> 6a37e47...     ENH: renaming estimated variables from self._variable to self.variable_
-=======
                 self.precs_, self.means_, self.covariance_type))
->>>>>>> 5d8a9414
 
         return c + self._logprior(z)
 
@@ -699,12 +517,7 @@
         if (self.init_params != '') or not hasattr(self, 'gamma_'):
             self._initialize_gamma()
 
-<<<<<<< HEAD
-<<<<<<< HEAD
-        if 'm' in init_params or not hasattr(self, 'means_'):
-=======
         if 'm' in self.init_params or not hasattr(self, 'means_'):
->>>>>>> 5d8a9414
             self.means_ = cluster.KMeans(
                 n_clusters=self.n_components,
                 random_state=self.random_state).fit(X).cluster_centers_[::-1]
@@ -741,48 +554,6 @@
                 self.scale_ = [2 * np.identity(n_features)
                            for i in xrange(self.n_components)]
                 self.precs_ = [np.identity(n_features)
-=======
-        if 'm' in init_params or not hasattr(self, 'means'):
-            self.means_ = cluster.KMeans(
-                k=self.n_components, random_state=self.random_state
-            ).fit(X).cluster_centers_[::-1]
-
-        if 'w' in init_params or not hasattr(self, 'weights'):
-            self.weights = np.tile(1.0 / self.n_components, self.n_components)
-
-        if 'c' in init_params or not hasattr(self, 'covars'):
-            if self.cvtype == 'spherical':
-                self._a = np.ones(self.n_components)
-                self._b = np.ones(self.n_components)
-                self.precs_ = np.ones(self.n_components)
-                self._bound_prec = (0.5 * self.n_features *
-                                     (digamma(self._a) -
-                                      np.log(self._b)))
-            elif self.cvtype == 'diag':
-                self._a = 1 + 0.5 * self.n_features
-                self._a *= np.ones((self.n_components, self.n_features))
-                self._b = np.ones((self.n_components, self.n_features))
-                self.precs_ = np.ones((self.n_components, self.n_features))
-                self._bound_prec = np.zeros(self.n_components)
-                for k in xrange(self.n_components):
-                    self._bound_prec[k] = 0.5 * np.sum(digamma(self._a[k])
-                                                        - np.log(self._b[k]))
-                    self._bound_prec[k] -= 0.5 * np.sum(self.precs_[k])
-            elif self.cvtype == 'tied':
-                self._a = 1.
-                self._B = np.identity(self.n_features)
-                self.precs_ = np.identity(self.n_features)
-                self._detB = 1.
-                self._bound_prec = 0.5 * detlog_wishart(
-                    self._a, self._B, self._detB, self.n_features)
-                self._bound_prec -= 0.5 * self._a * np.trace(self._B)
-            elif self.cvtype == 'full':
-                self._a = (1 + self.n_components + self._X.shape[0])
-                self._a *= np.ones(self.n_components)
-                self._B = [2 * np.identity(self.n_features)
-                           for i in xrange(self.n_components)]
-                self.precs_ = [np.identity(self.n_features)
->>>>>>> 6a37e47...     ENH: renaming estimated variables from self._variable to self.variable_
                                 for i in xrange(self.n_components)]
                 self.det_scale_ = np.ones(self.n_components)
                 self.bound_prec_ = np.zeros(self.n_components)
@@ -873,25 +644,6 @@
         True when convergence was reached in fit(), False
         otherwise.
 
-<<<<<<< HEAD
-=======
-    Methods
-    -------
-    eval(X)
-        Compute a lower-bound of the log likelihood of X under the model
-        and an approximate posterior distribution over mixture components.
-    fit(X)
-        Estimate the posterior of themodel parameters from X using the
-        variational mean-field algorithm.
-    predict(X)
-        Find most likely mixtures components for each observation in X.
-    rvs(n=1)
-        Generate `n` samples from the posterior for the model.
-    score(X)
-        Compute the log likelihood of X under the model.
-
-
->>>>>>> b4d4a9f... removed the decode
     See Also
     --------
     GMM : Finite Gaussian mixture model fit with EM
@@ -947,11 +699,6 @@
                 X, self._initial_bound + self.bound_prec_,
                 self.precs_, self.means_, self.covariance_type)
 
-<<<<<<< HEAD
-=======
-        p = _bound_state_loglik(obs, self._initial_bound,
-                                self._bound_prec, self.precs_, self.means_)
->>>>>>> 6a37e47...     ENH: renaming estimated variables from self._variable to self.variable_
         z = p + dg
         z = log_normalize(z, axis=-1)
         bound = np.sum(z * p, axis=-1)
