# Author: Wei Xue <xuewei4d@gmail.com>
#         Thierry Guillemot <thierry.guillemot.work@gmail.com>
# License: BSD 3 clause

import itertools
import re
import sys
import copy
import warnings
import pytest

import numpy as np
from scipy import stats, linalg

from sklearn.cluster import KMeans
from sklearn.covariance import EmpiricalCovariance
from sklearn.datasets import make_spd_matrix
from io import StringIO
from sklearn.metrics.cluster import adjusted_rand_score
from sklearn.mixture import GaussianMixture
from sklearn.mixture._gaussian_mixture import (
    _estimate_gaussian_covariances_full,
    _estimate_gaussian_covariances_tied,
    _estimate_gaussian_covariances_diag,
    _estimate_gaussian_covariances_spherical,
    _estimate_gaussian_parameters,
    _compute_precision_cholesky,
    _compute_log_det_cholesky,
)
from sklearn.exceptions import ConvergenceWarning, NotFittedError
from sklearn.utils.extmath import fast_logdet
from sklearn.utils._testing import assert_allclose
from sklearn.utils._testing import assert_almost_equal
from sklearn.utils._testing import assert_array_almost_equal
from sklearn.utils._testing import assert_array_equal
from sklearn.utils._testing import ignore_warnings


COVARIANCE_TYPE = ["full", "tied", "diag", "spherical"]


def generate_data(n_samples, n_features, weights, means, precisions, covariance_type):
    rng = np.random.RandomState(0)

    X = []
    if covariance_type == "spherical":
        for _, (w, m, c) in enumerate(zip(weights, means, precisions["spherical"])):
            X.append(
                rng.multivariate_normal(
                    m, c * np.eye(n_features), int(np.round(w * n_samples))
                )
            )
    if covariance_type == "diag":
        for _, (w, m, c) in enumerate(zip(weights, means, precisions["diag"])):
            X.append(
                rng.multivariate_normal(m, np.diag(c), int(np.round(w * n_samples)))
            )
    if covariance_type == "tied":
        for _, (w, m) in enumerate(zip(weights, means)):
            X.append(
                rng.multivariate_normal(
                    m, precisions["tied"], int(np.round(w * n_samples))
                )
            )
    if covariance_type == "full":
        for _, (w, m, c) in enumerate(zip(weights, means, precisions["full"])):
            X.append(rng.multivariate_normal(m, c, int(np.round(w * n_samples))))

    X = np.vstack(X)
    return X


class RandomData:
    def __init__(self, rng, n_samples=200, n_components=2, n_features=2, scale=50):
        self.n_samples = n_samples
        self.n_components = n_components
        self.n_features = n_features

        self.weights = rng.rand(n_components)
        self.weights = self.weights / self.weights.sum()
        self.means = rng.rand(n_components, n_features) * scale
        self.covariances = {
            "spherical": 0.5 + rng.rand(n_components),
            "diag": (0.5 + rng.rand(n_components, n_features)) ** 2,
            "tied": make_spd_matrix(n_features, random_state=rng),
            "full": np.array(
                [
                    make_spd_matrix(n_features, random_state=rng) * 0.5
                    for _ in range(n_components)
                ]
            ),
        }
        self.precisions = {
            "spherical": 1.0 / self.covariances["spherical"],
            "diag": 1.0 / self.covariances["diag"],
            "tied": linalg.inv(self.covariances["tied"]),
            "full": np.array(
                [linalg.inv(covariance) for covariance in self.covariances["full"]]
            ),
        }

        self.X = dict(
            zip(
                COVARIANCE_TYPE,
                [
                    generate_data(
                        n_samples,
                        n_features,
                        self.weights,
                        self.means,
                        self.covariances,
                        covar_type,
                    )
                    for covar_type in COVARIANCE_TYPE
                ],
            )
        )
        self.Y = np.hstack(
            [
                np.full(int(np.round(w * n_samples)), k, dtype=int)
                for k, w in enumerate(self.weights)
            ]
        )


def test_gaussian_mixture_attributes():
    # test bad parameters
    rng = np.random.RandomState(0)
    X = rng.rand(10, 2)

    n_components_bad = 0
    gmm = GaussianMixture(n_components=n_components_bad)

    with pytest.raises(ValueError):
        gmm.fit(X)

    # covariance_type should be in [spherical, diag, tied, full]
    covariance_type_bad = "bad_covariance_type"
    gmm = GaussianMixture(covariance_type=covariance_type_bad)

    with pytest.raises(ValueError):
        gmm.fit(X)

    tol_bad = -1
    gmm = GaussianMixture(tol=tol_bad)

    with pytest.raises(ValueError):
        gmm.fit(X)

    reg_covar_bad = -1
    gmm = GaussianMixture(reg_covar=reg_covar_bad)

    with pytest.raises(ValueError):
        gmm.fit(X)

    max_iter_bad = -1
    gmm = GaussianMixture(max_iter=max_iter_bad)

    with pytest.raises(ValueError):
        gmm.fit(X)

    n_init_bad = 0
    gmm = GaussianMixture(n_init=n_init_bad)

    with pytest.raises(ValueError):
        gmm.fit(X)

    init_params_bad = "bad_method"
    gmm = GaussianMixture(init_params=init_params_bad)
    msg = f"Unimplemented initialization method '{init_params_bad}'"
    with pytest.raises(ValueError, match=msg):
        gmm.fit(X)

    # test good parameters
    n_components, tol, n_init, max_iter, reg_covar = 2, 1e-4, 3, 30, 1e-1
    covariance_type, init_params = "full", "random"
    gmm = GaussianMixture(
        n_components=n_components,
        tol=tol,
        n_init=n_init,
        max_iter=max_iter,
        reg_covar=reg_covar,
        covariance_type=covariance_type,
        init_params=init_params,
    ).fit(X)

    assert gmm.n_components == n_components
    assert gmm.covariance_type == covariance_type
    assert gmm.tol == tol
    assert gmm.reg_covar == reg_covar
    assert gmm.max_iter == max_iter
    assert gmm.n_init == n_init
    assert gmm.init_params == init_params


def test_check_weights():
    rng = np.random.RandomState(0)
    rand_data = RandomData(rng)

    n_components = rand_data.n_components
    X = rand_data.X["full"]

    g = GaussianMixture(n_components=n_components)

    # Check bad shape
    weights_bad_shape = rng.rand(n_components, 1)
    g.weights_init = weights_bad_shape
    msg = re.escape(
        "The parameter 'weights' should have the shape of "
        f"({n_components},), but got {str(weights_bad_shape.shape)}"
    )
    with pytest.raises(ValueError, match=msg):
        g.fit(X)

    # Check bad range
    weights_bad_range = rng.rand(n_components) + 1
    g.weights_init = weights_bad_range
    msg = re.escape(
        "The parameter 'weights' should be in the range [0, 1], but got"
        f" max value {np.min(weights_bad_range):.5f}, "
        f"min value {np.max(weights_bad_range):.5f}"
    )
    with pytest.raises(ValueError, match=msg):
        g.fit(X)

    # Check bad normalization
    weights_bad_norm = rng.rand(n_components)
    weights_bad_norm = weights_bad_norm / (weights_bad_norm.sum() + 1)
    g.weights_init = weights_bad_norm
    msg = re.escape(
        "The parameter 'weights' should be normalized, "
        f"but got sum(weights) = {np.sum(weights_bad_norm):.5f}"
    )
    with pytest.raises(ValueError, match=msg):
        g.fit(X)

    # Check good weights matrix
    weights = rand_data.weights
    g = GaussianMixture(weights_init=weights, n_components=n_components)
    g.fit(X)
    assert_array_equal(weights, g.weights_init)


def test_check_means():
    rng = np.random.RandomState(0)
    rand_data = RandomData(rng)

    n_components, n_features = rand_data.n_components, rand_data.n_features
    X = rand_data.X["full"]

    g = GaussianMixture(n_components=n_components)

    # Check means bad shape
    means_bad_shape = rng.rand(n_components + 1, n_features)
    g.means_init = means_bad_shape
    msg = "The parameter 'means' should have the shape of "
    with pytest.raises(ValueError, match=msg):
        g.fit(X)

    # Check good means matrix
    means = rand_data.means
    g.means_init = means
    g.fit(X)
    assert_array_equal(means, g.means_init)


def test_check_precisions():
    rng = np.random.RandomState(0)
    rand_data = RandomData(rng)

    n_components, n_features = rand_data.n_components, rand_data.n_features

    # Define the bad precisions for each covariance_type
    precisions_bad_shape = {
        "full": np.ones((n_components + 1, n_features, n_features)),
        "tied": np.ones((n_features + 1, n_features + 1)),
        "diag": np.ones((n_components + 1, n_features)),
        "spherical": np.ones((n_components + 1)),
    }

    # Define not positive-definite precisions
    precisions_not_pos = np.ones((n_components, n_features, n_features))
    precisions_not_pos[0] = np.eye(n_features)
    precisions_not_pos[0, 0, 0] = -1.0

    precisions_not_positive = {
        "full": precisions_not_pos,
        "tied": precisions_not_pos[0],
        "diag": np.full((n_components, n_features), -1.0),
        "spherical": np.full(n_components, -1.0),
    }

    not_positive_errors = {
        "full": "symmetric, positive-definite",
        "tied": "symmetric, positive-definite",
        "diag": "positive",
        "spherical": "positive",
    }

    for covar_type in COVARIANCE_TYPE:
        X = RandomData(rng).X[covar_type]
        g = GaussianMixture(
            n_components=n_components, covariance_type=covar_type, random_state=rng
        )

        # Check precisions with bad shapes
        g.precisions_init = precisions_bad_shape[covar_type]
        msg = f"The parameter '{covar_type} precision' should have the shape of"
        with pytest.raises(ValueError, match=msg):
            g.fit(X)

        # Check not positive precisions
        g.precisions_init = precisions_not_positive[covar_type]
        msg = f"'{covar_type} precision' should be {not_positive_errors[covar_type]}"
        with pytest.raises(ValueError, match=msg):
            g.fit(X)

        # Check the correct init of precisions_init
        g.precisions_init = rand_data.precisions[covar_type]
        g.fit(X)
        assert_array_equal(rand_data.precisions[covar_type], g.precisions_init)


def test_suffstat_sk_full():
    # compare the precision matrix compute from the
    # EmpiricalCovariance.covariance fitted on X*sqrt(resp)
    # with _sufficient_sk_full, n_components=1
    rng = np.random.RandomState(0)
    n_samples, n_features = 500, 2

    # special case 1, assuming data is "centered"
    X = rng.rand(n_samples, n_features)
    resp = rng.rand(n_samples, 1)
    X_resp = np.sqrt(resp) * X
    nk = np.array([n_samples])
    xk = np.zeros((1, n_features))
    covars_pred = _estimate_gaussian_covariances_full(resp, X, nk, xk, 0)
    ecov = EmpiricalCovariance(assume_centered=True)
    ecov.fit(X_resp)
    assert_almost_equal(ecov.error_norm(covars_pred[0], norm="frobenius"), 0)
    assert_almost_equal(ecov.error_norm(covars_pred[0], norm="spectral"), 0)

    # check the precision computation
    precs_chol_pred = _compute_precision_cholesky(covars_pred, "full")
    precs_pred = np.array([np.dot(prec, prec.T) for prec in precs_chol_pred])
    precs_est = np.array([linalg.inv(cov) for cov in covars_pred])
    assert_array_almost_equal(precs_est, precs_pred)

    # special case 2, assuming resp are all ones
    resp = np.ones((n_samples, 1))
    nk = np.array([n_samples])
    xk = X.mean(axis=0).reshape((1, -1))
    covars_pred = _estimate_gaussian_covariances_full(resp, X, nk, xk, 0)
    ecov = EmpiricalCovariance(assume_centered=False)
    ecov.fit(X)
    assert_almost_equal(ecov.error_norm(covars_pred[0], norm="frobenius"), 0)
    assert_almost_equal(ecov.error_norm(covars_pred[0], norm="spectral"), 0)

    # check the precision computation
    precs_chol_pred = _compute_precision_cholesky(covars_pred, "full")
    precs_pred = np.array([np.dot(prec, prec.T) for prec in precs_chol_pred])
    precs_est = np.array([linalg.inv(cov) for cov in covars_pred])
    assert_array_almost_equal(precs_est, precs_pred)


def test_suffstat_sk_tied():
    # use equation Nk * Sk / N = S_tied
    rng = np.random.RandomState(0)
    n_samples, n_features, n_components = 500, 2, 2

    resp = rng.rand(n_samples, n_components)
    resp = resp / resp.sum(axis=1)[:, np.newaxis]
    X = rng.rand(n_samples, n_features)
    nk = resp.sum(axis=0)
    xk = np.dot(resp.T, X) / nk[:, np.newaxis]

    covars_pred_full = _estimate_gaussian_covariances_full(resp, X, nk, xk, 0)
    covars_pred_full = (
        np.sum(nk[:, np.newaxis, np.newaxis] * covars_pred_full, 0) / n_samples
    )

    covars_pred_tied = _estimate_gaussian_covariances_tied(resp, X, nk, xk, 0)

    ecov = EmpiricalCovariance()
    ecov.covariance_ = covars_pred_full
    assert_almost_equal(ecov.error_norm(covars_pred_tied, norm="frobenius"), 0)
    assert_almost_equal(ecov.error_norm(covars_pred_tied, norm="spectral"), 0)

    # check the precision computation
    precs_chol_pred = _compute_precision_cholesky(covars_pred_tied, "tied")
    precs_pred = np.dot(precs_chol_pred, precs_chol_pred.T)
    precs_est = linalg.inv(covars_pred_tied)
    assert_array_almost_equal(precs_est, precs_pred)


def test_suffstat_sk_diag():
    # test against 'full' case
    rng = np.random.RandomState(0)
    n_samples, n_features, n_components = 500, 2, 2

    resp = rng.rand(n_samples, n_components)
    resp = resp / resp.sum(axis=1)[:, np.newaxis]
    X = rng.rand(n_samples, n_features)
    nk = resp.sum(axis=0)
    xk = np.dot(resp.T, X) / nk[:, np.newaxis]
    covars_pred_full = _estimate_gaussian_covariances_full(resp, X, nk, xk, 0)
    covars_pred_diag = _estimate_gaussian_covariances_diag(resp, X, nk, xk, 0)

    ecov = EmpiricalCovariance()
    for (cov_full, cov_diag) in zip(covars_pred_full, covars_pred_diag):
        ecov.covariance_ = np.diag(np.diag(cov_full))
        cov_diag = np.diag(cov_diag)
        assert_almost_equal(ecov.error_norm(cov_diag, norm="frobenius"), 0)
        assert_almost_equal(ecov.error_norm(cov_diag, norm="spectral"), 0)

    # check the precision computation
    precs_chol_pred = _compute_precision_cholesky(covars_pred_diag, "diag")
    assert_almost_equal(covars_pred_diag, 1.0 / precs_chol_pred**2)


def test_gaussian_suffstat_sk_spherical():
    # computing spherical covariance equals to the variance of one-dimension
    # data after flattening, n_components=1
    rng = np.random.RandomState(0)
    n_samples, n_features = 500, 2

    X = rng.rand(n_samples, n_features)
    X = X - X.mean()
    resp = np.ones((n_samples, 1))
    nk = np.array([n_samples])
    xk = X.mean()
    covars_pred_spherical = _estimate_gaussian_covariances_spherical(resp, X, nk, xk, 0)
    covars_pred_spherical2 = np.dot(X.flatten().T, X.flatten()) / (
        n_features * n_samples
    )
    assert_almost_equal(covars_pred_spherical, covars_pred_spherical2)

    # check the precision computation
    precs_chol_pred = _compute_precision_cholesky(covars_pred_spherical, "spherical")
    assert_almost_equal(covars_pred_spherical, 1.0 / precs_chol_pred**2)


def test_compute_log_det_cholesky():
    n_features = 2
    rand_data = RandomData(np.random.RandomState(0))

    for covar_type in COVARIANCE_TYPE:
        covariance = rand_data.covariances[covar_type]

        if covar_type == "full":
            predected_det = np.array([linalg.det(cov) for cov in covariance])
        elif covar_type == "tied":
            predected_det = linalg.det(covariance)
        elif covar_type == "diag":
            predected_det = np.array([np.prod(cov) for cov in covariance])
        elif covar_type == "spherical":
            predected_det = covariance**n_features

        # We compute the cholesky decomposition of the covariance matrix
        expected_det = _compute_log_det_cholesky(
            _compute_precision_cholesky(covariance, covar_type),
            covar_type,
            n_features=n_features,
        )
        assert_array_almost_equal(expected_det, -0.5 * np.log(predected_det))


def _naive_lmvnpdf_diag(X, means, covars):
    resp = np.empty((len(X), len(means)))
    stds = np.sqrt(covars)
    for i, (mean, std) in enumerate(zip(means, stds)):
        resp[:, i] = stats.norm.logpdf(X, mean, std).sum(axis=1)
    return resp


def test_gaussian_mixture_log_probabilities():
    from sklearn.mixture._gaussian_mixture import _estimate_log_gaussian_prob

    # test against with _naive_lmvnpdf_diag
    rng = np.random.RandomState(0)
    rand_data = RandomData(rng)
    n_samples = 500
    n_features = rand_data.n_features
    n_components = rand_data.n_components

    means = rand_data.means
    covars_diag = rng.rand(n_components, n_features)
    X = rng.rand(n_samples, n_features)
    log_prob_naive = _naive_lmvnpdf_diag(X, means, covars_diag)

    # full covariances
    precs_full = np.array([np.diag(1.0 / np.sqrt(x)) for x in covars_diag])

    log_prob = _estimate_log_gaussian_prob(X, means, precs_full, "full")
    assert_array_almost_equal(log_prob, log_prob_naive)

    # diag covariances
    precs_chol_diag = 1.0 / np.sqrt(covars_diag)
    log_prob = _estimate_log_gaussian_prob(X, means, precs_chol_diag, "diag")
    assert_array_almost_equal(log_prob, log_prob_naive)

    # tied
    covars_tied = np.array([x for x in covars_diag]).mean(axis=0)
    precs_tied = np.diag(np.sqrt(1.0 / covars_tied))

    log_prob_naive = _naive_lmvnpdf_diag(X, means, [covars_tied] * n_components)
    log_prob = _estimate_log_gaussian_prob(X, means, precs_tied, "tied")

    assert_array_almost_equal(log_prob, log_prob_naive)

    # spherical
    covars_spherical = covars_diag.mean(axis=1)
    precs_spherical = 1.0 / np.sqrt(covars_diag.mean(axis=1))
    log_prob_naive = _naive_lmvnpdf_diag(
        X, means, [[k] * n_features for k in covars_spherical]
    )
    log_prob = _estimate_log_gaussian_prob(X, means, precs_spherical, "spherical")
    assert_array_almost_equal(log_prob, log_prob_naive)


# skip tests on weighted_log_probabilities, log_weights


def test_gaussian_mixture_estimate_log_prob_resp():
    # test whether responsibilities are normalized
    rng = np.random.RandomState(0)
    rand_data = RandomData(rng, scale=5)
    n_samples = rand_data.n_samples
    n_features = rand_data.n_features
    n_components = rand_data.n_components

    X = rng.rand(n_samples, n_features)
    for covar_type in COVARIANCE_TYPE:
        weights = rand_data.weights
        means = rand_data.means
        precisions = rand_data.precisions[covar_type]
        g = GaussianMixture(
            n_components=n_components,
            random_state=rng,
            weights_init=weights,
            means_init=means,
            precisions_init=precisions,
            covariance_type=covar_type,
        )
        g.fit(X)
        resp = g.predict_proba(X)
        assert_array_almost_equal(resp.sum(axis=1), np.ones(n_samples))
        assert_array_equal(g.weights_init, weights)
        assert_array_equal(g.means_init, means)
        assert_array_equal(g.precisions_init, precisions)


def test_gaussian_mixture_predict_predict_proba():
    rng = np.random.RandomState(0)
    rand_data = RandomData(rng)
    for covar_type in COVARIANCE_TYPE:
        X = rand_data.X[covar_type]
        Y = rand_data.Y
        g = GaussianMixture(
            n_components=rand_data.n_components,
            random_state=rng,
            weights_init=rand_data.weights,
            means_init=rand_data.means,
            precisions_init=rand_data.precisions[covar_type],
            covariance_type=covar_type,
        )

        # Check a warning message arrive if we don't do fit
        msg = (
            "This GaussianMixture instance is not fitted yet. Call 'fit' "
            "with appropriate arguments before using this estimator."
        )
        with pytest.raises(NotFittedError, match=msg):
            g.predict(X)

        g.fit(X)
        Y_pred = g.predict(X)
        Y_pred_proba = g.predict_proba(X).argmax(axis=1)
        assert_array_equal(Y_pred, Y_pred_proba)
        assert adjusted_rand_score(Y, Y_pred) > 0.95


@pytest.mark.filterwarnings("ignore:.*did not converge.*")
@pytest.mark.parametrize(
    "seed, max_iter, tol",
    [
        (0, 2, 1e-7),  # strict non-convergence
        (1, 2, 1e-1),  # loose non-convergence
        (3, 300, 1e-7),  # strict convergence
        (4, 300, 1e-1),  # loose convergence
    ],
)
def test_gaussian_mixture_fit_predict(seed, max_iter, tol):
    rng = np.random.RandomState(seed)
    rand_data = RandomData(rng)
    for covar_type in COVARIANCE_TYPE:
        X = rand_data.X[covar_type]
        Y = rand_data.Y
        g = GaussianMixture(
            n_components=rand_data.n_components,
            random_state=rng,
            weights_init=rand_data.weights,
            means_init=rand_data.means,
            precisions_init=rand_data.precisions[covar_type],
            covariance_type=covar_type,
            max_iter=max_iter,
            tol=tol,
        )

        # check if fit_predict(X) is equivalent to fit(X).predict(X)
        f = copy.deepcopy(g)
        Y_pred1 = f.fit(X).predict(X)
        Y_pred2 = g.fit_predict(X)
        assert_array_equal(Y_pred1, Y_pred2)
        assert adjusted_rand_score(Y, Y_pred2) > 0.95


def test_gaussian_mixture_fit_predict_n_init():
    # Check that fit_predict is equivalent to fit.predict, when n_init > 1
    X = np.random.RandomState(0).randn(1000, 5)
    gm = GaussianMixture(n_components=5, n_init=5, random_state=0)
    y_pred1 = gm.fit_predict(X)
    y_pred2 = gm.predict(X)
    assert_array_equal(y_pred1, y_pred2)


def test_gaussian_mixture_fit():
    # recover the ground truth
    rng = np.random.RandomState(0)
    rand_data = RandomData(rng)
    n_features = rand_data.n_features
    n_components = rand_data.n_components

    for covar_type in COVARIANCE_TYPE:
        X = rand_data.X[covar_type]
        g = GaussianMixture(
            n_components=n_components,
            n_init=20,
            reg_covar=0,
            random_state=rng,
            covariance_type=covar_type,
        )
        g.fit(X)

        # needs more data to pass the test with rtol=1e-7
        assert_allclose(
            np.sort(g.weights_), np.sort(rand_data.weights), rtol=0.1, atol=1e-2
        )

        arg_idx1 = g.means_[:, 0].argsort()
        arg_idx2 = rand_data.means[:, 0].argsort()
        assert_allclose(
            g.means_[arg_idx1], rand_data.means[arg_idx2], rtol=0.1, atol=1e-2
        )

        if covar_type == "full":
            prec_pred = g.precisions_
            prec_test = rand_data.precisions["full"]
        elif covar_type == "tied":
            prec_pred = np.array([g.precisions_] * n_components)
            prec_test = np.array([rand_data.precisions["tied"]] * n_components)
        elif covar_type == "spherical":
            prec_pred = np.array([np.eye(n_features) * c for c in g.precisions_])
            prec_test = np.array(
                [np.eye(n_features) * c for c in rand_data.precisions["spherical"]]
            )
        elif covar_type == "diag":
            prec_pred = np.array([np.diag(d) for d in g.precisions_])
            prec_test = np.array([np.diag(d) for d in rand_data.precisions["diag"]])

        arg_idx1 = np.trace(prec_pred, axis1=1, axis2=2).argsort()
        arg_idx2 = np.trace(prec_test, axis1=1, axis2=2).argsort()
        for k, h in zip(arg_idx1, arg_idx2):
            ecov = EmpiricalCovariance()
            ecov.covariance_ = prec_test[h]
            # the accuracy depends on the number of data and randomness, rng
            assert_allclose(ecov.error_norm(prec_pred[k]), 0, atol=0.15)


def test_gaussian_mixture_fit_best_params():
    rng = np.random.RandomState(0)
    rand_data = RandomData(rng)
    n_components = rand_data.n_components
    n_init = 10
    for covar_type in COVARIANCE_TYPE:
        X = rand_data.X[covar_type]
        g = GaussianMixture(
            n_components=n_components,
            n_init=1,
            reg_covar=0,
            random_state=rng,
            covariance_type=covar_type,
        )
        ll = []
        for _ in range(n_init):
            g.fit(X)
            ll.append(g.score(X))
        ll = np.array(ll)
        g_best = GaussianMixture(
            n_components=n_components,
            n_init=n_init,
            reg_covar=0,
            random_state=rng,
            covariance_type=covar_type,
        )
        g_best.fit(X)
        assert_almost_equal(ll.min(), g_best.score(X))


def test_gaussian_mixture_fit_convergence_warning():
    rng = np.random.RandomState(0)
    rand_data = RandomData(rng, scale=1)
    n_components = rand_data.n_components
    max_iter = 1
    for covar_type in COVARIANCE_TYPE:
        X = rand_data.X[covar_type]
        g = GaussianMixture(
            n_components=n_components,
            n_init=1,
            max_iter=max_iter,
            reg_covar=0,
            random_state=rng,
            covariance_type=covar_type,
        )
        msg = (
            f"Initialization {max_iter} did not converge. Try different init "
            "parameters, or increase max_iter, tol or check for degenerate"
            " data."
        )
        with pytest.warns(ConvergenceWarning, match=msg):
            g.fit(X)


def test_multiple_init():
    # Test that multiple inits does not much worse than a single one
    rng = np.random.RandomState(0)
    n_samples, n_features, n_components = 50, 5, 2
    X = rng.randn(n_samples, n_features)
    for cv_type in COVARIANCE_TYPE:
        train1 = (
            GaussianMixture(
                n_components=n_components, covariance_type=cv_type, random_state=0
            )
            .fit(X)
            .score(X)
        )
        train2 = (
            GaussianMixture(
                n_components=n_components,
                covariance_type=cv_type,
                random_state=0,
                n_init=5,
            )
            .fit(X)
            .score(X)
        )
        assert train2 >= train1


def test_gaussian_mixture_n_parameters():
    # Test that the right number of parameters is estimated
    rng = np.random.RandomState(0)
    n_samples, n_features, n_components = 50, 5, 2
    X = rng.randn(n_samples, n_features)
    n_params = {"spherical": 13, "diag": 21, "tied": 26, "full": 41}
    for cv_type in COVARIANCE_TYPE:
        g = GaussianMixture(
            n_components=n_components, covariance_type=cv_type, random_state=rng
        ).fit(X)
        assert g._n_parameters() == n_params[cv_type]


def test_bic_1d_1component():
    # Test all of the covariance_types return the same BIC score for
    # 1-dimensional, 1 component fits.
    rng = np.random.RandomState(0)
    n_samples, n_dim, n_components = 100, 1, 1
    X = rng.randn(n_samples, n_dim)
    bic_full = (
        GaussianMixture(
            n_components=n_components, covariance_type="full", random_state=rng
        )
        .fit(X)
        .bic(X)
    )
    for covariance_type in ["tied", "diag", "spherical"]:
        bic = (
            GaussianMixture(
                n_components=n_components,
                covariance_type=covariance_type,
                random_state=rng,
            )
            .fit(X)
            .bic(X)
        )
        assert_almost_equal(bic_full, bic)


def test_gaussian_mixture_aic_bic():
    # Test the aic and bic criteria
    rng = np.random.RandomState(0)
    n_samples, n_features, n_components = 50, 3, 2
    X = rng.randn(n_samples, n_features)
    # standard gaussian entropy
    sgh = 0.5 * (
        fast_logdet(np.cov(X.T, bias=1)) + n_features * (1 + np.log(2 * np.pi))
    )
    for cv_type in COVARIANCE_TYPE:
        g = GaussianMixture(
            n_components=n_components,
            covariance_type=cv_type,
            random_state=rng,
            max_iter=200,
        )
        g.fit(X)
        aic = 2 * n_samples * sgh + 2 * g._n_parameters()
        bic = 2 * n_samples * sgh + np.log(n_samples) * g._n_parameters()
        bound = n_features / np.sqrt(n_samples)
        assert (g.aic(X) - aic) / n_samples < bound
        assert (g.bic(X) - bic) / n_samples < bound


def test_gaussian_mixture_verbose():
    rng = np.random.RandomState(0)
    rand_data = RandomData(rng)
    n_components = rand_data.n_components
    for covar_type in COVARIANCE_TYPE:
        X = rand_data.X[covar_type]
        g = GaussianMixture(
            n_components=n_components,
            n_init=1,
            reg_covar=0,
            random_state=rng,
            covariance_type=covar_type,
            verbose=1,
        )
        h = GaussianMixture(
            n_components=n_components,
            n_init=1,
            reg_covar=0,
            random_state=rng,
            covariance_type=covar_type,
            verbose=2,
        )
        old_stdout = sys.stdout
        sys.stdout = StringIO()
        try:
            g.fit(X)
            h.fit(X)
        finally:
            sys.stdout = old_stdout


@pytest.mark.filterwarnings("ignore:.*did not converge.*")
@pytest.mark.parametrize("seed", (0, 1, 2))
def test_warm_start(seed):
    random_state = seed
    rng = np.random.RandomState(random_state)
    n_samples, n_features, n_components = 500, 2, 2
    X = rng.rand(n_samples, n_features)

    # Assert the warm_start give the same result for the same number of iter
    g = GaussianMixture(
        n_components=n_components,
        n_init=1,
        max_iter=2,
        reg_covar=0,
        random_state=random_state,
        warm_start=False,
    )
    h = GaussianMixture(
        n_components=n_components,
        n_init=1,
        max_iter=1,
        reg_covar=0,
        random_state=random_state,
        warm_start=True,
    )

    g.fit(X)
    score1 = h.fit(X).score(X)
    score2 = h.fit(X).score(X)

    assert_almost_equal(g.weights_, h.weights_)
    assert_almost_equal(g.means_, h.means_)
    assert_almost_equal(g.precisions_, h.precisions_)
    assert score2 > score1

    # Assert that by using warm_start we can converge to a good solution
    g = GaussianMixture(
        n_components=n_components,
        n_init=1,
        max_iter=5,
        reg_covar=0,
        random_state=random_state,
        warm_start=False,
        tol=1e-6,
    )
    h = GaussianMixture(
        n_components=n_components,
        n_init=1,
        max_iter=5,
        reg_covar=0,
        random_state=random_state,
        warm_start=True,
        tol=1e-6,
    )

    g.fit(X)
    assert not g.converged_

    h.fit(X)
    # depending on the data there is large variability in the number of
    # refit necessary to converge due to the complete randomness of the
    # data
    for _ in range(1000):
        h.fit(X)
        if h.converged_:
            break
    assert h.converged_


@ignore_warnings(category=ConvergenceWarning)
def test_convergence_detected_with_warm_start():
    # We check that convergence is detected when warm_start=True
    rng = np.random.RandomState(0)
    rand_data = RandomData(rng)
    n_components = rand_data.n_components
    X = rand_data.X["full"]

    for max_iter in (1, 2, 50):
        gmm = GaussianMixture(
            n_components=n_components,
            warm_start=True,
            max_iter=max_iter,
            random_state=rng,
        )
        for _ in range(100):
            gmm.fit(X)
            if gmm.converged_:
                break
        assert gmm.converged_
        assert max_iter >= gmm.n_iter_


def test_score():
    covar_type = "full"
    rng = np.random.RandomState(0)
    rand_data = RandomData(rng, scale=7)
    n_components = rand_data.n_components
    X = rand_data.X[covar_type]

    # Check the error message if we don't call fit
    gmm1 = GaussianMixture(
        n_components=n_components,
        n_init=1,
        max_iter=1,
        reg_covar=0,
        random_state=rng,
        covariance_type=covar_type,
    )
    msg = (
        "This GaussianMixture instance is not fitted yet. Call 'fit' with "
        "appropriate arguments before using this estimator."
    )
    with pytest.raises(NotFittedError, match=msg):
        gmm1.score(X)

    # Check score value
    with warnings.catch_warnings():
        warnings.simplefilter("ignore", ConvergenceWarning)
        gmm1.fit(X)
    gmm_score = gmm1.score(X)
    gmm_score_proba = gmm1.score_samples(X).mean()
    assert_almost_equal(gmm_score, gmm_score_proba)

    # Check if the score increase
    gmm2 = GaussianMixture(
        n_components=n_components,
        n_init=1,
        reg_covar=0,
        random_state=rng,
        covariance_type=covar_type,
    ).fit(X)
    assert gmm2.score(X) > gmm1.score(X)


def test_score_samples():
    covar_type = "full"
    rng = np.random.RandomState(0)
    rand_data = RandomData(rng, scale=7)
    n_components = rand_data.n_components
    X = rand_data.X[covar_type]

    # Check the error message if we don't call fit
    gmm = GaussianMixture(
        n_components=n_components,
        n_init=1,
        reg_covar=0,
        random_state=rng,
        covariance_type=covar_type,
    )
    msg = (
        "This GaussianMixture instance is not fitted yet. Call 'fit' with "
        "appropriate arguments before using this estimator."
    )
    with pytest.raises(NotFittedError, match=msg):
        gmm.score_samples(X)

    gmm_score_samples = gmm.fit(X).score_samples(X)
    assert gmm_score_samples.shape[0] == rand_data.n_samples


def test_monotonic_likelihood():
    # We check that each step of the EM without regularization improve
    # monotonically the training set likelihood
    rng = np.random.RandomState(0)
    rand_data = RandomData(rng, scale=7)
    n_components = rand_data.n_components

    for covar_type in COVARIANCE_TYPE:
        X = rand_data.X[covar_type]
        gmm = GaussianMixture(
            n_components=n_components,
            covariance_type=covar_type,
            reg_covar=0,
            warm_start=True,
            max_iter=1,
            random_state=rng,
            tol=1e-7,
        )
        current_log_likelihood = -np.infty
        with warnings.catch_warnings():
            warnings.simplefilter("ignore", ConvergenceWarning)
            # Do one training iteration at a time so we can make sure that the
            # training log likelihood increases after each iteration.
            for _ in range(600):
                prev_log_likelihood = current_log_likelihood
                current_log_likelihood = gmm.fit(X).score(X)
                assert current_log_likelihood >= prev_log_likelihood

                if gmm.converged_:
                    break

            assert gmm.converged_


def test_regularisation():
    # We train the GaussianMixture on degenerate data by defining two clusters
    # of a 0 covariance.
    rng = np.random.RandomState(0)
    n_samples, n_features = 10, 5

    X = np.vstack(
        (np.ones((n_samples // 2, n_features)), np.zeros((n_samples // 2, n_features)))
    )

    for covar_type in COVARIANCE_TYPE:
        gmm = GaussianMixture(
            n_components=n_samples,
            reg_covar=0,
            covariance_type=covar_type,
            random_state=rng,
        )

        with warnings.catch_warnings():
            warnings.simplefilter("ignore", RuntimeWarning)
            msg = re.escape(
                "Fitting the mixture model failed because some components have"
                " ill-defined empirical covariance (for instance caused by "
                "singleton or collapsed samples). Try to decrease the number "
                "of components, or increase reg_covar."
            )
            with pytest.raises(ValueError, match=msg):
                gmm.fit(X)

            gmm.set_params(reg_covar=1e-6).fit(X)


def test_property():
    rng = np.random.RandomState(0)
    rand_data = RandomData(rng, scale=7)
    n_components = rand_data.n_components

    for covar_type in COVARIANCE_TYPE:
        X = rand_data.X[covar_type]
        gmm = GaussianMixture(
            n_components=n_components,
            covariance_type=covar_type,
            random_state=rng,
            n_init=5,
        )
        gmm.fit(X)
        if covar_type == "full":
            for prec, covar in zip(gmm.precisions_, gmm.covariances_):

                assert_array_almost_equal(linalg.inv(prec), covar)
        elif covar_type == "tied":
            assert_array_almost_equal(linalg.inv(gmm.precisions_), gmm.covariances_)
        else:
            assert_array_almost_equal(gmm.precisions_, 1.0 / gmm.covariances_)


def test_sample():
    rng = np.random.RandomState(0)
    rand_data = RandomData(rng, scale=7, n_components=3)
    n_features, n_components = rand_data.n_features, rand_data.n_components

    for covar_type in COVARIANCE_TYPE:
        X = rand_data.X[covar_type]

        gmm = GaussianMixture(
            n_components=n_components, covariance_type=covar_type, random_state=rng
        )
        # To sample we need that GaussianMixture is fitted
        msg = "This GaussianMixture instance is not fitted"
        with pytest.raises(NotFittedError, match=msg):
            gmm.sample(0)
        gmm.fit(X)

        msg = "Invalid value for 'n_samples'"
        with pytest.raises(ValueError, match=msg):
            gmm.sample(0)

        # Just to make sure the class samples correctly
        n_samples = 20000
        X_s, y_s = gmm.sample(n_samples)

        for k in range(n_components):
            if covar_type == "full":
                assert_array_almost_equal(
                    gmm.covariances_[k], np.cov(X_s[y_s == k].T), decimal=1
                )
            elif covar_type == "tied":
                assert_array_almost_equal(
                    gmm.covariances_, np.cov(X_s[y_s == k].T), decimal=1
                )
            elif covar_type == "diag":
                assert_array_almost_equal(
                    gmm.covariances_[k], np.diag(np.cov(X_s[y_s == k].T)), decimal=1
                )
            else:
                assert_array_almost_equal(
                    gmm.covariances_[k],
                    np.var(X_s[y_s == k] - gmm.means_[k]),
                    decimal=1,
                )

        means_s = np.array([np.mean(X_s[y_s == k], 0) for k in range(n_components)])
        assert_array_almost_equal(gmm.means_, means_s, decimal=1)

        # Check shapes of sampled data, see
        # https://github.com/scikit-learn/scikit-learn/issues/7701
        assert X_s.shape == (n_samples, n_features)

        for sample_size in range(1, 100):
            X_s, _ = gmm.sample(sample_size)
            assert X_s.shape == (sample_size, n_features)


@ignore_warnings(category=ConvergenceWarning)
def test_init():
    # We check that by increasing the n_init number we have a better solution
    for random_state in range(15):
        rand_data = RandomData(
            np.random.RandomState(random_state), n_samples=50, scale=1
        )
        n_components = rand_data.n_components
        X = rand_data.X["full"]

        gmm1 = GaussianMixture(
            n_components=n_components, n_init=1, max_iter=1, random_state=random_state
        ).fit(X)
        gmm2 = GaussianMixture(
            n_components=n_components, n_init=10, max_iter=1, random_state=random_state
        ).fit(X)

        assert gmm2.lower_bound_ >= gmm1.lower_bound_


def test_gaussian_mixture_setting_best_params():
    """`GaussianMixture`'s best_parameters, `n_iter_` and `lower_bound_`
    must be set appropriately in the case of divergence.

    Non-regression test for:
    https://github.com/scikit-learn/scikit-learn/issues/18216
    """
    rnd = np.random.RandomState(0)
    n_samples = 30
    X = rnd.uniform(size=(n_samples, 3))

    # following initialization parameters were found to lead to divergence
    means_init = np.array(
        [
            [0.670637869618158, 0.21038256107384043, 0.12892629765485303],
            [0.09394051075844147, 0.5759464955561779, 0.929296197576212],
            [0.5033230372781258, 0.9569852381759425, 0.08654043447295741],
            [0.18578301420435747, 0.5531158970919143, 0.19388943970532435],
            [0.4548589928173794, 0.35182513658825276, 0.568146063202464],
            [0.609279894978321, 0.7929063819678847, 0.9620097270828052],
        ]
    )
    precisions_init = np.array(
        [
            999999.999604483,
            999999.9990869573,
            553.7603944542167,
            204.78596008931834,
            15.867423501783637,
            85.4595728389735,
        ]
    )
    weights_init = [
        0.03333333333333341,
        0.03333333333333341,
        0.06666666666666674,
        0.06666666666666674,
        0.7000000000000001,
        0.10000000000000007,
    ]

    gmm = GaussianMixture(
        covariance_type="spherical",
        reg_covar=0,
        means_init=means_init,
        weights_init=weights_init,
        random_state=rnd,
        n_components=len(weights_init),
        precisions_init=precisions_init,
        max_iter=1,
    )
    # ensure that no error is thrown during fit
    gmm.fit(X)

    # check that the fit did not converge
    assert not gmm.converged_

    # check that parameters are set for gmm
    for attr in [
        "weights_",
        "means_",
        "covariances_",
        "precisions_cholesky_",
        "n_iter_",
        "lower_bound_",
    ]:
        assert hasattr(gmm, attr)


<<<<<<< HEAD
@pytest.mark.parametrize(
    "init_params", ["random", "random_from_data", "k-means++", "kmeans"]
)
def test_init_param(init_params):
    # Check that the init_param options produces valid output.
    # Compare all to default (kmeans).
    rng = np.random.RandomState(0)
    rand_data = RandomData(rng)

    n_components = rand_data.n_components
    X = rand_data.X["full"]
    gmm = GaussianMixture(
        n_components=n_components, random_state=rng, init_params="kmeans"
    )
    gmm.fit(X)
    default_means = np.sort(gmm.means_.flatten())

    gmm = GaussianMixture(
        n_components=n_components,
        random_state=rng,
        init_params=init_params,
        tol=1e-06,
        max_iter=1000,
    )
    gmm.fit(X)
    assert_almost_equal(default_means, np.sort(gmm.means_.flatten()), decimal=10)


@pytest.mark.parametrize(
    "init_params", ["random", "random_from_data", "k-means++", "kmeans"]
)
def test_check_non_unique_means_initialisation(init_params):
    # Check that all initialisations provide unique starting means
    rng = np.random.RandomState(0)
    rand_data = RandomData(rng, scale=5)
    n_components = rand_data.n_components
    X = rand_data.X["full"]
    default_means_init = {}

    gmm = GaussianMixture(
        n_components=n_components, random_state=0, init_params=init_params, max_iter=1
    )
    gmm.fit(X)
    default_means_init[init_params] = gmm.means_
    for i_mean, j_mean in itertools.combinations(default_means_init.values(), r=2):
        assert np.any(np.not_equal(i_mean, j_mean))


def test_max_iter_zero():
    # Check that max_iter=0 returns initialisation as expected
    # Pick arbitrary initial means and check equal to max_iter=0
    rng = np.random.RandomState(0)
    rand_data = RandomData(rng, scale=5)
    n_components = rand_data.n_components
    X = rand_data.X["full"]
    means_init = [[20, 30], [30, 25]]
    gmm = GaussianMixture(
        n_components=n_components,
        random_state=rng,
        means_init=means_init,
        tol=1e-06,
        max_iter=0,
    )
    gmm.fit(X)

    assert_allclose(gmm.means_, means_init)
=======
def test_gaussian_mixture_precisions_init_diag():
    """Check that we properly initialize `precision_cholesky_` when we manually
    provide the precision matrix.

    In this regard, we check the consistency between estimating the precision
    matrix and providing the same precision matrix as initialization. It should
    lead to the same results with the same number of iterations.

    If the initialization is wrong then the number of iterations will increase.

    Non-regression test for:
    https://github.com/scikit-learn/scikit-learn/issues/16944
    """
    # generate a toy dataset
    n_samples = 300
    rng = np.random.RandomState(0)
    shifted_gaussian = rng.randn(n_samples, 2) + np.array([20, 20])
    C = np.array([[0.0, -0.7], [3.5, 0.7]])
    stretched_gaussian = np.dot(rng.randn(n_samples, 2), C)
    X = np.vstack([shifted_gaussian, stretched_gaussian])

    # common parameters to check the consistency of precision initialization
    n_components, covariance_type, reg_covar, random_state = 2, "diag", 1e-6, 0

    # execute the manual initialization to compute the precision matrix:
    # - run KMeans to have an initial guess
    # - estimate the covariance
    # - compute the precision matrix from the estimated covariance
    resp = np.zeros((X.shape[0], n_components))
    label = (
        KMeans(n_clusters=n_components, n_init=1, random_state=random_state)
        .fit(X)
        .labels_
    )
    resp[np.arange(X.shape[0]), label] = 1
    _, _, covariance = _estimate_gaussian_parameters(
        X, resp, reg_covar=reg_covar, covariance_type=covariance_type
    )
    precisions_init = 1 / covariance

    gm_with_init = GaussianMixture(
        n_components=n_components,
        covariance_type=covariance_type,
        reg_covar=reg_covar,
        precisions_init=precisions_init,
        random_state=random_state,
    ).fit(X)

    gm_without_init = GaussianMixture(
        n_components=n_components,
        covariance_type=covariance_type,
        reg_covar=reg_covar,
        random_state=random_state,
    ).fit(X)

    assert gm_without_init.n_iter_ == gm_with_init.n_iter_
    assert_allclose(
        gm_with_init.precisions_cholesky_, gm_without_init.precisions_cholesky_
    )
>>>>>>> 99262c06
<|MERGE_RESOLUTION|>--- conflicted
+++ resolved
@@ -415,7 +415,7 @@
 
     # check the precision computation
     precs_chol_pred = _compute_precision_cholesky(covars_pred_diag, "diag")
-    assert_almost_equal(covars_pred_diag, 1.0 / precs_chol_pred**2)
+    assert_almost_equal(covars_pred_diag, 1.0 / precs_chol_pred ** 2)
 
 
 def test_gaussian_suffstat_sk_spherical():
@@ -437,7 +437,7 @@
 
     # check the precision computation
     precs_chol_pred = _compute_precision_cholesky(covars_pred_spherical, "spherical")
-    assert_almost_equal(covars_pred_spherical, 1.0 / precs_chol_pred**2)
+    assert_almost_equal(covars_pred_spherical, 1.0 / precs_chol_pred ** 2)
 
 
 def test_compute_log_det_cholesky():
@@ -454,7 +454,7 @@
         elif covar_type == "diag":
             predected_det = np.array([np.prod(cov) for cov in covariance])
         elif covar_type == "spherical":
-            predected_det = covariance**n_features
+            predected_det = covariance ** n_features
 
         # We compute the cholesky decomposition of the covariance matrix
         expected_det = _compute_log_det_cholesky(
@@ -1247,7 +1247,6 @@
         assert hasattr(gmm, attr)
 
 
-<<<<<<< HEAD
 @pytest.mark.parametrize(
     "init_params", ["random", "random_from_data", "k-means++", "kmeans"]
 )
@@ -1314,7 +1313,8 @@
     gmm.fit(X)
 
     assert_allclose(gmm.means_, means_init)
-=======
+
+
 def test_gaussian_mixture_precisions_init_diag():
     """Check that we properly initialize `precision_cholesky_` when we manually
     provide the precision matrix.
@@ -1373,5 +1373,4 @@
     assert gm_without_init.n_iter_ == gm_with_init.n_iter_
     assert_allclose(
         gm_with_init.precisions_cholesky_, gm_without_init.precisions_cholesky_
-    )
->>>>>>> 99262c06
+    )