"""Base class for mixture models."""

# Author: Wei Xue <xuewei4d@gmail.com>
# Modified by Thierry Guillemot <thierry.guillemot.work@gmail.com>
# License: BSD 3 clause

from __future__ import print_function

import warnings
from abc import ABCMeta, abstractmethod
from time import time

import numpy as np

from .. import cluster
from ..base import BaseEstimator
from ..base import DensityMixin
from ..externals import six
from ..exceptions import ConvergenceWarning
from ..utils import check_array, check_random_state
from ..utils.fixes import logsumexp


def _check_shape(param, param_shape, name):
    """Validate the shape of the input parameter 'param'.

    Parameters
    ----------
    param : array

    param_shape : tuple

    name : string
    """
    param = np.array(param)
    if param.shape != param_shape:
        raise ValueError("The parameter '%s' should have the shape of %s, "
                         "but got %s" % (name, param_shape, param.shape))


def _check_X(X, n_components=None, n_features=None, ensure_min_samples=1):
    """Check the input data X.

    Parameters
    ----------
    X : array-like, shape (n_samples, n_features)

    n_components : int

    Returns
    -------
    X : array, shape (n_samples, n_features)
    """
    X = check_array(X, dtype=[np.float64, np.float32],
                    ensure_min_samples=ensure_min_samples)
    if n_components is not None and X.shape[0] < n_components:
        raise ValueError('Expected n_samples >= n_components '
                         'but got n_components = %d, n_samples = %d'
                         % (n_components, X.shape[0]))
    if n_features is not None and X.shape[1] != n_features:
        raise ValueError("Expected the input data X have %d features, "
                         "but got %d features"
                         % (n_features, X.shape[1]))
    return X


class BaseMixture(six.with_metaclass(ABCMeta, DensityMixin, BaseEstimator)):
    """Base class for mixture models.

    This abstract class specifies an interface for all mixture classes and
    provides basic common methods for mixture models.
    """

    def __init__(self, n_components, tol, reg_covar,
                 max_iter, n_init, init_params, random_state, warm_start,
                 verbose, verbose_interval):
        self.n_components = n_components
        self.tol = tol
        self.reg_covar = reg_covar
        self.max_iter = max_iter
        self.n_init = n_init
        self.init_params = init_params
        self.random_state = random_state
        self.warm_start = warm_start
        self.verbose = verbose
        self.verbose_interval = verbose_interval

    def _check_initial_parameters(self, X):
        """Check values of the basic parameters.

        Parameters
        ----------
        X : array-like, shape (n_samples, n_features)
        """
        if self.n_components < 1:
            raise ValueError("Invalid value for 'n_components': %d "
                             "Estimation requires at least one component"
                             % self.n_components)

        if self.tol < 0.:
            raise ValueError("Invalid value for 'tol': %.5f "
                             "Tolerance used by the EM must be non-negative"
                             % self.tol)

        if self.n_init < 1:
            raise ValueError("Invalid value for 'n_init': %d "
                             "Estimation requires at least one run"
                             % self.n_init)

        if self.max_iter < 1:
            raise ValueError("Invalid value for 'max_iter': %d "
                             "Estimation requires at least one iteration"
                             % self.max_iter)

        if self.reg_covar < 0.:
            raise ValueError("Invalid value for 'reg_covar': %.5f "
                             "regularization on covariance must be "
                             "non-negative"
                             % self.reg_covar)

        # Check all the parameters values of the derived class
        self._check_parameters(X)

    @abstractmethod
    def _check_parameters(self, X):
        """Check initial parameters of the derived class.

        Parameters
        ----------
        X : array-like, shape  (n_samples, n_features)
        """
        pass

    def _initialize_parameters(self, X, random_state):
        """Initialize the model parameters.

        Parameters
        ----------
        X : array-like, shape  (n_samples, n_features)

        random_state : RandomState
            A random number generator instance.
        """
        n_samples, _ = X.shape

        if self.init_params == 'kmeans':
            resp = np.zeros((n_samples, self.n_components))
            label = cluster.KMeans(n_clusters=self.n_components, n_init=1,
                                   random_state=random_state).fit(X).labels_
            resp[np.arange(n_samples), label] = 1
        elif self.init_params == 'random':
            resp = random_state.rand(n_samples, self.n_components)
            resp /= resp.sum(axis=1)[:, np.newaxis]
        else:
            raise ValueError("Unimplemented initialization method '%s'"
                             % self.init_params)

        self._initialize(X, resp)

    @abstractmethod
    def _initialize(self, X, resp):
        """Initialize the model parameters of the derived class.

        Parameters
        ----------
        X : array-like, shape  (n_samples, n_features)

        resp : array-like, shape (n_samples, n_components)
        """
        pass

    def fit(self, X, y=None):
        """Estimate model parameters with the EM algorithm.

        The method fits the model `n_init` times and sets the parameters with
        which the model has the largest likelihood or lower bound. Within each
        trial, the method iterates between E-step and M-step for `max_iter`
        times until the change of likelihood or lower bound is less than
        `tol`, otherwise, a `ConvergenceWarning` is raised.
        If `warm_start` is `True`, then `n_init` is ignored and a single
        initialization is performed upon the first call. Upon consecutive
        calls, training starts where it left off. The max lower bound may be
        lower than after the last call if you fit a different dataset. If
        `max_iter` is 1, the method detects convergence by comparing the lower
        bound after the single iteration with the lower bound after the last
        call (the dataset is assumed to be the same).

        Parameters
        ----------
        X : array-like, shape (n_samples, n_features)
            List of n_features-dimensional data points. Each row
            corresponds to a single data point.

        Returns
        -------
        self
        """
        X = _check_X(X, self.n_components, ensure_min_samples=2)
        self._check_initial_parameters(X)

        # if we enable warm_start, we will have a unique initialisation
        do_init = not(self.warm_start and hasattr(self, 'converged_'))
        n_init = self.n_init if do_init else 1

        max_lower_bound = -np.infty
        self.converged_ = False

        random_state = check_random_state(self.random_state)

        n_samples, _ = X.shape
        for init in range(n_init):
            self._print_verbose_msg_init_beg(init)

            if do_init:
                self._initialize_parameters(X, random_state)

            lower_bound = (-np.infty if do_init or self.max_iter > 1
                           else self.lower_bound_)

<<<<<<< HEAD
            for n_iter in range(self.max_iter):
                prev_lower_bound = lower_bound
=======
            for n_iter in range(1, self.max_iter + 1):
                prev_lower_bound = self.lower_bound_
>>>>>>> 44e33d20

                log_prob_norm, log_resp = self._e_step(X)
                self._m_step(X, log_resp)
                lower_bound = self._compute_lower_bound(
                    log_resp, log_prob_norm)

                change = lower_bound - prev_lower_bound
                self._print_verbose_msg_iter_end(n_iter, change)

                if abs(change) < self.tol:
                    self.converged_ = True
                    break

            self._print_verbose_msg_init_end(lower_bound)

            if lower_bound > max_lower_bound:
                max_lower_bound = lower_bound
                best_params = self._get_parameters()
                best_n_iter = n_iter

        if not self.converged_:
            warnings.warn('Initialization %d did not converge. '
                          'Try different init parameters, '
                          'or increase max_iter, tol '
                          'or check for degenerate data.'
                          % (init + 1), ConvergenceWarning)

        self._set_parameters(best_params)
        self.n_iter_ = best_n_iter
        self.lower_bound_ = max_lower_bound

        return self

    def _e_step(self, X):
        """E step.

        Parameters
        ----------
        X : array-like, shape (n_samples, n_features)

        Returns
        -------
        log_prob_norm : float
            Mean of the logarithms of the probabilities of each sample in X

        log_responsibility : array, shape (n_samples, n_components)
            Logarithm of the posterior probabilities (or responsibilities) of
            the point of each sample in X.
        """
        log_prob_norm, log_resp = self._estimate_log_prob_resp(X)
        return np.mean(log_prob_norm), log_resp

    @abstractmethod
    def _m_step(self, X, log_resp):
        """M step.

        Parameters
        ----------
        X : array-like, shape (n_samples, n_features)

        log_resp : array-like, shape (n_samples, n_components)
            Logarithm of the posterior probabilities (or responsibilities) of
            the point of each sample in X.
        """
        pass

    @abstractmethod
    def _check_is_fitted(self):
        pass

    @abstractmethod
    def _get_parameters(self):
        pass

    @abstractmethod
    def _set_parameters(self, params):
        pass

    def score_samples(self, X):
        """Compute the weighted log probabilities for each sample.

        Parameters
        ----------
        X : array-like, shape (n_samples, n_features)
            List of n_features-dimensional data points. Each row
            corresponds to a single data point.

        Returns
        -------
        log_prob : array, shape (n_samples,)
            Log probabilities of each data point in X.
        """
        self._check_is_fitted()
        X = _check_X(X, None, self.means_.shape[1])

        return logsumexp(self._estimate_weighted_log_prob(X), axis=1)

    def score(self, X, y=None):
        """Compute the per-sample average log-likelihood of the given data X.

        Parameters
        ----------
        X : array-like, shape (n_samples, n_dimensions)
            List of n_features-dimensional data points. Each row
            corresponds to a single data point.

        Returns
        -------
        log_likelihood : float
            Log likelihood of the Gaussian mixture given X.
        """
        return self.score_samples(X).mean()

    def predict(self, X):
        """Predict the labels for the data samples in X using trained model.

        Parameters
        ----------
        X : array-like, shape (n_samples, n_features)
            List of n_features-dimensional data points. Each row
            corresponds to a single data point.

        Returns
        -------
        labels : array, shape (n_samples,)
            Component labels.
        """
        self._check_is_fitted()
        X = _check_X(X, None, self.means_.shape[1])
        return self._estimate_weighted_log_prob(X).argmax(axis=1)

    def predict_proba(self, X):
        """Predict posterior probability of each component given the data.

        Parameters
        ----------
        X : array-like, shape (n_samples, n_features)
            List of n_features-dimensional data points. Each row
            corresponds to a single data point.

        Returns
        -------
        resp : array, shape (n_samples, n_components)
            Returns the probability each Gaussian (state) in
            the model given each sample.
        """
        self._check_is_fitted()
        X = _check_X(X, None, self.means_.shape[1])
        _, log_resp = self._estimate_log_prob_resp(X)
        return np.exp(log_resp)

    def sample(self, n_samples=1):
        """Generate random samples from the fitted Gaussian distribution.

        Parameters
        ----------
        n_samples : int, optional
            Number of samples to generate. Defaults to 1.

        Returns
        -------
        X : array, shape (n_samples, n_features)
            Randomly generated sample

        y : array, shape (nsamples,)
            Component labels

        """
        self._check_is_fitted()

        if n_samples < 1:
            raise ValueError(
                "Invalid value for 'n_samples': %d . The sampling requires at "
                "least one sample." % (self.n_components))

        _, n_features = self.means_.shape
        rng = check_random_state(self.random_state)
        n_samples_comp = rng.multinomial(n_samples, self.weights_)

        if self.covariance_type == 'full':
            X = np.vstack([
                rng.multivariate_normal(mean, covariance, int(sample))
                for (mean, covariance, sample) in zip(
                    self.means_, self.covariances_, n_samples_comp)])
        elif self.covariance_type == "tied":
            X = np.vstack([
                rng.multivariate_normal(mean, self.covariances_, int(sample))
                for (mean, sample) in zip(
                    self.means_, n_samples_comp)])
        else:
            X = np.vstack([
                mean + rng.randn(sample, n_features) * np.sqrt(covariance)
                for (mean, covariance, sample) in zip(
                    self.means_, self.covariances_, n_samples_comp)])

        y = np.concatenate([j * np.ones(sample, dtype=int)
                           for j, sample in enumerate(n_samples_comp)])

        return (X, y)

    def _estimate_weighted_log_prob(self, X):
        """Estimate the weighted log-probabilities, log P(X | Z) + log weights.

        Parameters
        ----------
        X : array-like, shape (n_samples, n_features)

        Returns
        -------
        weighted_log_prob : array, shape (n_samples, n_component)
        """
        return self._estimate_log_prob(X) + self._estimate_log_weights()

    @abstractmethod
    def _estimate_log_weights(self):
        """Estimate log-weights in EM algorithm, E[ log pi ] in VB algorithm.

        Returns
        -------
        log_weight : array, shape (n_components, )
        """
        pass

    @abstractmethod
    def _estimate_log_prob(self, X):
        """Estimate the log-probabilities log P(X | Z).

        Compute the log-probabilities per each component for each sample.

        Parameters
        ----------
        X : array-like, shape (n_samples, n_features)

        Returns
        -------
        log_prob : array, shape (n_samples, n_component)
        """
        pass

    def _estimate_log_prob_resp(self, X):
        """Estimate log probabilities and responsibilities for each sample.

        Compute the log probabilities, weighted log probabilities per
        component and responsibilities for each sample in X with respect to
        the current state of the model.

        Parameters
        ----------
        X : array-like, shape (n_samples, n_features)

        Returns
        -------
        log_prob_norm : array, shape (n_samples,)
            log p(X)

        log_responsibilities : array, shape (n_samples, n_components)
            logarithm of the responsibilities
        """
        weighted_log_prob = self._estimate_weighted_log_prob(X)
        log_prob_norm = logsumexp(weighted_log_prob, axis=1)
        with np.errstate(under='ignore'):
            # ignore underflow
            log_resp = weighted_log_prob - log_prob_norm[:, np.newaxis]
        return log_prob_norm, log_resp

    def _print_verbose_msg_init_beg(self, n_init):
        """Print verbose message on initialization."""
        if self.verbose == 1:
            print("Initialization %d" % n_init)
        elif self.verbose >= 2:
            print("Initialization %d" % n_init)
            self._init_prev_time = time()
            self._iter_prev_time = self._init_prev_time

    def _print_verbose_msg_iter_end(self, n_iter, diff_ll):
        """Print verbose message on initialization."""
        if n_iter % self.verbose_interval == 0:
            if self.verbose == 1:
                print("  Iteration %d" % n_iter)
            elif self.verbose >= 2:
                cur_time = time()
                print("  Iteration %d\t time lapse %.5fs\t ll change %.5f" % (
                    n_iter, cur_time - self._iter_prev_time, diff_ll))
                self._iter_prev_time = cur_time

    def _print_verbose_msg_init_end(self, ll):
        """Print verbose message on the end of iteration."""
        if self.verbose == 1:
            print("Initialization converged: %s" % self.converged_)
        elif self.verbose >= 2:
            print("Initialization converged: %s\t time lapse %.5fs\t ll %.5f" %
                  (self.converged_, time() - self._init_prev_time, ll))<|MERGE_RESOLUTION|>--- conflicted
+++ resolved
@@ -217,13 +217,8 @@
             lower_bound = (-np.infty if do_init or self.max_iter > 1
                            else self.lower_bound_)
 
-<<<<<<< HEAD
-            for n_iter in range(self.max_iter):
+            for n_iter in range(1, self.max_iter + 1):
                 prev_lower_bound = lower_bound
-=======
-            for n_iter in range(1, self.max_iter + 1):
-                prev_lower_bound = self.lower_bound_
->>>>>>> 44e33d20
 
                 log_prob_norm, log_resp = self._e_step(X)
                 self._m_step(X, log_resp)
