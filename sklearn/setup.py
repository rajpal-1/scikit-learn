import os
from os.path import join
import warnings


def configuration(parent_package='', top_path=None):
    from numpy.distutils.misc_util import Configuration
    from numpy.distutils.system_info import get_info, BlasNotFoundError
    import numpy

    libraries = []
    if os.name == 'posix':
        libraries.append('m')

    config = Configuration('sklearn', parent_package, top_path)

    config.add_subpackage('__check_build')
    config.add_subpackage('svm')
    config.add_subpackage('datasets')
    config.add_subpackage('datasets/tests')
    config.add_subpackage('feature_extraction')
    config.add_subpackage('feature_extraction/tests')
    config.add_subpackage('cluster')
    config.add_subpackage('cluster/tests')
    config.add_subpackage('cluster/bicluster')
    config.add_subpackage('cluster/bicluster/tests')
    config.add_subpackage('covariance')
    config.add_subpackage('covariance/tests')
    config.add_subpackage('cross_decomposition')
    config.add_subpackage('decomposition')
    config.add_subpackage('decomposition/tests')
    config.add_subpackage("ensemble")
    config.add_subpackage("ensemble/tests")
    config.add_subpackage('feature_selection')
    config.add_subpackage('feature_selection/tests')
    config.add_subpackage('utils')
    config.add_subpackage('utils/tests')
    config.add_subpackage('externals')
    config.add_subpackage('mixture')
    config.add_subpackage('mixture/tests')
    config.add_subpackage('gaussian_process')
    config.add_subpackage('gaussian_process/tests')
    config.add_subpackage('neighbors')
    config.add_subpackage('neural_network')
    config.add_subpackage('manifold')
    config.add_subpackage('metrics')
    config.add_subpackage('semi_supervised')
    config.add_subpackage("tree")
    config.add_subpackage("tree/tests")
    config.add_subpackage('metrics/tests')
    config.add_subpackage('metrics/cluster')
    config.add_subpackage('metrics/cluster/tests')
<<<<<<< HEAD
    config.add_subpackage('earth')
    config.add_subpackage('earth/tests')
=======
    config.add_subpackage('metrics/cluster/bicluster')
    config.add_subpackage('metrics/cluster/bicluster/tests')
>>>>>>> 0bbd57b3

    # add cython extension module for hmm
    config.add_extension(
        '_hmmc',
        sources=['_hmmc.c'],
        include_dirs=[numpy.get_include()],
        libraries=libraries,
    )
    config.add_extension(
        '_isotonic',
        sources=['_isotonic.c'],
        include_dirs=[numpy.get_include()],
        libraries=libraries,
    )

    # some libs needs cblas, fortran-compiled BLAS will not be sufficient
    blas_info = get_info('blas_opt', 0)
    if (not blas_info) or (
            ('NO_ATLAS_INFO', 1) in blas_info.get('define_macros', [])):
        config.add_library('cblas',
                           sources=[join('src', 'cblas', '*.c')])
        warnings.warn(BlasNotFoundError.__doc__)

    # the following packages depend on cblas, so they have to be build
    # after the above.
    config.add_subpackage('linear_model')
    config.add_subpackage('utils')

    # add the test directory
    config.add_subpackage('tests')

    return config

if __name__ == '__main__':
    from numpy.distutils.core import setup
    setup(**configuration(top_path='').todict())<|MERGE_RESOLUTION|>--- conflicted
+++ resolved
@@ -50,13 +50,10 @@
     config.add_subpackage('metrics/tests')
     config.add_subpackage('metrics/cluster')
     config.add_subpackage('metrics/cluster/tests')
-<<<<<<< HEAD
     config.add_subpackage('earth')
     config.add_subpackage('earth/tests')
-=======
     config.add_subpackage('metrics/cluster/bicluster')
     config.add_subpackage('metrics/cluster/bicluster/tests')
->>>>>>> 0bbd57b3
 
     # add cython extension module for hmm
     config.add_extension(
