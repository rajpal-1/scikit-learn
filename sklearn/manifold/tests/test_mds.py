import numpy as np
<<<<<<< HEAD
from numpy.testing import assert_array_almost_equal, assert_allclose

from sklearn.manifold import mds
from sklearn.utils.testing import assert_raises
from sklearn.utils import check_random_state
=======
from numpy.testing import assert_array_almost_equal
import pytest

from sklearn.manifold import _mds as mds
>>>>>>> c8e05588


def test_smacof():
    # test metric smacof using the data of "Modern Multidimensional Scaling",
    # Borg & Groenen, p 154
    sim = np.array([[0, 5, 3, 4],
                    [5, 0, 2, 2],
                    [3, 2, 0, 1],
                    [4, 2, 1, 0]])
    Z = np.array([[-.266, -.539],
                  [.451, .252],
                  [.016, -.238],
                  [-.200, .524]])
    X, _ = mds.smacof(sim, init=Z, n_components=2, max_iter=1, n_init=1)
    X_true = np.array([[-1.415, -2.471],
                       [1.633, 1.107],
                       [.249, -.067],
                       [-.468, 1.431]])
    assert_array_almost_equal(X, X_true, decimal=3)


def test_smacof_error():
    # Not symmetric similarity matrix:
    sim = np.array([[0, 5, 9, 4],
                    [5, 0, 2, 2],
                    [3, 2, 0, 1],
                    [4, 2, 1, 0]])

    with pytest.raises(ValueError):
        mds.smacof(sim)

    # Not squared similarity matrix:
    sim = np.array([[0, 5, 9, 4],
                    [5, 0, 2, 2],
                    [4, 2, 1, 0]])

    with pytest.raises(ValueError):
        mds.smacof(sim)

    # init not None and not correct format:
    sim = np.array([[0, 5, 3, 4],
                    [5, 0, 2, 2],
                    [3, 2, 0, 1],
                    [4, 2, 1, 0]])

    Z = np.array([[-.266, -.539],
                  [.016, -.238],
                  [-.200, .524]])
    with pytest.raises(ValueError):
        mds.smacof(sim, init=Z, n_init=1)


def test_MDS():
    sim = np.array([[0, 5, 3, 4],
                    [5, 0, 2, 2],
                    [3, 2, 0, 1],
                    [4, 2, 1, 0]])
    mds_clf = mds.MDS(metric=False, n_jobs=3, dissimilarity="precomputed")
    mds_clf.fit(sim)


def test_normed_stress():
    # Generate a random symmetric matrix
    random_state = check_random_state(10)
    N = 100
    sim = random_state.randint(0, 2000, size=(N, N))
    sim = (sim + sim.T)/2

    # Calculate normed stress for matrix
    # and its multiplied copy
    k = 2
    stress1 = mds.smacof(sim, normalize=True, random_state=0)[1]
    stress2 = mds.smacof(k * sim, normalize=True, random_state=0)[1]

    # Normed stress should be the same for
    # values multiplied by some factor "k"
    # for a big enough matrix starting at same init
    # configuration of the embedding to initialize the
    # SMACOF algorithm..
    assert_allclose(stress1, stress2)<|MERGE_RESOLUTION|>--- conflicted
+++ resolved
@@ -1,16 +1,9 @@
 import numpy as np
-<<<<<<< HEAD
 from numpy.testing import assert_array_almost_equal, assert_allclose
-
-from sklearn.manifold import mds
-from sklearn.utils.testing import assert_raises
-from sklearn.utils import check_random_state
-=======
-from numpy.testing import assert_array_almost_equal
 import pytest
 
 from sklearn.manifold import _mds as mds
->>>>>>> c8e05588
+from sklearn.utils import check_random_state
 
 
 def test_smacof():
