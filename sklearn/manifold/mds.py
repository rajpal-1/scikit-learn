--- conflicted
+++ resolved
@@ -146,13 +146,8 @@
 
 
 def smacof(dissimilarities, metric=True, n_components=2, init=None, n_init=8,
-<<<<<<< HEAD
-           n_jobs=1, max_iter=300, verbose=0, eps=1e-3, random_state=None,
+           n_jobs=None, max_iter=300, verbose=0, eps=1e-3, random_state=None,
            return_n_iter=False, normalize=False):
-=======
-           n_jobs=None, max_iter=300, verbose=0, eps=1e-3, random_state=None,
-           return_n_iter=False):
->>>>>>> afa0694d
     """Computes multidimensional scaling using the SMACOF algorithm.
 
     The SMACOF (Scaling by MAjorizing a COmplicated Function) algorithm is a
@@ -236,9 +231,9 @@
     stress : float
         The final value of the stress. By default, sum of squared distance
         of the disparities and the distances for all constrained points.
-        If normalize is set to True, returns Stress-1 (according to
-        Kruskal (1964, p. 3) value 0 indicates "perfect" fit, 0.025
-        excellent, 0.05 good, 0.1 fair, and 0.2 poor).
+        If normalize is set to True, returns Stress-1;
+        value 0 indicates "perfect" fit, 0.025 excellent, 0.05 good, 0.1 fair,
+        and 0.2 poor.
 
     n_iter : int
         The number of iterations corresponding to the best stress. Returned
@@ -365,15 +360,11 @@
         Stores the position of the dataset in the embedding space.
 
     stress_ : float
-<<<<<<< HEAD
-        The final value of the stress. By default, sum of squared distance
-        of the disparities and the distances for all constrained points.
-        If normalize is set to True, returns Stress-1 (according to
-        Kruskal (1964, p. 3) value 0 indicates "perfect" fit, 0.025
-        excellent, 0.05 good, 0.1 fair, and 0.2 poor).
-=======
         The final value of the stress (sum of squared distance of the
         disparities and the distances for all constrained points).
+        If normalize is set to True, returns Stress-1;
+        value 0 indicates "perfect" fit, 0.025 excellent, 0.05 good, 0.1 fair,
+        and 0.2 poor.
 
     Examples
     --------
@@ -386,7 +377,6 @@
     >>> X_transformed = embedding.fit_transform(X[:100])
     >>> X_transformed.shape
     (100, 2)
->>>>>>> afa0694d
 
     References
     ----------
