"""Isomap for manifold learning"""

# Author: Jake Vanderplas  -- <vanderplas@astro.washington.edu>
# License: BSD 3 clause (C) 2011

import numpy as np
from ..base import BaseEstimator, TransformerMixin
from ..neighbors import NearestNeighbors, kneighbors_graph
from ..utils.deprecation import deprecated
from ..utils.validation import check_is_fitted
from ..utils.validation import _deprecate_positional_args
from ..utils.graph import graph_shortest_path
from ..decomposition import KernelPCA
from ..preprocessing import KernelCenterer


class Isomap(TransformerMixin, BaseEstimator):
    """Isomap Embedding

    Non-linear dimensionality reduction through Isometric Mapping

    Read more in the :ref:`User Guide <isomap>`.

    Parameters
    ----------
    n_neighbors : integer
        number of neighbors to consider for each point.

    n_components : integer
        number of coordinates for the manifold

    eigen_solver : ['auto'|'arpack'|'dense'|'randomized']
        'auto' : Attempt to choose the most efficient solver
        for the given problem.

        'arpack' : Use Arnoldi decomposition to find the eigenvalues
        and eigenvectors.

        'dense' : Use a direct solver (i.e. LAPACK)
        for the eigenvalue decomposition.

        'randomized' : Run randomized SVD by the method of Halko et al.

        .. versionchanged:: 0.23

    tol : float
        Convergence tolerance passed to arpack or lobpcg.
        not used if eigen_solver == 'dense'.

    max_iter : integer
        Maximum number of iterations for the arpack solver.
        not used if eigen_solver == 'dense'.

    iterated_power : int >= 0, or 'auto', default='auto'
        Number of iterations for the power method computed by
        svd_solver == 'randomized'.

        .. versionadded:: 0.23

    path_method : string ['auto'|'FW'|'D']
        Method to use in finding shortest path.

        'auto' : attempt to choose the best algorithm automatically.

        'FW' : Floyd-Warshall algorithm.

        'D' : Dijkstra's algorithm.

    neighbors_algorithm : string ['auto'|'brute'|'kd_tree'|'ball_tree']
        Algorithm to use for nearest neighbors search,
        passed to neighbors.NearestNeighbors instance.

    n_jobs : int or None, default=None
        The number of parallel jobs to run.
        ``None`` means 1 unless in a :obj:`joblib.parallel_backend` context.
        ``-1`` means using all processors. See :term:`Glossary <n_jobs>`
        for more details.

    metric : string, or callable, default="minkowski"
        The metric to use when calculating distance between instances in a
        feature array. If metric is a string or callable, it must be one of
        the options allowed by :func:`sklearn.metrics.pairwise_distances` for
        its metric parameter.
        If metric is "precomputed", X is assumed to be a distance matrix and
        must be square. X may be a :term:`Glossary <sparse graph>`.

        .. versionadded:: 0.22

    p : int, default=2
        Parameter for the Minkowski metric from
        sklearn.metrics.pairwise.pairwise_distances. When p = 1, this is
        equivalent to using manhattan_distance (l1), and euclidean_distance
        (l2) for p = 2. For arbitrary p, minkowski_distance (l_p) is used.

        .. versionadded:: 0.22

    metric_params : dict, default=None
        Additional keyword arguments for the metric function.

        .. versionadded:: 0.22

    Attributes
    ----------
    embedding_ : array-like, shape (n_samples, n_components)
        Stores the embedding vectors.

    kernel_pca_ : object
        :class:`~sklearn.decomposition.KernelPCA` object used to implement the
        embedding.

    nbrs_ : sklearn.neighbors.NearestNeighbors instance
        Stores nearest neighbors instance, including BallTree or KDtree
        if applicable.

    dist_matrix_ : array-like, shape (n_samples, n_samples)
        Stores the geodesic distance matrix of training data.

    Examples
    --------
    >>> from sklearn.datasets import load_digits
    >>> from sklearn.manifold import Isomap
    >>> X, _ = load_digits(return_X_y=True)
    >>> X.shape
    (1797, 64)
    >>> embedding = Isomap(n_components=2)
    >>> X_transformed = embedding.fit_transform(X[:100])
    >>> X_transformed.shape
    (100, 2)

    References
    ----------

    .. [1] Tenenbaum, J.B.; De Silva, V.; & Langford, J.C. A global geometric
           framework for nonlinear dimensionality reduction. Science 290 (5500)
    """
<<<<<<< HEAD

    def __init__(self, n_neighbors=5, n_components=2, eigen_solver='auto',
                 tol=0, max_iter=None, iterated_power='auto',
                 path_method='auto',
=======
    @_deprecate_positional_args
    def __init__(self, *, n_neighbors=5, n_components=2, eigen_solver='auto',
                 tol=0, max_iter=None, path_method='auto',
>>>>>>> 9bc5c1d4
                 neighbors_algorithm='auto', n_jobs=None, metric='minkowski',
                 p=2, metric_params=None):
        self.n_neighbors = n_neighbors
        self.n_components = n_components
        self.eigen_solver = eigen_solver
        self.tol = tol
        self.max_iter = max_iter
        self.iterated_power = iterated_power
        self.path_method = path_method
        self.neighbors_algorithm = neighbors_algorithm
        self.n_jobs = n_jobs
        self.metric = metric
        self.p = p
        self.metric_params = metric_params

    def _fit_transform(self, X):
        self.nbrs_ = NearestNeighbors(n_neighbors=self.n_neighbors,
                                      algorithm=self.neighbors_algorithm,
                                      metric=self.metric, p=self.p,
                                      metric_params=self.metric_params,
                                      n_jobs=self.n_jobs)
        self.nbrs_.fit(X)
        self.n_features_in_ = self.nbrs_.n_features_in_

        kng = kneighbors_graph(self.nbrs_, self.n_neighbors,
                               metric=self.metric, p=self.p,
                               metric_params=self.metric_params,
                               mode='distance', n_jobs=self.n_jobs)

        self.dist_matrix_ = graph_shortest_path(kng,
                                                method=self.path_method,
                                                directed=False)
        G = self.dist_matrix_ ** 2
        G *= -0.5

        kpca_eigen_solver = self.eigen_solver
        if kpca_eigen_solver == 'auto':
            # use the legacy 'auto' to avoid the randomized method as it
            # does not skip the large negative eigenvalues for now
            if G.shape[0] > 200 and self.n_components < 10:
                kpca_eigen_solver = 'arpack'
            else:
                kpca_eigen_solver = 'dense'

        self.kernel_pca_ = KernelPCA(n_components=self.n_components,
                                     kernel="precomputed",
                                     eigen_solver=kpca_eigen_solver,
                                     tol=self.tol, max_iter=self.max_iter,
                                     iterated_power=self.iterated_power,
                                     n_jobs=self.n_jobs)

        self.embedding_ = self.kernel_pca_.fit_transform(G)

    # mypy error: Decorated property not supported
    @deprecated(  # type: ignore
        "Attribute `training_data_` was deprecated in version 0.22 and"
        " will be removed in 0.24."
    )
    @property
    def training_data_(self):
        check_is_fitted(self)
        return self.nbrs_._fit_X

    def reconstruction_error(self):
        """Compute the reconstruction error for the embedding.

        Returns
        -------
        reconstruction_error : float

        Notes
        -----
        The cost function of an isomap embedding is

        ``E = frobenius_norm[K(D) - K(D_fit)] / n_samples``

        Where D is the matrix of distances for the input data X,
        D_fit is the matrix of distances for the output embedding X_fit,
        and K is the isomap kernel:

        ``K(D) = -0.5 * (I - 1/n_samples) * D^2 * (I - 1/n_samples)``
        """
        G = -0.5 * self.dist_matrix_ ** 2
        G_center = KernelCenterer().fit_transform(G)
        evals = self.kernel_pca_.lambdas_
        return np.sqrt(np.sum(G_center ** 2) - np.sum(evals ** 2)) / G.shape[0]

    def fit(self, X, y=None):
        """Compute the embedding vectors for data X

        Parameters
        ----------
        X : {array-like, sparse graph, BallTree, KDTree, NearestNeighbors}
            Sample data, shape = (n_samples, n_features), in the form of a
            numpy array, sparse graph, precomputed tree, or NearestNeighbors
            object.

        y : Ignored

        Returns
        -------
        self : returns an instance of self.
        """
        self._fit_transform(X)
        return self

    def fit_transform(self, X, y=None):
        """Fit the model from data in X and transform X.

        Parameters
        ----------
        X : {array-like, sparse graph, BallTree, KDTree}
            Training vector, where n_samples in the number of samples
            and n_features is the number of features.

        y : Ignored

        Returns
        -------
        X_new : array-like, shape (n_samples, n_components)
        """
        self._fit_transform(X)
        return self.embedding_

    def transform(self, X):
        """Transform X.

        This is implemented by linking the points X into the graph of geodesic
        distances of the training data. First the `n_neighbors` nearest
        neighbors of X are found in the training data, and from these the
        shortest geodesic distances from each point in X to each point in
        the training data are computed in order to construct the kernel.
        The embedding of X is the projection of this kernel onto the
        embedding vectors of the training set.

        Parameters
        ----------
        X : array-like, shape (n_queries, n_features)
            If neighbors_algorithm='precomputed', X is assumed to be a
            distance matrix or a sparse graph of shape
            (n_queries, n_samples_fit).

        Returns
        -------
        X_new : array-like, shape (n_queries, n_components)
        """
        check_is_fitted(self)
        distances, indices = self.nbrs_.kneighbors(X, return_distance=True)

        # Create the graph of shortest distances from X to
        # training data via the nearest neighbors of X.
        # This can be done as a single array operation, but it potentially
        # takes a lot of memory.  To avoid that, use a loop:

        n_samples_fit = self.nbrs_.n_samples_fit_
        n_queries = distances.shape[0]
        G_X = np.zeros((n_queries, n_samples_fit))
        for i in range(n_queries):
            G_X[i] = np.min(self.dist_matrix_[indices[i]] +
                            distances[i][:, None], 0)

        G_X **= 2
        G_X *= -0.5

        return self.kernel_pca_.transform(G_X)<|MERGE_RESOLUTION|>--- conflicted
+++ resolved
@@ -133,16 +133,10 @@
     .. [1] Tenenbaum, J.B.; De Silva, V.; & Langford, J.C. A global geometric
            framework for nonlinear dimensionality reduction. Science 290 (5500)
     """
-<<<<<<< HEAD
-
-    def __init__(self, n_neighbors=5, n_components=2, eigen_solver='auto',
+    @_deprecate_positional_args
+    def __init__(self, *, n_neighbors=5, n_components=2, eigen_solver='auto',
                  tol=0, max_iter=None, iterated_power='auto',
                  path_method='auto',
-=======
-    @_deprecate_positional_args
-    def __init__(self, *, n_neighbors=5, n_components=2, eigen_solver='auto',
-                 tol=0, max_iter=None, path_method='auto',
->>>>>>> 9bc5c1d4
                  neighbors_algorithm='auto', n_jobs=None, metric='minkowski',
                  p=2, metric_params=None):
         self.n_neighbors = n_neighbors
