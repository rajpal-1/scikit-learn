"""
Multi-dimensional Scaling (MDS).
"""

# author: Nelle Varoquaux <nelle.varoquaux@gmail.com>
# License: BSD

import numpy as np
<<<<<<< HEAD
from scipy import linalg
from joblib import Parallel, delayed, effective_n_jobs
=======
from joblib import Parallel, effective_n_jobs
>>>>>>> 254ea8c4

import warnings

from ..base import BaseEstimator
from ..metrics import euclidean_distances
from ..utils import check_random_state, check_array, check_symmetric
from ..isotonic import IsotonicRegression
<<<<<<< HEAD
from sklearn.utils.validation import _check_psd_eigenvalues


def _smacof_single(dissimilarities, metric=True, n_components=2, init=None,
                   max_iter=300, verbose=0, eps=1e-3, random_state=None):
    """Computes multidimensional scaling using SMACOF algorithm
=======
from ..utils.deprecation import deprecated
from ..utils.fixes import delayed


def _smacof_single(
    dissimilarities,
    metric=True,
    n_components=2,
    init=None,
    max_iter=300,
    verbose=0,
    eps=1e-3,
    random_state=None,
):
    """Computes multidimensional scaling using SMACOF algorithm.
>>>>>>> 254ea8c4

    Parameters
    ----------
    dissimilarities : ndarray of shape (n_samples, n_samples)
        Pairwise dissimilarities between the points. Must be symmetric.

    metric : bool, default=True
        Compute metric or nonmetric SMACOF algorithm.

    n_components : int, default=2
        Number of dimensions in which to immerse the dissimilarities. If an
        ``init`` array is provided, this option is overridden and the shape of
        ``init`` is used to determine the dimensionality of the embedding
        space.

    init : ndarray of shape (n_samples, n_components), default=None
        Starting configuration of the embedding to initialize the algorithm. By
        default, the algorithm is initialized with a randomly chosen array.

    max_iter : int, default=300
        Maximum number of iterations of the SMACOF algorithm for a single run.

    verbose : int, default=0
        Level of verbosity.

    eps : float, default=1e-3
        Relative tolerance with respect to stress at which to declare
        convergence.

    random_state : int, RandomState instance or None, default=None
        Determines the random number generator used to initialize the centers.
        Pass an int for reproducible results across multiple function calls.
        See :term:`Glossary <random_state>`.

    Returns
    -------
    X : ndarray of shape (n_samples, n_components)
        Coordinates of the points in a ``n_components``-space.

    stress : float
        The final value of the stress (sum of squared distance of the
        disparities and the distances for all constrained points).

    n_iter : int
        The number of iterations corresponding to the best stress.
    """
    dissimilarities = check_symmetric(dissimilarities, raise_exception=True)

    n_samples = dissimilarities.shape[0]
    random_state = check_random_state(random_state)

    sim_flat = ((1 - np.tri(n_samples)) * dissimilarities).ravel()
    sim_flat_w = sim_flat[sim_flat != 0]
    if init is None:
        # Randomly choose initial configuration
        X = random_state.rand(n_samples * n_components)
        X = X.reshape((n_samples, n_components))
    else:
        # overrides the parameter p
        n_components = init.shape[1]
        if n_samples != init.shape[0]:
            raise ValueError(
                "init matrix should be of shape (%d, %d)" % (n_samples, n_components)
            )
        X = init

    old_stress = None
    ir = IsotonicRegression()
    for it in range(max_iter):
        # Compute distance and monotonic regression
        dis = euclidean_distances(X)

        if metric:
            disparities = dissimilarities
        else:
            dis_flat = dis.ravel()
            # dissimilarities with 0 are considered as missing values
            dis_flat_w = dis_flat[sim_flat != 0]

            # Compute the disparities using a monotonic regression
            disparities_flat = ir.fit_transform(sim_flat_w, dis_flat_w)
            disparities = dis_flat.copy()
            disparities[sim_flat != 0] = disparities_flat
            disparities = disparities.reshape((n_samples, n_samples))
            disparities *= np.sqrt(
                (n_samples * (n_samples - 1) / 2) / (disparities ** 2).sum()
            )

        # Compute stress
        stress = ((dis.ravel() - disparities.ravel()) ** 2).sum() / 2

        # Update X using the Guttman transform
        dis[dis == 0] = 1e-5
        ratio = disparities / dis
        B = -ratio
        B[np.arange(len(B)), np.arange(len(B))] += ratio.sum(axis=1)
        X = 1.0 / n_samples * np.dot(B, X)

        dis = np.sqrt((X ** 2).sum(axis=1)).sum()
        if verbose >= 2:
            print("it: %d, stress %s" % (it, stress))
        if old_stress is not None:
            if (old_stress - stress / dis) < eps:
                if verbose:
                    print("breaking at iteration %d with stress %s" % (it, stress))
                break
        old_stress = stress / dis

    return X, stress, it + 1


def smacof(
    dissimilarities,
    *,
    metric=True,
    n_components=2,
    init=None,
    n_init=8,
    n_jobs=None,
    max_iter=300,
    verbose=0,
    eps=1e-3,
    random_state=None,
    return_n_iter=False,
):
    """Compute multidimensional scaling using the SMACOF algorithm.

    The SMACOF (Scaling by MAjorizing a COmplicated Function) algorithm is a
    multidimensional scaling algorithm which minimizes an objective function
    (the *stress*) using a majorization technique. Stress majorization, also
    known as the Guttman Transform, guarantees a monotone convergence of
    stress, and is more powerful than traditional techniques such as gradient
    descent.

    The SMACOF algorithm for metric MDS can be summarized by the following
    steps:

    1. Set an initial start configuration, randomly or not.
    2. Compute the stress
    3. Compute the Guttman Transform
    4. Iterate 2 and 3 until convergence.

    The nonmetric algorithm adds a monotonic regression step before computing
    the stress.

    Parameters
    ----------
    dissimilarities : ndarray of shape (n_samples, n_samples)
        Pairwise dissimilarities between the points. Must be symmetric.

    metric : bool, default=True
        Compute metric or nonmetric SMACOF algorithm.

    n_components : int, default=2
        Number of dimensions in which to immerse the dissimilarities. If an
        ``init`` array is provided, this option is overridden and the shape of
        ``init`` is used to determine the dimensionality of the embedding
        space.

    init : ndarray of shape (n_samples, n_components), default=None
        Starting configuration of the embedding to initialize the algorithm. By
        default, the algorithm is initialized with a randomly chosen array.

    n_init : int, default=8
        Number of times the SMACOF algorithm will be run with different
        initializations. The final results will be the best output of the runs,
        determined by the run with the smallest final stress. If ``init`` is
        provided, this option is overridden and a single run is performed.

    n_jobs : int, default=None
        The number of jobs to use for the computation. If multiple
        initializations are used (``n_init``), each run of the algorithm is
        computed in parallel.

        ``None`` means 1 unless in a :obj:`joblib.parallel_backend` context.
        ``-1`` means using all processors. See :term:`Glossary <n_jobs>`
        for more details.

    max_iter : int, default=300
        Maximum number of iterations of the SMACOF algorithm for a single run.

    verbose : int, default=0
        Level of verbosity.

    eps : float, default=1e-3
        Relative tolerance with respect to stress at which to declare
        convergence.

    random_state : int, RandomState instance or None, default=None
        Determines the random number generator used to initialize the centers.
        Pass an int for reproducible results across multiple function calls.
        See :term:`Glossary <random_state>`.

    return_n_iter : bool, default=False
        Whether or not to return the number of iterations.

    Returns
    -------
    X : ndarray of shape (n_samples, n_components)
        Coordinates of the points in a ``n_components``-space.

    stress : float
        The final value of the stress (sum of squared distance of the
        disparities and the distances for all constrained points).

    n_iter : int
        The number of iterations corresponding to the best stress. Returned
        only if ``return_n_iter`` is set to ``True``.

    Notes
    -----
    "Modern Multidimensional Scaling - Theory and Applications" Borg, I.;
    Groenen P. Springer Series in Statistics (1997)

    "Nonmetric multidimensional scaling: a numerical method" Kruskal, J.
    Psychometrika, 29 (1964)

    "Multidimensional scaling by optimizing goodness of fit to a nonmetric
    hypothesis" Kruskal, J. Psychometrika, 29, (1964)
    """

    dissimilarities = check_array(dissimilarities)
    random_state = check_random_state(random_state)

    if hasattr(init, "__array__"):
        init = np.asarray(init).copy()
        if not n_init == 1:
            warnings.warn(
                "Explicit initial positions passed: "
                "performing only one init of the MDS instead of %d" % n_init
            )
            n_init = 1

    best_pos, best_stress = None, None

    if effective_n_jobs(n_jobs) == 1:
        for it in range(n_init):
            pos, stress, n_iter_ = _smacof_single(
                dissimilarities,
                metric=metric,
                n_components=n_components,
                init=init,
                max_iter=max_iter,
                verbose=verbose,
                eps=eps,
                random_state=random_state,
            )
            if best_stress is None or stress < best_stress:
                best_stress = stress
                best_pos = pos.copy()
                best_iter = n_iter_
    else:
        seeds = random_state.randint(np.iinfo(np.int32).max, size=n_init)
        results = Parallel(n_jobs=n_jobs, verbose=max(verbose - 1, 0))(
            delayed(_smacof_single)(
                dissimilarities,
                metric=metric,
                n_components=n_components,
                init=init,
                max_iter=max_iter,
                verbose=verbose,
                eps=eps,
                random_state=seed,
            )
            for seed in seeds
        )
        positions, stress, n_iters = zip(*results)
        best = np.argmin(stress)
        best_stress = stress[best]
        best_pos = positions[best]
        best_iter = n_iters[best]

    if return_n_iter:
        return best_pos, best_stress, best_iter
    else:
        return best_pos, best_stress


def svd_scaler(dissimilarities, n_components=2):
    """
    Computes multidimensional scaling using SVD algorithm

    Parameters
    ----------
    dissimilarities : ndarray, shape (n_samples, n_samples)
        Pairwise dissimilarities between the points. Must be euclidean.
    n_components : int, optional, default: 2
        Number of dimension in which to immerse the dissimilarities.

    Returns
    ----------
    embedding : ndarray, shape (n_samples, n_components)
        Coordinates of the points in a ``n_components``-space.

    stress : float
        The final value of the stress (sum of squared distance of the
        disparities and the distances for all constrained points).

    References
    ----------
    "An Introduction to MDS" Florian Wickelmaier
    Sound Quality Research Unit, Aalborg University, Denmark (2003)

    "Metric and Euclidean properties of dissimilarity coefficients"
    J. C. Gower and P. Legendre, Journal of Classification 3, 5–48 (1986)

    """

    dissimilarities = check_symmetric(dissimilarities, raise_exception=True)

    n_samples = dissimilarities.shape[0]

    # Centering matrix
    J = np.eye(*dissimilarities.shape) - (1. / n_samples) * (
        np.ones(dissimilarities.shape))

    # Double centered matrix
    B = -0.5 * np.dot(J, np.dot(dissimilarities ** 2, J))

    w, V = linalg.eigh(B, check_finite=False)

    # ``dissimilarities`` is Euclidean iff ``B`` is positive semi-definite.
    # See "Metric and Euclidean properties of dissimilarity coefficients"
    # for details
    try:
        w = _check_psd_eigenvalues(w)
    except ValueError:
        raise ValueError("Dissimilarity matrix must be euclidean. "
                         "Make sure to pass an euclidean matrix, or use "
                         "dissimilarity='euclidean'.")

    # Get ``n_compontent`` greatest eigenvalues and corresponding eigenvectors.
    # Eigenvalues should be in descending order by convention.
    w = w[::-1][:n_components]
    V = V[:, ::-1][:, :n_components]

    embedding = np.sqrt(w) * V

    dist = euclidean_distances(embedding)
    stress = ((dissimilarities.ravel() - dist.ravel()) ** 2).sum() * 0.5

    return embedding, stress


class MDS(BaseEstimator):
    """Multidimensional scaling.

    Read more in the :ref:`User Guide <multidimensional_scaling>`.

    Parameters
    ----------
    n_components : int, default=2
        Number of dimensions in which to immerse the dissimilarities.

    metric : bool, default=True
        If ``True``, perform metric MDS; otherwise, perform nonmetric MDS.

<<<<<<< HEAD
        If  ``solver=='svd'``, metric must be set to True.

    n_init : int, optional, default: 4
=======
    n_init : int, default=4
>>>>>>> 254ea8c4
        Number of times the SMACOF algorithm will be run with different
        initializations. The final results will be the best output of the runs,
        determined by the run with the smallest final stress.

<<<<<<< HEAD
        Ignored if  ``solver=='svd'``.

    max_iter : int, optional, default: 300
        Maximum number of iterations of the SMACOF algorithm for a single run.

        Ignored if  ``solver=='svd'``.

    verbose : int, optional, default: 0
=======
    max_iter : int, default=300
        Maximum number of iterations of the SMACOF algorithm for a single run.

    verbose : int, default=0
>>>>>>> 254ea8c4
        Level of verbosity.

    eps : float, default=1e-3
        Relative tolerance with respect to stress at which to declare
        convergence.

<<<<<<< HEAD
        Ignored if  ``solver=='svd'``.

    n_jobs : int or None, optional (default=None)
=======
    n_jobs : int, default=None
>>>>>>> 254ea8c4
        The number of jobs to use for the computation. If multiple
        initializations are used (``n_init``), each run of the algorithm is
        computed in parallel.

        ``None`` means 1 unless in a :obj:`joblib.parallel_backend` context.
        ``-1`` means using all processors. See :term:`Glossary <n_jobs>`
        for more details.

<<<<<<< HEAD
        Ignored if  ``solver=='svd'``.

    random_state : int, RandomState instance, default=None
=======
    random_state : int, RandomState instance or None, default=None
>>>>>>> 254ea8c4
        Determines the random number generator used to initialize the centers.
        Pass an int for reproducible results across multiple function calls.
        See :term:`Glossary <random_state>`.

    dissimilarity : {'euclidean', 'precomputed'}, default='euclidean'
        Dissimilarity measure to use:

        - 'euclidean':
            Pairwise Euclidean distances between points in the dataset.

        - 'precomputed':
            Pre-computed dissimilarities are passed directly to ``fit`` and
            ``fit_transform``.

    solver : {'smacof', 'svd'}, default ='smacof'
        The solver used for solving the MDS problem.

        .. versionadded:: 0.23

    Attributes
    ----------
    embedding_ : ndarray of shape (n_samples, n_components)
        Stores the position of the dataset in the embedding space.

    stress_ : float
        The final value of the stress (sum of squared distance of the
        disparities and the distances for all constrained points).

<<<<<<< HEAD
    n_iter_ : int
        The number of iterations of SMACOF algorithm corresponding
        to the best stress.

        It is set to ``None`` if ``solver=='svd'``.

    Examples
=======
    dissimilarity_matrix_ : ndarray of shape (n_samples, n_samples)
        Pairwise dissimilarities between the points. Symmetric matrix that:

        - either uses a custom dissimilarity matrix by setting `dissimilarity`
          to 'precomputed';
        - or constructs a dissimilarity matrix from data using
          Euclidean distances.

    n_features_in_ : int
        Number of features seen during :term:`fit`.

        .. versionadded:: 0.24

    feature_names_in_ : ndarray of shape (`n_features_in_`,)
        Names of features seen during :term:`fit`. Defined only when `X`
        has feature names that are all strings.

        .. versionadded:: 1.0

    n_iter_ : int
        The number of iterations corresponding to the best stress.

    See Also
>>>>>>> 254ea8c4
    --------
    sklearn.decomposition.PCA : Principal component analysis that is a linear
        dimensionality reduction method.
    sklearn.decomposition.KernelPCA : Non-linear dimensionality reduction using
        kernels and PCA.
    TSNE : T-distributed Stochastic Neighbor Embedding.
    Isomap : Manifold learning based on Isometric Mapping.
    LocallyLinearEmbedding : Manifold learning using Locally Linear Embedding.
    SpectralEmbedding : Spectral embedding for non-linear dimensionality.

    References
    ----------
    "Modern Multidimensional Scaling - Theory and Applications" Borg, I.;
    Groenen P. Springer Series in Statistics (1997)

    "Nonmetric multidimensional scaling: a numerical method" Kruskal, J.
    Psychometrika, 29 (1964)

    "Multidimensional scaling by optimizing goodness of fit to a nonmetric
    hypothesis" Kruskal, J. Psychometrika, 29, (1964)

    Examples
    --------
    >>> from sklearn.datasets import load_digits
    >>> from sklearn.manifold import MDS
    >>> X, _ = load_digits(return_X_y=True)
    >>> X.shape
    (1797, 64)
    >>> embedding = MDS(n_components=2)
    >>> X_transformed = embedding.fit_transform(X[:100])
    >>> X_transformed.shape
    (100, 2)
    """

<<<<<<< HEAD
    def __init__(self, n_components=2, metric=True, n_init=4,
                 max_iter=300, verbose=0, eps=1e-3, n_jobs=None,
                 random_state=None, dissimilarity="euclidean",
                 solver="smacof"):
=======
    def __init__(
        self,
        n_components=2,
        *,
        metric=True,
        n_init=4,
        max_iter=300,
        verbose=0,
        eps=1e-3,
        n_jobs=None,
        random_state=None,
        dissimilarity="euclidean",
    ):
>>>>>>> 254ea8c4
        self.n_components = n_components
        self.dissimilarity = dissimilarity
        self.metric = metric
        self.solver = solver
        self.n_init = n_init
        self.max_iter = max_iter
        self.eps = eps
        self.verbose = verbose
        self.n_jobs = n_jobs
        self.random_state = random_state

    def _more_tags(self):
        return {"pairwise": self.dissimilarity == "precomputed"}

    # TODO: Remove in 1.1
    # mypy error: Decorated property not supported
    @deprecated(  # type: ignore
        "Attribute `_pairwise` was deprecated in "
        "version 0.24 and will be removed in 1.1 (renaming of 0.26)."
    )
    @property
    def _pairwise(self):
        return self.dissimilarity == "precomputed"

    def fit(self, X, y=None, init=None):
        """
        Compute the position of the points in the embedding space.

        Parameters
        ----------
        X : array-like of shape (n_samples, n_features) or \
                (n_samples, n_samples)
            Input data. If ``dissimilarity=='precomputed'``, the input should
            be the dissimilarity matrix.

        y : Ignored
            Not used, present for API consistency by convention.

        init : ndarray of shape (n_samples,), default=None
            Starting configuration of the embedding to initialize the SMACOF
            algorithm. By default, the algorithm is initialized with a randomly
            chosen array.

<<<<<<< HEAD
            Ignored if  ``solver=='svd'``.
=======
        Returns
        -------
        self : object
            Fitted estimator.
>>>>>>> 254ea8c4
        """
        self.fit_transform(X, init=init)
        return self

    def fit_transform(self, X, y=None, init=None):
        """
        Fit the data from `X`, and returns the embedded coordinates.

        Parameters
        ----------
        X : array-like of shape (n_samples, n_features) or \
                (n_samples, n_samples)
            Input data. If ``dissimilarity=='precomputed'``, the input should
            be the dissimilarity matrix.

        y : Ignored
            Not used, present for API consistency by convention.

        init : ndarray of shape (n_samples,), default=None
            Starting configuration of the embedding to initialize the SMACOF
            algorithm. By default, the algorithm is initialized with a randomly
            chosen array.

<<<<<<< HEAD
            Ignored if  ``solver=='svd'``.
=======
        Returns
        -------
        X_new : ndarray of shape (n_samples, n_components)
            X transformed in the new space.
>>>>>>> 254ea8c4
        """
        X = self._validate_data(X)
        if X.shape[0] == X.shape[1] and self.dissimilarity != "precomputed":
            warnings.warn(
                "The MDS API has changed. ``fit`` now constructs an"
                " dissimilarity matrix from data. To use a custom "
                "dissimilarity matrix, set "
                "``dissimilarity='precomputed'``."
            )

        if self.dissimilarity == "precomputed":
            self.dissimilarity_matrix_ = X
        elif self.dissimilarity == "euclidean":
            self.dissimilarity_matrix_ = euclidean_distances(X)
        else:
            raise ValueError(
<<<<<<< HEAD
                "Dissimilarity matrix must be 'precomputed' or 'euclidean'."
                " Got %s instead" % str(self.dissimilarity))

        if self.solver == "smacof":
            self.embedding_, self.stress_, self.n_iter_ = smacof(
                self.dissimilarity_matrix_, metric=self.metric,
                n_components=self.n_components, init=init,
                n_init=self.n_init, n_jobs=self.n_jobs,
                max_iter=self.max_iter, verbose=self.verbose,
                eps=self.eps, random_state=self.random_state,
                return_n_iter=True)
        elif self.solver == "svd":
            if not self.metric:
                raise ValueError("Using SVD requires metric=True")
            self.embedding_, self.stress_ = svd_scaler(
                self.dissimilarity_matrix_, n_components=self.n_components)
            self.n_iter_ = None
        else:
            raise ValueError("Solver must be 'smacof' or 'svd'."
                             " Got %s instead" % str(self.solver))
=======
                "Proximity must be 'precomputed' or 'euclidean'. Got %s instead"
                % str(self.dissimilarity)
            )

        self.embedding_, self.stress_, self.n_iter_ = smacof(
            self.dissimilarity_matrix_,
            metric=self.metric,
            n_components=self.n_components,
            init=init,
            n_init=self.n_init,
            n_jobs=self.n_jobs,
            max_iter=self.max_iter,
            verbose=self.verbose,
            eps=self.eps,
            random_state=self.random_state,
            return_n_iter=True,
        )
>>>>>>> 254ea8c4

        return self.embedding_<|MERGE_RESOLUTION|>--- conflicted
+++ resolved
@@ -6,12 +6,8 @@
 # License: BSD
 
 import numpy as np
-<<<<<<< HEAD
 from scipy import linalg
-from joblib import Parallel, delayed, effective_n_jobs
-=======
 from joblib import Parallel, effective_n_jobs
->>>>>>> 254ea8c4
 
 import warnings
 
@@ -19,14 +15,7 @@
 from ..metrics import euclidean_distances
 from ..utils import check_random_state, check_array, check_symmetric
 from ..isotonic import IsotonicRegression
-<<<<<<< HEAD
 from sklearn.utils.validation import _check_psd_eigenvalues
-
-
-def _smacof_single(dissimilarities, metric=True, n_components=2, init=None,
-                   max_iter=300, verbose=0, eps=1e-3, random_state=None):
-    """Computes multidimensional scaling using SMACOF algorithm
-=======
 from ..utils.deprecation import deprecated
 from ..utils.fixes import delayed
 
@@ -42,7 +31,6 @@
     random_state=None,
 ):
     """Computes multidimensional scaling using SMACOF algorithm.
->>>>>>> 254ea8c4
 
     Parameters
     ----------
@@ -356,8 +344,9 @@
     n_samples = dissimilarities.shape[0]
 
     # Centering matrix
-    J = np.eye(*dissimilarities.shape) - (1. / n_samples) * (
-        np.ones(dissimilarities.shape))
+    J = np.eye(*dissimilarities.shape) - (1.0 / n_samples) * (
+        np.ones(dissimilarities.shape)
+    )
 
     # Double centered matrix
     B = -0.5 * np.dot(J, np.dot(dissimilarities ** 2, J))
@@ -370,9 +359,11 @@
     try:
         w = _check_psd_eigenvalues(w)
     except ValueError:
-        raise ValueError("Dissimilarity matrix must be euclidean. "
-                         "Make sure to pass an euclidean matrix, or use "
-                         "dissimilarity='euclidean'.")
+        raise ValueError(
+            "Dissimilarity matrix must be euclidean. "
+            "Make sure to pass an euclidean matrix, or use "
+            "dissimilarity='euclidean'."
+        )
 
     # Get ``n_compontent`` greatest eigenvalues and corresponding eigenvectors.
     # Eigenvalues should be in descending order by convention.
@@ -399,46 +390,27 @@
 
     metric : bool, default=True
         If ``True``, perform metric MDS; otherwise, perform nonmetric MDS.
-
-<<<<<<< HEAD
         If  ``solver=='svd'``, metric must be set to True.
 
     n_init : int, optional, default: 4
-=======
-    n_init : int, default=4
->>>>>>> 254ea8c4
         Number of times the SMACOF algorithm will be run with different
         initializations. The final results will be the best output of the runs,
         determined by the run with the smallest final stress.
-
-<<<<<<< HEAD
         Ignored if  ``solver=='svd'``.
 
     max_iter : int, optional, default: 300
         Maximum number of iterations of the SMACOF algorithm for a single run.
-
         Ignored if  ``solver=='svd'``.
 
     verbose : int, optional, default: 0
-=======
-    max_iter : int, default=300
-        Maximum number of iterations of the SMACOF algorithm for a single run.
-
-    verbose : int, default=0
->>>>>>> 254ea8c4
         Level of verbosity.
 
     eps : float, default=1e-3
         Relative tolerance with respect to stress at which to declare
         convergence.
-
-<<<<<<< HEAD
         Ignored if  ``solver=='svd'``.
 
     n_jobs : int or None, optional (default=None)
-=======
-    n_jobs : int, default=None
->>>>>>> 254ea8c4
         The number of jobs to use for the computation. If multiple
         initializations are used (``n_init``), each run of the algorithm is
         computed in parallel.
@@ -446,14 +418,9 @@
         ``None`` means 1 unless in a :obj:`joblib.parallel_backend` context.
         ``-1`` means using all processors. See :term:`Glossary <n_jobs>`
         for more details.
-
-<<<<<<< HEAD
         Ignored if  ``solver=='svd'``.
 
-    random_state : int, RandomState instance, default=None
-=======
     random_state : int, RandomState instance or None, default=None
->>>>>>> 254ea8c4
         Determines the random number generator used to initialize the centers.
         Pass an int for reproducible results across multiple function calls.
         See :term:`Glossary <random_state>`.
@@ -482,15 +449,6 @@
         The final value of the stress (sum of squared distance of the
         disparities and the distances for all constrained points).
 
-<<<<<<< HEAD
-    n_iter_ : int
-        The number of iterations of SMACOF algorithm corresponding
-        to the best stress.
-
-        It is set to ``None`` if ``solver=='svd'``.
-
-    Examples
-=======
     dissimilarity_matrix_ : ndarray of shape (n_samples, n_samples)
         Pairwise dissimilarities between the points. Symmetric matrix that:
 
@@ -512,9 +470,9 @@
 
     n_iter_ : int
         The number of iterations corresponding to the best stress.
+        It is set to ``None`` if ``solver=='svd'``.
 
     See Also
->>>>>>> 254ea8c4
     --------
     sklearn.decomposition.PCA : Principal component analysis that is a linear
         dimensionality reduction method.
@@ -549,16 +507,9 @@
     (100, 2)
     """
 
-<<<<<<< HEAD
-    def __init__(self, n_components=2, metric=True, n_init=4,
-                 max_iter=300, verbose=0, eps=1e-3, n_jobs=None,
-                 random_state=None, dissimilarity="euclidean",
-                 solver="smacof"):
-=======
     def __init__(
         self,
         n_components=2,
-        *,
         metric=True,
         n_init=4,
         max_iter=300,
@@ -567,8 +518,8 @@
         n_jobs=None,
         random_state=None,
         dissimilarity="euclidean",
+        solver="smacof",
     ):
->>>>>>> 254ea8c4
         self.n_components = n_components
         self.dissimilarity = dissimilarity
         self.metric = metric
@@ -610,16 +561,12 @@
         init : ndarray of shape (n_samples,), default=None
             Starting configuration of the embedding to initialize the SMACOF
             algorithm. By default, the algorithm is initialized with a randomly
-            chosen array.
-
-<<<<<<< HEAD
-            Ignored if  ``solver=='svd'``.
-=======
+            chosen array. Ignored if  ``solver=='svd'``.
+
         Returns
         -------
         self : object
             Fitted estimator.
->>>>>>> 254ea8c4
         """
         self.fit_transform(X, init=init)
         return self
@@ -641,21 +588,17 @@
         init : ndarray of shape (n_samples,), default=None
             Starting configuration of the embedding to initialize the SMACOF
             algorithm. By default, the algorithm is initialized with a randomly
-            chosen array.
-
-<<<<<<< HEAD
-            Ignored if  ``solver=='svd'``.
-=======
+            chosen array. Ignored if ``solver=='svd'``.
+
         Returns
         -------
         X_new : ndarray of shape (n_samples, n_components)
             X transformed in the new space.
->>>>>>> 254ea8c4
         """
         X = self._validate_data(X)
         if X.shape[0] == X.shape[1] and self.dissimilarity != "precomputed":
             warnings.warn(
-                "The MDS API has changed. ``fit`` now constructs an"
+                "The MDS API has changed. ``fit`` now constructs a"
                 " dissimilarity matrix from data. To use a custom "
                 "dissimilarity matrix, set "
                 "``dissimilarity='precomputed'``."
@@ -667,45 +610,35 @@
             self.dissimilarity_matrix_ = euclidean_distances(X)
         else:
             raise ValueError(
-<<<<<<< HEAD
                 "Dissimilarity matrix must be 'precomputed' or 'euclidean'."
-                " Got %s instead" % str(self.dissimilarity))
+                " Got %s instead"
+                % str(self.dissimilarity)
+            )
 
         if self.solver == "smacof":
             self.embedding_, self.stress_, self.n_iter_ = smacof(
-                self.dissimilarity_matrix_, metric=self.metric,
-                n_components=self.n_components, init=init,
-                n_init=self.n_init, n_jobs=self.n_jobs,
-                max_iter=self.max_iter, verbose=self.verbose,
-                eps=self.eps, random_state=self.random_state,
-                return_n_iter=True)
+                self.dissimilarity_matrix_,
+                metric=self.metric,
+                n_components=self.n_components,
+                init=init,
+                n_init=self.n_init,
+                n_jobs=self.n_jobs,
+                max_iter=self.max_iter,
+                verbose=self.verbose,
+                eps=self.eps,
+                random_state=self.random_state,
+                return_n_iter=True,
+            )
         elif self.solver == "svd":
             if not self.metric:
                 raise ValueError("Using SVD requires metric=True")
             self.embedding_, self.stress_ = svd_scaler(
-                self.dissimilarity_matrix_, n_components=self.n_components)
+                self.dissimilarity_matrix_, n_components=self.n_components
+            )
             self.n_iter_ = None
         else:
-            raise ValueError("Solver must be 'smacof' or 'svd'."
-                             " Got %s instead" % str(self.solver))
-=======
-                "Proximity must be 'precomputed' or 'euclidean'. Got %s instead"
-                % str(self.dissimilarity)
-            )
-
-        self.embedding_, self.stress_, self.n_iter_ = smacof(
-            self.dissimilarity_matrix_,
-            metric=self.metric,
-            n_components=self.n_components,
-            init=init,
-            n_init=self.n_init,
-            n_jobs=self.n_jobs,
-            max_iter=self.max_iter,
-            verbose=self.verbose,
-            eps=self.eps,
-            random_state=self.random_state,
-            return_n_iter=True,
-        )
->>>>>>> 254ea8c4
+            raise ValueError(
+                "Solver must be 'smacof' or 'svd'. Got %s instead" % str(self.solver)
+            )
 
         return self.embedding_