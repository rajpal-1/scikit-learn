--- conflicted
+++ resolved
@@ -17,11 +17,8 @@
 from ..metrics import euclidean_distances
 from ..utils import check_random_state, check_array, check_symmetric
 from ..isotonic import IsotonicRegression
-<<<<<<< HEAD
 from sklearn.utils.validation import _check_psd_eigenvalues
-=======
 from ..utils._param_validation import Interval, StrOptions
->>>>>>> fd60379f
 from ..utils.fixes import delayed
 
 
@@ -616,15 +613,6 @@
             self.dissimilarity_matrix_ = X
         elif self.dissimilarity == "euclidean":
             self.dissimilarity_matrix_ = euclidean_distances(X)
-<<<<<<< HEAD
-        else:
-            raise ValueError(
-                "Dissimilarity matrix must be 'precomputed' or 'euclidean'."
-                " Got %s instead"
-                % str(self.dissimilarity)
-            )
-=======
->>>>>>> fd60379f
 
         if self.solver == "smacof":
             self.embedding_, self.stress_, self.n_iter_ = smacof(
