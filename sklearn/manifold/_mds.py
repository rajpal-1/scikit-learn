--- conflicted
+++ resolved
@@ -434,12 +434,9 @@
 
     metric : bool, default=True
         If ``True``, perform metric MDS; otherwise, perform nonmetric MDS.
-<<<<<<< HEAD
-        If `solver=='eigh'`, metric must be set to `True`.
-=======
-        When ``False`` (i.e. non-metric MDS), dissimilarities with 0 are considered as
-        missing values.
->>>>>>> c27ad05d
+        When ``False`` (i.e. non-metric MDS), dissimilarities with 0 are
+        considered as missing values. If `solver=='eigh'`, metric must be set
+        to ``True``.
 
     n_init : int, default=4
         Number of times the SMACOF algorithm will be run with different
