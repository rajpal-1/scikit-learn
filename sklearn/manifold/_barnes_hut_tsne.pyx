# cython: boundscheck=False
# cython: wraparound=False
# cython: cdivision=True
# Author: Christopher Moody <chrisemoody@gmail.com>
# Author: Nick Travers <nickt@squareup.com>
# Implementation by Chris Moody & Nick Travers
# See http://homepage.tudelft.nl/19j49/t-SNE.html for reference
# implementations and papers describing the technique


from libc.stdlib cimport malloc, free
from libc.stdio cimport printf
from libc.math cimport sqrt, log
import numpy as np
cimport numpy as np

from sklearn.neighbors import quad_tree
from sklearn.neighbors cimport quad_tree

cdef char* EMPTY_STRING = ""

cdef extern from "math.h":
    float fabsf(float x) nogil

# Smallest strictly positive value that can be represented by floating
# point numbers for different precision levels. This is useful to avoid
# taking the log of zero when computing the KL divergence.
cdef float FLOAT32_TINY = np.finfo(np.float32).tiny

# Useful to void division by zero or divergence to +inf.
cdef float FLOAT64_EPS = np.finfo(np.float64).eps

# This is effectively an ifdef statement in Cython
# It allows us to write printf debugging lines
# and remove them at compile time
cdef enum:
    DEBUGFLAG = 0

cdef extern from "time.h":
    # Declare only what is necessary from `tm` structure.
    ctypedef long clock_t
    clock_t clock() nogil
    double CLOCKS_PER_SEC


cdef float compute_gradient(float[:] val_P,
                            float[:, :] pos_reference,
                            np.int64_t[:] neighbors,
                            np.int64_t[:] indptr,
                            float[:, :] tot_force,
                            quad_tree._QuadTree qt,
                            float theta,
                            float dof,
                            long start) nogil:
    # Having created the tree, calculate the gradient
    # in two components, the positive and negative forces
    cdef:
        long i, coord
        int ax
        long n_samples = pos_reference.shape[0]
        int n_dimensions = qt.n_dimensions
        double[1] sum_Q
        clock_t t1 = 0, t2 = 0
        float sQ, error
        int take_timing = 1 if qt.verbose > 15 else 0

    if qt.verbose > 11:
        printf("[t-SNE] Allocating %li elements in force arrays\n",
                n_samples * n_dimensions * 2)
    cdef float* neg_f = <float*> malloc(sizeof(float) * n_samples * n_dimensions)
    cdef float* pos_f = <float*> malloc(sizeof(float) * n_samples * n_dimensions)

    sum_Q[0] = 0.0
    if take_timing:
        t1 = clock()
    compute_gradient_negative(pos_reference, neg_f, qt, sum_Q,
<<<<<<< HEAD
                              dof, theta, start)
    t2 = clock()
    if qt.verbose > 15:
=======
                              dof, theta, start, stop)
    if take_timing:
        t2 = clock()
>>>>>>> 34155a22
        printf("[t-SNE] Computing negative gradient: %e ticks\n", ((float) (t2 - t1)))
    sQ = sum_Q[0]

    if take_timing:
        t1 = clock()
    error = compute_gradient_positive(val_P, pos_reference, neighbors, indptr,
                                      pos_f, n_dimensions, dof, sQ, start,
                                      qt.verbose)
    if take_timing:
        t2 = clock()
        printf("[t-SNE] Computing positive gradient: %e ticks\n", ((float) (t2 - t1)))
    for i in range(start, n_samples):
        for ax in range(n_dimensions):
            coord = i * n_dimensions + ax
            tot_force[i, ax] = pos_f[coord] - (neg_f[coord] / sQ)

    free(neg_f)
    free(pos_f)
    return error


cdef float compute_gradient_positive(float[:] val_P,
                                     float[:, :] pos_reference,
                                     np.int64_t[:] neighbors,
                                     np.int64_t[:] indptr,
                                     float* pos_f,
                                     int n_dimensions,
                                     float dof,
                                     double sum_Q,
                                     np.int64_t start,
                                     int verbose) nogil:
    # Sum over the following expression for i not equal to j
    # grad_i = p_ij (1 + ||y_i - y_j||^2)^-1 (y_i - y_j)
    # This is equivalent to compute_edge_forces in the authors' code
    # It just goes over the nearest neighbors instead of all the data points
    # (unlike the non-nearest neighbors version of `compute_gradient_positive')
    cdef:
        int ax
        long i, j, k
        long n_samples = indptr.shape[0] - 1
        float dij, qij, pij
        float C = 0.0
        float exponent = (dof + 1.0) / -2.0
        float[3] buff
        clock_t t1 = 0, t2 = 0

    if verbose > 10:
        t1 = clock()
    for i in range(start, n_samples):
        # Init the gradient vector
        for ax in range(n_dimensions):
            pos_f[i * n_dimensions + ax] = 0.0
        # Compute the positive interaction for the nearest neighbors
        for k in range(indptr[i], indptr[i+1]):
            j = neighbors[k]
            dij = 0.0
            pij = val_P[k]
            for ax in range(n_dimensions):
                buff[ax] = pos_reference[i, ax] - pos_reference[j, ax]
                dij += buff[ax] * buff[ax]
            qij = ((1.0 + dij / dof) ** exponent)
            dij = pij * qij
            qij /= sum_Q
            C += pij * log(max(pij, FLOAT32_TINY)
                           / max(qij, FLOAT32_TINY))
            for ax in range(n_dimensions):
                pos_f[i * n_dimensions + ax] += dij * buff[ax]
    if verbose > 10:
        t2 = clock()
        dt = ((float) (t2 - t1))
        printf("[t-SNE] Computed error=%1.4f in %1.1e ticks\n", C, dt)
    return C


cdef void compute_gradient_negative(float[:, :] pos_reference,
                                    float* neg_f,
                                    quad_tree._QuadTree qt,
                                    double* sum_Q,
                                    float dof,
                                    float theta,
                                    long start) nogil:
    cdef:
        int ax
        int n_dimensions = qt.n_dimensions
        long i, j, idx
        long n_samples = pos_reference.shape[0]
        long n = n_samples - start
        long dta = 0
        long dtb = 0
        long offset = n_dimensions + 2
        long* l
        float size, dist2s, mult
        double qijZ
        float[1] iQ
        float[3] force, neg_force, pos
        clock_t t1 = 0, t2 = 0, t3 = 0
        int take_timing = 1 if qt.verbose > 20 else 0

    summary = <float*> malloc(sizeof(float) * n * offset)

    for i in range(start, n_samples):
        # Clear the arrays
        for ax in range(n_dimensions):
            force[ax] = 0.0
            neg_force[ax] = 0.0
            pos[ax] = pos_reference[i, ax]
        iQ[0] = 0.0
        # Find which nodes are summarizing and collect their centers of mass
        # deltas, and sizes, into vectorized arrays
        if take_timing:
            t1 = clock()
        idx = qt.summarize(pos, summary, theta*theta)
        if take_timing:
            t2 = clock()
        # Compute the t-SNE negative force
        # for the digits dataset, walking the tree
        # is about 10-15x more expensive than the
        # following for loop
        exponent = (dof + 1.0) / -2.0
        for j in range(idx // offset):

            dist2s = summary[j * offset + n_dimensions]
            size = summary[j * offset + n_dimensions + 1]
            qijZ = (1.0 + dist2s / dof) ** exponent  # 1/(1+dist)
            sum_Q[0] += size * qijZ   # size of the node * q
            mult = size * qijZ * qijZ
            for ax in range(n_dimensions):
                neg_force[ax] += mult * summary[j * offset + ax]
        if take_timing:
            t3 = clock()
        for ax in range(n_dimensions):
            neg_f[i * n_dimensions + ax] = neg_force[ax]
        if take_timing:
            dta += t2 - t1
            dtb += t3 - t2
    if take_timing:
        printf("[t-SNE] Tree: %li clock ticks | ", dta)
        printf("Force computation: %li clock ticks\n", dtb)

    # Put sum_Q to machine EPSILON to avoid divisions by 0
    sum_Q[0] = max(sum_Q[0], FLOAT64_EPS)
    free(summary)


def gradient(float[:] val_P,
             float[:, :] pos_output,
             np.int64_t[:] neighbors,
             np.int64_t[:] indptr,
             float[:, :] forces,
             float theta,
             int n_dimensions,
             int verbose,
             float dof = 1.0,
             long skip_num_points=0):
    # This function is designed to be called from external Python
    # it passes the 'forces' array by reference and fills thats array
    # up in-place
    cdef float C
    n = pos_output.shape[0]
    assert val_P.itemsize == 4
    assert pos_output.itemsize == 4
    assert forces.itemsize == 4
    m = "Forces array and pos_output shapes are incompatible"
    assert n == forces.shape[0], m
    m = "Pij and pos_output shapes are incompatible"
    assert n == indptr.shape[0] - 1, m
    if verbose > 10:
        printf("[t-SNE] Initializing tree of n_dimensions %i\n", n_dimensions)
    cdef quad_tree._QuadTree qt = quad_tree._QuadTree(pos_output.shape[1],
                                                      verbose)
    if verbose > 10:
        printf("[t-SNE] Inserting %li points\n", pos_output.shape[0])
    qt.build_tree(pos_output)
    if verbose > 10:
        # XXX: format hack to workaround lack of `const char *` type
        # in the generated C code that triggers error with gcc 4.9
        # and -Werror=format-security
        printf("[t-SNE] Computing gradient\n%s", EMPTY_STRING)
    C = compute_gradient(val_P, pos_output, neighbors, indptr, forces,
                         qt, theta, dof, skip_num_points)
    if verbose > 10:
        # XXX: format hack to workaround lack of `const char *` type
        # in the generated C code
        # and -Werror=format-security
        printf("[t-SNE] Checking tree consistency\n%s", EMPTY_STRING)
    m = "Tree consistency failed: unexpected number of points on the tree"
    assert qt.cells[0].cumulative_size == qt.n_points, m
    return C<|MERGE_RESOLUTION|>--- conflicted
+++ resolved
@@ -74,15 +74,9 @@
     if take_timing:
         t1 = clock()
     compute_gradient_negative(pos_reference, neg_f, qt, sum_Q,
-<<<<<<< HEAD
                               dof, theta, start)
-    t2 = clock()
-    if qt.verbose > 15:
-=======
-                              dof, theta, start, stop)
     if take_timing:
         t2 = clock()
->>>>>>> 34155a22
         printf("[t-SNE] Computing negative gradient: %e ticks\n", ((float) (t2 - t1)))
     sQ = sum_Q[0]
 
