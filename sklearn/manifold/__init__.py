"""
The :mod:`sklearn.manifold` module implements data embedding techniques.
"""

from .locally_linear import locally_linear_embedding, LocallyLinearEmbedding
from .isomap import Isomap
from .minibatch_isomap import MiniBatchIsomap
from .mds import MDS
from .spectral_embedding_ import SpectralEmbedding, spectral_embedding
from .t_sne import TSNE

__all__ = ['locally_linear_embedding', 'LocallyLinearEmbedding', 'Isomap',
<<<<<<< HEAD
           'MiniBatchIsomap', 'MDS', 'SpectralEmbedding', 
           'spectral_embedding']
=======
           'MDS', 'SpectralEmbedding', 'spectral_embedding', "TSNE"]
>>>>>>> 68280fb4
<|MERGE_RESOLUTION|>--- conflicted
+++ resolved
@@ -10,9 +10,4 @@
 from .t_sne import TSNE
 
 __all__ = ['locally_linear_embedding', 'LocallyLinearEmbedding', 'Isomap',
-<<<<<<< HEAD
-           'MiniBatchIsomap', 'MDS', 'SpectralEmbedding', 
-           'spectral_embedding']
-=======
-           'MDS', 'SpectralEmbedding', 'spectral_embedding', "TSNE"]
->>>>>>> 68280fb4
+           'MDS', 'SpectralEmbedding', 'spectral_embedding', "TSNE", 'MiniBatchIsomap']