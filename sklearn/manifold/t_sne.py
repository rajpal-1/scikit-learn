--- conflicted
+++ resolved
@@ -395,14 +395,9 @@
     return p, error, i
 
 
-<<<<<<< HEAD
 def trustworthiness(X, X_embedded, n_neighbors=5,
                     precomputed=False, metric='euclidean'):
-    """Expresses to what extent the local structure is retained.
-=======
-def trustworthiness(X, X_embedded, n_neighbors=5, precomputed=False):
     r"""Expresses to what extent the local structure is retained.
->>>>>>> 5815bd58
 
     The trustworthiness is within [0, 1]. It is defined as
 
@@ -455,18 +450,11 @@
         Trustworthiness of the low-dimensional embedding.
     """
     if precomputed:
-<<<<<<< HEAD
         warnings.warn("The flag 'precomputed' has been deprecated in version "
                       "0.20 and will be removed in 0.22. See 'metric' "
                       "parameter instead.", DeprecationWarning)
         metric = 'precomputed'
     dist_X = pairwise_distances(X, metric=metric)
-    dist_X_embedded = pairwise_distances(X_embedded, squared=True)
-=======
-        dist_X = X
-    else:
-        dist_X = pairwise_distances(X, squared=True)
->>>>>>> 5815bd58
     ind_X = np.argsort(dist_X, axis=1)
     ind_X_embedded = NearestNeighbors(n_neighbors).fit(X_embedded).kneighbors(
         return_distance=False)
