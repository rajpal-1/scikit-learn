--- conflicted
+++ resolved
@@ -520,11 +520,7 @@
 
 
 def calibration_curve(y_true, y_prob, normalize=False, n_bins=5,
-<<<<<<< HEAD
-                      strategy='uniform', sample_weight=None):
-=======
                       strategy='uniform'):
->>>>>>> 5815ae23
     """Compute true and predicted probabilities for a calibration curve.
 
     The method assumes the inputs come from a binary classifier.
@@ -558,12 +554,6 @@
             All bins have identical widths.
         quantile
             All bins have the same number of points.
-<<<<<<< HEAD
-
-    sample_weight : array-like, shape=(n_samples,), optional, default: None
-        Weights. If set to None, no sample weights will be applied.
-=======
->>>>>>> 5815ae23
 
     Returns
     -------
@@ -601,11 +591,6 @@
     else:
         raise ValueError("Invalid entry to 'strategy' input. Strategy "
                          "must be either 'quantile' or 'uniform'.")
-<<<<<<< HEAD
-=======
-
-    binids = np.digitize(y_prob, bins) - 1
->>>>>>> 5815ae23
 
     binids = np.digitize(y_prob, bins) - 1
 
