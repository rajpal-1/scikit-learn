"""Calibration of predicted probabilities."""

# Author: Alexandre Gramfort <alexandre.gramfort@telecom-paristech.fr>
#         Balazs Kegl <balazs.kegl@gmail.com>
#         Jan Hendrik Metzen <jhm@informatik.uni-bremen.de>
#         Mathieu Blondel <mathieu@mblondel.org>
#
# License: BSD 3 clause

import warnings
from inspect import signature
from contextlib import suppress
from functools import partial

from math import log
import numpy as np
from joblib import Parallel

from scipy.special import expit
from scipy.special import xlogy
from scipy.optimize import fmin_bfgs

from .base import (BaseEstimator, ClassifierMixin, RegressorMixin, clone,
<<<<<<< HEAD
                   MetaEstimatorMixin, is_classifier)
from .metrics._plot.base import _check_classifier_response_method
from .preprocessing import label_binarize, LabelBinarizer
from .utils import (check_array, indexable, column_or_1d,
                    check_matplotlib_support)
from .utils._docstring import inject_docstring
=======
                   MetaEstimatorMixin)
from .preprocessing import label_binarize, LabelEncoder
from .utils import (
    check_array,
    column_or_1d,
    deprecated,
    indexable,
)
from .utils.multiclass import check_classification_targets
>>>>>>> e449f9f1
from .utils.fixes import delayed
from .utils.validation import check_is_fitted, check_consistent_length
from .utils.validation import _check_sample_weight
from .pipeline import Pipeline
from .isotonic import IsotonicRegression
from .svm import LinearSVC
from .model_selection import check_cv, cross_val_predict
from .utils.validation import _deprecate_positional_args


class CalibratedClassifierCV(ClassifierMixin,
                             MetaEstimatorMixin,
                             BaseEstimator):
    """Probability calibration with isotonic regression or logistic regression.

    This class uses cross-validation to both estimate the parameters of a
    classifier and subsequently calibrate a classifier. With default
    `ensemble=True`, for each cv split it
    fits a copy of the base estimator to the training subset, and calibrates it
    using the testing subset. For prediction, predicted probabilities are
    averaged across these individual calibrated classifiers. When
    `ensemble=False`, cross-validation is used to obtain unbiased predictions,
    via :func:`~sklearn.model_selection.cross_val_predict`, which are then
    used for calibration. For prediction, the base estimator, trained using all
    the data, is used. This is the method implemented when `probabilities=True`
    for :mod:`sklearn.svm` estimators.

    Already fitted classifiers can be calibrated via the parameter
    `cv="prefit"`. In this case, no cross-validation is used and all provided
    data is used for calibration. The user has to take care manually that data
    for model fitting and calibration are disjoint.

    The calibration is based on the :term:`decision_function` method of the
    `base_estimator` if it exists, else on :term:`predict_proba`.

    Read more in the :ref:`User Guide <calibration>`.

    Parameters
    ----------
    base_estimator : estimator instance, default=None
        The classifier whose output need to be calibrated to provide more
        accurate `predict_proba` outputs. The default classifier is
        a :class:`~sklearn.svm.LinearSVC`.

    method : {'sigmoid', 'isotonic'}, default='sigmoid'
        The method to use for calibration. Can be 'sigmoid' which
        corresponds to Platt's method (i.e. a logistic regression model) or
        'isotonic' which is a non-parametric approach. It is not advised to
        use isotonic calibration with too few calibration samples
        ``(<<1000)`` since it tends to overfit.

    cv : int, cross-validation generator, iterable or "prefit", \
            default=None
        Determines the cross-validation splitting strategy.
        Possible inputs for cv are:

        - None, to use the default 5-fold cross-validation,
        - integer, to specify the number of folds.
        - :term:`CV splitter`,
        - An iterable yielding (train, test) splits as arrays of indices.

        For integer/None inputs, if ``y`` is binary or multiclass,
        :class:`~sklearn.model_selection.StratifiedKFold` is used. If ``y`` is
        neither binary nor multiclass, :class:`~sklearn.model_selection.KFold`
        is used.

        Refer to the :ref:`User Guide <cross_validation>` for the various
        cross-validation strategies that can be used here.

        If "prefit" is passed, it is assumed that `base_estimator` has been
        fitted already and all data is used for calibration.

        .. versionchanged:: 0.22
            ``cv`` default value if None changed from 3-fold to 5-fold.

    n_jobs : int, default=None
        Number of jobs to run in parallel.
        ``None`` means 1 unless in a :obj:`joblib.parallel_backend` context.
        ``-1`` means using all processors.

        Base estimator clones are fitted in parallel across cross-validation
        iterations. Therefore parallelism happens only when `cv != "prefit"`.

        See :term:`Glossary <n_jobs>` for more details.

        .. versionadded:: 0.24

    ensemble : bool, default=True
        Determines how the calibrator is fitted when `cv` is not `'prefit'`.
        Ignored if `cv='prefit'`.

        If `True`, the `base_estimator` is fitted using training data and
        calibrated using testing data, for each `cv` fold. The final estimator
        is an ensemble of `n_cv` fitted classifer and calibrator pairs, where
        `n_cv` is the number of cross-validation folds. The output is the
        average predicted probabilities of all pairs.

        If `False`, `cv` is used to compute unbiased predictions, via
        :func:`~sklearn.model_selection.cross_val_predict`, which are then
        used for calibration. At prediction time, the classifier used is the
        `base_estimator` trained on all the data.
        Note that this method is also internally implemented  in
        :mod:`sklearn.svm` estimators with the `probabilities=True` parameter.

        .. versionadded:: 0.24

    Attributes
    ----------
    classes_ : ndarray of shape (n_classes,)
        The class labels.

    calibrated_classifiers_ : list (len() equal to cv or 1 if `cv="prefit"` \
            or `ensemble=False`)
        The list of classifier and calibrator pairs.

        - When `cv="prefit"`, the fitted `base_estimator` and fitted
          calibrator.
        - When `cv` is not "prefit" and `ensemble=True`, `n_cv` fitted
          `base_estimator` and calibrator pairs. `n_cv` is the number of
          cross-validation folds.
        - When `cv` is not "prefit" and `ensemble=False`, the `base_estimator`,
          fitted on all the data, and fitted calibrator.

        .. versionchanged:: 0.24
            Single calibrated classifier case when `ensemble=False`.

    Examples
    --------
    >>> from sklearn.datasets import make_classification
    >>> from sklearn.naive_bayes import GaussianNB
    >>> from sklearn.calibration import CalibratedClassifierCV
    >>> X, y = make_classification(n_samples=100, n_features=2,
    ...                            n_redundant=0, random_state=42)
    >>> base_clf = GaussianNB()
    >>> calibrated_clf = CalibratedClassifierCV(base_estimator=base_clf, cv=3)
    >>> calibrated_clf.fit(X, y)
    CalibratedClassifierCV(base_estimator=GaussianNB(), cv=3)
    >>> len(calibrated_clf.calibrated_classifiers_)
    3
    >>> calibrated_clf.predict_proba(X)[:5, :]
    array([[0.110..., 0.889...],
           [0.072..., 0.927...],
           [0.928..., 0.071...],
           [0.928..., 0.071...],
           [0.071..., 0.928...]])

    >>> from sklearn.model_selection import train_test_split
    >>> X, y = make_classification(n_samples=100, n_features=2,
    ...                            n_redundant=0, random_state=42)
    >>> X_train, X_calib, y_train, y_calib = train_test_split(
    ...        X, y, random_state=42
    ... )
    >>> base_clf = GaussianNB()
    >>> base_clf.fit(X_train, y_train)
    GaussianNB()
    >>> calibrated_clf = CalibratedClassifierCV(
    ...     base_estimator=base_clf,
    ...     cv="prefit"
    ... )
    >>> calibrated_clf.fit(X_calib, y_calib)
    CalibratedClassifierCV(base_estimator=GaussianNB(), cv='prefit')
    >>> len(calibrated_clf.calibrated_classifiers_)
    1
    >>> calibrated_clf.predict_proba([[-0.5, 0.5]])
    array([[0.936..., 0.063...]])

    References
    ----------
    .. [1] Obtaining calibrated probability estimates from decision trees
           and naive Bayesian classifiers, B. Zadrozny & C. Elkan, ICML 2001

    .. [2] Transforming Classifier Scores into Accurate Multiclass
           Probability Estimates, B. Zadrozny & C. Elkan, (KDD 2002)

    .. [3] Probabilistic Outputs for Support Vector Machines and Comparisons to
           Regularized Likelihood Methods, J. Platt, (1999)

    .. [4] Predicting Good Probabilities with Supervised Learning,
           A. Niculescu-Mizil & R. Caruana, ICML 2005
    """
    @_deprecate_positional_args
    def __init__(self, base_estimator=None, *, method='sigmoid',
                 cv=None, n_jobs=None, ensemble=True):
        self.base_estimator = base_estimator
        self.method = method
        self.cv = cv
        self.n_jobs = n_jobs
        self.ensemble = ensemble

    def fit(self, X, y, sample_weight=None):
        """Fit the calibrated model.

        Parameters
        ----------
        X : array-like of shape (n_samples, n_features)
            Training data.

        y : array-like of shape (n_samples,)
            Target values.

        sample_weight : array-like of shape (n_samples,), default=None
            Sample weights. If None, then samples are equally weighted.

        Returns
        -------
        self : object
            Returns an instance of self.
        """
        check_classification_targets(y)
        X, y = indexable(X, y)

        if self.base_estimator is None:
            # we want all classifiers that don't expose a random_state
            # to be deterministic (and we don't want to expose this one).
            base_estimator = LinearSVC(random_state=0)
        else:
            base_estimator = self.base_estimator

        self.calibrated_classifiers_ = []
        if self.cv == "prefit":
            # `classes_` and `n_features_in_` should be consistent with that
            # of base_estimator
            if isinstance(self.base_estimator, Pipeline):
                check_is_fitted(self.base_estimator[-1])
            else:
                check_is_fitted(self.base_estimator)
            with suppress(AttributeError):
                self.n_features_in_ = base_estimator.n_features_in_
            self.classes_ = self.base_estimator.classes_

            pred_method = _get_prediction_method(base_estimator)
            n_classes = len(self.classes_)
            predictions = _compute_predictions(pred_method, X, n_classes)

            calibrated_classifier = _fit_calibrator(
                base_estimator, predictions, y, self.classes_, self.method,
                sample_weight
            )
            self.calibrated_classifiers_.append(calibrated_classifier)
        else:
            X, y = self._validate_data(
                X, y, accept_sparse=['csc', 'csr', 'coo'],
                force_all_finite=False, allow_nd=True
            )
            # Set `classes_` using all `y`
            label_encoder_ = LabelEncoder().fit(y)
            self.classes_ = label_encoder_.classes_
            n_classes = len(self.classes_)

            # sample_weight checks
            fit_parameters = signature(base_estimator.fit).parameters
            supports_sw = "sample_weight" in fit_parameters
            if sample_weight is not None:
                sample_weight = _check_sample_weight(sample_weight, X)
                if not supports_sw:
                    estimator_name = type(base_estimator).__name__
                    warnings.warn(f"Since {estimator_name} does not support "
                                  "sample_weights, sample weights will only be"
                                  " used for the calibration itself.")

            # Check that each cross-validation fold can have at least one
            # example per class
            if isinstance(self.cv, int):
                n_folds = self.cv
            elif hasattr(self.cv, "n_splits"):
                n_folds = self.cv.n_splits
            else:
                n_folds = None
            if n_folds and np.any([np.sum(y == class_) < n_folds
                                   for class_ in self.classes_]):
                raise ValueError(f"Requesting {n_folds}-fold "
                                 "cross-validation but provided less than "
                                 f"{n_folds} examples for at least one class.")
            cv = check_cv(self.cv, y, classifier=True)

            if self.ensemble:
                parallel = Parallel(n_jobs=self.n_jobs)

                self.calibrated_classifiers_ = parallel(
                    delayed(_fit_classifier_calibrator_pair)(
                        clone(base_estimator), X, y, train=train, test=test,
                        method=self.method, classes=self.classes_,
                        supports_sw=supports_sw, sample_weight=sample_weight)
                    for train, test in cv.split(X, y)
                )
            else:
                this_estimator = clone(base_estimator)
                method_name = _get_prediction_method(this_estimator).__name__
                pred_method = partial(
                    cross_val_predict, estimator=this_estimator, X=X, y=y,
                    cv=cv, method=method_name, n_jobs=self.n_jobs
                )
                predictions = _compute_predictions(pred_method, X, n_classes)

                if sample_weight is not None and supports_sw:
                    this_estimator.fit(X, y, sample_weight)
                else:
                    this_estimator.fit(X, y)
                calibrated_classifier = _fit_calibrator(
                    this_estimator, predictions, y, self.classes_, self.method,
                    sample_weight
                )
                self.calibrated_classifiers_.append(calibrated_classifier)

        return self

    def predict_proba(self, X):
        """Calibrated probabilities of classification.

        This function returns calibrated probabilities of classification
        according to each class on an array of test vectors X.

        Parameters
        ----------
        X : array-like of shape (n_samples, n_features)
            The samples.

        Returns
        -------
        C : ndarray of shape (n_samples, n_classes)
            The predicted probas.
        """
        check_is_fitted(self)
        X = check_array(X, accept_sparse=['csc', 'csr', 'coo'],
                        force_all_finite=False)
        # Compute the arithmetic mean of the predictions of the calibrated
        # classifiers
        mean_proba = np.zeros((X.shape[0], len(self.classes_)))
        for calibrated_classifier in self.calibrated_classifiers_:
            proba = calibrated_classifier.predict_proba(X)
            mean_proba += proba

        mean_proba /= len(self.calibrated_classifiers_)

        return mean_proba

    def predict(self, X):
        """Predict the target of new samples. The predicted class is the
        class that has the highest probability, and can thus be different
        from the prediction of the uncalibrated classifier.

        Parameters
        ----------
        X : array-like of shape (n_samples, n_features)
            The samples.

        Returns
        -------
        C : ndarray of shape (n_samples,)
            The predicted class.
        """
        check_is_fitted(self)
        return self.classes_[np.argmax(self.predict_proba(X), axis=1)]

    def _more_tags(self):
        return {
            '_xfail_checks': {
                'check_sample_weights_invariance':
                'zero sample_weight is not equivalent to removing samples',
            }
        }


def _fit_classifier_calibrator_pair(estimator, X, y, train, test, supports_sw,
                                    method, classes, sample_weight=None):
    """Fit a classifier/calibration pair on a given train/test split.

    Fit the classifier on the train set, compute its predictions on the test
    set and use the predictions as input to fit the calibrator along with the
    test labels.

    Parameters
    ----------
    estimator : estimator instance
        Cloned base estimator.

    X : array-like, shape (n_samples, n_features)
        Sample data.

    y : array-like, shape (n_samples,)
        Targets.

    train : ndarray, shape (n_train_indicies,)
        Indices of the training subset.

    test : ndarray, shape (n_test_indicies,)
        Indices of the testing subset.

    supports_sw : bool
        Whether or not the `estimator` supports sample weights.

    method : {'sigmoid', 'isotonic'}
        Method to use for calibration.

    classes : ndarray, shape (n_classes,)
        The target classes.

    sample_weight : array-like, default=None
        Sample weights for `X`.

    Returns
    -------
    calibrated_classifier : _CalibratedClassifier instance
    """
    if sample_weight is not None and supports_sw:
        estimator.fit(X[train], y[train],
                      sample_weight=sample_weight[train])
    else:
        estimator.fit(X[train], y[train])

    n_classes = len(classes)
    pred_method = _get_prediction_method(estimator)
    predictions = _compute_predictions(pred_method, X[test], n_classes)

    sw = None if sample_weight is None else sample_weight[test]
    calibrated_classifier = _fit_calibrator(
        estimator, predictions, y[test], classes, method, sample_weight=sw
    )
    return calibrated_classifier


def _get_prediction_method(clf):
    """Return prediction method.

    `decision_function` method of `clf` returned, if it
    exists, otherwise `predict_proba` method returned.

    Parameters
    ----------
    clf : Estimator instance
        Fitted classifier to obtain the prediction method from.

    Returns
    -------
    prediction_method : callable
        The prediction method.
    """
    if hasattr(clf, 'decision_function'):
        method = getattr(clf, 'decision_function')
    elif hasattr(clf, 'predict_proba'):
        method = getattr(clf, 'predict_proba')
    else:
        raise RuntimeError("'base_estimator' has no 'decision_function' or "
                           "'predict_proba' method.")
    return method


def _compute_predictions(pred_method, X, n_classes):
    """Return predictions for `X` and reshape binary outputs to shape
    (n_samples, 1).

    Parameters
    ----------
    pred_method : callable
        Prediction method.

    X : array-like or None
        Data used to obtain predictions.

    n_classes : int
        Number of classes present.

    Returns
    -------
    predictions : array-like, shape (X.shape[0], len(clf.classes_))
        The predictions. Note if there are 2 classes, array is of shape
        (X.shape[0], 1).
    """
    predictions = pred_method(X=X)
    if hasattr(pred_method, '__name__'):
        method_name = pred_method.__name__
    else:
        method_name = signature(pred_method).parameters['method'].default

    if method_name == 'decision_function':
        if predictions.ndim == 1:
            predictions = predictions[:, np.newaxis]
    elif method_name == 'predict_proba':
        if n_classes == 2:
            predictions = predictions[:, 1:]
    else:  # pragma: no cover
        # this branch should be unreachable.
        raise ValueError(f"Invalid prediction method: {method_name}")
    return predictions


def _fit_calibrator(clf, predictions, y, classes, method, sample_weight=None):
    """Fit calibrator(s) and return a `_CalibratedClassifier`
    instance.

    `n_classes` (i.e. `len(clf.classes_)`) calibrators are fitted.
    However, if `n_classes` equals 2, one calibrator is fitted.

    Parameters
    ----------
    clf : estimator instance
        Fitted classifier.

    predictions : array-like, shape (n_samples, n_classes) or (n_samples, 1) \
                    when binary.
        Raw predictions returned by the un-calibrated base classifier.

    y : array-like, shape (n_samples,)
        The targets.

    classes : ndarray, shape (n_classes,)
        All the prediction classes.

    method : {'sigmoid', 'isotonic'}
        The method to use for calibration.

    sample_weight : ndarray, shape (n_samples,), default=None
        Sample weights. If None, then samples are equally weighted.

    Returns
    -------
    pipeline : _CalibratedClassifier instance
    """
    Y = label_binarize(y, classes=classes)
    label_encoder = LabelEncoder().fit(classes)
    pos_class_indices = label_encoder.transform(clf.classes_)
    calibrators = []
    for class_idx, this_pred in zip(pos_class_indices, predictions.T):
        if method == 'isotonic':
            calibrator = IsotonicRegression(out_of_bounds='clip')
        elif method == 'sigmoid':
            calibrator = _SigmoidCalibration()
        else:
            raise ValueError("'method' should be one of: 'sigmoid' or "
                             f"'isotonic'. Got {method}.")
        calibrator.fit(this_pred, Y[:, class_idx], sample_weight)
        calibrators.append(calibrator)

    pipeline = _CalibratedClassifier(
        clf, calibrators, method=method, classes=classes
    )
    return pipeline


class _CalibratedClassifier:
    """Pipeline-like chaining a fitted classifier and its fitted calibrators.

    Parameters
    ----------
    base_estimator : estimator instance
        Fitted classifier.

    calibrators : list of fitted estimator instances
        List of fitted calibrators (either 'IsotonicRegression' or
        '_SigmoidCalibration'). The number of calibrators equals the number of
        classes. However, if there are 2 classes, the list contains only one
        fitted calibrator.

    classes : array-like of shape (n_classes,)
        All the prediction classes.

    method : {'sigmoid', 'isotonic'}, default='sigmoid'
        The method to use for calibration. Can be 'sigmoid' which
        corresponds to Platt's method or 'isotonic' which is a
        non-parametric approach based on isotonic regression.

    Attributes
    ----------
    calibrators_ : list of fitted estimator instances
        Same as `calibrators`. Exposed for backward-compatibility. Use
        `calibrators` instead.

        .. deprecated:: 0.24
           `calibrators_` is deprecated from 0.24 and will be removed in
           1.1 (renaming of 0.26). Use `calibrators` instead.
    """
    def __init__(self, base_estimator, calibrators, *, classes,
                 method='sigmoid'):
        self.base_estimator = base_estimator
        self.calibrators = calibrators
        self.classes = classes
        self.method = method

    # TODO: Remove in 1.1
    # mypy error: Decorated property not supported
    @deprecated(  # type: ignore
        "calibrators_ is deprecated in 0.24 and will be removed in 1.1"
        "(renaming of 0.26). Use calibrators instead."
    )
    @property
    def calibrators_(self):
        return self.calibrators

    def predict_proba(self, X):
        """Calculate calibrated probabilities.

        Calculates classification calibrated probabilities
        for each class, in a one-vs-all manner, for `X`.

        Parameters
        ----------
        X : ndarray of shape (n_samples, n_features)
            The sample data.

        Returns
        -------
        proba : array, shape (n_samples, n_classes)
            The predicted probabilities. Can be exact zeros.
        """
        n_classes = len(self.classes)
        pred_method = _get_prediction_method(self.base_estimator)
        predictions = _compute_predictions(pred_method, X, n_classes)

        label_encoder = LabelEncoder().fit(self.classes)
        pos_class_indices = label_encoder.transform(
            self.base_estimator.classes_
        )

        proba = np.zeros((X.shape[0], n_classes))
        for class_idx, this_pred, calibrator in \
                zip(pos_class_indices, predictions.T, self.calibrators):
            if n_classes == 2:
                # When binary, `predictions` consists only of predictions for
                # clf.classes_[1] but `pos_class_indices` = 0
                class_idx += 1
            proba[:, class_idx] = calibrator.predict(this_pred)

        # Normalize the probabilities
        if n_classes == 2:
            proba[:, 0] = 1. - proba[:, 1]
        else:
            proba /= np.sum(proba, axis=1)[:, np.newaxis]

        # XXX : for some reason all probas can be 0
        proba[np.isnan(proba)] = 1. / n_classes

        # Deal with cases where the predicted probability minimally exceeds 1.0
        proba[(1.0 < proba) & (proba <= 1.0 + 1e-5)] = 1.0

        return proba


def _sigmoid_calibration(predictions, y, sample_weight=None):
    """Probability Calibration with sigmoid method (Platt 2000)

    Parameters
    ----------
    predictions : ndarray of shape (n_samples,)
        The decision function or predict proba for the samples.

    y : ndarray of shape (n_samples,)
        The targets.

    sample_weight : array-like of shape (n_samples,), default=None
        Sample weights. If None, then samples are equally weighted.

    Returns
    -------
    a : float
        The slope.

    b : float
        The intercept.

    References
    ----------
    Platt, "Probabilistic Outputs for Support Vector Machines"
    """
    predictions = column_or_1d(predictions)
    y = column_or_1d(y)

    F = predictions  # F follows Platt's notations

    # Bayesian priors (see Platt end of section 2.2)
    prior0 = float(np.sum(y <= 0))
    prior1 = y.shape[0] - prior0
    T = np.zeros(y.shape)
    T[y > 0] = (prior1 + 1.) / (prior1 + 2.)
    T[y <= 0] = 1. / (prior0 + 2.)
    T1 = 1. - T

    def objective(AB):
        # From Platt (beginning of Section 2.2)
        P = expit(-(AB[0] * F + AB[1]))
        loss = -(xlogy(T, P) + xlogy(T1, 1. - P))
        if sample_weight is not None:
            return (sample_weight * loss).sum()
        else:
            return loss.sum()

    def grad(AB):
        # gradient of the objective function
        P = expit(-(AB[0] * F + AB[1]))
        TEP_minus_T1P = T - P
        if sample_weight is not None:
            TEP_minus_T1P *= sample_weight
        dA = np.dot(TEP_minus_T1P, F)
        dB = np.sum(TEP_minus_T1P)
        return np.array([dA, dB])

    AB0 = np.array([0., log((prior0 + 1.) / (prior1 + 1.))])
    AB_ = fmin_bfgs(objective, AB0, fprime=grad, disp=False)
    return AB_[0], AB_[1]


class _SigmoidCalibration(RegressorMixin, BaseEstimator):
    """Sigmoid regression model.

    Attributes
    ----------
    a_ : float
        The slope.

    b_ : float
        The intercept.
    """
    def fit(self, X, y, sample_weight=None):
        """Fit the model using X, y as training data.

        Parameters
        ----------
        X : array-like of shape (n_samples,)
            Training data.

        y : array-like of shape (n_samples,)
            Training target.

        sample_weight : array-like of shape (n_samples,), default=None
            Sample weights. If None, then samples are equally weighted.

        Returns
        -------
        self : object
            Returns an instance of self.
        """
        X = column_or_1d(X)
        y = column_or_1d(y)
        X, y = indexable(X, y)

        self.a_, self.b_ = _sigmoid_calibration(X, y, sample_weight)
        return self

    def predict(self, T):
        """Predict new data by linear interpolation.

        Parameters
        ----------
        T : array-like of shape (n_samples,)
            Data to predict from.

        Returns
        -------
        T_ : ndarray of shape (n_samples,)
            The predicted data.
        """
        T = column_or_1d(T)
        return expit(-(self.a_ * T + self.b_))


@_deprecate_positional_args
def calibration_curve(y_true, y_prob, *, normalize=False, n_bins=5,
                      strategy='uniform'):
    """Compute true and predicted probabilities for a calibration curve.

    The method assumes the inputs come from a binary classifier, and
    discretize the [0, 1] interval into bins.

    Calibration curves may also be referred to as reliability diagrams.

    Read more in the :ref:`User Guide <calibration>`.

    Parameters
    ----------
    y_true : array-like of shape (n_samples,)
        True targets.

    y_prob : array-like of shape (n_samples,)
        Probabilities of the positive class.

    normalize : bool, default=False
        Whether y_prob needs to be normalized into the [0, 1] interval, i.e.
        is not a proper probability. If True, the smallest value in y_prob
        is linearly mapped onto 0 and the largest one onto 1.

    n_bins : int, default=5
        Number of bins to discretize the [0, 1] interval. A bigger number
        requires more data. Bins with no samples (i.e. without
        corresponding values in `y_prob`) will not be returned, thus the
        returned arrays may have less than `n_bins` values.

    strategy : {'uniform', 'quantile'}, default='uniform'
        Strategy used to define the widths of the bins.

        uniform
            The bins have identical widths.
        quantile
            The bins have the same number of samples and depend on `y_prob`.

    Returns
    -------
    prob_true : ndarray of shape (n_bins,) or smaller
        The proportion of samples whose class is the positive class, in each
        bin (fraction of positives).

    prob_pred : ndarray of shape (n_bins,) or smaller
        The mean predicted probability in each bin.

    References
    ----------
    Alexandru Niculescu-Mizil and Rich Caruana (2005) Predicting Good
    Probabilities With Supervised Learning, in Proceedings of the 22nd
    International Conference on Machine Learning (ICML).
    See section 4 (Qualitative Analysis of Predictions).

    Examples
    --------
    >>> import numpy as np
    >>> from sklearn.calibration import calibration_curve
    >>> y_true = np.array([0, 0, 0, 0, 1, 1, 1, 1, 1])
    >>> y_pred = np.array([0.1, 0.2, 0.3, 0.4, 0.65, 0.7, 0.8, 0.9,  1.])
    >>> prob_true, prob_pred = calibration_curve(y_true, y_pred, n_bins=3)
    >>> prob_true
    array([0. , 0.5, 1. ])
    >>> prob_pred
    array([0.2  , 0.525, 0.85 ])
    """
    y_true = column_or_1d(y_true)
    y_prob = column_or_1d(y_prob)
    check_consistent_length(y_true, y_prob)

    if normalize:  # Normalize predicted values into interval [0, 1]
        y_prob = (y_prob - y_prob.min()) / (y_prob.max() - y_prob.min())
    elif y_prob.min() < 0 or y_prob.max() > 1:
        raise ValueError("y_prob has values outside [0, 1] and normalize is "
                         "set to False.")

    labels = np.unique(y_true)
    if len(labels) > 2:
        raise ValueError("Only binary classification is supported. "
                         "Provided labels %s." % labels)
    y_true = label_binarize(y_true, classes=labels)[:, 0]

    if strategy == 'quantile':  # Determine bin edges by distribution of data
        quantiles = np.linspace(0, 1, n_bins + 1)
        bins = np.percentile(y_prob, quantiles * 100)
        bins[-1] = bins[-1] + 1e-8
    elif strategy == 'uniform':
        bins = np.linspace(0., 1. + 1e-8, n_bins + 1)
    else:
        raise ValueError("Invalid entry to 'strategy' input. Strategy "
                         "must be either 'quantile' or 'uniform'.")

    binids = np.digitize(y_prob, bins) - 1

    bin_sums = np.bincount(binids, weights=y_prob, minlength=len(bins))
    bin_true = np.bincount(binids, weights=y_true, minlength=len(bins))
    bin_total = np.bincount(binids, minlength=len(bins))

    nonzero = bin_total != 0
    prob_true = bin_true[nonzero] / bin_total[nonzero]
    prob_pred = bin_sums[nonzero] / bin_total[nonzero]

    return prob_true, prob_pred


class CalibrationDisplay:
    """Calibration visualization.

    It is recommend to use :func:`~sklearn.calibration.plot_calibration_curve`
    to create a visualizer. All parameters are stored as attributes.

    Read more in the :ref:`User Guide <calibration>`.

    Parameters
    -----------
    prob_true : ndarray
        The proportion of samples whose class is the positive class (fraction
        of positives), in each bin.

    prob_pred : ndarray
        The mean predicted probability in each bin.

    y_prob : ndarray of shape (n_samples,)
        Probability estimates for the positive class, for each sample.

    Attributes
    ----------
    line_ : matplotlib Artist
        Calibration curve.

    ax_ : matplotlib Axes
        Axes with calibration curve.

    figure_ : matplotlib Figure
        Figure containing the curve.
    """
    def __init__(self, prob_true, prob_pred, y_prob):
        self.prob_true = prob_true
        self.prob_pred = prob_pred
        self.y_prob = y_prob

    def plot(self, ax=None, *, name=None, ref_line=True, **kwargs):
        """Plot visualization.

        Extra keyword arguments will be passed to
        :func:`matplotlib.pyplot.plot`.

        Parameters
        ----------
        ax : Matplotlib Axes, default=None
            Axes object to plot on. If `None`, a new figure and axes is
            created.

        name : str, default=None
            Name of calibration curve for labeling. If `None`, use the
            name of the estimator.

        ref_line : bool, default=True
            If `True`, plots a reference line representing a perfectly
            calibrated classifier.

        **kwargs : dict
            Keyword arguments to be passed to :func:`matplotlib.pyplot.plot`.

        Returns
        -------
        display : :class:`~sklearn.calibration.CalibrationDisplay`
            Object that stores computed values.
        """
        check_matplotlib_support("CalibrationDisplay.plot")
        import matplotlib.pyplot as plt

        if ax is None:
            fig, ax = plt.subplots()

        name = self.estimator_name if name is None else name

        line_kwargs = {}
        if name is not None:
            line_kwargs["label"] = name
        line_kwargs.update(**kwargs)

        existing_ref_line = ('Perfectly calibrated' in
                             ax.get_legend_handles_labels()[1])
        if ref_line and not existing_ref_line:
            ax.plot([0, 1], [0, 1], "k:", label="Perfectly calibrated")
        self.line_ = ax.plot(self.prob_pred, self.prob_true, "s-",
                             **line_kwargs)[0]

        if "label" in line_kwargs:
            ax.legend(loc="lower right")

        ax.set(xlabel="Mean predicted probability",
               ylabel="Fraction of positives")

        self.ax_ = ax
        self.figure_ = ax.figure
        return self

    _common_docstring_from_methods = """n_bins : int, default=5
            Number of bins to discretize the [0, 1] interval into when calculating
            the calibration curve. A bigger number requires more data.

        strategy : {'uniform', 'quantile'}, default='uniform'
            Strategy used to define the widths of the bins.

            - `'uniform'`: The bins have identical widths.
            - `'quantile'`: The bins have the same number of samples and depend on
            predicted probabilities.

        name : str, default=None
            Name for labeling curve. If `None`, the name of the estimator is used.

        ref_line : bool, default=True
            If `True`, plots a reference line representing a perfectly calibrated
            classifier.

        ax : matplotlib axes, default=None
            Axes object to plot on. If `None`, a new figure and axes is created.

        **kwargs : dict
            Keyword arguments to be passed to :func:`matplotlib.pyplot.plot`.

        Returns
        -------
        display : :class:`~sklearn.calibration.CalibrationDisplay`.
            Object that stores computed values.
    """.rstrip()

    @classmethod
    @inject_docstring(common_docstring=_common_docstring_from_methods)
    def from_estimator(cls, estimator, X, y, *,
                       n_bins=5, strategy='uniform', name=None,
                       ref_line=True, ax=None, **kwargs):
        """Plot calibration curve, also known as reliability diagrams, for
        binary classifiers, using an estimator and data.

        The average predicted probability for each bin is plotted on the x-axis
        and the fraction of positive classes in each bin is plotted on the
        y-axis.

        Extra keyword arguments will be passed to
        :func:`matplotlib.pyplot.plot`.

        Read more in the :ref:`User Guide <calibration>`.

        .. versionadded:: 0.24

        Parameters
        ----------
        estimator : estimator instance
            Fitted classifier or a fitted :class:`~sklearn.pipeline.Pipeline`
            in which the last estimator is a classifier. The classifier must
            have a :term:`predict_proba` method.

        X : {array-like, sparse matrix} of shape (n_samples, n_features)
            Input values.

        y : array-like of shape (n_samples,)
            Binary target values.

        {common_docstring}

        See Also
        --------
        CalibrationDisplay.from_predictions : Plot calibration curve using true
            and predicted labels.

        Examples
        --------
        >>> import matplotlib.pyplot as plt
        >>> from sklearn.datasets import make_classification
        >>> from sklearn.model_selection import train_test_split
        >>> from sklearn.linear_model import LogisticRegression
        >>> from sklearn.calibration import CalibrationDisplay
        >>> X, y = make_classification(random_state=0)
        >>> X_train, X_test, y_train, y_test = train_test_split(
        ...     X, y, random_state=0)
        >>> clf = LogisticRegression(random_state=0)
        >>> clf.fit(X_train, y_train)
        LogisticRegression(random_state=0)
        >>> disp = CalibrationDisplay.from_estimator(clf, X_test, y_test)
        >>> plt.show()
        """
        method_name = f"{cls.__name__}.from_estimator"
        check_matplotlib_support(method_name)

        if not is_classifier(estimator):
            raise ValueError("'estimator' should be a fitted classifier.")

        prediction_method = _check_classifier_response_method(
            estimator, response_method='predict_proba'
        )
        y_prob = prediction_method(X)

        binary_error = "Only binary classification is supported."
        if not len(estimator.classes_) == 2:
            raise ValueError(binar_error)
        if y_prob.ndim == 1:
            raise ValueError("'estimator.predict_proba' needs to return a 2d "
                             "array.")
        else:
            if y_prob.shape[1] != 2:
                raise ValueError(binary_error)
            else:
                y_prob = y_prob[:, 1]

        name = name if name is not None else estimator.__class__.__name__
        return cls.from_predictions(
            y, y_prob, n_bins=n_bins, strategy=strategy, name=name,
            ref_line=ref_line, ax=ax, **kwargs
        )

    @classmethod
    @inject_docstring(common_docstring=_common_docstring_from_methods)
    def from_predictions(cls, y_true, y_prob, *,
                         n_bins=5, strategy='uniform', name=None,
                         ref_line=True, ax=None, **kwargs):
        """Plot calibration curve, also known as reliability diagrams, for
        binary classifiers, using true and predicted labels.

        The average predicted probability for each bin is plotted on the x-axis
        and the fraction of positive classes in each bin is plotted on the
        y-axis.

        Extra keyword arguments will be passed to
        :func:`matplotlib.pyplot.plot`.

        Read more in the :ref:`User Guide <calibration>`.

        .. versionadded:: 0.24

        Parameters
        ----------
        y_true : array-like of shape (n_samples,)
            True labels.

        y_prob : array-like of shape (n_samples,)
            The predicted probabilities of the positive class.

        {common_docstring}

        See Also
        --------
        CalibrationDisplay.from_estimator : Plot calibration curve using an
            estimator and data.

        Examples
        --------
        >>> import matplotlib.pyplot as plt
        >>> from sklearn.datasets import make_classification
        >>> from sklearn.model_selection import train_test_split
        >>> from sklearn.linear_model import LogisticRegression
        >>> from sklearn.calibration import CalibrationDisplay
        >>> X, y = make_classification(random_state=0)
        >>> X_train, X_test, y_train, y_test = train_test_split(
        ...     X, y, random_state=0)
        >>> clf = LogisticRegression(random_state=0)
        >>> clf.fit(X_train, y_train)
        LogisticRegression(random_state=0)
        >>> y_prob = clf.predict_proba(X_test)[:, 1]
        >>> disp = CalibrationDisplay.from_predictions(y_test, y_prob)
        >>> plt.show()
        """
        method_name = f"{cls.__name__}.from_estimator"
        check_matplotlib_support(method_name)

        prob_true, prob_pred = calibration_curve(
            y_true, y_prob, n_bins=n_bins, strategy=strategy
        )

        disp = cls(prob_true=prob_true, prob_pred=prob_pred, y_prob=y_prob)
        return disp.plot(ax=ax, name=name, ref_line=ref_line, **kwargs)<|MERGE_RESOLUTION|>--- conflicted
+++ resolved
@@ -21,24 +21,19 @@
 from scipy.optimize import fmin_bfgs
 
 from .base import (BaseEstimator, ClassifierMixin, RegressorMixin, clone,
-<<<<<<< HEAD
                    MetaEstimatorMixin, is_classifier)
+
 from .metrics._plot.base import _check_classifier_response_method
 from .preprocessing import label_binarize, LabelBinarizer
-from .utils import (check_array, indexable, column_or_1d,
-                    check_matplotlib_support)
 from .utils._docstring import inject_docstring
-=======
-                   MetaEstimatorMixin)
-from .preprocessing import label_binarize, LabelEncoder
 from .utils import (
     check_array,
     column_or_1d,
     deprecated,
     indexable,
+    check_matplotlib_support,
 )
 from .utils.multiclass import check_classification_targets
->>>>>>> e449f9f1
 from .utils.fixes import delayed
 from .utils.validation import check_is_fitted, check_consistent_length
 from .utils.validation import _check_sample_weight
