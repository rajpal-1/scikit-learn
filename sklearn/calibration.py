--- conflicted
+++ resolved
@@ -290,9 +290,6 @@
         self.ensemble = ensemble
         self.base_estimator = base_estimator
 
-<<<<<<< HEAD
-    @_fit_context(prefer_skip_nested_validation=False)
-=======
     def _get_estimator(self):
         """Resolve which estimator to return (default is LinearSVC)"""
         # TODO(1.4): Remove when base_estimator is removed
@@ -322,7 +319,7 @@
 
         return estimator
 
->>>>>>> 4f89e717
+    @_fit_context(prefer_skip_nested_validation=False)
     def fit(self, X, y, sample_weight=None, **fit_params):
         """Fit the calibrated model.
 
