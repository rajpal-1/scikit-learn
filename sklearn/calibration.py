"""Calibration of predicted probabilities."""

# Author: Alexandre Gramfort <alexandre.gramfort@telecom-paristech.fr>
#         Balazs Kegl <balazs.kegl@gmail.com>
#         Jan Hendrik Metzen <jhm@informatik.uni-bremen.de>
#         Mathieu Blondel <mathieu@mblondel.org>
#
# License: BSD 3 clause

import warnings
from inspect import signature
from contextlib import suppress
from functools import partial

from math import log
import numpy as np
from joblib import Parallel

from scipy.special import expit
from scipy.special import xlogy
from scipy.optimize import fmin_bfgs

from .base import (BaseEstimator, ClassifierMixin, RegressorMixin, clone,
                   MetaEstimatorMixin)
<<<<<<< HEAD
from .preprocessing import label_binarize, LabelBinarizer
from .utils import check_array, indexable, column_or_1d, compute_class_weight
=======
from .preprocessing import label_binarize, LabelEncoder
from .utils import (
    check_array,
    column_or_1d,
    deprecated,
    indexable,
)
from .utils.multiclass import check_classification_targets
from .utils.fixes import delayed
>>>>>>> 94b81ab2
from .utils.validation import check_is_fitted, check_consistent_length
from .utils.validation import _check_sample_weight
from .pipeline import Pipeline
from .isotonic import IsotonicRegression
from .svm import LinearSVC
from .model_selection import check_cv, cross_val_predict
from .utils.validation import _deprecate_positional_args


<<<<<<< HEAD
def _fit_calibrated_classifer(estimator, X, y, train, test, supports_sw,
                              method, classes, class_weight=None,
                              sample_weight=None):
    """Fit calibrated classifier for a given dataset split.

    Returns
    -------
    calibrated_classifier : estimator object
        The calibrated estimator.
    """
    if sample_weight is not None and supports_sw:
        estimator.fit(X[train], y[train],
                      sample_weight=sample_weight[train])
    else:
        estimator.fit(X[train], y[train])

    calibrated_classifier = _CalibratedClassifier(estimator,
                                                  method=method,
                                                  classes=classes,
                                                  class_weight=class_weight)
    sw = None if sample_weight is None else sample_weight[test]
    calibrated_classifier.fit(X[test], y[test], sample_weight=sw)
    return calibrated_classifier


=======
>>>>>>> 94b81ab2
class CalibratedClassifierCV(ClassifierMixin,
                             MetaEstimatorMixin,
                             BaseEstimator):
    """Probability calibration with isotonic regression or logistic regression.

    This class uses cross-validation to both estimate the parameters of a
    classifier and subsequently calibrate a classifier. With default
    `ensemble=True`, for each cv split it
    fits a copy of the base estimator to the training subset, and calibrates it
    using the testing subset. For prediction, predicted probabilities are
    averaged across these individual calibrated classifiers. When
    `ensemble=False`, cross-validation is used to obtain unbiased predictions,
    via :func:`~sklearn.model_selection.cross_val_predict`, which are then
    used for calibration. For prediction, the base estimator, trained using all
    the data, is used. This is the method implemented when `probabilities=True`
    for :mod:`sklearn.svm` estimators.

    Already fitted classifiers can be calibrated via the parameter
    `cv="prefit"`. In this case, no cross-validation is used and all provided
    data is used for calibration. The user has to take care manually that data
    for model fitting and calibration are disjoint.

    The calibration is based on the :term:`decision_function` method of the
    `base_estimator` if it exists, else on :term:`predict_proba`.

    Read more in the :ref:`User Guide <calibration>`.

    Parameters
    ----------
    base_estimator : estimator instance, default=None
        The classifier whose output need to be calibrated to provide more
        accurate `predict_proba` outputs. The default classifier is
        a :class:`~sklearn.svm.LinearSVC`.

    method : {'sigmoid', 'isotonic'}, default='sigmoid'
        The method to use for calibration. Can be 'sigmoid' which
        corresponds to Platt's method (i.e. a logistic regression model) or
        'isotonic' which is a non-parametric approach. It is not advised to
        use isotonic calibration with too few calibration samples
        ``(<<1000)`` since it tends to overfit.

    cv : int, cross-validation generator, iterable or "prefit", \
            default=None
        Determines the cross-validation splitting strategy.
        Possible inputs for cv are:

        - None, to use the default 5-fold cross-validation,
        - integer, to specify the number of folds.
        - :term:`CV splitter`,
        - An iterable yielding (train, test) splits as arrays of indices.

        For integer/None inputs, if ``y`` is binary or multiclass,
        :class:`~sklearn.model_selection.StratifiedKFold` is used. If ``y`` is
        neither binary nor multiclass, :class:`~sklearn.model_selection.KFold`
        is used.

        Refer to the :ref:`User Guide <cross_validation>` for the various
        cross-validation strategies that can be used here.

        If "prefit" is passed, it is assumed that `base_estimator` has been
        fitted already and all data is used for calibration.

        .. versionchanged:: 0.22
            ``cv`` default value if None changed from 3-fold to 5-fold.

    class_weight : dict or 'balanced', default=None
        Weights associated with classes in the form ``{class_label: weight}``.

        See :term:`Glossary <class_weight>` for more details.

     n_jobs : int, default=None
        Number of jobs to run in parallel.
        ``None`` means 1 unless in a :obj:`joblib.parallel_backend` context.
        ``-1`` means using all processors.

        Base estimator clones are fitted in parallel across cross-validation
        iterations. Therefore parallelism happens only when `cv != "prefit"`.

        See :term:`Glossary <n_jobs>` for more details.

        .. versionadded:: 0.24

    ensemble : bool, default=True
        Determines how the calibrator is fitted when `cv` is not `'prefit'`.
        Ignored if `cv='prefit'`.

        If `True`, the `base_estimator` is fitted using training data and
        calibrated using testing data, for each `cv` fold. The final estimator
        is an ensemble of `n_cv` fitted classifer and calibrator pairs, where
        `n_cv` is the number of cross-validation folds. The output is the
        average predicted probabilities of all pairs.

        If `False`, `cv` is used to compute unbiased predictions, via
        :func:`~sklearn.model_selection.cross_val_predict`, which are then
        used for calibration. At prediction time, the classifier used is the
        `base_estimator` trained on all the data.
        Note that this method is also internally implemented  in
        :mod:`sklearn.svm` estimators with the `probabilities=True` parameter.

        .. versionadded:: 0.24

    Attributes
    ----------
    classes_ : ndarray of shape (n_classes,)
        The class labels.

    calibrated_classifiers_ : list (len() equal to cv or 1 if `cv="prefit"` \
            or `ensemble=False`)
        The list of classifier and calibrator pairs.

        - When `cv="prefit"`, the fitted `base_estimator` and fitted
          calibrator.
        - When `cv` is not "prefit" and `ensemble=True`, `n_cv` fitted
          `base_estimator` and calibrator pairs. `n_cv` is the number of
          cross-validation folds.
        - When `cv` is not "prefit" and `ensemble=False`, the `base_estimator`,
          fitted on all the data, and fitted calibrator.

        .. versionchanged:: 0.24
            Single calibrated classifier case when `ensemble=False`.

    Examples
    --------
    >>> from sklearn.datasets import make_classification
    >>> from sklearn.naive_bayes import GaussianNB
    >>> from sklearn.calibration import CalibratedClassifierCV
    >>> X, y = make_classification(n_samples=100, n_features=2,
    ...                            n_redundant=0, random_state=42)
    >>> base_clf = GaussianNB()
    >>> calibrated_clf = CalibratedClassifierCV(base_estimator=base_clf, cv=3)
    >>> calibrated_clf.fit(X, y)
    CalibratedClassifierCV(base_estimator=GaussianNB(), cv=3)
    >>> len(calibrated_clf.calibrated_classifiers_)
    3
    >>> calibrated_clf.predict_proba(X)[:5, :]
    array([[0.110..., 0.889...],
           [0.072..., 0.927...],
           [0.928..., 0.071...],
           [0.928..., 0.071...],
           [0.071..., 0.928...]])

    >>> from sklearn.model_selection import train_test_split
    >>> X, y = make_classification(n_samples=100, n_features=2,
    ...                            n_redundant=0, random_state=42)
    >>> X_train, X_calib, y_train, y_calib = train_test_split(
    ...        X, y, random_state=42
    ... )
    >>> base_clf = GaussianNB()
    >>> base_clf.fit(X_train, y_train)
    GaussianNB()
    >>> calibrated_clf = CalibratedClassifierCV(
    ...     base_estimator=base_clf,
    ...     cv="prefit"
    ... )
    >>> calibrated_clf.fit(X_calib, y_calib)
    CalibratedClassifierCV(base_estimator=GaussianNB(), cv='prefit')
    >>> len(calibrated_clf.calibrated_classifiers_)
    1
    >>> calibrated_clf.predict_proba([[-0.5, 0.5]])
    array([[0.936..., 0.063...]])

    References
    ----------
    .. [1] Obtaining calibrated probability estimates from decision trees
           and naive Bayesian classifiers, B. Zadrozny & C. Elkan, ICML 2001

    .. [2] Transforming Classifier Scores into Accurate Multiclass
           Probability Estimates, B. Zadrozny & C. Elkan, (KDD 2002)

    .. [3] Probabilistic Outputs for Support Vector Machines and Comparisons to
           Regularized Likelihood Methods, J. Platt, (1999)

    .. [4] Predicting Good Probabilities with Supervised Learning,
           A. Niculescu-Mizil & R. Caruana, ICML 2005
    """
    @_deprecate_positional_args
    def __init__(self, base_estimator=None, *, method='sigmoid',
<<<<<<< HEAD
                 cv=None, class_weight=None, n_jobs=None):
=======
                 cv=None, n_jobs=None, ensemble=True):
>>>>>>> 94b81ab2
        self.base_estimator = base_estimator
        self.method = method
        self.cv = cv
        self.n_jobs = n_jobs
<<<<<<< HEAD
        self.class_weight = class_weight
=======
        self.ensemble = ensemble
>>>>>>> 94b81ab2

    def fit(self, X, y, sample_weight=None):
        """Fit the calibrated model.

        Parameters
        ----------
        X : array-like of shape (n_samples, n_features)
            Training data.

        y : array-like of shape (n_samples,)
            Target values.

        sample_weight : array-like of shape (n_samples,), default=None
            Sample weights. If None, then samples are equally weighted.

        Returns
        -------
        self : object
            Returns an instance of self.
        """
        check_classification_targets(y)
        X, y = indexable(X, y)

        if self.base_estimator is None:
            # we want all classifiers that don't expose a random_state
            # to be deterministic (and we don't want to expose this one).
            base_estimator = LinearSVC(random_state=0)
        else:
            base_estimator = self.base_estimator

        self.calibrated_classifiers_ = []
        if self.cv == "prefit":
            # `classes_` and `n_features_in_` should be consistent with that
            # of base_estimator
            if isinstance(self.base_estimator, Pipeline):
                check_is_fitted(self.base_estimator[-1])
            else:
                check_is_fitted(self.base_estimator)
            with suppress(AttributeError):
                self.n_features_in_ = base_estimator.n_features_in_
            self.classes_ = self.base_estimator.classes_

<<<<<<< HEAD
            calibrated_classifier = _CalibratedClassifier(
                base_estimator, method=self.method,
                class_weight=self.class_weight)
            calibrated_classifier.fit(X, y, sample_weight)
=======
            pred_method = _get_prediction_method(base_estimator)
            n_classes = len(self.classes_)
            predictions = _compute_predictions(pred_method, X, n_classes)

            calibrated_classifier = _fit_calibrator(
                base_estimator, predictions, y, self.classes_, self.method,
                sample_weight
            )
>>>>>>> 94b81ab2
            self.calibrated_classifiers_.append(calibrated_classifier)
        else:
            X, y = self._validate_data(
                X, y, accept_sparse=['csc', 'csr', 'coo'],
                force_all_finite=False, allow_nd=True
            )
            # Set `classes_` using all `y`
            label_encoder_ = LabelEncoder().fit(y)
            self.classes_ = label_encoder_.classes_
            n_classes = len(self.classes_)

            # sample_weight checks
            fit_parameters = signature(base_estimator.fit).parameters
            supports_sw = "sample_weight" in fit_parameters
            if sample_weight is not None:
                sample_weight = _check_sample_weight(sample_weight, X)
                if not supports_sw:
                    estimator_name = type(base_estimator).__name__
                    warnings.warn(f"Since {estimator_name} does not support "
                                  "sample_weights, sample weights will only be"
                                  " used for the calibration itself.")

            # Check that each cross-validation fold can have at least one
            # example per class
            if isinstance(self.cv, int):
                n_folds = self.cv
            elif hasattr(self.cv, "n_splits"):
                n_folds = self.cv.n_splits
            else:
                n_folds = None
            if n_folds and np.any([np.sum(y == class_) < n_folds
                                   for class_ in self.classes_]):
                raise ValueError(f"Requesting {n_folds}-fold "
                                 "cross-validation but provided less than "
                                 f"{n_folds} examples for at least one class.")
            cv = check_cv(self.cv, y, classifier=True)

            if self.ensemble:
                parallel = Parallel(n_jobs=self.n_jobs)

<<<<<<< HEAD
                if not supports_sw:
                    estimator_name = type(base_estimator).__name__
                    warnings.warn("Since %s does not support sample_weights, "
                                  "sample weights will only be used for the "
                                  "calibration itself." % estimator_name)

            parallel = Parallel(n_jobs=self.n_jobs)

            self.calibrated_classifiers_ = parallel(delayed(
                _fit_calibrated_classifer)(clone(base_estimator),
                                           X, y,
                                           train=train, test=test,
                                           method=self.method,
                                           classes=self.classes_,
                                           supports_sw=supports_sw,
                                           class_weight=self.class_weight,
                                           sample_weight=sample_weight)
                                                    for train, test
                                                    in cv.split(X, y))
=======
                self.calibrated_classifiers_ = parallel(
                    delayed(_fit_classifier_calibrator_pair)(
                        clone(base_estimator), X, y, train=train, test=test,
                        method=self.method, classes=self.classes_,
                        supports_sw=supports_sw, sample_weight=sample_weight)
                    for train, test in cv.split(X, y)
                )
            else:
                this_estimator = clone(base_estimator)
                method_name = _get_prediction_method(this_estimator).__name__
                pred_method = partial(
                    cross_val_predict, estimator=this_estimator, X=X, y=y,
                    cv=cv, method=method_name, n_jobs=self.n_jobs
                )
                predictions = _compute_predictions(pred_method, X, n_classes)

                if sample_weight is not None and supports_sw:
                    this_estimator.fit(X, y, sample_weight)
                else:
                    this_estimator.fit(X, y)
                calibrated_classifier = _fit_calibrator(
                    this_estimator, predictions, y, self.classes_, self.method,
                    sample_weight
                )
                self.calibrated_classifiers_.append(calibrated_classifier)
>>>>>>> 94b81ab2

        return self

    def predict_proba(self, X):
        """Calibrated probabilities of classification.

        This function returns calibrated probabilities of classification
        according to each class on an array of test vectors X.

        Parameters
        ----------
        X : array-like of shape (n_samples, n_features)
            The samples.

        Returns
        -------
        C : ndarray of shape (n_samples, n_classes)
            The predicted probas.
        """
        check_is_fitted(self)
        X = check_array(X, accept_sparse=['csc', 'csr', 'coo'],
                        force_all_finite=False)
        # Compute the arithmetic mean of the predictions of the calibrated
        # classifiers
        mean_proba = np.zeros((X.shape[0], len(self.classes_)))
        for calibrated_classifier in self.calibrated_classifiers_:
            proba = calibrated_classifier.predict_proba(X)
            mean_proba += proba

        mean_proba /= len(self.calibrated_classifiers_)

        return mean_proba

    def predict(self, X):
        """Predict the target of new samples. The predicted class is the
        class that has the highest probability, and can thus be different
        from the prediction of the uncalibrated classifier.

        Parameters
        ----------
        X : array-like of shape (n_samples, n_features)
            The samples.

        Returns
        -------
        C : ndarray of shape (n_samples,)
            The predicted class.
        """
        check_is_fitted(self)
        return self.classes_[np.argmax(self.predict_proba(X), axis=1)]

    def _more_tags(self):
        return {
            '_xfail_checks': {
                'check_sample_weights_invariance':
                'zero sample_weight is not equivalent to removing samples',
            }
        }


def _fit_classifier_calibrator_pair(estimator, X, y, train, test, supports_sw,
                                    method, classes, sample_weight=None):
    """Fit a classifier/calibration pair on a given train/test split.

    Fit the classifier on the train set, compute its predictions on the test
    set and use the predictions as input to fit the calibrator along with the
    test labels.

    Parameters
    ----------
    estimator : estimator instance
        Cloned base estimator.

    X : array-like, shape (n_samples, n_features)
        Sample data.

    y : array-like, shape (n_samples,)
        Targets.

<<<<<<< HEAD
    class_weight : dict or 'balanced', default=None
        Weights associated with classes in the form ``{class_label: weight}``.

        See :term:`Glossary <class_weight>` for more details.

    See also
    --------
    CalibratedClassifierCV
=======
    train : ndarray, shape (n_train_indicies,)
        Indices of the training subset.
>>>>>>> 94b81ab2

    test : ndarray, shape (n_test_indicies,)
        Indices of the testing subset.

    supports_sw : bool
        Whether or not the `estimator` supports sample weights.

    method : {'sigmoid', 'isotonic'}
        Method to use for calibration.

    classes : ndarray, shape (n_classes,)
        The target classes.

    sample_weight : array-like, default=None
        Sample weights for `X`.

    Returns
    -------
    calibrated_classifier : _CalibratedClassifier instance
    """
    if sample_weight is not None and supports_sw:
        estimator.fit(X[train], y[train],
                      sample_weight=sample_weight[train])
    else:
        estimator.fit(X[train], y[train])

    n_classes = len(classes)
    pred_method = _get_prediction_method(estimator)
    predictions = _compute_predictions(pred_method, X[test], n_classes)

    sw = None if sample_weight is None else sample_weight[test]
    calibrated_classifier = _fit_calibrator(
        estimator, predictions, y[test], classes, method, sample_weight=sw
    )
    return calibrated_classifier


def _get_prediction_method(clf):
    """Return prediction method.

    `decision_function` method of `clf` returned, if it
    exists, otherwise `predict_proba` method returned.

    Parameters
    ----------
    clf : Estimator instance
        Fitted classifier to obtain the prediction method from.

    Returns
    -------
    prediction_method : callable
        The prediction method.
    """
    if hasattr(clf, 'decision_function'):
        method = getattr(clf, 'decision_function')
    elif hasattr(clf, 'predict_proba'):
        method = getattr(clf, 'predict_proba')
    else:
        raise RuntimeError("'base_estimator' has no 'decision_function' or "
                           "'predict_proba' method.")
    return method


def _compute_predictions(pred_method, X, n_classes):
    """Return predictions for `X` and reshape binary outputs to shape
    (n_samples, 1).

    Parameters
    ----------
    pred_method : callable
        Prediction method.

    X : array-like or None
        Data used to obtain predictions.

    n_classes : int
        Number of classes present.

    Returns
    -------
    predictions : array-like, shape (X.shape[0], len(clf.classes_))
        The predictions. Note if there are 2 classes, array is of shape
        (X.shape[0], 1).
    """
<<<<<<< HEAD
    @_deprecate_positional_args
    def __init__(self, base_estimator, *, method='sigmoid', classes=None,
                 class_weight=None):
        self.base_estimator = base_estimator
        self.method = method
        self.classes = classes
        self.class_weight = class_weight
=======
    predictions = pred_method(X=X)
    if hasattr(pred_method, '__name__'):
        method_name = pred_method.__name__
    else:
        method_name = signature(pred_method).parameters['method'].default
>>>>>>> 94b81ab2

    if method_name == 'decision_function':
        if predictions.ndim == 1:
            predictions = predictions[:, np.newaxis]
    elif method_name == 'predict_proba':
        if n_classes == 2:
            predictions = predictions[:, 1:]
    else:  # pragma: no cover
        # this branch should be unreachable.
        raise ValueError(f"Invalid prediction method: {method_name}")
    return predictions


def _fit_calibrator(clf, predictions, y, classes, method, sample_weight=None):
    """Fit calibrator(s) and return a `_CalibratedClassifier`
    instance.

    `n_classes` (i.e. `len(clf.classes_)`) calibrators are fitted.
    However, if `n_classes` equals 2, one calibrator is fitted.

    Parameters
    ----------
    clf : estimator instance
        Fitted classifier.

    predictions : array-like, shape (n_samples, n_classes) or (n_samples, 1) \
                    when binary.
        Raw predictions returned by the un-calibrated base classifier.

    y : array-like, shape (n_samples,)
        The targets.

    classes : ndarray, shape (n_classes,)
        All the prediction classes.

    method : {'sigmoid', 'isotonic'}
        The method to use for calibration.

    sample_weight : ndarray, shape (n_samples,), default=None
        Sample weights. If None, then samples are equally weighted.

    Returns
    -------
    pipeline : _CalibratedClassifier instance
    """
    Y = label_binarize(y, classes=classes)
    label_encoder = LabelEncoder().fit(classes)
    pos_class_indices = label_encoder.transform(clf.classes_)
    calibrators = []
    for class_idx, this_pred in zip(pos_class_indices, predictions.T):
        if method == 'isotonic':
            calibrator = IsotonicRegression(out_of_bounds='clip')
        elif method == 'sigmoid':
            calibrator = _SigmoidCalibration()
        else:
            raise ValueError("'method' should be one of: 'sigmoid' or "
                             f"'isotonic'. Got {method}.")
        calibrator.fit(this_pred, Y[:, class_idx], sample_weight)
        calibrators.append(calibrator)

<<<<<<< HEAD
        self.classes_ = self.label_encoder_.classes_
        X = np.array(X) if isinstance(X, list) else X
        sample_weight = _check_sample_weight(sample_weight, X,
                                             dtype=X.dtype)
        self.class_weight_ = compute_class_weight(self.class_weight,
                                                  self.classes_, y)
        le = LabelEncoder()
        sample_weight *= self.class_weight_[le.fit_transform(y)]

        Y = label_binarize(y, classes=self.classes_)
=======
    pipeline = _CalibratedClassifier(
        clf, calibrators, method=method, classes=classes
    )
    return pipeline
>>>>>>> 94b81ab2


class _CalibratedClassifier:
    """Pipeline-like chaining a fitted classifier and its fitted calibrators.

    Parameters
    ----------
    base_estimator : estimator instance
        Fitted classifier.

    calibrators : list of fitted estimator instances
        List of fitted calibrators (either 'IsotonicRegression' or
        '_SigmoidCalibration'). The number of calibrators equals the number of
        classes. However, if there are 2 classes, the list contains only one
        fitted calibrator.

    classes : array-like of shape (n_classes,)
        All the prediction classes.

    method : {'sigmoid', 'isotonic'}, default='sigmoid'
        The method to use for calibration. Can be 'sigmoid' which
        corresponds to Platt's method or 'isotonic' which is a
        non-parametric approach based on isotonic regression.

    Attributes
    ----------
    calibrators_ : list of fitted estimator instances
        Same as `calibrators`. Exposed for backward-compatibility. Use
        `calibrators` instead.

        .. deprecated:: 0.24
           `calibrators_` is deprecated from 0.24 and will be removed in
           1.1 (renaming of 0.26). Use `calibrators` instead.
    """
    def __init__(self, base_estimator, calibrators, *, classes,
                 method='sigmoid'):
        self.base_estimator = base_estimator
        self.calibrators = calibrators
        self.classes = classes
        self.method = method

    # TODO: Remove in 1.1
    # mypy error: Decorated property not supported
    @deprecated(  # type: ignore
        "calibrators_ is deprecated in 0.24 and will be removed in 1.1"
        "(renaming of 0.26). Use calibrators instead."
    )
    @property
    def calibrators_(self):
        return self.calibrators

    def predict_proba(self, X):
        """Calculate calibrated probabilities.

        Calculates classification calibrated probabilities
        for each class, in a one-vs-all manner, for `X`.

        Parameters
        ----------
        X : ndarray of shape (n_samples, n_features)
            The sample data.

        Returns
        -------
        proba : array, shape (n_samples, n_classes)
            The predicted probabilities. Can be exact zeros.
        """
        n_classes = len(self.classes)
        pred_method = _get_prediction_method(self.base_estimator)
        predictions = _compute_predictions(pred_method, X, n_classes)

        label_encoder = LabelEncoder().fit(self.classes)
        pos_class_indices = label_encoder.transform(
            self.base_estimator.classes_
        )

        proba = np.zeros((X.shape[0], n_classes))
        for class_idx, this_pred, calibrator in \
                zip(pos_class_indices, predictions.T, self.calibrators):
            if n_classes == 2:
                # When binary, `predictions` consists only of predictions for
                # clf.classes_[1] but `pos_class_indices` = 0
                class_idx += 1
            proba[:, class_idx] = calibrator.predict(this_pred)

        # Normalize the probabilities
        if n_classes == 2:
            proba[:, 0] = 1. - proba[:, 1]
        else:
            proba /= np.sum(proba, axis=1)[:, np.newaxis]

        # XXX : for some reason all probas can be 0
        proba[np.isnan(proba)] = 1. / n_classes

        # Deal with cases where the predicted probability minimally exceeds 1.0
        proba[(1.0 < proba) & (proba <= 1.0 + 1e-5)] = 1.0

        return proba


def _sigmoid_calibration(predictions, y, sample_weight=None):
    """Probability Calibration with sigmoid method (Platt 2000)

    Parameters
    ----------
    predictions : ndarray of shape (n_samples,)
        The decision function or predict proba for the samples.

    y : ndarray of shape (n_samples,)
        The targets.

    sample_weight : array-like of shape (n_samples,), default=None
        Sample weights. If None, then samples are equally weighted.

    Returns
    -------
    a : float
        The slope.

    b : float
        The intercept.

    References
    ----------
    Platt, "Probabilistic Outputs for Support Vector Machines"
    """
    predictions = column_or_1d(predictions)
    y = column_or_1d(y)

    F = predictions  # F follows Platt's notations

    # Bayesian priors (see Platt end of section 2.2)
    prior0 = float(np.sum(y <= 0))
    prior1 = y.shape[0] - prior0
    T = np.zeros(y.shape)
    T[y > 0] = (prior1 + 1.) / (prior1 + 2.)
    T[y <= 0] = 1. / (prior0 + 2.)
    T1 = 1. - T

    def objective(AB):
        # From Platt (beginning of Section 2.2)
        P = expit(-(AB[0] * F + AB[1]))
        loss = -(xlogy(T, P) + xlogy(T1, 1. - P))
        if sample_weight is not None:
            return (sample_weight * loss).sum()
        else:
            return loss.sum()

    def grad(AB):
        # gradient of the objective function
        P = expit(-(AB[0] * F + AB[1]))
        TEP_minus_T1P = T - P
        if sample_weight is not None:
            TEP_minus_T1P *= sample_weight
        dA = np.dot(TEP_minus_T1P, F)
        dB = np.sum(TEP_minus_T1P)
        return np.array([dA, dB])

    AB0 = np.array([0., log((prior0 + 1.) / (prior1 + 1.))])
    AB_ = fmin_bfgs(objective, AB0, fprime=grad, disp=False)
    return AB_[0], AB_[1]


class _SigmoidCalibration(RegressorMixin, BaseEstimator):
    """Sigmoid regression model.

    Attributes
    ----------
    a_ : float
        The slope.

    b_ : float
        The intercept.
    """
    def fit(self, X, y, sample_weight=None):
        """Fit the model using X, y as training data.

        Parameters
        ----------
        X : array-like of shape (n_samples,)
            Training data.

        y : array-like of shape (n_samples,)
            Training target.

        sample_weight : array-like of shape (n_samples,), default=None
            Sample weights. If None, then samples are equally weighted.

        Returns
        -------
        self : object
            Returns an instance of self.
        """
        X = column_or_1d(X)
        y = column_or_1d(y)
        X, y = indexable(X, y)

        self.a_, self.b_ = _sigmoid_calibration(X, y, sample_weight)
        return self

    def predict(self, T):
        """Predict new data by linear interpolation.

        Parameters
        ----------
        T : array-like of shape (n_samples,)
            Data to predict from.

        Returns
        -------
        T_ : ndarray of shape (n_samples,)
            The predicted data.
        """
        T = column_or_1d(T)
        return expit(-(self.a_ * T + self.b_))


@_deprecate_positional_args
def calibration_curve(y_true, y_prob, *, normalize=False, n_bins=5,
                      strategy='uniform'):
    """Compute true and predicted probabilities for a calibration curve.

    The method assumes the inputs come from a binary classifier, and
    discretize the [0, 1] interval into bins.

    Calibration curves may also be referred to as reliability diagrams.

    Read more in the :ref:`User Guide <calibration>`.

    Parameters
    ----------
    y_true : array-like of shape (n_samples,)
        True targets.

    y_prob : array-like of shape (n_samples,)
        Probabilities of the positive class.

    normalize : bool, default=False
        Whether y_prob needs to be normalized into the [0, 1] interval, i.e.
        is not a proper probability. If True, the smallest value in y_prob
        is linearly mapped onto 0 and the largest one onto 1.

    n_bins : int, default=5
        Number of bins to discretize the [0, 1] interval. A bigger number
        requires more data. Bins with no samples (i.e. without
        corresponding values in `y_prob`) will not be returned, thus the
        returned arrays may have less than `n_bins` values.

    strategy : {'uniform', 'quantile'}, default='uniform'
        Strategy used to define the widths of the bins.

        uniform
            The bins have identical widths.
        quantile
            The bins have the same number of samples and depend on `y_prob`.

    Returns
    -------
    prob_true : ndarray of shape (n_bins,) or smaller
        The proportion of samples whose class is the positive class, in each
        bin (fraction of positives).

    prob_pred : ndarray of shape (n_bins,) or smaller
        The mean predicted probability in each bin.

    References
    ----------
    Alexandru Niculescu-Mizil and Rich Caruana (2005) Predicting Good
    Probabilities With Supervised Learning, in Proceedings of the 22nd
    International Conference on Machine Learning (ICML).
    See section 4 (Qualitative Analysis of Predictions).

    Examples
    --------
    >>> import numpy as np
    >>> from sklearn.calibration import calibration_curve
    >>> y_true = np.array([0, 0, 0, 0, 1, 1, 1, 1, 1])
    >>> y_pred = np.array([0.1, 0.2, 0.3, 0.4, 0.65, 0.7, 0.8, 0.9,  1.])
    >>> prob_true, prob_pred = calibration_curve(y_true, y_pred, n_bins=3)
    >>> prob_true
    array([0. , 0.5, 1. ])
    >>> prob_pred
    array([0.2  , 0.525, 0.85 ])
    """
    y_true = column_or_1d(y_true)
    y_prob = column_or_1d(y_prob)
    check_consistent_length(y_true, y_prob)

    if normalize:  # Normalize predicted values into interval [0, 1]
        y_prob = (y_prob - y_prob.min()) / (y_prob.max() - y_prob.min())
    elif y_prob.min() < 0 or y_prob.max() > 1:
        raise ValueError("y_prob has values outside [0, 1] and normalize is "
                         "set to False.")

    labels = np.unique(y_true)
    if len(labels) > 2:
        raise ValueError("Only binary classification is supported. "
                         "Provided labels %s." % labels)
    y_true = label_binarize(y_true, classes=labels)[:, 0]

    if strategy == 'quantile':  # Determine bin edges by distribution of data
        quantiles = np.linspace(0, 1, n_bins + 1)
        bins = np.percentile(y_prob, quantiles * 100)
        bins[-1] = bins[-1] + 1e-8
    elif strategy == 'uniform':
        bins = np.linspace(0., 1. + 1e-8, n_bins + 1)
    else:
        raise ValueError("Invalid entry to 'strategy' input. Strategy "
                         "must be either 'quantile' or 'uniform'.")

    binids = np.digitize(y_prob, bins) - 1

    bin_sums = np.bincount(binids, weights=y_prob, minlength=len(bins))
    bin_true = np.bincount(binids, weights=y_true, minlength=len(bins))
    bin_total = np.bincount(binids, minlength=len(bins))

    nonzero = bin_total != 0
    prob_true = bin_true[nonzero] / bin_total[nonzero]
    prob_pred = bin_sums[nonzero] / bin_total[nonzero]

    return prob_true, prob_pred<|MERGE_RESOLUTION|>--- conflicted
+++ resolved
@@ -22,10 +22,6 @@
 
 from .base import (BaseEstimator, ClassifierMixin, RegressorMixin, clone,
                    MetaEstimatorMixin)
-<<<<<<< HEAD
-from .preprocessing import label_binarize, LabelBinarizer
-from .utils import check_array, indexable, column_or_1d, compute_class_weight
-=======
 from .preprocessing import label_binarize, LabelEncoder
 from .utils import (
     check_array,
@@ -35,7 +31,6 @@
 )
 from .utils.multiclass import check_classification_targets
 from .utils.fixes import delayed
->>>>>>> 94b81ab2
 from .utils.validation import check_is_fitted, check_consistent_length
 from .utils.validation import _check_sample_weight
 from .pipeline import Pipeline
@@ -45,34 +40,6 @@
 from .utils.validation import _deprecate_positional_args
 
 
-<<<<<<< HEAD
-def _fit_calibrated_classifer(estimator, X, y, train, test, supports_sw,
-                              method, classes, class_weight=None,
-                              sample_weight=None):
-    """Fit calibrated classifier for a given dataset split.
-
-    Returns
-    -------
-    calibrated_classifier : estimator object
-        The calibrated estimator.
-    """
-    if sample_weight is not None and supports_sw:
-        estimator.fit(X[train], y[train],
-                      sample_weight=sample_weight[train])
-    else:
-        estimator.fit(X[train], y[train])
-
-    calibrated_classifier = _CalibratedClassifier(estimator,
-                                                  method=method,
-                                                  classes=classes,
-                                                  class_weight=class_weight)
-    sw = None if sample_weight is None else sample_weight[test]
-    calibrated_classifier.fit(X[test], y[test], sample_weight=sw)
-    return calibrated_classifier
-
-
-=======
->>>>>>> 94b81ab2
 class CalibratedClassifierCV(ClassifierMixin,
                              MetaEstimatorMixin,
                              BaseEstimator):
@@ -250,20 +217,13 @@
     """
     @_deprecate_positional_args
     def __init__(self, base_estimator=None, *, method='sigmoid',
-<<<<<<< HEAD
-                 cv=None, class_weight=None, n_jobs=None):
-=======
-                 cv=None, n_jobs=None, ensemble=True):
->>>>>>> 94b81ab2
+                 cv=None, n_jobs=None, ensemble=True, class_weight=None):
         self.base_estimator = base_estimator
         self.method = method
         self.cv = cv
         self.n_jobs = n_jobs
-<<<<<<< HEAD
+        self.ensemble = ensemble
         self.class_weight = class_weight
-=======
-        self.ensemble = ensemble
->>>>>>> 94b81ab2
 
     def fit(self, X, y, sample_weight=None):
         """Fit the calibrated model.
@@ -306,12 +266,6 @@
                 self.n_features_in_ = base_estimator.n_features_in_
             self.classes_ = self.base_estimator.classes_
 
-<<<<<<< HEAD
-            calibrated_classifier = _CalibratedClassifier(
-                base_estimator, method=self.method,
-                class_weight=self.class_weight)
-            calibrated_classifier.fit(X, y, sample_weight)
-=======
             pred_method = _get_prediction_method(base_estimator)
             n_classes = len(self.classes_)
             predictions = _compute_predictions(pred_method, X, n_classes)
@@ -320,7 +274,6 @@
                 base_estimator, predictions, y, self.classes_, self.method,
                 sample_weight
             )
->>>>>>> 94b81ab2
             self.calibrated_classifiers_.append(calibrated_classifier)
         else:
             X, y = self._validate_data(
@@ -361,27 +314,6 @@
             if self.ensemble:
                 parallel = Parallel(n_jobs=self.n_jobs)
 
-<<<<<<< HEAD
-                if not supports_sw:
-                    estimator_name = type(base_estimator).__name__
-                    warnings.warn("Since %s does not support sample_weights, "
-                                  "sample weights will only be used for the "
-                                  "calibration itself." % estimator_name)
-
-            parallel = Parallel(n_jobs=self.n_jobs)
-
-            self.calibrated_classifiers_ = parallel(delayed(
-                _fit_calibrated_classifer)(clone(base_estimator),
-                                           X, y,
-                                           train=train, test=test,
-                                           method=self.method,
-                                           classes=self.classes_,
-                                           supports_sw=supports_sw,
-                                           class_weight=self.class_weight,
-                                           sample_weight=sample_weight)
-                                                    for train, test
-                                                    in cv.split(X, y))
-=======
                 self.calibrated_classifiers_ = parallel(
                     delayed(_fit_classifier_calibrator_pair)(
                         clone(base_estimator), X, y, train=train, test=test,
@@ -407,7 +339,6 @@
                     sample_weight
                 )
                 self.calibrated_classifiers_.append(calibrated_classifier)
->>>>>>> 94b81ab2
 
         return self
 
@@ -487,19 +418,8 @@
     y : array-like, shape (n_samples,)
         Targets.
 
-<<<<<<< HEAD
-    class_weight : dict or 'balanced', default=None
-        Weights associated with classes in the form ``{class_label: weight}``.
-
-        See :term:`Glossary <class_weight>` for more details.
-
-    See also
-    --------
-    CalibratedClassifierCV
-=======
     train : ndarray, shape (n_train_indicies,)
         Indices of the training subset.
->>>>>>> 94b81ab2
 
     test : ndarray, shape (n_test_indicies,)
         Indices of the testing subset.
@@ -584,21 +504,11 @@
         The predictions. Note if there are 2 classes, array is of shape
         (X.shape[0], 1).
     """
-<<<<<<< HEAD
-    @_deprecate_positional_args
-    def __init__(self, base_estimator, *, method='sigmoid', classes=None,
-                 class_weight=None):
-        self.base_estimator = base_estimator
-        self.method = method
-        self.classes = classes
-        self.class_weight = class_weight
-=======
     predictions = pred_method(X=X)
     if hasattr(pred_method, '__name__'):
         method_name = pred_method.__name__
     else:
         method_name = signature(pred_method).parameters['method'].default
->>>>>>> 94b81ab2
 
     if method_name == 'decision_function':
         if predictions.ndim == 1:
@@ -659,23 +569,10 @@
         calibrator.fit(this_pred, Y[:, class_idx], sample_weight)
         calibrators.append(calibrator)
 
-<<<<<<< HEAD
-        self.classes_ = self.label_encoder_.classes_
-        X = np.array(X) if isinstance(X, list) else X
-        sample_weight = _check_sample_weight(sample_weight, X,
-                                             dtype=X.dtype)
-        self.class_weight_ = compute_class_weight(self.class_weight,
-                                                  self.classes_, y)
-        le = LabelEncoder()
-        sample_weight *= self.class_weight_[le.fit_transform(y)]
-
-        Y = label_binarize(y, classes=self.classes_)
-=======
     pipeline = _CalibratedClassifier(
         clf, calibrators, method=method, classes=classes
     )
     return pipeline
->>>>>>> 94b81ab2
 
 
 class _CalibratedClassifier:
