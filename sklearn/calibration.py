--- conflicted
+++ resolved
@@ -48,11 +48,7 @@
 from .svm import LinearSVC
 from .model_selection import check_cv, cross_val_predict
 from .metrics._base import _check_pos_label_consistency
-<<<<<<< HEAD
-from .metrics._plot.base import _get_response
 from .utils.metadata_routing import MetadataRouter, MethodMapping, process_routing
-=======
->>>>>>> 097c3683
 
 
 class CalibratedClassifierCV(ClassifierMixin, MetaEstimatorMixin, BaseEstimator):
@@ -336,12 +332,6 @@
         if sample_weight is not None:
             sample_weight = _check_sample_weight(sample_weight, X)
 
-<<<<<<< HEAD
-        for sample_aligned_params in fit_params.values():
-            check_consistent_length(y, sample_aligned_params)
-
-        estimator = self._get_estimator()
-=======
         # TODO(1.4): Remove when base_estimator is removed
         if self.base_estimator != "deprecated":
             if self.estimator is not None:
@@ -361,8 +351,7 @@
         if estimator is None:
             # we want all classifiers that don't expose a random_state
             # to be deterministic (and we don't want to expose this one).
-            estimator = LinearSVC(random_state=0)
->>>>>>> 097c3683
+            estimator = self._get_estimator()
 
         self.calibrated_classifiers_ = []
         if self.cv == "prefit":
