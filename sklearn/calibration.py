"""Calibration of predicted probabilities."""

# Author: Alexandre Gramfort <alexandre.gramfort@telecom-paristech.fr>
#         Balazs Kegl <balazs.kegl@gmail.com>
#         Jan Hendrik Metzen <jhm@informatik.uni-bremen.de>
#         Mathieu Blondel <mathieu@mblondel.org>
#
# License: BSD 3 clause

import warnings
from inspect import signature
from contextlib import suppress
from functools import partial

from math import log
import numpy as np
from joblib import delayed, Parallel

from scipy.special import expit
from scipy.special import xlogy
from scipy.optimize import fmin_bfgs

from .base import (BaseEstimator, ClassifierMixin, RegressorMixin, clone,
                   MetaEstimatorMixin)
from .preprocessing import label_binarize, LabelEncoder
from .utils import check_array, indexable, column_or_1d
from .utils.multiclass import check_classification_targets
from .utils.validation import check_is_fitted, check_consistent_length
from .utils.validation import _check_sample_weight
from .pipeline import Pipeline
from .isotonic import IsotonicRegression
from .svm import LinearSVC
from .model_selection import check_cv, cross_val_predict
from .utils.validation import _deprecate_positional_args


<<<<<<< HEAD
=======
def _fit_calibrated_classifer(estimator, X, y, train, test, supports_sw,
                              method, classes, sample_weight=None):
    """Fit calibrated classifier for a given dataset split.

    Returns
    -------
    calibrated_classifier : estimator object
        The calibrated estimator.
    """
    if sample_weight is not None and supports_sw:
        estimator.fit(X[train], y[train],
                      sample_weight=sample_weight[train])
    else:
        estimator.fit(X[train], y[train])

    calibrated_classifier = _CalibratedClassifier(estimator,
                                                  method=method,
                                                  classes=classes)
    sw = None if sample_weight is None else sample_weight[test]
    calibrated_classifier.fit(X[test], y[test], sample_weight=sw)
    return calibrated_classifier


>>>>>>> 19d7b1f0
class CalibratedClassifierCV(ClassifierMixin,
                             MetaEstimatorMixin,
                             BaseEstimator):
    """Probability calibration with isotonic regression or logistic regression.

    This class uses cross-validation to both estimate the parameters of a
    classifier and subsequently calibrate a classifier. With default
    `ensemble=True`, for each cv split it
    fits a copy of the base estimator to the training subset, and calibrates it
    using the testing subset. For prediction, predicted probabilities are
    averaged across these individual calibrated classifiers. When
    `ensemble=False`, cross-validation is used to obtain unbiased predictions,
    via :func:`~sklearn.model_selection.cross_val_predict`, which are then
    used for calibration. For prediction, the base estimator, trained using all
    the data, is used. This is the method implemented when `probabilities=True`
    for :mod:`sklearn.svm` estimators.

    Already fitted classifiers can be calibrated via the parameter
    `cv="prefit"`. In this case, no cross-validation is used and all provided
    data is used for calibration. The user has to take care manually that data
    for model fitting and calibration are disjoint.

    The calibration is based on the :term:`decision_function` method of the
    `base_estimator` if it exists, else on :term:`predict_proba`.

    Read more in the :ref:`User Guide <calibration>`.

    Parameters
    ----------
    base_estimator : estimator instance, default=None
        The classifier whose output need to be calibrated to provide more
        accurate `predict_proba` outputs. The default classifier is
        a :class:`~sklearn.svm.LinearSVC`.

    method : {'sigmoid', 'isotonic'}, default='sigmoid'
        The method to use for calibration. Can be 'sigmoid' which
        corresponds to Platt's method (i.e. a logistic regression model) or
        'isotonic' which is a non-parametric approach. It is not advised to
        use isotonic calibration with too few calibration samples
        ``(<<1000)`` since it tends to overfit.

    cv : int, cross-validation generator, iterable or "prefit", \
            default=None
        Determines the cross-validation splitting strategy.
        Possible inputs for cv are:

        - None, to use the default 5-fold cross-validation,
        - integer, to specify the number of folds.
        - :term:`CV splitter`,
        - An iterable yielding (train, test) splits as arrays of indices.

        For integer/None inputs, if ``y`` is binary or multiclass,
        :class:`~sklearn.model_selection.StratifiedKFold` is used. If ``y`` is
        neither binary nor multiclass, :class:`~sklearn.model_selection.KFold`
        is used.

        Refer to the :ref:`User Guide <cross_validation>` for the various
        cross-validation strategies that can be used here.

        If "prefit" is passed, it is assumed that `base_estimator` has been
        fitted already and all data is used for calibration.

        .. versionchanged:: 0.22
            ``cv`` default value if None changed from 3-fold to 5-fold.

    n_jobs : int, default=None
        Number of jobs to run in parallel.
        ``None`` means 1 unless in a :obj:`joblib.parallel_backend` context.
        ``-1`` means using all processors.

        Base estimator clones are fitted in parallel across cross-validation
        iterations. Therefore parallelism happens only when `cv` != "prefit".

        See :term:`Glossary <n_jobs>` for more details.

        .. versionadded:: 0.24

    pre_dispatch : int or str, default='2*n_jobs'
        Controls the number of jobs that get dispatched during parallel
        execution. Reducing this number can be useful to avoid an
        explosion of memory consumption when more jobs get dispatched
        than CPUs can process. This parameter can be:

            - None, in which case all the jobs are immediately
              created and spawned. Use this for lightweight and
              fast-running jobs, to avoid delays due to on-demand
              spawning of the jobs

            - An int, giving the exact number of total jobs that are
              spawned

            - A str, giving an expression as a function of n_jobs,
              as in '2*n_jobs'

        .. versionadded:: 0.24

    verbose : int, default=0
        Controls the verbosity: the higher, the more messages.

        .. versionadded:: 0.24

    ensemble : bool, default=True
        Determines how the calibrator is fitted when `cv` is not `'prefit'`.
        Ignored if `cv='prefit'`.

        If `True`, the `base_estimator` is fitted using training data and
        calibrated using testing data, for each `cv` fold. The final estimator
        is an ensemble of `n_cv` fitted classifer and calibrator pairs, where
        `n_cv` is the number of cross-validation folds. The output is the
        average predicted probabilities of all pairs.

        If `False`, `cv` is used to compute unbiased predictions, via
        :func:`~sklearn.model_selection.cross_val_predict`, which are then
        used for calibration. At prediction time, the classifier used is the
        `base_estimator` trained on all the data.
        Note this method is implemented when `probabilities=True` for
        :mod:`sklearn.svm` estimators.

    Attributes
    ----------
    classes_ : ndarray of shape (n_classes,)
        The class labels.

    calibrated_classifiers_ : list (len() equal to cv or 1 if `cv="prefit"` \
                              or `ensemble=False`)
        The list of classifier and calibrator pairs.

        - When `cv="prefit"`, the fitted `base_estimator` and fitted
          calibrator.
        - When `cv` is not "prefit" and `ensemble=True`, `n_cv` fitted
          `base_estimator` and calibrator pairs. `n_cv` is the number of
          cross-validation folds.
        - When `cv` is not "prefit" and `ensemble=False`, the `base_estimator`,
          fitted on all the data, and fitted calibrator.

    n_features_in_ : int
        The number of features in `X`. If `cv='prefit'`, number of features
        in the data used to fit `base_estimator`.

    Examples
    --------
    >>> from sklearn.datasets import make_classification
    >>> from sklearn.naive_bayes import GaussianNB
    >>> from sklearn.calibration import CalibratedClassifierCV
    >>> X, y = make_classification(n_samples=100, n_features=2,
    ...                            n_redundant=0, random_state=42)
    >>> base_clf = GaussianNB()
    >>> calibrated_clf = CalibratedClassifierCV(base_estimator=base_clf, cv=3)
    >>> calibrated_clf.fit(X, y)
    CalibratedClassifierCV(base_estimator=GaussianNB(), cv=3)
    >>> len(calibrated_clf.calibrated_classifiers_)
    3
    >>> calibrated_clf.predict_proba(X)[:5, :]
    array([[0.110..., 0.889...],
           [0.072..., 0.927...],
           [0.928..., 0.071...],
           [0.928..., 0.071...],
           [0.071..., 0.928...]])

    >>> from sklearn.model_selection import train_test_split
    >>> X, y = make_classification(n_samples=100, n_features=2,
    ...                            n_redundant=0, random_state=42)
    >>> X_train, X_calib, y_train, y_calib = train_test_split(
    ...        X, y, random_state=42
    ... )
    >>> base_clf = GaussianNB()
    >>> base_clf.fit(X_train, y_train)
    GaussianNB()
    >>> calibrated_clf = CalibratedClassifierCV(
    ...     base_estimator=base_clf,
    ...     cv="prefit"
    ... )
    >>> calibrated_clf.fit(X_calib, y_calib)
    CalibratedClassifierCV(base_estimator=GaussianNB(), cv='prefit')
    >>> len(calibrated_clf.calibrated_classifiers_)
    1
    >>> calibrated_clf.predict_proba([[-0.5, 0.5]])
    array([[0.936..., 0.063...]])

    References
    ----------
    .. [1] Obtaining calibrated probability estimates from decision trees
           and naive Bayesian classifiers, B. Zadrozny & C. Elkan, ICML 2001

    .. [2] Transforming Classifier Scores into Accurate Multiclass
           Probability Estimates, B. Zadrozny & C. Elkan, (KDD 2002)

    .. [3] Probabilistic Outputs for Support Vector Machines and Comparisons to
           Regularized Likelihood Methods, J. Platt, (1999)

    .. [4] Predicting Good Probabilities with Supervised Learning,
           A. Niculescu-Mizil & R. Caruana, ICML 2005
    """
    @_deprecate_positional_args
    def __init__(self, base_estimator=None, *, method='sigmoid',
                 cv=None, n_jobs=None, pre_dispatch='2*n_jobs',
                 verbose=0, ensemble=True):
        self.base_estimator = base_estimator
        self.method = method
        self.cv = cv
        self.n_jobs = n_jobs
        self.verbose = verbose
        self.pre_dispatch = pre_dispatch
        self.ensemble = ensemble

    def fit(self, X, y, sample_weight=None):
        """Fit the calibrated model.

        Parameters
        ----------
        X : array-like of shape (n_samples, n_features)
            Training data.

        y : array-like of shape (n_samples,)
            Target values.

        sample_weight : array-like of shape (n_samples,), default=None
            Sample weights. If None, then samples are equally weighted.

        Returns
        -------
        self : object
            Returns an instance of self.
        """
        check_classification_targets(y)
        X, y = indexable(X, y)

        if self.base_estimator is None:
            # we want all classifiers that don't expose a random_state
            # to be deterministic (and we don't want to expose this one).
            base_estimator = LinearSVC(random_state=0)
        else:
            base_estimator = self.base_estimator

        self.calibrated_classifiers_ = []
        if self.cv == "prefit":
            # `classes_` and `n_features_in_` should be consistent with that
            # of base_estimator
            if isinstance(self.base_estimator, Pipeline):
                check_is_fitted(self.base_estimator[-1])
            else:
                check_is_fitted(self.base_estimator)
            with suppress(AttributeError):
                self.n_features_in_ = base_estimator.n_features_in_
            self.classes_ = self.base_estimator.classes_

            pred_method = _get_prediction_method(base_estimator)
            n_classes = len(self.classes_)
            predictions = _compute_predictions(pred_method, X, n_classes)

            calibrated_classifier = _fit_calibrator(
                base_estimator, predictions, y, self.classes_, self.method,
                sample_weight
            )
            self.calibrated_classifiers_.append(calibrated_classifier)
        else:
            X, y = self._validate_data(
                X, y, accept_sparse=['csc', 'csr', 'coo'],
                force_all_finite=False, allow_nd=True
            )
            # Set `classes_` using all `y`
            label_encoder_ = LabelEncoder().fit(y)
            self.classes_ = label_encoder_.classes_
            n_classes = len(self.classes_)

            # sample_weight checks
            fit_parameters = signature(base_estimator.fit).parameters
            supports_sw = "sample_weight" in fit_parameters
            if sample_weight is not None:
                sample_weight = _check_sample_weight(sample_weight, X)
                if not supports_sw:
                    estimator_name = type(base_estimator).__name__
                    warnings.warn("Since %s does not support sample_weights, "
                                  "sample weights will only be used for the "
                                  "calibration itself." % estimator_name)

            # Check that each cross-validation fold can have at least one
            # example per class
            if isinstance(self.cv, int):
                n_folds = self.cv
            elif hasattr(self.cv, "n_splits"):
                n_folds = self.cv.n_splits
            else:
                n_folds = None
            if n_folds and np.any([np.sum(y == class_) < n_folds
                                   for class_ in self.classes_]):
                raise ValueError(f"Requesting {n_folds}-fold "
                                 "cross-validation but provided less than "
                                 f"{n_folds} examples for at least one class.")
            cv = check_cv(self.cv, y, classifier=True)

            if self.ensemble:
                parallel = Parallel(n_jobs=self.n_jobs, verbose=self.verbose,
                                    pre_dispatch=self.pre_dispatch)

                self.calibrated_classifiers_ = parallel(
                    delayed(_fit_classifier_calibrator_pair)(
                        clone(base_estimator), X, y, train=train, test=test,
                        method=self.method, classes=self.classes_,
                        supports_sw=supports_sw, sample_weight=sample_weight)
                    for train, test in cv.split(X, y)
                )
            else:
                this_estimator = clone(base_estimator)
                method_name = _get_prediction_method(this_estimator).__name__
                pred_method = partial(
                    cross_val_predict, estimator=this_estimator, X=X, y=y,
                    cv=cv, method=method_name, n_jobs=self.n_jobs,
                    verbose=self.verbose, pre_dispatch=self.pre_dispatch
                )
                predictions = _compute_predictions(pred_method, X, n_classes)

                if sample_weight is not None and supports_sw:
                    this_estimator.fit(X, y, sample_weight)
                else:
                    this_estimator.fit(X, y)
                calibrated_classifier = _fit_calibrator(
                    this_estimator, predictions, y, self.classes_, self.method,
                    sample_weight
                )
                self.calibrated_classifiers_.append(calibrated_classifier)

        return self

    def predict_proba(self, X):
        """Calibrated probabilities of classification.

        This function returns calibrated probabilities of classification
        according to each class on an array of test vectors X.

        Parameters
        ----------
        X : array-like of shape (n_samples, n_features)
            The samples.

        Returns
        -------
        C : ndarray of shape (n_samples, n_classes)
            The predicted probas.
        """
        check_is_fitted(self)
        X = check_array(X, accept_sparse=['csc', 'csr', 'coo'],
                        force_all_finite=False)
        # Compute the arithmetic mean of the predictions of the calibrated
        # classifiers
        mean_proba = np.zeros((X.shape[0], len(self.classes_)))
        for calibrated_classifier in self.calibrated_classifiers_:
            proba = calibrated_classifier.predict_proba(X)
            mean_proba += proba

        mean_proba /= len(self.calibrated_classifiers_)

        return mean_proba

    def predict(self, X):
        """Predict the target of new samples. The predicted class is the
        class that has the highest probability, and can thus be different
        from the prediction of the uncalibrated classifier.

        Parameters
        ----------
        X : array-like of shape (n_samples, n_features)
            The samples.

        Returns
        -------
        C : ndarray of shape (n_samples,)
            The predicted class.
        """
        check_is_fitted(self)
        return self.classes_[np.argmax(self.predict_proba(X), axis=1)]

    def _more_tags(self):
        return {
            '_xfail_checks': {
                'check_sample_weights_invariance(kind=zeros)':
                'zero sample_weight is not equivalent to removing samples',
            }
        }


def _fit_classifier_calibrator_pair(estimator, X, y, train, test, supports_sw,
                                    method, classes, sample_weight=None):
    """Fit a classifier/calibration pair on a given train/test split.

    Fit the classifier on the train set, compute its predictions on the test
    set and use the predictions as input to fit the calibrator along with the
    test labels.

    Parameters
    ----------
    estimator : estimator instance
        Cloned base estimator.

<<<<<<< HEAD
    X : array-like, shape (n_samples, n_features)
        Sample data.

    y : array-like, shape (n_samples,)
        Targets.
=======
    method : {'sigmoid', 'isotonic'}, default='sigmoid'
        The method to use for calibration. Can be 'sigmoid' which
        corresponds to Platt's method or 'isotonic' which is a
        non-parametric approach based on isotonic regression.

    classes : array-like of shape (n_classes,), default=None
            Contains unique classes used to fit the base estimator.
            if None, then classes is extracted from the given target values
            in fit().
>>>>>>> 19d7b1f0

    train : ndarray, shape (n_train_indicies,)
        Indices of the training subset.

    test : ndarray, shape (n_test_indicies,)
        Indices of the testing subset.

    supports_sw : bool
        Whether or not the `estimator` supports sample weights.

    method : {'sigmoid', 'isotonic'}
        Method to use for calibration.

    classes : ndarray, shape (n_classes,)
        The target classes.

    sample_weight : array-like, default=None
        Sample weights for `X`.

    Returns
    -------
    calibrated_classifier : _CalibratedClassifier instance
    """
    if sample_weight is not None and supports_sw:
        estimator.fit(X[train], y[train],
                      sample_weight=sample_weight[train])
    else:
        estimator.fit(X[train], y[train])

    n_classes = len(classes)
    pred_method = _get_prediction_method(estimator)
    predictions = _compute_predictions(pred_method, X[test], n_classes)

    sw = None if sample_weight is None else sample_weight[test]
    calibrated_classifier = _fit_calibrator(
        estimator, predictions, y[test], classes, method, sample_weight=sw
    )
    return calibrated_classifier


def _get_prediction_method(clf):
    """Return prediction method.

    `decision_function` method of `clf` returned, if it
    exists, otherwise `predict_proba` method returned.

    Parameters
    ----------
    clf : Estimator instance
        Fitted classifier to obtain the prediction method from.

    Returns
    -------
    prediction_method : callable
        The prediction method.
    """
    if hasattr(clf, 'decision_function'):
        method = getattr(clf, 'decision_function')
    elif hasattr(clf, 'predict_proba'):
        method = getattr(clf, 'predict_proba')
    else:
        raise RuntimeError("'base_estimator' has no 'decision_function' or "
                           "'predict_proba' method.")
    return method


def _compute_predictions(pred_method, X, n_classes):
    """Return predictions for `X` and reshape binary outputs to shape
    (n_samples, 1).

    Parameters
    ----------
    pred_method : callable
        Prediction method.

    X : array-like or None
        Data used to obtain predictions.

    n_classes : int
        Number of classes present.

    Returns
    -------
    predictions : array-like, shape (X.shape[0], len(clf.classes_))
        The predictions. Note if there are 2 classes, array is of shape
        (X.shape[0], 1).
    """
    predictions = pred_method(X=X)
    if hasattr(pred_method, '__name__'):
        method_name = pred_method.__name__
    else:
        method_name = signature(pred_method).parameters['method'].default

    if method_name == 'decision_function':
        if predictions.ndim == 1:
            predictions = predictions[:, np.newaxis]
    elif method_name == 'predict_proba':
        if n_classes == 2:
            predictions = predictions[:, 1:]
    else:  # pragma: no cover
        # this branch should be unreachable.
        raise ValueError(f"Invalid prediction method: {method_name}")
    return predictions


def _fit_calibrator(clf, predictions, y, classes, method, sample_weight=None):
    """Fit calibrator(s) and return a `_CalibratedClassifier`
    instance.

    `n_classes` (i.e. `len(clf.classes_)`) calibrators are fitted.
    However, if `n_classes` equals 2, one calibrator is fitted.

<<<<<<< HEAD
    Parameters
    ----------
    clf : estimator instance
        Fitted classifier.

    predictions : array-like, shape (n_samples, n_classes) or (n_samples, 1) \
                    when binary.
        Raw predictions returned by the un-calibrated base classifier.
=======
        Parameters
        ----------
        X : array-like of shape (n_samples, n_features)
            Training data.

        y : array-like of shape (n_samples,)
            Target values.
>>>>>>> 19d7b1f0

    y : array-like, shape (n_samples,)
        The targets.

    classes : ndarray, shape (n_classes,)
        All the prediction classes.

    method : {'sigmoid', 'isotonic'}
        The method to use for calibration.

    sample_weight : ndarray, shape (n_samples,), default=None
        Sample weights. If None, then samples are equally weighted.

    Returns
    -------
    pipeline : _CalibratedClassifier instance
    """
    Y = label_binarize(y, classes=classes)
    label_encoder = LabelEncoder().fit(classes)
    pos_class_indices = label_encoder.transform(clf.classes_)
    calibrators = []
    for class_idx, this_pred in zip(pos_class_indices, predictions.T):
        if method == 'isotonic':
            calibrator = IsotonicRegression(out_of_bounds='clip')
        elif method == 'sigmoid':
            calibrator = _SigmoidCalibration()
        else:
            raise ValueError("'method' should be one of: 'sigmoid' or "
                             f"'isotonic'. Got {method}.")
        calibrator.fit(this_pred, Y[:, class_idx], sample_weight)
        calibrators.append(calibrator)

    pipeline = _CalibratedClassifier(
        clf, calibrators, method=method, classes=classes
    )
    return pipeline


class _CalibratedClassifier:
    """Pipeline-like chaining a fitted classifier and its fitted calibrators.

    Parameters
    ----------
    clf : estimator instance
        Fitted classifier.

    calibrators : list of fitted estimator instances
        List of fitted calibrators (either 'IsotonicRegression' or
        '_SigmoidCalibration'). The number of calibrators equals the number of
        classes. However, if there are 2 classes, the list contains only one
        fitted calibrator.

    classes : ndarray, shape (n_classes,)
        All the prediction classes.
    """
    def __init__(self, base_estimator, calibrators, *, method='sigmoid',
                 classes):
        self.base_estimator = base_estimator
        self.calibrators = calibrators
        self.method = method
        self.classes = classes

    def predict_proba(self, X):
        """Calculate calibrated probabilities.

        Calculates classification calibrated probabilities
        for each class, in a one-vs-all manner, for `X`.

        Parameters
        ----------
<<<<<<< HEAD
        X : ndarray, shape (n_samples, n_features)
            The sample data.

        Returns
        -------
        proba : array, shape (n_samples, n_classes)
            The predicted probabilities. Can be exact zeros.
=======
        X : array-like of shape (n_samples, n_features)
            The samples.

        Returns
        -------
        C : ndarray of shape (n_samples, n_classes)
            The predicted probas. Can be exact zeros.
>>>>>>> 19d7b1f0
        """
        n_classes = len(self.classes)
        pred_method = _get_prediction_method(self.base_estimator)
        predictions = _compute_predictions(pred_method, X, n_classes)

        label_encoder = LabelEncoder().fit(self.classes)
        pos_class_indices = label_encoder.transform(
            self.base_estimator.classes_
        )

        proba = np.zeros((X.shape[0], n_classes))
        for class_idx, this_pred, calibrator in \
                zip(pos_class_indices, predictions.T, self.calibrators):
            if n_classes == 2:
                # When binary, `predictions` consists only of predictions for
                # clf.classes_[1] but `pos_class_indices` = 0
                class_idx += 1
            proba[:, class_idx] = calibrator.predict(this_pred)

        # Normalize the probabilities
        if n_classes == 2:
            proba[:, 0] = 1. - proba[:, 1]
        else:
            proba /= np.sum(proba, axis=1)[:, np.newaxis]

        # XXX : for some reason all probas can be 0
        proba[np.isnan(proba)] = 1. / n_classes

        # Deal with cases where the predicted probability minimally exceeds 1.0
        proba[(1.0 < proba) & (proba <= 1.0 + 1e-5)] = 1.0

        return proba


def _sigmoid_calibration(pred, y, sample_weight=None):
    """Probability Calibration with sigmoid method (Platt 2000)

    Parameters
    ----------
<<<<<<< HEAD
    pred : ndarray, shape (n_samples,)
=======
    df : ndarray of shape (n_samples,)
>>>>>>> 19d7b1f0
        The decision function or predict proba for the samples.

    y : ndarray of shape (n_samples,)
        The targets.

    sample_weight : array-like of shape (n_samples,), default=None
        Sample weights. If None, then samples are equally weighted.

    Returns
    -------
    a : float
        The slope.

    b : float
        The intercept.

    References
    ----------
    Platt, "Probabilistic Outputs for Support Vector Machines"
    """
    pred = column_or_1d(pred)
    y = column_or_1d(y)

    F = pred  # F follows Platt's notations

    # Bayesian priors (see Platt end of section 2.2)
    prior0 = float(np.sum(y <= 0))
    prior1 = y.shape[0] - prior0
    T = np.zeros(y.shape)
    T[y > 0] = (prior1 + 1.) / (prior1 + 2.)
    T[y <= 0] = 1. / (prior0 + 2.)
    T1 = 1. - T

    def objective(AB):
        # From Platt (beginning of Section 2.2)
        P = expit(-(AB[0] * F + AB[1]))
        loss = -(xlogy(T, P) + xlogy(T1, 1. - P))
        if sample_weight is not None:
            return (sample_weight * loss).sum()
        else:
            return loss.sum()

    def grad(AB):
        # gradient of the objective function
        P = expit(-(AB[0] * F + AB[1]))
        TEP_minus_T1P = T - P
        if sample_weight is not None:
            TEP_minus_T1P *= sample_weight
        dA = np.dot(TEP_minus_T1P, F)
        dB = np.sum(TEP_minus_T1P)
        return np.array([dA, dB])

    AB0 = np.array([0., log((prior0 + 1.) / (prior1 + 1.))])
    AB_ = fmin_bfgs(objective, AB0, fprime=grad, disp=False)
    return AB_[0], AB_[1]


class _SigmoidCalibration(RegressorMixin, BaseEstimator):
    """Sigmoid regression model.

    Attributes
    ----------
    a_ : float
        The slope.

    b_ : float
        The intercept.
    """
    def fit(self, X, y, sample_weight=None):
        """Fit the model using X, y as training data.

        Parameters
        ----------
        X : array-like of shape (n_samples,)
            Training data.

        y : array-like of shape (n_samples,)
            Training target.

        sample_weight : array-like of shape (n_samples,), default=None
            Sample weights. If None, then samples are equally weighted.

        Returns
        -------
        self : object
            Returns an instance of self.
        """
        X = column_or_1d(X)
        y = column_or_1d(y)
        X, y = indexable(X, y)

        self.a_, self.b_ = _sigmoid_calibration(X, y, sample_weight)
        return self

    def predict(self, T):
        """Predict new data by linear interpolation.

        Parameters
        ----------
        T : array-like of shape (n_samples,)
            Data to predict from.

        Returns
        -------
        T_ : ndarray of shape (n_samples,)
            The predicted data.
        """
        T = column_or_1d(T)
        return expit(-(self.a_ * T + self.b_))


@_deprecate_positional_args
def calibration_curve(y_true, y_prob, *, normalize=False, n_bins=5,
                      strategy='uniform'):
    """Compute true and predicted probabilities for a calibration curve.

    The method assumes the inputs come from a binary classifier, and
    discretize the [0, 1] interval into bins.

    Calibration curves may also be referred to as reliability diagrams.

    Read more in the :ref:`User Guide <calibration>`.

    Parameters
    ----------
    y_true : array-like of shape (n_samples,)
        True targets.

    y_prob : array-like of shape (n_samples,)
        Probabilities of the positive class.

    normalize : bool, default=False
        Whether y_prob needs to be normalized into the [0, 1] interval, i.e.
        is not a proper probability. If True, the smallest value in y_prob
        is linearly mapped onto 0 and the largest one onto 1.

    n_bins : int, default=5
        Number of bins to discretize the [0, 1] interval. A bigger number
        requires more data. Bins with no samples (i.e. without
        corresponding values in `y_prob`) will not be returned, thus the
        returned arrays may have less than `n_bins` values.

    strategy : {'uniform', 'quantile'}, default='uniform'
        Strategy used to define the widths of the bins.

        uniform
            The bins have identical widths.
        quantile
            The bins have the same number of samples and depend on `y_prob`.

    Returns
    -------
    prob_true : ndarray of shape (n_bins,) or smaller
        The proportion of samples whose class is the positive class, in each
        bin (fraction of positives).

    prob_pred : ndarray of shape (n_bins,) or smaller
        The mean predicted probability in each bin.

    References
    ----------
    Alexandru Niculescu-Mizil and Rich Caruana (2005) Predicting Good
    Probabilities With Supervised Learning, in Proceedings of the 22nd
    International Conference on Machine Learning (ICML).
    See section 4 (Qualitative Analysis of Predictions).

    Examples
    --------
    >>> import numpy as np
    >>> from sklearn.calibration import calibration_curve
    >>> y_true = np.array([0, 0, 0, 0, 1, 1, 1, 1, 1])
    >>> y_pred = np.array([0.1, 0.2, 0.3, 0.4, 0.65, 0.7, 0.8, 0.9,  1.])
    >>> prob_true, prob_pred = calibration_curve(y_true, y_pred, n_bins=3)
    >>> prob_true
    array([0. , 0.5, 1. ])
    >>> prob_pred
    array([0.2  , 0.525, 0.85 ])
     """
    y_true = column_or_1d(y_true)
    y_prob = column_or_1d(y_prob)
    check_consistent_length(y_true, y_prob)

    if normalize:  # Normalize predicted values into interval [0, 1]
        y_prob = (y_prob - y_prob.min()) / (y_prob.max() - y_prob.min())
    elif y_prob.min() < 0 or y_prob.max() > 1:
        raise ValueError("y_prob has values outside [0, 1] and normalize is "
                         "set to False.")

    labels = np.unique(y_true)
    if len(labels) > 2:
        raise ValueError("Only binary classification is supported. "
                         "Provided labels %s." % labels)
    y_true = label_binarize(y_true, classes=labels)[:, 0]

    if strategy == 'quantile':  # Determine bin edges by distribution of data
        quantiles = np.linspace(0, 1, n_bins + 1)
        bins = np.percentile(y_prob, quantiles * 100)
        bins[-1] = bins[-1] + 1e-8
    elif strategy == 'uniform':
        bins = np.linspace(0., 1. + 1e-8, n_bins + 1)
    else:
        raise ValueError("Invalid entry to 'strategy' input. Strategy "
                         "must be either 'quantile' or 'uniform'.")

    binids = np.digitize(y_prob, bins) - 1

    bin_sums = np.bincount(binids, weights=y_prob, minlength=len(bins))
    bin_true = np.bincount(binids, weights=y_true, minlength=len(bins))
    bin_total = np.bincount(binids, minlength=len(bins))

    nonzero = bin_total != 0
    prob_true = bin_true[nonzero] / bin_total[nonzero]
    prob_pred = bin_sums[nonzero] / bin_total[nonzero]

    return prob_true, prob_pred<|MERGE_RESOLUTION|>--- conflicted
+++ resolved
@@ -34,32 +34,6 @@
 from .utils.validation import _deprecate_positional_args
 
 
-<<<<<<< HEAD
-=======
-def _fit_calibrated_classifer(estimator, X, y, train, test, supports_sw,
-                              method, classes, sample_weight=None):
-    """Fit calibrated classifier for a given dataset split.
-
-    Returns
-    -------
-    calibrated_classifier : estimator object
-        The calibrated estimator.
-    """
-    if sample_weight is not None and supports_sw:
-        estimator.fit(X[train], y[train],
-                      sample_weight=sample_weight[train])
-    else:
-        estimator.fit(X[train], y[train])
-
-    calibrated_classifier = _CalibratedClassifier(estimator,
-                                                  method=method,
-                                                  classes=classes)
-    sw = None if sample_weight is None else sample_weight[test]
-    calibrated_classifier.fit(X[test], y[test], sample_weight=sw)
-    return calibrated_classifier
-
-
->>>>>>> 19d7b1f0
 class CalibratedClassifierCV(ClassifierMixin,
                              MetaEstimatorMixin,
                              BaseEstimator):
@@ -454,23 +428,11 @@
     estimator : estimator instance
         Cloned base estimator.
 
-<<<<<<< HEAD
     X : array-like, shape (n_samples, n_features)
         Sample data.
 
     y : array-like, shape (n_samples,)
         Targets.
-=======
-    method : {'sigmoid', 'isotonic'}, default='sigmoid'
-        The method to use for calibration. Can be 'sigmoid' which
-        corresponds to Platt's method or 'isotonic' which is a
-        non-parametric approach based on isotonic regression.
-
-    classes : array-like of shape (n_classes,), default=None
-            Contains unique classes used to fit the base estimator.
-            if None, then classes is extracted from the given target values
-            in fit().
->>>>>>> 19d7b1f0
 
     train : ndarray, shape (n_train_indicies,)
         Indices of the training subset.
@@ -583,7 +545,6 @@
     `n_classes` (i.e. `len(clf.classes_)`) calibrators are fitted.
     However, if `n_classes` equals 2, one calibrator is fitted.
 
-<<<<<<< HEAD
     Parameters
     ----------
     clf : estimator instance
@@ -592,15 +553,6 @@
     predictions : array-like, shape (n_samples, n_classes) or (n_samples, 1) \
                     when binary.
         Raw predictions returned by the un-calibrated base classifier.
-=======
-        Parameters
-        ----------
-        X : array-like of shape (n_samples, n_features)
-            Training data.
-
-        y : array-like of shape (n_samples,)
-            Target values.
->>>>>>> 19d7b1f0
 
     y : array-like, shape (n_samples,)
         The targets.
@@ -644,7 +596,7 @@
 
     Parameters
     ----------
-    clf : estimator instance
+    base_estimator : estimator instance
         Fitted classifier.
 
     calibrators : list of fitted estimator instances
@@ -653,15 +605,20 @@
         classes. However, if there are 2 classes, the list contains only one
         fitted calibrator.
 
-    classes : ndarray, shape (n_classes,)
+    classes : array-like of shape (n_classes,)
         All the prediction classes.
+
+    method : {'sigmoid', 'isotonic'}, default='sigmoid'
+        The method to use for calibration. Can be 'sigmoid' which
+        corresponds to Platt's method or 'isotonic' which is a
+        non-parametric approach based on isotonic regression.
     """
-    def __init__(self, base_estimator, calibrators, *, method='sigmoid',
-                 classes):
+    def __init__(self, base_estimator, calibrators, *, classes,
+                 method='sigmoid'):
         self.base_estimator = base_estimator
         self.calibrators = calibrators
+        self.classes = classes
         self.method = method
-        self.classes = classes
 
     def predict_proba(self, X):
         """Calculate calibrated probabilities.
@@ -671,23 +628,13 @@
 
         Parameters
         ----------
-<<<<<<< HEAD
-        X : ndarray, shape (n_samples, n_features)
+        X : ndarray of shape (n_samples, n_features)
             The sample data.
 
         Returns
         -------
         proba : array, shape (n_samples, n_classes)
             The predicted probabilities. Can be exact zeros.
-=======
-        X : array-like of shape (n_samples, n_features)
-            The samples.
-
-        Returns
-        -------
-        C : ndarray of shape (n_samples, n_classes)
-            The predicted probas. Can be exact zeros.
->>>>>>> 19d7b1f0
         """
         n_classes = len(self.classes)
         pred_method = _get_prediction_method(self.base_estimator)
@@ -722,16 +669,12 @@
         return proba
 
 
-def _sigmoid_calibration(pred, y, sample_weight=None):
+def _sigmoid_calibration(predictions, y, sample_weight=None):
     """Probability Calibration with sigmoid method (Platt 2000)
 
     Parameters
     ----------
-<<<<<<< HEAD
-    pred : ndarray, shape (n_samples,)
-=======
-    df : ndarray of shape (n_samples,)
->>>>>>> 19d7b1f0
+    predictions : ndarray of shape (n_samples,)
         The decision function or predict proba for the samples.
 
     y : ndarray of shape (n_samples,)
