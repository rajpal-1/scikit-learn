--- conflicted
+++ resolved
@@ -3,13 +3,8 @@
 cimport numpy as np
 from scipy import sparse
 from ..exceptions import ConvergenceWarning
-<<<<<<< HEAD
 from ..utils._cython_blas cimport _dot
-=======
-
 np.import_array()
-
->>>>>>> ee2508ce
 
 cdef extern from *:
     ctypedef char* const_char_p "const char*"
