import warnings
import numpy as np

from .base import _fit_liblinear, BaseSVC, BaseLibSVM
from ..base import BaseEstimator, RegressorMixin
from ..linear_model.base import LinearClassifierMixin, SparseCoefMixin, \
    LinearModel
from ..utils import check_X_y
from ..utils.validation import _num_samples
from ..utils.multiclass import check_classification_targets


class LinearSVC(BaseEstimator, LinearClassifierMixin,
                SparseCoefMixin):
    """Linear Support Vector Classification.

    Similar to SVC with parameter kernel='linear', but implemented in terms of
    liblinear rather than libsvm, so it has more flexibility in the choice of
    penalties and loss functions and should scale better to large numbers of
    samples.

    This class supports both dense and sparse input and the multiclass support
    is handled according to a one-vs-the-rest scheme.

    Read more in the :ref:`User Guide <svm_classification>`.

    Parameters
    ----------
    penalty : string, 'l1' or 'l2' (default='l2')
        Specifies the norm used in the penalization. The 'l2'
        penalty is the standard used in SVC. The 'l1' leads to ``coef_``
        vectors that are sparse.

    loss : string, 'hinge' or 'squared_hinge' (default='squared_hinge')
        Specifies the loss function. 'hinge' is the standard SVM loss
        (used e.g. by the SVC class) while 'squared_hinge' is the
        square of the hinge loss.

    dual : bool, (default=True)
        Select the algorithm to either solve the dual or primal
        optimization problem. Prefer dual=False when n_samples > n_features.

    tol : float, optional (default=1e-4)
        Tolerance for stopping criteria.

    C : float, optional (default=1.0)
        Penalty parameter C of the error term.

    multi_class : string, 'ovr' or 'crammer_singer' (default='ovr')
        Determines the multi-class strategy if `y` contains more than
        two classes.
        ``"ovr"`` trains n_classes one-vs-rest classifiers, while
        ``"crammer_singer"`` optimizes a joint objective over all classes.
        While `crammer_singer` is interesting from a theoretical perspective
        as it is consistent, it is seldom used in practice as it rarely leads
        to better accuracy and is more expensive to compute.
        If ``"crammer_singer"`` is chosen, the options loss, penalty and dual
        will be ignored.

    fit_intercept : boolean, optional (default=True)
        Whether to calculate the intercept for this model. If set
        to false, no intercept will be used in calculations
        (i.e. data is expected to be already centered).

    intercept_scaling : float, optional (default=1)
        When self.fit_intercept is True, instance vector x becomes
        ``[x, self.intercept_scaling]``,
        i.e. a "synthetic" feature with constant value equals to
        intercept_scaling is appended to the instance vector.
        The intercept becomes intercept_scaling * synthetic feature weight
        Note! the synthetic feature weight is subject to l1/l2 regularization
        as all other features.
        To lessen the effect of regularization on synthetic feature weight
        (and therefore on the intercept) intercept_scaling has to be increased.

    class_weight : {dict, 'balanced'}, optional
        Set the parameter C of class i to ``class_weight[i]*C`` for
        SVC. If not given, all classes are supposed to have
        weight one.
        The "balanced" mode uses the values of y to automatically adjust
        weights inversely proportional to class frequencies in the input data
        as ``n_samples / (n_classes * np.bincount(y))``

    verbose : int, (default=0)
        Enable verbose output. Note that this setting takes advantage of a
        per-process runtime setting in liblinear that, if enabled, may not work
        properly in a multithreaded context.

    random_state : int, RandomState instance or None, optional (default=None)
        The seed of the pseudo random number generator to use when shuffling
        the data for the dual coordinate descent (if ``dual=True``). When
        ``dual=False`` the underlying implementation of :class:`LinearSVC`
        is not random and ``random_state`` has no effect on the results. If
        int, random_state is the seed used by the random number generator; If
        RandomState instance, random_state is the random number generator; If
        None, the random number generator is the RandomState instance used by
        `np.random`.

    max_iter : int, (default=1000)
        The maximum number of iterations to be run.

    Attributes
    ----------
    coef_ : array, shape = [n_features] if n_classes == 2 else [n_classes, n_features]
        Weights assigned to the features (coefficients in the primal
        problem). This is only available in the case of a linear kernel.

        ``coef_`` is a readonly property derived from ``raw_coef_`` that
        follows the internal memory layout of liblinear.

    intercept_ : array, shape = [1] if n_classes == 2 else [n_classes]
        Constants in decision function.

    Examples
    --------
    >>> from sklearn.svm import LinearSVC
    >>> from sklearn.datasets import make_classification
    >>> X, y = make_classification(n_features=4, random_state=0)
    >>> clf = LinearSVC(random_state=0)
    >>> clf.fit(X, y)
    LinearSVC(C=1.0, class_weight=None, dual=True, fit_intercept=True,
         intercept_scaling=1, loss='squared_hinge', max_iter=1000,
         multi_class='ovr', penalty='l2', random_state=0, tol=0.0001,
         verbose=0)
    >>> print(clf.coef_)
    [[ 0.08551385  0.39414796  0.49847831  0.37513797]]
    >>> print(clf.intercept_)
    [ 0.28418066]
    >>> print(clf.predict([[0, 0, 0, 0]]))
    [1]

    Notes
    -----
    The underlying C implementation uses a random number generator to
    select features when fitting the model. It is thus not uncommon
    to have slightly different results for the same input data. If
    that happens, try with a smaller ``tol`` parameter.

    The underlying implementation, liblinear, uses a sparse internal
    representation for the data that will incur a memory copy.

    Predict output may not match that of standalone liblinear in certain
    cases. See :ref:`differences from liblinear <liblinear_differences>`
    in the narrative documentation.

    References
    ----------
    `LIBLINEAR: A Library for Large Linear Classification
    <http://www.csie.ntu.edu.tw/~cjlin/liblinear/>`__

    See also
    --------
    SVC
        Implementation of Support Vector Machine classifier using libsvm:
        the kernel can be non-linear but its SMO algorithm does not
        scale to large number of samples as LinearSVC does.

        Furthermore SVC multi-class mode is implemented using one
        vs one scheme while LinearSVC uses one vs the rest. It is
        possible to implement one vs the rest with SVC by using the
        :class:`sklearn.multiclass.OneVsRestClassifier` wrapper.

        Finally SVC can fit dense data without memory copy if the input
        is C-contiguous. Sparse data will still incur memory copy though.

    sklearn.linear_model.SGDClassifier
        SGDClassifier can optimize the same cost function as LinearSVC
        by adjusting the penalty and loss parameters. In addition it requires
        less memory, allows incremental (online) learning, and implements
        various loss functions and regularization regimes.

    """

    def __init__(self, penalty='l2', loss='squared_hinge', dual=True, tol=1e-4,
                 C=1.0, multi_class='ovr', fit_intercept=True,
                 intercept_scaling=1, class_weight=None, verbose=0,
                 random_state=None, max_iter=1000):
        self.dual = dual
        self.tol = tol
        self.C = C
        self.multi_class = multi_class
        self.fit_intercept = fit_intercept
        self.intercept_scaling = intercept_scaling
        self.class_weight = class_weight
        self.verbose = verbose
        self.random_state = random_state
        self.max_iter = max_iter
        self.penalty = penalty
        self.loss = loss

    def fit(self, X, y, sample_weight=None):
        """Fit the model according to the given training data.

        Parameters
        ----------
        X : {array-like, sparse matrix}, shape = [n_samples, n_features]
            Training vector, where n_samples in the number of samples and
            n_features is the number of features.

        y : array-like, shape = [n_samples]
            Target vector relative to X

        sample_weight : array-like, shape = [n_samples], optional
            Array of weights that are assigned to individual
            samples. If not provided,
            then each sample is given unit weight.

        Returns
        -------
        self : object
            Returns self.
        """
        # FIXME Remove l1/l2 support in 1.0 -----------------------------------
        msg = ("loss='%s' has been deprecated in favor of "
               "loss='%s' as of 0.16. Backward compatibility"
               " for the loss='%s' will be removed in %s")

        if self.loss in ('l1', 'l2'):
            old_loss = self.loss
            self.loss = {'l1': 'hinge', 'l2': 'squared_hinge'}.get(self.loss)
            warnings.warn(msg % (old_loss, self.loss, old_loss, '1.0'),
                          DeprecationWarning)
        # ---------------------------------------------------------------------

        if self.C < 0:
            raise ValueError("Penalty term must be positive; got (C=%r)"
                             % self.C)

        X, y = check_X_y(X, y, accept_sparse='csr',
                         dtype=np.float64, order="C")
        check_classification_targets(y)
        self.classes_ = np.unique(y)

        self.coef_, self.intercept_, self.n_iter_ = _fit_liblinear(
            X, y, self.C, self.fit_intercept, self.intercept_scaling,
            self.class_weight, self.penalty, self.dual, self.verbose,
            self.max_iter, self.tol, self.random_state, self.multi_class,
            self.loss, sample_weight=sample_weight)

        if self.multi_class == "crammer_singer" and len(self.classes_) == 2:
            self.coef_ = (self.coef_[1] - self.coef_[0]).reshape(1, -1)
            if self.fit_intercept:
                intercept = self.intercept_[1] - self.intercept_[0]
                self.intercept_ = np.array([intercept])

        return self


class LinearSVR(LinearModel, RegressorMixin):
    """Linear Support Vector Regression.

    Similar to SVR with parameter kernel='linear', but implemented in terms of
    liblinear rather than libsvm, so it has more flexibility in the choice of
    penalties and loss functions and should scale better to large numbers of
    samples.

    This class supports both dense and sparse input.

    Read more in the :ref:`User Guide <svm_regression>`.

    Parameters
    ----------
    C : float, optional (default=1.0)
        Penalty parameter C of the error term. The penalty is a squared
        l2 penalty. The bigger this parameter, the less regularization is used.

    loss : string, 'epsilon_insensitive' or 'squared_epsilon_insensitive' (default='epsilon_insensitive')
        Specifies the loss function. 'l1' is the epsilon-insensitive loss
        (standard SVR) while 'l2' is the squared epsilon-insensitive loss.

    epsilon : float, optional (default=0.1)
        Epsilon parameter in the epsilon-insensitive loss function. Note
        that the value of this parameter depends on the scale of the target
        variable y. If unsure, set ``epsilon=0``.

    dual : bool, (default=True)
        Select the algorithm to either solve the dual or primal
        optimization problem. Prefer dual=False when n_samples > n_features.

    tol : float, optional (default=1e-4)
        Tolerance for stopping criteria.

    fit_intercept : boolean, optional (default=True)
        Whether to calculate the intercept for this model. If set
        to false, no intercept will be used in calculations
        (i.e. data is expected to be already centered).

    intercept_scaling : float, optional (default=1)
        When self.fit_intercept is True, instance vector x becomes
        [x, self.intercept_scaling],
        i.e. a "synthetic" feature with constant value equals to
        intercept_scaling is appended to the instance vector.
        The intercept becomes intercept_scaling * synthetic feature weight
        Note! the synthetic feature weight is subject to l1/l2 regularization
        as all other features.
        To lessen the effect of regularization on synthetic feature weight
        (and therefore on the intercept) intercept_scaling has to be increased.

    verbose : int, (default=0)
        Enable verbose output. Note that this setting takes advantage of a
        per-process runtime setting in liblinear that, if enabled, may not work
        properly in a multithreaded context.

    random_state : int, RandomState instance or None, optional (default=None)
        The seed of the pseudo random number generator to use when shuffling
        the data.  If int, random_state is the seed used by the random number
        generator; If RandomState instance, random_state is the random number
        generator; If None, the random number generator is the RandomState
        instance used by `np.random`.

    max_iter : int, (default=1000)
        The maximum number of iterations to be run.

    Attributes
    ----------
    coef_ : array, shape = [n_features] if n_classes == 2 else [n_classes, n_features]
        Weights assigned to the features (coefficients in the primal
        problem). This is only available in the case of a linear kernel.

        `coef_` is a readonly property derived from `raw_coef_` that
        follows the internal memory layout of liblinear.

    intercept_ : array, shape = [1] if n_classes == 2 else [n_classes]
        Constants in decision function.

    Examples
    --------
    >>> from sklearn.svm import LinearSVR
    >>> from sklearn.datasets import make_regression
    >>> X, y = make_regression(n_features=4, random_state=0)
    >>> regr = LinearSVR(random_state=0)
    >>> regr.fit(X, y)
    LinearSVR(C=1.0, dual=True, epsilon=0.0, fit_intercept=True,
         intercept_scaling=1.0, loss='epsilon_insensitive', max_iter=1000,
         random_state=0, tol=0.0001, verbose=0)
    >>> print(regr.coef_)
    [ 16.35750999  26.91499923  42.30652207  60.47843124]
    >>> print(regr.intercept_)
    [-4.29756543]
    >>> print(regr.predict([[0, 0, 0, 0]]))
    [-4.29756543]

    See also
    --------
    LinearSVC
        Implementation of Support Vector Machine classifier using the
        same library as this class (liblinear).

    SVR
        Implementation of Support Vector Machine regression using libsvm:
        the kernel can be non-linear but its SMO algorithm does not
        scale to large number of samples as LinearSVC does.

    sklearn.linear_model.SGDRegressor
        SGDRegressor can optimize the same cost function as LinearSVR
        by adjusting the penalty and loss parameters. In addition it requires
        less memory, allows incremental (online) learning, and implements
        various loss functions and regularization regimes.
    """

    def __init__(self, epsilon=0.0, tol=1e-4, C=1.0,
                 loss='epsilon_insensitive', fit_intercept=True,
                 intercept_scaling=1., dual=True, verbose=0,
                 random_state=None, max_iter=1000):
        self.tol = tol
        self.C = C
        self.epsilon = epsilon
        self.fit_intercept = fit_intercept
        self.intercept_scaling = intercept_scaling
        self.verbose = verbose
        self.random_state = random_state
        self.max_iter = max_iter
        self.dual = dual
        self.loss = loss

    def fit(self, X, y, sample_weight=None):
        """Fit the model according to the given training data.

        Parameters
        ----------
        X : {array-like, sparse matrix}, shape = [n_samples, n_features]
            Training vector, where n_samples in the number of samples and
            n_features is the number of features.

        y : array-like, shape = [n_samples]
            Target vector relative to X

        sample_weight : array-like, shape = [n_samples], optional
            Array of weights that are assigned to individual
            samples. If not provided,
            then each sample is given unit weight.

        Returns
        -------
        self : object
            Returns self.
        """
        # FIXME Remove l1/l2 support in 1.0 -----------------------------------
        msg = ("loss='%s' has been deprecated in favor of "
               "loss='%s' as of 0.16. Backward compatibility"
               " for the loss='%s' will be removed in %s")

        if self.loss in ('l1', 'l2'):
            old_loss = self.loss
            self.loss = {'l1': 'epsilon_insensitive',
                         'l2': 'squared_epsilon_insensitive'
                         }.get(self.loss)
            warnings.warn(msg % (old_loss, self.loss, old_loss, '1.0'),
                          DeprecationWarning)
        # ---------------------------------------------------------------------

        if self.C < 0:
            raise ValueError("Penalty term must be positive; got (C=%r)"
                             % self.C)

        X, y = check_X_y(X, y, accept_sparse='csr',
                         dtype=np.float64, order="C")
        penalty = 'l2'  # SVR only accepts l2 penalty
        self.coef_, self.intercept_, self.n_iter_ = _fit_liblinear(
            X, y, self.C, self.fit_intercept, self.intercept_scaling,
            None, penalty, self.dual, self.verbose,
            self.max_iter, self.tol, self.random_state, loss=self.loss,
            epsilon=self.epsilon, sample_weight=sample_weight)
        self.coef_ = self.coef_.ravel()

        return self


class SVC(BaseSVC):
    """C-Support Vector Classification.

    The implementation is based on libsvm. The fit time complexity
    is more than quadratic with the number of samples which makes it hard
    to scale to dataset with more than a couple of 10000 samples.

    The multiclass support is handled according to a one-vs-one scheme.

    For details on the precise mathematical formulation of the provided
    kernel functions and how `gamma`, `coef0` and `degree` affect each
    other, see the corresponding section in the narrative documentation:
    :ref:`svm_kernels`.

    Read more in the :ref:`User Guide <svm_classification>`.

    Parameters
    ----------
    C : float, optional (default=1.0)
        Penalty parameter C of the error term.

    kernel : string, optional (default='rbf')
         Specifies the kernel type to be used in the algorithm.
         It must be one of 'linear', 'poly', 'rbf', 'sigmoid', 'precomputed' or
         a callable.
         If none is given, 'rbf' will be used. If a callable is given it is
         used to pre-compute the kernel matrix from data matrices; that matrix
         should be an array of shape ``(n_samples, n_samples)``.

    degree : int, optional (default=3)
        Degree of the polynomial kernel function ('poly').
        Ignored by all other kernels.

    gamma : float, optional (default='auto')
        Kernel coefficient for 'rbf', 'poly' and 'sigmoid'.
        If gamma is 'auto' then 1/n_features will be used instead.

    coef0 : float, optional (default=0.0)
        Independent term in kernel function.
        It is only significant in 'poly' and 'sigmoid'.

    probability : boolean, optional (default=False)
        Whether to enable probability estimates. This must be enabled prior
        to calling `fit`, and will slow down that method.

    shrinking : boolean, optional (default=True)
        Whether to use the shrinking heuristic.

    tol : float, optional (default=1e-3)
        Tolerance for stopping criterion.

    cache_size : float, optional
        Specify the size of the kernel cache (in MB).

    class_weight : {dict, 'balanced'}, optional
        Set the parameter C of class i to class_weight[i]*C for
        SVC. If not given, all classes are supposed to have
        weight one.
        The "balanced" mode uses the values of y to automatically adjust
        weights inversely proportional to class frequencies in the input data
        as ``n_samples / (n_classes * np.bincount(y))``

    verbose : bool, default: False
        Enable verbose output. Note that this setting takes advantage of a
        per-process runtime setting in libsvm that, if enabled, may not work
        properly in a multithreaded context.

    max_iter : int, optional (default=-1)
        Hard limit on iterations within solver, or -1 for no limit.

    decision_function_shape : 'ovo', 'ovr', default='ovr'
        Whether to return a one-vs-rest ('ovr') decision function of shape
        (n_samples, n_classes) as all other classifiers, or the original
        one-vs-one ('ovo') decision function of libsvm which has shape
        (n_samples, n_classes * (n_classes - 1) / 2).

        .. versionchanged:: 0.19
            decision_function_shape is 'ovr' by default.

        .. versionadded:: 0.17
           *decision_function_shape='ovr'* is recommended.

        .. versionchanged:: 0.17
           Deprecated *decision_function_shape='ovo' and None*.

    random_state : int, RandomState instance or None, optional (default=None)
        The seed of the pseudo random number generator used when shuffling
        the data for probability estimates. If int, random_state is the
        seed used by the random number generator; If RandomState instance,
        random_state is the random number generator; If None, the random
        number generator is the RandomState instance used by `np.random`.

    Attributes
    ----------
    support_ : array-like, shape = [n_SV]
        Indices of support vectors.

    support_vectors_ : array-like, shape = [n_SV, n_features]
        Support vectors.

    n_support_ : array-like, dtype=int32, shape = [n_class]
        Number of support vectors for each class.

    dual_coef_ : array, shape = [n_class-1, n_SV]
        Coefficients of the support vector in the decision function.
        For multiclass, coefficient for all 1-vs-1 classifiers.
        The layout of the coefficients in the multiclass case is somewhat
        non-trivial. See the section about multi-class classification in the
        SVM section of the User Guide for details.

    coef_ : array, shape = [n_class-1, n_features]
        Weights assigned to the features (coefficients in the primal
        problem). This is only available in the case of a linear kernel.

        `coef_` is a readonly property derived from `dual_coef_` and
        `support_vectors_`.

    intercept_ : array, shape = [n_class * (n_class-1) / 2]
        Constants in decision function.

    Examples
    --------
    >>> import numpy as np
    >>> X = np.array([[-1, -1], [-2, -1], [1, 1], [2, 1]])
    >>> y = np.array([1, 1, 2, 2])
    >>> from sklearn.svm import SVC
    >>> clf = SVC()
    >>> clf.fit(X, y) #doctest: +NORMALIZE_WHITESPACE
    SVC(C=1.0, cache_size=200, class_weight=None, coef0=0.0,
        decision_function_shape='ovr', degree=3, gamma='auto', kernel='rbf',
        max_iter=-1, probability=False, random_state=None, shrinking=True,
        tol=0.001, verbose=False)
    >>> print(clf.predict([[-0.8, -1]]))
    [1]

    See also
    --------
    SVR
        Support Vector Machine for Regression implemented using libsvm.

    LinearSVC
        Scalable Linear Support Vector Machine for classification
        implemented using liblinear. Check the See also section of
        LinearSVC for more comparison element.

    """

    _impl = 'c_svc'

    def __init__(self, C=1.0, kernel='rbf', degree=3, gamma='auto',
                 coef0=0.0, shrinking=True, probability=False,
                 tol=1e-3, cache_size=200, class_weight=None,
                 verbose=False, max_iter=-1, decision_function_shape='ovr',
                 random_state=None):

        super(SVC, self).__init__(
            kernel=kernel, degree=degree, gamma=gamma,
            coef0=coef0, tol=tol, C=C, nu=0., shrinking=shrinking,
            probability=probability, cache_size=cache_size,
            class_weight=class_weight, verbose=verbose, max_iter=max_iter,
            decision_function_shape=decision_function_shape,
            random_state=random_state)


class NuSVC(BaseSVC):
    """Nu-Support Vector Classification.

    Similar to SVC but uses a parameter to control the number of support
    vectors.

    The implementation is based on libsvm.

    Read more in the :ref:`User Guide <svm_classification>`.

    Parameters
    ----------
    nu : float, optional (default=0.5)
        An upper bound on the fraction of training errors and a lower
        bound of the fraction of support vectors. Should be in the
        interval (0, 1].

    kernel : string, optional (default='rbf')
         Specifies the kernel type to be used in the algorithm.
         It must be one of 'linear', 'poly', 'rbf', 'sigmoid', 'precomputed' or
         a callable.
         If none is given, 'rbf' will be used. If a callable is given it is
         used to precompute the kernel matrix.

    degree : int, optional (default=3)
        Degree of the polynomial kernel function ('poly').
        Ignored by all other kernels.

    gamma : float, optional (default='auto')
        Kernel coefficient for 'rbf', 'poly' and 'sigmoid'.
        If gamma is 'auto' then 1/n_features will be used instead.

    coef0 : float, optional (default=0.0)
        Independent term in kernel function.
        It is only significant in 'poly' and 'sigmoid'.

    probability : boolean, optional (default=False)
        Whether to enable probability estimates. This must be enabled prior
        to calling `fit`, and will slow down that method.

    shrinking : boolean, optional (default=True)
        Whether to use the shrinking heuristic.

    tol : float, optional (default=1e-3)
        Tolerance for stopping criterion.

    cache_size : float, optional
        Specify the size of the kernel cache (in MB).

    class_weight : {dict, 'balanced'}, optional
        Set the parameter C of class i to class_weight[i]*C for
        SVC. If not given, all classes are supposed to have
        weight one. The "balanced" mode uses the values of y to automatically
        adjust weights inversely proportional to class frequencies as
        ``n_samples / (n_classes * np.bincount(y))``

    verbose : bool, default: False
        Enable verbose output. Note that this setting takes advantage of a
        per-process runtime setting in libsvm that, if enabled, may not work
        properly in a multithreaded context.

    max_iter : int, optional (default=-1)
        Hard limit on iterations within solver, or -1 for no limit.

    decision_function_shape : 'ovo', 'ovr', default='ovr'
        Whether to return a one-vs-rest ('ovr') decision function of shape
        (n_samples, n_classes) as all other classifiers, or the original
        one-vs-one ('ovo') decision function of libsvm which has shape
        (n_samples, n_classes * (n_classes - 1) / 2).

        .. versionchanged:: 0.19
            decision_function_shape is 'ovr' by default.

        .. versionadded:: 0.17
           *decision_function_shape='ovr'* is recommended.

        .. versionchanged:: 0.17
           Deprecated *decision_function_shape='ovo' and None*.

    random_state : int, RandomState instance or None, optional (default=None)
        The seed of the pseudo random number generator used when shuffling
        the data for probability estimates. If int, random_state is the seed
        used by the random number generator; If RandomState instance,
        random_state is the random number generator; If None, the random
        number generator is the RandomState instance used by `np.random`.

    Attributes
    ----------
    support_ : array-like, shape = [n_SV]
        Indices of support vectors.

    support_vectors_ : array-like, shape = [n_SV, n_features]
        Support vectors.

    n_support_ : array-like, dtype=int32, shape = [n_class]
        Number of support vectors for each class.

    dual_coef_ : array, shape = [n_class-1, n_SV]
        Coefficients of the support vector in the decision function.
        For multiclass, coefficient for all 1-vs-1 classifiers.
        The layout of the coefficients in the multiclass case is somewhat
        non-trivial. See the section about multi-class classification in
        the SVM section of the User Guide for details.

    coef_ : array, shape = [n_class-1, n_features]
        Weights assigned to the features (coefficients in the primal
        problem). This is only available in the case of a linear kernel.

        `coef_` is readonly property derived from `dual_coef_` and
        `support_vectors_`.

    intercept_ : array, shape = [n_class * (n_class-1) / 2]
        Constants in decision function.

    Examples
    --------
    >>> import numpy as np
    >>> X = np.array([[-1, -1], [-2, -1], [1, 1], [2, 1]])
    >>> y = np.array([1, 1, 2, 2])
    >>> from sklearn.svm import NuSVC
    >>> clf = NuSVC()
    >>> clf.fit(X, y) #doctest: +NORMALIZE_WHITESPACE
    NuSVC(cache_size=200, class_weight=None, coef0=0.0,
          decision_function_shape='ovr', degree=3, gamma='auto', kernel='rbf',
          max_iter=-1, nu=0.5, probability=False, random_state=None,
          shrinking=True, tol=0.001, verbose=False)
    >>> print(clf.predict([[-0.8, -1]]))
    [1]

    See also
    --------
    SVC
        Support Vector Machine for classification using libsvm.

    LinearSVC
        Scalable linear Support Vector Machine for classification using
        liblinear.
    """

<<<<<<< HEAD
=======
    _impl = 'nu_svc'

>>>>>>> 9b727bad
    def __init__(self, nu=0.5, kernel='rbf', degree=3, gamma='auto', coef0=0.0,
                 shrinking=True, probability=False, tol=1e-3, cache_size=200,
                 class_weight=None, verbose=False, max_iter=-1,
                 decision_function_shape='ovr', random_state=None):

        super(NuSVC, self).__init__(
            kernel=kernel, degree=degree, gamma=gamma,
            coef0=coef0, tol=tol, C=0., nu=nu, shrinking=shrinking,
            probability=probability, cache_size=cache_size,
            class_weight=class_weight, verbose=verbose, max_iter=max_iter,
            decision_function_shape=decision_function_shape,
            random_state=random_state)


class SVR(BaseLibSVM, RegressorMixin):
    """Epsilon-Support Vector Regression.

    The free parameters in the model are C and epsilon.

    The implementation is based on libsvm.

    Read more in the :ref:`User Guide <svm_regression>`.

    Parameters
    ----------
    C : float, optional (default=1.0)
        Penalty parameter C of the error term.

    epsilon : float, optional (default=0.1)
         Epsilon in the epsilon-SVR model. It specifies the epsilon-tube
         within which no penalty is associated in the training loss function
         with points predicted within a distance epsilon from the actual
         value.

    kernel : string, optional (default='rbf')
         Specifies the kernel type to be used in the algorithm.
         It must be one of 'linear', 'poly', 'rbf', 'sigmoid', 'precomputed' or
         a callable.
         If none is given, 'rbf' will be used. If a callable is given it is
         used to precompute the kernel matrix.

    degree : int, optional (default=3)
        Degree of the polynomial kernel function ('poly').
        Ignored by all other kernels.

    gamma : float, optional (default='auto')
        Kernel coefficient for 'rbf', 'poly' and 'sigmoid'.
        If gamma is 'auto' then 1/n_features will be used instead.

    coef0 : float, optional (default=0.0)
        Independent term in kernel function.
        It is only significant in 'poly' and 'sigmoid'.

    shrinking : boolean, optional (default=True)
        Whether to use the shrinking heuristic.

    tol : float, optional (default=1e-3)
        Tolerance for stopping criterion.

    cache_size : float, optional
        Specify the size of the kernel cache (in MB).

    verbose : bool, default: False
        Enable verbose output. Note that this setting takes advantage of a
        per-process runtime setting in libsvm that, if enabled, may not work
        properly in a multithreaded context.

    max_iter : int, optional (default=-1)
        Hard limit on iterations within solver, or -1 for no limit.

    Attributes
    ----------
    support_ : array-like, shape = [n_SV]
        Indices of support vectors.

    support_vectors_ : array-like, shape = [nSV, n_features]
        Support vectors.

    dual_coef_ : array, shape = [1, n_SV]
        Coefficients of the support vector in the decision function.

    coef_ : array, shape = [1, n_features]
        Weights assigned to the features (coefficients in the primal
        problem). This is only available in the case of a linear kernel.

        `coef_` is readonly property derived from `dual_coef_` and
        `support_vectors_`.

    intercept_ : array, shape = [1]
        Constants in decision function.

    sample_weight : array-like, shape = [n_samples]
            Individual weights for each sample

    Examples
    --------
    >>> from sklearn.svm import SVR
    >>> import numpy as np
    >>> n_samples, n_features = 10, 5
    >>> np.random.seed(0)
    >>> y = np.random.randn(n_samples)
    >>> X = np.random.randn(n_samples, n_features)
    >>> clf = SVR(C=1.0, epsilon=0.2)
    >>> clf.fit(X, y) #doctest: +NORMALIZE_WHITESPACE
    SVR(C=1.0, cache_size=200, coef0=0.0, degree=3, epsilon=0.2, gamma='auto',
        kernel='rbf', max_iter=-1, shrinking=True, tol=0.001, verbose=False)

    See also
    --------
    NuSVR
        Support Vector Machine for regression implemented using libsvm
        using a parameter to control the number of support vectors.

    LinearSVR
        Scalable Linear Support Vector Machine for regression
        implemented using liblinear.
    """

    _impl = 'epsilon_svr'

    def __init__(self, kernel='rbf', degree=3, gamma='auto', coef0=0.0,
                 tol=1e-3, C=1.0, epsilon=0.1, shrinking=True,
                 cache_size=200, verbose=False, max_iter=-1):

        super(SVR, self).__init__(
            kernel=kernel, degree=degree, gamma=gamma,
            coef0=coef0, tol=tol, C=C, nu=0., epsilon=epsilon, verbose=verbose,
            shrinking=shrinking, probability=False, cache_size=cache_size,
            class_weight=None, max_iter=max_iter, random_state=None)


class NuSVR(BaseLibSVM, RegressorMixin):
    """Nu Support Vector Regression.

    Similar to NuSVC, for regression, uses a parameter nu to control
    the number of support vectors. However, unlike NuSVC, where nu
    replaces C, here nu replaces the parameter epsilon of epsilon-SVR.

    The implementation is based on libsvm.

    Read more in the :ref:`User Guide <svm_regression>`.

    Parameters
    ----------
    C : float, optional (default=1.0)
        Penalty parameter C of the error term.

    nu : float, optional
        An upper bound on the fraction of training errors and a lower bound of
        the fraction of support vectors. Should be in the interval (0, 1].  By
        default 0.5 will be taken.

    kernel : string, optional (default='rbf')
         Specifies the kernel type to be used in the algorithm.
         It must be one of 'linear', 'poly', 'rbf', 'sigmoid', 'precomputed' or
         a callable.
         If none is given, 'rbf' will be used. If a callable is given it is
         used to precompute the kernel matrix.

    degree : int, optional (default=3)
        Degree of the polynomial kernel function ('poly').
        Ignored by all other kernels.

    gamma : float, optional (default='auto')
        Kernel coefficient for 'rbf', 'poly' and 'sigmoid'.
        If gamma is 'auto' then 1/n_features will be used instead.

    coef0 : float, optional (default=0.0)
        Independent term in kernel function.
        It is only significant in 'poly' and 'sigmoid'.

    shrinking : boolean, optional (default=True)
        Whether to use the shrinking heuristic.

    tol : float, optional (default=1e-3)
        Tolerance for stopping criterion.

    cache_size : float, optional
        Specify the size of the kernel cache (in MB).

    verbose : bool, default: False
        Enable verbose output. Note that this setting takes advantage of a
        per-process runtime setting in libsvm that, if enabled, may not work
        properly in a multithreaded context.

    max_iter : int, optional (default=-1)
        Hard limit on iterations within solver, or -1 for no limit.

    Attributes
    ----------
    support_ : array-like, shape = [n_SV]
        Indices of support vectors.

    support_vectors_ : array-like, shape = [nSV, n_features]
        Support vectors.

    dual_coef_ : array, shape = [1, n_SV]
        Coefficients of the support vector in the decision function.

    coef_ : array, shape = [1, n_features]
        Weights assigned to the features (coefficients in the primal
        problem). This is only available in the case of a linear kernel.

        `coef_` is readonly property derived from `dual_coef_` and
        `support_vectors_`.

    intercept_ : array, shape = [1]
        Constants in decision function.

    Examples
    --------
    >>> from sklearn.svm import NuSVR
    >>> import numpy as np
    >>> n_samples, n_features = 10, 5
    >>> np.random.seed(0)
    >>> y = np.random.randn(n_samples)
    >>> X = np.random.randn(n_samples, n_features)
    >>> clf = NuSVR(C=1.0, nu=0.1)
    >>> clf.fit(X, y)  #doctest: +NORMALIZE_WHITESPACE
    NuSVR(C=1.0, cache_size=200, coef0=0.0, degree=3, gamma='auto',
          kernel='rbf', max_iter=-1, nu=0.1, shrinking=True, tol=0.001,
          verbose=False)

    See also
    --------
    NuSVC
        Support Vector Machine for classification implemented with libsvm
        with a parameter to control the number of support vectors.

    SVR
        epsilon Support Vector Machine for regression implemented with libsvm.
    """

    _impl = 'nu_svr'

    def __init__(self, nu=0.5, C=1.0, kernel='rbf', degree=3,
                 gamma='auto', coef0=0.0, shrinking=True, tol=1e-3,
                 cache_size=200, verbose=False, max_iter=-1):

        super(NuSVR, self).__init__(
            kernel=kernel, degree=degree, gamma=gamma, coef0=coef0,
            tol=tol, C=C, nu=nu, epsilon=0., shrinking=shrinking,
            probability=False, cache_size=cache_size, class_weight=None,
            verbose=verbose, max_iter=max_iter, random_state=None)


class OneClassSVM(BaseLibSVM):
    """Unsupervised Outlier Detection.

    Estimate the support of a high-dimensional distribution.

    The implementation is based on libsvm.

    Read more in the :ref:`User Guide <svm_outlier_detection>`.

    Parameters
    ----------
    kernel : string, optional (default='rbf')
         Specifies the kernel type to be used in the algorithm.
         It must be one of 'linear', 'poly', 'rbf', 'sigmoid', 'precomputed' or
         a callable.
         If none is given, 'rbf' will be used. If a callable is given it is
         used to precompute the kernel matrix.

    nu : float, optional
        An upper bound on the fraction of training
        errors and a lower bound of the fraction of support
        vectors. Should be in the interval (0, 1]. By default 0.5
        will be taken.

    degree : int, optional (default=3)
        Degree of the polynomial kernel function ('poly').
        Ignored by all other kernels.

    gamma : float, optional (default='auto')
        Kernel coefficient for 'rbf', 'poly' and 'sigmoid'.
        If gamma is 'auto' then 1/n_features will be used instead.

    coef0 : float, optional (default=0.0)
        Independent term in kernel function.
        It is only significant in 'poly' and 'sigmoid'.

    tol : float, optional
        Tolerance for stopping criterion.

    shrinking : boolean, optional
        Whether to use the shrinking heuristic.

    cache_size : float, optional
        Specify the size of the kernel cache (in MB).

    verbose : bool, default: False
        Enable verbose output. Note that this setting takes advantage of a
        per-process runtime setting in libsvm that, if enabled, may not work
        properly in a multithreaded context.

    max_iter : int, optional (default=-1)
        Hard limit on iterations within solver, or -1 for no limit.

    random_state : int, RandomState instance or None, optional (default=None)
        Ignored.

        .. deprecated:: 0.20
           ``random_state`` has been deprecated in 0.20 and will be removed in
           0.22.

    Attributes
    ----------
    support_ : array-like, shape = [n_SV]
        Indices of support vectors.

    support_vectors_ : array-like, shape = [nSV, n_features]
        Support vectors.

    dual_coef_ : array, shape = [1, n_SV]
        Coefficients of the support vectors in the decision function.

    coef_ : array, shape = [1, n_features]
        Weights assigned to the features (coefficients in the primal
        problem). This is only available in the case of a linear kernel.

        `coef_` is readonly property derived from `dual_coef_` and
        `support_vectors_`

    intercept_ : array, shape = [1,]
        Constant in the decision function.

    """

    _impl = 'one_class'

    def __init__(self, kernel='rbf', degree=3, gamma='auto', coef0=0.0,
                 tol=1e-3, nu=0.5, shrinking=True, cache_size=200,
                 verbose=False, max_iter=-1, random_state=None):

        super(OneClassSVM, self).__init__(
            kernel, degree, gamma, coef0, tol, 0., nu, 0.,
            shrinking, False, cache_size, None, verbose, max_iter,
            random_state)

    def fit(self, X, y=None, sample_weight=None, **params):
        """
        Detects the soft boundary of the set of samples X.

        Parameters
        ----------
        X : {array-like, sparse matrix}, shape (n_samples, n_features)
            Set of samples, where n_samples is the number of samples and
            n_features is the number of features.

        sample_weight : array-like, shape (n_samples,)
            Per-sample weights. Rescale C per sample. Higher weights
            force the classifier to put more emphasis on these points.

        Returns
        -------
        self : object
            Returns self.

        Notes
        -----
        If X is not a C-ordered contiguous array it is copied.

        """

        if self.random_state is not None:
            warnings.warn("The random_state parameter is deprecated and will"
                          " be removed in version 0.22.", DeprecationWarning)

        super(OneClassSVM, self).fit(X, np.ones(_num_samples(X)),
                                     sample_weight=sample_weight, **params)
        return self

    def decision_function(self, X):
        """Signed distance to the separating hyperplane.

        Signed distance is positive for an inlier and negative for an outlier.

        Parameters
        ----------
        X : array-like, shape (n_samples, n_features)

        Returns
        -------
        X : array-like, shape (n_samples,)
            Returns the decision function of the samples.
        """
        dec = self._decision_function(X)
        return dec

    def predict(self, X):
        """
        Perform classification on samples in X.

        For an one-class model, +1 or -1 is returned.

        Parameters
        ----------
        X : {array-like, sparse matrix}, shape (n_samples, n_features)
            For kernel="precomputed", the expected shape of X is
            [n_samples_test, n_samples_train]

        Returns
        -------
        y_pred : array, shape (n_samples,)
            Class labels for samples in X.
        """
        y = super(OneClassSVM, self).predict(X)
        return np.asarray(y, dtype=np.intp)<|MERGE_RESOLUTION|>--- conflicted
+++ resolved
@@ -729,11 +729,8 @@
         liblinear.
     """
 
-<<<<<<< HEAD
-=======
     _impl = 'nu_svc'
 
->>>>>>> 9b727bad
     def __init__(self, nu=0.5, kernel='rbf', degree=3, gamma='auto', coef0=0.0,
                  shrinking=True, probability=False, tol=1e-3, cache_size=200,
                  class_weight=None, verbose=False, max_iter=-1,
