--- conflicted
+++ resolved
@@ -787,7 +787,6 @@
     intercept_ : array, shape = [n_class * (n_class-1) / 2]
         Constants in decision function.
 
-<<<<<<< HEAD
     fit_status_ : int
         0 if correctly fitted, 1 otherwise (will raise warning)
 
@@ -802,20 +801,16 @@
         more information on the multiclass case and training procedure see
         section 8 of [1]_.
 
-    classes_ : array, shape = [n_class]
-        Sorted unique classes as provided in the target vector ``y`` in the
-        ``fit`` method.
-
     class_weight_ : array, shape = [n_class]
         Multipliers of parameter C of class i (class_weight_[i]*C).
         Computed based on the ``class_weight`` parameter.
 
     shape_fit_ : tuple, shape = [n_dimensions_of_X]
         Array dimensions of training vector ``X``.
-=======
+
     classes_ : array of shape = (n_classes,)
         The unique classes labels.
->>>>>>> e55e37c4
+
 
     Examples
     --------
