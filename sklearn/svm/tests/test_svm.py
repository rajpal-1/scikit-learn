--- conflicted
+++ resolved
@@ -1107,11 +1107,7 @@
 def test_consistent_proba(global_random_seed):
     a = svm.SVC(probability=True, max_iter=1, random_state=global_random_seed)
     proba_1 = a.fit(X, Y).predict_proba(X)
-<<<<<<< HEAD
-    a = svm.SVC(probability=True, max_iter=1, random_state=global_random_seed + 1)
-=======
     a = svm.SVC(probability=True, max_iter=1, random_state=global_random_seed)
->>>>>>> 7d975380
     proba_2 = a.fit(X, Y).predict_proba(X)
     assert_array_almost_equal(proba_1, proba_2)
 
