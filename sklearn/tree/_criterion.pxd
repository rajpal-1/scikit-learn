# Authors: Gilles Louppe <g.louppe@gmail.com>
#          Peter Prettenhofer <peter.prettenhofer@gmail.com>
#          Brian Holt <bdholt1@gmail.com>
#          Joel Nothman <joel.nothman@gmail.com>
#          Arnaud Joly <arnaud.v.joly@gmail.com>
#          Jacob Schreiber <jmschreiber91@gmail.com>
#          Adam Li <adam2392@gmail.com>
#          Jong Shin <jshinm@gmail.com>
#
# License: BSD 3 clause

# See _criterion.pyx for implementation details.

from ._tree cimport DTYPE_t          # Type of X
from ._tree cimport DOUBLE_t         # Type of y, sample_weight
from ._tree cimport SIZE_t           # Type for indices and counters
from ._tree cimport INT32_t          # Signed 32 bit integer
from ._tree cimport UINT32_t         # Unsigned 32 bit integer


cdef class BaseCriterion:
    """Abstract interface for criterion."""    

    # Internal structures
    cdef const DOUBLE_t[:] sample_weight  # Sample weights

    cdef const SIZE_t[:] sample_indices   # Sample indices in X, y
    cdef SIZE_t start                     # samples[start:pos] are the samples in the left node
    cdef SIZE_t pos                       # samples[pos:end] are the samples in the right node
    cdef SIZE_t end
    cdef SIZE_t n_missing                # Number of missing values for the feature being evaluated
    cdef bint missing_go_to_left         # Whether missing values go to the left node

    cdef SIZE_t n_outputs                 # Number of outputs
    cdef SIZE_t n_samples                 # Number of samples
    cdef SIZE_t n_node_samples            # Number of samples in the node (end-start)
    cdef double weighted_n_samples        # Weighted number of samples (in total)
    cdef double weighted_n_node_samples   # Weighted number of samples in the node
    cdef double weighted_n_left           # Weighted number of samples in the left node
    cdef double weighted_n_right          # Weighted number of samples in the right node
    cdef double weighted_n_missing       # Weighted number of samples that are missing

<<<<<<< HEAD
    # Core methods that criterion class _must_ implement.
=======
    # The criterion object is maintained such that left and right collected
    # statistics correspond to samples[start:pos] and samples[pos:end].

    # Methods
    cdef int init(
        self,
        const DOUBLE_t[:, ::1] y,
        const DOUBLE_t[:] sample_weight,
        double weighted_n_samples,
        const SIZE_t[:] sample_indices,
        SIZE_t start,
        SIZE_t end
    ) except -1 nogil
    cdef void init_sum_missing(self)
    cdef void init_missing(self, SIZE_t n_missing) noexcept nogil
>>>>>>> 99c9f41c
    cdef int reset(self) except -1 nogil
    cdef int reverse_reset(self) except -1 nogil
    cdef int update(self, SIZE_t new_pos) except -1 nogil
    cdef double node_impurity(self) noexcept nogil
    cdef void children_impurity(
        self,
        double* impurity_left,
        double* impurity_right
    ) noexcept nogil
    cdef void node_value(
        self,
        double* dest
    ) noexcept nogil
    cdef double impurity_improvement(
        self,
        double impurity_parent,
        double impurity_left,
        double impurity_right
    ) noexcept nogil
    cdef double proxy_impurity_improvement(self) noexcept nogil

    cdef void set_sample_pointers(
        self,
        SIZE_t start,
        SIZE_t end
    ) noexcept nogil

cdef class Criterion(BaseCriterion):
    """Abstract interface for supervised impurity criteria."""

    cdef const DOUBLE_t[:, ::1] y         # Values of y

    cdef int init(
        self,
        const DOUBLE_t[:, ::1] y,
        const DOUBLE_t[:] sample_weight,
        double weighted_n_samples,
        const SIZE_t[:] sample_indices
    ) except -1 nogil

cdef class ClassificationCriterion(Criterion):
    """Abstract criterion for classification."""

    cdef SIZE_t[::1] n_classes
    cdef SIZE_t max_n_classes

    cdef double[:, ::1] sum_total    # The sum of the weighted count of each label.
    cdef double[:, ::1] sum_left     # Same as above, but for the left side of the split
    cdef double[:, ::1] sum_right    # Same as above, but for the right side of the split
    cdef double[:, ::1] sum_missing  # Same as above, but for missing values in X

cdef class RegressionCriterion(Criterion):
    """Abstract regression criterion."""

    cdef double sq_sum_total

    cdef double[::1] sum_total    # The sum of w*y.
    cdef double[::1] sum_left     # Same as above, but for the left side of the split
    cdef double[::1] sum_right    # Same as above, but for the right side of the split
    cdef double[::1] sum_missing  # Same as above, but for missing values in X<|MERGE_RESOLUTION|>--- conflicted
+++ resolved
@@ -28,8 +28,6 @@
     cdef SIZE_t start                     # samples[start:pos] are the samples in the left node
     cdef SIZE_t pos                       # samples[pos:end] are the samples in the right node
     cdef SIZE_t end
-    cdef SIZE_t n_missing                # Number of missing values for the feature being evaluated
-    cdef bint missing_go_to_left         # Whether missing values go to the left node
 
     cdef SIZE_t n_outputs                 # Number of outputs
     cdef SIZE_t n_samples                 # Number of samples
@@ -40,25 +38,11 @@
     cdef double weighted_n_right          # Weighted number of samples in the right node
     cdef double weighted_n_missing       # Weighted number of samples that are missing
 
-<<<<<<< HEAD
     # Core methods that criterion class _must_ implement.
-=======
     # The criterion object is maintained such that left and right collected
     # statistics correspond to samples[start:pos] and samples[pos:end].
 
     # Methods
-    cdef int init(
-        self,
-        const DOUBLE_t[:, ::1] y,
-        const DOUBLE_t[:] sample_weight,
-        double weighted_n_samples,
-        const SIZE_t[:] sample_indices,
-        SIZE_t start,
-        SIZE_t end
-    ) except -1 nogil
-    cdef void init_sum_missing(self)
-    cdef void init_missing(self, SIZE_t n_missing) noexcept nogil
->>>>>>> 99c9f41c
     cdef int reset(self) except -1 nogil
     cdef int reverse_reset(self) except -1 nogil
     cdef int update(self, SIZE_t new_pos) except -1 nogil
@@ -90,7 +74,9 @@
     """Abstract interface for supervised impurity criteria."""
 
     cdef const DOUBLE_t[:, ::1] y         # Values of y
-
+    cdef SIZE_t n_missing                # Number of missing values for the feature being evaluated
+    cdef bint missing_go_to_left         # Whether missing values go to the left node
+    
     cdef int init(
         self,
         const DOUBLE_t[:, ::1] y,
@@ -98,6 +84,8 @@
         double weighted_n_samples,
         const SIZE_t[:] sample_indices
     ) except -1 nogil
+    cdef void init_sum_missing(self)
+    cdef void init_missing(self, SIZE_t n_missing) noexcept nogil
 
 cdef class ClassificationCriterion(Criterion):
     """Abstract criterion for classification."""
