--- conflicted
+++ resolved
@@ -44,19 +44,10 @@
     cdef public SIZE_t capacity          # Capacity of tree, in terms of nodes
     cdef Node* nodes                     # Array of nodes
 
-<<<<<<< HEAD
     cdef SIZE_t value_stride             # The dimensionality of a vectorized output per sample
     cdef double* value                   # Array of values prediction values for each node        
 
     # Generic Methods: These are generic methods used by any tree.
-=======
-    # Methods
-    cdef SIZE_t _add_node(self, SIZE_t parent, bint is_left, bint is_leaf,
-                          SIZE_t feature, double threshold, double impurity,
-                          SIZE_t n_node_samples,
-                          double weighted_n_node_samples,
-                          unsigned char missing_go_to_left) except -1 nogil
->>>>>>> 99c9f41c
     cdef int _resize(self, SIZE_t capacity) except -1 nogil
     cdef int _resize_c(self, SIZE_t capacity=*) except -1 nogil
     cdef SIZE_t _add_node(
@@ -67,9 +58,10 @@
         SplitRecord* split_node,
         double impurity,
         SIZE_t n_node_samples,
-        double weighted_n_node_samples
+        double weighted_n_node_samples,
+        unsigned char missing_go_to_left
     ) except -1 nogil
-
+    
     # Python API methods: These are methods exposed to Python
     cpdef cnp.ndarray apply(self, object X)
     cdef cnp.ndarray _apply_dense(self, object X)
