"""
This module gathers tree-based methods, including decision, regression and
randomized trees. Single and multi-output problems are both handled.
"""

# Authors: Gilles Louppe <g.louppe@gmail.com>
#          Peter Prettenhofer <peter.prettenhofer@gmail.com>
#          Brian Holt <bdholt1@gmail.com>
#          Noel Dawe <noel@dawe.me>
#          Satrajit Gosh <satrajit.ghosh@gmail.com>
#          Joly Arnaud <arnaud.v.joly@gmail.com>
#          Fares Hedayati <fares.hedayati@gmail.com>
#          Nelson Liu <nelson@nelsonliu.me>
#          Haoyin Xu <haoyinxu@gmail.com>
#
# License: BSD 3 clause

import numbers
import warnings
import copy
from abc import ABCMeta
from abc import abstractmethod
from math import ceil

import numpy as np
from scipy.sparse import issparse

from ..base import BaseEstimator
from ..base import ClassifierMixin
from ..base import clone
from ..base import RegressorMixin
from ..base import is_classifier
from ..base import MultiOutputMixin
from ..utils import Bunch
from ..utils import check_random_state
from ..utils.deprecation import deprecated
from ..utils.validation import _check_sample_weight
from ..utils import compute_sample_weight
from ..utils.multiclass import check_classification_targets
from ..utils.multiclass import _check_partial_fit_first_call
from ..utils.validation import check_is_fitted

from ._criterion import Criterion
from ._splitter import Splitter
from ._tree import DepthFirstTreeBuilder
from ._tree import BestFirstTreeBuilder
from ._tree import Tree
from ._tree import _build_pruned_tree_ccp
from ._tree import ccp_pruning_path
from . import _tree, _splitter, _criterion

__all__ = [
    "DecisionTreeClassifier",
    "DecisionTreeRegressor",
    "ExtraTreeClassifier",
    "ExtraTreeRegressor",
]


# =============================================================================
# Types and constants
# =============================================================================

DTYPE = _tree.DTYPE
DOUBLE = _tree.DOUBLE

CRITERIA_CLF = {"gini": _criterion.Gini, "entropy": _criterion.Entropy}
# TODO: Remove "mse" and "mae" in version 1.2.
CRITERIA_REG = {
    "squared_error": _criterion.MSE,
    "mse": _criterion.MSE,
    "friedman_mse": _criterion.FriedmanMSE,
    "absolute_error": _criterion.MAE,
    "mae": _criterion.MAE,
    "poisson": _criterion.Poisson,
}

DENSE_SPLITTERS = {"best": _splitter.BestSplitter, "random": _splitter.RandomSplitter}

SPARSE_SPLITTERS = {
    "best": _splitter.BestSparseSplitter,
    "random": _splitter.RandomSparseSplitter,
}

# =============================================================================
# Base decision tree
# =============================================================================


class BaseDecisionTree(MultiOutputMixin, BaseEstimator, metaclass=ABCMeta):
    """Base class for decision trees.

    Warning: This class should not be used directly.
    Use derived classes instead.
    """

    @abstractmethod
    def __init__(
        self,
        *,
        criterion,
        splitter,
        max_depth,
        min_samples_split,
        min_samples_leaf,
        min_weight_fraction_leaf,
        max_features,
        max_leaf_nodes,
        random_state,
        min_impurity_decrease,
        class_weight=None,
        ccp_alpha=0.0,
    ):
        self.criterion = criterion
        self.splitter = splitter
        self.max_depth = max_depth
        self.min_samples_split = min_samples_split
        self.min_samples_leaf = min_samples_leaf
        self.min_weight_fraction_leaf = min_weight_fraction_leaf
        self.max_features = max_features
        self.max_leaf_nodes = max_leaf_nodes
        self.random_state = random_state
        self.min_impurity_decrease = min_impurity_decrease
        self.class_weight = class_weight
        self.ccp_alpha = ccp_alpha

    def get_depth(self):
        """Return the depth of the decision tree.

        The depth of a tree is the maximum distance between the root
        and any leaf.

        Returns
        -------
        self.tree_.max_depth : int
            The maximum depth of the tree.
        """
        check_is_fitted(self)
        return self.tree_.max_depth

    def get_n_leaves(self):
        """Return the number of leaves of the decision tree.

        Returns
        -------
        self.tree_.n_leaves : int
            Number of leaves.
        """
        check_is_fitted(self)
        return self.tree_.n_leaves

<<<<<<< HEAD
    def fit(
        self,
        X,
        y,
        sample_weight=None,
        check_input=True,
        classes=None,
        X_idx_sorted="deprecated",
    ):
=======
    def fit(self, X, y, sample_weight=None, check_input=True):
>>>>>>> 7ec44002

        random_state = check_random_state(self.random_state)

        if self.ccp_alpha < 0.0:
            raise ValueError("ccp_alpha must be greater than or equal to 0")

        if check_input:
            # Need to validate separately here.
            # We can't pass multi_ouput=True because that would allow y to be
            # csr.
            check_X_params = dict(dtype=DTYPE, accept_sparse="csc")
            check_y_params = dict(ensure_2d=False, dtype=None)
            X, y = self._validate_data(
                X, y, validate_separately=(check_X_params, check_y_params)
            )
            if issparse(X):
                X.sort_indices()

                if X.indices.dtype != np.intc or X.indptr.dtype != np.intc:
                    raise ValueError(
                        "No support for np.int64 index based sparse matrices"
                    )

            if self.criterion == "poisson":
                if np.any(y < 0):
                    raise ValueError(
                        "Some value(s) of y are negative which is"
                        " not allowed for Poisson regression."
                    )
                if np.sum(y) <= 0:
                    raise ValueError(
                        "Sum of y is not positive which is "
                        "necessary for Poisson regression."
                    )

        # Determine output settings
        n_samples, self.n_features_in_ = X.shape
        is_classification = is_classifier(self)

        y = np.atleast_1d(y)
        expanded_class_weight = None

        if y.ndim == 1:
            # reshape is necessary to preserve the data contiguity against vs
            # [:, np.newaxis] that does not.
            y = np.reshape(y, (-1, 1))

        self.n_outputs_ = y.shape[1]

        if is_classification:
            check_classification_targets(y)
            y = np.copy(y)

            if self.class_weight is not None:
                y_original = np.copy(y)
                expanded_class_weight = compute_sample_weight(
                    self.class_weight, y_original
                )

            self.classes_ = []
            self.n_classes_ = []

            y_encoded = np.zeros(y.shape, dtype=int)
            if classes is not None:
                classes = np.atleast_1d(classes)
                if classes.ndim == 1:
                    classes = np.array([classes])

                for k in classes:
                    self.classes_.append(np.array(k))
                    self.n_classes_.append(np.array(k).shape[0])

                for i in range(n_samples):
                    for j in range(self.n_outputs_):
                        y_encoded[i, j] = np.where(self.classes_[j] == y[i, j])[0][0]
            else:
                for k in range(self.n_outputs_):
                    classes_k, y_encoded[:, k] = np.unique(y[:, k], return_inverse=True)
                    self.classes_.append(classes_k)
                    self.n_classes_.append(classes_k.shape[0])

            y = y_encoded
            self.n_classes_ = np.array(self.n_classes_, dtype=np.intp)

        if getattr(y, "dtype", None) != DOUBLE or not y.flags.contiguous:
            y = np.ascontiguousarray(y, dtype=DOUBLE)

        # Check parameters
        max_depth = np.iinfo(np.int32).max if self.max_depth is None else self.max_depth
        max_leaf_nodes = -1 if self.max_leaf_nodes is None else self.max_leaf_nodes

        if isinstance(self.min_samples_leaf, numbers.Integral):
            if not 1 <= self.min_samples_leaf:
                raise ValueError(
                    "min_samples_leaf must be at least 1 or in (0, 0.5], got %s"
                    % self.min_samples_leaf
                )
            min_samples_leaf = self.min_samples_leaf
        else:  # float
            if not 0.0 < self.min_samples_leaf <= 0.5:
                raise ValueError(
                    "min_samples_leaf must be at least 1 or in (0, 0.5], got %s"
                    % self.min_samples_leaf
                )
            min_samples_leaf = int(ceil(self.min_samples_leaf * n_samples))

        if isinstance(self.min_samples_split, numbers.Integral):
            if not 2 <= self.min_samples_split:
                raise ValueError(
                    "min_samples_split must be an integer "
                    "greater than 1 or a float in (0.0, 1.0]; "
                    "got the integer %s"
                    % self.min_samples_split
                )
            min_samples_split = self.min_samples_split
        else:  # float
            if not 0.0 < self.min_samples_split <= 1.0:
                raise ValueError(
                    "min_samples_split must be an integer "
                    "greater than 1 or a float in (0.0, 1.0]; "
                    "got the float %s"
                    % self.min_samples_split
                )
            min_samples_split = int(ceil(self.min_samples_split * n_samples))
            min_samples_split = max(2, min_samples_split)

        min_samples_split = max(min_samples_split, 2 * min_samples_leaf)

        if isinstance(self.max_features, str):
            if self.max_features == "auto":
                if is_classification:
                    max_features = max(1, int(np.sqrt(self.n_features_in_)))
                else:
                    max_features = self.n_features_in_
            elif self.max_features == "sqrt":
                max_features = max(1, int(np.sqrt(self.n_features_in_)))
            elif self.max_features == "log2":
                max_features = max(1, int(np.log2(self.n_features_in_)))
            else:
                raise ValueError(
                    "Invalid value for max_features. "
                    "Allowed string values are 'auto', "
                    "'sqrt' or 'log2'."
                )
        elif self.max_features is None:
            max_features = self.n_features_in_
        elif isinstance(self.max_features, numbers.Integral):
            max_features = self.max_features
        else:  # float
            if self.max_features > 0.0:
                max_features = max(1, int(self.max_features * self.n_features_in_))
            else:
                max_features = 0

        self.max_features_ = max_features

        if len(y) != n_samples:
            raise ValueError(
                "Number of labels=%d does not match number of samples=%d"
                % (len(y), n_samples)
            )
        if not 0 <= self.min_weight_fraction_leaf <= 0.5:
            raise ValueError("min_weight_fraction_leaf must in [0, 0.5]")
        if max_depth <= 0:
            raise ValueError("max_depth must be greater than zero. ")
        if not (0 < max_features <= self.n_features_in_):
            raise ValueError("max_features must be in (0, n_features]")
        if not isinstance(max_leaf_nodes, numbers.Integral):
            raise ValueError(
                "max_leaf_nodes must be integral number but was %r" % max_leaf_nodes
            )
        if -1 < max_leaf_nodes < 2:
            raise ValueError(
                ("max_leaf_nodes {0} must be either None or larger than 1").format(
                    max_leaf_nodes
                )
            )

        if sample_weight is not None:
            sample_weight = _check_sample_weight(sample_weight, X, DOUBLE)

        if expanded_class_weight is not None:
            if sample_weight is not None:
                sample_weight = sample_weight * expanded_class_weight
            else:
                sample_weight = expanded_class_weight

        # Set min_weight_leaf from min_weight_fraction_leaf
        if sample_weight is None:
            min_weight_leaf = self.min_weight_fraction_leaf * n_samples
        else:
            min_weight_leaf = self.min_weight_fraction_leaf * np.sum(sample_weight)

        if self.min_impurity_decrease < 0.0:
            raise ValueError("min_impurity_decrease must be greater than or equal to 0")

        # Build tree
        criterion = self.criterion
        if not isinstance(criterion, Criterion):
            if is_classification:
                criterion = CRITERIA_CLF[self.criterion](
                    self.n_outputs_, self.n_classes_
                )
            else:
                criterion = CRITERIA_REG[self.criterion](self.n_outputs_, n_samples)
            # TODO: Remove in v1.2
            if self.criterion == "mse":
                warnings.warn(
                    "Criterion 'mse' was deprecated in v1.0 and will be "
                    "removed in version 1.2. Use `criterion='squared_error'` "
                    "which is equivalent.",
                    FutureWarning,
                )
            elif self.criterion == "mae":
                warnings.warn(
                    "Criterion 'mae' was deprecated in v1.0 and will be "
                    "removed in version 1.2. Use `criterion='absolute_error'` "
                    "which is equivalent.",
                    FutureWarning,
                )
        else:
            # Make a deepcopy in case the criterion has mutable attributes that
            # might be shared and modified concurrently during parallel fitting
            criterion = copy.deepcopy(criterion)

        SPLITTERS = SPARSE_SPLITTERS if issparse(X) else DENSE_SPLITTERS

        splitter = self.splitter
        if not isinstance(self.splitter, Splitter):
            splitter = SPLITTERS[self.splitter](
                criterion,
                self.max_features_,
                min_samples_leaf,
                min_weight_leaf,
                random_state,
            )

        if is_classification:
            self.tree_ = Tree(self.n_features_in_, self.n_classes_, self.n_outputs_)
        else:
            self.tree_ = Tree(
                self.n_features_in_,
                # TODO: tree shouldn't need this in this case
                np.array([1] * self.n_outputs_, dtype=np.intp),
                self.n_outputs_,
            )

        # Use BestFirst if max_leaf_nodes given; use DepthFirst otherwise
        if max_leaf_nodes < 0:
            self.builder_ = DepthFirstTreeBuilder(
                splitter,
                min_samples_split,
                min_samples_leaf,
                min_weight_leaf,
                max_depth,
                self.min_impurity_decrease,
            )
        else:
            self.builder_ = BestFirstTreeBuilder(
                splitter,
                min_samples_split,
                min_samples_leaf,
                min_weight_leaf,
                max_depth,
                max_leaf_nodes,
                self.min_impurity_decrease,
            )

        self.builder_.build(self.tree_, X, y, sample_weight)

        if self.n_outputs_ == 1 and is_classification:
            self.n_classes_ = self.n_classes_[0]
            self.classes_ = self.classes_[0]

        self._prune_tree()

        return self

    def _validate_X_predict(self, X, check_input):
        """Validate the training data on predict (probabilities)."""
        if check_input:
            X = self._validate_data(X, dtype=DTYPE, accept_sparse="csr", reset=False)
            if issparse(X) and (
                X.indices.dtype != np.intc or X.indptr.dtype != np.intc
            ):
                raise ValueError("No support for np.int64 index based sparse matrices")
        else:
            # The number of features is checked regardless of `check_input`
            self._check_n_features(X, reset=False)
        return X

    def predict(self, X, check_input=True):
        """Predict class or regression value for X.

        For a classification model, the predicted class for each sample in X is
        returned. For a regression model, the predicted value based on X is
        returned.

        Parameters
        ----------
        X : {array-like, sparse matrix} of shape (n_samples, n_features)
            The input samples. Internally, it will be converted to
            ``dtype=np.float32`` and if a sparse matrix is provided
            to a sparse ``csr_matrix``.

        check_input : bool, default=True
            Allow to bypass several input checking.
            Don't use this parameter unless you know what you do.

        Returns
        -------
        y : array-like of shape (n_samples,) or (n_samples, n_outputs)
            The predicted classes, or the predict values.
        """
        check_is_fitted(self)
        X = self._validate_X_predict(X, check_input)
        proba = self.tree_.predict(X)
        n_samples = X.shape[0]

        # Classification
        if is_classifier(self):
            if self.n_outputs_ == 1:
                return self.classes_.take(np.argmax(proba, axis=1), axis=0)

            else:
                class_type = self.classes_[0].dtype
                predictions = np.zeros((n_samples, self.n_outputs_), dtype=class_type)
                for k in range(self.n_outputs_):
                    predictions[:, k] = self.classes_[k].take(
                        np.argmax(proba[:, k], axis=1), axis=0
                    )

                return predictions

        # Regression
        else:
            if self.n_outputs_ == 1:
                return proba[:, 0]

            else:
                return proba[:, :, 0]

    def apply(self, X, check_input=True):
        """Return the index of the leaf that each sample is predicted as.

        .. versionadded:: 0.17

        Parameters
        ----------
        X : {array-like, sparse matrix} of shape (n_samples, n_features)
            The input samples. Internally, it will be converted to
            ``dtype=np.float32`` and if a sparse matrix is provided
            to a sparse ``csr_matrix``.

        check_input : bool, default=True
            Allow to bypass several input checking.
            Don't use this parameter unless you know what you do.

        Returns
        -------
        X_leaves : array-like of shape (n_samples,)
            For each datapoint x in X, return the index of the leaf x
            ends up in. Leaves are numbered within
            ``[0; self.tree_.node_count)``, possibly with gaps in the
            numbering.
        """
        check_is_fitted(self)
        X = self._validate_X_predict(X, check_input)
        return self.tree_.apply(X)

    def decision_path(self, X, check_input=True):
        """Return the decision path in the tree.

        .. versionadded:: 0.18

        Parameters
        ----------
        X : {array-like, sparse matrix} of shape (n_samples, n_features)
            The input samples. Internally, it will be converted to
            ``dtype=np.float32`` and if a sparse matrix is provided
            to a sparse ``csr_matrix``.

        check_input : bool, default=True
            Allow to bypass several input checking.
            Don't use this parameter unless you know what you do.

        Returns
        -------
        indicator : sparse matrix of shape (n_samples, n_nodes)
            Return a node indicator CSR matrix where non zero elements
            indicates that the samples goes through the nodes.
        """
        X = self._validate_X_predict(X, check_input)
        return self.tree_.decision_path(X)

    def _prune_tree(self):
        """Prune tree using Minimal Cost-Complexity Pruning."""
        check_is_fitted(self)

        if self.ccp_alpha < 0.0:
            raise ValueError("ccp_alpha must be greater than or equal to 0")

        if self.ccp_alpha == 0.0:
            return

        # build pruned tree
        if is_classifier(self):
            n_classes = np.atleast_1d(self.n_classes_)
            pruned_tree = Tree(self.n_features_in_, n_classes, self.n_outputs_)
        else:
            pruned_tree = Tree(
                self.n_features_in_,
                # TODO: the tree shouldn't need this param
                np.array([1] * self.n_outputs_, dtype=np.intp),
                self.n_outputs_,
            )
        _build_pruned_tree_ccp(pruned_tree, self.tree_, self.ccp_alpha)

        self.tree_ = pruned_tree

    def cost_complexity_pruning_path(self, X, y, sample_weight=None):
        """Compute the pruning path during Minimal Cost-Complexity Pruning.

        See :ref:`minimal_cost_complexity_pruning` for details on the pruning
        process.

        Parameters
        ----------
        X : {array-like, sparse matrix} of shape (n_samples, n_features)
            The training input samples. Internally, it will be converted to
            ``dtype=np.float32`` and if a sparse matrix is provided
            to a sparse ``csc_matrix``.

        y : array-like of shape (n_samples,) or (n_samples, n_outputs)
            The target values (class labels) as integers or strings.

        sample_weight : array-like of shape (n_samples,), default=None
            Sample weights. If None, then samples are equally weighted. Splits
            that would create child nodes with net zero or negative weight are
            ignored while searching for a split in each node. Splits are also
            ignored if they would result in any single class carrying a
            negative weight in either child node.

        Returns
        -------
        ccp_path : :class:`~sklearn.utils.Bunch`
            Dictionary-like object, with the following attributes.

            ccp_alphas : ndarray
                Effective alphas of subtree during pruning.

            impurities : ndarray
                Sum of the impurities of the subtree leaves for the
                corresponding alpha value in ``ccp_alphas``.
        """
        est = clone(self).set_params(ccp_alpha=0.0)
        est.fit(X, y, sample_weight=sample_weight)
        return Bunch(**ccp_pruning_path(est.tree_))

    @property
    def feature_importances_(self):
        """Return the feature importances.

        The importance of a feature is computed as the (normalized) total
        reduction of the criterion brought by that feature.
        It is also known as the Gini importance.

        Warning: impurity-based feature importances can be misleading for
        high cardinality features (many unique values). See
        :func:`sklearn.inspection.permutation_importance` as an alternative.

        Returns
        -------
        feature_importances_ : ndarray of shape (n_features,)
            Normalized total reduction of criteria by feature
            (Gini importance).
        """
        check_is_fitted(self)

        return self.tree_.compute_feature_importances()


# =============================================================================
# Public estimators
# =============================================================================


class DecisionTreeClassifier(ClassifierMixin, BaseDecisionTree):
    """A decision tree classifier.

    Read more in the :ref:`User Guide <tree>`.

    Parameters
    ----------
    criterion : {"gini", "entropy"}, default="gini"
        The function to measure the quality of a split. Supported criteria are
        "gini" for the Gini impurity and "entropy" for the information gain.

    splitter : {"best", "random"}, default="best"
        The strategy used to choose the split at each node. Supported
        strategies are "best" to choose the best split and "random" to choose
        the best random split.

    max_depth : int, default=None
        The maximum depth of the tree. If None, then nodes are expanded until
        all leaves are pure or until all leaves contain less than
        min_samples_split samples.

    min_samples_split : int or float, default=2
        The minimum number of samples required to split an internal node:

        - If int, then consider `min_samples_split` as the minimum number.
        - If float, then `min_samples_split` is a fraction and
          `ceil(min_samples_split * n_samples)` are the minimum
          number of samples for each split.

        .. versionchanged:: 0.18
           Added float values for fractions.

    min_samples_leaf : int or float, default=1
        The minimum number of samples required to be at a leaf node.
        A split point at any depth will only be considered if it leaves at
        least ``min_samples_leaf`` training samples in each of the left and
        right branches.  This may have the effect of smoothing the model,
        especially in regression.

        - If int, then consider `min_samples_leaf` as the minimum number.
        - If float, then `min_samples_leaf` is a fraction and
          `ceil(min_samples_leaf * n_samples)` are the minimum
          number of samples for each node.

        .. versionchanged:: 0.18
           Added float values for fractions.

    min_weight_fraction_leaf : float, default=0.0
        The minimum weighted fraction of the sum total of weights (of all
        the input samples) required to be at a leaf node. Samples have
        equal weight when sample_weight is not provided.

    max_features : int, float or {"auto", "sqrt", "log2"}, default=None
        The number of features to consider when looking for the best split:

            - If int, then consider `max_features` features at each split.
            - If float, then `max_features` is a fraction and
              `int(max_features * n_features)` features are considered at each
              split.
            - If "auto", then `max_features=sqrt(n_features)`.
            - If "sqrt", then `max_features=sqrt(n_features)`.
            - If "log2", then `max_features=log2(n_features)`.
            - If None, then `max_features=n_features`.

        Note: the search for a split does not stop until at least one
        valid partition of the node samples is found, even if it requires to
        effectively inspect more than ``max_features`` features.

    random_state : int, RandomState instance or None, default=None
        Controls the randomness of the estimator. The features are always
        randomly permuted at each split, even if ``splitter`` is set to
        ``"best"``. When ``max_features < n_features``, the algorithm will
        select ``max_features`` at random at each split before finding the best
        split among them. But the best found split may vary across different
        runs, even if ``max_features=n_features``. That is the case, if the
        improvement of the criterion is identical for several splits and one
        split has to be selected at random. To obtain a deterministic behaviour
        during fitting, ``random_state`` has to be fixed to an integer.
        See :term:`Glossary <random_state>` for details.

    max_leaf_nodes : int, default=None
        Grow a tree with ``max_leaf_nodes`` in best-first fashion.
        Best nodes are defined as relative reduction in impurity.
        If None then unlimited number of leaf nodes.

    min_impurity_decrease : float, default=0.0
        A node will be split if this split induces a decrease of the impurity
        greater than or equal to this value.

        The weighted impurity decrease equation is the following::

            N_t / N * (impurity - N_t_R / N_t * right_impurity
                                - N_t_L / N_t * left_impurity)

        where ``N`` is the total number of samples, ``N_t`` is the number of
        samples at the current node, ``N_t_L`` is the number of samples in the
        left child, and ``N_t_R`` is the number of samples in the right child.

        ``N``, ``N_t``, ``N_t_R`` and ``N_t_L`` all refer to the weighted sum,
        if ``sample_weight`` is passed.

        .. versionadded:: 0.19

    class_weight : dict, list of dict or "balanced", default=None
        Weights associated with classes in the form ``{class_label: weight}``.
        If None, all classes are supposed to have weight one. For
        multi-output problems, a list of dicts can be provided in the same
        order as the columns of y.

        Note that for multioutput (including multilabel) weights should be
        defined for each class of every column in its own dict. For example,
        for four-class multilabel classification weights should be
        [{0: 1, 1: 1}, {0: 1, 1: 5}, {0: 1, 1: 1}, {0: 1, 1: 1}] instead of
        [{1:1}, {2:5}, {3:1}, {4:1}].

        The "balanced" mode uses the values of y to automatically adjust
        weights inversely proportional to class frequencies in the input data
        as ``n_samples / (n_classes * np.bincount(y))``

        For multi-output, the weights of each column of y will be multiplied.

        Note that these weights will be multiplied with sample_weight (passed
        through the fit method) if sample_weight is specified.

    ccp_alpha : non-negative float, default=0.0
        Complexity parameter used for Minimal Cost-Complexity Pruning. The
        subtree with the largest cost complexity that is smaller than
        ``ccp_alpha`` will be chosen. By default, no pruning is performed. See
        :ref:`minimal_cost_complexity_pruning` for details.

        .. versionadded:: 0.22

    Attributes
    ----------
    classes_ : ndarray of shape (n_classes,) or list of ndarray
        The classes labels (single output problem),
        or a list of arrays of class labels (multi-output problem).

    feature_importances_ : ndarray of shape (n_features,)
        The impurity-based feature importances.
        The higher, the more important the feature.
        The importance of a feature is computed as the (normalized)
        total reduction of the criterion brought by that feature.  It is also
        known as the Gini importance [4]_.

        Warning: impurity-based feature importances can be misleading for
        high cardinality features (many unique values). See
        :func:`sklearn.inspection.permutation_importance` as an alternative.

    max_features_ : int
        The inferred value of max_features.

    n_classes_ : int or list of int
        The number of classes (for single output problems),
        or a list containing the number of classes for each
        output (for multi-output problems).

    n_features_ : int
        The number of features when ``fit`` is performed.

        .. deprecated:: 1.0
           `n_features_` is deprecated in 1.0 and will be removed in
           1.2. Use `n_features_in_` instead.

    n_features_in_ : int
        Number of features seen during :term:`fit`.

        .. versionadded:: 0.24

    feature_names_in_ : ndarray of shape (`n_features_in_`,)
        Names of features seen during :term:`fit`. Defined only when `X`
        has feature names that are all strings.

        .. versionadded:: 1.0

    n_outputs_ : int
        The number of outputs when ``fit`` is performed.

    tree_ : Tree instance
        The underlying Tree object. Please refer to
        ``help(sklearn.tree._tree.Tree)`` for attributes of Tree object and
        :ref:`sphx_glr_auto_examples_tree_plot_unveil_tree_structure.py`
        for basic usage of these attributes.

    builder_ : TreeBuilder instance
        The underlying TreeBuilder object.

    See Also
    --------
    DecisionTreeRegressor : A decision tree regressor.

    Notes
    -----
    The default values for the parameters controlling the size of the trees
    (e.g. ``max_depth``, ``min_samples_leaf``, etc.) lead to fully grown and
    unpruned trees which can potentially be very large on some data sets. To
    reduce memory consumption, the complexity and size of the trees should be
    controlled by setting those parameter values.

    The :meth:`predict` method operates using the :func:`numpy.argmax`
    function on the outputs of :meth:`predict_proba`. This means that in
    case the highest predicted probabilities are tied, the classifier will
    predict the tied class with the lowest index in :term:`classes_`.

    References
    ----------

    .. [1] https://en.wikipedia.org/wiki/Decision_tree_learning

    .. [2] L. Breiman, J. Friedman, R. Olshen, and C. Stone, "Classification
           and Regression Trees", Wadsworth, Belmont, CA, 1984.

    .. [3] T. Hastie, R. Tibshirani and J. Friedman. "Elements of Statistical
           Learning", Springer, 2009.

    .. [4] L. Breiman, and A. Cutler, "Random Forests",
           https://www.stat.berkeley.edu/~breiman/RandomForests/cc_home.htm

    Examples
    --------
    >>> from sklearn.datasets import load_iris
    >>> from sklearn.model_selection import cross_val_score
    >>> from sklearn.tree import DecisionTreeClassifier
    >>> clf = DecisionTreeClassifier(random_state=0)
    >>> iris = load_iris()
    >>> cross_val_score(clf, iris.data, iris.target, cv=10)
    ...                             # doctest: +SKIP
    ...
    array([ 1.     ,  0.93...,  0.86...,  0.93...,  0.93...,
            0.93...,  0.93...,  1.     ,  0.93...,  1.      ])
    """

    def __init__(
        self,
        *,
        criterion="gini",
        splitter="best",
        max_depth=None,
        min_samples_split=2,
        min_samples_leaf=1,
        min_weight_fraction_leaf=0.0,
        max_features=None,
        random_state=None,
        max_leaf_nodes=None,
        min_impurity_decrease=0.0,
        class_weight=None,
        ccp_alpha=0.0,
    ):
        super().__init__(
            criterion=criterion,
            splitter=splitter,
            max_depth=max_depth,
            min_samples_split=min_samples_split,
            min_samples_leaf=min_samples_leaf,
            min_weight_fraction_leaf=min_weight_fraction_leaf,
            max_features=max_features,
            max_leaf_nodes=max_leaf_nodes,
            class_weight=class_weight,
            random_state=random_state,
            min_impurity_decrease=min_impurity_decrease,
            ccp_alpha=ccp_alpha,
        )

<<<<<<< HEAD
    def fit(
        self,
        X,
        y,
        sample_weight=None,
        check_input=True,
        classes=None,
        X_idx_sorted="deprecated",
    ):
=======
    def fit(self, X, y, sample_weight=None, check_input=True):
>>>>>>> 7ec44002
        """Build a decision tree classifier from the training set (X, y).

        Parameters
        ----------
        X : {array-like, sparse matrix} of shape (n_samples, n_features)
            The training input samples. Internally, it will be converted to
            ``dtype=np.float32`` and if a sparse matrix is provided
            to a sparse ``csc_matrix``.

        y : array-like of shape (n_samples,) or (n_samples, n_outputs)
            The target values (class labels) as integers or strings.

        sample_weight : array-like of shape (n_samples,), default=None
            Sample weights. If None, then samples are equally weighted. Splits
            that would create child nodes with net zero or negative weight are
            ignored while searching for a split in each node. Splits are also
            ignored if they would result in any single class carrying a
            negative weight in either child node.

        check_input : bool, default=True
            Allow to bypass several input checking.
            Don't use this parameter unless you know what you do.

<<<<<<< HEAD
        classes : array-like of shape (n_classes,), default=None
            List of all the classes that can possibly appear in the y vector.
            Must be provided at the first call to partial_fit, can be omitted
            in subsequent calls.

        X_idx_sorted : deprecated, default="deprecated"
            This parameter is deprecated and has no effect.
            It will be removed in 1.1 (renaming of 0.26).

            .. deprecated:: 0.24

=======
>>>>>>> 7ec44002
        Returns
        -------
        self : DecisionTreeClassifier
            Fitted estimator.
        """

        super().fit(
            X,
            y,
            sample_weight=sample_weight,
            check_input=check_input,
<<<<<<< HEAD
            classes=classes,
            X_idx_sorted=X_idx_sorted,
=======
>>>>>>> 7ec44002
        )
        return self

    def partial_fit(self, X, y, classes=None, sample_weight=None, check_input=True):
        """Update a decision tree classifier from the training set (X, y).

        Parameters
        ----------
        X : {array-like, sparse matrix} of shape (n_samples, n_features)
            The training input samples. Internally, it will be converted to
            ``dtype=np.float32`` and if a sparse matrix is provided
            to a sparse ``csc_matrix``.

        y : array-like of shape (n_samples,) or (n_samples, n_outputs)
            The target values (class labels) as integers or strings.

        classes : array-like of shape (n_classes,), default=None
            List of all the classes that can possibly appear in the y vector.
            Must be provided at the first call to partial_fit, can be omitted
            in subsequent calls.

        sample_weight : array-like of shape (n_samples,), default=None
            Sample weights. If None, then samples are equally weighted. Splits
            that would create child nodes with net zero or negative weight are
            ignored while searching for a split in each node. Splits are also
            ignored if they would result in any single class carrying a
            negative weight in either child node.

        check_input : bool, default=True
            Allow to bypass several input checking.
            Don't use this parameter unless you know what you do.

        Returns
        -------
        self : DecisionTreeClassifier
            Fitted estimator.
        """

        first_call = _check_partial_fit_first_call(self, classes=classes)

        # Fit if no tree exists yet
        if first_call:
            self.fit(
                X,
                y,
                sample_weight=sample_weight,
                check_input=check_input,
                classes=classes,
            )
            return self

        if self.ccp_alpha < 0.0:
            raise ValueError("ccp_alpha must be greater than or equal to 0")

        if check_input:
            # Need to validate separately here.
            # We can't pass multi_ouput=True because that would allow y to be
            # csr.
            check_X_params = dict(dtype=DTYPE, accept_sparse="csc")
            check_y_params = dict(ensure_2d=False, dtype=None)
            X, y = self._validate_data(
                X, y, reset=False, validate_separately=(check_X_params, check_y_params)
            )
            if issparse(X):
                X.sort_indices()

                if X.indices.dtype != np.intc or X.indptr.dtype != np.intc:
                    raise ValueError(
                        "No support for np.int64 index based sparse matrices"
                    )

            if self.criterion == "poisson":
                if np.any(y < 0):
                    raise ValueError(
                        "Some value(s) of y are negative which is"
                        " not allowed for Poisson regression."
                    )
                if np.sum(y) <= 0:
                    raise ValueError(
                        "Sum of y is not positive which is "
                        "necessary for Poisson regression."
                    )

        if X.shape[1] != self.n_features_in_:
            msg = "Number of features %d does not match previous data %d."
            raise ValueError(msg % (X.shape[1], self.n_features_in_))

        y = np.atleast_1d(y)

        if y.ndim == 1:
            # reshape is necessary to preserve the data contiguity against vs
            # [:, np.newaxis] that does not.
            y = np.reshape(y, (-1, 1))

        check_classification_targets(y)
        y = np.copy(y)

        classes = self.classes_
        if self.n_outputs_ == 1:
            classes = [classes]

        y_encoded = np.zeros(y.shape, dtype=int)
        for i in range(X.shape[0]):
            for j in range(self.n_outputs_):
                y_encoded[i, j] = np.where(classes[j] == y[i, j])[0][0]
        y = y_encoded

        if getattr(y, "dtype", None) != DOUBLE or not y.flags.contiguous:
            y = np.ascontiguousarray(y, dtype=DOUBLE)

        # Update tree
        self.builder_.update(self.tree_, X, y, sample_weight)

        self._prune_tree()

        return self

    def predict_proba(self, X, check_input=True):
        """Predict class probabilities of the input samples X.

        The predicted class probability is the fraction of samples of the same
        class in a leaf.

        Parameters
        ----------
        X : {array-like, sparse matrix} of shape (n_samples, n_features)
            The input samples. Internally, it will be converted to
            ``dtype=np.float32`` and if a sparse matrix is provided
            to a sparse ``csr_matrix``.

        check_input : bool, default=True
            Allow to bypass several input checking.
            Don't use this parameter unless you know what you do.

        Returns
        -------
        proba : ndarray of shape (n_samples, n_classes) or list of n_outputs \
            such arrays if n_outputs > 1
            The class probabilities of the input samples. The order of the
            classes corresponds to that in the attribute :term:`classes_`.
        """
        check_is_fitted(self)
        X = self._validate_X_predict(X, check_input)
        proba = self.tree_.predict(X)

        if self.n_outputs_ == 1:
            proba = proba[:, : self.n_classes_]
            normalizer = proba.sum(axis=1)[:, np.newaxis]
            normalizer[normalizer == 0.0] = 1.0
            proba /= normalizer

            return proba

        else:
            all_proba = []

            for k in range(self.n_outputs_):
                proba_k = proba[:, k, : self.n_classes_[k]]
                normalizer = proba_k.sum(axis=1)[:, np.newaxis]
                normalizer[normalizer == 0.0] = 1.0
                proba_k /= normalizer
                all_proba.append(proba_k)

            return all_proba

    def predict_log_proba(self, X):
        """Predict class log-probabilities of the input samples X.

        Parameters
        ----------
        X : {array-like, sparse matrix} of shape (n_samples, n_features)
            The input samples. Internally, it will be converted to
            ``dtype=np.float32`` and if a sparse matrix is provided
            to a sparse ``csr_matrix``.

        Returns
        -------
        proba : ndarray of shape (n_samples, n_classes) or list of n_outputs \
            such arrays if n_outputs > 1
            The class log-probabilities of the input samples. The order of the
            classes corresponds to that in the attribute :term:`classes_`.
        """
        proba = self.predict_proba(X)

        if self.n_outputs_ == 1:
            return np.log(proba)

        else:
            for k in range(self.n_outputs_):
                proba[k] = np.log(proba[k])

            return proba

    @deprecated(  # type: ignore
        "The attribute `n_features_` is deprecated in 1.0 and will be removed "
        "in 1.2. Use `n_features_in_` instead."
    )
    @property
    def n_features_(self):
        return self.n_features_in_

    def _more_tags(self):
        return {"multilabel": True}


class DecisionTreeRegressor(RegressorMixin, BaseDecisionTree):
    """A decision tree regressor.

    Read more in the :ref:`User Guide <tree>`.

    Parameters
    ----------
    criterion : {"squared_error", "friedman_mse", "absolute_error", \
            "poisson"}, default="squared_error"
        The function to measure the quality of a split. Supported criteria
        are "squared_error" for the mean squared error, which is equal to
        variance reduction as feature selection criterion and minimizes the L2
        loss using the mean of each terminal node, "friedman_mse", which uses
        mean squared error with Friedman's improvement score for potential
        splits, "absolute_error" for the mean absolute error, which minimizes
        the L1 loss using the median of each terminal node, and "poisson" which
        uses reduction in Poisson deviance to find splits.

        .. versionadded:: 0.18
           Mean Absolute Error (MAE) criterion.

        .. versionadded:: 0.24
            Poisson deviance criterion.

        .. deprecated:: 1.0
            Criterion "mse" was deprecated in v1.0 and will be removed in
            version 1.2. Use `criterion="squared_error"` which is equivalent.

        .. deprecated:: 1.0
            Criterion "mae" was deprecated in v1.0 and will be removed in
            version 1.2. Use `criterion="absolute_error"` which is equivalent.

    splitter : {"best", "random"}, default="best"
        The strategy used to choose the split at each node. Supported
        strategies are "best" to choose the best split and "random" to choose
        the best random split.

    max_depth : int, default=None
        The maximum depth of the tree. If None, then nodes are expanded until
        all leaves are pure or until all leaves contain less than
        min_samples_split samples.

    min_samples_split : int or float, default=2
        The minimum number of samples required to split an internal node:

        - If int, then consider `min_samples_split` as the minimum number.
        - If float, then `min_samples_split` is a fraction and
          `ceil(min_samples_split * n_samples)` are the minimum
          number of samples for each split.

        .. versionchanged:: 0.18
           Added float values for fractions.

    min_samples_leaf : int or float, default=1
        The minimum number of samples required to be at a leaf node.
        A split point at any depth will only be considered if it leaves at
        least ``min_samples_leaf`` training samples in each of the left and
        right branches.  This may have the effect of smoothing the model,
        especially in regression.

        - If int, then consider `min_samples_leaf` as the minimum number.
        - If float, then `min_samples_leaf` is a fraction and
          `ceil(min_samples_leaf * n_samples)` are the minimum
          number of samples for each node.

        .. versionchanged:: 0.18
           Added float values for fractions.

    min_weight_fraction_leaf : float, default=0.0
        The minimum weighted fraction of the sum total of weights (of all
        the input samples) required to be at a leaf node. Samples have
        equal weight when sample_weight is not provided.

    max_features : int, float or {"auto", "sqrt", "log2"}, default=None
        The number of features to consider when looking for the best split:

        - If int, then consider `max_features` features at each split.
        - If float, then `max_features` is a fraction and
          `int(max_features * n_features)` features are considered at each
          split.
        - If "auto", then `max_features=n_features`.
        - If "sqrt", then `max_features=sqrt(n_features)`.
        - If "log2", then `max_features=log2(n_features)`.
        - If None, then `max_features=n_features`.

        Note: the search for a split does not stop until at least one
        valid partition of the node samples is found, even if it requires to
        effectively inspect more than ``max_features`` features.

    random_state : int, RandomState instance or None, default=None
        Controls the randomness of the estimator. The features are always
        randomly permuted at each split, even if ``splitter`` is set to
        ``"best"``. When ``max_features < n_features``, the algorithm will
        select ``max_features`` at random at each split before finding the best
        split among them. But the best found split may vary across different
        runs, even if ``max_features=n_features``. That is the case, if the
        improvement of the criterion is identical for several splits and one
        split has to be selected at random. To obtain a deterministic behaviour
        during fitting, ``random_state`` has to be fixed to an integer.
        See :term:`Glossary <random_state>` for details.

    max_leaf_nodes : int, default=None
        Grow a tree with ``max_leaf_nodes`` in best-first fashion.
        Best nodes are defined as relative reduction in impurity.
        If None then unlimited number of leaf nodes.

    min_impurity_decrease : float, default=0.0
        A node will be split if this split induces a decrease of the impurity
        greater than or equal to this value.

        The weighted impurity decrease equation is the following::

            N_t / N * (impurity - N_t_R / N_t * right_impurity
                                - N_t_L / N_t * left_impurity)

        where ``N`` is the total number of samples, ``N_t`` is the number of
        samples at the current node, ``N_t_L`` is the number of samples in the
        left child, and ``N_t_R`` is the number of samples in the right child.

        ``N``, ``N_t``, ``N_t_R`` and ``N_t_L`` all refer to the weighted sum,
        if ``sample_weight`` is passed.

        .. versionadded:: 0.19

    ccp_alpha : non-negative float, default=0.0
        Complexity parameter used for Minimal Cost-Complexity Pruning. The
        subtree with the largest cost complexity that is smaller than
        ``ccp_alpha`` will be chosen. By default, no pruning is performed. See
        :ref:`minimal_cost_complexity_pruning` for details.

        .. versionadded:: 0.22

    Attributes
    ----------
    feature_importances_ : ndarray of shape (n_features,)
        The feature importances.
        The higher, the more important the feature.
        The importance of a feature is computed as the
        (normalized) total reduction of the criterion brought
        by that feature. It is also known as the Gini importance [4]_.

        Warning: impurity-based feature importances can be misleading for
        high cardinality features (many unique values). See
        :func:`sklearn.inspection.permutation_importance` as an alternative.

    max_features_ : int
        The inferred value of max_features.

    n_features_ : int
        The number of features when ``fit`` is performed.

        .. deprecated:: 1.0
           `n_features_` is deprecated in 1.0 and will be removed in
           1.2. Use `n_features_in_` instead.

    n_features_in_ : int
        Number of features seen during :term:`fit`.

        .. versionadded:: 0.24

    feature_names_in_ : ndarray of shape (`n_features_in_`,)
        Names of features seen during :term:`fit`. Defined only when `X`
        has feature names that are all strings.

        .. versionadded:: 1.0

    n_outputs_ : int
        The number of outputs when ``fit`` is performed.

    tree_ : Tree instance
        The underlying Tree object. Please refer to
        ``help(sklearn.tree._tree.Tree)`` for attributes of Tree object and
        :ref:`sphx_glr_auto_examples_tree_plot_unveil_tree_structure.py`
        for basic usage of these attributes.

    builder_ : TreeBuilder instance
        The underlying TreeBuilder object.

    See Also
    --------
    DecisionTreeClassifier : A decision tree classifier.

    Notes
    -----
    The default values for the parameters controlling the size of the trees
    (e.g. ``max_depth``, ``min_samples_leaf``, etc.) lead to fully grown and
    unpruned trees which can potentially be very large on some data sets. To
    reduce memory consumption, the complexity and size of the trees should be
    controlled by setting those parameter values.

    References
    ----------

    .. [1] https://en.wikipedia.org/wiki/Decision_tree_learning

    .. [2] L. Breiman, J. Friedman, R. Olshen, and C. Stone, "Classification
           and Regression Trees", Wadsworth, Belmont, CA, 1984.

    .. [3] T. Hastie, R. Tibshirani and J. Friedman. "Elements of Statistical
           Learning", Springer, 2009.

    .. [4] L. Breiman, and A. Cutler, "Random Forests",
           https://www.stat.berkeley.edu/~breiman/RandomForests/cc_home.htm

    Examples
    --------
    >>> from sklearn.datasets import load_diabetes
    >>> from sklearn.model_selection import cross_val_score
    >>> from sklearn.tree import DecisionTreeRegressor
    >>> X, y = load_diabetes(return_X_y=True)
    >>> regressor = DecisionTreeRegressor(random_state=0)
    >>> cross_val_score(regressor, X, y, cv=10)
    ...                    # doctest: +SKIP
    ...
    array([-0.39..., -0.46...,  0.02...,  0.06..., -0.50...,
           0.16...,  0.11..., -0.73..., -0.30..., -0.00...])
    """

    def __init__(
        self,
        *,
        criterion="squared_error",
        splitter="best",
        max_depth=None,
        min_samples_split=2,
        min_samples_leaf=1,
        min_weight_fraction_leaf=0.0,
        max_features=None,
        random_state=None,
        max_leaf_nodes=None,
        min_impurity_decrease=0.0,
        ccp_alpha=0.0,
    ):
        super().__init__(
            criterion=criterion,
            splitter=splitter,
            max_depth=max_depth,
            min_samples_split=min_samples_split,
            min_samples_leaf=min_samples_leaf,
            min_weight_fraction_leaf=min_weight_fraction_leaf,
            max_features=max_features,
            max_leaf_nodes=max_leaf_nodes,
            random_state=random_state,
            min_impurity_decrease=min_impurity_decrease,
            ccp_alpha=ccp_alpha,
        )

<<<<<<< HEAD
    def fit(
        self,
        X,
        y,
        sample_weight=None,
        check_input=True,
        classes=None,
        X_idx_sorted="deprecated",
    ):
=======
    def fit(self, X, y, sample_weight=None, check_input=True):
>>>>>>> 7ec44002
        """Build a decision tree regressor from the training set (X, y).

        Parameters
        ----------
        X : {array-like, sparse matrix} of shape (n_samples, n_features)
            The training input samples. Internally, it will be converted to
            ``dtype=np.float32`` and if a sparse matrix is provided
            to a sparse ``csc_matrix``.

        y : array-like of shape (n_samples,) or (n_samples, n_outputs)
            The target values (real numbers). Use ``dtype=np.float64`` and
            ``order='C'`` for maximum efficiency.

        sample_weight : array-like of shape (n_samples,), default=None
            Sample weights. If None, then samples are equally weighted. Splits
            that would create child nodes with net zero or negative weight are
            ignored while searching for a split in each node.

        check_input : bool, default=True
            Allow to bypass several input checking.
            Don't use this parameter unless you know what you do.

<<<<<<< HEAD
        classes : array-like of shape (n_classes,), default=None
            List of all the classes that can possibly appear in the y vector.

        X_idx_sorted : deprecated, default="deprecated"
            This parameter is deprecated and has no effect.
            It will be removed in 1.1 (renaming of 0.26).

            .. deprecated:: 0.24

=======
>>>>>>> 7ec44002
        Returns
        -------
        self : DecisionTreeRegressor
            Fitted estimator.
        """

        super().fit(
            X,
            y,
            sample_weight=sample_weight,
            check_input=check_input,
        )
        return self

    def _compute_partial_dependence_recursion(self, grid, target_features):
        """Fast partial dependence computation.

        Parameters
        ----------
        grid : ndarray of shape (n_samples, n_target_features)
            The grid points on which the partial dependence should be
            evaluated.
        target_features : ndarray of shape (n_target_features)
            The set of target features for which the partial dependence
            should be evaluated.

        Returns
        -------
        averaged_predictions : ndarray of shape (n_samples,)
            The value of the partial dependence function on each grid point.
        """
        grid = np.asarray(grid, dtype=DTYPE, order="C")
        averaged_predictions = np.zeros(
            shape=grid.shape[0], dtype=np.float64, order="C"
        )

        self.tree_.compute_partial_dependence(
            grid, target_features, averaged_predictions
        )
        return averaged_predictions

    @deprecated(  # type: ignore
        "The attribute `n_features_` is deprecated in 1.0 and will be removed "
        "in 1.2. Use `n_features_in_` instead."
    )
    @property
    def n_features_(self):
        return self.n_features_in_


class ExtraTreeClassifier(DecisionTreeClassifier):
    """An extremely randomized tree classifier.

    Extra-trees differ from classic decision trees in the way they are built.
    When looking for the best split to separate the samples of a node into two
    groups, random splits are drawn for each of the `max_features` randomly
    selected features and the best split among those is chosen. When
    `max_features` is set 1, this amounts to building a totally random
    decision tree.

    Warning: Extra-trees should only be used within ensemble methods.

    Read more in the :ref:`User Guide <tree>`.

    Parameters
    ----------
    criterion : {"gini", "entropy"}, default="gini"
        The function to measure the quality of a split. Supported criteria are
        "gini" for the Gini impurity and "entropy" for the information gain.

    splitter : {"random", "best"}, default="random"
        The strategy used to choose the split at each node. Supported
        strategies are "best" to choose the best split and "random" to choose
        the best random split.

    max_depth : int, default=None
        The maximum depth of the tree. If None, then nodes are expanded until
        all leaves are pure or until all leaves contain less than
        min_samples_split samples.

    min_samples_split : int or float, default=2
        The minimum number of samples required to split an internal node:

        - If int, then consider `min_samples_split` as the minimum number.
        - If float, then `min_samples_split` is a fraction and
          `ceil(min_samples_split * n_samples)` are the minimum
          number of samples for each split.

        .. versionchanged:: 0.18
           Added float values for fractions.

    min_samples_leaf : int or float, default=1
        The minimum number of samples required to be at a leaf node.
        A split point at any depth will only be considered if it leaves at
        least ``min_samples_leaf`` training samples in each of the left and
        right branches.  This may have the effect of smoothing the model,
        especially in regression.

        - If int, then consider `min_samples_leaf` as the minimum number.
        - If float, then `min_samples_leaf` is a fraction and
          `ceil(min_samples_leaf * n_samples)` are the minimum
          number of samples for each node.

        .. versionchanged:: 0.18
           Added float values for fractions.

    min_weight_fraction_leaf : float, default=0.0
        The minimum weighted fraction of the sum total of weights (of all
        the input samples) required to be at a leaf node. Samples have
        equal weight when sample_weight is not provided.

    max_features : int, float, {"auto", "sqrt", "log2"} or None, default="auto"
        The number of features to consider when looking for the best split:

            - If int, then consider `max_features` features at each split.
            - If float, then `max_features` is a fraction and
              `int(max_features * n_features)` features are considered at each
              split.
            - If "auto", then `max_features=sqrt(n_features)`.
            - If "sqrt", then `max_features=sqrt(n_features)`.
            - If "log2", then `max_features=log2(n_features)`.
            - If None, then `max_features=n_features`.

        Note: the search for a split does not stop until at least one
        valid partition of the node samples is found, even if it requires to
        effectively inspect more than ``max_features`` features.

    random_state : int, RandomState instance or None, default=None
        Used to pick randomly the `max_features` used at each split.
        See :term:`Glossary <random_state>` for details.

    max_leaf_nodes : int, default=None
        Grow a tree with ``max_leaf_nodes`` in best-first fashion.
        Best nodes are defined as relative reduction in impurity.
        If None then unlimited number of leaf nodes.

    min_impurity_decrease : float, default=0.0
        A node will be split if this split induces a decrease of the impurity
        greater than or equal to this value.

        The weighted impurity decrease equation is the following::

            N_t / N * (impurity - N_t_R / N_t * right_impurity
                                - N_t_L / N_t * left_impurity)

        where ``N`` is the total number of samples, ``N_t`` is the number of
        samples at the current node, ``N_t_L`` is the number of samples in the
        left child, and ``N_t_R`` is the number of samples in the right child.

        ``N``, ``N_t``, ``N_t_R`` and ``N_t_L`` all refer to the weighted sum,
        if ``sample_weight`` is passed.

        .. versionadded:: 0.19

    class_weight : dict, list of dict or "balanced", default=None
        Weights associated with classes in the form ``{class_label: weight}``.
        If None, all classes are supposed to have weight one. For
        multi-output problems, a list of dicts can be provided in the same
        order as the columns of y.

        Note that for multioutput (including multilabel) weights should be
        defined for each class of every column in its own dict. For example,
        for four-class multilabel classification weights should be
        [{0: 1, 1: 1}, {0: 1, 1: 5}, {0: 1, 1: 1}, {0: 1, 1: 1}] instead of
        [{1:1}, {2:5}, {3:1}, {4:1}].

        The "balanced" mode uses the values of y to automatically adjust
        weights inversely proportional to class frequencies in the input data
        as ``n_samples / (n_classes * np.bincount(y))``

        For multi-output, the weights of each column of y will be multiplied.

        Note that these weights will be multiplied with sample_weight (passed
        through the fit method) if sample_weight is specified.

    ccp_alpha : non-negative float, default=0.0
        Complexity parameter used for Minimal Cost-Complexity Pruning. The
        subtree with the largest cost complexity that is smaller than
        ``ccp_alpha`` will be chosen. By default, no pruning is performed. See
        :ref:`minimal_cost_complexity_pruning` for details.

        .. versionadded:: 0.22

    Attributes
    ----------
    classes_ : ndarray of shape (n_classes,) or list of ndarray
        The classes labels (single output problem),
        or a list of arrays of class labels (multi-output problem).

    max_features_ : int
        The inferred value of max_features.

    n_classes_ : int or list of int
        The number of classes (for single output problems),
        or a list containing the number of classes for each
        output (for multi-output problems).

    feature_importances_ : ndarray of shape (n_features,)
        The impurity-based feature importances.
        The higher, the more important the feature.
        The importance of a feature is computed as the (normalized)
        total reduction of the criterion brought by that feature.  It is also
        known as the Gini importance.

        Warning: impurity-based feature importances can be misleading for
        high cardinality features (many unique values). See
        :func:`sklearn.inspection.permutation_importance` as an alternative.

    n_features_ : int
        The number of features when ``fit`` is performed.

        .. deprecated:: 1.0
           `n_features_` is deprecated in 1.0 and will be removed in
           1.2. Use `n_features_in_` instead.

    n_features_in_ : int
        Number of features seen during :term:`fit`.

        .. versionadded:: 0.24

    feature_names_in_ : ndarray of shape (`n_features_in_`,)
        Names of features seen during :term:`fit`. Defined only when `X`
        has feature names that are all strings.

        .. versionadded:: 1.0

    n_outputs_ : int
        The number of outputs when ``fit`` is performed.

    tree_ : Tree instance
        The underlying Tree object. Please refer to
        ``help(sklearn.tree._tree.Tree)`` for attributes of Tree object and
        :ref:`sphx_glr_auto_examples_tree_plot_unveil_tree_structure.py`
        for basic usage of these attributes.

    builder_ : TreeBuilder instance
        The underlying TreeBuilder object.

    See Also
    --------
    ExtraTreeRegressor : An extremely randomized tree regressor.
    sklearn.ensemble.ExtraTreesClassifier : An extra-trees classifier.
    sklearn.ensemble.ExtraTreesRegressor : An extra-trees regressor.
    sklearn.ensemble.RandomForestClassifier : A random forest classifier.
    sklearn.ensemble.RandomForestRegressor : A random forest regressor.
    sklearn.ensemble.RandomTreesEmbedding : An ensemble of
        totally random trees.

    Notes
    -----
    The default values for the parameters controlling the size of the trees
    (e.g. ``max_depth``, ``min_samples_leaf``, etc.) lead to fully grown and
    unpruned trees which can potentially be very large on some data sets. To
    reduce memory consumption, the complexity and size of the trees should be
    controlled by setting those parameter values.

    References
    ----------

    .. [1] P. Geurts, D. Ernst., and L. Wehenkel, "Extremely randomized trees",
           Machine Learning, 63(1), 3-42, 2006.

    Examples
    --------
    >>> from sklearn.datasets import load_iris
    >>> from sklearn.model_selection import train_test_split
    >>> from sklearn.ensemble import BaggingClassifier
    >>> from sklearn.tree import ExtraTreeClassifier
    >>> X, y = load_iris(return_X_y=True)
    >>> X_train, X_test, y_train, y_test = train_test_split(
    ...    X, y, random_state=0)
    >>> extra_tree = ExtraTreeClassifier(random_state=0)
    >>> cls = BaggingClassifier(extra_tree, random_state=0).fit(
    ...    X_train, y_train)
    >>> cls.score(X_test, y_test)
    0.8947...
    """

    def __init__(
        self,
        *,
        criterion="gini",
        splitter="random",
        max_depth=None,
        min_samples_split=2,
        min_samples_leaf=1,
        min_weight_fraction_leaf=0.0,
        max_features="auto",
        random_state=None,
        max_leaf_nodes=None,
        min_impurity_decrease=0.0,
        class_weight=None,
        ccp_alpha=0.0,
    ):
        super().__init__(
            criterion=criterion,
            splitter=splitter,
            max_depth=max_depth,
            min_samples_split=min_samples_split,
            min_samples_leaf=min_samples_leaf,
            min_weight_fraction_leaf=min_weight_fraction_leaf,
            max_features=max_features,
            max_leaf_nodes=max_leaf_nodes,
            class_weight=class_weight,
            min_impurity_decrease=min_impurity_decrease,
            random_state=random_state,
            ccp_alpha=ccp_alpha,
        )


class ExtraTreeRegressor(DecisionTreeRegressor):
    """An extremely randomized tree regressor.

    Extra-trees differ from classic decision trees in the way they are built.
    When looking for the best split to separate the samples of a node into two
    groups, random splits are drawn for each of the `max_features` randomly
    selected features and the best split among those is chosen. When
    `max_features` is set 1, this amounts to building a totally random
    decision tree.

    Warning: Extra-trees should only be used within ensemble methods.

    Read more in the :ref:`User Guide <tree>`.

    Parameters
    ----------
    criterion : {"squared_error", "friedman_mse"}, default="squared_error"
        The function to measure the quality of a split. Supported criteria
        are "squared_error" for the mean squared error, which is equal to
        variance reduction as feature selection criterion and "mae" for the
        mean absolute error.

        .. versionadded:: 0.18
           Mean Absolute Error (MAE) criterion.

        .. versionadded:: 0.24
            Poisson deviance criterion.

        .. deprecated:: 1.0
            Criterion "mse" was deprecated in v1.0 and will be removed in
            version 1.2. Use `criterion="squared_error"` which is equivalent.

        .. deprecated:: 1.0
            Criterion "mae" was deprecated in v1.0 and will be removed in
            version 1.2. Use `criterion="absolute_error"` which is equivalent.

    splitter : {"random", "best"}, default="random"
        The strategy used to choose the split at each node. Supported
        strategies are "best" to choose the best split and "random" to choose
        the best random split.

    max_depth : int, default=None
        The maximum depth of the tree. If None, then nodes are expanded until
        all leaves are pure or until all leaves contain less than
        min_samples_split samples.

    min_samples_split : int or float, default=2
        The minimum number of samples required to split an internal node:

        - If int, then consider `min_samples_split` as the minimum number.
        - If float, then `min_samples_split` is a fraction and
          `ceil(min_samples_split * n_samples)` are the minimum
          number of samples for each split.

        .. versionchanged:: 0.18
           Added float values for fractions.

    min_samples_leaf : int or float, default=1
        The minimum number of samples required to be at a leaf node.
        A split point at any depth will only be considered if it leaves at
        least ``min_samples_leaf`` training samples in each of the left and
        right branches.  This may have the effect of smoothing the model,
        especially in regression.

        - If int, then consider `min_samples_leaf` as the minimum number.
        - If float, then `min_samples_leaf` is a fraction and
          `ceil(min_samples_leaf * n_samples)` are the minimum
          number of samples for each node.

        .. versionchanged:: 0.18
           Added float values for fractions.

    min_weight_fraction_leaf : float, default=0.0
        The minimum weighted fraction of the sum total of weights (of all
        the input samples) required to be at a leaf node. Samples have
        equal weight when sample_weight is not provided.

    max_features : int, float, {"auto", "sqrt", "log2"} or None, default="auto"
        The number of features to consider when looking for the best split:

        - If int, then consider `max_features` features at each split.
        - If float, then `max_features` is a fraction and
          `int(max_features * n_features)` features are considered at each
          split.
        - If "auto", then `max_features=n_features`.
        - If "sqrt", then `max_features=sqrt(n_features)`.
        - If "log2", then `max_features=log2(n_features)`.
        - If None, then `max_features=n_features`.

        Note: the search for a split does not stop until at least one
        valid partition of the node samples is found, even if it requires to
        effectively inspect more than ``max_features`` features.

    random_state : int, RandomState instance or None, default=None
        Used to pick randomly the `max_features` used at each split.
        See :term:`Glossary <random_state>` for details.

    min_impurity_decrease : float, default=0.0
        A node will be split if this split induces a decrease of the impurity
        greater than or equal to this value.

        The weighted impurity decrease equation is the following::

            N_t / N * (impurity - N_t_R / N_t * right_impurity
                                - N_t_L / N_t * left_impurity)

        where ``N`` is the total number of samples, ``N_t`` is the number of
        samples at the current node, ``N_t_L`` is the number of samples in the
        left child, and ``N_t_R`` is the number of samples in the right child.

        ``N``, ``N_t``, ``N_t_R`` and ``N_t_L`` all refer to the weighted sum,
        if ``sample_weight`` is passed.

        .. versionadded:: 0.19

    max_leaf_nodes : int, default=None
        Grow a tree with ``max_leaf_nodes`` in best-first fashion.
        Best nodes are defined as relative reduction in impurity.
        If None then unlimited number of leaf nodes.

    ccp_alpha : non-negative float, default=0.0
        Complexity parameter used for Minimal Cost-Complexity Pruning. The
        subtree with the largest cost complexity that is smaller than
        ``ccp_alpha`` will be chosen. By default, no pruning is performed. See
        :ref:`minimal_cost_complexity_pruning` for details.

        .. versionadded:: 0.22

    Attributes
    ----------
    max_features_ : int
        The inferred value of max_features.

    n_features_ : int
        The number of features when ``fit`` is performed.

        .. deprecated:: 1.0
           `n_features_` is deprecated in 1.0 and will be removed in
           1.2. Use `n_features_in_` instead.

    n_features_in_ : int
        Number of features seen during :term:`fit`.

        .. versionadded:: 0.24

    feature_names_in_ : ndarray of shape (`n_features_in_`,)
        Names of features seen during :term:`fit`. Defined only when `X`
        has feature names that are all strings.

        .. versionadded:: 1.0

    feature_importances_ : ndarray of shape (n_features,)
        Return impurity-based feature importances (the higher, the more
        important the feature).

        Warning: impurity-based feature importances can be misleading for
        high cardinality features (many unique values). See
        :func:`sklearn.inspection.permutation_importance` as an alternative.

    n_outputs_ : int
        The number of outputs when ``fit`` is performed.

    tree_ : Tree instance
        The underlying Tree object. Please refer to
        ``help(sklearn.tree._tree.Tree)`` for attributes of Tree object and
        :ref:`sphx_glr_auto_examples_tree_plot_unveil_tree_structure.py`
        for basic usage of these attributes.

    builder_ : TreeBuilder instance
        The underlying TreeBuilder object.

    See Also
    --------
    ExtraTreeClassifier : An extremely randomized tree classifier.
    sklearn.ensemble.ExtraTreesClassifier : An extra-trees classifier.
    sklearn.ensemble.ExtraTreesRegressor : An extra-trees regressor.

    Notes
    -----
    The default values for the parameters controlling the size of the trees
    (e.g. ``max_depth``, ``min_samples_leaf``, etc.) lead to fully grown and
    unpruned trees which can potentially be very large on some data sets. To
    reduce memory consumption, the complexity and size of the trees should be
    controlled by setting those parameter values.

    References
    ----------

    .. [1] P. Geurts, D. Ernst., and L. Wehenkel, "Extremely randomized trees",
           Machine Learning, 63(1), 3-42, 2006.

    Examples
    --------
    >>> from sklearn.datasets import load_diabetes
    >>> from sklearn.model_selection import train_test_split
    >>> from sklearn.ensemble import BaggingRegressor
    >>> from sklearn.tree import ExtraTreeRegressor
    >>> X, y = load_diabetes(return_X_y=True)
    >>> X_train, X_test, y_train, y_test = train_test_split(
    ...     X, y, random_state=0)
    >>> extra_tree = ExtraTreeRegressor(random_state=0)
    >>> reg = BaggingRegressor(extra_tree, random_state=0).fit(
    ...     X_train, y_train)
    >>> reg.score(X_test, y_test)
    0.33...
    """

    def __init__(
        self,
        *,
        criterion="squared_error",
        splitter="random",
        max_depth=None,
        min_samples_split=2,
        min_samples_leaf=1,
        min_weight_fraction_leaf=0.0,
        max_features="auto",
        random_state=None,
        min_impurity_decrease=0.0,
        max_leaf_nodes=None,
        ccp_alpha=0.0,
    ):
        super().__init__(
            criterion=criterion,
            splitter=splitter,
            max_depth=max_depth,
            min_samples_split=min_samples_split,
            min_samples_leaf=min_samples_leaf,
            min_weight_fraction_leaf=min_weight_fraction_leaf,
            max_features=max_features,
            max_leaf_nodes=max_leaf_nodes,
            min_impurity_decrease=min_impurity_decrease,
            random_state=random_state,
            ccp_alpha=ccp_alpha,
        )<|MERGE_RESOLUTION|>--- conflicted
+++ resolved
@@ -149,7 +149,6 @@
         check_is_fitted(self)
         return self.tree_.n_leaves
 
-<<<<<<< HEAD
     def fit(
         self,
         X,
@@ -157,11 +156,7 @@
         sample_weight=None,
         check_input=True,
         classes=None,
-        X_idx_sorted="deprecated",
     ):
-=======
-    def fit(self, X, y, sample_weight=None, check_input=True):
->>>>>>> 7ec44002
 
         random_state = check_random_state(self.random_state)
 
@@ -912,7 +907,6 @@
             ccp_alpha=ccp_alpha,
         )
 
-<<<<<<< HEAD
     def fit(
         self,
         X,
@@ -922,9 +916,6 @@
         classes=None,
         X_idx_sorted="deprecated",
     ):
-=======
-    def fit(self, X, y, sample_weight=None, check_input=True):
->>>>>>> 7ec44002
         """Build a decision tree classifier from the training set (X, y).
 
         Parameters
@@ -948,20 +939,11 @@
             Allow to bypass several input checking.
             Don't use this parameter unless you know what you do.
 
-<<<<<<< HEAD
         classes : array-like of shape (n_classes,), default=None
             List of all the classes that can possibly appear in the y vector.
             Must be provided at the first call to partial_fit, can be omitted
             in subsequent calls.
 
-        X_idx_sorted : deprecated, default="deprecated"
-            This parameter is deprecated and has no effect.
-            It will be removed in 1.1 (renaming of 0.26).
-
-            .. deprecated:: 0.24
-
-=======
->>>>>>> 7ec44002
         Returns
         -------
         self : DecisionTreeClassifier
@@ -973,11 +955,7 @@
             y,
             sample_weight=sample_weight,
             check_input=check_input,
-<<<<<<< HEAD
             classes=classes,
-            X_idx_sorted=X_idx_sorted,
-=======
->>>>>>> 7ec44002
         )
         return self
 
@@ -1430,7 +1408,6 @@
             ccp_alpha=ccp_alpha,
         )
 
-<<<<<<< HEAD
     def fit(
         self,
         X,
@@ -1438,11 +1415,7 @@
         sample_weight=None,
         check_input=True,
         classes=None,
-        X_idx_sorted="deprecated",
     ):
-=======
-    def fit(self, X, y, sample_weight=None, check_input=True):
->>>>>>> 7ec44002
         """Build a decision tree regressor from the training set (X, y).
 
         Parameters
@@ -1465,18 +1438,9 @@
             Allow to bypass several input checking.
             Don't use this parameter unless you know what you do.
 
-<<<<<<< HEAD
         classes : array-like of shape (n_classes,), default=None
             List of all the classes that can possibly appear in the y vector.
 
-        X_idx_sorted : deprecated, default="deprecated"
-            This parameter is deprecated and has no effect.
-            It will be removed in 1.1 (renaming of 0.26).
-
-            .. deprecated:: 0.24
-
-=======
->>>>>>> 7ec44002
         Returns
         -------
         self : DecisionTreeRegressor
