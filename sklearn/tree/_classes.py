"""
This module gathers tree-based methods, including decision, regression and
randomized trees. Single and multi-output problems are both handled.
"""

# Authors: Gilles Louppe <g.louppe@gmail.com>
#          Peter Prettenhofer <peter.prettenhofer@gmail.com>
#          Brian Holt <bdholt1@gmail.com>
#          Noel Dawe <noel@dawe.me>
#          Satrajit Gosh <satrajit.ghosh@gmail.com>
#          Joly Arnaud <arnaud.v.joly@gmail.com>
#          Fares Hedayati <fares.hedayati@gmail.com>
#          Nelson Liu <nelson@nelsonliu.me>
#
# License: BSD 3 clause

import numbers
import warnings
import copy
from abc import ABCMeta
from abc import abstractmethod
from math import ceil

import numpy as np
from scipy.sparse import issparse

from ..base import BaseEstimator
from ..base import ClassifierMixin
from ..base import clone
from ..base import RegressorMixin
from ..base import is_classifier
from ..base import MultiOutputMixin
from ..utils import Bunch
from ..utils import check_random_state
from ..utils import check_scalar
from ..utils.deprecation import deprecated
from ..utils.validation import _check_sample_weight
from ..utils import compute_sample_weight
from ..utils.multiclass import check_classification_targets
from ..utils.validation import check_is_fitted

from ._criterion import Criterion
from ._splitter import Splitter
from ._tree import DepthFirstTreeBuilder
from ._tree import BestFirstTreeBuilder
from ._tree import Tree
from ._tree import _build_pruned_tree_ccp
from ._tree import ccp_pruning_path
from . import _tree, _splitter, _criterion

__all__ = [
    "DecisionTreeClassifier",
    "DecisionTreeRegressor",
    "ExtraTreeClassifier",
    "ExtraTreeRegressor",
]


# =============================================================================
# Types and constants
# =============================================================================

DTYPE = _tree.DTYPE
DOUBLE = _tree.DOUBLE

CRITERIA_CLF = {
    "gini": _criterion.Gini,
    "entropy": _criterion.Entropy,
    "hellinger": _criterion.HellingerDistance,
}
# TODO: Remove "mse" and "mae" in version 1.2.
CRITERIA_REG = {
    "squared_error": _criterion.MSE,
    "mse": _criterion.MSE,
    "friedman_mse": _criterion.FriedmanMSE,
    "absolute_error": _criterion.MAE,
    "mae": _criterion.MAE,
    "poisson": _criterion.Poisson,
}

DENSE_SPLITTERS = {"best": _splitter.BestSplitter, "random": _splitter.RandomSplitter}

SPARSE_SPLITTERS = {
    "best": _splitter.BestSparseSplitter,
    "random": _splitter.RandomSparseSplitter,
}

# =============================================================================
# Base decision tree
# =============================================================================


class BaseDecisionTree(MultiOutputMixin, BaseEstimator, metaclass=ABCMeta):
    """Base class for decision trees.

    Warning: This class should not be used directly.
    Use derived classes instead.
    """

    @abstractmethod
    def __init__(
        self,
        *,
        criterion,
        splitter,
        max_depth,
        min_samples_split,
        min_samples_leaf,
        min_weight_fraction_leaf,
        max_features,
        max_leaf_nodes,
        random_state,
        min_impurity_decrease,
        class_weight=None,
        ccp_alpha=0.0,
    ):
        self.criterion = criterion
        self.splitter = splitter
        self.max_depth = max_depth
        self.min_samples_split = min_samples_split
        self.min_samples_leaf = min_samples_leaf
        self.min_weight_fraction_leaf = min_weight_fraction_leaf
        self.max_features = max_features
        self.max_leaf_nodes = max_leaf_nodes
        self.random_state = random_state
        self.min_impurity_decrease = min_impurity_decrease
        self.class_weight = class_weight
        self.ccp_alpha = ccp_alpha

    def get_depth(self):
        """Return the depth of the decision tree.

        The depth of a tree is the maximum distance between the root
        and any leaf.

        Returns
        -------
        self.tree_.max_depth : int
            The maximum depth of the tree.
        """
        check_is_fitted(self)
        return self.tree_.max_depth

    def get_n_leaves(self):
        """Return the number of leaves of the decision tree.

        Returns
        -------
        self.tree_.n_leaves : int
            Number of leaves.
        """
        check_is_fitted(self)
        return self.tree_.n_leaves

    def fit(
        self, X, y, sample_weight=None, check_input=True, X_idx_sorted="deprecated"
    ):

        random_state = check_random_state(self.random_state)

        if self.ccp_alpha < 0.0:
            raise ValueError("ccp_alpha must be greater than or equal to 0")

        if check_input:
            # Need to validate separately here.
            # We can't pass multi_ouput=True because that would allow y to be
            # csr.
            check_X_params = dict(dtype=DTYPE, accept_sparse="csc")
            check_y_params = dict(ensure_2d=False, dtype=None)
            X, y = self._validate_data(
                X, y, validate_separately=(check_X_params, check_y_params)
            )
            if issparse(X):
                X.sort_indices()

                if X.indices.dtype != np.intc or X.indptr.dtype != np.intc:
                    raise ValueError(
                        "No support for np.int64 index based sparse matrices"
                    )

            if self.criterion == "poisson":
                if np.any(y < 0):
                    raise ValueError(
                        "Some value(s) of y are negative which is"
                        " not allowed for Poisson regression."
                    )
                if np.sum(y) <= 0:
                    raise ValueError(
                        "Sum of y is not positive which is "
                        "necessary for Poisson regression."
                    )

        # Determine output settings
        n_samples, self.n_features_in_ = X.shape
        is_classification = is_classifier(self)

        y = np.atleast_1d(y)
        expanded_class_weight = None

        if y.ndim == 1:
            # reshape is necessary to preserve the data contiguity against vs
            # [:, np.newaxis] that does not.
            y = np.reshape(y, (-1, 1))

        self.n_outputs_ = y.shape[1]

        if is_classification:
            check_classification_targets(y)
            y = np.copy(y)

            self.classes_ = []
            self.n_classes_ = []

            if self.class_weight is not None:
                y_original = np.copy(y)

            y_encoded = np.zeros(y.shape, dtype=int)
            for k in range(self.n_outputs_):
                classes_k, y_encoded[:, k] = np.unique(y[:, k], return_inverse=True)
                self.classes_.append(classes_k)
                self.n_classes_.append(classes_k.shape[0])
            y = y_encoded

            if self.class_weight is not None:
                expanded_class_weight = compute_sample_weight(
                    self.class_weight, y_original
                )

            self.n_classes_ = np.array(self.n_classes_, dtype=np.intp)

        if getattr(y, "dtype", None) != DOUBLE or not y.flags.contiguous:
            y = np.ascontiguousarray(y, dtype=DOUBLE)

        # Check parameters
        max_depth = np.iinfo(np.int32).max if self.max_depth is None else self.max_depth
        max_leaf_nodes = -1 if self.max_leaf_nodes is None else self.max_leaf_nodes

        if isinstance(self.min_samples_leaf, numbers.Integral):
            if not 1 <= self.min_samples_leaf:
                raise ValueError(
                    "min_samples_leaf must be at least 1 or in (0, 0.5], got %s"
                    % self.min_samples_leaf
                )
            min_samples_leaf = self.min_samples_leaf
        else:  # float
            if not 0.0 < self.min_samples_leaf <= 0.5:
                raise ValueError(
                    "min_samples_leaf must be at least 1 or in (0, 0.5], got %s"
                    % self.min_samples_leaf
                )
            min_samples_leaf = int(ceil(self.min_samples_leaf * n_samples))

        if isinstance(self.min_samples_split, numbers.Integral):
            if not 2 <= self.min_samples_split:
                raise ValueError(
                    "min_samples_split must be an integer "
                    "greater than 1 or a float in (0.0, 1.0]; "
                    "got the integer %s"
                    % self.min_samples_split
                )
            min_samples_split = self.min_samples_split
        else:  # float
            if not 0.0 < self.min_samples_split <= 1.0:
                raise ValueError(
                    "min_samples_split must be an integer "
                    "greater than 1 or a float in (0.0, 1.0]; "
                    "got the float %s"
                    % self.min_samples_split
                )
            min_samples_split = int(ceil(self.min_samples_split * n_samples))
            min_samples_split = max(2, min_samples_split)

        min_samples_split = max(min_samples_split, 2 * min_samples_leaf)

        if isinstance(self.max_features, str):
            if self.max_features == "auto":
                if is_classification:
                    max_features = max(1, int(np.sqrt(self.n_features_in_)))
                else:
                    max_features = self.n_features_in_
            elif self.max_features == "sqrt":
                max_features = max(1, int(np.sqrt(self.n_features_in_)))
            elif self.max_features == "log2":
                max_features = max(1, int(np.log2(self.n_features_in_)))
            else:
                raise ValueError(
                    "Invalid value for max_features. "
                    "Allowed string values are 'auto', "
                    "'sqrt' or 'log2'."
                )
        elif self.max_features is None:
            max_features = self.n_features_in_
        elif isinstance(self.max_features, numbers.Integral):
<<<<<<< HEAD
=======
            check_scalar(
                self.max_features,
                name="max_features",
                target_type=numbers.Integral,
                min_val=1,
                max_val=self.n_features_in_,
            )
>>>>>>> a1258bc0
            max_features = self.max_features
        else:  # float
            if self.max_features > 0.0:
                max_features = max(1, int(self.max_features * self.n_features_in_))
            else:
                max_features = 0

        self.max_features_ = max_features

        if len(y) != n_samples:
            raise ValueError(
                "Number of labels=%d does not match number of samples=%d"
                % (len(y), n_samples)
            )
        if not 0 <= self.min_weight_fraction_leaf <= 0.5:
            raise ValueError("min_weight_fraction_leaf must in [0, 0.5]")
        if max_depth <= 0:
            raise ValueError("max_depth must be greater than zero. ")
        if not (0 < max_features <= self.n_features_in_):
            raise ValueError("max_features must be in (0, n_features]")
        if not isinstance(max_leaf_nodes, numbers.Integral):
            raise ValueError(
                "max_leaf_nodes must be integral number but was %r" % max_leaf_nodes
            )
        if -1 < max_leaf_nodes < 2:
            raise ValueError(
                ("max_leaf_nodes {0} must be either None or larger than 1").format(
                    max_leaf_nodes
                )
            )

        if sample_weight is not None:
            sample_weight = _check_sample_weight(sample_weight, X, DOUBLE)

        if expanded_class_weight is not None:
            if sample_weight is not None:
                sample_weight = sample_weight * expanded_class_weight
            else:
                sample_weight = expanded_class_weight

        # Set min_weight_leaf from min_weight_fraction_leaf
        if sample_weight is None:
            min_weight_leaf = self.min_weight_fraction_leaf * n_samples
        else:
            min_weight_leaf = self.min_weight_fraction_leaf * np.sum(sample_weight)

        if self.min_impurity_decrease < 0.0:
            raise ValueError("min_impurity_decrease must be greater than or equal to 0")

        # TODO: Remove in 1.1
        if X_idx_sorted != "deprecated":
            warnings.warn(
                "The parameter 'X_idx_sorted' is deprecated and has no "
                "effect. It will be removed in 1.1 (renaming of 0.26). You "
                "can suppress this warning by not passing any value to the "
                "'X_idx_sorted' parameter.",
                FutureWarning,
            )

        # Build tree
        criterion = self.criterion
        if not isinstance(criterion, Criterion):
            if is_classification:
                criterion = CRITERIA_CLF[self.criterion](
                    self.n_outputs_, self.n_classes_
                )
            else:
                criterion = CRITERIA_REG[self.criterion](self.n_outputs_, n_samples)
            # TODO: Remove in v1.2
            if self.criterion == "mse":
                warnings.warn(
                    "Criterion 'mse' was deprecated in v1.0 and will be "
                    "removed in version 1.2. Use `criterion='squared_error'` "
                    "which is equivalent.",
                    FutureWarning,
                )
            elif self.criterion == "mae":
                warnings.warn(
                    "Criterion 'mae' was deprecated in v1.0 and will be "
                    "removed in version 1.2. Use `criterion='absolute_error'` "
                    "which is equivalent.",
                    FutureWarning,
                )
        else:
            # Make a deepcopy in case the criterion has mutable attributes that
            # might be shared and modified concurrently during parallel fitting
            criterion = copy.deepcopy(criterion)

        SPLITTERS = SPARSE_SPLITTERS if issparse(X) else DENSE_SPLITTERS

        splitter = self.splitter
        if not isinstance(self.splitter, Splitter):
            splitter = SPLITTERS[self.splitter](
                criterion,
                self.max_features_,
                min_samples_leaf,
                min_weight_leaf,
                random_state,
            )

        if is_classifier(self):
            self.tree_ = Tree(self.n_features_in_, self.n_classes_, self.n_outputs_)
        else:
            self.tree_ = Tree(
                self.n_features_in_,
                # TODO: tree shouldn't need this in this case
                np.array([1] * self.n_outputs_, dtype=np.intp),
                self.n_outputs_,
            )

        # Use BestFirst if max_leaf_nodes given; use DepthFirst otherwise
        if max_leaf_nodes < 0:
            builder = DepthFirstTreeBuilder(
                splitter,
                min_samples_split,
                min_samples_leaf,
                min_weight_leaf,
                max_depth,
                self.min_impurity_decrease,
            )
        else:
            builder = BestFirstTreeBuilder(
                splitter,
                min_samples_split,
                min_samples_leaf,
                min_weight_leaf,
                max_depth,
                max_leaf_nodes,
                self.min_impurity_decrease,
            )

        builder.build(self.tree_, X, y, sample_weight)

        if self.n_outputs_ == 1 and is_classifier(self):
            self.n_classes_ = self.n_classes_[0]
            self.classes_ = self.classes_[0]

        self._prune_tree()

        return self

    def _validate_X_predict(self, X, check_input):
        """Validate the training data on predict (probabilities)."""
        if check_input:
            X = self._validate_data(X, dtype=DTYPE, accept_sparse="csr", reset=False)
            if issparse(X) and (
                X.indices.dtype != np.intc or X.indptr.dtype != np.intc
            ):
                raise ValueError("No support for np.int64 index based sparse matrices")
        else:
            # The number of features is checked regardless of `check_input`
            self._check_n_features(X, reset=False)
        return X

    def predict(self, X, check_input=True):
        """Predict class or regression value for X.

        For a classification model, the predicted class for each sample in X is
        returned. For a regression model, the predicted value based on X is
        returned.

        Parameters
        ----------
        X : {array-like, sparse matrix} of shape (n_samples, n_features)
            The input samples. Internally, it will be converted to
            ``dtype=np.float32`` and if a sparse matrix is provided
            to a sparse ``csr_matrix``.

        check_input : bool, default=True
            Allow to bypass several input checking.
            Don't use this parameter unless you know what you do.

        Returns
        -------
        y : array-like of shape (n_samples,) or (n_samples, n_outputs)
            The predicted classes, or the predict values.
        """
        check_is_fitted(self)
        X = self._validate_X_predict(X, check_input)
        proba = self.tree_.predict(X)
        n_samples = X.shape[0]

        # Classification
        if is_classifier(self):
            if self.n_outputs_ == 1:
                return self.classes_.take(np.argmax(proba, axis=1), axis=0)

            else:
                class_type = self.classes_[0].dtype
                predictions = np.zeros((n_samples, self.n_outputs_), dtype=class_type)
                for k in range(self.n_outputs_):
                    predictions[:, k] = self.classes_[k].take(
                        np.argmax(proba[:, k], axis=1), axis=0
                    )

                return predictions

        # Regression
        else:
            if self.n_outputs_ == 1:
                return proba[:, 0]

            else:
                return proba[:, :, 0]

    def apply(self, X, check_input=True):
        """Return the index of the leaf that each sample is predicted as.

        .. versionadded:: 0.17

        Parameters
        ----------
        X : {array-like, sparse matrix} of shape (n_samples, n_features)
            The input samples. Internally, it will be converted to
            ``dtype=np.float32`` and if a sparse matrix is provided
            to a sparse ``csr_matrix``.

        check_input : bool, default=True
            Allow to bypass several input checking.
            Don't use this parameter unless you know what you do.

        Returns
        -------
        X_leaves : array-like of shape (n_samples,)
            For each datapoint x in X, return the index of the leaf x
            ends up in. Leaves are numbered within
            ``[0; self.tree_.node_count)``, possibly with gaps in the
            numbering.
        """
        check_is_fitted(self)
        X = self._validate_X_predict(X, check_input)
        return self.tree_.apply(X)

    def decision_path(self, X, check_input=True):
        """Return the decision path in the tree.

        .. versionadded:: 0.18

        Parameters
        ----------
        X : {array-like, sparse matrix} of shape (n_samples, n_features)
            The input samples. Internally, it will be converted to
            ``dtype=np.float32`` and if a sparse matrix is provided
            to a sparse ``csr_matrix``.

        check_input : bool, default=True
            Allow to bypass several input checking.
            Don't use this parameter unless you know what you do.

        Returns
        -------
        indicator : sparse matrix of shape (n_samples, n_nodes)
            Return a node indicator CSR matrix where non zero elements
            indicates that the samples goes through the nodes.
        """
        X = self._validate_X_predict(X, check_input)
        return self.tree_.decision_path(X)

    def _prune_tree(self):
        """Prune tree using Minimal Cost-Complexity Pruning."""
        check_is_fitted(self)

        if self.ccp_alpha < 0.0:
            raise ValueError("ccp_alpha must be greater than or equal to 0")

        if self.ccp_alpha == 0.0:
            return

        # build pruned tree
        if is_classifier(self):
            n_classes = np.atleast_1d(self.n_classes_)
            pruned_tree = Tree(self.n_features_in_, n_classes, self.n_outputs_)
        else:
            pruned_tree = Tree(
                self.n_features_in_,
                # TODO: the tree shouldn't need this param
                np.array([1] * self.n_outputs_, dtype=np.intp),
                self.n_outputs_,
            )
        _build_pruned_tree_ccp(pruned_tree, self.tree_, self.ccp_alpha)

        self.tree_ = pruned_tree

    def cost_complexity_pruning_path(self, X, y, sample_weight=None):
        """Compute the pruning path during Minimal Cost-Complexity Pruning.

        See :ref:`minimal_cost_complexity_pruning` for details on the pruning
        process.

        Parameters
        ----------
        X : {array-like, sparse matrix} of shape (n_samples, n_features)
            The training input samples. Internally, it will be converted to
            ``dtype=np.float32`` and if a sparse matrix is provided
            to a sparse ``csc_matrix``.

        y : array-like of shape (n_samples,) or (n_samples, n_outputs)
            The target values (class labels) as integers or strings.

        sample_weight : array-like of shape (n_samples,), default=None
            Sample weights. If None, then samples are equally weighted. Splits
            that would create child nodes with net zero or negative weight are
            ignored while searching for a split in each node. Splits are also
            ignored if they would result in any single class carrying a
            negative weight in either child node.

        Returns
        -------
        ccp_path : :class:`~sklearn.utils.Bunch`
            Dictionary-like object, with the following attributes.

            ccp_alphas : ndarray
                Effective alphas of subtree during pruning.

            impurities : ndarray
                Sum of the impurities of the subtree leaves for the
                corresponding alpha value in ``ccp_alphas``.
        """
        est = clone(self).set_params(ccp_alpha=0.0)
        est.fit(X, y, sample_weight=sample_weight)
        return Bunch(**ccp_pruning_path(est.tree_))

    @property
    def feature_importances_(self):
        """Return the feature importances.

        The importance of a feature is computed as the (normalized) total
        reduction of the criterion brought by that feature.
        It is also known as the Gini importance.

        Warning: impurity-based feature importances can be misleading for
        high cardinality features (many unique values). See
        :func:`sklearn.inspection.permutation_importance` as an alternative.

        Returns
        -------
        feature_importances_ : ndarray of shape (n_features,)
            Normalized total reduction of criteria by feature
            (Gini importance).
        """
        check_is_fitted(self)

        return self.tree_.compute_feature_importances()


# =============================================================================
# Public estimators
# =============================================================================


class DecisionTreeClassifier(ClassifierMixin, BaseDecisionTree):
    """A decision tree classifier.

    Read more in the :ref:`User Guide <tree>`.

    Parameters
    ----------
    criterion : {"gini", "entropy", "hellinger"}, default="gini"
        The function to measure the quality of a split. Supported criteria are
        "gini" for the Gini impurity, "entropy" for the information gain
        and "hellinger" for the Hellinger distance.

    splitter : {"best", "random"}, default="best"
        The strategy used to choose the split at each node. Supported
        strategies are "best" to choose the best split and "random" to choose
        the best random split.

    max_depth : int, default=None
        The maximum depth of the tree. If None, then nodes are expanded until
        all leaves are pure or until all leaves contain less than
        min_samples_split samples.

    min_samples_split : int or float, default=2
        The minimum number of samples required to split an internal node:

        - If int, then consider `min_samples_split` as the minimum number.
        - If float, then `min_samples_split` is a fraction and
          `ceil(min_samples_split * n_samples)` are the minimum
          number of samples for each split.

        .. versionchanged:: 0.18
           Added float values for fractions.

    min_samples_leaf : int or float, default=1
        The minimum number of samples required to be at a leaf node.
        A split point at any depth will only be considered if it leaves at
        least ``min_samples_leaf`` training samples in each of the left and
        right branches.  This may have the effect of smoothing the model,
        especially in regression.

        - If int, then consider `min_samples_leaf` as the minimum number.
        - If float, then `min_samples_leaf` is a fraction and
          `ceil(min_samples_leaf * n_samples)` are the minimum
          number of samples for each node.

        .. versionchanged:: 0.18
           Added float values for fractions.

    min_weight_fraction_leaf : float, default=0.0
        The minimum weighted fraction of the sum total of weights (of all
        the input samples) required to be at a leaf node. Samples have
        equal weight when sample_weight is not provided.

    max_features : int, float or {"auto", "sqrt", "log2"}, default=None
        The number of features to consider when looking for the best split:

            - If int, then consider `max_features` features at each split.
            - If float, then `max_features` is a fraction and
              `int(max_features * n_features)` features are considered at each
              split.
            - If "auto", then `max_features=sqrt(n_features)`.
            - If "sqrt", then `max_features=sqrt(n_features)`.
            - If "log2", then `max_features=log2(n_features)`.
            - If None, then `max_features=n_features`.

        Note: the search for a split does not stop until at least one
        valid partition of the node samples is found, even if it requires to
        effectively inspect more than ``max_features`` features.

    random_state : int, RandomState instance or None, default=None
        Controls the randomness of the estimator. The features are always
        randomly permuted at each split, even if ``splitter`` is set to
        ``"best"``. When ``max_features < n_features``, the algorithm will
        select ``max_features`` at random at each split before finding the best
        split among them. But the best found split may vary across different
        runs, even if ``max_features=n_features``. That is the case, if the
        improvement of the criterion is identical for several splits and one
        split has to be selected at random. To obtain a deterministic behaviour
        during fitting, ``random_state`` has to be fixed to an integer.
        See :term:`Glossary <random_state>` for details.

    max_leaf_nodes : int, default=None
        Grow a tree with ``max_leaf_nodes`` in best-first fashion.
        Best nodes are defined as relative reduction in impurity.
        If None then unlimited number of leaf nodes.

    min_impurity_decrease : float, default=0.0
        A node will be split if this split induces a decrease of the impurity
        greater than or equal to this value.

        The weighted impurity decrease equation is the following::

            N_t / N * (impurity - N_t_R / N_t * right_impurity
                                - N_t_L / N_t * left_impurity)

        where ``N`` is the total number of samples, ``N_t`` is the number of
        samples at the current node, ``N_t_L`` is the number of samples in the
        left child, and ``N_t_R`` is the number of samples in the right child.

        ``N``, ``N_t``, ``N_t_R`` and ``N_t_L`` all refer to the weighted sum,
        if ``sample_weight`` is passed.

        .. versionadded:: 0.19

    class_weight : dict, list of dict or "balanced", default=None
        Weights associated with classes in the form ``{class_label: weight}``.
        If None, all classes are supposed to have weight one. For
        multi-output problems, a list of dicts can be provided in the same
        order as the columns of y.

        Note that for multioutput (including multilabel) weights should be
        defined for each class of every column in its own dict. For example,
        for four-class multilabel classification weights should be
        [{0: 1, 1: 1}, {0: 1, 1: 5}, {0: 1, 1: 1}, {0: 1, 1: 1}] instead of
        [{1:1}, {2:5}, {3:1}, {4:1}].

        The "balanced" mode uses the values of y to automatically adjust
        weights inversely proportional to class frequencies in the input data
        as ``n_samples / (n_classes * np.bincount(y))``

        For multi-output, the weights of each column of y will be multiplied.

        Note that these weights will be multiplied with sample_weight (passed
        through the fit method) if sample_weight is specified.

    ccp_alpha : non-negative float, default=0.0
        Complexity parameter used for Minimal Cost-Complexity Pruning. The
        subtree with the largest cost complexity that is smaller than
        ``ccp_alpha`` will be chosen. By default, no pruning is performed. See
        :ref:`minimal_cost_complexity_pruning` for details.

        .. versionadded:: 0.22

    Attributes
    ----------
    classes_ : ndarray of shape (n_classes,) or list of ndarray
        The classes labels (single output problem),
        or a list of arrays of class labels (multi-output problem).

    feature_importances_ : ndarray of shape (n_features,)
        The impurity-based feature importances.
        The higher, the more important the feature.
        The importance of a feature is computed as the (normalized)
        total reduction of the criterion brought by that feature.  It is also
        known as the Gini importance [4]_.

        Warning: impurity-based feature importances can be misleading for
        high cardinality features (many unique values). See
        :func:`sklearn.inspection.permutation_importance` as an alternative.

    max_features_ : int
        The inferred value of max_features.

    n_classes_ : int or list of int
        The number of classes (for single output problems),
        or a list containing the number of classes for each
        output (for multi-output problems).

    n_features_ : int
        The number of features when ``fit`` is performed.

        .. deprecated:: 1.0
           `n_features_` is deprecated in 1.0 and will be removed in
           1.2. Use `n_features_in_` instead.

    n_features_in_ : int
        Number of features seen during :term:`fit`.

        .. versionadded:: 0.24

    feature_names_in_ : ndarray of shape (`n_features_in_`,)
        Names of features seen during :term:`fit`. Defined only when `X`
        has feature names that are all strings.

        .. versionadded:: 1.0

    n_outputs_ : int
        The number of outputs when ``fit`` is performed.

    tree_ : Tree instance
        The underlying Tree object. Please refer to
        ``help(sklearn.tree._tree.Tree)`` for attributes of Tree object and
        :ref:`sphx_glr_auto_examples_tree_plot_unveil_tree_structure.py`
        for basic usage of these attributes.

    See Also
    --------
    DecisionTreeRegressor : A decision tree regressor.

    Notes
    -----
    The default values for the parameters controlling the size of the trees
    (e.g. ``max_depth``, ``min_samples_leaf``, etc.) lead to fully grown and
    unpruned trees which can potentially be very large on some data sets. To
    reduce memory consumption, the complexity and size of the trees should be
    controlled by setting those parameter values.

    The :meth:`predict` method operates using the :func:`numpy.argmax`
    function on the outputs of :meth:`predict_proba`. This means that in
    case the highest predicted probabilities are tied, the classifier will
    predict the tied class with the lowest index in :term:`classes_`.

    References
    ----------

    .. [1] https://en.wikipedia.org/wiki/Decision_tree_learning

    .. [2] L. Breiman, J. Friedman, R. Olshen, and C. Stone, "Classification
           and Regression Trees", Wadsworth, Belmont, CA, 1984.

    .. [3] T. Hastie, R. Tibshirani and J. Friedman. "Elements of Statistical
           Learning", Springer, 2009.

    .. [4] L. Breiman, and A. Cutler, "Random Forests",
           https://www.stat.berkeley.edu/~breiman/RandomForests/cc_home.htm

    Examples
    --------
    >>> from sklearn.datasets import load_iris
    >>> from sklearn.model_selection import cross_val_score
    >>> from sklearn.tree import DecisionTreeClassifier
    >>> clf = DecisionTreeClassifier(random_state=0)
    >>> iris = load_iris()
    >>> cross_val_score(clf, iris.data, iris.target, cv=10)
    ...                             # doctest: +SKIP
    ...
    array([ 1.     ,  0.93...,  0.86...,  0.93...,  0.93...,
            0.93...,  0.93...,  1.     ,  0.93...,  1.      ])
    """

    def __init__(
        self,
        *,
        criterion="gini",
        splitter="best",
        max_depth=None,
        min_samples_split=2,
        min_samples_leaf=1,
        min_weight_fraction_leaf=0.0,
        max_features=None,
        random_state=None,
        max_leaf_nodes=None,
        min_impurity_decrease=0.0,
        class_weight=None,
        ccp_alpha=0.0,
    ):
        super().__init__(
            criterion=criterion,
            splitter=splitter,
            max_depth=max_depth,
            min_samples_split=min_samples_split,
            min_samples_leaf=min_samples_leaf,
            min_weight_fraction_leaf=min_weight_fraction_leaf,
            max_features=max_features,
            max_leaf_nodes=max_leaf_nodes,
            class_weight=class_weight,
            random_state=random_state,
            min_impurity_decrease=min_impurity_decrease,
            ccp_alpha=ccp_alpha,
        )

    def fit(
        self, X, y, sample_weight=None, check_input=True, X_idx_sorted="deprecated"
    ):
        """Build a decision tree classifier from the training set (X, y).

        Parameters
        ----------
        X : {array-like, sparse matrix} of shape (n_samples, n_features)
            The training input samples. Internally, it will be converted to
            ``dtype=np.float32`` and if a sparse matrix is provided
            to a sparse ``csc_matrix``.

        y : array-like of shape (n_samples,) or (n_samples, n_outputs)
            The target values (class labels) as integers or strings.

        sample_weight : array-like of shape (n_samples,), default=None
            Sample weights. If None, then samples are equally weighted. Splits
            that would create child nodes with net zero or negative weight are
            ignored while searching for a split in each node. Splits are also
            ignored if they would result in any single class carrying a
            negative weight in either child node.

        check_input : bool, default=True
            Allow to bypass several input checking.
            Don't use this parameter unless you know what you do.

        X_idx_sorted : deprecated, default="deprecated"
            This parameter is deprecated and has no effect.
            It will be removed in 1.1 (renaming of 0.26).

            .. deprecated:: 0.24

        Returns
        -------
        self : DecisionTreeClassifier
            Fitted estimator.
        """

        super().fit(
            X,
            y,
            sample_weight=sample_weight,
            check_input=check_input,
            X_idx_sorted=X_idx_sorted,
        )
        return self

    def predict_proba(self, X, check_input=True):
        """Predict class probabilities of the input samples X.

        The predicted class probability is the fraction of samples of the same
        class in a leaf.

        Parameters
        ----------
        X : {array-like, sparse matrix} of shape (n_samples, n_features)
            The input samples. Internally, it will be converted to
            ``dtype=np.float32`` and if a sparse matrix is provided
            to a sparse ``csr_matrix``.

        check_input : bool, default=True
            Allow to bypass several input checking.
            Don't use this parameter unless you know what you do.

        Returns
        -------
        proba : ndarray of shape (n_samples, n_classes) or list of n_outputs \
            such arrays if n_outputs > 1
            The class probabilities of the input samples. The order of the
            classes corresponds to that in the attribute :term:`classes_`.
        """
        check_is_fitted(self)
        X = self._validate_X_predict(X, check_input)
        proba = self.tree_.predict(X)

        if self.n_outputs_ == 1:
            proba = proba[:, : self.n_classes_]
            normalizer = proba.sum(axis=1)[:, np.newaxis]
            normalizer[normalizer == 0.0] = 1.0
            proba /= normalizer

            return proba

        else:
            all_proba = []

            for k in range(self.n_outputs_):
                proba_k = proba[:, k, : self.n_classes_[k]]
                normalizer = proba_k.sum(axis=1)[:, np.newaxis]
                normalizer[normalizer == 0.0] = 1.0
                proba_k /= normalizer
                all_proba.append(proba_k)

            return all_proba

    def predict_log_proba(self, X):
        """Predict class log-probabilities of the input samples X.

        Parameters
        ----------
        X : {array-like, sparse matrix} of shape (n_samples, n_features)
            The input samples. Internally, it will be converted to
            ``dtype=np.float32`` and if a sparse matrix is provided
            to a sparse ``csr_matrix``.

        Returns
        -------
        proba : ndarray of shape (n_samples, n_classes) or list of n_outputs \
            such arrays if n_outputs > 1
            The class log-probabilities of the input samples. The order of the
            classes corresponds to that in the attribute :term:`classes_`.
        """
        proba = self.predict_proba(X)

        if self.n_outputs_ == 1:
            return np.log(proba)

        else:
            for k in range(self.n_outputs_):
                proba[k] = np.log(proba[k])

            return proba

    @deprecated(  # type: ignore
        "The attribute `n_features_` is deprecated in 1.0 and will be removed "
        "in 1.2. Use `n_features_in_` instead."
    )
    @property
    def n_features_(self):
        return self.n_features_in_

    def _more_tags(self):
        return {"multilabel": True}


class DecisionTreeRegressor(RegressorMixin, BaseDecisionTree):
    """A decision tree regressor.

    Read more in the :ref:`User Guide <tree>`.

    Parameters
    ----------
    criterion : {"squared_error", "friedman_mse", "absolute_error", \
            "poisson"}, default="squared_error"
        The function to measure the quality of a split. Supported criteria
        are "squared_error" for the mean squared error, which is equal to
        variance reduction as feature selection criterion and minimizes the L2
        loss using the mean of each terminal node, "friedman_mse", which uses
        mean squared error with Friedman's improvement score for potential
        splits, "absolute_error" for the mean absolute error, which minimizes
        the L1 loss using the median of each terminal node, and "poisson" which
        uses reduction in Poisson deviance to find splits.

        .. versionadded:: 0.18
           Mean Absolute Error (MAE) criterion.

        .. versionadded:: 0.24
            Poisson deviance criterion.

        .. deprecated:: 1.0
            Criterion "mse" was deprecated in v1.0 and will be removed in
            version 1.2. Use `criterion="squared_error"` which is equivalent.

        .. deprecated:: 1.0
            Criterion "mae" was deprecated in v1.0 and will be removed in
            version 1.2. Use `criterion="absolute_error"` which is equivalent.

    splitter : {"best", "random"}, default="best"
        The strategy used to choose the split at each node. Supported
        strategies are "best" to choose the best split and "random" to choose
        the best random split.

    max_depth : int, default=None
        The maximum depth of the tree. If None, then nodes are expanded until
        all leaves are pure or until all leaves contain less than
        min_samples_split samples.

    min_samples_split : int or float, default=2
        The minimum number of samples required to split an internal node:

        - If int, then consider `min_samples_split` as the minimum number.
        - If float, then `min_samples_split` is a fraction and
          `ceil(min_samples_split * n_samples)` are the minimum
          number of samples for each split.

        .. versionchanged:: 0.18
           Added float values for fractions.

    min_samples_leaf : int or float, default=1
        The minimum number of samples required to be at a leaf node.
        A split point at any depth will only be considered if it leaves at
        least ``min_samples_leaf`` training samples in each of the left and
        right branches.  This may have the effect of smoothing the model,
        especially in regression.

        - If int, then consider `min_samples_leaf` as the minimum number.
        - If float, then `min_samples_leaf` is a fraction and
          `ceil(min_samples_leaf * n_samples)` are the minimum
          number of samples for each node.

        .. versionchanged:: 0.18
           Added float values for fractions.

    min_weight_fraction_leaf : float, default=0.0
        The minimum weighted fraction of the sum total of weights (of all
        the input samples) required to be at a leaf node. Samples have
        equal weight when sample_weight is not provided.

    max_features : int, float or {"auto", "sqrt", "log2"}, default=None
        The number of features to consider when looking for the best split:

        - If int, then consider `max_features` features at each split.
        - If float, then `max_features` is a fraction and
          `int(max_features * n_features)` features are considered at each
          split.
        - If "auto", then `max_features=n_features`.
        - If "sqrt", then `max_features=sqrt(n_features)`.
        - If "log2", then `max_features=log2(n_features)`.
        - If None, then `max_features=n_features`.

        Note: the search for a split does not stop until at least one
        valid partition of the node samples is found, even if it requires to
        effectively inspect more than ``max_features`` features.

    random_state : int, RandomState instance or None, default=None
        Controls the randomness of the estimator. The features are always
        randomly permuted at each split, even if ``splitter`` is set to
        ``"best"``. When ``max_features < n_features``, the algorithm will
        select ``max_features`` at random at each split before finding the best
        split among them. But the best found split may vary across different
        runs, even if ``max_features=n_features``. That is the case, if the
        improvement of the criterion is identical for several splits and one
        split has to be selected at random. To obtain a deterministic behaviour
        during fitting, ``random_state`` has to be fixed to an integer.
        See :term:`Glossary <random_state>` for details.

    max_leaf_nodes : int, default=None
        Grow a tree with ``max_leaf_nodes`` in best-first fashion.
        Best nodes are defined as relative reduction in impurity.
        If None then unlimited number of leaf nodes.

    min_impurity_decrease : float, default=0.0
        A node will be split if this split induces a decrease of the impurity
        greater than or equal to this value.

        The weighted impurity decrease equation is the following::

            N_t / N * (impurity - N_t_R / N_t * right_impurity
                                - N_t_L / N_t * left_impurity)

        where ``N`` is the total number of samples, ``N_t`` is the number of
        samples at the current node, ``N_t_L`` is the number of samples in the
        left child, and ``N_t_R`` is the number of samples in the right child.

        ``N``, ``N_t``, ``N_t_R`` and ``N_t_L`` all refer to the weighted sum,
        if ``sample_weight`` is passed.

        .. versionadded:: 0.19

    ccp_alpha : non-negative float, default=0.0
        Complexity parameter used for Minimal Cost-Complexity Pruning. The
        subtree with the largest cost complexity that is smaller than
        ``ccp_alpha`` will be chosen. By default, no pruning is performed. See
        :ref:`minimal_cost_complexity_pruning` for details.

        .. versionadded:: 0.22

    Attributes
    ----------
    feature_importances_ : ndarray of shape (n_features,)
        The feature importances.
        The higher, the more important the feature.
        The importance of a feature is computed as the
        (normalized) total reduction of the criterion brought
        by that feature. It is also known as the Gini importance [4]_.

        Warning: impurity-based feature importances can be misleading for
        high cardinality features (many unique values). See
        :func:`sklearn.inspection.permutation_importance` as an alternative.

    max_features_ : int
        The inferred value of max_features.

    n_features_ : int
        The number of features when ``fit`` is performed.

        .. deprecated:: 1.0
           `n_features_` is deprecated in 1.0 and will be removed in
           1.2. Use `n_features_in_` instead.

    n_features_in_ : int
        Number of features seen during :term:`fit`.

        .. versionadded:: 0.24

    feature_names_in_ : ndarray of shape (`n_features_in_`,)
        Names of features seen during :term:`fit`. Defined only when `X`
        has feature names that are all strings.

        .. versionadded:: 1.0

    n_outputs_ : int
        The number of outputs when ``fit`` is performed.

    tree_ : Tree instance
        The underlying Tree object. Please refer to
        ``help(sklearn.tree._tree.Tree)`` for attributes of Tree object and
        :ref:`sphx_glr_auto_examples_tree_plot_unveil_tree_structure.py`
        for basic usage of these attributes.

    See Also
    --------
    DecisionTreeClassifier : A decision tree classifier.

    Notes
    -----
    The default values for the parameters controlling the size of the trees
    (e.g. ``max_depth``, ``min_samples_leaf``, etc.) lead to fully grown and
    unpruned trees which can potentially be very large on some data sets. To
    reduce memory consumption, the complexity and size of the trees should be
    controlled by setting those parameter values.

    References
    ----------

    .. [1] https://en.wikipedia.org/wiki/Decision_tree_learning

    .. [2] L. Breiman, J. Friedman, R. Olshen, and C. Stone, "Classification
           and Regression Trees", Wadsworth, Belmont, CA, 1984.

    .. [3] T. Hastie, R. Tibshirani and J. Friedman. "Elements of Statistical
           Learning", Springer, 2009.

    .. [4] L. Breiman, and A. Cutler, "Random Forests",
           https://www.stat.berkeley.edu/~breiman/RandomForests/cc_home.htm

    Examples
    --------
    >>> from sklearn.datasets import load_diabetes
    >>> from sklearn.model_selection import cross_val_score
    >>> from sklearn.tree import DecisionTreeRegressor
    >>> X, y = load_diabetes(return_X_y=True)
    >>> regressor = DecisionTreeRegressor(random_state=0)
    >>> cross_val_score(regressor, X, y, cv=10)
    ...                    # doctest: +SKIP
    ...
    array([-0.39..., -0.46...,  0.02...,  0.06..., -0.50...,
           0.16...,  0.11..., -0.73..., -0.30..., -0.00...])
    """

    def __init__(
        self,
        *,
        criterion="squared_error",
        splitter="best",
        max_depth=None,
        min_samples_split=2,
        min_samples_leaf=1,
        min_weight_fraction_leaf=0.0,
        max_features=None,
        random_state=None,
        max_leaf_nodes=None,
        min_impurity_decrease=0.0,
        ccp_alpha=0.0,
    ):
        super().__init__(
            criterion=criterion,
            splitter=splitter,
            max_depth=max_depth,
            min_samples_split=min_samples_split,
            min_samples_leaf=min_samples_leaf,
            min_weight_fraction_leaf=min_weight_fraction_leaf,
            max_features=max_features,
            max_leaf_nodes=max_leaf_nodes,
            random_state=random_state,
            min_impurity_decrease=min_impurity_decrease,
            ccp_alpha=ccp_alpha,
        )

    def fit(
        self, X, y, sample_weight=None, check_input=True, X_idx_sorted="deprecated"
    ):
        """Build a decision tree regressor from the training set (X, y).

        Parameters
        ----------
        X : {array-like, sparse matrix} of shape (n_samples, n_features)
            The training input samples. Internally, it will be converted to
            ``dtype=np.float32`` and if a sparse matrix is provided
            to a sparse ``csc_matrix``.

        y : array-like of shape (n_samples,) or (n_samples, n_outputs)
            The target values (real numbers). Use ``dtype=np.float64`` and
            ``order='C'`` for maximum efficiency.

        sample_weight : array-like of shape (n_samples,), default=None
            Sample weights. If None, then samples are equally weighted. Splits
            that would create child nodes with net zero or negative weight are
            ignored while searching for a split in each node.

        check_input : bool, default=True
            Allow to bypass several input checking.
            Don't use this parameter unless you know what you do.

        X_idx_sorted : deprecated, default="deprecated"
            This parameter is deprecated and has no effect.
            It will be removed in 1.1 (renaming of 0.26).

            .. deprecated:: 0.24

        Returns
        -------
        self : DecisionTreeRegressor
            Fitted estimator.
        """

        super().fit(
            X,
            y,
            sample_weight=sample_weight,
            check_input=check_input,
            X_idx_sorted=X_idx_sorted,
        )
        return self

    def _compute_partial_dependence_recursion(self, grid, target_features):
        """Fast partial dependence computation.

        Parameters
        ----------
        grid : ndarray of shape (n_samples, n_target_features)
            The grid points on which the partial dependence should be
            evaluated.
        target_features : ndarray of shape (n_target_features)
            The set of target features for which the partial dependence
            should be evaluated.

        Returns
        -------
        averaged_predictions : ndarray of shape (n_samples,)
            The value of the partial dependence function on each grid point.
        """
        grid = np.asarray(grid, dtype=DTYPE, order="C")
        averaged_predictions = np.zeros(
            shape=grid.shape[0], dtype=np.float64, order="C"
        )

        self.tree_.compute_partial_dependence(
            grid, target_features, averaged_predictions
        )
        return averaged_predictions

    @deprecated(  # type: ignore
        "The attribute `n_features_` is deprecated in 1.0 and will be removed "
        "in 1.2. Use `n_features_in_` instead."
    )
    @property
    def n_features_(self):
        return self.n_features_in_


class ExtraTreeClassifier(DecisionTreeClassifier):
    """An extremely randomized tree classifier.

    Extra-trees differ from classic decision trees in the way they are built.
    When looking for the best split to separate the samples of a node into two
    groups, random splits are drawn for each of the `max_features` randomly
    selected features and the best split among those is chosen. When
    `max_features` is set 1, this amounts to building a totally random
    decision tree.

    Warning: Extra-trees should only be used within ensemble methods.

    Read more in the :ref:`User Guide <tree>`.

    Parameters
    ----------
    criterion : {"gini", "entropy", "hellinger"}, default="gini"
        The function to measure the quality of a split. Supported criteria are
        "gini" for the Gini impurity, "entropy" for the information gain
        and "hellinger" for the Hellinger distance.

    splitter : {"random", "best"}, default="random"
        The strategy used to choose the split at each node. Supported
        strategies are "best" to choose the best split and "random" to choose
        the best random split.

    max_depth : int, default=None
        The maximum depth of the tree. If None, then nodes are expanded until
        all leaves are pure or until all leaves contain less than
        min_samples_split samples.

    min_samples_split : int or float, default=2
        The minimum number of samples required to split an internal node:

        - If int, then consider `min_samples_split` as the minimum number.
        - If float, then `min_samples_split` is a fraction and
          `ceil(min_samples_split * n_samples)` are the minimum
          number of samples for each split.

        .. versionchanged:: 0.18
           Added float values for fractions.

    min_samples_leaf : int or float, default=1
        The minimum number of samples required to be at a leaf node.
        A split point at any depth will only be considered if it leaves at
        least ``min_samples_leaf`` training samples in each of the left and
        right branches.  This may have the effect of smoothing the model,
        especially in regression.

        - If int, then consider `min_samples_leaf` as the minimum number.
        - If float, then `min_samples_leaf` is a fraction and
          `ceil(min_samples_leaf * n_samples)` are the minimum
          number of samples for each node.

        .. versionchanged:: 0.18
           Added float values for fractions.

    min_weight_fraction_leaf : float, default=0.0
        The minimum weighted fraction of the sum total of weights (of all
        the input samples) required to be at a leaf node. Samples have
        equal weight when sample_weight is not provided.

    max_features : int, float, {"auto", "sqrt", "log2"} or None, default="auto"
        The number of features to consider when looking for the best split:

            - If int, then consider `max_features` features at each split.
            - If float, then `max_features` is a fraction and
              `int(max_features * n_features)` features are considered at each
              split.
            - If "auto", then `max_features=sqrt(n_features)`.
            - If "sqrt", then `max_features=sqrt(n_features)`.
            - If "log2", then `max_features=log2(n_features)`.
            - If None, then `max_features=n_features`.

        Note: the search for a split does not stop until at least one
        valid partition of the node samples is found, even if it requires to
        effectively inspect more than ``max_features`` features.

    random_state : int, RandomState instance or None, default=None
        Used to pick randomly the `max_features` used at each split.
        See :term:`Glossary <random_state>` for details.

    max_leaf_nodes : int, default=None
        Grow a tree with ``max_leaf_nodes`` in best-first fashion.
        Best nodes are defined as relative reduction in impurity.
        If None then unlimited number of leaf nodes.

    min_impurity_decrease : float, default=0.0
        A node will be split if this split induces a decrease of the impurity
        greater than or equal to this value.

        The weighted impurity decrease equation is the following::

            N_t / N * (impurity - N_t_R / N_t * right_impurity
                                - N_t_L / N_t * left_impurity)

        where ``N`` is the total number of samples, ``N_t`` is the number of
        samples at the current node, ``N_t_L`` is the number of samples in the
        left child, and ``N_t_R`` is the number of samples in the right child.

        ``N``, ``N_t``, ``N_t_R`` and ``N_t_L`` all refer to the weighted sum,
        if ``sample_weight`` is passed.

        .. versionadded:: 0.19

    class_weight : dict, list of dict or "balanced", default=None
        Weights associated with classes in the form ``{class_label: weight}``.
        If None, all classes are supposed to have weight one. For
        multi-output problems, a list of dicts can be provided in the same
        order as the columns of y.

        Note that for multioutput (including multilabel) weights should be
        defined for each class of every column in its own dict. For example,
        for four-class multilabel classification weights should be
        [{0: 1, 1: 1}, {0: 1, 1: 5}, {0: 1, 1: 1}, {0: 1, 1: 1}] instead of
        [{1:1}, {2:5}, {3:1}, {4:1}].

        The "balanced" mode uses the values of y to automatically adjust
        weights inversely proportional to class frequencies in the input data
        as ``n_samples / (n_classes * np.bincount(y))``

        For multi-output, the weights of each column of y will be multiplied.

        Note that these weights will be multiplied with sample_weight (passed
        through the fit method) if sample_weight is specified.

    ccp_alpha : non-negative float, default=0.0
        Complexity parameter used for Minimal Cost-Complexity Pruning. The
        subtree with the largest cost complexity that is smaller than
        ``ccp_alpha`` will be chosen. By default, no pruning is performed. See
        :ref:`minimal_cost_complexity_pruning` for details.

        .. versionadded:: 0.22

    Attributes
    ----------
    classes_ : ndarray of shape (n_classes,) or list of ndarray
        The classes labels (single output problem),
        or a list of arrays of class labels (multi-output problem).

    max_features_ : int
        The inferred value of max_features.

    n_classes_ : int or list of int
        The number of classes (for single output problems),
        or a list containing the number of classes for each
        output (for multi-output problems).

    feature_importances_ : ndarray of shape (n_features,)
        The impurity-based feature importances.
        The higher, the more important the feature.
        The importance of a feature is computed as the (normalized)
        total reduction of the criterion brought by that feature.  It is also
        known as the Gini importance.

        Warning: impurity-based feature importances can be misleading for
        high cardinality features (many unique values). See
        :func:`sklearn.inspection.permutation_importance` as an alternative.

    n_features_ : int
        The number of features when ``fit`` is performed.

        .. deprecated:: 1.0
           `n_features_` is deprecated in 1.0 and will be removed in
           1.2. Use `n_features_in_` instead.

    n_features_in_ : int
        Number of features seen during :term:`fit`.

        .. versionadded:: 0.24

    feature_names_in_ : ndarray of shape (`n_features_in_`,)
        Names of features seen during :term:`fit`. Defined only when `X`
        has feature names that are all strings.

        .. versionadded:: 1.0

    n_outputs_ : int
        The number of outputs when ``fit`` is performed.

    tree_ : Tree instance
        The underlying Tree object. Please refer to
        ``help(sklearn.tree._tree.Tree)`` for attributes of Tree object and
        :ref:`sphx_glr_auto_examples_tree_plot_unveil_tree_structure.py`
        for basic usage of these attributes.

    See Also
    --------
    ExtraTreeRegressor : An extremely randomized tree regressor.
    sklearn.ensemble.ExtraTreesClassifier : An extra-trees classifier.
    sklearn.ensemble.ExtraTreesRegressor : An extra-trees regressor.
    sklearn.ensemble.RandomForestClassifier : A random forest classifier.
    sklearn.ensemble.RandomForestRegressor : A random forest regressor.
    sklearn.ensemble.RandomTreesEmbedding : An ensemble of
        totally random trees.

    Notes
    -----
    The default values for the parameters controlling the size of the trees
    (e.g. ``max_depth``, ``min_samples_leaf``, etc.) lead to fully grown and
    unpruned trees which can potentially be very large on some data sets. To
    reduce memory consumption, the complexity and size of the trees should be
    controlled by setting those parameter values.

    References
    ----------

    .. [1] P. Geurts, D. Ernst., and L. Wehenkel, "Extremely randomized trees",
           Machine Learning, 63(1), 3-42, 2006.

    Examples
    --------
    >>> from sklearn.datasets import load_iris
    >>> from sklearn.model_selection import train_test_split
    >>> from sklearn.ensemble import BaggingClassifier
    >>> from sklearn.tree import ExtraTreeClassifier
    >>> X, y = load_iris(return_X_y=True)
    >>> X_train, X_test, y_train, y_test = train_test_split(
    ...    X, y, random_state=0)
    >>> extra_tree = ExtraTreeClassifier(random_state=0)
    >>> cls = BaggingClassifier(extra_tree, random_state=0).fit(
    ...    X_train, y_train)
    >>> cls.score(X_test, y_test)
    0.8947...
    """

    def __init__(
        self,
        *,
        criterion="gini",
        splitter="random",
        max_depth=None,
        min_samples_split=2,
        min_samples_leaf=1,
        min_weight_fraction_leaf=0.0,
        max_features="auto",
        random_state=None,
        max_leaf_nodes=None,
        min_impurity_decrease=0.0,
        class_weight=None,
        ccp_alpha=0.0,
    ):
        super().__init__(
            criterion=criterion,
            splitter=splitter,
            max_depth=max_depth,
            min_samples_split=min_samples_split,
            min_samples_leaf=min_samples_leaf,
            min_weight_fraction_leaf=min_weight_fraction_leaf,
            max_features=max_features,
            max_leaf_nodes=max_leaf_nodes,
            class_weight=class_weight,
            min_impurity_decrease=min_impurity_decrease,
            random_state=random_state,
            ccp_alpha=ccp_alpha,
        )


class ExtraTreeRegressor(DecisionTreeRegressor):
    """An extremely randomized tree regressor.

    Extra-trees differ from classic decision trees in the way they are built.
    When looking for the best split to separate the samples of a node into two
    groups, random splits are drawn for each of the `max_features` randomly
    selected features and the best split among those is chosen. When
    `max_features` is set 1, this amounts to building a totally random
    decision tree.

    Warning: Extra-trees should only be used within ensemble methods.

    Read more in the :ref:`User Guide <tree>`.

    Parameters
    ----------
    criterion : {"squared_error", "friedman_mse"}, default="squared_error"
        The function to measure the quality of a split. Supported criteria
        are "squared_error" for the mean squared error, which is equal to
        variance reduction as feature selection criterion and "mae" for the
        mean absolute error.

        .. versionadded:: 0.18
           Mean Absolute Error (MAE) criterion.

        .. versionadded:: 0.24
            Poisson deviance criterion.

        .. deprecated:: 1.0
            Criterion "mse" was deprecated in v1.0 and will be removed in
            version 1.2. Use `criterion="squared_error"` which is equivalent.

        .. deprecated:: 1.0
            Criterion "mae" was deprecated in v1.0 and will be removed in
            version 1.2. Use `criterion="absolute_error"` which is equivalent.

    splitter : {"random", "best"}, default="random"
        The strategy used to choose the split at each node. Supported
        strategies are "best" to choose the best split and "random" to choose
        the best random split.

    max_depth : int, default=None
        The maximum depth of the tree. If None, then nodes are expanded until
        all leaves are pure or until all leaves contain less than
        min_samples_split samples.

    min_samples_split : int or float, default=2
        The minimum number of samples required to split an internal node:

        - If int, then consider `min_samples_split` as the minimum number.
        - If float, then `min_samples_split` is a fraction and
          `ceil(min_samples_split * n_samples)` are the minimum
          number of samples for each split.

        .. versionchanged:: 0.18
           Added float values for fractions.

    min_samples_leaf : int or float, default=1
        The minimum number of samples required to be at a leaf node.
        A split point at any depth will only be considered if it leaves at
        least ``min_samples_leaf`` training samples in each of the left and
        right branches.  This may have the effect of smoothing the model,
        especially in regression.

        - If int, then consider `min_samples_leaf` as the minimum number.
        - If float, then `min_samples_leaf` is a fraction and
          `ceil(min_samples_leaf * n_samples)` are the minimum
          number of samples for each node.

        .. versionchanged:: 0.18
           Added float values for fractions.

    min_weight_fraction_leaf : float, default=0.0
        The minimum weighted fraction of the sum total of weights (of all
        the input samples) required to be at a leaf node. Samples have
        equal weight when sample_weight is not provided.

    max_features : int, float, {"auto", "sqrt", "log2"} or None, default="auto"
        The number of features to consider when looking for the best split:

        - If int, then consider `max_features` features at each split.
        - If float, then `max_features` is a fraction and
          `int(max_features * n_features)` features are considered at each
          split.
        - If "auto", then `max_features=n_features`.
        - If "sqrt", then `max_features=sqrt(n_features)`.
        - If "log2", then `max_features=log2(n_features)`.
        - If None, then `max_features=n_features`.

        Note: the search for a split does not stop until at least one
        valid partition of the node samples is found, even if it requires to
        effectively inspect more than ``max_features`` features.

    random_state : int, RandomState instance or None, default=None
        Used to pick randomly the `max_features` used at each split.
        See :term:`Glossary <random_state>` for details.

    min_impurity_decrease : float, default=0.0
        A node will be split if this split induces a decrease of the impurity
        greater than or equal to this value.

        The weighted impurity decrease equation is the following::

            N_t / N * (impurity - N_t_R / N_t * right_impurity
                                - N_t_L / N_t * left_impurity)

        where ``N`` is the total number of samples, ``N_t`` is the number of
        samples at the current node, ``N_t_L`` is the number of samples in the
        left child, and ``N_t_R`` is the number of samples in the right child.

        ``N``, ``N_t``, ``N_t_R`` and ``N_t_L`` all refer to the weighted sum,
        if ``sample_weight`` is passed.

        .. versionadded:: 0.19

    max_leaf_nodes : int, default=None
        Grow a tree with ``max_leaf_nodes`` in best-first fashion.
        Best nodes are defined as relative reduction in impurity.
        If None then unlimited number of leaf nodes.

    ccp_alpha : non-negative float, default=0.0
        Complexity parameter used for Minimal Cost-Complexity Pruning. The
        subtree with the largest cost complexity that is smaller than
        ``ccp_alpha`` will be chosen. By default, no pruning is performed. See
        :ref:`minimal_cost_complexity_pruning` for details.

        .. versionadded:: 0.22

    Attributes
    ----------
    max_features_ : int
        The inferred value of max_features.

    n_features_ : int
        The number of features when ``fit`` is performed.

        .. deprecated:: 1.0
           `n_features_` is deprecated in 1.0 and will be removed in
           1.2. Use `n_features_in_` instead.

    n_features_in_ : int
        Number of features seen during :term:`fit`.

        .. versionadded:: 0.24

    feature_names_in_ : ndarray of shape (`n_features_in_`,)
        Names of features seen during :term:`fit`. Defined only when `X`
        has feature names that are all strings.

        .. versionadded:: 1.0

    feature_importances_ : ndarray of shape (n_features,)
        Return impurity-based feature importances (the higher, the more
        important the feature).

        Warning: impurity-based feature importances can be misleading for
        high cardinality features (many unique values). See
        :func:`sklearn.inspection.permutation_importance` as an alternative.

    n_outputs_ : int
        The number of outputs when ``fit`` is performed.

    tree_ : Tree instance
        The underlying Tree object. Please refer to
        ``help(sklearn.tree._tree.Tree)`` for attributes of Tree object and
        :ref:`sphx_glr_auto_examples_tree_plot_unveil_tree_structure.py`
        for basic usage of these attributes.

    See Also
    --------
    ExtraTreeClassifier : An extremely randomized tree classifier.
    sklearn.ensemble.ExtraTreesClassifier : An extra-trees classifier.
    sklearn.ensemble.ExtraTreesRegressor : An extra-trees regressor.

    Notes
    -----
    The default values for the parameters controlling the size of the trees
    (e.g. ``max_depth``, ``min_samples_leaf``, etc.) lead to fully grown and
    unpruned trees which can potentially be very large on some data sets. To
    reduce memory consumption, the complexity and size of the trees should be
    controlled by setting those parameter values.

    References
    ----------

    .. [1] P. Geurts, D. Ernst., and L. Wehenkel, "Extremely randomized trees",
           Machine Learning, 63(1), 3-42, 2006.

    Examples
    --------
    >>> from sklearn.datasets import load_diabetes
    >>> from sklearn.model_selection import train_test_split
    >>> from sklearn.ensemble import BaggingRegressor
    >>> from sklearn.tree import ExtraTreeRegressor
    >>> X, y = load_diabetes(return_X_y=True)
    >>> X_train, X_test, y_train, y_test = train_test_split(
    ...     X, y, random_state=0)
    >>> extra_tree = ExtraTreeRegressor(random_state=0)
    >>> reg = BaggingRegressor(extra_tree, random_state=0).fit(
    ...     X_train, y_train)
    >>> reg.score(X_test, y_test)
    0.33...
    """

    def __init__(
        self,
        *,
        criterion="squared_error",
        splitter="random",
        max_depth=None,
        min_samples_split=2,
        min_samples_leaf=1,
        min_weight_fraction_leaf=0.0,
        max_features="auto",
        random_state=None,
        min_impurity_decrease=0.0,
        max_leaf_nodes=None,
        ccp_alpha=0.0,
    ):
        super().__init__(
            criterion=criterion,
            splitter=splitter,
            max_depth=max_depth,
            min_samples_split=min_samples_split,
            min_samples_leaf=min_samples_leaf,
            min_weight_fraction_leaf=min_weight_fraction_leaf,
            max_features=max_features,
            max_leaf_nodes=max_leaf_nodes,
            min_impurity_decrease=min_impurity_decrease,
            random_state=random_state,
            ccp_alpha=ccp_alpha,
        )<|MERGE_RESOLUTION|>--- conflicted
+++ resolved
@@ -32,7 +32,6 @@
 from ..base import MultiOutputMixin
 from ..utils import Bunch
 from ..utils import check_random_state
-from ..utils import check_scalar
 from ..utils.deprecation import deprecated
 from ..utils.validation import _check_sample_weight
 from ..utils import compute_sample_weight
@@ -152,14 +151,16 @@
         check_is_fitted(self)
         return self.tree_.n_leaves
 
-    def fit(
-        self, X, y, sample_weight=None, check_input=True, X_idx_sorted="deprecated"
-    ):
+    def fit(self, X, y, sample_weight=None, check_input=True):
 
         random_state = check_random_state(self.random_state)
 
-        if self.ccp_alpha < 0.0:
-            raise ValueError("ccp_alpha must be greater than or equal to 0")
+        check_scalar(
+            self.ccp_alpha,
+            name="ccp_alpha",
+            target_type=numbers.Real,
+            min_val=0.0,
+        )
 
         if check_input:
             # Need to validate separately here.
@@ -232,52 +233,81 @@
             y = np.ascontiguousarray(y, dtype=DOUBLE)
 
         # Check parameters
+        if self.max_depth is not None:
+            check_scalar(
+                self.max_depth,
+                name="max_depth",
+                target_type=numbers.Integral,
+                min_val=1,
+            )
         max_depth = np.iinfo(np.int32).max if self.max_depth is None else self.max_depth
-        max_leaf_nodes = -1 if self.max_leaf_nodes is None else self.max_leaf_nodes
 
         if isinstance(self.min_samples_leaf, numbers.Integral):
-            if not 1 <= self.min_samples_leaf:
-                raise ValueError(
-                    "min_samples_leaf must be at least 1 or in (0, 0.5], got %s"
-                    % self.min_samples_leaf
-                )
+            check_scalar(
+                self.min_samples_leaf,
+                name="min_samples_leaf",
+                target_type=numbers.Integral,
+                min_val=1,
+            )
             min_samples_leaf = self.min_samples_leaf
         else:  # float
-            if not 0.0 < self.min_samples_leaf <= 0.5:
-                raise ValueError(
-                    "min_samples_leaf must be at least 1 or in (0, 0.5], got %s"
-                    % self.min_samples_leaf
-                )
+            check_scalar(
+                self.min_samples_leaf,
+                name="min_samples_leaf",
+                target_type=numbers.Real,
+                min_val=0.0,
+                include_boundaries="neither",
+            )
             min_samples_leaf = int(ceil(self.min_samples_leaf * n_samples))
 
         if isinstance(self.min_samples_split, numbers.Integral):
-            if not 2 <= self.min_samples_split:
-                raise ValueError(
-                    "min_samples_split must be an integer "
-                    "greater than 1 or a float in (0.0, 1.0]; "
-                    "got the integer %s"
-                    % self.min_samples_split
-                )
+            check_scalar(
+                self.min_samples_split,
+                name="min_samples_split",
+                target_type=numbers.Integral,
+                min_val=2,
+            )
             min_samples_split = self.min_samples_split
         else:  # float
-            if not 0.0 < self.min_samples_split <= 1.0:
-                raise ValueError(
-                    "min_samples_split must be an integer "
-                    "greater than 1 or a float in (0.0, 1.0]; "
-                    "got the float %s"
-                    % self.min_samples_split
-                )
+            check_scalar(
+                self.min_samples_split,
+                name="min_samples_split",
+                target_type=numbers.Real,
+                min_val=0.0,
+                max_val=1.0,
+                include_boundaries="right",
+            )
             min_samples_split = int(ceil(self.min_samples_split * n_samples))
             min_samples_split = max(2, min_samples_split)
 
         min_samples_split = max(min_samples_split, 2 * min_samples_leaf)
+
+        check_scalar(
+            self.min_weight_fraction_leaf,
+            name="min_weight_fraction_leaf",
+            target_type=numbers.Real,
+            min_val=0.0,
+            max_val=0.5,
+        )
 
         if isinstance(self.max_features, str):
             if self.max_features == "auto":
                 if is_classification:
                     max_features = max(1, int(np.sqrt(self.n_features_in_)))
+                    warnings.warn(
+                        "`max_features='auto'` has been deprecated in 1.1 "
+                        "and will be removed in 1.3. To keep the past behaviour, "
+                        "explicitly set `max_features='sqrt'`.",
+                        FutureWarning,
+                    )
                 else:
                     max_features = self.n_features_in_
+                    warnings.warn(
+                        "`max_features='auto'` has been deprecated in 1.1 "
+                        "and will be removed in 1.3. To keep the past behaviour, "
+                        "explicitly set `max_features=1.0'`.",
+                        FutureWarning,
+                    )
             elif self.max_features == "sqrt":
                 max_features = max(1, int(np.sqrt(self.n_features_in_)))
             elif self.max_features == "log2":
@@ -291,46 +321,51 @@
         elif self.max_features is None:
             max_features = self.n_features_in_
         elif isinstance(self.max_features, numbers.Integral):
-<<<<<<< HEAD
-=======
             check_scalar(
                 self.max_features,
                 name="max_features",
                 target_type=numbers.Integral,
                 min_val=1,
-                max_val=self.n_features_in_,
+                include_boundaries="left",
             )
->>>>>>> a1258bc0
             max_features = self.max_features
         else:  # float
+            check_scalar(
+                self.max_features,
+                name="max_features",
+                target_type=numbers.Real,
+                min_val=0.0,
+                max_val=1.0,
+                include_boundaries="right",
+            )
             if self.max_features > 0.0:
                 max_features = max(1, int(self.max_features * self.n_features_in_))
             else:
                 max_features = 0
 
         self.max_features_ = max_features
+
+        if self.max_leaf_nodes is not None:
+            check_scalar(
+                self.max_leaf_nodes,
+                name="max_leaf_nodes",
+                target_type=numbers.Integral,
+                min_val=2,
+            )
+        max_leaf_nodes = -1 if self.max_leaf_nodes is None else self.max_leaf_nodes
+
+        check_scalar(
+            self.min_impurity_decrease,
+            name="min_impurity_decrease",
+            target_type=numbers.Real,
+            min_val=0.0,
+        )
 
         if len(y) != n_samples:
             raise ValueError(
                 "Number of labels=%d does not match number of samples=%d"
                 % (len(y), n_samples)
             )
-        if not 0 <= self.min_weight_fraction_leaf <= 0.5:
-            raise ValueError("min_weight_fraction_leaf must in [0, 0.5]")
-        if max_depth <= 0:
-            raise ValueError("max_depth must be greater than zero. ")
-        if not (0 < max_features <= self.n_features_in_):
-            raise ValueError("max_features must be in (0, n_features]")
-        if not isinstance(max_leaf_nodes, numbers.Integral):
-            raise ValueError(
-                "max_leaf_nodes must be integral number but was %r" % max_leaf_nodes
-            )
-        if -1 < max_leaf_nodes < 2:
-            raise ValueError(
-                ("max_leaf_nodes {0} must be either None or larger than 1").format(
-                    max_leaf_nodes
-                )
-            )
 
         if sample_weight is not None:
             sample_weight = _check_sample_weight(sample_weight, X, DOUBLE)
@@ -346,19 +381,6 @@
             min_weight_leaf = self.min_weight_fraction_leaf * n_samples
         else:
             min_weight_leaf = self.min_weight_fraction_leaf * np.sum(sample_weight)
-
-        if self.min_impurity_decrease < 0.0:
-            raise ValueError("min_impurity_decrease must be greater than or equal to 0")
-
-        # TODO: Remove in 1.1
-        if X_idx_sorted != "deprecated":
-            warnings.warn(
-                "The parameter 'X_idx_sorted' is deprecated and has no "
-                "effect. It will be removed in 1.1 (renaming of 0.26). You "
-                "can suppress this warning by not passing any value to the "
-                "'X_idx_sorted' parameter.",
-                FutureWarning,
-            )
 
         # Build tree
         criterion = self.criterion
@@ -369,7 +391,7 @@
                 )
             else:
                 criterion = CRITERIA_REG[self.criterion](self.n_outputs_, n_samples)
-            # TODO: Remove in v1.2
+            # TODO(1.2): Remove "mse" and "mae"
             if self.criterion == "mse":
                 warnings.warn(
                     "Criterion 'mse' was deprecated in v1.0 and will be "
@@ -563,9 +585,6 @@
         """Prune tree using Minimal Cost-Complexity Pruning."""
         check_is_fitted(self)
 
-        if self.ccp_alpha < 0.0:
-            raise ValueError("ccp_alpha must be greater than or equal to 0")
-
         if self.ccp_alpha == 0.0:
             return
 
@@ -658,9 +677,10 @@
 
     Parameters
     ----------
-    criterion : {"gini", "entropy", "hellinger"}, default="gini"
+    criterion : {"gini", "entropy", "log_loss", "hellinger"}, default="gini"
         The function to measure the quality of a split. Supported criteria are
-        "gini" for the Gini impurity, "entropy" for the information gain
+        "gini" for the Gini impurity, "log_loss" and "entropy" both for the
+        Shannon information gain, see :ref:`tree_mathematical_formulation`
         and "hellinger" for the Hellinger distance.
 
     splitter : {"best", "random"}, default="best"
@@ -715,6 +735,10 @@
             - If "sqrt", then `max_features=sqrt(n_features)`.
             - If "log2", then `max_features=log2(n_features)`.
             - If None, then `max_features=n_features`.
+
+            .. deprecated:: 1.1
+                The `"auto"` option was deprecated in 1.1 and will be removed
+                in 1.3.
 
         Note: the search for a split does not stop until at least one
         valid partition of the node samples is found, even if it requires to
@@ -912,9 +936,7 @@
             ccp_alpha=ccp_alpha,
         )
 
-    def fit(
-        self, X, y, sample_weight=None, check_input=True, X_idx_sorted="deprecated"
-    ):
+    def fit(self, X, y, sample_weight=None, check_input=True):
         """Build a decision tree classifier from the training set (X, y).
 
         Parameters
@@ -938,12 +960,6 @@
             Allow to bypass several input checking.
             Don't use this parameter unless you know what you do.
 
-        X_idx_sorted : deprecated, default="deprecated"
-            This parameter is deprecated and has no effect.
-            It will be removed in 1.1 (renaming of 0.26).
-
-            .. deprecated:: 0.24
-
         Returns
         -------
         self : DecisionTreeClassifier
@@ -955,7 +971,6 @@
             y,
             sample_weight=sample_weight,
             check_input=check_input,
-            X_idx_sorted=X_idx_sorted,
         )
         return self
 
@@ -1131,6 +1146,10 @@
         - If "sqrt", then `max_features=sqrt(n_features)`.
         - If "log2", then `max_features=log2(n_features)`.
         - If None, then `max_features=n_features`.
+
+        .. deprecated:: 1.1
+            The `"auto"` option was deprecated in 1.1 and will be removed
+            in 1.3.
 
         Note: the search for a split does not stop until at least one
         valid partition of the node samples is found, even if it requires to
@@ -1291,9 +1310,7 @@
             ccp_alpha=ccp_alpha,
         )
 
-    def fit(
-        self, X, y, sample_weight=None, check_input=True, X_idx_sorted="deprecated"
-    ):
+    def fit(self, X, y, sample_weight=None, check_input=True):
         """Build a decision tree regressor from the training set (X, y).
 
         Parameters
@@ -1316,12 +1333,6 @@
             Allow to bypass several input checking.
             Don't use this parameter unless you know what you do.
 
-        X_idx_sorted : deprecated, default="deprecated"
-            This parameter is deprecated and has no effect.
-            It will be removed in 1.1 (renaming of 0.26).
-
-            .. deprecated:: 0.24
-
         Returns
         -------
         self : DecisionTreeRegressor
@@ -1333,7 +1344,6 @@
             y,
             sample_weight=sample_weight,
             check_input=check_input,
-            X_idx_sorted=X_idx_sorted,
         )
         return self
 
@@ -1389,9 +1399,10 @@
 
     Parameters
     ----------
-    criterion : {"gini", "entropy", "hellinger"}, default="gini"
+    criterion : {"gini", "entropy", "log_loss", "hellinger"}, default="gini"
         The function to measure the quality of a split. Supported criteria are
-        "gini" for the Gini impurity, "entropy" for the information gain
+        "gini" for the Gini impurity, "log_loss" and "entropy" both for the
+        Shannon information gain, see :ref:`tree_mathematical_formulation`
         and "hellinger" for the Hellinger distance.
 
     splitter : {"random", "best"}, default="random"
@@ -1435,7 +1446,7 @@
         the input samples) required to be at a leaf node. Samples have
         equal weight when sample_weight is not provided.
 
-    max_features : int, float, {"auto", "sqrt", "log2"} or None, default="auto"
+    max_features : int, float, {"auto", "sqrt", "log2"} or None, default="sqrt"
         The number of features to consider when looking for the best split:
 
             - If int, then consider `max_features` features at each split.
@@ -1446,6 +1457,13 @@
             - If "sqrt", then `max_features=sqrt(n_features)`.
             - If "log2", then `max_features=log2(n_features)`.
             - If None, then `max_features=n_features`.
+
+            .. versionchanged:: 1.1
+                The default of `max_features` changed from `"auto"` to `"sqrt"`.
+
+            .. deprecated:: 1.1
+                The `"auto"` option was deprecated in 1.1 and will be removed
+                in 1.3.
 
         Note: the search for a split does not stop until at least one
         valid partition of the node samples is found, even if it requires to
@@ -1608,7 +1626,7 @@
         min_samples_split=2,
         min_samples_leaf=1,
         min_weight_fraction_leaf=0.0,
-        max_features="auto",
+        max_features="sqrt",
         random_state=None,
         max_leaf_nodes=None,
         min_impurity_decrease=0.0,
@@ -1708,7 +1726,7 @@
         the input samples) required to be at a leaf node. Samples have
         equal weight when sample_weight is not provided.
 
-    max_features : int, float, {"auto", "sqrt", "log2"} or None, default="auto"
+    max_features : int, float, {"auto", "sqrt", "log2"} or None, default=1.0
         The number of features to consider when looking for the best split:
 
         - If int, then consider `max_features` features at each split.
@@ -1719,6 +1737,13 @@
         - If "sqrt", then `max_features=sqrt(n_features)`.
         - If "log2", then `max_features=log2(n_features)`.
         - If None, then `max_features=n_features`.
+
+        .. versionchanged:: 1.1
+            The default of `max_features` changed from `"auto"` to `1.0`.
+
+        .. deprecated:: 1.1
+            The `"auto"` option was deprecated in 1.1 and will be removed
+            in 1.3.
 
         Note: the search for a split does not stop until at least one
         valid partition of the node samples is found, even if it requires to
@@ -1844,7 +1869,7 @@
         min_samples_split=2,
         min_samples_leaf=1,
         min_weight_fraction_leaf=0.0,
-        max_features="auto",
+        max_features=1.0,
         random_state=None,
         min_impurity_decrease=0.0,
         max_leaf_nodes=None,
