--- conflicted
+++ resolved
@@ -24,35 +24,7 @@
 import numpy as np
 from scipy.sparse import issparse
 
-<<<<<<< HEAD
-from sklearn.base import BaseEstimator
-from sklearn.base import ClassifierMixin
-from sklearn.base import clone
-from sklearn.base import RegressorMixin
-from sklearn.base import is_classifier
-from sklearn.base import MultiOutputMixin
-from sklearn.base import _fit_context
-from sklearn.utils import Bunch
-from sklearn.utils import check_random_state
-from sklearn.utils.validation import _check_sample_weight
-from sklearn.utils.validation import assert_all_finite
-from sklearn.utils.validation import _assert_all_finite_element_wise
-from sklearn.utils import compute_sample_weight
-from sklearn.utils.multiclass import check_classification_targets
-from sklearn.utils.validation import check_is_fitted
-from sklearn.utils._param_validation import Hidden, Interval, StrOptions
-from sklearn.utils._param_validation import RealNotInt
-
-from ._criterion import BaseCriterion
-from ._splitter import BaseSplitter
-from ._tree import DepthFirstTreeBuilder
-from ._tree import BestFirstTreeBuilder
-from ._tree import Tree
-from ._tree import _build_pruned_tree_ccp
-from ._tree import ccp_pruning_path
-from . import _tree, _splitter, _criterion
-=======
-from ..base import (
+from sklearn.base import (
     BaseEstimator,
     ClassifierMixin,
     MultiOutputMixin,
@@ -61,18 +33,19 @@
     clone,
     is_classifier,
 )
-from ..utils import Bunch, check_random_state, compute_sample_weight
-from ..utils._param_validation import Hidden, Interval, RealNotInt, StrOptions
-from ..utils.multiclass import check_classification_targets
-from ..utils.validation import (
+from sklearn.utils import Bunch, check_random_state, compute_sample_weight
+from sklearn.utils._param_validation import Hidden, Interval, RealNotInt, StrOptions
+from sklearn.utils.multiclass import check_classification_targets
+from sklearn.utils.validation import (
     _assert_all_finite_element_wise,
     _check_sample_weight,
     assert_all_finite,
     check_is_fitted,
 )
+
 from . import _criterion, _splitter, _tree
-from ._criterion import Criterion
-from ._splitter import Splitter
+from ._criterion import BaseCriterion
+from ._splitter import BaseSplitter
 from ._tree import (
     BestFirstTreeBuilder,
     DepthFirstTreeBuilder,
@@ -80,7 +53,6 @@
     _build_pruned_tree_ccp,
     ccp_pruning_path,
 )
->>>>>>> 9cbcc1f2
 from ._utils import _any_isnan_axis0
 
 __all__ = [
