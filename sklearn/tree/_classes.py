"""
This module gathers tree-based methods, including decision, regression and
randomized trees. Single and multi-output problems are both handled.
"""

# Authors: Gilles Louppe <g.louppe@gmail.com>
#          Peter Prettenhofer <peter.prettenhofer@gmail.com>
#          Brian Holt <bdholt1@gmail.com>
#          Noel Dawe <noel@dawe.me>
#          Satrajit Gosh <satrajit.ghosh@gmail.com>
#          Joly Arnaud <arnaud.v.joly@gmail.com>
#          Fares Hedayati <fares.hedayati@gmail.com>
#          Nelson Liu <nelson@nelsonliu.me>
#
# License: BSD 3 clause

import numbers
import warnings
from abc import ABCMeta
from abc import abstractmethod
from math import ceil

import numpy as np
from scipy.sparse import issparse

from ..base import BaseEstimator
from ..base import ClassifierMixin
from ..base import clone
from ..base import RegressorMixin
from ..base import is_classifier
from ..base import MultiOutputMixin
from ..utils import Bunch
from ..utils import check_array
from ..utils import check_random_state
from ..utils.validation import _check_sample_weight
from ..utils import compute_sample_weight
from ..utils.multiclass import check_classification_targets
from ..utils.validation import check_is_fitted
from ..utils.validation import _deprecate_positional_args

from ._criterion import Criterion
from ._splitter import Splitter
from ._tree import DepthFirstTreeBuilder
from ._tree import BestFirstTreeBuilder
from ._tree import Tree
from ._tree import _build_pruned_tree_ccp
from ._tree import ccp_pruning_path
from . import _tree, _splitter, _criterion

__all__ = ["DecisionTreeClassifier",
           "DecisionTreeRegressor",
           "ExtraTreeClassifier",
           "ExtraTreeRegressor"]


# =============================================================================
# Types and constants
# =============================================================================

DTYPE = _tree.DTYPE
DOUBLE = _tree.DOUBLE

CRITERIA_CLF = {"gini": _criterion.Gini, "entropy": _criterion.Entropy}
CRITERIA_REG = {"mse": _criterion.MSE, "friedman_mse": _criterion.FriedmanMSE,
                "mae": _criterion.MAE}

DENSE_SPLITTERS = {"best": _splitter.BestSplitter,
                   "random": _splitter.RandomSplitter}

SPARSE_SPLITTERS = {"best": _splitter.BestSparseSplitter,
                    "random": _splitter.RandomSparseSplitter}

# =============================================================================
# Base decision tree
# =============================================================================


class BaseDecisionTree(MultiOutputMixin, BaseEstimator, metaclass=ABCMeta):
    """Base class for decision trees.

    Warning: This class should not be used directly.
    Use derived classes instead.
    """

    @abstractmethod
    @_deprecate_positional_args
    def __init__(self, *,
                 criterion,
                 splitter,
                 max_depth,
                 min_samples_split,
                 min_samples_leaf,
                 min_weight_fraction_leaf,
                 max_features,
                 max_leaf_nodes,
                 random_state,
                 min_impurity_decrease,
                 min_impurity_split,
                 class_weight=None,
<<<<<<< HEAD
                 presort='deprecated',
                 monotonic_cst=None,
=======
>>>>>>> 863e58fc
                 ccp_alpha=0.0):

        self.criterion = criterion
        self.splitter = splitter
        self.max_depth = max_depth
        self.min_samples_split = min_samples_split
        self.min_samples_leaf = min_samples_leaf
        self.min_weight_fraction_leaf = min_weight_fraction_leaf
        self.max_features = max_features
        self.max_leaf_nodes = max_leaf_nodes
        self.random_state = random_state
        self.min_impurity_decrease = min_impurity_decrease
        self.min_impurity_split = min_impurity_split
        self.class_weight = class_weight
<<<<<<< HEAD
        self.presort = presort
        self.monotonic_cst = monotonic_cst
=======
>>>>>>> 863e58fc
        self.ccp_alpha = ccp_alpha

    def get_depth(self):
        """Return the depth of the decision tree.

        The depth of a tree is the maximum distance between the root
        and any leaf.

        Returns
        -------
        self.tree_.max_depth : int
            The maximum depth of the tree.
        """
        check_is_fitted(self)
        return self.tree_.max_depth

    def get_n_leaves(self):
        """Return the number of leaves of the decision tree.

        Returns
        -------
        self.tree_.n_leaves : int
            Number of leaves.
        """
        check_is_fitted(self)
        return self.tree_.n_leaves

    def fit(self, X, y, sample_weight=None, check_input=True,
            X_idx_sorted=None):

        random_state = check_random_state(self.random_state)

        if self.ccp_alpha < 0.0:
            raise ValueError("ccp_alpha must be greater than or equal to 0")

        if check_input:
            # Need to validate separately here.
            # We can't pass multi_ouput=True because that would allow y to be
            # csr.
            check_X_params = dict(dtype=DTYPE, accept_sparse="csc")
            check_y_params = dict(ensure_2d=False, dtype=None)
            X, y = self._validate_data(X, y,
                                       validate_separately=(check_X_params,
                                                            check_y_params))
            if issparse(X):
                X.sort_indices()

                if X.indices.dtype != np.intc or X.indptr.dtype != np.intc:
                    raise ValueError("No support for np.int64 index based "
                                     "sparse matrices")

        # Determine output settings
        n_samples, self.n_features_ = X.shape
        is_classification = is_classifier(self)

        y = np.atleast_1d(y)
        expanded_class_weight = None

        if y.ndim == 1:
            # reshape is necessary to preserve the data contiguity against vs
            # [:, np.newaxis] that does not.
            y = np.reshape(y, (-1, 1))

        self.n_outputs_ = y.shape[1]

        if is_classification:
            check_classification_targets(y)
            y = np.copy(y)

            self.classes_ = []
            self.n_classes_ = []

            if self.class_weight is not None:
                y_original = np.copy(y)

            y_encoded = np.zeros(y.shape, dtype=np.int)
            for k in range(self.n_outputs_):
                classes_k, y_encoded[:, k] = np.unique(y[:, k],
                                                       return_inverse=True)
                self.classes_.append(classes_k)
                self.n_classes_.append(classes_k.shape[0])
            y = y_encoded

            if self.class_weight is not None:
                expanded_class_weight = compute_sample_weight(
                    self.class_weight, y_original)

            self.n_classes_ = np.array(self.n_classes_, dtype=np.intp)

        if getattr(y, "dtype", None) != DOUBLE or not y.flags.contiguous:
            y = np.ascontiguousarray(y, dtype=DOUBLE)

        # Check parameters
        max_depth = (np.iinfo(np.int32).max if self.max_depth is None
                     else self.max_depth)
        max_leaf_nodes = (-1 if self.max_leaf_nodes is None
                          else self.max_leaf_nodes)

        if isinstance(self.min_samples_leaf, numbers.Integral):
            if not 1 <= self.min_samples_leaf:
                raise ValueError("min_samples_leaf must be at least 1 "
                                 "or in (0, 0.5], got %s"
                                 % self.min_samples_leaf)
            min_samples_leaf = self.min_samples_leaf
        else:  # float
            if not 0. < self.min_samples_leaf <= 0.5:
                raise ValueError("min_samples_leaf must be at least 1 "
                                 "or in (0, 0.5], got %s"
                                 % self.min_samples_leaf)
            min_samples_leaf = int(ceil(self.min_samples_leaf * n_samples))

        if isinstance(self.min_samples_split, numbers.Integral):
            if not 2 <= self.min_samples_split:
                raise ValueError("min_samples_split must be an integer "
                                 "greater than 1 or a float in (0.0, 1.0]; "
                                 "got the integer %s"
                                 % self.min_samples_split)
            min_samples_split = self.min_samples_split
        else:  # float
            if not 0. < self.min_samples_split <= 1.:
                raise ValueError("min_samples_split must be an integer "
                                 "greater than 1 or a float in (0.0, 1.0]; "
                                 "got the float %s"
                                 % self.min_samples_split)
            min_samples_split = int(ceil(self.min_samples_split * n_samples))
            min_samples_split = max(2, min_samples_split)

        min_samples_split = max(min_samples_split, 2 * min_samples_leaf)

        if isinstance(self.max_features, str):
            if self.max_features == "auto":
                if is_classification:
                    max_features = max(1, int(np.sqrt(self.n_features_)))
                else:
                    max_features = self.n_features_
            elif self.max_features == "sqrt":
                max_features = max(1, int(np.sqrt(self.n_features_)))
            elif self.max_features == "log2":
                max_features = max(1, int(np.log2(self.n_features_)))
            else:
                raise ValueError("Invalid value for max_features. "
                                 "Allowed string values are 'auto', "
                                 "'sqrt' or 'log2'.")
        elif self.max_features is None:
            max_features = self.n_features_
        elif isinstance(self.max_features, numbers.Integral):
            max_features = self.max_features
        else:  # float
            if self.max_features > 0.0:
                max_features = max(1,
                                   int(self.max_features * self.n_features_))
            else:
                max_features = 0

        self.max_features_ = max_features

        if len(y) != n_samples:
            raise ValueError("Number of labels=%d does not match "
                             "number of samples=%d" % (len(y), n_samples))
        if not 0 <= self.min_weight_fraction_leaf <= 0.5:
            raise ValueError("min_weight_fraction_leaf must in [0, 0.5]")
        if max_depth <= 0:
            raise ValueError("max_depth must be greater than zero. ")
        if not (0 < max_features <= self.n_features_):
            raise ValueError("max_features must be in (0, n_features]")
        if not isinstance(max_leaf_nodes, numbers.Integral):
            raise ValueError("max_leaf_nodes must be integral number but was "
                             "%r" % max_leaf_nodes)
        if -1 < max_leaf_nodes < 2:
            raise ValueError(("max_leaf_nodes {0} must be either None "
                              "or larger than 1").format(max_leaf_nodes))

        if sample_weight is not None:
            sample_weight = _check_sample_weight(sample_weight, X, DOUBLE)

        if expanded_class_weight is not None:
            if sample_weight is not None:
                sample_weight = sample_weight * expanded_class_weight
            else:
                sample_weight = expanded_class_weight

        # Set min_weight_leaf from min_weight_fraction_leaf
        if sample_weight is None:
            min_weight_leaf = (self.min_weight_fraction_leaf *
                               n_samples)
        else:
            min_weight_leaf = (self.min_weight_fraction_leaf *
                               np.sum(sample_weight))

        min_impurity_split = self.min_impurity_split
        if min_impurity_split is not None:
            warnings.warn("The min_impurity_split parameter is deprecated. "
                          "Its default value has changed from 1e-7 to 0 in "
                          "version 0.23, and it will be removed in 0.25. "
                          "Use the min_impurity_decrease parameter instead.",
                          FutureWarning)

            if min_impurity_split < 0.:
                raise ValueError("min_impurity_split must be greater than "
                                 "or equal to 0")
        else:
            min_impurity_split = 0

        if self.min_impurity_decrease < 0.:
            raise ValueError("min_impurity_decrease must be greater than "
                             "or equal to 0")

        # Build tree
        criterion = self.criterion
        if not isinstance(criterion, Criterion):
            if is_classification:
                criterion = CRITERIA_CLF[self.criterion](self.n_outputs_,
                                                         self.n_classes_)
            else:
                criterion = CRITERIA_REG[self.criterion](self.n_outputs_,
                                                         n_samples)

        SPLITTERS = SPARSE_SPLITTERS if issparse(X) else DENSE_SPLITTERS

        splitter = self.splitter
        if self.monotonic_cst is None:
            monotonic_cst = np.full(shape=X.shape[1],
                                    fill_value=0,
                                    dtype=np.int32)
        else:
            if self.n_outputs_ > 1:
                raise ValueError("Monotonic constraints are not supported with"
                                 " multiple output")
            if is_classifier(self) and self.n_classes_[0] > 2:
                raise ValueError("Monotonic constraints are not supported with"
                                 " multiclass classification")
            monotonic_cst = np.asarray(self.monotonic_cst, dtype=np.int32)

        if monotonic_cst.shape[0] != X.shape[1]:
            raise ValueError(
                "monotonic_cst has shape {} but the input data "
                "X has {} features.".format(
                    monotonic_cst.shape[0], X.shape[1]
                )
            )
        if np.any(monotonic_cst < -1) or np.any(monotonic_cst > 1):
            raise ValueError(
                "monotonic_cst must be None or an array-like of -1, 0 or 1.")
        if not isinstance(self.splitter, Splitter):
            splitter = SPLITTERS[self.splitter](criterion,
                                                self.max_features_,
                                                min_samples_leaf,
                                                min_weight_leaf,
                                                random_state,
                                                monotonic_cst)

        if is_classifier(self):
            self.tree_ = Tree(self.n_features_,
                              self.n_classes_, self.n_outputs_)
        else:
            self.tree_ = Tree(self.n_features_,
                              # TODO: tree should't need this in this case
                              np.array([1] * self.n_outputs_, dtype=np.intp),
                              self.n_outputs_)

        # Use BestFirst if max_leaf_nodes given; use DepthFirst otherwise
        if max_leaf_nodes < 0:
            builder = DepthFirstTreeBuilder(splitter, min_samples_split,
                                            min_samples_leaf,
                                            min_weight_leaf,
                                            max_depth,
                                            self.min_impurity_decrease,
                                            min_impurity_split)
        else:
            builder = BestFirstTreeBuilder(splitter, min_samples_split,
                                           min_samples_leaf,
                                           min_weight_leaf,
                                           max_depth,
                                           max_leaf_nodes,
                                           self.min_impurity_decrease,
                                           min_impurity_split)

        builder.build(self.tree_, X, y, sample_weight, X_idx_sorted)

        if self.n_outputs_ == 1 and is_classifier(self):
            self.n_classes_ = self.n_classes_[0]
            self.classes_ = self.classes_[0]

        self._prune_tree()

        return self

    def _validate_X_predict(self, X, check_input):
        """Validate X whenever one tries to predict, apply, predict_proba"""
        if check_input:
            X = check_array(X, dtype=DTYPE, accept_sparse="csr")
            if issparse(X) and (X.indices.dtype != np.intc or
                                X.indptr.dtype != np.intc):
                raise ValueError("No support for np.int64 index based "
                                 "sparse matrices")

        n_features = X.shape[1]
        if self.n_features_ != n_features:
            raise ValueError("Number of features of the model must "
                             "match the input. Model n_features is %s and "
                             "input n_features is %s "
                             % (self.n_features_, n_features))

        return X

    def predict(self, X, check_input=True):
        """Predict class or regression value for X.

        For a classification model, the predicted class for each sample in X is
        returned. For a regression model, the predicted value based on X is
        returned.

        Parameters
        ----------
        X : {array-like, sparse matrix} of shape (n_samples, n_features)
            The input samples. Internally, it will be converted to
            ``dtype=np.float32`` and if a sparse matrix is provided
            to a sparse ``csr_matrix``.

        check_input : bool, default=True
            Allow to bypass several input checking.
            Don't use this parameter unless you know what you do.

        Returns
        -------
        y : array-like of shape (n_samples,) or (n_samples, n_outputs)
            The predicted classes, or the predict values.
        """
        check_is_fitted(self)
        X = self._validate_X_predict(X, check_input)
        proba = self.tree_.predict(X)
        n_samples = X.shape[0]

        # Classification
        if is_classifier(self):
            if self.n_outputs_ == 1:
                return self.classes_.take(np.argmax(proba, axis=1), axis=0)

            else:
                class_type = self.classes_[0].dtype
                predictions = np.zeros((n_samples, self.n_outputs_),
                                       dtype=class_type)
                for k in range(self.n_outputs_):
                    predictions[:, k] = self.classes_[k].take(
                        np.argmax(proba[:, k], axis=1),
                        axis=0)

                return predictions

        # Regression
        else:
            if self.n_outputs_ == 1:
                return proba[:, 0]

            else:
                return proba[:, :, 0]

    def apply(self, X, check_input=True):
        """Return the index of the leaf that each sample is predicted as.

        .. versionadded:: 0.17

        Parameters
        ----------
        X : {array-like, sparse matrix} of shape (n_samples, n_features)
            The input samples. Internally, it will be converted to
            ``dtype=np.float32`` and if a sparse matrix is provided
            to a sparse ``csr_matrix``.

        check_input : bool, default=True
            Allow to bypass several input checking.
            Don't use this parameter unless you know what you do.

        Returns
        -------
        X_leaves : array-like of shape (n_samples,)
            For each datapoint x in X, return the index of the leaf x
            ends up in. Leaves are numbered within
            ``[0; self.tree_.node_count)``, possibly with gaps in the
            numbering.
        """
        check_is_fitted(self)
        X = self._validate_X_predict(X, check_input)
        return self.tree_.apply(X)

    def decision_path(self, X, check_input=True):
        """Return the decision path in the tree.

        .. versionadded:: 0.18

        Parameters
        ----------
        X : {array-like, sparse matrix} of shape (n_samples, n_features)
            The input samples. Internally, it will be converted to
            ``dtype=np.float32`` and if a sparse matrix is provided
            to a sparse ``csr_matrix``.

        check_input : bool, default=True
            Allow to bypass several input checking.
            Don't use this parameter unless you know what you do.

        Returns
        -------
        indicator : sparse matrix of shape (n_samples, n_nodes)
            Return a node indicator CSR matrix where non zero elements
            indicates that the samples goes through the nodes.
        """
        X = self._validate_X_predict(X, check_input)
        return self.tree_.decision_path(X)

    def _prune_tree(self):
        """Prune tree using Minimal Cost-Complexity Pruning."""
        check_is_fitted(self)

        if self.ccp_alpha < 0.0:
            raise ValueError("ccp_alpha must be greater than or equal to 0")

        if self.ccp_alpha == 0.0:
            return

        # build pruned tree
        if is_classifier(self):
            n_classes = np.atleast_1d(self.n_classes_)
            pruned_tree = Tree(self.n_features_, n_classes, self.n_outputs_)
        else:
            pruned_tree = Tree(self.n_features_,
                               # TODO: the tree shouldn't need this param
                               np.array([1] * self.n_outputs_, dtype=np.intp),
                               self.n_outputs_)
        _build_pruned_tree_ccp(pruned_tree, self.tree_, self.ccp_alpha)

        self.tree_ = pruned_tree

    def cost_complexity_pruning_path(self, X, y, sample_weight=None):
        """Compute the pruning path during Minimal Cost-Complexity Pruning.

        See :ref:`minimal_cost_complexity_pruning` for details on the pruning
        process.

        Parameters
        ----------
        X : {array-like, sparse matrix} of shape (n_samples, n_features)
            The training input samples. Internally, it will be converted to
            ``dtype=np.float32`` and if a sparse matrix is provided
            to a sparse ``csc_matrix``.

        y : array-like of shape (n_samples,) or (n_samples, n_outputs)
            The target values (class labels) as integers or strings.

        sample_weight : array-like of shape (n_samples,), default=None
            Sample weights. If None, then samples are equally weighted. Splits
            that would create child nodes with net zero or negative weight are
            ignored while searching for a split in each node. Splits are also
            ignored if they would result in any single class carrying a
            negative weight in either child node.

        Returns
        -------
        ccp_path : :class:`~sklearn.utils.Bunch`
            Dictionary-like object, with the following attributes.

            ccp_alphas : ndarray
                Effective alphas of subtree during pruning.

            impurities : ndarray
                Sum of the impurities of the subtree leaves for the
                corresponding alpha value in ``ccp_alphas``.
        """
        est = clone(self).set_params(ccp_alpha=0.0)
        est.fit(X, y, sample_weight=sample_weight)
        return Bunch(**ccp_pruning_path(est.tree_))

    @property
    def feature_importances_(self):
        """Return the feature importances.

        The importance of a feature is computed as the (normalized) total
        reduction of the criterion brought by that feature.
        It is also known as the Gini importance.

        Warning: impurity-based feature importances can be misleading for
        high cardinality features (many unique values). See
        :func:`sklearn.inspection.permutation_importance` as an alternative.

        Returns
        -------
        feature_importances_ : ndarray of shape (n_features,)
            Normalized total reduction of criteria by feature
            (Gini importance).
        """
        check_is_fitted(self)

        return self.tree_.compute_feature_importances()


# =============================================================================
# Public estimators
# =============================================================================

class DecisionTreeClassifier(ClassifierMixin, BaseDecisionTree):
    """A decision tree classifier.

    Read more in the :ref:`User Guide <tree>`.

    Parameters
    ----------
    criterion : {"gini", "entropy"}, default="gini"
        The function to measure the quality of a split. Supported criteria are
        "gini" for the Gini impurity and "entropy" for the information gain.

    splitter : {"best", "random"}, default="best"
        The strategy used to choose the split at each node. Supported
        strategies are "best" to choose the best split and "random" to choose
        the best random split.

    max_depth : int, default=None
        The maximum depth of the tree. If None, then nodes are expanded until
        all leaves are pure or until all leaves contain less than
        min_samples_split samples.

    min_samples_split : int or float, default=2
        The minimum number of samples required to split an internal node:

        - If int, then consider `min_samples_split` as the minimum number.
        - If float, then `min_samples_split` is a fraction and
          `ceil(min_samples_split * n_samples)` are the minimum
          number of samples for each split.

        .. versionchanged:: 0.18
           Added float values for fractions.

    min_samples_leaf : int or float, default=1
        The minimum number of samples required to be at a leaf node.
        A split point at any depth will only be considered if it leaves at
        least ``min_samples_leaf`` training samples in each of the left and
        right branches.  This may have the effect of smoothing the model,
        especially in regression.

        - If int, then consider `min_samples_leaf` as the minimum number.
        - If float, then `min_samples_leaf` is a fraction and
          `ceil(min_samples_leaf * n_samples)` are the minimum
          number of samples for each node.

        .. versionchanged:: 0.18
           Added float values for fractions.

    min_weight_fraction_leaf : float, default=0.0
        The minimum weighted fraction of the sum total of weights (of all
        the input samples) required to be at a leaf node. Samples have
        equal weight when sample_weight is not provided.

    max_features : int, float or {"auto", "sqrt", "log2"}, default=None
        The number of features to consider when looking for the best split:

            - If int, then consider `max_features` features at each split.
            - If float, then `max_features` is a fraction and
              `int(max_features * n_features)` features are considered at each
              split.
            - If "auto", then `max_features=sqrt(n_features)`.
            - If "sqrt", then `max_features=sqrt(n_features)`.
            - If "log2", then `max_features=log2(n_features)`.
            - If None, then `max_features=n_features`.

        Note: the search for a split does not stop until at least one
        valid partition of the node samples is found, even if it requires to
        effectively inspect more than ``max_features`` features.

    random_state : int, RandomState instance, default=None
        Controls the randomness of the estimator. The features are always
        randomly permuted at each split, even if ``splitter`` is set to
        ``"best"``. When ``max_features < n_features``, the algorithm will
        select ``max_features`` at random at each split before finding the best
        split among them. But the best found split may vary across different
        runs, even if ``max_features=n_features``. That is the case, if the
        improvement of the criterion is identical for several splits and one
        split has to be selected at random. To obtain a deterministic behaviour
        during fitting, ``random_state`` has to be fixed to an integer.
        See :term:`Glossary <random_state>` for details.

    max_leaf_nodes : int, default=None
        Grow a tree with ``max_leaf_nodes`` in best-first fashion.
        Best nodes are defined as relative reduction in impurity.
        If None then unlimited number of leaf nodes.

    min_impurity_decrease : float, default=0.0
        A node will be split if this split induces a decrease of the impurity
        greater than or equal to this value.

        The weighted impurity decrease equation is the following::

            N_t / N * (impurity - N_t_R / N_t * right_impurity
                                - N_t_L / N_t * left_impurity)

        where ``N`` is the total number of samples, ``N_t`` is the number of
        samples at the current node, ``N_t_L`` is the number of samples in the
        left child, and ``N_t_R`` is the number of samples in the right child.

        ``N``, ``N_t``, ``N_t_R`` and ``N_t_L`` all refer to the weighted sum,
        if ``sample_weight`` is passed.

        .. versionadded:: 0.19

    min_impurity_split : float, default=0
        Threshold for early stopping in tree growth. A node will split
        if its impurity is above the threshold, otherwise it is a leaf.

        .. deprecated:: 0.19
           ``min_impurity_split`` has been deprecated in favor of
           ``min_impurity_decrease`` in 0.19. The default value of
           ``min_impurity_split`` has changed from 1e-7 to 0 in 0.23 and it
           will be removed in 0.25. Use ``min_impurity_decrease`` instead.

    class_weight : dict, list of dict or "balanced", default=None
        Weights associated with classes in the form ``{class_label: weight}``.
        If None, all classes are supposed to have weight one. For
        multi-output problems, a list of dicts can be provided in the same
        order as the columns of y.

        Note that for multioutput (including multilabel) weights should be
        defined for each class of every column in its own dict. For example,
        for four-class multilabel classification weights should be
        [{0: 1, 1: 1}, {0: 1, 1: 5}, {0: 1, 1: 1}, {0: 1, 1: 1}] instead of
        [{1:1}, {2:5}, {3:1}, {4:1}].

        The "balanced" mode uses the values of y to automatically adjust
        weights inversely proportional to class frequencies in the input data
        as ``n_samples / (n_classes * np.bincount(y))``

        For multi-output, the weights of each column of y will be multiplied.

        Note that these weights will be multiplied with sample_weight (passed
        through the fit method) if sample_weight is specified.

    ccp_alpha : non-negative float, default=0.0
        Complexity parameter used for Minimal Cost-Complexity Pruning. The
        subtree with the largest cost complexity that is smaller than
        ``ccp_alpha`` will be chosen. By default, no pruning is performed. See
        :ref:`minimal_cost_complexity_pruning` for details.

        .. versionadded:: 0.22

    monotonic_cst : array-like of int of shape (n_features), default=None
        Indicates the monotonic constraint to enforce on each feature. -1, 1
        and 0 respectively correspond to a positive constraint, negative
        constraint and no constraint..

    Attributes
    ----------
    classes_ : ndarray of shape (n_classes,) or list of ndarray
        The classes labels (single output problem),
        or a list of arrays of class labels (multi-output problem).

    feature_importances_ : ndarray of shape (n_features,)
        The impurity-based feature importances.
        The higher, the more important the feature.
        The importance of a feature is computed as the (normalized)
        total reduction of the criterion brought by that feature.  It is also
        known as the Gini importance [4]_.

        Warning: impurity-based feature importances can be misleading for
        high cardinality features (many unique values). See
        :func:`sklearn.inspection.permutation_importance` as an alternative.

    max_features_ : int
        The inferred value of max_features.

    n_classes_ : int or list of int
        The number of classes (for single output problems),
        or a list containing the number of classes for each
        output (for multi-output problems).

    n_features_ : int
        The number of features when ``fit`` is performed.

    n_outputs_ : int
        The number of outputs when ``fit`` is performed.

    tree_ : Tree
        The underlying Tree object. Please refer to
        ``help(sklearn.tree._tree.Tree)`` for attributes of Tree object and
        :ref:`sphx_glr_auto_examples_tree_plot_unveil_tree_structure.py`
        for basic usage of these attributes.

    See Also
    --------
    DecisionTreeRegressor : A decision tree regressor.

    Notes
    -----
    The default values for the parameters controlling the size of the trees
    (e.g. ``max_depth``, ``min_samples_leaf``, etc.) lead to fully grown and
    unpruned trees which can potentially be very large on some data sets. To
    reduce memory consumption, the complexity and size of the trees should be
    controlled by setting those parameter values.

    References
    ----------

    .. [1] https://en.wikipedia.org/wiki/Decision_tree_learning

    .. [2] L. Breiman, J. Friedman, R. Olshen, and C. Stone, "Classification
           and Regression Trees", Wadsworth, Belmont, CA, 1984.

    .. [3] T. Hastie, R. Tibshirani and J. Friedman. "Elements of Statistical
           Learning", Springer, 2009.

    .. [4] L. Breiman, and A. Cutler, "Random Forests",
           https://www.stat.berkeley.edu/~breiman/RandomForests/cc_home.htm

    Examples
    --------
    >>> from sklearn.datasets import load_iris
    >>> from sklearn.model_selection import cross_val_score
    >>> from sklearn.tree import DecisionTreeClassifier
    >>> clf = DecisionTreeClassifier(random_state=0)
    >>> iris = load_iris()
    >>> cross_val_score(clf, iris.data, iris.target, cv=10)
    ...                             # doctest: +SKIP
    ...
    array([ 1.     ,  0.93...,  0.86...,  0.93...,  0.93...,
            0.93...,  0.93...,  1.     ,  0.93...,  1.      ])
    """
    @_deprecate_positional_args
    def __init__(self, *,
                 criterion="gini",
                 splitter="best",
                 max_depth=None,
                 min_samples_split=2,
                 min_samples_leaf=1,
                 min_weight_fraction_leaf=0.,
                 max_features=None,
                 random_state=None,
                 max_leaf_nodes=None,
                 min_impurity_decrease=0.,
                 min_impurity_split=None,
                 class_weight=None,
<<<<<<< HEAD
                 presort='deprecated',
                 monotonic_cst=None,
=======
>>>>>>> 863e58fc
                 ccp_alpha=0.0):

        super().__init__(
            criterion=criterion,
            splitter=splitter,
            max_depth=max_depth,
            min_samples_split=min_samples_split,
            min_samples_leaf=min_samples_leaf,
            min_weight_fraction_leaf=min_weight_fraction_leaf,
            max_features=max_features,
            max_leaf_nodes=max_leaf_nodes,
            class_weight=class_weight,
            random_state=random_state,
            min_impurity_decrease=min_impurity_decrease,
            min_impurity_split=min_impurity_split,
<<<<<<< HEAD
            presort=presort,
            monotonic_cst=monotonic_cst,
=======
>>>>>>> 863e58fc
            ccp_alpha=ccp_alpha)

    def fit(self, X, y, sample_weight=None, check_input=True,
            X_idx_sorted=None):
        """Build a decision tree classifier from the training set (X, y).

        Parameters
        ----------
        X : {array-like, sparse matrix} of shape (n_samples, n_features)
            The training input samples. Internally, it will be converted to
            ``dtype=np.float32`` and if a sparse matrix is provided
            to a sparse ``csc_matrix``.

        y : array-like of shape (n_samples,) or (n_samples, n_outputs)
            The target values (class labels) as integers or strings.

        sample_weight : array-like of shape (n_samples,), default=None
            Sample weights. If None, then samples are equally weighted. Splits
            that would create child nodes with net zero or negative weight are
            ignored while searching for a split in each node. Splits are also
            ignored if they would result in any single class carrying a
            negative weight in either child node.

        check_input : bool, default=True
            Allow to bypass several input checking.
            Don't use this parameter unless you know what you do.

        X_idx_sorted : array-like of shape (n_samples, n_features), \
                default=None
            The indexes of the sorted training input samples. If many tree
            are grown on the same dataset, this allows the ordering to be
            cached between trees. If None, the data will be sorted here.
            Don't use this parameter unless you know what to do.

        Returns
        -------
        self : DecisionTreeClassifier
            Fitted estimator.
        """

        super().fit(
            X, y,
            sample_weight=sample_weight,
            check_input=check_input,
            X_idx_sorted=X_idx_sorted)
        return self

    def predict_proba(self, X, check_input=True):
        """Predict class probabilities of the input samples X.

        The predicted class probability is the fraction of samples of the same
        class in a leaf.

        Parameters
        ----------
        X : {array-like, sparse matrix} of shape (n_samples, n_features)
            The input samples. Internally, it will be converted to
            ``dtype=np.float32`` and if a sparse matrix is provided
            to a sparse ``csr_matrix``.

        check_input : bool, default=True
            Allow to bypass several input checking.
            Don't use this parameter unless you know what you do.

        Returns
        -------
        proba : ndarray of shape (n_samples, n_classes) or list of n_outputs \
            such arrays if n_outputs > 1
            The class probabilities of the input samples. The order of the
            classes corresponds to that in the attribute :term:`classes_`.
        """
        check_is_fitted(self)
        X = self._validate_X_predict(X, check_input)
        proba = self.tree_.predict(X)

        if self.n_outputs_ == 1:
            proba = proba[:, :self.n_classes_]
            normalizer = proba.sum(axis=1)[:, np.newaxis]
            normalizer[normalizer == 0.0] = 1.0
            proba /= normalizer

            return proba

        else:
            all_proba = []

            for k in range(self.n_outputs_):
                proba_k = proba[:, k, :self.n_classes_[k]]
                normalizer = proba_k.sum(axis=1)[:, np.newaxis]
                normalizer[normalizer == 0.0] = 1.0
                proba_k /= normalizer
                all_proba.append(proba_k)

            return all_proba

    def predict_log_proba(self, X):
        """Predict class log-probabilities of the input samples X.

        Parameters
        ----------
        X : {array-like, sparse matrix} of shape (n_samples, n_features)
            The input samples. Internally, it will be converted to
            ``dtype=np.float32`` and if a sparse matrix is provided
            to a sparse ``csr_matrix``.

        Returns
        -------
        proba : ndarray of shape (n_samples, n_classes) or list of n_outputs \
            such arrays if n_outputs > 1
            The class log-probabilities of the input samples. The order of the
            classes corresponds to that in the attribute :term:`classes_`.
        """
        proba = self.predict_proba(X)

        if self.n_outputs_ == 1:
            return np.log(proba)

        else:
            for k in range(self.n_outputs_):
                proba[k] = np.log(proba[k])

            return proba


class DecisionTreeRegressor(RegressorMixin, BaseDecisionTree):
    """A decision tree regressor.

    Read more in the :ref:`User Guide <tree>`.

    Parameters
    ----------
    criterion : {"mse", "friedman_mse", "mae"}, default="mse"
        The function to measure the quality of a split. Supported criteria
        are "mse" for the mean squared error, which is equal to variance
        reduction as feature selection criterion and minimizes the L2 loss
        using the mean of each terminal node, "friedman_mse", which uses mean
        squared error with Friedman's improvement score for potential splits,
        and "mae" for the mean absolute error, which minimizes the L1 loss
        using the median of each terminal node.

        .. versionadded:: 0.18
           Mean Absolute Error (MAE) criterion.

    splitter : {"best", "random"}, default="best"
        The strategy used to choose the split at each node. Supported
        strategies are "best" to choose the best split and "random" to choose
        the best random split.

    max_depth : int, default=None
        The maximum depth of the tree. If None, then nodes are expanded until
        all leaves are pure or until all leaves contain less than
        min_samples_split samples.

    min_samples_split : int or float, default=2
        The minimum number of samples required to split an internal node:

        - If int, then consider `min_samples_split` as the minimum number.
        - If float, then `min_samples_split` is a fraction and
          `ceil(min_samples_split * n_samples)` are the minimum
          number of samples for each split.

        .. versionchanged:: 0.18
           Added float values for fractions.

    min_samples_leaf : int or float, default=1
        The minimum number of samples required to be at a leaf node.
        A split point at any depth will only be considered if it leaves at
        least ``min_samples_leaf`` training samples in each of the left and
        right branches.  This may have the effect of smoothing the model,
        especially in regression.

        - If int, then consider `min_samples_leaf` as the minimum number.
        - If float, then `min_samples_leaf` is a fraction and
          `ceil(min_samples_leaf * n_samples)` are the minimum
          number of samples for each node.

        .. versionchanged:: 0.18
           Added float values for fractions.

    min_weight_fraction_leaf : float, default=0.0
        The minimum weighted fraction of the sum total of weights (of all
        the input samples) required to be at a leaf node. Samples have
        equal weight when sample_weight is not provided.

    max_features : int, float or {"auto", "sqrt", "log2"}, default=None
        The number of features to consider when looking for the best split:

        - If int, then consider `max_features` features at each split.
        - If float, then `max_features` is a fraction and
          `int(max_features * n_features)` features are considered at each
          split.
        - If "auto", then `max_features=n_features`.
        - If "sqrt", then `max_features=sqrt(n_features)`.
        - If "log2", then `max_features=log2(n_features)`.
        - If None, then `max_features=n_features`.

        Note: the search for a split does not stop until at least one
        valid partition of the node samples is found, even if it requires to
        effectively inspect more than ``max_features`` features.

    random_state : int, RandomState instance, default=None
        Controls the randomness of the estimator. The features are always
        randomly permuted at each split, even if ``splitter`` is set to
        ``"best"``. When ``max_features < n_features``, the algorithm will
        select ``max_features`` at random at each split before finding the best
        split among them. But the best found split may vary across different
        runs, even if ``max_features=n_features``. That is the case, if the
        improvement of the criterion is identical for several splits and one
        split has to be selected at random. To obtain a deterministic behaviour
        during fitting, ``random_state`` has to be fixed to an integer.
        See :term:`Glossary <random_state>` for details.

    max_leaf_nodes : int, default=None
        Grow a tree with ``max_leaf_nodes`` in best-first fashion.
        Best nodes are defined as relative reduction in impurity.
        If None then unlimited number of leaf nodes.

    min_impurity_decrease : float, default=0.0
        A node will be split if this split induces a decrease of the impurity
        greater than or equal to this value.

        The weighted impurity decrease equation is the following::

            N_t / N * (impurity - N_t_R / N_t * right_impurity
                                - N_t_L / N_t * left_impurity)

        where ``N`` is the total number of samples, ``N_t`` is the number of
        samples at the current node, ``N_t_L`` is the number of samples in the
        left child, and ``N_t_R`` is the number of samples in the right child.

        ``N``, ``N_t``, ``N_t_R`` and ``N_t_L`` all refer to the weighted sum,
        if ``sample_weight`` is passed.

        .. versionadded:: 0.19

    min_impurity_split : float, (default=0)
        Threshold for early stopping in tree growth. A node will split
        if its impurity is above the threshold, otherwise it is a leaf.

        .. deprecated:: 0.19
           ``min_impurity_split`` has been deprecated in favor of
           ``min_impurity_decrease`` in 0.19. The default value of
           ``min_impurity_split`` has changed from 1e-7 to 0 in 0.23 and it
           will be removed in 0.25. Use ``min_impurity_decrease`` instead.

    ccp_alpha : non-negative float, default=0.0
        Complexity parameter used for Minimal Cost-Complexity Pruning. The
        subtree with the largest cost complexity that is smaller than
        ``ccp_alpha`` will be chosen. By default, no pruning is performed. See
        :ref:`minimal_cost_complexity_pruning` for details.

        .. versionadded:: 0.22

    monotonic_cst : array-like of int of shape (n_features), default=None
        Indicates the monotonic constraint to enforce on each feature. -1, 1
        and 0 respectively correspond to a positive constraint, negative
        constraint and no constraint.

    Attributes
    ----------
    feature_importances_ : ndarray of shape (n_features,)
        The feature importances.
        The higher, the more important the feature.
        The importance of a feature is computed as the
        (normalized) total reduction of the criterion brought
        by that feature. It is also known as the Gini importance [4]_.

        Warning: impurity-based feature importances can be misleading for
        high cardinality features (many unique values). See
        :func:`sklearn.inspection.permutation_importance` as an alternative.

    max_features_ : int
        The inferred value of max_features.

    n_features_ : int
        The number of features when ``fit`` is performed.

    n_outputs_ : int
        The number of outputs when ``fit`` is performed.

    tree_ : Tree
        The underlying Tree object. Please refer to
        ``help(sklearn.tree._tree.Tree)`` for attributes of Tree object and
        :ref:`sphx_glr_auto_examples_tree_plot_unveil_tree_structure.py`
        for basic usage of these attributes.

    See Also
    --------
    DecisionTreeClassifier : A decision tree classifier.

    Notes
    -----
    The default values for the parameters controlling the size of the trees
    (e.g. ``max_depth``, ``min_samples_leaf``, etc.) lead to fully grown and
    unpruned trees which can potentially be very large on some data sets. To
    reduce memory consumption, the complexity and size of the trees should be
    controlled by setting those parameter values.

    References
    ----------

    .. [1] https://en.wikipedia.org/wiki/Decision_tree_learning

    .. [2] L. Breiman, J. Friedman, R. Olshen, and C. Stone, "Classification
           and Regression Trees", Wadsworth, Belmont, CA, 1984.

    .. [3] T. Hastie, R. Tibshirani and J. Friedman. "Elements of Statistical
           Learning", Springer, 2009.

    .. [4] L. Breiman, and A. Cutler, "Random Forests",
           https://www.stat.berkeley.edu/~breiman/RandomForests/cc_home.htm

    Examples
    --------
    >>> from sklearn.datasets import load_diabetes
    >>> from sklearn.model_selection import cross_val_score
    >>> from sklearn.tree import DecisionTreeRegressor
    >>> X, y = load_diabetes(return_X_y=True)
    >>> regressor = DecisionTreeRegressor(random_state=0)
    >>> cross_val_score(regressor, X, y, cv=10)
    ...                    # doctest: +SKIP
    ...
    array([-0.39..., -0.46...,  0.02...,  0.06..., -0.50...,
           0.16...,  0.11..., -0.73..., -0.30..., -0.00...])
    """
    @_deprecate_positional_args
    def __init__(self, *,
                 criterion="mse",
                 splitter="best",
                 max_depth=None,
                 min_samples_split=2,
                 min_samples_leaf=1,
                 min_weight_fraction_leaf=0.,
                 max_features=None,
                 random_state=None,
                 max_leaf_nodes=None,
                 min_impurity_decrease=0.,
                 min_impurity_split=None,
<<<<<<< HEAD
                 presort='deprecated',
                 ccp_alpha=0.0,
                 monotonic_cst=None):
=======
                 ccp_alpha=0.0):
>>>>>>> 863e58fc
        super().__init__(
            criterion=criterion,
            splitter=splitter,
            max_depth=max_depth,
            min_samples_split=min_samples_split,
            min_samples_leaf=min_samples_leaf,
            min_weight_fraction_leaf=min_weight_fraction_leaf,
            max_features=max_features,
            max_leaf_nodes=max_leaf_nodes,
            random_state=random_state,
            min_impurity_decrease=min_impurity_decrease,
            min_impurity_split=min_impurity_split,
<<<<<<< HEAD
            presort=presort,
            ccp_alpha=ccp_alpha,
            monotonic_cst=monotonic_cst)
=======
            ccp_alpha=ccp_alpha)
>>>>>>> 863e58fc

    def fit(self, X, y, sample_weight=None, check_input=True,
            X_idx_sorted=None):
        """Build a decision tree regressor from the training set (X, y).

        Parameters
        ----------
        X : {array-like, sparse matrix} of shape (n_samples, n_features)
            The training input samples. Internally, it will be converted to
            ``dtype=np.float32`` and if a sparse matrix is provided
            to a sparse ``csc_matrix``.

        y : array-like of shape (n_samples,) or (n_samples, n_outputs)
            The target values (real numbers). Use ``dtype=np.float64`` and
            ``order='C'`` for maximum efficiency.

        sample_weight : array-like of shape (n_samples,), default=None
            Sample weights. If None, then samples are equally weighted. Splits
            that would create child nodes with net zero or negative weight are
            ignored while searching for a split in each node.

        check_input : bool, default=True
            Allow to bypass several input checking.
            Don't use this parameter unless you know what you do.

        X_idx_sorted : array-like of shape (n_samples, n_features), \
            default=None
            The indexes of the sorted training input samples. If many tree
            are grown on the same dataset, this allows the ordering to be
            cached between trees. If None, the data will be sorted here.
            Don't use this parameter unless you know what to do.

        Returns
        -------
        self : DecisionTreeRegressor
            Fitted estimator.
        """

        super().fit(
            X, y,
            sample_weight=sample_weight,
            check_input=check_input,
            X_idx_sorted=X_idx_sorted)
        return self

    def _compute_partial_dependence_recursion(self, grid, target_features):
        """Fast partial dependence computation.

        Parameters
        ----------
        grid : ndarray of shape (n_samples, n_target_features)
            The grid points on which the partial dependence should be
            evaluated.
        target_features : ndarray of shape (n_target_features)
            The set of target features for which the partial dependence
            should be evaluated.

        Returns
        -------
        averaged_predictions : ndarray of shape (n_samples,)
            The value of the partial dependence function on each grid point.
        """
        grid = np.asarray(grid, dtype=DTYPE, order='C')
        averaged_predictions = np.zeros(shape=grid.shape[0],
                                        dtype=np.float64, order='C')

        self.tree_.compute_partial_dependence(
            grid, target_features, averaged_predictions)
        return averaged_predictions


class ExtraTreeClassifier(DecisionTreeClassifier):
    """An extremely randomized tree classifier.

    Extra-trees differ from classic decision trees in the way they are built.
    When looking for the best split to separate the samples of a node into two
    groups, random splits are drawn for each of the `max_features` randomly
    selected features and the best split among those is chosen. When
    `max_features` is set 1, this amounts to building a totally random
    decision tree.

    Warning: Extra-trees should only be used within ensemble methods.

    Read more in the :ref:`User Guide <tree>`.

    Parameters
    ----------
    criterion : {"gini", "entropy"}, default="gini"
        The function to measure the quality of a split. Supported criteria are
        "gini" for the Gini impurity and "entropy" for the information gain.

    splitter : {"random", "best"}, default="random"
        The strategy used to choose the split at each node. Supported
        strategies are "best" to choose the best split and "random" to choose
        the best random split.

    max_depth : int, default=None
        The maximum depth of the tree. If None, then nodes are expanded until
        all leaves are pure or until all leaves contain less than
        min_samples_split samples.

    min_samples_split : int or float, default=2
        The minimum number of samples required to split an internal node:

        - If int, then consider `min_samples_split` as the minimum number.
        - If float, then `min_samples_split` is a fraction and
          `ceil(min_samples_split * n_samples)` are the minimum
          number of samples for each split.

        .. versionchanged:: 0.18
           Added float values for fractions.

    min_samples_leaf : int or float, default=1
        The minimum number of samples required to be at a leaf node.
        A split point at any depth will only be considered if it leaves at
        least ``min_samples_leaf`` training samples in each of the left and
        right branches.  This may have the effect of smoothing the model,
        especially in regression.

        - If int, then consider `min_samples_leaf` as the minimum number.
        - If float, then `min_samples_leaf` is a fraction and
          `ceil(min_samples_leaf * n_samples)` are the minimum
          number of samples for each node.

        .. versionchanged:: 0.18
           Added float values for fractions.

    min_weight_fraction_leaf : float, default=0.0
        The minimum weighted fraction of the sum total of weights (of all
        the input samples) required to be at a leaf node. Samples have
        equal weight when sample_weight is not provided.

    max_features : int, float, {"auto", "sqrt", "log2"} or None, default="auto"
        The number of features to consider when looking for the best split:

            - If int, then consider `max_features` features at each split.
            - If float, then `max_features` is a fraction and
              `int(max_features * n_features)` features are considered at each
              split.
            - If "auto", then `max_features=sqrt(n_features)`.
            - If "sqrt", then `max_features=sqrt(n_features)`.
            - If "log2", then `max_features=log2(n_features)`.
            - If None, then `max_features=n_features`.

        Note: the search for a split does not stop until at least one
        valid partition of the node samples is found, even if it requires to
        effectively inspect more than ``max_features`` features.

    random_state : int, RandomState instance, default=None
        Used to pick randomly the `max_features` used at each split.
        See :term:`Glossary <random_state>` for details.

    max_leaf_nodes : int, default=None
        Grow a tree with ``max_leaf_nodes`` in best-first fashion.
        Best nodes are defined as relative reduction in impurity.
        If None then unlimited number of leaf nodes.

    min_impurity_decrease : float, default=0.0
        A node will be split if this split induces a decrease of the impurity
        greater than or equal to this value.

        The weighted impurity decrease equation is the following::

            N_t / N * (impurity - N_t_R / N_t * right_impurity
                                - N_t_L / N_t * left_impurity)

        where ``N`` is the total number of samples, ``N_t`` is the number of
        samples at the current node, ``N_t_L`` is the number of samples in the
        left child, and ``N_t_R`` is the number of samples in the right child.

        ``N``, ``N_t``, ``N_t_R`` and ``N_t_L`` all refer to the weighted sum,
        if ``sample_weight`` is passed.

        .. versionadded:: 0.19

    min_impurity_split : float, (default=0)
        Threshold for early stopping in tree growth. A node will split
        if its impurity is above the threshold, otherwise it is a leaf.

        .. deprecated:: 0.19
           ``min_impurity_split`` has been deprecated in favor of
           ``min_impurity_decrease`` in 0.19. The default value of
           ``min_impurity_split`` has changed from 1e-7 to 0 in 0.23 and it
           will be removed in 0.25. Use ``min_impurity_decrease`` instead.

    class_weight : dict, list of dict or "balanced", default=None
        Weights associated with classes in the form ``{class_label: weight}``.
        If None, all classes are supposed to have weight one. For
        multi-output problems, a list of dicts can be provided in the same
        order as the columns of y.

        Note that for multioutput (including multilabel) weights should be
        defined for each class of every column in its own dict. For example,
        for four-class multilabel classification weights should be
        [{0: 1, 1: 1}, {0: 1, 1: 5}, {0: 1, 1: 1}, {0: 1, 1: 1}] instead of
        [{1:1}, {2:5}, {3:1}, {4:1}].

        The "balanced" mode uses the values of y to automatically adjust
        weights inversely proportional to class frequencies in the input data
        as ``n_samples / (n_classes * np.bincount(y))``

        For multi-output, the weights of each column of y will be multiplied.

        Note that these weights will be multiplied with sample_weight (passed
        through the fit method) if sample_weight is specified.

    ccp_alpha : non-negative float, default=0.0
        Complexity parameter used for Minimal Cost-Complexity Pruning. The
        subtree with the largest cost complexity that is smaller than
        ``ccp_alpha`` will be chosen. By default, no pruning is performed. See
        :ref:`minimal_cost_complexity_pruning` for details.

        .. versionadded:: 0.22

    Attributes
    ----------
    classes_ : ndarray of shape (n_classes,) or list of ndarray
        The classes labels (single output problem),
        or a list of arrays of class labels (multi-output problem).

    max_features_ : int
        The inferred value of max_features.

    n_classes_ : int or list of int
        The number of classes (for single output problems),
        or a list containing the number of classes for each
        output (for multi-output problems).

    feature_importances_ : ndarray of shape (n_features,)
        The impurity-based feature importances.
        The higher, the more important the feature.
        The importance of a feature is computed as the (normalized)
        total reduction of the criterion brought by that feature.  It is also
        known as the Gini importance.

        Warning: impurity-based feature importances can be misleading for
        high cardinality features (many unique values). See
        :func:`sklearn.inspection.permutation_importance` as an alternative.

    n_features_ : int
        The number of features when ``fit`` is performed.

    n_outputs_ : int
        The number of outputs when ``fit`` is performed.

    tree_ : Tree
        The underlying Tree object. Please refer to
        ``help(sklearn.tree._tree.Tree)`` for attributes of Tree object and
        :ref:`sphx_glr_auto_examples_tree_plot_unveil_tree_structure.py`
        for basic usage of these attributes.

    See Also
    --------
    ExtraTreeRegressor : An extremely randomized tree regressor.
    sklearn.ensemble.ExtraTreesClassifier : An extra-trees classifier.
    sklearn.ensemble.ExtraTreesRegressor : An extra-trees regressor.

    Notes
    -----
    The default values for the parameters controlling the size of the trees
    (e.g. ``max_depth``, ``min_samples_leaf``, etc.) lead to fully grown and
    unpruned trees which can potentially be very large on some data sets. To
    reduce memory consumption, the complexity and size of the trees should be
    controlled by setting those parameter values.

    References
    ----------

    .. [1] P. Geurts, D. Ernst., and L. Wehenkel, "Extremely randomized trees",
           Machine Learning, 63(1), 3-42, 2006.

    Examples
    --------
    >>> from sklearn.datasets import load_iris
    >>> from sklearn.model_selection import train_test_split
    >>> from sklearn.ensemble import BaggingClassifier
    >>> from sklearn.tree import ExtraTreeClassifier
    >>> X, y = load_iris(return_X_y=True)
    >>> X_train, X_test, y_train, y_test = train_test_split(
    ...    X, y, random_state=0)
    >>> extra_tree = ExtraTreeClassifier(random_state=0)
    >>> cls = BaggingClassifier(extra_tree, random_state=0).fit(
    ...    X_train, y_train)
    >>> cls.score(X_test, y_test)
    0.8947...
    """
    @_deprecate_positional_args
    def __init__(self, *,
                 criterion="gini",
                 splitter="random",
                 max_depth=None,
                 min_samples_split=2,
                 min_samples_leaf=1,
                 min_weight_fraction_leaf=0.,
                 max_features="auto",
                 random_state=None,
                 max_leaf_nodes=None,
                 min_impurity_decrease=0.,
                 min_impurity_split=None,
                 class_weight=None,
                 ccp_alpha=0.0,
                 monotonic_cst=None):

        super().__init__(
            criterion=criterion,
            splitter=splitter,
            max_depth=max_depth,
            min_samples_split=min_samples_split,
            min_samples_leaf=min_samples_leaf,
            min_weight_fraction_leaf=min_weight_fraction_leaf,
            max_features=max_features,
            max_leaf_nodes=max_leaf_nodes,
            class_weight=class_weight,
            min_impurity_decrease=min_impurity_decrease,
            min_impurity_split=min_impurity_split,
            random_state=random_state,
            ccp_alpha=ccp_alpha,
            monotonic_cst=monotonic_cst)


class ExtraTreeRegressor(DecisionTreeRegressor):
    """An extremely randomized tree regressor.

    Extra-trees differ from classic decision trees in the way they are built.
    When looking for the best split to separate the samples of a node into two
    groups, random splits are drawn for each of the `max_features` randomly
    selected features and the best split among those is chosen. When
    `max_features` is set 1, this amounts to building a totally random
    decision tree.

    Warning: Extra-trees should only be used within ensemble methods.

    Read more in the :ref:`User Guide <tree>`.

    Parameters
    ----------
    criterion : {"mse", "friedman_mse", "mae"}, default="mse"
        The function to measure the quality of a split. Supported criteria
        are "mse" for the mean squared error, which is equal to variance
        reduction as feature selection criterion, and "mae" for the mean
        absolute error.

        .. versionadded:: 0.18
           Mean Absolute Error (MAE) criterion.

    splitter : {"random", "best"}, default="random"
        The strategy used to choose the split at each node. Supported
        strategies are "best" to choose the best split and "random" to choose
        the best random split.

    max_depth : int, default=None
        The maximum depth of the tree. If None, then nodes are expanded until
        all leaves are pure or until all leaves contain less than
        min_samples_split samples.

    min_samples_split : int or float, default=2
        The minimum number of samples required to split an internal node:

        - If int, then consider `min_samples_split` as the minimum number.
        - If float, then `min_samples_split` is a fraction and
          `ceil(min_samples_split * n_samples)` are the minimum
          number of samples for each split.

        .. versionchanged:: 0.18
           Added float values for fractions.

    min_samples_leaf : int or float, default=1
        The minimum number of samples required to be at a leaf node.
        A split point at any depth will only be considered if it leaves at
        least ``min_samples_leaf`` training samples in each of the left and
        right branches.  This may have the effect of smoothing the model,
        especially in regression.

        - If int, then consider `min_samples_leaf` as the minimum number.
        - If float, then `min_samples_leaf` is a fraction and
          `ceil(min_samples_leaf * n_samples)` are the minimum
          number of samples for each node.

        .. versionchanged:: 0.18
           Added float values for fractions.

    min_weight_fraction_leaf : float, default=0.0
        The minimum weighted fraction of the sum total of weights (of all
        the input samples) required to be at a leaf node. Samples have
        equal weight when sample_weight is not provided.

    max_features : int, float, {"auto", "sqrt", "log2"} or None, default="auto"
        The number of features to consider when looking for the best split:

        - If int, then consider `max_features` features at each split.
        - If float, then `max_features` is a fraction and
          `int(max_features * n_features)` features are considered at each
          split.
        - If "auto", then `max_features=n_features`.
        - If "sqrt", then `max_features=sqrt(n_features)`.
        - If "log2", then `max_features=log2(n_features)`.
        - If None, then `max_features=n_features`.

        Note: the search for a split does not stop until at least one
        valid partition of the node samples is found, even if it requires to
        effectively inspect more than ``max_features`` features.

    random_state : int, RandomState instance, default=None
        Used to pick randomly the `max_features` used at each split.
        See :term:`Glossary <random_state>` for details.

    min_impurity_decrease : float, default=0.0
        A node will be split if this split induces a decrease of the impurity
        greater than or equal to this value.

        The weighted impurity decrease equation is the following::

            N_t / N * (impurity - N_t_R / N_t * right_impurity
                                - N_t_L / N_t * left_impurity)

        where ``N`` is the total number of samples, ``N_t`` is the number of
        samples at the current node, ``N_t_L`` is the number of samples in the
        left child, and ``N_t_R`` is the number of samples in the right child.

        ``N``, ``N_t``, ``N_t_R`` and ``N_t_L`` all refer to the weighted sum,
        if ``sample_weight`` is passed.

        .. versionadded:: 0.19

    min_impurity_split : float, (default=0)
        Threshold for early stopping in tree growth. A node will split
        if its impurity is above the threshold, otherwise it is a leaf.

        .. deprecated:: 0.19
           ``min_impurity_split`` has been deprecated in favor of
           ``min_impurity_decrease`` in 0.19. The default value of
           ``min_impurity_split`` has changed from 1e-7 to 0 in 0.23 and it
           will be removed in 0.25. Use ``min_impurity_decrease`` instead.

    max_leaf_nodes : int, default=None
        Grow a tree with ``max_leaf_nodes`` in best-first fashion.
        Best nodes are defined as relative reduction in impurity.
        If None then unlimited number of leaf nodes.

    ccp_alpha : non-negative float, default=0.0
        Complexity parameter used for Minimal Cost-Complexity Pruning. The
        subtree with the largest cost complexity that is smaller than
        ``ccp_alpha`` will be chosen. By default, no pruning is performed. See
        :ref:`minimal_cost_complexity_pruning` for details.

        .. versionadded:: 0.22

    Attributes
    ----------
    max_features_ : int
        The inferred value of max_features.

    n_features_ : int
        The number of features when ``fit`` is performed.

    feature_importances_ : ndarray of shape (n_features,)
        Return impurity-based feature importances (the higher, the more
        important the feature).

        Warning: impurity-based feature importances can be misleading for
        high cardinality features (many unique values). See
        :func:`sklearn.inspection.permutation_importance` as an alternative.

    n_outputs_ : int
        The number of outputs when ``fit`` is performed.

    tree_ : Tree
        The underlying Tree object. Please refer to
        ``help(sklearn.tree._tree.Tree)`` for attributes of Tree object and
        :ref:`sphx_glr_auto_examples_tree_plot_unveil_tree_structure.py`
        for basic usage of these attributes.

    See Also
    --------
    ExtraTreeClassifier : An extremely randomized tree classifier.
    sklearn.ensemble.ExtraTreesClassifier : An extra-trees classifier.
    sklearn.ensemble.ExtraTreesRegressor : An extra-trees regressor.

    Notes
    -----
    The default values for the parameters controlling the size of the trees
    (e.g. ``max_depth``, ``min_samples_leaf``, etc.) lead to fully grown and
    unpruned trees which can potentially be very large on some data sets. To
    reduce memory consumption, the complexity and size of the trees should be
    controlled by setting those parameter values.

    References
    ----------

    .. [1] P. Geurts, D. Ernst., and L. Wehenkel, "Extremely randomized trees",
           Machine Learning, 63(1), 3-42, 2006.

    Examples
    --------
    >>> from sklearn.datasets import load_diabetes
    >>> from sklearn.model_selection import train_test_split
    >>> from sklearn.ensemble import BaggingRegressor
    >>> from sklearn.tree import ExtraTreeRegressor
    >>> X, y = load_diabetes(return_X_y=True)
    >>> X_train, X_test, y_train, y_test = train_test_split(
    ...     X, y, random_state=0)
    >>> extra_tree = ExtraTreeRegressor(random_state=0)
    >>> reg = BaggingRegressor(extra_tree, random_state=0).fit(
    ...     X_train, y_train)
    >>> reg.score(X_test, y_test)
    0.33...
    """
    @_deprecate_positional_args
    def __init__(self, *,
                 criterion="mse",
                 splitter="random",
                 max_depth=None,
                 min_samples_split=2,
                 min_samples_leaf=1,
                 min_weight_fraction_leaf=0.,
                 max_features="auto",
                 max_leaf_nodes=None,
                 min_impurity_decrease=0.,
                 min_impurity_split=None,
                 random_state=None,
                 ccp_alpha=0.0,
                 monotonic_cst=None):
        super().__init__(
            criterion=criterion,
            splitter=splitter,
            max_depth=max_depth,
            min_samples_split=min_samples_split,
            min_samples_leaf=min_samples_leaf,
            min_weight_fraction_leaf=min_weight_fraction_leaf,
            max_features=max_features,
            max_leaf_nodes=max_leaf_nodes,
            min_impurity_decrease=min_impurity_decrease,
            min_impurity_split=min_impurity_split,
            random_state=random_state,
            ccp_alpha=ccp_alpha,
            monotonic_cst=monotonic_cst)<|MERGE_RESOLUTION|>--- conflicted
+++ resolved
@@ -97,11 +97,7 @@
                  min_impurity_decrease,
                  min_impurity_split,
                  class_weight=None,
-<<<<<<< HEAD
-                 presort='deprecated',
                  monotonic_cst=None,
-=======
->>>>>>> 863e58fc
                  ccp_alpha=0.0):
 
         self.criterion = criterion
@@ -116,11 +112,7 @@
         self.min_impurity_decrease = min_impurity_decrease
         self.min_impurity_split = min_impurity_split
         self.class_weight = class_weight
-<<<<<<< HEAD
-        self.presort = presort
         self.monotonic_cst = monotonic_cst
-=======
->>>>>>> 863e58fc
         self.ccp_alpha = ccp_alpha
 
     def get_depth(self):
@@ -857,11 +849,7 @@
                  min_impurity_decrease=0.,
                  min_impurity_split=None,
                  class_weight=None,
-<<<<<<< HEAD
-                 presort='deprecated',
                  monotonic_cst=None,
-=======
->>>>>>> 863e58fc
                  ccp_alpha=0.0):
 
         super().__init__(
@@ -877,11 +865,7 @@
             random_state=random_state,
             min_impurity_decrease=min_impurity_decrease,
             min_impurity_split=min_impurity_split,
-<<<<<<< HEAD
-            presort=presort,
             monotonic_cst=monotonic_cst,
-=======
->>>>>>> 863e58fc
             ccp_alpha=ccp_alpha)
 
     def fit(self, X, y, sample_weight=None, check_input=True,
@@ -1220,13 +1204,8 @@
                  max_leaf_nodes=None,
                  min_impurity_decrease=0.,
                  min_impurity_split=None,
-<<<<<<< HEAD
-                 presort='deprecated',
                  ccp_alpha=0.0,
                  monotonic_cst=None):
-=======
-                 ccp_alpha=0.0):
->>>>>>> 863e58fc
         super().__init__(
             criterion=criterion,
             splitter=splitter,
@@ -1239,13 +1218,8 @@
             random_state=random_state,
             min_impurity_decrease=min_impurity_decrease,
             min_impurity_split=min_impurity_split,
-<<<<<<< HEAD
-            presort=presort,
             ccp_alpha=ccp_alpha,
             monotonic_cst=monotonic_cst)
-=======
-            ccp_alpha=ccp_alpha)
->>>>>>> 863e58fc
 
     def fit(self, X, y, sample_weight=None, check_input=True,
             X_idx_sorted=None):
