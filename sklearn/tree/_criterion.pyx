--- conflicted
+++ resolved
@@ -75,8 +75,7 @@
         """
         pass
 
-<<<<<<< HEAD
-    cdef void init_missing(self, SIZE_t n_missing) nogil:
+    cdef void init_missing(self, SIZE_t n_missing) noexcept nogil:
         """Initalize sum_missing if there are missing values.
 
         This method assumes that caller placed the missing samples in
@@ -89,10 +88,7 @@
         """
         pass
 
-    cdef int reset(self) nogil except -1:
-=======
     cdef int reset(self) except -1 nogil:
->>>>>>> 7b595569
         """Reset the criterion at pos=start.
 
         This method must be implemented by the subclass.
@@ -341,8 +337,7 @@
         self.reset()
         return 0
 
-<<<<<<< HEAD
-    cdef void init_missing(self, SIZE_t n_missing) nogil:
+    cdef void init_missing(self, SIZE_t n_missing) noexcept nogil:
         """Initalize sum_missing if there are missing values.
 
         This method assumes that caller placed the missing samples in
@@ -383,7 +378,7 @@
         double* weighted_n_1,
         double* weighted_n_2,
         bint put_missing_in_1,
-    ) nogil:
+    ) noexcept nogil:
         """Distrubute sum_missing, sum_total, and sum_missing into sum_1 and sum_2.
 
         If there are missing values and:
@@ -409,10 +404,6 @@
             weighted_n_1[0] = 0.0
             weighted_n_2[0] = self.weighted_n_node_samples
 
-    cdef int reset(self) nogil except -1:
-=======
-    cdef int reset(self) except -1 nogil:
->>>>>>> 7b595569
         """Reset the criterion at pos=start.
 
         Returns -1 in case of failure to allocate memory (and raise MemoryError)
@@ -792,8 +783,7 @@
         self.reset()
         return 0
 
-<<<<<<< HEAD
-    cdef void init_missing(self, SIZE_t n_missing) nogil:
+    cdef void init_missing(self, SIZE_t n_missing) noexcept nogil:
         """Initalize sum_missing if there are missing values.
 
         This method assumes that caller placed the missing samples in
@@ -832,7 +822,7 @@
         double[::1] sum_2,
         double* weighted_n_1,
         double* weighted_n_2,
-        bint put_missing_in_1) nogil:
+        bint put_missing_in_1) noexcept nogil:
         """Distrubute sum_missing, sum_total, and sum_missing into sum_1 and sum_2.
 
         If there are missing values and:
@@ -857,10 +847,6 @@
             weighted_n_1[0] = 0.0
             weighted_n_2[0] = self.weighted_n_node_samples
 
-    cdef int reset(self) nogil except -1:
-=======
-    cdef int reset(self) except -1 nogil:
->>>>>>> 7b595569
         """Reset the criterion at pos=start."""
         self.pos = self.start
         self._move_sums(
@@ -1155,18 +1141,13 @@
         self.reset()
         return 0
 
-<<<<<<< HEAD
-    cdef void init_missing(self, SIZE_t n_missing) nogil:
+    cdef void init_missing(self, SIZE_t n_missing) noexcept nogil:
         """Raise error if n_missing != 0."""
         if n_missing == 0:
             return
         with gil:
             raise ValueError("missing values is not supported for MAE.")
 
-    cdef int reset(self) nogil except -1:
-=======
-    cdef int reset(self) except -1 nogil:
->>>>>>> 7b595569
         """Reset the criterion at pos=start.
 
         Returns -1 in case of failure to allocate memory (and raise MemoryError)
