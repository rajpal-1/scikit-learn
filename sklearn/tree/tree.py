"""
This module gathers tree-based methods, including decision, regression and
randomized trees. Single and multi-output problems are both handled.
"""

# Authors: Gilles Louppe <g.louppe@gmail.com>
#          Peter Prettenhofer <peter.prettenhofer@gmail.com>
#          Brian Holt <bdholt1@gmail.com>
#          Noel Dawe <noel@dawe.me>
#          Satrajit Gosh <satrajit.ghosh@gmail.com>
#          Joly Arnaud <arnaud.v.joly@gmail.com>
#          Fares Hedayati <fares.hedayati@gmail.com>
#          Nelson Liu <nelson@nelsonliu.me>
#
# License: BSD 3 clause

from __future__ import division


import numbers
from abc import ABCMeta
from abc import abstractmethod
from math import ceil

import numpy as np
from scipy.sparse import issparse

from ..base import BaseEstimator
from ..base import ClassifierMixin
from ..base import RegressorMixin
from ..externals import six
from ..utils import check_array
from ..utils import check_random_state
from ..utils import compute_sample_weight
from ..utils.multiclass import check_classification_targets
from ..utils.validation import check_is_fitted
from ..exceptions import NotFittedError

from ._criterion import Criterion
from ._splitter import Splitter
from ._tree import DepthFirstTreeBuilder
from ._tree import BestFirstTreeBuilder
from ._tree import Tree
from . import _tree, _splitter, _criterion

__all__ = ["DecisionTreeClassifier",
           "DecisionTreeRegressor",
           "ExtraTreeClassifier",
           "ExtraTreeRegressor"]


# =============================================================================
# Types and constants
# =============================================================================

DTYPE = _tree.DTYPE
DOUBLE = _tree.DOUBLE

CRITERIA_CLF = {"gini": _criterion.Gini, "entropy": _criterion.Entropy}
CRITERIA_REG = {"mse": _criterion.MSE, "friedman_mse": _criterion.FriedmanMSE,
                "mae": _criterion.MAE}

DENSE_SPLITTERS = {"best": _splitter.BestSplitter,
                   "random": _splitter.RandomSplitter}

SPARSE_SPLITTERS = {"best": _splitter.BestSparseSplitter,
                    "random": _splitter.RandomSparseSplitter}

# =============================================================================
# Base decision tree
# =============================================================================


class BaseDecisionTree(six.with_metaclass(ABCMeta, BaseEstimator)):
    """Base class for decision trees.

    Warning: This class should not be used directly.
    Use derived classes instead.
    """

    @abstractmethod
    def __init__(self,
                 criterion,
                 splitter,
                 max_depth,
                 min_samples_split,
                 min_samples_leaf,
                 min_weight_fraction_leaf,
                 max_features,
                 max_leaf_nodes,
                 random_state,
                 min_impurity_split,
                 class_weight=None,
                 presort=False):
        self.criterion = criterion
        self.splitter = splitter
        self.max_depth = max_depth
        self.min_samples_split = min_samples_split
        self.min_samples_leaf = min_samples_leaf
        self.min_weight_fraction_leaf = min_weight_fraction_leaf
        self.max_features = max_features
        self.random_state = random_state
        self.max_leaf_nodes = max_leaf_nodes
        self.min_impurity_split = min_impurity_split
        self.class_weight = class_weight
        self.presort = presort

<<<<<<< HEAD
        self.n_features_ = None
        self.n_outputs_ = None
        self.classes_ = None
        self.n_classes_ = None

        self.tree_ = None
        self.max_features_ = None

        self._feature_importances = None

=======
>>>>>>> 53f8082f
    def fit(self, X, y, sample_weight=None, check_input=True,
            X_idx_sorted=None):

        random_state = check_random_state(self.random_state)
        if check_input:
            X = check_array(X, dtype=DTYPE, accept_sparse="csc")
            y = check_array(y, ensure_2d=False, dtype=None)
            if issparse(X):
                X.sort_indices()

                if X.indices.dtype != np.intc or X.indptr.dtype != np.intc:
                    raise ValueError("No support for np.int64 index based "
                                     "sparse matrices")

        # Reset externally calculated importances when re-fitting
        self._feature_importances = None

        # Determine output settings
        n_samples, self.n_features_ = X.shape
        is_classification = isinstance(self, ClassifierMixin)

        y = np.atleast_1d(y)
        expanded_class_weight = None

        if y.ndim == 1:
            # reshape is necessary to preserve the data contiguity against vs
            # [:, np.newaxis] that does not.
            y = np.reshape(y, (-1, 1))

        self.n_outputs_ = y.shape[1]

        if is_classification:
            check_classification_targets(y)
            y = np.copy(y)

            self.classes_ = []
            self.n_classes_ = []

            if self.class_weight is not None:
                y_original = np.copy(y)

            y_encoded = np.zeros(y.shape, dtype=np.int)
            for k in range(self.n_outputs_):
                classes_k, y_encoded[:, k] = np.unique(y[:, k],
                                                       return_inverse=True)
                self.classes_.append(classes_k)
                self.n_classes_.append(classes_k.shape[0])
            y = y_encoded

            if self.class_weight is not None:
                expanded_class_weight = compute_sample_weight(
                    self.class_weight, y_original)

        else:
            self.classes_ = [None] * self.n_outputs_
            self.n_classes_ = [1] * self.n_outputs_

        self.n_classes_ = np.array(self.n_classes_, dtype=np.intp)

        if getattr(y, "dtype", None) != DOUBLE or not y.flags.contiguous:
            y = np.ascontiguousarray(y, dtype=DOUBLE)

        # Check parameters
        max_depth = ((2 ** 31) - 1 if self.max_depth is None
                     else self.max_depth)
        max_leaf_nodes = (-1 if self.max_leaf_nodes is None
                          else self.max_leaf_nodes)

        if isinstance(self.min_samples_leaf, (numbers.Integral, np.integer)):
            if not 1 <= self.min_samples_leaf:
                raise ValueError("min_samples_leaf must be at least 1 "
                                 "or in (0, 0.5], got %s"
                                 % self.min_samples_leaf)
            min_samples_leaf = self.min_samples_leaf
        else:  # float
            if not 0. < self.min_samples_leaf <= 0.5:
                raise ValueError("min_samples_leaf must be at least 1 "
                                 "or in (0, 0.5], got %s"
                                 % self.min_samples_leaf)
            min_samples_leaf = int(ceil(self.min_samples_leaf * n_samples))

        if isinstance(self.min_samples_split, (numbers.Integral, np.integer)):
            if not 2 <= self.min_samples_split:
                raise ValueError("min_samples_split must be an integer "
                                 "greater than 1 or a float in (0.0, 1.0]; "
                                 "got the integer %s"
                                 % self.min_samples_split)
            min_samples_split = self.min_samples_split
        else:  # float
            if not 0. < self.min_samples_split <= 1.:
                raise ValueError("min_samples_split must be an integer "
                                 "greater than 1 or a float in (0.0, 1.0]; "
                                 "got the float %s"
                                 % self.min_samples_split)
            min_samples_split = int(ceil(self.min_samples_split * n_samples))
            min_samples_split = max(2, min_samples_split)

        min_samples_split = max(min_samples_split, 2 * min_samples_leaf)

        if isinstance(self.max_features, six.string_types):
            if self.max_features == "auto":
                if is_classification:
                    max_features = max(1, int(np.sqrt(self.n_features_)))
                else:
                    max_features = self.n_features_
            elif self.max_features == "sqrt":
                max_features = max(1, int(np.sqrt(self.n_features_)))
            elif self.max_features == "log2":
                max_features = max(1, int(np.log2(self.n_features_)))
            else:
                raise ValueError(
                    'Invalid value for max_features. Allowed string '
                    'values are "auto", "sqrt" or "log2".')
        elif self.max_features is None:
            max_features = self.n_features_
        elif isinstance(self.max_features, (numbers.Integral, np.integer)):
            max_features = self.max_features
        else:  # float
            if self.max_features > 0.0:
                max_features = max(1,
                                   int(self.max_features * self.n_features_))
            else:
                max_features = 0

        self.max_features_ = max_features

        if len(y) != n_samples:
            raise ValueError("Number of labels=%d does not match "
                             "number of samples=%d" % (len(y), n_samples))
        if not 0 <= self.min_weight_fraction_leaf <= 0.5:
            raise ValueError("min_weight_fraction_leaf must in [0, 0.5]")
        if max_depth <= 0:
            raise ValueError("max_depth must be greater than zero. ")
        if not (0 < max_features <= self.n_features_):
            raise ValueError("max_features must be in (0, n_features]")
        if not isinstance(max_leaf_nodes, (numbers.Integral, np.integer)):
            raise ValueError("max_leaf_nodes must be integral number but was "
                             "%r" % max_leaf_nodes)
        if -1 < max_leaf_nodes < 2:
            raise ValueError(("max_leaf_nodes {0} must be either smaller than "
                              "0 or larger than 1").format(max_leaf_nodes))

        if sample_weight is not None:
            if (getattr(sample_weight, "dtype", None) != DOUBLE or
                    not sample_weight.flags.contiguous):
                sample_weight = np.ascontiguousarray(
                    sample_weight, dtype=DOUBLE)
            if len(sample_weight.shape) > 1:
                raise ValueError("Sample weights array has more "
                                 "than one dimension: %d" %
                                 len(sample_weight.shape))
            if len(sample_weight) != n_samples:
                raise ValueError("Number of weights=%d does not match "
                                 "number of samples=%d" %
                                 (len(sample_weight), n_samples))

        if expanded_class_weight is not None:
            if sample_weight is not None:
                sample_weight = sample_weight * expanded_class_weight
            else:
                sample_weight = expanded_class_weight

        # Set min_weight_leaf from min_weight_fraction_leaf
        if sample_weight is None:
            min_weight_leaf = (self.min_weight_fraction_leaf *
                               n_samples)
        else:
            min_weight_leaf = (self.min_weight_fraction_leaf *
                               np.sum(sample_weight))

        if self.min_impurity_split < 0.:
            raise ValueError("min_impurity_split must be greater than "
                             "or equal to 0")

        presort = self.presort
        # Allow presort to be 'auto', which means True if the dataset is dense,
        # otherwise it will be False.
        if self.presort == 'auto' and issparse(X):
            presort = False
        elif self.presort == 'auto':
            presort = True

        if presort is True and issparse(X):
            raise ValueError("Presorting is not supported for sparse "
                             "matrices.")

        # If multiple trees are built on the same dataset, we only want to
        # presort once. Splitters now can accept presorted indices if desired,
        # but do not handle any presorting themselves. Ensemble algorithms
        # which desire presorting must do presorting themselves and pass that
        # matrix into each tree.
        if X_idx_sorted is None and presort:
            X_idx_sorted = np.asfortranarray(np.argsort(X, axis=0),
                                             dtype=np.int32)

        if presort and X_idx_sorted.shape != X.shape:
            raise ValueError("The shape of X (X.shape = {}) doesn't match "
                             "the shape of X_idx_sorted (X_idx_sorted"
                             ".shape = {})".format(X.shape,
                                                   X_idx_sorted.shape))

        # Build tree
        criterion = self.criterion
        if not isinstance(criterion, Criterion):
            if is_classification:
                criterion = CRITERIA_CLF[self.criterion](self.n_outputs_,
                                                         self.n_classes_)
            else:
                criterion = CRITERIA_REG[self.criterion](self.n_outputs_,
                                                         n_samples)

        SPLITTERS = SPARSE_SPLITTERS if issparse(X) else DENSE_SPLITTERS

        splitter = self.splitter
        if not isinstance(self.splitter, Splitter):
            splitter = SPLITTERS[self.splitter](criterion,
                                                self.max_features_,
                                                min_samples_leaf,
                                                min_weight_leaf,
                                                random_state,
                                                self.presort)

        self.tree_ = Tree(self.n_features_, self.n_classes_, self.n_outputs_)

        # Use BestFirst if max_leaf_nodes given; use DepthFirst otherwise
        if max_leaf_nodes < 0:
            builder = DepthFirstTreeBuilder(splitter, min_samples_split,
                                            min_samples_leaf,
                                            min_weight_leaf,
                                            max_depth, self.min_impurity_split)
        else:
            builder = BestFirstTreeBuilder(splitter, min_samples_split,
                                           min_samples_leaf,
                                           min_weight_leaf,
                                           max_depth,
                                           max_leaf_nodes,
                                           self.min_impurity_split)

        builder.build(self.tree_, X, y, sample_weight, X_idx_sorted)

        if self.n_outputs_ == 1:
            self.n_classes_ = self.n_classes_[0]
            self.classes_ = self.classes_[0]

        return self

    def _validate_X_predict(self, X, check_input):
        """Validate X whenever one tries to predict, apply, predict_proba"""
        if self.tree_ is None:
            raise NotFittedError("Estimator not fitted, "
                                 "call `fit` before exploiting the model.")

        if check_input:
            X = check_array(X, dtype=DTYPE, accept_sparse="csr")
            if issparse(X) and (X.indices.dtype != np.intc or
                                X.indptr.dtype != np.intc):
                raise ValueError("No support for np.int64 index based "
                                 "sparse matrices")

        n_features = X.shape[1]
        if self.n_features_ != n_features:
            raise ValueError("Number of features of the model must "
                             "match the input. Model n_features is %s and "
                             "input n_features is %s "
                             % (self.n_features_, n_features))

        return X

    def predict(self, X, check_input=True):
        """Predict class or regression value for X.

        For a classification model, the predicted class for each sample in X is
        returned. For a regression model, the predicted value based on X is
        returned.

        Parameters
        ----------
        X : array-like or sparse matrix of shape = [n_samples, n_features]
            The input samples. Internally, it will be converted to
            ``dtype=np.float32`` and if a sparse matrix is provided
            to a sparse ``csr_matrix``.

        check_input : boolean, (default=True)
            Allow to bypass several input checking.
            Don't use this parameter unless you know what you do.

        Returns
        -------
        y : array of shape = [n_samples] or [n_samples, n_outputs]
            The predicted classes, or the predict values.
        """
        check_is_fitted(self, 'tree_')
        X = self._validate_X_predict(X, check_input)
        proba = self.tree_.predict(X)
        n_samples = X.shape[0]

        # Classification
        if isinstance(self, ClassifierMixin):
            if self.n_outputs_ == 1:
                return self.classes_.take(np.argmax(proba, axis=1), axis=0)

            else:
                predictions = np.zeros((n_samples, self.n_outputs_))

                for k in range(self.n_outputs_):
                    predictions[:, k] = self.classes_[k].take(
                        np.argmax(proba[:, k], axis=1),
                        axis=0)

                return predictions

        # Regression
        else:
            if self.n_outputs_ == 1:
                return proba[:, 0]

            else:
                return proba[:, :, 0]

    def apply(self, X, check_input=True):
        """
        Returns the index of the leaf that each sample is predicted as.

        .. versionadded:: 0.17

        Parameters
        ----------
        X : array_like or sparse matrix, shape = [n_samples, n_features]
            The input samples. Internally, it will be converted to
            ``dtype=np.float32`` and if a sparse matrix is provided
            to a sparse ``csr_matrix``.

        check_input : boolean, (default=True)
            Allow to bypass several input checking.
            Don't use this parameter unless you know what you do.

        Returns
        -------
        X_leaves : array_like, shape = [n_samples,]
            For each datapoint x in X, return the index of the leaf x
            ends up in. Leaves are numbered within
            ``[0; self.tree_.node_count)``, possibly with gaps in the
            numbering.
        """
        check_is_fitted(self, 'tree_')
        X = self._validate_X_predict(X, check_input)
        return self.tree_.apply(X)

    def decision_path(self, X, check_input=True):
        """Return the decision path in the tree

        .. versionadded:: 0.18

        Parameters
        ----------
        X : array_like or sparse matrix, shape = [n_samples, n_features]
            The input samples. Internally, it will be converted to
            ``dtype=np.float32`` and if a sparse matrix is provided
            to a sparse ``csr_matrix``.

        check_input : boolean, (default=True)
            Allow to bypass several input checking.
            Don't use this parameter unless you know what you do.

        Returns
        -------
        indicator : sparse csr array, shape = [n_samples, n_nodes]
            Return a node indicator matrix where non zero elements
            indicates that the samples goes through the nodes.

        """
        X = self._validate_X_predict(X, check_input)
        return self.tree_.decision_path(X)

    @property
    def feature_importances_(self):
        """Return the feature importances.

        The importance of a feature is computed as the (normalized) total
        reduction of the criterion brought by that feature.
        It is also known as the Gini importance.

        Returns
        -------
        feature_importances_ : array, shape = [n_features]
        """
        check_is_fitted(self, 'tree_')

        if self._feature_importances is not None:
            feature_importances = self._feature_importances
        else:
            feature_importances = self.tree_.compute_feature_importances()

        return feature_importances


# =============================================================================
# Public estimators
# =============================================================================

class DecisionTreeClassifier(BaseDecisionTree, ClassifierMixin):
    """A decision tree classifier.

    Read more in the :ref:`User Guide <tree>`.

    Parameters
    ----------
    criterion : string, optional (default="gini")
        The function to measure the quality of a split. Supported criteria are
        "gini" for the Gini impurity and "entropy" for the information gain.

    splitter : string, optional (default="best")
        The strategy used to choose the split at each node. Supported
        strategies are "best" to choose the best split and "random" to choose
        the best random split.

    max_features : int, float, string or None, optional (default=None)
        The number of features to consider when looking for the best split:

            - If int, then consider `max_features` features at each split.
            - If float, then `max_features` is a percentage and
              `int(max_features * n_features)` features are considered at each
              split.
            - If "auto", then `max_features=sqrt(n_features)`.
            - If "sqrt", then `max_features=sqrt(n_features)`.
            - If "log2", then `max_features=log2(n_features)`.
            - If None, then `max_features=n_features`.

        Note: the search for a split does not stop until at least one
        valid partition of the node samples is found, even if it requires to
        effectively inspect more than ``max_features`` features.

    max_depth : int or None, optional (default=None)
        The maximum depth of the tree. If None, then nodes are expanded until
        all leaves are pure or until all leaves contain less than
        min_samples_split samples.

    min_samples_split : int, float, optional (default=2)
        The minimum number of samples required to split an internal node:

        - If int, then consider `min_samples_split` as the minimum number.
        - If float, then `min_samples_split` is a percentage and
          `ceil(min_samples_split * n_samples)` are the minimum
          number of samples for each split.

        .. versionchanged:: 0.18
           Added float values for percentages.

    min_samples_leaf : int, float, optional (default=1)
        The minimum number of samples required to be at a leaf node:

        - If int, then consider `min_samples_leaf` as the minimum number.
        - If float, then `min_samples_leaf` is a percentage and
          `ceil(min_samples_leaf * n_samples)` are the minimum
          number of samples for each node.

        .. versionchanged:: 0.18
           Added float values for percentages.

    min_weight_fraction_leaf : float, optional (default=0.)
        The minimum weighted fraction of the sum total of weights (of all
        the input samples) required to be at a leaf node. Samples have
        equal weight when sample_weight is not provided.

    max_leaf_nodes : int or None, optional (default=None)
        Grow a tree with ``max_leaf_nodes`` in best-first fashion.
        Best nodes are defined as relative reduction in impurity.
        If None then unlimited number of leaf nodes.

    class_weight : dict, list of dicts, "balanced" or None, optional (default=None)
        Weights associated with classes in the form ``{class_label: weight}``.
        If not given, all classes are supposed to have weight one. For
        multi-output problems, a list of dicts can be provided in the same
        order as the columns of y.

        The "balanced" mode uses the values of y to automatically adjust
        weights inversely proportional to class frequencies in the input data
        as ``n_samples / (n_classes * np.bincount(y))``

        For multi-output, the weights of each column of y will be multiplied.

        Note that these weights will be multiplied with sample_weight (passed
        through the fit method) if sample_weight is specified.

    random_state : int, RandomState instance or None, optional (default=None)
        If int, random_state is the seed used by the random number generator;
        If RandomState instance, random_state is the random number generator;
        If None, the random number generator is the RandomState instance used
        by `np.random`.

    min_impurity_split : float, optional (default=1e-7)
        Threshold for early stopping in tree growth. A node will split
        if its impurity is above the threshold, otherwise it is a leaf.

        .. versionadded:: 0.18

    presort : bool, optional (default=False)
        Whether to presort the data to speed up the finding of best splits in
        fitting. For the default settings of a decision tree on large
        datasets, setting this to true may slow down the training process.
        When using either a smaller dataset or a restricted depth, this may
        speed up the training.

    Attributes
    ----------
    classes_ : array of shape = [n_classes] or a list of such arrays
        The classes labels (single output problem),
        or a list of arrays of class labels (multi-output problem).

    feature_importances_ : array of shape = [n_features]
        The feature importances. The higher, the more important the
        feature. The importance of a feature is computed as the (normalized)
        total reduction of the criterion brought by that feature.  It is also
        known as the Gini importance [4]_.

    max_features_ : int,
        The inferred value of max_features.

    n_classes_ : int or list
        The number of classes (for single output problems),
        or a list containing the number of classes for each
        output (for multi-output problems).

    n_features_ : int
        The number of features when ``fit`` is performed.

    n_outputs_ : int
        The number of outputs when ``fit`` is performed.

    tree_ : Tree object
        The underlying Tree object.

    See also
    --------
    DecisionTreeRegressor

    References
    ----------

    .. [1] https://en.wikipedia.org/wiki/Decision_tree_learning

    .. [2] L. Breiman, J. Friedman, R. Olshen, and C. Stone, "Classification
           and Regression Trees", Wadsworth, Belmont, CA, 1984.

    .. [3] T. Hastie, R. Tibshirani and J. Friedman. "Elements of Statistical
           Learning", Springer, 2009.

    .. [4] L. Breiman, and A. Cutler, "Random Forests",
           http://www.stat.berkeley.edu/~breiman/RandomForests/cc_home.htm

    Examples
    --------
    >>> from sklearn.datasets import load_iris
    >>> from sklearn.model_selection import cross_val_score
    >>> from sklearn.tree import DecisionTreeClassifier
    >>> clf = DecisionTreeClassifier(random_state=0)
    >>> iris = load_iris()
    >>> cross_val_score(clf, iris.data, iris.target, cv=10)
    ...                             # doctest: +SKIP
    ...
    array([ 1.     ,  0.93...,  0.86...,  0.93...,  0.93...,
            0.93...,  0.93...,  1.     ,  0.93...,  1.      ])
    """
    def __init__(self,
                 criterion="gini",
                 splitter="best",
                 max_depth=None,
                 min_samples_split=2,
                 min_samples_leaf=1,
                 min_weight_fraction_leaf=0.,
                 max_features=None,
                 random_state=None,
                 max_leaf_nodes=None,
                 min_impurity_split=1e-7,
                 class_weight=None,
                 presort=False):
        super(DecisionTreeClassifier, self).__init__(
            criterion=criterion,
            splitter=splitter,
            max_depth=max_depth,
            min_samples_split=min_samples_split,
            min_samples_leaf=min_samples_leaf,
            min_weight_fraction_leaf=min_weight_fraction_leaf,
            max_features=max_features,
            max_leaf_nodes=max_leaf_nodes,
            class_weight=class_weight,
            random_state=random_state,
            min_impurity_split=min_impurity_split,
            presort=presort)

    def fit(self, X, y, sample_weight=None, check_input=True,
            X_idx_sorted=None):
        """Build a decision tree classifier from the training set (X, y).

        Parameters
        ----------
        X : array-like or sparse matrix, shape = [n_samples, n_features]
            The training input samples. Internally, it will be converted to
            ``dtype=np.float32`` and if a sparse matrix is provided
            to a sparse ``csc_matrix``.

        y : array-like, shape = [n_samples] or [n_samples, n_outputs]
            The target values (class labels) as integers or strings.

        sample_weight : array-like, shape = [n_samples] or None
            Sample weights. If None, then samples are equally weighted. Splits
            that would create child nodes with net zero or negative weight are
            ignored while searching for a split in each node. Splits are also
            ignored if they would result in any single class carrying a
            negative weight in either child node.

        check_input : boolean, (default=True)
            Allow to bypass several input checking.
            Don't use this parameter unless you know what you do.

        X_idx_sorted : array-like, shape = [n_samples, n_features], optional
            The indexes of the sorted training input samples. If many tree
            are grown on the same dataset, this allows the ordering to be
            cached between trees. If None, the data will be sorted here.
            Don't use this parameter unless you know what to do.

        Returns
        -------
        self : object
            Returns self.
        """

        super(DecisionTreeClassifier, self).fit(
            X, y,
            sample_weight=sample_weight,
            check_input=check_input,
            X_idx_sorted=X_idx_sorted)
        return self

    def predict_proba(self, X, check_input=True):
        """Predict class probabilities of the input samples X.

        The predicted class probability is the fraction of samples of the same
        class in a leaf.

        check_input : boolean, (default=True)
            Allow to bypass several input checking.
            Don't use this parameter unless you know what you do.

        Parameters
        ----------
        X : array-like or sparse matrix of shape = [n_samples, n_features]
            The input samples. Internally, it will be converted to
            ``dtype=np.float32`` and if a sparse matrix is provided
            to a sparse ``csr_matrix``.

        Returns
        -------
        p : array of shape = [n_samples, n_classes], or a list of n_outputs
            such arrays if n_outputs > 1.
            The class probabilities of the input samples. The order of the
            classes corresponds to that in the attribute `classes_`.
        """
        check_is_fitted(self, 'tree_')
        X = self._validate_X_predict(X, check_input)
        proba = self.tree_.predict(X)

        if self.n_outputs_ == 1:
            proba = proba[:, :self.n_classes_]
            normalizer = proba.sum(axis=1)[:, np.newaxis]
            normalizer[normalizer == 0.0] = 1.0
            proba /= normalizer

            return proba

        else:
            all_proba = []

            for k in range(self.n_outputs_):
                proba_k = proba[:, k, :self.n_classes_[k]]
                normalizer = proba_k.sum(axis=1)[:, np.newaxis]
                normalizer[normalizer == 0.0] = 1.0
                proba_k /= normalizer
                all_proba.append(proba_k)

            return all_proba

    def predict_log_proba(self, X):
        """Predict class log-probabilities of the input samples X.

        Parameters
        ----------
        X : array-like or sparse matrix of shape = [n_samples, n_features]
            The input samples. Internally, it will be converted to
            ``dtype=np.float32`` and if a sparse matrix is provided
            to a sparse ``csr_matrix``.

        Returns
        -------
        p : array of shape = [n_samples, n_classes], or a list of n_outputs
            such arrays if n_outputs > 1.
            The class log-probabilities of the input samples. The order of the
            classes corresponds to that in the attribute `classes_`.
        """
        proba = self.predict_proba(X)

        if self.n_outputs_ == 1:
            return np.log(proba)

        else:
            for k in range(self.n_outputs_):
                proba[k] = np.log(proba[k])

            return proba


class DecisionTreeRegressor(BaseDecisionTree, RegressorMixin):
    """A decision tree regressor.

    Read more in the :ref:`User Guide <tree>`.

    Parameters
    ----------
    criterion : string, optional (default="mse")
        The function to measure the quality of a split. Supported criteria
        are "mse" for the mean squared error, which is equal to variance
        reduction as feature selection criterion, and "mae" for the mean
        absolute error.

        .. versionadded:: 0.18
           Mean Absolute Error (MAE) criterion.

    splitter : string, optional (default="best")
        The strategy used to choose the split at each node. Supported
        strategies are "best" to choose the best split and "random" to choose
        the best random split.

    max_features : int, float, string or None, optional (default=None)
        The number of features to consider when looking for the best split:

        - If int, then consider `max_features` features at each split.
        - If float, then `max_features` is a percentage and
          `int(max_features * n_features)` features are considered at each
          split.
        - If "auto", then `max_features=n_features`.
        - If "sqrt", then `max_features=sqrt(n_features)`.
        - If "log2", then `max_features=log2(n_features)`.
        - If None, then `max_features=n_features`.

        Note: the search for a split does not stop until at least one
        valid partition of the node samples is found, even if it requires to
        effectively inspect more than ``max_features`` features.

    max_depth : int or None, optional (default=None)
        The maximum depth of the tree. If None, then nodes are expanded until
        all leaves are pure or until all leaves contain less than
        min_samples_split samples.

    min_samples_split : int, float, optional (default=2)
        The minimum number of samples required to split an internal node:

        - If int, then consider `min_samples_split` as the minimum number.
        - If float, then `min_samples_split` is a percentage and
          `ceil(min_samples_split * n_samples)` are the minimum
          number of samples for each split.

        .. versionchanged:: 0.18
           Added float values for percentages.

    min_samples_leaf : int, float, optional (default=1)
        The minimum number of samples required to be at a leaf node:

        - If int, then consider `min_samples_leaf` as the minimum number.
        - If float, then `min_samples_leaf` is a percentage and
          `ceil(min_samples_leaf * n_samples)` are the minimum
          number of samples for each node.

        .. versionchanged:: 0.18
           Added float values for percentages.

    min_weight_fraction_leaf : float, optional (default=0.)
        The minimum weighted fraction of the sum total of weights (of all
        the input samples) required to be at a leaf node. Samples have
        equal weight when sample_weight is not provided.

    max_leaf_nodes : int or None, optional (default=None)
        Grow a tree with ``max_leaf_nodes`` in best-first fashion.
        Best nodes are defined as relative reduction in impurity.
        If None then unlimited number of leaf nodes.

    random_state : int, RandomState instance or None, optional (default=None)
        If int, random_state is the seed used by the random number generator;
        If RandomState instance, random_state is the random number generator;
        If None, the random number generator is the RandomState instance used
        by `np.random`.

    min_impurity_split : float, optional (default=1e-7)
        Threshold for early stopping in tree growth. If the impurity
        of a node is below the threshold, the node is a leaf.

        .. versionadded:: 0.18

    presort : bool, optional (default=False)
        Whether to presort the data to speed up the finding of best splits in
        fitting. For the default settings of a decision tree on large
        datasets, setting this to true may slow down the training process.
        When using either a smaller dataset or a restricted depth, this may
        speed up the training.

    Attributes
    ----------
    feature_importances_ : array of shape = [n_features]
        The feature importances.
        The higher, the more important the feature.
        The importance of a feature is computed as the
        (normalized) total reduction of the criterion brought
        by that feature. It is also known as the Gini importance [4]_.

    max_features_ : int,
        The inferred value of max_features.

    n_features_ : int
        The number of features when ``fit`` is performed.

    n_outputs_ : int
        The number of outputs when ``fit`` is performed.

    tree_ : Tree object
        The underlying Tree object.

    See also
    --------
    DecisionTreeClassifier

    References
    ----------

    .. [1] https://en.wikipedia.org/wiki/Decision_tree_learning

    .. [2] L. Breiman, J. Friedman, R. Olshen, and C. Stone, "Classification
           and Regression Trees", Wadsworth, Belmont, CA, 1984.

    .. [3] T. Hastie, R. Tibshirani and J. Friedman. "Elements of Statistical
           Learning", Springer, 2009.

    .. [4] L. Breiman, and A. Cutler, "Random Forests",
           http://www.stat.berkeley.edu/~breiman/RandomForests/cc_home.htm

    Examples
    --------
    >>> from sklearn.datasets import load_boston
    >>> from sklearn.model_selection import cross_val_score
    >>> from sklearn.tree import DecisionTreeRegressor
    >>> boston = load_boston()
    >>> regressor = DecisionTreeRegressor(random_state=0)
    >>> cross_val_score(regressor, boston.data, boston.target, cv=10)
    ...                    # doctest: +SKIP
    ...
    array([ 0.61..., 0.57..., -0.34..., 0.41..., 0.75...,
            0.07..., 0.29..., 0.33..., -1.42..., -1.77...])
    """
    def __init__(self,
                 criterion="mse",
                 splitter="best",
                 max_depth=None,
                 min_samples_split=2,
                 min_samples_leaf=1,
                 min_weight_fraction_leaf=0.,
                 max_features=None,
                 random_state=None,
                 max_leaf_nodes=None,
                 min_impurity_split=1e-7,
                 presort=False):
        super(DecisionTreeRegressor, self).__init__(
            criterion=criterion,
            splitter=splitter,
            max_depth=max_depth,
            min_samples_split=min_samples_split,
            min_samples_leaf=min_samples_leaf,
            min_weight_fraction_leaf=min_weight_fraction_leaf,
            max_features=max_features,
            max_leaf_nodes=max_leaf_nodes,
            random_state=random_state,
            min_impurity_split=min_impurity_split,
            presort=presort)

    def fit(self, X, y, sample_weight=None, check_input=True,
            X_idx_sorted=None):
        """Build a decision tree regressor from the training set (X, y).

        Parameters
        ----------
        X : array-like or sparse matrix, shape = [n_samples, n_features]
            The training input samples. Internally, it will be converted to
            ``dtype=np.float32`` and if a sparse matrix is provided
            to a sparse ``csc_matrix``.

        y : array-like, shape = [n_samples] or [n_samples, n_outputs]
            The target values (real numbers). Use ``dtype=np.float64`` and
            ``order='C'`` for maximum efficiency.

        sample_weight : array-like, shape = [n_samples] or None
            Sample weights. If None, then samples are equally weighted. Splits
            that would create child nodes with net zero or negative weight are
            ignored while searching for a split in each node.

        check_input : boolean, (default=True)
            Allow to bypass several input checking.
            Don't use this parameter unless you know what you do.

        X_idx_sorted : array-like, shape = [n_samples, n_features], optional
            The indexes of the sorted training input samples. If many tree
            are grown on the same dataset, this allows the ordering to be
            cached between trees. If None, the data will be sorted here.
            Don't use this parameter unless you know what to do.

        Returns
        -------
        self : object
            Returns self.
        """

        super(DecisionTreeRegressor, self).fit(
            X, y,
            sample_weight=sample_weight,
            check_input=check_input,
            X_idx_sorted=X_idx_sorted)
        return self


class ExtraTreeClassifier(DecisionTreeClassifier):
    """An extremely randomized tree classifier.

    Extra-trees differ from classic decision trees in the way they are built.
    When looking for the best split to separate the samples of a node into two
    groups, random splits are drawn for each of the `max_features` randomly
    selected features and the best split among those is chosen. When
    `max_features` is set 1, this amounts to building a totally random
    decision tree.

    Warning: Extra-trees should only be used within ensemble methods.

    Read more in the :ref:`User Guide <tree>`.

    See also
    --------
    ExtraTreeRegressor, ExtraTreesClassifier, ExtraTreesRegressor

    References
    ----------

    .. [1] P. Geurts, D. Ernst., and L. Wehenkel, "Extremely randomized trees",
           Machine Learning, 63(1), 3-42, 2006.
    """
    def __init__(self,
                 criterion="gini",
                 splitter="random",
                 max_depth=None,
                 min_samples_split=2,
                 min_samples_leaf=1,
                 min_weight_fraction_leaf=0.,
                 max_features="auto",
                 random_state=None,
                 max_leaf_nodes=None,
                 min_impurity_split=1e-7,
                 class_weight=None):
        super(ExtraTreeClassifier, self).__init__(
            criterion=criterion,
            splitter=splitter,
            max_depth=max_depth,
            min_samples_split=min_samples_split,
            min_samples_leaf=min_samples_leaf,
            min_weight_fraction_leaf=min_weight_fraction_leaf,
            max_features=max_features,
            max_leaf_nodes=max_leaf_nodes,
            class_weight=class_weight,
            min_impurity_split=min_impurity_split,
            random_state=random_state)


class ExtraTreeRegressor(DecisionTreeRegressor):
    """An extremely randomized tree regressor.

    Extra-trees differ from classic decision trees in the way they are built.
    When looking for the best split to separate the samples of a node into two
    groups, random splits are drawn for each of the `max_features` randomly
    selected features and the best split among those is chosen. When
    `max_features` is set 1, this amounts to building a totally random
    decision tree.

    Warning: Extra-trees should only be used within ensemble methods.

    Read more in the :ref:`User Guide <tree>`.

    See also
    --------
    ExtraTreeClassifier, ExtraTreesClassifier, ExtraTreesRegressor

    References
    ----------

    .. [1] P. Geurts, D. Ernst., and L. Wehenkel, "Extremely randomized trees",
           Machine Learning, 63(1), 3-42, 2006.
    """
    def __init__(self,
                 criterion="mse",
                 splitter="random",
                 max_depth=None,
                 min_samples_split=2,
                 min_samples_leaf=1,
                 min_weight_fraction_leaf=0.,
                 max_features="auto",
                 random_state=None,
                 min_impurity_split=1e-7,
                 max_leaf_nodes=None):
        super(ExtraTreeRegressor, self).__init__(
            criterion=criterion,
            splitter=splitter,
            max_depth=max_depth,
            min_samples_split=min_samples_split,
            min_samples_leaf=min_samples_leaf,
            min_weight_fraction_leaf=min_weight_fraction_leaf,
            max_features=max_features,
            max_leaf_nodes=max_leaf_nodes,
            min_impurity_split=min_impurity_split,
            random_state=random_state)<|MERGE_RESOLUTION|>--- conflicted
+++ resolved
@@ -104,20 +104,9 @@
         self.min_impurity_split = min_impurity_split
         self.class_weight = class_weight
         self.presort = presort
-
-<<<<<<< HEAD
-        self.n_features_ = None
-        self.n_outputs_ = None
-        self.classes_ = None
-        self.n_classes_ = None
-
-        self.tree_ = None
-        self.max_features_ = None
-
         self._feature_importances = None
 
-=======
->>>>>>> 53f8082f
+
     def fit(self, X, y, sample_weight=None, check_input=True,
             X_idx_sorted=None):
 
