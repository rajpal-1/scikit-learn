--- conflicted
+++ resolved
@@ -2153,11 +2153,7 @@
 # TODO: Tree-based model do not preserve dtype on their fitted attribute
 # Add a test using `global_dtype` when this is the case.
 @pytest.mark.parametrize("criterion", REG_CRITERIONS)
-<<<<<<< HEAD
 def test_decision_tree_regressor_sample_weight_consistentcy(criterion, global_dtype):
-=======
-def test_decision_tree_regressor_sample_weight_consistency(criterion):
->>>>>>> fab022e2
     """Test that the impact of sample_weight is consistent."""
     tree_params = dict(criterion=criterion)
     tree = DecisionTreeRegressor(**tree_params, random_state=42)
