"""
Testing for the tree module (sklearn.tree).
"""
import copy
import pickle
from itertools import product
import struct

import pytest
import numpy as np
from numpy.testing import assert_allclose
from scipy.sparse import csc_matrix
from scipy.sparse import csr_matrix
from scipy.sparse import coo_matrix

from sklearn.random_projection import _sparse_random_matrix

from sklearn.dummy import DummyRegressor

from sklearn.metrics import accuracy_score
from sklearn.metrics import mean_squared_error
from sklearn.metrics import mean_poisson_deviance

from sklearn.model_selection import train_test_split

from sklearn.utils._testing import assert_array_equal
from sklearn.utils._testing import assert_array_almost_equal
from sklearn.utils._testing import assert_almost_equal
from sklearn.utils._testing import create_memmap_backed_data
from sklearn.utils._testing import ignore_warnings
from sklearn.utils._testing import skip_if_32bit

from sklearn.utils.estimator_checks import check_sample_weights_invariance
from sklearn.utils.validation import check_random_state

from sklearn.exceptions import NotFittedError

from sklearn.tree import DecisionTreeClassifier
from sklearn.tree import DecisionTreeRegressor
from sklearn.tree import ExtraTreeClassifier
from sklearn.tree import ExtraTreeRegressor

from sklearn import tree
from sklearn.tree._tree import TREE_LEAF, TREE_UNDEFINED
from sklearn.tree._classes import CRITERIA_CLF
from sklearn.tree._classes import CRITERIA_REG
from sklearn import datasets

from sklearn.utils import compute_sample_weight

<<<<<<< HEAD
CLF_CRITERIONS = ("gini", "entropy", "hellinger")
REG_CRITERIONS = ("mse", "mae", "friedman_mse")
=======
CLF_CRITERIONS = ("gini", "entropy")
REG_CRITERIONS = ("squared_error", "absolute_error", "friedman_mse", "poisson")
>>>>>>> d4d5f8c7

CLF_TREES = {
    "DecisionTreeClassifier": DecisionTreeClassifier,
    "ExtraTreeClassifier": ExtraTreeClassifier,
}

REG_TREES = {
    "DecisionTreeRegressor": DecisionTreeRegressor,
    "ExtraTreeRegressor": ExtraTreeRegressor,
}

ALL_TREES: dict = dict()
ALL_TREES.update(CLF_TREES)
ALL_TREES.update(REG_TREES)

SPARSE_TREES = [
    "DecisionTreeClassifier",
    "DecisionTreeRegressor",
    "ExtraTreeClassifier",
    "ExtraTreeRegressor",
]


X_small = np.array(
    [
        [0, 0, 4, 0, 0, 0, 1, -14, 0, -4, 0, 0, 0, 0],
        [0, 0, 5, 3, 0, -4, 0, 0, 1, -5, 0.2, 0, 4, 1],
        [-1, -1, 0, 0, -4.5, 0, 0, 2.1, 1, 0, 0, -4.5, 0, 1],
        [-1, -1, 0, -1.2, 0, 0, 0, 0, 0, 0, 0.2, 0, 0, 1],
        [-1, -1, 0, 0, 0, 0, 0, 3, 0, 0, 0, 0, 0, 1],
        [-1, -2, 0, 4, -3, 10, 4, 0, -3.2, 0, 4, 3, -4, 1],
        [2.11, 0, -6, -0.5, 0, 11, 0, 0, -3.2, 6, 0.5, 0, -3, 1],
        [2.11, 0, -6, -0.5, 0, 11, 0, 0, -3.2, 6, 0, 0, -2, 1],
        [2.11, 8, -6, -0.5, 0, 11, 0, 0, -3.2, 6, 0, 0, -2, 1],
        [2.11, 8, -6, -0.5, 0, 11, 0, 0, -3.2, 6, 0.5, 0, -1, 0],
        [2, 8, 5, 1, 0.5, -4, 10, 0, 1, -5, 3, 0, 2, 0],
        [2, 0, 1, 1, 1, -1, 1, 0, 0, -2, 3, 0, 1, 0],
        [2, 0, 1, 2, 3, -1, 10, 2, 0, -1, 1, 2, 2, 0],
        [1, 1, 0, 2, 2, -1, 1, 2, 0, -5, 1, 2, 3, 0],
        [3, 1, 0, 3, 0, -4, 10, 0, 1, -5, 3, 0, 3, 1],
        [2.11, 8, -6, -0.5, 0, 1, 0, 0, -3.2, 6, 0.5, 0, -3, 1],
        [2.11, 8, -6, -0.5, 0, 1, 0, 0, -3.2, 6, 1.5, 1, -1, -1],
        [2.11, 8, -6, -0.5, 0, 10, 0, 0, -3.2, 6, 0.5, 0, -1, -1],
        [2, 0, 5, 1, 0.5, -2, 10, 0, 1, -5, 3, 1, 0, -1],
        [2, 0, 1, 1, 1, -2, 1, 0, 0, -2, 0, 0, 0, 1],
        [2, 1, 1, 1, 2, -1, 10, 2, 0, -1, 0, 2, 1, 1],
        [1, 1, 0, 0, 1, -3, 1, 2, 0, -5, 1, 2, 1, 1],
        [3, 1, 0, 1, 0, -4, 1, 0, 1, -2, 0, 0, 1, 0],
    ]
)

y_small = [1, 1, 0, 0, 0, 0, 1, 1, 1, 1, 1, 1, 0, 0, 0, 1, 0, 0, 1, 0, 0, 0, 0]
y_small_reg = [
    1.0,
    2.1,
    1.2,
    0.05,
    10,
    2.4,
    3.1,
    1.01,
    0.01,
    2.98,
    3.1,
    1.1,
    0.0,
    1.2,
    2,
    11,
    0,
    0,
    4.5,
    0.201,
    1.06,
    0.9,
    0,
]

# toy sample
X = [[-2, -1], [-1, -1], [-1, -2], [1, 1], [1, 2], [2, 1]]
y = [-1, -1, -1, 1, 1, 1]
T = [[-1, -1], [2, 2], [3, 2]]
true_result = [-1, 1, 1]

# also load the iris dataset
# and randomly permute it
iris = datasets.load_iris()
rng = np.random.RandomState(1)
perm = rng.permutation(iris.target.size)
iris.data = iris.data[perm]
iris.target = iris.target[perm]

# also load the diabetes dataset
# and randomly permute it
diabetes = datasets.load_diabetes()
perm = rng.permutation(diabetes.target.size)
diabetes.data = diabetes.data[perm]
diabetes.target = diabetes.target[perm]

digits = datasets.load_digits()
perm = rng.permutation(digits.target.size)
digits.data = digits.data[perm]
digits.target = digits.target[perm]

random_state = check_random_state(0)
X_multilabel, y_multilabel = datasets.make_multilabel_classification(
    random_state=0, n_samples=30, n_features=10
)

# NB: despite their names X_sparse_* are numpy arrays (and not sparse matrices)
X_sparse_pos = random_state.uniform(size=(20, 5))
X_sparse_pos[X_sparse_pos <= 0.8] = 0.0
y_random = random_state.randint(0, 4, size=(20,))
X_sparse_mix = _sparse_random_matrix(20, 10, density=0.25, random_state=0).toarray()


DATASETS = {
    "iris": {"X": iris.data, "y": iris.target},
    "diabetes": {"X": diabetes.data, "y": diabetes.target},
    "digits": {"X": digits.data, "y": digits.target},
    "toy": {"X": X, "y": y},
    "clf_small": {"X": X_small, "y": y_small},
    "reg_small": {"X": X_small, "y": y_small_reg},
    "multilabel": {"X": X_multilabel, "y": y_multilabel},
    "sparse-pos": {"X": X_sparse_pos, "y": y_random},
    "sparse-neg": {"X": -X_sparse_pos, "y": y_random},
    "sparse-mix": {"X": X_sparse_mix, "y": y_random},
    "zeros": {"X": np.zeros((20, 3)), "y": y_random},
}

for name in DATASETS:
    DATASETS[name]["X_sparse"] = csc_matrix(DATASETS[name]["X"])


def assert_tree_equal(d, s, message):
    assert (
        s.node_count == d.node_count
    ), "{0}: inequal number of node ({1} != {2})".format(
        message, s.node_count, d.node_count
    )

    assert_array_equal(
        d.children_right, s.children_right, message + ": inequal children_right"
    )
    assert_array_equal(
        d.children_left, s.children_left, message + ": inequal children_left"
    )

    external = d.children_right == TREE_LEAF
    internal = np.logical_not(external)

    assert_array_equal(
        d.feature[internal], s.feature[internal], message + ": inequal features"
    )
    assert_array_equal(
        d.threshold[internal], s.threshold[internal], message + ": inequal threshold"
    )
    assert_array_equal(
        d.n_node_samples.sum(),
        s.n_node_samples.sum(),
        message + ": inequal sum(n_node_samples)",
    )
    assert_array_equal(
        d.n_node_samples, s.n_node_samples, message + ": inequal n_node_samples"
    )

    assert_almost_equal(d.impurity, s.impurity, err_msg=message + ": inequal impurity")

    assert_array_almost_equal(
        d.value[external], s.value[external], err_msg=message + ": inequal value"
    )


def test_classification_toy():
    # Check classification on a toy dataset.
    for name, Tree in CLF_TREES.items():
        clf = Tree(random_state=0)
        clf.fit(X, y)
        assert_array_equal(clf.predict(T), true_result, "Failed with {0}".format(name))

        clf = Tree(max_features=1, random_state=1)
        clf.fit(X, y)
        assert_array_equal(clf.predict(T), true_result, "Failed with {0}".format(name))


def test_weighted_classification_toy():
    # Check classification on a weighted toy dataset.
    for name, Tree in CLF_TREES.items():
        clf = Tree(random_state=0)

        clf.fit(X, y, sample_weight=np.ones(len(X)))
        assert_array_equal(clf.predict(T), true_result, "Failed with {0}".format(name))

        clf.fit(X, y, sample_weight=np.full(len(X), 0.5))
        assert_array_equal(clf.predict(T), true_result, "Failed with {0}".format(name))


@pytest.mark.parametrize("Tree", REG_TREES.values())
@pytest.mark.parametrize("criterion", REG_CRITERIONS)
def test_regression_toy(Tree, criterion):
    # Check regression on a toy dataset.
    if criterion == "poisson":
        # make target positive while not touching the original y and
        # true_result
        a = np.abs(np.min(y)) + 1
        y_train = np.array(y) + a
        y_test = np.array(true_result) + a
    else:
        y_train = y
        y_test = true_result

    reg = Tree(criterion=criterion, random_state=1)
    reg.fit(X, y_train)
    assert_allclose(reg.predict(T), y_test)

    clf = Tree(criterion=criterion, max_features=1, random_state=1)
    clf.fit(X, y_train)
    assert_allclose(reg.predict(T), y_test)


def test_xor():
    # Check on a XOR problem
    y = np.zeros((10, 10))
    y[:5, :5] = 1
    y[5:, 5:] = 1

    gridx, gridy = np.indices(y.shape)

    X = np.vstack([gridx.ravel(), gridy.ravel()]).T
    y = y.ravel()

    for name, Tree in CLF_TREES.items():
        clf = Tree(random_state=0)
        clf.fit(X, y)
        assert clf.score(X, y) == 1.0, "Failed with {0}".format(name)

        clf = Tree(random_state=0, max_features=1)
        clf.fit(X, y)
        assert clf.score(X, y) == 1.0, "Failed with {0}".format(name)


def test_iris():
    # Check consistency on dataset iris.
    for (name, Tree), criterion in product(CLF_TREES.items(), CLF_CRITERIONS):
        clf = Tree(criterion=criterion, random_state=0)
        clf.fit(iris.data, iris.target)
        score = accuracy_score(clf.predict(iris.data), iris.target)
        assert score > 0.9, "Failed with {0}, criterion = {1} and score = {2}".format(
            name, criterion, score
        )

        clf = Tree(criterion=criterion, max_features=2, random_state=0)
        clf.fit(iris.data, iris.target)
        score = accuracy_score(clf.predict(iris.data), iris.target)
        assert score > 0.5, "Failed with {0}, criterion = {1} and score = {2}".format(
            name, criterion, score
        )


@pytest.mark.parametrize("name, Tree", REG_TREES.items())
@pytest.mark.parametrize("criterion", REG_CRITERIONS)
def test_diabetes_overfit(name, Tree, criterion):
    # check consistency of overfitted trees on the diabetes dataset
    # since the trees will overfit, we expect an MSE of 0
    reg = Tree(criterion=criterion, random_state=0)
    reg.fit(diabetes.data, diabetes.target)
    score = mean_squared_error(diabetes.target, reg.predict(diabetes.data))
    assert score == pytest.approx(
        0
    ), f"Failed with {name}, criterion = {criterion} and score = {score}"


@skip_if_32bit
@pytest.mark.parametrize("name, Tree", REG_TREES.items())
@pytest.mark.parametrize(
    "criterion, max_depth, metric, max_loss",
    [
        ("squared_error", 15, mean_squared_error, 60),
        ("absolute_error", 20, mean_squared_error, 60),
        ("friedman_mse", 15, mean_squared_error, 60),
        ("poisson", 15, mean_poisson_deviance, 30),
    ],
)
def test_diabetes_underfit(name, Tree, criterion, max_depth, metric, max_loss):
    # check consistency of trees when the depth and the number of features are
    # limited

    reg = Tree(criterion=criterion, max_depth=max_depth, max_features=6, random_state=0)
    reg.fit(diabetes.data, diabetes.target)
    loss = metric(diabetes.target, reg.predict(diabetes.data))
    assert 0 < loss < max_loss


def test_probability():
    # Predict probabilities using DecisionTreeClassifier.

    for name, Tree in CLF_TREES.items():
        clf = Tree(max_depth=1, max_features=1, random_state=42)
        clf.fit(iris.data, iris.target)

        prob_predict = clf.predict_proba(iris.data)
        assert_array_almost_equal(
            np.sum(prob_predict, 1),
            np.ones(iris.data.shape[0]),
            err_msg="Failed with {0}".format(name),
        )
        assert_array_equal(
            np.argmax(prob_predict, 1),
            clf.predict(iris.data),
            err_msg="Failed with {0}".format(name),
        )
        assert_almost_equal(
            clf.predict_proba(iris.data),
            np.exp(clf.predict_log_proba(iris.data)),
            8,
            err_msg="Failed with {0}".format(name),
        )


def test_arrayrepr():
    # Check the array representation.
    # Check resize
    X = np.arange(10000)[:, np.newaxis]
    y = np.arange(10000)

    for name, Tree in REG_TREES.items():
        reg = Tree(max_depth=None, random_state=0)
        reg.fit(X, y)


def test_pure_set():
    # Check when y is pure.
    X = [[-2, -1], [-1, -1], [-1, -2], [1, 1], [1, 2], [2, 1]]
    y = [1, 1, 1, 1, 1, 1]

    for name, TreeClassifier in CLF_TREES.items():
        clf = TreeClassifier(random_state=0)
        clf.fit(X, y)
        assert_array_equal(clf.predict(X), y, err_msg="Failed with {0}".format(name))

    for name, TreeRegressor in REG_TREES.items():
        reg = TreeRegressor(random_state=0)
        reg.fit(X, y)
        assert_almost_equal(reg.predict(X), y, err_msg="Failed with {0}".format(name))


def test_numerical_stability():
    # Check numerical stability.
    X = np.array(
        [
            [152.08097839, 140.40744019, 129.75102234, 159.90493774],
            [142.50700378, 135.81935120, 117.82884979, 162.75781250],
            [127.28772736, 140.40744019, 129.75102234, 159.90493774],
            [132.37025452, 143.71923828, 138.35694885, 157.84558105],
            [103.10237122, 143.71928406, 138.35696411, 157.84559631],
            [127.71276855, 143.71923828, 138.35694885, 157.84558105],
            [120.91514587, 140.40744019, 129.75102234, 159.90493774],
        ]
    )

    y = np.array([1.0, 0.70209277, 0.53896582, 0.0, 0.90914464, 0.48026916, 0.49622521])

    with np.errstate(all="raise"):
        for name, Tree in REG_TREES.items():
            reg = Tree(random_state=0)
            reg.fit(X, y)
            reg.fit(X, -y)
            reg.fit(-X, y)
            reg.fit(-X, -y)


def test_importances():
    # Check variable importances.
    X, y = datasets.make_classification(
        n_samples=5000,
        n_features=10,
        n_informative=3,
        n_redundant=0,
        n_repeated=0,
        shuffle=False,
        random_state=0,
    )

    for name, Tree in CLF_TREES.items():
        clf = Tree(random_state=0)

        clf.fit(X, y)
        importances = clf.feature_importances_
        n_important = np.sum(importances > 0.1)

        assert importances.shape[0] == 10, "Failed with {0}".format(name)
        assert n_important == 3, "Failed with {0}".format(name)

    # Check on iris that importances are the same for all builders
    clf = DecisionTreeClassifier(random_state=0)
    clf.fit(iris.data, iris.target)
    clf2 = DecisionTreeClassifier(random_state=0, max_leaf_nodes=len(iris.data))
    clf2.fit(iris.data, iris.target)

    assert_array_equal(clf.feature_importances_, clf2.feature_importances_)


def test_importances_raises():
    # Check if variable importance before fit raises ValueError.
    clf = DecisionTreeClassifier()
    with pytest.raises(ValueError):
        getattr(clf, "feature_importances_")


def test_importances_gini_equal_squared_error():
    # Check that gini is equivalent to squared_error for binary output variable

    X, y = datasets.make_classification(
        n_samples=2000,
        n_features=10,
        n_informative=3,
        n_redundant=0,
        n_repeated=0,
        shuffle=False,
        random_state=0,
    )

    # The gini index and the mean square error (variance) might differ due
    # to numerical instability. Since those instabilities mainly occurs at
    # high tree depth, we restrict this maximal depth.
    clf = DecisionTreeClassifier(criterion="gini", max_depth=5, random_state=0).fit(
        X, y
    )
    reg = DecisionTreeRegressor(
        criterion="squared_error", max_depth=5, random_state=0
    ).fit(X, y)

    assert_almost_equal(clf.feature_importances_, reg.feature_importances_)
    assert_array_equal(clf.tree_.feature, reg.tree_.feature)
    assert_array_equal(clf.tree_.children_left, reg.tree_.children_left)
    assert_array_equal(clf.tree_.children_right, reg.tree_.children_right)
    assert_array_equal(clf.tree_.n_node_samples, reg.tree_.n_node_samples)


def test_max_features():
    # Check max_features.
    for name, TreeRegressor in REG_TREES.items():
        reg = TreeRegressor(max_features="auto")
        reg.fit(diabetes.data, diabetes.target)
        assert reg.max_features_ == diabetes.data.shape[1]

    for name, TreeClassifier in CLF_TREES.items():
        clf = TreeClassifier(max_features="auto")
        clf.fit(iris.data, iris.target)
        assert clf.max_features_ == 2

    for name, TreeEstimator in ALL_TREES.items():
        est = TreeEstimator(max_features="sqrt")
        est.fit(iris.data, iris.target)
        assert est.max_features_ == int(np.sqrt(iris.data.shape[1]))

        est = TreeEstimator(max_features="log2")
        est.fit(iris.data, iris.target)
        assert est.max_features_ == int(np.log2(iris.data.shape[1]))

        est = TreeEstimator(max_features=1)
        est.fit(iris.data, iris.target)
        assert est.max_features_ == 1

        est = TreeEstimator(max_features=3)
        est.fit(iris.data, iris.target)
        assert est.max_features_ == 3

        est = TreeEstimator(max_features=0.01)
        est.fit(iris.data, iris.target)
        assert est.max_features_ == 1

        est = TreeEstimator(max_features=0.5)
        est.fit(iris.data, iris.target)
        assert est.max_features_ == int(0.5 * iris.data.shape[1])

        est = TreeEstimator(max_features=1.0)
        est.fit(iris.data, iris.target)
        assert est.max_features_ == iris.data.shape[1]

        est = TreeEstimator(max_features=None)
        est.fit(iris.data, iris.target)
        assert est.max_features_ == iris.data.shape[1]

        # use values of max_features that are invalid
        est = TreeEstimator(max_features=10)
        with pytest.raises(ValueError):
            est.fit(X, y)

        est = TreeEstimator(max_features=-1)
        with pytest.raises(ValueError):
            est.fit(X, y)

        est = TreeEstimator(max_features=0.0)
        with pytest.raises(ValueError):
            est.fit(X, y)

        est = TreeEstimator(max_features=1.5)
        with pytest.raises(ValueError):
            est.fit(X, y)

        est = TreeEstimator(max_features="foobar")
        with pytest.raises(ValueError):
            est.fit(X, y)


def test_error():
    # Test that it gives proper exception on deficient input.
    for name, TreeEstimator in CLF_TREES.items():
        # predict before fit
        est = TreeEstimator()
        with pytest.raises(NotFittedError):
            est.predict_proba(X)

        est.fit(X, y)
        X2 = [[-2, -1, 1]]  # wrong feature shape for sample
        with pytest.raises(ValueError):
            est.predict_proba(X2)

    for name, TreeEstimator in ALL_TREES.items():
        with pytest.raises(ValueError):
            TreeEstimator(min_samples_leaf=-1).fit(X, y)
        with pytest.raises(ValueError):
            TreeEstimator(min_samples_leaf=0.6).fit(X, y)
        with pytest.raises(ValueError):
            TreeEstimator(min_samples_leaf=0.0).fit(X, y)
        with pytest.raises(ValueError):
            TreeEstimator(min_samples_leaf=3.0).fit(X, y)
        with pytest.raises(ValueError):
            TreeEstimator(min_weight_fraction_leaf=-1).fit(X, y)
        with pytest.raises(ValueError):
            TreeEstimator(min_weight_fraction_leaf=0.51).fit(X, y)
        with pytest.raises(ValueError):
            TreeEstimator(min_samples_split=-1).fit(X, y)
        with pytest.raises(ValueError):
            TreeEstimator(min_samples_split=0.0).fit(X, y)
        with pytest.raises(ValueError):
            TreeEstimator(min_samples_split=1.1).fit(X, y)
        with pytest.raises(ValueError):
            TreeEstimator(min_samples_split=2.5).fit(X, y)
        with pytest.raises(ValueError):
            TreeEstimator(max_depth=-1).fit(X, y)
        with pytest.raises(ValueError):
            TreeEstimator(max_features=42).fit(X, y)
        with pytest.raises(ValueError):
            TreeEstimator(min_impurity_decrease=-1.0).fit(X, y)

        # Wrong dimensions
        est = TreeEstimator()
        y2 = y[:-1]
        with pytest.raises(ValueError):
            est.fit(X, y2)

        # Test with arrays that are non-contiguous.
        Xf = np.asfortranarray(X)
        est = TreeEstimator()
        est.fit(Xf, y)
        assert_almost_equal(est.predict(T), true_result)

        # predict before fitting
        est = TreeEstimator()
        with pytest.raises(NotFittedError):
            est.predict(T)

        # predict on vector with different dims
        est.fit(X, y)
        t = np.asarray(T)
        with pytest.raises(ValueError):
            est.predict(t[:, 1:])

        # wrong sample shape
        Xt = np.array(X).T

        est = TreeEstimator()
        est.fit(np.dot(X, Xt), y)
        with pytest.raises(ValueError):
            est.predict(X)
        with pytest.raises(ValueError):
            est.apply(X)

        clf = TreeEstimator()
        clf.fit(X, y)
        with pytest.raises(ValueError):
            clf.predict(Xt)
        with pytest.raises(ValueError):
            clf.apply(Xt)

        # apply before fitting
        est = TreeEstimator()
        with pytest.raises(NotFittedError):
            est.apply(T)

    # non positive target for Poisson splitting Criterion
    est = DecisionTreeRegressor(criterion="poisson")
    with pytest.raises(ValueError, match="y is not positive.*Poisson"):
        est.fit([[0, 1, 2]], [0, 0, 0])
    with pytest.raises(ValueError, match="Some.*y are negative.*Poisson"):
        est.fit([[0, 1, 2]], [5, -0.1, 2])


def test_min_samples_split():
    """Test min_samples_split parameter"""
    X = np.asfortranarray(iris.data, dtype=tree._tree.DTYPE)
    y = iris.target

    # test both DepthFirstTreeBuilder and BestFirstTreeBuilder
    # by setting max_leaf_nodes
    for max_leaf_nodes, name in product((None, 1000), ALL_TREES.keys()):
        TreeEstimator = ALL_TREES[name]

        # test for integer parameter
        est = TreeEstimator(
            min_samples_split=10, max_leaf_nodes=max_leaf_nodes, random_state=0
        )
        est.fit(X, y)
        # count samples on nodes, -1 means it is a leaf
        node_samples = est.tree_.n_node_samples[est.tree_.children_left != -1]

        assert np.min(node_samples) > 9, "Failed with {0}".format(name)

        # test for float parameter
        est = TreeEstimator(
            min_samples_split=0.2, max_leaf_nodes=max_leaf_nodes, random_state=0
        )
        est.fit(X, y)
        # count samples on nodes, -1 means it is a leaf
        node_samples = est.tree_.n_node_samples[est.tree_.children_left != -1]

        assert np.min(node_samples) > 9, "Failed with {0}".format(name)


def test_min_samples_leaf():
    # Test if leaves contain more than leaf_count training examples
    X = np.asfortranarray(iris.data, dtype=tree._tree.DTYPE)
    y = iris.target

    # test both DepthFirstTreeBuilder and BestFirstTreeBuilder
    # by setting max_leaf_nodes
    for max_leaf_nodes, name in product((None, 1000), ALL_TREES.keys()):
        TreeEstimator = ALL_TREES[name]

        # test integer parameter
        est = TreeEstimator(
            min_samples_leaf=5, max_leaf_nodes=max_leaf_nodes, random_state=0
        )
        est.fit(X, y)
        out = est.tree_.apply(X)
        node_counts = np.bincount(out)
        # drop inner nodes
        leaf_count = node_counts[node_counts != 0]
        assert np.min(leaf_count) > 4, "Failed with {0}".format(name)

        # test float parameter
        est = TreeEstimator(
            min_samples_leaf=0.1, max_leaf_nodes=max_leaf_nodes, random_state=0
        )
        est.fit(X, y)
        out = est.tree_.apply(X)
        node_counts = np.bincount(out)
        # drop inner nodes
        leaf_count = node_counts[node_counts != 0]
        assert np.min(leaf_count) > 4, "Failed with {0}".format(name)


def check_min_weight_fraction_leaf(name, datasets, sparse=False):
    """Test if leaves contain at least min_weight_fraction_leaf of the
    training set"""
    if sparse:
        X = DATASETS[datasets]["X_sparse"].astype(np.float32)
    else:
        X = DATASETS[datasets]["X"].astype(np.float32)
    y = DATASETS[datasets]["y"]

    weights = rng.rand(X.shape[0])
    total_weight = np.sum(weights)

    TreeEstimator = ALL_TREES[name]

    # test both DepthFirstTreeBuilder and BestFirstTreeBuilder
    # by setting max_leaf_nodes
    for max_leaf_nodes, frac in product((None, 1000), np.linspace(0, 0.5, 6)):
        est = TreeEstimator(
            min_weight_fraction_leaf=frac, max_leaf_nodes=max_leaf_nodes, random_state=0
        )
        est.fit(X, y, sample_weight=weights)

        if sparse:
            out = est.tree_.apply(X.tocsr())

        else:
            out = est.tree_.apply(X)

        node_weights = np.bincount(out, weights=weights)
        # drop inner nodes
        leaf_weights = node_weights[node_weights != 0]
        assert (
            np.min(leaf_weights) >= total_weight * est.min_weight_fraction_leaf
        ), "Failed with {0} min_weight_fraction_leaf={1}".format(
            name, est.min_weight_fraction_leaf
        )

    # test case with no weights passed in
    total_weight = X.shape[0]

    for max_leaf_nodes, frac in product((None, 1000), np.linspace(0, 0.5, 6)):
        est = TreeEstimator(
            min_weight_fraction_leaf=frac, max_leaf_nodes=max_leaf_nodes, random_state=0
        )
        est.fit(X, y)

        if sparse:
            out = est.tree_.apply(X.tocsr())
        else:
            out = est.tree_.apply(X)

        node_weights = np.bincount(out)
        # drop inner nodes
        leaf_weights = node_weights[node_weights != 0]
        assert (
            np.min(leaf_weights) >= total_weight * est.min_weight_fraction_leaf
        ), "Failed with {0} min_weight_fraction_leaf={1}".format(
            name, est.min_weight_fraction_leaf
        )


@pytest.mark.parametrize("name", ALL_TREES)
def test_min_weight_fraction_leaf_on_dense_input(name):
    check_min_weight_fraction_leaf(name, "iris")


@pytest.mark.parametrize("name", SPARSE_TREES)
def test_min_weight_fraction_leaf_on_sparse_input(name):
    check_min_weight_fraction_leaf(name, "multilabel", True)


def check_min_weight_fraction_leaf_with_min_samples_leaf(name, datasets, sparse=False):
    """Test the interaction between min_weight_fraction_leaf and
    min_samples_leaf when sample_weights is not provided in fit."""
    if sparse:
        X = DATASETS[datasets]["X_sparse"].astype(np.float32)
    else:
        X = DATASETS[datasets]["X"].astype(np.float32)
    y = DATASETS[datasets]["y"]

    total_weight = X.shape[0]
    TreeEstimator = ALL_TREES[name]
    for max_leaf_nodes, frac in product((None, 1000), np.linspace(0, 0.5, 3)):
        # test integer min_samples_leaf
        est = TreeEstimator(
            min_weight_fraction_leaf=frac,
            max_leaf_nodes=max_leaf_nodes,
            min_samples_leaf=5,
            random_state=0,
        )
        est.fit(X, y)

        if sparse:
            out = est.tree_.apply(X.tocsr())
        else:
            out = est.tree_.apply(X)

        node_weights = np.bincount(out)
        # drop inner nodes
        leaf_weights = node_weights[node_weights != 0]
        assert np.min(leaf_weights) >= max(
            (total_weight * est.min_weight_fraction_leaf), 5
        ), "Failed with {0} min_weight_fraction_leaf={1}, min_samples_leaf={2}".format(
            name, est.min_weight_fraction_leaf, est.min_samples_leaf
        )
    for max_leaf_nodes, frac in product((None, 1000), np.linspace(0, 0.5, 3)):
        # test float min_samples_leaf
        est = TreeEstimator(
            min_weight_fraction_leaf=frac,
            max_leaf_nodes=max_leaf_nodes,
            min_samples_leaf=0.1,
            random_state=0,
        )
        est.fit(X, y)

        if sparse:
            out = est.tree_.apply(X.tocsr())
        else:
            out = est.tree_.apply(X)

        node_weights = np.bincount(out)
        # drop inner nodes
        leaf_weights = node_weights[node_weights != 0]
        assert np.min(leaf_weights) >= max(
            (total_weight * est.min_weight_fraction_leaf),
            (total_weight * est.min_samples_leaf),
        ), "Failed with {0} min_weight_fraction_leaf={1}, min_samples_leaf={2}".format(
            name, est.min_weight_fraction_leaf, est.min_samples_leaf
        )


@pytest.mark.parametrize("name", ALL_TREES)
def test_min_weight_fraction_leaf_with_min_samples_leaf_on_dense_input(name):
    check_min_weight_fraction_leaf_with_min_samples_leaf(name, "iris")


@pytest.mark.parametrize("name", SPARSE_TREES)
def test_min_weight_fraction_leaf_with_min_samples_leaf_on_sparse_input(name):
    check_min_weight_fraction_leaf_with_min_samples_leaf(name, "multilabel", True)


def test_min_impurity_decrease():
    # test if min_impurity_decrease ensure that a split is made only if
    # if the impurity decrease is at least that value
    X, y = datasets.make_classification(n_samples=10000, random_state=42)

    # test both DepthFirstTreeBuilder and BestFirstTreeBuilder
    # by setting max_leaf_nodes
    for max_leaf_nodes, name in product((None, 1000), ALL_TREES.keys()):
        TreeEstimator = ALL_TREES[name]

        # Check default value of min_impurity_decrease, 1e-7
        est1 = TreeEstimator(max_leaf_nodes=max_leaf_nodes, random_state=0)
        # Check with explicit value of 0.05
        est2 = TreeEstimator(
            max_leaf_nodes=max_leaf_nodes, min_impurity_decrease=0.05, random_state=0
        )
        # Check with a much lower value of 0.0001
        est3 = TreeEstimator(
            max_leaf_nodes=max_leaf_nodes, min_impurity_decrease=0.0001, random_state=0
        )
        # Check with a much lower value of 0.1
        est4 = TreeEstimator(
            max_leaf_nodes=max_leaf_nodes, min_impurity_decrease=0.1, random_state=0
        )

        for est, expected_decrease in (
            (est1, 1e-7),
            (est2, 0.05),
            (est3, 0.0001),
            (est4, 0.1),
        ):
            assert (
                est.min_impurity_decrease <= expected_decrease
            ), "Failed, min_impurity_decrease = {0} > {1}".format(
                est.min_impurity_decrease, expected_decrease
            )
            est.fit(X, y)
            for node in range(est.tree_.node_count):
                # If current node is a not leaf node, check if the split was
                # justified w.r.t the min_impurity_decrease
                if est.tree_.children_left[node] != TREE_LEAF:
                    imp_parent = est.tree_.impurity[node]
                    wtd_n_node = est.tree_.weighted_n_node_samples[node]

                    left = est.tree_.children_left[node]
                    wtd_n_left = est.tree_.weighted_n_node_samples[left]
                    imp_left = est.tree_.impurity[left]
                    wtd_imp_left = wtd_n_left * imp_left

                    right = est.tree_.children_right[node]
                    wtd_n_right = est.tree_.weighted_n_node_samples[right]
                    imp_right = est.tree_.impurity[right]
                    wtd_imp_right = wtd_n_right * imp_right

                    wtd_avg_left_right_imp = wtd_imp_right + wtd_imp_left
                    wtd_avg_left_right_imp /= wtd_n_node

                    fractional_node_weight = (
                        est.tree_.weighted_n_node_samples[node] / X.shape[0]
                    )

                    actual_decrease = fractional_node_weight * (
                        imp_parent - wtd_avg_left_right_imp
                    )

                    assert (
                        actual_decrease >= expected_decrease
                    ), "Failed with {0} expected min_impurity_decrease={1}".format(
                        actual_decrease, expected_decrease
                    )

    for name, TreeEstimator in ALL_TREES.items():
        if "Classifier" in name:
            X, y = iris.data, iris.target
        else:
            X, y = diabetes.data, diabetes.target

        est = TreeEstimator(random_state=0)
        est.fit(X, y)
        score = est.score(X, y)
        fitted_attribute = dict()
        for attribute in ["max_depth", "node_count", "capacity"]:
            fitted_attribute[attribute] = getattr(est.tree_, attribute)

        serialized_object = pickle.dumps(est)
        est2 = pickle.loads(serialized_object)
        assert type(est2) == est.__class__
        score2 = est2.score(X, y)
        assert (
            score == score2
        ), "Failed to generate same score  after pickling with {0}".format(name)

        for attribute in fitted_attribute:
            assert (
                getattr(est2.tree_, attribute) == fitted_attribute[attribute]
            ), "Failed to generate same attribute {0} after pickling with {1}".format(
                attribute, name
            )


def test_multioutput():
    # Check estimators on multi-output problems.
    X = [
        [-2, -1],
        [-1, -1],
        [-1, -2],
        [1, 1],
        [1, 2],
        [2, 1],
        [-2, 1],
        [-1, 1],
        [-1, 2],
        [2, -1],
        [1, -1],
        [1, -2],
    ]

    y = [
        [-1, 0],
        [-1, 0],
        [-1, 0],
        [1, 1],
        [1, 1],
        [1, 1],
        [-1, 2],
        [-1, 2],
        [-1, 2],
        [1, 3],
        [1, 3],
        [1, 3],
    ]

    T = [[-1, -1], [1, 1], [-1, 1], [1, -1]]
    y_true = [[-1, 0], [1, 1], [-1, 2], [1, 3]]

    # toy classification problem
    for name, TreeClassifier in CLF_TREES.items():
        clf = TreeClassifier(random_state=0)
        y_hat = clf.fit(X, y).predict(T)
        assert_array_equal(y_hat, y_true)
        assert y_hat.shape == (4, 2)

        proba = clf.predict_proba(T)
        assert len(proba) == 2
        assert proba[0].shape == (4, 2)
        assert proba[1].shape == (4, 4)

        log_proba = clf.predict_log_proba(T)
        assert len(log_proba) == 2
        assert log_proba[0].shape == (4, 2)
        assert log_proba[1].shape == (4, 4)

    # toy regression problem
    for name, TreeRegressor in REG_TREES.items():
        reg = TreeRegressor(random_state=0)
        y_hat = reg.fit(X, y).predict(T)
        assert_almost_equal(y_hat, y_true)
        assert y_hat.shape == (4, 2)


def test_classes_shape():
    # Test that n_classes_ and classes_ have proper shape.
    for name, TreeClassifier in CLF_TREES.items():
        # Classification, single output
        clf = TreeClassifier(random_state=0)
        clf.fit(X, y)

        assert clf.n_classes_ == 2
        assert_array_equal(clf.classes_, [-1, 1])

        # Classification, multi-output
        _y = np.vstack((y, np.array(y) * 2)).T
        clf = TreeClassifier(random_state=0)
        clf.fit(X, _y)
        assert len(clf.n_classes_) == 2
        assert len(clf.classes_) == 2
        assert_array_equal(clf.n_classes_, [2, 2])
        assert_array_equal(clf.classes_, [[-1, 1], [-2, 2]])


def test_unbalanced_iris():
    # Check class rebalancing.
    unbalanced_X = iris.data[:125]
    unbalanced_y = iris.target[:125]
    sample_weight = compute_sample_weight("balanced", unbalanced_y)

    for name, TreeClassifier in CLF_TREES.items():
        clf = TreeClassifier(random_state=0)
        clf.fit(unbalanced_X, unbalanced_y, sample_weight=sample_weight)
        assert_almost_equal(clf.predict(unbalanced_X), unbalanced_y)


def test_memory_layout():
    # Check that it works no matter the memory layout
    for (name, TreeEstimator), dtype in product(
        ALL_TREES.items(), [np.float64, np.float32]
    ):
        est = TreeEstimator(random_state=0)

        # Nothing
        X = np.asarray(iris.data, dtype=dtype)
        y = iris.target
        assert_array_equal(est.fit(X, y).predict(X), y)

        # C-order
        X = np.asarray(iris.data, order="C", dtype=dtype)
        y = iris.target
        assert_array_equal(est.fit(X, y).predict(X), y)

        # F-order
        X = np.asarray(iris.data, order="F", dtype=dtype)
        y = iris.target
        assert_array_equal(est.fit(X, y).predict(X), y)

        # Contiguous
        X = np.ascontiguousarray(iris.data, dtype=dtype)
        y = iris.target
        assert_array_equal(est.fit(X, y).predict(X), y)

        # csr matrix
        X = csr_matrix(iris.data, dtype=dtype)
        y = iris.target
        assert_array_equal(est.fit(X, y).predict(X), y)

        # csc_matrix
        X = csc_matrix(iris.data, dtype=dtype)
        y = iris.target
        assert_array_equal(est.fit(X, y).predict(X), y)

        # Strided
        X = np.asarray(iris.data[::3], dtype=dtype)
        y = iris.target[::3]
        assert_array_equal(est.fit(X, y).predict(X), y)


def test_sample_weight():
    # Check sample weighting.
    # Test that zero-weighted samples are not taken into account
    X = np.arange(100)[:, np.newaxis]
    y = np.ones(100)
    y[:50] = 0.0

    sample_weight = np.ones(100)
    sample_weight[y == 0] = 0.0

    clf = DecisionTreeClassifier(random_state=0)
    clf.fit(X, y, sample_weight=sample_weight)
    assert_array_equal(clf.predict(X), np.ones(100))

    # Test that low weighted samples are not taken into account at low depth
    X = np.arange(200)[:, np.newaxis]
    y = np.zeros(200)
    y[50:100] = 1
    y[100:200] = 2
    X[100:200, 0] = 200

    sample_weight = np.ones(200)

    sample_weight[y == 2] = 0.51  # Samples of class '2' are still weightier
    clf = DecisionTreeClassifier(max_depth=1, random_state=0)
    clf.fit(X, y, sample_weight=sample_weight)
    assert clf.tree_.threshold[0] == 149.5

    sample_weight[y == 2] = 0.5  # Samples of class '2' are no longer weightier
    clf = DecisionTreeClassifier(max_depth=1, random_state=0)
    clf.fit(X, y, sample_weight=sample_weight)
    assert clf.tree_.threshold[0] == 49.5  # Threshold should have moved

    # Test that sample weighting is the same as having duplicates
    X = iris.data
    y = iris.target

    duplicates = rng.randint(0, X.shape[0], 100)

    clf = DecisionTreeClassifier(random_state=1)
    clf.fit(X[duplicates], y[duplicates])

    sample_weight = np.bincount(duplicates, minlength=X.shape[0])
    clf2 = DecisionTreeClassifier(random_state=1)
    clf2.fit(X, y, sample_weight=sample_weight)

    internal = clf.tree_.children_left != tree._tree.TREE_LEAF
    assert_array_almost_equal(
        clf.tree_.threshold[internal], clf2.tree_.threshold[internal]
    )


def test_sample_weight_invalid():
    # Check sample weighting raises errors.
    X = np.arange(100)[:, np.newaxis]
    y = np.ones(100)
    y[:50] = 0.0

    clf = DecisionTreeClassifier(random_state=0)

    sample_weight = np.random.rand(100, 1)
    with pytest.raises(ValueError):
        clf.fit(X, y, sample_weight=sample_weight)

    sample_weight = np.array(0)
    expected_err = r"Singleton.* cannot be considered a valid collection"
    with pytest.raises(TypeError, match=expected_err):
        clf.fit(X, y, sample_weight=sample_weight)


def check_class_weights(name):
    """Check class_weights resemble sample_weights behavior."""
    TreeClassifier = CLF_TREES[name]

    # Iris is balanced, so no effect expected for using 'balanced' weights
    clf1 = TreeClassifier(random_state=0)
    clf1.fit(iris.data, iris.target)
    clf2 = TreeClassifier(class_weight="balanced", random_state=0)
    clf2.fit(iris.data, iris.target)
    assert_almost_equal(clf1.feature_importances_, clf2.feature_importances_)

    # Make a multi-output problem with three copies of Iris
    iris_multi = np.vstack((iris.target, iris.target, iris.target)).T
    # Create user-defined weights that should balance over the outputs
    clf3 = TreeClassifier(
        class_weight=[
            {0: 2.0, 1: 2.0, 2: 1.0},
            {0: 2.0, 1: 1.0, 2: 2.0},
            {0: 1.0, 1: 2.0, 2: 2.0},
        ],
        random_state=0,
    )
    clf3.fit(iris.data, iris_multi)
    assert_almost_equal(clf2.feature_importances_, clf3.feature_importances_)
    # Check against multi-output "auto" which should also have no effect
    clf4 = TreeClassifier(class_weight="balanced", random_state=0)
    clf4.fit(iris.data, iris_multi)
    assert_almost_equal(clf3.feature_importances_, clf4.feature_importances_)

    # Inflate importance of class 1, check against user-defined weights
    sample_weight = np.ones(iris.target.shape)
    sample_weight[iris.target == 1] *= 100
    class_weight = {0: 1.0, 1: 100.0, 2: 1.0}
    clf1 = TreeClassifier(random_state=0)
    clf1.fit(iris.data, iris.target, sample_weight)
    clf2 = TreeClassifier(class_weight=class_weight, random_state=0)
    clf2.fit(iris.data, iris.target)
    assert_almost_equal(clf1.feature_importances_, clf2.feature_importances_)

    # Check that sample_weight and class_weight are multiplicative
    clf1 = TreeClassifier(random_state=0)
    clf1.fit(iris.data, iris.target, sample_weight ** 2)
    clf2 = TreeClassifier(class_weight=class_weight, random_state=0)
    clf2.fit(iris.data, iris.target, sample_weight)
    assert_almost_equal(clf1.feature_importances_, clf2.feature_importances_)


@pytest.mark.parametrize("name", CLF_TREES)
def test_class_weights(name):
    check_class_weights(name)


def check_class_weight_errors(name):
    # Test if class_weight raises errors and warnings when expected.
    TreeClassifier = CLF_TREES[name]
    _y = np.vstack((y, np.array(y) * 2)).T

    # Invalid preset string
    clf = TreeClassifier(class_weight="the larch", random_state=0)
    with pytest.raises(ValueError):
        clf.fit(X, y)
    with pytest.raises(ValueError):
        clf.fit(X, _y)

    # Not a list or preset for multi-output
    clf = TreeClassifier(class_weight=1, random_state=0)
    with pytest.raises(ValueError):
        clf.fit(X, _y)

    # Incorrect length list for multi-output
    clf = TreeClassifier(class_weight=[{-1: 0.5, 1: 1.0}], random_state=0)
    with pytest.raises(ValueError):
        clf.fit(X, _y)


@pytest.mark.parametrize("name", CLF_TREES)
def test_class_weight_errors(name):
    check_class_weight_errors(name)


def test_max_leaf_nodes():
    # Test greedy trees with max_depth + 1 leafs.
    X, y = datasets.make_hastie_10_2(n_samples=100, random_state=1)
    k = 4
    for name, TreeEstimator in ALL_TREES.items():
        est = TreeEstimator(max_depth=None, max_leaf_nodes=k + 1).fit(X, y)
        assert est.get_n_leaves() == k + 1

        # max_leaf_nodes in (0, 1) should raise ValueError
        est = TreeEstimator(max_depth=None, max_leaf_nodes=0)
        with pytest.raises(ValueError):
            est.fit(X, y)
        est = TreeEstimator(max_depth=None, max_leaf_nodes=1)
        with pytest.raises(ValueError):
            est.fit(X, y)
        est = TreeEstimator(max_depth=None, max_leaf_nodes=0.1)
        with pytest.raises(ValueError):
            est.fit(X, y)


def test_max_leaf_nodes_max_depth():
    # Test precedence of max_leaf_nodes over max_depth.
    X, y = datasets.make_hastie_10_2(n_samples=100, random_state=1)
    k = 4
    for name, TreeEstimator in ALL_TREES.items():
        est = TreeEstimator(max_depth=1, max_leaf_nodes=k).fit(X, y)
        assert est.get_depth() == 1


def test_arrays_persist():
    # Ensure property arrays' memory stays alive when tree disappears
    # non-regression for #2726
    for attr in [
        "n_classes",
        "value",
        "children_left",
        "children_right",
        "threshold",
        "impurity",
        "feature",
        "n_node_samples",
    ]:
        value = getattr(DecisionTreeClassifier().fit([[0], [1]], [0, 1]).tree_, attr)
        # if pointing to freed memory, contents may be arbitrary
        assert -3 <= value.flat[0] < 3, "Array points to arbitrary memory"


def test_only_constant_features():
    random_state = check_random_state(0)
    X = np.zeros((10, 20))
    y = random_state.randint(0, 2, (10,))
    for name, TreeEstimator in ALL_TREES.items():
        est = TreeEstimator(random_state=0)
        est.fit(X, y)
        assert est.tree_.max_depth == 0


def test_behaviour_constant_feature_after_splits():
    X = np.transpose(
        np.vstack(([[0, 0, 0, 0, 0, 1, 2, 4, 5, 6, 7]], np.zeros((4, 11))))
    )
    y = [0, 0, 0, 1, 1, 2, 2, 2, 3, 3, 3]
    for name, TreeEstimator in ALL_TREES.items():
        # do not check extra random trees
        if "ExtraTree" not in name:
            est = TreeEstimator(random_state=0, max_features=1)
            est.fit(X, y)
            assert est.tree_.max_depth == 2
            assert est.tree_.node_count == 5


def test_with_only_one_non_constant_features():
    X = np.hstack([np.array([[1.0], [1.0], [0.0], [0.0]]), np.zeros((4, 1000))])

    y = np.array([0.0, 1.0, 0.0, 1.0])
    for name, TreeEstimator in CLF_TREES.items():
        est = TreeEstimator(random_state=0, max_features=1)
        est.fit(X, y)
        assert est.tree_.max_depth == 1
        assert_array_equal(est.predict_proba(X), np.full((4, 2), 0.5))

    for name, TreeEstimator in REG_TREES.items():
        est = TreeEstimator(random_state=0, max_features=1)
        est.fit(X, y)
        assert est.tree_.max_depth == 1
        assert_array_equal(est.predict(X), np.full((4,), 0.5))


def test_big_input():
    # Test if the warning for too large inputs is appropriate.
    X = np.repeat(10 ** 40.0, 4).astype(np.float64).reshape(-1, 1)
    clf = DecisionTreeClassifier()
    try:
        clf.fit(X, [0, 1, 0, 1])
    except ValueError as e:
        assert "float32" in str(e)


def test_realloc():
    from sklearn.tree._utils import _realloc_test

    with pytest.raises(MemoryError):
        _realloc_test()


def test_huge_allocations():
    n_bits = 8 * struct.calcsize("P")

    X = np.random.randn(10, 2)
    y = np.random.randint(0, 2, 10)

    # Sanity check: we cannot request more memory than the size of the address
    # space. Currently raises OverflowError.
    huge = 2 ** (n_bits + 1)
    clf = DecisionTreeClassifier(splitter="best", max_leaf_nodes=huge)
    with pytest.raises(Exception):
        clf.fit(X, y)

    # Non-regression test: MemoryError used to be dropped by Cython
    # because of missing "except *".
    huge = 2 ** (n_bits - 1) - 1
    clf = DecisionTreeClassifier(splitter="best", max_leaf_nodes=huge)
    with pytest.raises(MemoryError):
        clf.fit(X, y)


def check_sparse_input(tree, dataset, max_depth=None):
    TreeEstimator = ALL_TREES[tree]
    X = DATASETS[dataset]["X"]
    X_sparse = DATASETS[dataset]["X_sparse"]
    y = DATASETS[dataset]["y"]

    # Gain testing time
    if dataset in ["digits", "diabetes"]:
        n_samples = X.shape[0] // 5
        X = X[:n_samples]
        X_sparse = X_sparse[:n_samples]
        y = y[:n_samples]

    for sparse_format in (csr_matrix, csc_matrix, coo_matrix):
        X_sparse = sparse_format(X_sparse)

        # Check the default (depth first search)
        d = TreeEstimator(random_state=0, max_depth=max_depth).fit(X, y)
        s = TreeEstimator(random_state=0, max_depth=max_depth).fit(X_sparse, y)

        assert_tree_equal(
            d.tree_,
            s.tree_,
            "{0} with dense and sparse format gave different trees".format(tree),
        )

        y_pred = d.predict(X)
        if tree in CLF_TREES:
            y_proba = d.predict_proba(X)
            y_log_proba = d.predict_log_proba(X)

        for sparse_matrix in (csr_matrix, csc_matrix, coo_matrix):
            X_sparse_test = sparse_matrix(X_sparse, dtype=np.float32)

            assert_array_almost_equal(s.predict(X_sparse_test), y_pred)

            if tree in CLF_TREES:
                assert_array_almost_equal(s.predict_proba(X_sparse_test), y_proba)
                assert_array_almost_equal(
                    s.predict_log_proba(X_sparse_test), y_log_proba
                )


@pytest.mark.parametrize("tree_type", SPARSE_TREES)
@pytest.mark.parametrize(
    "dataset",
    (
        "clf_small",
        "toy",
        "digits",
        "multilabel",
        "sparse-pos",
        "sparse-neg",
        "sparse-mix",
        "zeros",
    ),
)
def test_sparse_input(tree_type, dataset):
    max_depth = 3 if dataset == "digits" else None
    check_sparse_input(tree_type, dataset, max_depth)


@pytest.mark.parametrize("tree_type", sorted(set(SPARSE_TREES).intersection(REG_TREES)))
@pytest.mark.parametrize("dataset", ["diabetes", "reg_small"])
def test_sparse_input_reg_trees(tree_type, dataset):
    # Due to numerical instability of MSE and too strict test, we limit the
    # maximal depth
    check_sparse_input(tree_type, dataset, 2)


def check_sparse_parameters(tree, dataset):
    TreeEstimator = ALL_TREES[tree]
    X = DATASETS[dataset]["X"]
    X_sparse = DATASETS[dataset]["X_sparse"]
    y = DATASETS[dataset]["y"]

    # Check max_features
    d = TreeEstimator(random_state=0, max_features=1, max_depth=2).fit(X, y)
    s = TreeEstimator(random_state=0, max_features=1, max_depth=2).fit(X_sparse, y)
    assert_tree_equal(
        d.tree_,
        s.tree_,
        "{0} with dense and sparse format gave different trees".format(tree),
    )
    assert_array_almost_equal(s.predict(X), d.predict(X))

    # Check min_samples_split
    d = TreeEstimator(random_state=0, max_features=1, min_samples_split=10).fit(X, y)
    s = TreeEstimator(random_state=0, max_features=1, min_samples_split=10).fit(
        X_sparse, y
    )
    assert_tree_equal(
        d.tree_,
        s.tree_,
        "{0} with dense and sparse format gave different trees".format(tree),
    )
    assert_array_almost_equal(s.predict(X), d.predict(X))

    # Check min_samples_leaf
    d = TreeEstimator(random_state=0, min_samples_leaf=X_sparse.shape[0] // 2).fit(X, y)
    s = TreeEstimator(random_state=0, min_samples_leaf=X_sparse.shape[0] // 2).fit(
        X_sparse, y
    )
    assert_tree_equal(
        d.tree_,
        s.tree_,
        "{0} with dense and sparse format gave different trees".format(tree),
    )
    assert_array_almost_equal(s.predict(X), d.predict(X))

    # Check best-first search
    d = TreeEstimator(random_state=0, max_leaf_nodes=3).fit(X, y)
    s = TreeEstimator(random_state=0, max_leaf_nodes=3).fit(X_sparse, y)
    assert_tree_equal(
        d.tree_,
        s.tree_,
        "{0} with dense and sparse format gave different trees".format(tree),
    )
    assert_array_almost_equal(s.predict(X), d.predict(X))


def check_sparse_criterion(tree, dataset):
    TreeEstimator = ALL_TREES[tree]
    X = DATASETS[dataset]["X"]
    X_sparse = DATASETS[dataset]["X_sparse"]
    y = DATASETS[dataset]["y"]

    # Check various criterion
    CRITERIONS = REG_CRITERIONS if tree in REG_TREES else CLF_CRITERIONS
    for criterion in CRITERIONS:
        d = TreeEstimator(random_state=0, max_depth=3, criterion=criterion).fit(X, y)
        s = TreeEstimator(random_state=0, max_depth=3, criterion=criterion).fit(
            X_sparse, y
        )

        assert_tree_equal(
            d.tree_,
            s.tree_,
            "{0} with dense and sparse format gave different trees".format(tree),
        )
        assert_array_almost_equal(s.predict(X), d.predict(X))


@pytest.mark.parametrize("tree_type", SPARSE_TREES)
@pytest.mark.parametrize("dataset", ["sparse-pos", "sparse-neg", "sparse-mix", "zeros"])
@pytest.mark.parametrize("check", [check_sparse_parameters, check_sparse_criterion])
def test_sparse(tree_type, dataset, check):
    check(tree_type, dataset)


def check_explicit_sparse_zeros(tree, max_depth=3, n_features=10):
    TreeEstimator = ALL_TREES[tree]

    # n_samples set n_feature to ease construction of a simultaneous
    # construction of a csr and csc matrix
    n_samples = n_features
    samples = np.arange(n_samples)

    # Generate X, y
    random_state = check_random_state(0)
    indices = []
    data = []
    offset = 0
    indptr = [offset]
    for i in range(n_features):
        n_nonzero_i = random_state.binomial(n_samples, 0.5)
        indices_i = random_state.permutation(samples)[:n_nonzero_i]
        indices.append(indices_i)
        data_i = random_state.binomial(3, 0.5, size=(n_nonzero_i,)) - 1
        data.append(data_i)
        offset += n_nonzero_i
        indptr.append(offset)

    indices = np.concatenate(indices)
    data = np.array(np.concatenate(data), dtype=np.float32)
    X_sparse = csc_matrix((data, indices, indptr), shape=(n_samples, n_features))
    X = X_sparse.toarray()
    X_sparse_test = csr_matrix((data, indices, indptr), shape=(n_samples, n_features))
    X_test = X_sparse_test.toarray()
    y = random_state.randint(0, 3, size=(n_samples,))

    # Ensure that X_sparse_test owns its data, indices and indptr array
    X_sparse_test = X_sparse_test.copy()

    # Ensure that we have explicit zeros
    assert (X_sparse.data == 0.0).sum() > 0
    assert (X_sparse_test.data == 0.0).sum() > 0

    # Perform the comparison
    d = TreeEstimator(random_state=0, max_depth=max_depth).fit(X, y)
    s = TreeEstimator(random_state=0, max_depth=max_depth).fit(X_sparse, y)

    assert_tree_equal(
        d.tree_,
        s.tree_,
        "{0} with dense and sparse format gave different trees".format(tree),
    )

    Xs = (X_test, X_sparse_test)
    for X1, X2 in product(Xs, Xs):
        assert_array_almost_equal(s.tree_.apply(X1), d.tree_.apply(X2))
        assert_array_almost_equal(s.apply(X1), d.apply(X2))
        assert_array_almost_equal(s.apply(X1), s.tree_.apply(X1))

        assert_array_almost_equal(
            s.tree_.decision_path(X1).toarray(), d.tree_.decision_path(X2).toarray()
        )
        assert_array_almost_equal(
            s.decision_path(X1).toarray(), d.decision_path(X2).toarray()
        )
        assert_array_almost_equal(
            s.decision_path(X1).toarray(), s.tree_.decision_path(X1).toarray()
        )

        assert_array_almost_equal(s.predict(X1), d.predict(X2))

        if tree in CLF_TREES:
            assert_array_almost_equal(s.predict_proba(X1), d.predict_proba(X2))


@pytest.mark.parametrize("tree_type", SPARSE_TREES)
def test_explicit_sparse_zeros(tree_type):
    check_explicit_sparse_zeros(tree_type)


@ignore_warnings
def check_raise_error_on_1d_input(name):
    TreeEstimator = ALL_TREES[name]

    X = iris.data[:, 0].ravel()
    X_2d = iris.data[:, 0].reshape((-1, 1))
    y = iris.target

    with pytest.raises(ValueError):
        TreeEstimator(random_state=0).fit(X, y)

    est = TreeEstimator(random_state=0)
    est.fit(X_2d, y)
    with pytest.raises(ValueError):
        est.predict([X])


@pytest.mark.parametrize("name", ALL_TREES)
def test_1d_input(name):
    with ignore_warnings():
        check_raise_error_on_1d_input(name)


def _check_min_weight_leaf_split_level(TreeEstimator, X, y, sample_weight):
    est = TreeEstimator(random_state=0)
    est.fit(X, y, sample_weight=sample_weight)
    assert est.tree_.max_depth == 1

    est = TreeEstimator(random_state=0, min_weight_fraction_leaf=0.4)
    est.fit(X, y, sample_weight=sample_weight)
    assert est.tree_.max_depth == 0


def check_min_weight_leaf_split_level(name):
    TreeEstimator = ALL_TREES[name]

    X = np.array([[0], [0], [0], [0], [1]])
    y = [0, 0, 0, 0, 1]
    sample_weight = [0.2, 0.2, 0.2, 0.2, 0.2]
    _check_min_weight_leaf_split_level(TreeEstimator, X, y, sample_weight)

    _check_min_weight_leaf_split_level(TreeEstimator, csc_matrix(X), y, sample_weight)


@pytest.mark.parametrize("name", ALL_TREES)
def test_min_weight_leaf_split_level(name):
    check_min_weight_leaf_split_level(name)


def check_public_apply(name):
    X_small32 = X_small.astype(tree._tree.DTYPE, copy=False)

    est = ALL_TREES[name]()
    est.fit(X_small, y_small)
    assert_array_equal(est.apply(X_small), est.tree_.apply(X_small32))


def check_public_apply_sparse(name):
    X_small32 = csr_matrix(X_small.astype(tree._tree.DTYPE, copy=False))

    est = ALL_TREES[name]()
    est.fit(X_small, y_small)
    assert_array_equal(est.apply(X_small), est.tree_.apply(X_small32))


@pytest.mark.parametrize("name", ALL_TREES)
def test_public_apply_all_trees(name):
    check_public_apply(name)


@pytest.mark.parametrize("name", SPARSE_TREES)
def test_public_apply_sparse_trees(name):
    check_public_apply_sparse(name)


def test_decision_path_hardcoded():
    X = iris.data
    y = iris.target
    est = DecisionTreeClassifier(random_state=0, max_depth=1).fit(X, y)
    node_indicator = est.decision_path(X[:2]).toarray()
    assert_array_equal(node_indicator, [[1, 1, 0], [1, 0, 1]])


def check_decision_path(name):
    X = iris.data
    y = iris.target
    n_samples = X.shape[0]

    TreeEstimator = ALL_TREES[name]
    est = TreeEstimator(random_state=0, max_depth=2)
    est.fit(X, y)

    node_indicator_csr = est.decision_path(X)
    node_indicator = node_indicator_csr.toarray()
    assert node_indicator.shape == (n_samples, est.tree_.node_count)

    # Assert that leaves index are correct
    leaves = est.apply(X)
    leave_indicator = [node_indicator[i, j] for i, j in enumerate(leaves)]
    assert_array_almost_equal(leave_indicator, np.ones(shape=n_samples))

    # Ensure only one leave node per sample
    all_leaves = est.tree_.children_left == TREE_LEAF
    assert_array_almost_equal(
        np.dot(node_indicator, all_leaves), np.ones(shape=n_samples)
    )

    # Ensure max depth is consistent with sum of indicator
    max_depth = node_indicator.sum(axis=1).max()
    assert est.tree_.max_depth <= max_depth


@pytest.mark.parametrize("name", ALL_TREES)
def test_decision_path(name):
    check_decision_path(name)


def check_no_sparse_y_support(name):
    X, y = X_multilabel, csr_matrix(y_multilabel)
    TreeEstimator = ALL_TREES[name]
    with pytest.raises(TypeError):
        TreeEstimator(random_state=0).fit(X, y)


@pytest.mark.parametrize("name", ALL_TREES)
def test_no_sparse_y_support(name):
    # Currently we don't support sparse y
    check_no_sparse_y_support(name)


def test_mae():
    """Check MAE criterion produces correct results on small toy dataset:

    ------------------
    | X | y | weight |
    ------------------
    | 3 | 3 |  0.1   |
    | 5 | 3 |  0.3   |
    | 8 | 4 |  1.0   |
    | 3 | 6 |  0.6   |
    | 5 | 7 |  0.3   |
    ------------------
    |sum wt:|  2.3   |
    ------------------

    Because we are dealing with sample weights, we cannot find the median by
    simply choosing/averaging the centre value(s), instead we consider the
    median where 50% of the cumulative weight is found (in a y sorted data set)
    . Therefore with regards to this test data, the cumulative weight is >= 50%
    when y = 4.  Therefore:
    Median = 4

    For all the samples, we can get the total error by summing:
    Absolute(Median - y) * weight

    I.e., total error = (Absolute(4 - 3) * 0.1)
                      + (Absolute(4 - 3) * 0.3)
                      + (Absolute(4 - 4) * 1.0)
                      + (Absolute(4 - 6) * 0.6)
                      + (Absolute(4 - 7) * 0.3)
                      = 2.5

    Impurity = Total error / total weight
             = 2.5 / 2.3
             = 1.08695652173913
             ------------------

    From this root node, the next best split is between X values of 3 and 5.
    Thus, we have left and right child nodes:

    LEFT                    RIGHT
    ------------------      ------------------
    | X | y | weight |      | X | y | weight |
    ------------------      ------------------
    | 3 | 3 |  0.1   |      | 5 | 3 |  0.3   |
    | 3 | 6 |  0.6   |      | 8 | 4 |  1.0   |
    ------------------      | 5 | 7 |  0.3   |
    |sum wt:|  0.7   |      ------------------
    ------------------      |sum wt:|  1.6   |
                            ------------------

    Impurity is found in the same way:
    Left node Median = 6
    Total error = (Absolute(6 - 3) * 0.1)
                + (Absolute(6 - 6) * 0.6)
                = 0.3

    Left Impurity = Total error / total weight
            = 0.3 / 0.7
            = 0.428571428571429
            -------------------

    Likewise for Right node:
    Right node Median = 4
    Total error = (Absolute(4 - 3) * 0.3)
                + (Absolute(4 - 4) * 1.0)
                + (Absolute(4 - 7) * 0.3)
                = 1.2

    Right Impurity = Total error / total weight
            = 1.2 / 1.6
            = 0.75
            ------
    """
    dt_mae = DecisionTreeRegressor(
        random_state=0, criterion="absolute_error", max_leaf_nodes=2
    )

    # Test MAE where sample weights are non-uniform (as illustrated above):
    dt_mae.fit(
        X=[[3], [5], [3], [8], [5]],
        y=[6, 7, 3, 4, 3],
        sample_weight=[0.6, 0.3, 0.1, 1.0, 0.3],
    )
    assert_allclose(dt_mae.tree_.impurity, [2.5 / 2.3, 0.3 / 0.7, 1.2 / 1.6])
    assert_array_equal(dt_mae.tree_.value.flat, [4.0, 6.0, 4.0])

    # Test MAE where all sample weights are uniform:
    dt_mae.fit(X=[[3], [5], [3], [8], [5]], y=[6, 7, 3, 4, 3], sample_weight=np.ones(5))
    assert_array_equal(dt_mae.tree_.impurity, [1.4, 1.5, 4.0 / 3.0])
    assert_array_equal(dt_mae.tree_.value.flat, [4, 4.5, 4.0])

    # Test MAE where a `sample_weight` is not explicitly provided.
    # This is equivalent to providing uniform sample weights, though
    # the internal logic is different:
    dt_mae.fit(X=[[3], [5], [3], [8], [5]], y=[6, 7, 3, 4, 3])
    assert_array_equal(dt_mae.tree_.impurity, [1.4, 1.5, 4.0 / 3.0])
    assert_array_equal(dt_mae.tree_.value.flat, [4, 4.5, 4.0])


def test_criterion_copy():
    # Let's check whether copy of our criterion has the same type
    # and properties as original
    n_outputs = 3
    n_classes = np.arange(3, dtype=np.intp)
    n_samples = 100

    def _pickle_copy(obj):
        return pickle.loads(pickle.dumps(obj))

    for copy_func in [copy.copy, copy.deepcopy, _pickle_copy]:
        for _, typename in CRITERIA_CLF.items():
            criteria = typename(n_outputs, n_classes)
            result = copy_func(criteria).__reduce__()
            typename_, (n_outputs_, n_classes_), _ = result
            assert typename == typename_
            assert n_outputs == n_outputs_
            assert_array_equal(n_classes, n_classes_)

        for _, typename in CRITERIA_REG.items():
            criteria = typename(n_outputs, n_samples)
            result = copy_func(criteria).__reduce__()
            typename_, (n_outputs_, n_samples_), _ = result
            assert typename == typename_
            assert n_outputs == n_outputs_
            assert n_samples == n_samples_


def test_empty_leaf_infinite_threshold():
    # try to make empty leaf by using near infinite value.
    data = np.random.RandomState(0).randn(100, 11) * 2e38
    data = np.nan_to_num(data.astype("float32"))
    X_full = data[:, :-1]
    X_sparse = csc_matrix(X_full)
    y = data[:, -1]
    for X in [X_full, X_sparse]:
        tree = DecisionTreeRegressor(random_state=0).fit(X, y)
        terminal_regions = tree.apply(X)
        left_leaf = set(np.where(tree.tree_.children_left == TREE_LEAF)[0])
        empty_leaf = left_leaf.difference(terminal_regions)
        infinite_threshold = np.where(~np.isfinite(tree.tree_.threshold))[0]
        assert len(infinite_threshold) == 0
        assert len(empty_leaf) == 0


@pytest.mark.parametrize("criterion", CLF_CRITERIONS)
@pytest.mark.parametrize(
    "dataset", sorted(set(DATASETS.keys()) - {"reg_small", "diabetes"})
)
@pytest.mark.parametrize("tree_cls", [DecisionTreeClassifier, ExtraTreeClassifier])
def test_prune_tree_classifier_are_subtrees(criterion, dataset, tree_cls):
    dataset = DATASETS[dataset]
    X, y = dataset["X"], dataset["y"]
    est = tree_cls(max_leaf_nodes=20, random_state=0)
    info = est.cost_complexity_pruning_path(X, y)

    pruning_path = info.ccp_alphas
    impurities = info.impurities
    assert np.all(np.diff(pruning_path) >= 0)
    assert np.all(np.diff(impurities) >= 0)

    assert_pruning_creates_subtree(tree_cls, X, y, pruning_path)


@pytest.mark.parametrize("criterion", REG_CRITERIONS)
@pytest.mark.parametrize("dataset", DATASETS.keys())
@pytest.mark.parametrize("tree_cls", [DecisionTreeRegressor, ExtraTreeRegressor])
def test_prune_tree_regression_are_subtrees(criterion, dataset, tree_cls):
    dataset = DATASETS[dataset]
    X, y = dataset["X"], dataset["y"]

    est = tree_cls(max_leaf_nodes=20, random_state=0)
    info = est.cost_complexity_pruning_path(X, y)

    pruning_path = info.ccp_alphas
    impurities = info.impurities
    assert np.all(np.diff(pruning_path) >= 0)
    assert np.all(np.diff(impurities) >= 0)

    assert_pruning_creates_subtree(tree_cls, X, y, pruning_path)


def test_prune_single_node_tree():
    # single node tree
    clf1 = DecisionTreeClassifier(random_state=0)
    clf1.fit([[0], [1]], [0, 0])

    # pruned single node tree
    clf2 = DecisionTreeClassifier(random_state=0, ccp_alpha=10)
    clf2.fit([[0], [1]], [0, 0])

    assert_is_subtree(clf1.tree_, clf2.tree_)


def assert_pruning_creates_subtree(estimator_cls, X, y, pruning_path):
    # generate trees with increasing alphas
    estimators = []
    for ccp_alpha in pruning_path:
        est = estimator_cls(max_leaf_nodes=20, ccp_alpha=ccp_alpha, random_state=0).fit(
            X, y
        )
        estimators.append(est)

    # A pruned tree must be a subtree of the previous tree (which had a
    # smaller ccp_alpha)
    for prev_est, next_est in zip(estimators, estimators[1:]):
        assert_is_subtree(prev_est.tree_, next_est.tree_)


def assert_is_subtree(tree, subtree):
    assert tree.node_count >= subtree.node_count
    assert tree.max_depth >= subtree.max_depth

    tree_c_left = tree.children_left
    tree_c_right = tree.children_right
    subtree_c_left = subtree.children_left
    subtree_c_right = subtree.children_right

    stack = [(0, 0)]
    while stack:
        tree_node_idx, subtree_node_idx = stack.pop()
        assert_array_almost_equal(
            tree.value[tree_node_idx], subtree.value[subtree_node_idx]
        )
        assert_almost_equal(
            tree.impurity[tree_node_idx], subtree.impurity[subtree_node_idx]
        )
        assert_almost_equal(
            tree.n_node_samples[tree_node_idx], subtree.n_node_samples[subtree_node_idx]
        )
        assert_almost_equal(
            tree.weighted_n_node_samples[tree_node_idx],
            subtree.weighted_n_node_samples[subtree_node_idx],
        )

        if subtree_c_left[subtree_node_idx] == subtree_c_right[subtree_node_idx]:
            # is a leaf
            assert_almost_equal(TREE_UNDEFINED, subtree.threshold[subtree_node_idx])
        else:
            # not a leaf
            assert_almost_equal(
                tree.threshold[tree_node_idx], subtree.threshold[subtree_node_idx]
            )
            stack.append((tree_c_left[tree_node_idx], subtree_c_left[subtree_node_idx]))
            stack.append(
                (tree_c_right[tree_node_idx], subtree_c_right[subtree_node_idx])
            )


def test_prune_tree_raises_negative_ccp_alpha():
    clf = DecisionTreeClassifier()
    msg = "ccp_alpha must be greater than or equal to 0"

    with pytest.raises(ValueError, match=msg):
        clf.set_params(ccp_alpha=-1.0)
        clf.fit(X, y)

    clf.set_params(ccp_alpha=0.0)
    clf.fit(X, y)

    with pytest.raises(ValueError, match=msg):
        clf.set_params(ccp_alpha=-1.0)
        clf._prune_tree()


def check_apply_path_readonly(name):
    X_readonly = create_memmap_backed_data(X_small.astype(tree._tree.DTYPE, copy=False))
    y_readonly = create_memmap_backed_data(np.array(y_small, dtype=tree._tree.DTYPE))
    est = ALL_TREES[name]()
    est.fit(X_readonly, y_readonly)
    assert_array_equal(est.predict(X_readonly), est.predict(X_small))
    assert_array_equal(
        est.decision_path(X_readonly).todense(), est.decision_path(X_small).todense()
    )


@pytest.mark.parametrize("name", ALL_TREES)
def test_apply_path_readonly_all_trees(name):
    check_apply_path_readonly(name)


@pytest.mark.parametrize("criterion", ["squared_error", "friedman_mse", "poisson"])
@pytest.mark.parametrize("Tree", REG_TREES.values())
def test_balance_property(criterion, Tree):
    # Test that sum(y_pred)=sum(y_true) on training set.
    # This works if the mean is predicted (should even be true for each leaf).
    # MAE predicts the median and is therefore excluded from this test.

    # Choose a training set with non-negative targets (for poisson)
    X, y = diabetes.data, diabetes.target
    reg = Tree(criterion=criterion)
    reg.fit(X, y)
    assert np.sum(reg.predict(X)) == pytest.approx(np.sum(y))


@pytest.mark.parametrize("seed", range(3))
def test_poisson_zero_nodes(seed):
    # Test that sum(y)=0 and therefore y_pred=0 is forbidden on nodes.
    X = [[0, 0], [0, 1], [0, 2], [0, 3], [1, 0], [1, 2], [1, 2], [1, 3]]
    y = [0, 0, 0, 0, 1, 2, 3, 4]
    # Note that X[:, 0] == 0 is a 100% indicator for y == 0. The tree can
    # easily learn that:
    reg = DecisionTreeRegressor(criterion="squared_error", random_state=seed)
    reg.fit(X, y)
    assert np.amin(reg.predict(X)) == 0
    # whereas Poisson must predict strictly positive numbers
    reg = DecisionTreeRegressor(criterion="poisson", random_state=seed)
    reg.fit(X, y)
    assert np.all(reg.predict(X) > 0)

    # Test additional dataset where something could go wrong.
    n_features = 10
    X, y = datasets.make_regression(
        effective_rank=n_features * 2 // 3,
        tail_strength=0.6,
        n_samples=1_000,
        n_features=n_features,
        n_informative=n_features * 2 // 3,
        random_state=seed,
    )
    # some excess zeros
    y[(-1 < y) & (y < 0)] = 0
    # make sure the target is positive
    y = np.abs(y)
    reg = DecisionTreeRegressor(criterion="poisson", random_state=seed)
    reg.fit(X, y)
    assert np.all(reg.predict(X) > 0)


def test_poisson_vs_mse():
    # For a Poisson distributed target, Poisson loss should give better results
    # than squared error measured in Poisson deviance as metric.
    # We have a similar test, test_poisson(), in
    # sklearn/ensemble/_hist_gradient_boosting/tests/test_gradient_boosting.py
    # Note: Some fine tuning was needed to have metric_poi < metric_dummy on
    # the test set!
    rng = np.random.RandomState(42)
    n_train, n_test, n_features = 500, 500, 10
    X = datasets.make_low_rank_matrix(
        n_samples=n_train + n_test, n_features=n_features, random_state=rng
    )
    # We create a log-linear Poisson model and downscale coef as it will get
    # exponentiated.
    coef = rng.uniform(low=-2, high=2, size=n_features) / np.max(X, axis=0)
    y = rng.poisson(lam=np.exp(X @ coef))
    X_train, X_test, y_train, y_test = train_test_split(
        X, y, test_size=n_test, random_state=rng
    )
    # We prevent some overfitting by setting min_samples_split=10.
    tree_poi = DecisionTreeRegressor(
        criterion="poisson", min_samples_split=10, random_state=rng
    )
    tree_mse = DecisionTreeRegressor(
        criterion="squared_error", min_samples_split=10, random_state=rng
    )

    tree_poi.fit(X_train, y_train)
    tree_mse.fit(X_train, y_train)
    dummy = DummyRegressor(strategy="mean").fit(X_train, y_train)

    for X, y, val in [(X_train, y_train, "train"), (X_test, y_test, "test")]:
        metric_poi = mean_poisson_deviance(y, tree_poi.predict(X))
        # squared_error might produce non-positive predictions => clip
        metric_mse = mean_poisson_deviance(y, np.clip(tree_mse.predict(X), 1e-15, None))
        metric_dummy = mean_poisson_deviance(y, dummy.predict(X))
        # As squared_error might correctly predict 0 in train set, its train
        # score can be better than Poisson. This is no longer the case for the
        # test set.
        if val == "test":
            assert metric_poi < metric_mse
        assert metric_poi < metric_dummy


@pytest.mark.parametrize("criterion", REG_CRITERIONS)
def test_decision_tree_regressor_sample_weight_consistentcy(criterion):
    """Test that the impact of sample_weight is consistent."""
    tree_params = dict(criterion=criterion)
    tree = DecisionTreeRegressor(**tree_params, random_state=42)
    for kind in ["zeros", "ones"]:
        check_sample_weights_invariance(
            "DecisionTreeRegressor_" + criterion, tree, kind="zeros"
        )

    rng = np.random.RandomState(0)
    n_samples, n_features = 10, 5

    X = rng.rand(n_samples, n_features)
    y = np.mean(X, axis=1) + rng.rand(n_samples)
    # make it positive in order to work also for poisson criterion
    y += np.min(y) + 0.1

    # check that multiplying sample_weight by 2 is equivalent
    # to repeating corresponding samples twice
    X2 = np.concatenate([X, X[: n_samples // 2]], axis=0)
    y2 = np.concatenate([y, y[: n_samples // 2]])
    sample_weight_1 = np.ones(len(y))
    sample_weight_1[: n_samples // 2] = 2

    tree1 = DecisionTreeRegressor(**tree_params).fit(
        X, y, sample_weight=sample_weight_1
    )

    tree2 = DecisionTreeRegressor(**tree_params).fit(X2, y2, sample_weight=None)

    assert tree1.tree_.node_count == tree2.tree_.node_count
    # Thresholds, tree.tree_.threshold, and values, tree.tree_.value, are not
    # exactly the same, but on the training set, those differences do not
    # matter and thus predictions are the same.
    assert_allclose(tree1.predict(X), tree2.predict(X))


# TODO: Remove in v1.1
@pytest.mark.parametrize(
    "TreeEstimator", [DecisionTreeClassifier, DecisionTreeRegressor]
)
def test_X_idx_sorted_deprecated(TreeEstimator):
    X_idx_sorted = np.argsort(X, axis=0)

    tree = TreeEstimator()

    with pytest.warns(
        FutureWarning, match="The parameter 'X_idx_sorted' is deprecated"
    ):
        tree.fit(X, y, X_idx_sorted=X_idx_sorted)


# TODO: Remove in v1.2
@pytest.mark.parametrize("Tree", REG_TREES.values())
@pytest.mark.parametrize(
    "old_criterion, new_criterion",
    [
        ("mse", "squared_error"),
        ("mae", "absolute_error"),
    ],
)
def test_criterion_deprecated(Tree, old_criterion, new_criterion):
    tree = Tree(criterion=old_criterion)

    with pytest.warns(
        FutureWarning, match=f"Criterion '{old_criterion}' was deprecated"
    ):
        tree.fit(X, y)

    tree_new = Tree(criterion=new_criterion).fit(X, y)
    assert_allclose(tree.predict(X), tree_new.predict(X))


@pytest.mark.parametrize("Tree", ALL_TREES.values())
def test_n_features_deprecated(Tree):
    # check that we raise a deprecation warning when accessing `n_features_`.
    # FIXME: remove in 1.2
    depr_msg = (
        "The attribute `n_features_` is deprecated in 1.0 and will be "
        "removed in 1.2. Use `n_features_in_` instead."
    )

    with pytest.warns(FutureWarning, match=depr_msg):
        Tree().fit(X, y).n_features_<|MERGE_RESOLUTION|>--- conflicted
+++ resolved
@@ -48,13 +48,8 @@
 
 from sklearn.utils import compute_sample_weight
 
-<<<<<<< HEAD
 CLF_CRITERIONS = ("gini", "entropy", "hellinger")
-REG_CRITERIONS = ("mse", "mae", "friedman_mse")
-=======
-CLF_CRITERIONS = ("gini", "entropy")
 REG_CRITERIONS = ("squared_error", "absolute_error", "friedman_mse", "poisson")
->>>>>>> d4d5f8c7
 
 CLF_TREES = {
     "DecisionTreeClassifier": DecisionTreeClassifier,
