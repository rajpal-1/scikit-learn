--- conflicted
+++ resolved
@@ -1,19 +1,12 @@
 """
 Testing for the tree module (sklearn.tree).
 """
-<<<<<<< HEAD
-
-=======
->>>>>>> d83e8920
 import pickle
 import sys
 sys.path.insert(0, "/Users/fares19/GitTools2/scikit-learn/")
 import numpy as np
-<<<<<<< HEAD
+
 from scipy.sparse import csc_matrix, csr_matrix, rand
-=======
-
->>>>>>> d83e8920
 from functools import partial
 from itertools import product
 
@@ -68,7 +61,7 @@
 ALL_TREES.update(REG_TREES)
 
 
-<<<<<<< HEAD
+
 X_small = [[0, 0, 4, 0, 0, 0, 1, -14, 0, -4, 0, 0, 0, 0, ],
           [0, 0, 5, 3, 0, -4, 0, 0, 1, -5, 0.2, 0, 4, 1, ],
           [-1, -1, 0, 0, -4.5, 0, 0, 2.1, 1, 0, 0, -4.5, 0, 1, ],
@@ -98,8 +91,7 @@
 y_small_reg = [1.0, 2.1, 1.2, 0.05, 10, 2.4, 3.1, 1.01, 0.01, 2.98, 3.1, 1.1,
                0.0, 1.2, 2, 11, 0, 0, 4.5, 0.201, 1.06, 0.9, 0]
 
-=======
->>>>>>> d83e8920
+
 # toy sample
 X = [[-2, -1], [-1, -1], [-1, -2], [1, 1], [1, 2], [2, 1]]
 y = [-1, -1, -1, 1, 1, 1]
@@ -836,7 +828,6 @@
     except ValueError as e:
         assert_in("float32", str(e))
 
-<<<<<<< HEAD
 
 # def test_memoryerror():
 #     from sklearn.tree._tree import _realloc_test
@@ -1210,9 +1201,7 @@
 
         assert_array_almost_equal(s.predict_proba(X_test.toarray()),
                                   d.predict_proba(X_test.toarray()))
-=======
 
 def test_memoryerror():
     from sklearn.tree._tree import _realloc_test
     assert_raises(MemoryError, _realloc_test)
->>>>>>> d83e8920
