"""
Testing for the tree module (sklearn.tree).
"""

import copy
import copyreg
import io
import pickle
import struct
from itertools import chain, product

import joblib
import numpy as np
import pytest
from joblib.numpy_pickle import NumpyPickler
from numpy.testing import assert_allclose

from sklearn import clone, datasets, tree
from sklearn.dummy import DummyRegressor
from sklearn.exceptions import NotFittedError
from sklearn.impute import SimpleImputer
from sklearn.metrics import accuracy_score, mean_poisson_deviance, mean_squared_error
from sklearn.model_selection import train_test_split
from sklearn.pipeline import make_pipeline
from sklearn.random_projection import _sparse_random_matrix
from sklearn.tree import (
    DecisionTreeClassifier,
    DecisionTreeRegressor,
    ExtraTreeClassifier,
    ExtraTreeRegressor,
)
from sklearn.tree._classes import (
    CRITERIA_CLF,
    CRITERIA_REG,
    DENSE_SPLITTERS,
    SPARSE_SPLITTERS,
)
from sklearn.tree._tree import (
    NODE_DTYPE,
    TREE_LEAF,
    TREE_UNDEFINED,
    _check_n_classes,
    _check_node_ndarray,
    _check_value_ndarray,
)
from sklearn.tree._tree import Tree as CythonTree
from sklearn.utils import compute_sample_weight
from sklearn.utils._testing import (
    assert_almost_equal,
    assert_array_almost_equal,
    assert_array_equal,
    create_memmap_backed_data,
    ignore_warnings,
    skip_if_32bit,
)
from sklearn.utils.estimator_checks import check_sample_weights_invariance
from sklearn.utils.fixes import (
    _IS_32BIT,
    COO_CONTAINERS,
    CSC_CONTAINERS,
    CSR_CONTAINERS,
)
from sklearn.utils.validation import check_random_state

CLF_CRITERIONS = ("gini", "log_loss")
REG_CRITERIONS = ("squared_error", "absolute_error", "friedman_mse", "poisson")

CLF_TREES = {
    "DecisionTreeClassifier": DecisionTreeClassifier,
    "ExtraTreeClassifier": ExtraTreeClassifier,
}

REG_TREES = {
    "DecisionTreeRegressor": DecisionTreeRegressor,
    "ExtraTreeRegressor": ExtraTreeRegressor,
}

ALL_TREES: dict = dict()
ALL_TREES.update(CLF_TREES)
ALL_TREES.update(REG_TREES)

SPARSE_TREES = [
    "DecisionTreeClassifier",
    "DecisionTreeRegressor",
    "ExtraTreeClassifier",
    "ExtraTreeRegressor",
]


X_small = np.array(
    [
        [0, 0, 4, 0, 0, 0, 1, -14, 0, -4, 0, 0, 0, 0],
        [0, 0, 5, 3, 0, -4, 0, 0, 1, -5, 0.2, 0, 4, 1],
        [-1, -1, 0, 0, -4.5, 0, 0, 2.1, 1, 0, 0, -4.5, 0, 1],
        [-1, -1, 0, -1.2, 0, 0, 0, 0, 0, 0, 0.2, 0, 0, 1],
        [-1, -1, 0, 0, 0, 0, 0, 3, 0, 0, 0, 0, 0, 1],
        [-1, -2, 0, 4, -3, 10, 4, 0, -3.2, 0, 4, 3, -4, 1],
        [2.11, 0, -6, -0.5, 0, 11, 0, 0, -3.2, 6, 0.5, 0, -3, 1],
        [2.11, 0, -6, -0.5, 0, 11, 0, 0, -3.2, 6, 0, 0, -2, 1],
        [2.11, 8, -6, -0.5, 0, 11, 0, 0, -3.2, 6, 0, 0, -2, 1],
        [2.11, 8, -6, -0.5, 0, 11, 0, 0, -3.2, 6, 0.5, 0, -1, 0],
        [2, 8, 5, 1, 0.5, -4, 10, 0, 1, -5, 3, 0, 2, 0],
        [2, 0, 1, 1, 1, -1, 1, 0, 0, -2, 3, 0, 1, 0],
        [2, 0, 1, 2, 3, -1, 10, 2, 0, -1, 1, 2, 2, 0],
        [1, 1, 0, 2, 2, -1, 1, 2, 0, -5, 1, 2, 3, 0],
        [3, 1, 0, 3, 0, -4, 10, 0, 1, -5, 3, 0, 3, 1],
        [2.11, 8, -6, -0.5, 0, 1, 0, 0, -3.2, 6, 0.5, 0, -3, 1],
        [2.11, 8, -6, -0.5, 0, 1, 0, 0, -3.2, 6, 1.5, 1, -1, -1],
        [2.11, 8, -6, -0.5, 0, 10, 0, 0, -3.2, 6, 0.5, 0, -1, -1],
        [2, 0, 5, 1, 0.5, -2, 10, 0, 1, -5, 3, 1, 0, -1],
        [2, 0, 1, 1, 1, -2, 1, 0, 0, -2, 0, 0, 0, 1],
        [2, 1, 1, 1, 2, -1, 10, 2, 0, -1, 0, 2, 1, 1],
        [1, 1, 0, 0, 1, -3, 1, 2, 0, -5, 1, 2, 1, 1],
        [3, 1, 0, 1, 0, -4, 1, 0, 1, -2, 0, 0, 1, 0],
    ]
)

y_small = [1, 1, 0, 0, 0, 0, 1, 1, 1, 1, 1, 1, 0, 0, 0, 1, 0, 0, 1, 0, 0, 0, 0]
y_small_reg = [
    1.0,
    2.1,
    1.2,
    0.05,
    10,
    2.4,
    3.1,
    1.01,
    0.01,
    2.98,
    3.1,
    1.1,
    0.0,
    1.2,
    2,
    11,
    0,
    0,
    4.5,
    0.201,
    1.06,
    0.9,
    0,
]

# toy sample
X = [[-2, -1], [-1, -1], [-1, -2], [1, 1], [1, 2], [2, 1]]
y = [-1, -1, -1, 1, 1, 1]
T = [[-1, -1], [2, 2], [3, 2]]
true_result = [-1, 1, 1]

# also load the iris dataset
# and randomly permute it
iris = datasets.load_iris()
rng = np.random.RandomState(1)
perm = rng.permutation(iris.target.size)
iris.data = iris.data[perm]
iris.target = iris.target[perm]

# also load the diabetes dataset
# and randomly permute it
diabetes = datasets.load_diabetes()
perm = rng.permutation(diabetes.target.size)
diabetes.data = diabetes.data[perm]
diabetes.target = diabetes.target[perm]

digits = datasets.load_digits()
perm = rng.permutation(digits.target.size)
digits.data = digits.data[perm]
digits.target = digits.target[perm]

random_state = check_random_state(0)
X_multilabel, y_multilabel = datasets.make_multilabel_classification(
    random_state=0, n_samples=30, n_features=10
)

# NB: despite their names X_sparse_* are numpy arrays (and not sparse matrices)
X_sparse_pos = random_state.uniform(size=(20, 5))
X_sparse_pos[X_sparse_pos <= 0.8] = 0.0
y_random = random_state.randint(0, 4, size=(20,))
X_sparse_mix = _sparse_random_matrix(20, 10, density=0.25, random_state=0).toarray()


DATASETS = {
    "iris": {"X": iris.data, "y": iris.target},
    "diabetes": {"X": diabetes.data, "y": diabetes.target},
    "digits": {"X": digits.data, "y": digits.target},
    "toy": {"X": X, "y": y},
    "clf_small": {"X": X_small, "y": y_small},
    "reg_small": {"X": X_small, "y": y_small_reg},
    "multilabel": {"X": X_multilabel, "y": y_multilabel},
    "sparse-pos": {"X": X_sparse_pos, "y": y_random},
    "sparse-neg": {"X": -X_sparse_pos, "y": y_random},
    "sparse-mix": {"X": X_sparse_mix, "y": y_random},
    "zeros": {"X": np.zeros((20, 3)), "y": y_random},
}


def assert_tree_equal(d, s, message):
    assert (
        s.node_count == d.node_count
    ), "{0}: inequal number of node ({1} != {2})".format(
        message, s.node_count, d.node_count
    )

    assert_array_equal(
        d.children_right, s.children_right, message + ": inequal children_right"
    )
    assert_array_equal(
        d.children_left, s.children_left, message + ": inequal children_left"
    )

    external = d.children_right == TREE_LEAF
    internal = np.logical_not(external)

    assert_array_equal(
        d.feature[internal], s.feature[internal], message + ": inequal features"
    )
    assert_array_equal(
        d.threshold[internal], s.threshold[internal], message + ": inequal threshold"
    )
    assert_array_equal(
        d.n_node_samples.sum(),
        s.n_node_samples.sum(),
        message + ": inequal sum(n_node_samples)",
    )
    assert_array_equal(
        d.n_node_samples, s.n_node_samples, message + ": inequal n_node_samples"
    )

    assert_almost_equal(d.impurity, s.impurity, err_msg=message + ": inequal impurity")

    assert_array_almost_equal(
        d.value[external], s.value[external], err_msg=message + ": inequal value"
    )


def test_classification_toy():
    # Check classification on a toy dataset.
    for name, Tree in CLF_TREES.items():
        clf = Tree(random_state=0)
        clf.fit(X, y)
        assert_array_equal(clf.predict(T), true_result, "Failed with {0}".format(name))

        clf = Tree(max_features=1, random_state=1)
        clf.fit(X, y)
        assert_array_equal(clf.predict(T), true_result, "Failed with {0}".format(name))


def test_weighted_classification_toy():
    # Check classification on a weighted toy dataset.
    for name, Tree in CLF_TREES.items():
        clf = Tree(random_state=0)

        clf.fit(X, y, sample_weight=np.ones(len(X)))
        assert_array_equal(clf.predict(T), true_result, "Failed with {0}".format(name))

        clf.fit(X, y, sample_weight=np.full(len(X), 0.5))
        assert_array_equal(clf.predict(T), true_result, "Failed with {0}".format(name))


@pytest.mark.parametrize("Tree", REG_TREES.values())
@pytest.mark.parametrize("criterion", REG_CRITERIONS)
def test_regression_toy(Tree, criterion):
    # Check regression on a toy dataset.
    if criterion == "poisson":
        # make target positive while not touching the original y and
        # true_result
        a = np.abs(np.min(y)) + 1
        y_train = np.array(y) + a
        y_test = np.array(true_result) + a
    else:
        y_train = y
        y_test = true_result

    reg = Tree(criterion=criterion, random_state=1)
    reg.fit(X, y_train)
    assert_allclose(reg.predict(T), y_test)

    clf = Tree(criterion=criterion, max_features=1, random_state=1)
    clf.fit(X, y_train)
    assert_allclose(reg.predict(T), y_test)


def test_xor():
    # Check on a XOR problem
    y = np.zeros((10, 10))
    y[:5, :5] = 1
    y[5:, 5:] = 1

    gridx, gridy = np.indices(y.shape)

    X = np.vstack([gridx.ravel(), gridy.ravel()]).T
    y = y.ravel()

    for name, Tree in CLF_TREES.items():
        clf = Tree(random_state=0)
        clf.fit(X, y)
        assert clf.score(X, y) == 1.0, "Failed with {0}".format(name)

        clf = Tree(random_state=0, max_features=1)
        clf.fit(X, y)
        assert clf.score(X, y) == 1.0, "Failed with {0}".format(name)


def test_iris():
    # Check consistency on dataset iris.
    for (name, Tree), criterion in product(CLF_TREES.items(), CLF_CRITERIONS):
        clf = Tree(criterion=criterion, random_state=0)
        clf.fit(iris.data, iris.target)
        score = accuracy_score(clf.predict(iris.data), iris.target)
        assert score > 0.9, "Failed with {0}, criterion = {1} and score = {2}".format(
            name, criterion, score
        )

        clf = Tree(criterion=criterion, max_features=2, random_state=0)
        clf.fit(iris.data, iris.target)
        score = accuracy_score(clf.predict(iris.data), iris.target)
        assert score > 0.5, "Failed with {0}, criterion = {1} and score = {2}".format(
            name, criterion, score
        )


@pytest.mark.parametrize("name, Tree", REG_TREES.items())
@pytest.mark.parametrize("criterion", REG_CRITERIONS)
def test_diabetes_overfit(name, Tree, criterion):
    # check consistency of overfitted trees on the diabetes dataset
    # since the trees will overfit, we expect an MSE of 0
    reg = Tree(criterion=criterion, random_state=0)
    reg.fit(diabetes.data, diabetes.target)
    score = mean_squared_error(diabetes.target, reg.predict(diabetes.data))
    assert score == pytest.approx(
        0
    ), f"Failed with {name}, criterion = {criterion} and score = {score}"


@skip_if_32bit
@pytest.mark.parametrize("name, Tree", REG_TREES.items())
@pytest.mark.parametrize(
    "criterion, max_depth, metric, max_loss",
    [
        ("squared_error", 15, mean_squared_error, 60),
        ("absolute_error", 20, mean_squared_error, 60),
        ("friedman_mse", 15, mean_squared_error, 60),
        ("poisson", 15, mean_poisson_deviance, 30),
    ],
)
def test_diabetes_underfit(name, Tree, criterion, max_depth, metric, max_loss):
    # check consistency of trees when the depth and the number of features are
    # limited

    reg = Tree(criterion=criterion, max_depth=max_depth, max_features=6, random_state=0)
    reg.fit(diabetes.data, diabetes.target)
    loss = metric(diabetes.target, reg.predict(diabetes.data))
    assert 0 < loss < max_loss


def test_probability():
    # Predict probabilities using DecisionTreeClassifier.

    for name, Tree in CLF_TREES.items():
        clf = Tree(max_depth=1, max_features=1, random_state=42)
        clf.fit(iris.data, iris.target)

        prob_predict = clf.predict_proba(iris.data)
        assert_array_almost_equal(
            np.sum(prob_predict, 1),
            np.ones(iris.data.shape[0]),
            err_msg="Failed with {0}".format(name),
        )
        assert_array_equal(
            np.argmax(prob_predict, 1),
            clf.predict(iris.data),
            err_msg="Failed with {0}".format(name),
        )
        assert_almost_equal(
            clf.predict_proba(iris.data),
            np.exp(clf.predict_log_proba(iris.data)),
            8,
            err_msg="Failed with {0}".format(name),
        )


def test_arrayrepr():
    # Check the array representation.
    # Check resize
    X = np.arange(10000)[:, np.newaxis]
    y = np.arange(10000)

    for name, Tree in REG_TREES.items():
        reg = Tree(max_depth=None, random_state=0)
        reg.fit(X, y)


def test_pure_set():
    # Check when y is pure.
    X = [[-2, -1], [-1, -1], [-1, -2], [1, 1], [1, 2], [2, 1]]
    y = [1, 1, 1, 1, 1, 1]

    for name, TreeClassifier in CLF_TREES.items():
        clf = TreeClassifier(random_state=0)
        clf.fit(X, y)
        assert_array_equal(clf.predict(X), y, err_msg="Failed with {0}".format(name))

    for name, TreeRegressor in REG_TREES.items():
        reg = TreeRegressor(random_state=0)
        reg.fit(X, y)
        assert_almost_equal(reg.predict(X), y, err_msg="Failed with {0}".format(name))


def test_numerical_stability():
    # Check numerical stability.
    X = np.array(
        [
            [152.08097839, 140.40744019, 129.75102234, 159.90493774],
            [142.50700378, 135.81935120, 117.82884979, 162.75781250],
            [127.28772736, 140.40744019, 129.75102234, 159.90493774],
            [132.37025452, 143.71923828, 138.35694885, 157.84558105],
            [103.10237122, 143.71928406, 138.35696411, 157.84559631],
            [127.71276855, 143.71923828, 138.35694885, 157.84558105],
            [120.91514587, 140.40744019, 129.75102234, 159.90493774],
        ]
    )

    y = np.array([1.0, 0.70209277, 0.53896582, 0.0, 0.90914464, 0.48026916, 0.49622521])

    with np.errstate(all="raise"):
        for name, Tree in REG_TREES.items():
            reg = Tree(random_state=0)
            reg.fit(X, y)
            reg.fit(X, -y)
            reg.fit(-X, y)
            reg.fit(-X, -y)


def test_importances():
    # Check variable importances.
    X, y = datasets.make_classification(
        n_samples=5000,
        n_features=10,
        n_informative=3,
        n_redundant=0,
        n_repeated=0,
        shuffle=False,
        random_state=0,
    )

    for name, Tree in CLF_TREES.items():
        clf = Tree(random_state=0)

        clf.fit(X, y)
        importances = clf.feature_importances_
        n_important = np.sum(importances > 0.1)

        assert importances.shape[0] == 10, "Failed with {0}".format(name)
        assert n_important == 3, "Failed with {0}".format(name)

    # Check on iris that importances are the same for all builders
    clf = DecisionTreeClassifier(random_state=0)
    clf.fit(iris.data, iris.target)
    clf2 = DecisionTreeClassifier(random_state=0, max_leaf_nodes=len(iris.data))
    clf2.fit(iris.data, iris.target)

    assert_array_equal(clf.feature_importances_, clf2.feature_importances_)


def test_importances_raises():
    # Check if variable importance before fit raises ValueError.
    clf = DecisionTreeClassifier()
    with pytest.raises(ValueError):
        getattr(clf, "feature_importances_")


def test_importances_gini_equal_squared_error():
    # Check that gini is equivalent to squared_error for binary output variable

    X, y = datasets.make_classification(
        n_samples=2000,
        n_features=10,
        n_informative=3,
        n_redundant=0,
        n_repeated=0,
        shuffle=False,
        random_state=0,
    )

    # The gini index and the mean square error (variance) might differ due
    # to numerical instability. Since those instabilities mainly occurs at
    # high tree depth, we restrict this maximal depth.
    clf = DecisionTreeClassifier(criterion="gini", max_depth=5, random_state=0).fit(
        X, y
    )
    reg = DecisionTreeRegressor(
        criterion="squared_error", max_depth=5, random_state=0
    ).fit(X, y)

    assert_almost_equal(clf.feature_importances_, reg.feature_importances_)
    assert_array_equal(clf.tree_.feature, reg.tree_.feature)
    assert_array_equal(clf.tree_.children_left, reg.tree_.children_left)
    assert_array_equal(clf.tree_.children_right, reg.tree_.children_right)
    assert_array_equal(clf.tree_.n_node_samples, reg.tree_.n_node_samples)


def test_max_features():
    # Check max_features.
    for name, TreeEstimator in ALL_TREES.items():
        est = TreeEstimator(max_features="sqrt")
        est.fit(iris.data, iris.target)
        assert est.max_features_ == int(np.sqrt(iris.data.shape[1]))

        est = TreeEstimator(max_features="log2")
        est.fit(iris.data, iris.target)
        assert est.max_features_ == int(np.log2(iris.data.shape[1]))

        est = TreeEstimator(max_features=1)
        est.fit(iris.data, iris.target)
        assert est.max_features_ == 1

        est = TreeEstimator(max_features=3)
        est.fit(iris.data, iris.target)
        assert est.max_features_ == 3

        est = TreeEstimator(max_features=0.01)
        est.fit(iris.data, iris.target)
        assert est.max_features_ == 1

        est = TreeEstimator(max_features=0.5)
        est.fit(iris.data, iris.target)
        assert est.max_features_ == int(0.5 * iris.data.shape[1])

        est = TreeEstimator(max_features=1.0)
        est.fit(iris.data, iris.target)
        assert est.max_features_ == iris.data.shape[1]

        est = TreeEstimator(max_features=None)
        est.fit(iris.data, iris.target)
        assert est.max_features_ == iris.data.shape[1]


def test_error():
    # Test that it gives proper exception on deficient input.
    for name, TreeEstimator in CLF_TREES.items():
        # predict before fit
        est = TreeEstimator()
        with pytest.raises(NotFittedError):
            est.predict_proba(X)

        est.fit(X, y)
        X2 = [[-2, -1, 1]]  # wrong feature shape for sample
        with pytest.raises(ValueError):
            est.predict_proba(X2)

        # Wrong dimensions
        est = TreeEstimator()
        y2 = y[:-1]
        with pytest.raises(ValueError):
            est.fit(X, y2)

        # Test with arrays that are non-contiguous.
        Xf = np.asfortranarray(X)
        est = TreeEstimator()
        est.fit(Xf, y)
        assert_almost_equal(est.predict(T), true_result)

        # predict before fitting
        est = TreeEstimator()
        with pytest.raises(NotFittedError):
            est.predict(T)

        # predict on vector with different dims
        est.fit(X, y)
        t = np.asarray(T)
        with pytest.raises(ValueError):
            est.predict(t[:, 1:])

        # wrong sample shape
        Xt = np.array(X).T

        est = TreeEstimator()
        est.fit(np.dot(X, Xt), y)
        with pytest.raises(ValueError):
            est.predict(X)
        with pytest.raises(ValueError):
            est.apply(X)

        clf = TreeEstimator()
        clf.fit(X, y)
        with pytest.raises(ValueError):
            clf.predict(Xt)
        with pytest.raises(ValueError):
            clf.apply(Xt)

        # apply before fitting
        est = TreeEstimator()
        with pytest.raises(NotFittedError):
            est.apply(T)

    # non positive target for Poisson splitting Criterion
    est = DecisionTreeRegressor(criterion="poisson")
    with pytest.raises(ValueError, match="y is not positive.*Poisson"):
        est.fit([[0, 1, 2]], [0, 0, 0])
    with pytest.raises(ValueError, match="Some.*y are negative.*Poisson"):
        est.fit([[0, 1, 2]], [5, -0.1, 2])


def test_min_samples_split():
    """Test min_samples_split parameter"""
    X = np.asfortranarray(iris.data, dtype=tree._tree.DTYPE)
    y = iris.target

    # test both DepthFirstTreeBuilder and BestFirstTreeBuilder
    # by setting max_leaf_nodes
    for max_leaf_nodes, name in product((None, 1000), ALL_TREES.keys()):
        TreeEstimator = ALL_TREES[name]

        # test for integer parameter
        est = TreeEstimator(
            min_samples_split=10, max_leaf_nodes=max_leaf_nodes, random_state=0
        )
        est.fit(X, y)
        # count samples on nodes, -1 means it is a leaf
        node_samples = est.tree_.n_node_samples[est.tree_.children_left != -1]

        assert np.min(node_samples) > 9, "Failed with {0}".format(name)

        # test for float parameter
        est = TreeEstimator(
            min_samples_split=0.2, max_leaf_nodes=max_leaf_nodes, random_state=0
        )
        est.fit(X, y)
        # count samples on nodes, -1 means it is a leaf
        node_samples = est.tree_.n_node_samples[est.tree_.children_left != -1]

        assert np.min(node_samples) > 9, "Failed with {0}".format(name)


def test_min_samples_leaf():
    # Test if leaves contain more than leaf_count training examples
    X = np.asfortranarray(iris.data, dtype=tree._tree.DTYPE)
    y = iris.target

    # test both DepthFirstTreeBuilder and BestFirstTreeBuilder
    # by setting max_leaf_nodes
    for max_leaf_nodes, name in product((None, 1000), ALL_TREES.keys()):
        TreeEstimator = ALL_TREES[name]

        # test integer parameter
        est = TreeEstimator(
            min_samples_leaf=5, max_leaf_nodes=max_leaf_nodes, random_state=0
        )
        est.fit(X, y)
        out = est.tree_.apply(X)
        node_counts = np.bincount(out)
        # drop inner nodes
        leaf_count = node_counts[node_counts != 0]
        assert np.min(leaf_count) > 4, "Failed with {0}".format(name)

        # test float parameter
        est = TreeEstimator(
            min_samples_leaf=0.1, max_leaf_nodes=max_leaf_nodes, random_state=0
        )
        est.fit(X, y)
        out = est.tree_.apply(X)
        node_counts = np.bincount(out)
        # drop inner nodes
        leaf_count = node_counts[node_counts != 0]
        assert np.min(leaf_count) > 4, "Failed with {0}".format(name)


def check_min_weight_fraction_leaf(name, datasets, sparse_container=None):
    """Test if leaves contain at least min_weight_fraction_leaf of the
    training set"""
    X = DATASETS[datasets]["X"].astype(np.float32)
    if sparse_container is not None:
        X = sparse_container(X)
    y = DATASETS[datasets]["y"]

    weights = rng.rand(X.shape[0])
    total_weight = np.sum(weights)

    TreeEstimator = ALL_TREES[name]

    # test both DepthFirstTreeBuilder and BestFirstTreeBuilder
    # by setting max_leaf_nodes
    for max_leaf_nodes, frac in product((None, 1000), np.linspace(0, 0.5, 6)):
        est = TreeEstimator(
            min_weight_fraction_leaf=frac, max_leaf_nodes=max_leaf_nodes, random_state=0
        )
        est.fit(X, y, sample_weight=weights)

        if sparse_container is not None:
            out = est.tree_.apply(X.tocsr())
        else:
            out = est.tree_.apply(X)

        node_weights = np.bincount(out, weights=weights)
        # drop inner nodes
        leaf_weights = node_weights[node_weights != 0]
        assert (
            np.min(leaf_weights) >= total_weight * est.min_weight_fraction_leaf
        ), "Failed with {0} min_weight_fraction_leaf={1}".format(
            name, est.min_weight_fraction_leaf
        )

    # test case with no weights passed in
    total_weight = X.shape[0]

    for max_leaf_nodes, frac in product((None, 1000), np.linspace(0, 0.5, 6)):
        est = TreeEstimator(
            min_weight_fraction_leaf=frac, max_leaf_nodes=max_leaf_nodes, random_state=0
        )
        est.fit(X, y)

        if sparse_container is not None:
            out = est.tree_.apply(X.tocsr())
        else:
            out = est.tree_.apply(X)

        node_weights = np.bincount(out)
        # drop inner nodes
        leaf_weights = node_weights[node_weights != 0]
        assert (
            np.min(leaf_weights) >= total_weight * est.min_weight_fraction_leaf
        ), "Failed with {0} min_weight_fraction_leaf={1}".format(
            name, est.min_weight_fraction_leaf
        )


@pytest.mark.parametrize("name", ALL_TREES)
def test_min_weight_fraction_leaf_on_dense_input(name):
    check_min_weight_fraction_leaf(name, "iris")


@pytest.mark.parametrize("name", SPARSE_TREES)
@pytest.mark.parametrize("csc_container", CSC_CONTAINERS)
def test_min_weight_fraction_leaf_on_sparse_input(name, csc_container):
    check_min_weight_fraction_leaf(name, "multilabel", sparse_container=csc_container)


def check_min_weight_fraction_leaf_with_min_samples_leaf(
    name, datasets, sparse_container=None
):
    """Test the interaction between min_weight_fraction_leaf and
    min_samples_leaf when sample_weights is not provided in fit."""
    X = DATASETS[datasets]["X"].astype(np.float32)
    if sparse_container is not None:
        X = sparse_container(X)
    y = DATASETS[datasets]["y"]

    total_weight = X.shape[0]
    TreeEstimator = ALL_TREES[name]
    for max_leaf_nodes, frac in product((None, 1000), np.linspace(0, 0.5, 3)):
        # test integer min_samples_leaf
        est = TreeEstimator(
            min_weight_fraction_leaf=frac,
            max_leaf_nodes=max_leaf_nodes,
            min_samples_leaf=5,
            random_state=0,
        )
        est.fit(X, y)

        if sparse_container is not None:
            out = est.tree_.apply(X.tocsr())
        else:
            out = est.tree_.apply(X)

        node_weights = np.bincount(out)
        # drop inner nodes
        leaf_weights = node_weights[node_weights != 0]
        assert np.min(leaf_weights) >= max(
            (total_weight * est.min_weight_fraction_leaf), 5
        ), "Failed with {0} min_weight_fraction_leaf={1}, min_samples_leaf={2}".format(
            name, est.min_weight_fraction_leaf, est.min_samples_leaf
        )
    for max_leaf_nodes, frac in product((None, 1000), np.linspace(0, 0.5, 3)):
        # test float min_samples_leaf
        est = TreeEstimator(
            min_weight_fraction_leaf=frac,
            max_leaf_nodes=max_leaf_nodes,
            min_samples_leaf=0.1,
            random_state=0,
        )
        est.fit(X, y)

        if sparse_container is not None:
            out = est.tree_.apply(X.tocsr())
        else:
            out = est.tree_.apply(X)

        node_weights = np.bincount(out)
        # drop inner nodes
        leaf_weights = node_weights[node_weights != 0]
        assert np.min(leaf_weights) >= max(
            (total_weight * est.min_weight_fraction_leaf),
            (total_weight * est.min_samples_leaf),
        ), "Failed with {0} min_weight_fraction_leaf={1}, min_samples_leaf={2}".format(
            name, est.min_weight_fraction_leaf, est.min_samples_leaf
        )


@pytest.mark.parametrize("name", ALL_TREES)
def test_min_weight_fraction_leaf_with_min_samples_leaf_on_dense_input(name):
    check_min_weight_fraction_leaf_with_min_samples_leaf(name, "iris")


@pytest.mark.parametrize("name", SPARSE_TREES)
@pytest.mark.parametrize("csc_container", CSC_CONTAINERS)
def test_min_weight_fraction_leaf_with_min_samples_leaf_on_sparse_input(
    name, csc_container
):
    check_min_weight_fraction_leaf_with_min_samples_leaf(
        name, "multilabel", sparse_container=csc_container
    )


def test_min_impurity_decrease(global_random_seed):
    # test if min_impurity_decrease ensure that a split is made only if
    # if the impurity decrease is at least that value
    X, y = datasets.make_classification(n_samples=100, random_state=global_random_seed)

    # test both DepthFirstTreeBuilder and BestFirstTreeBuilder
    # by setting max_leaf_nodes
    for max_leaf_nodes, name in product((None, 1000), ALL_TREES.keys()):
        TreeEstimator = ALL_TREES[name]

        # Check default value of min_impurity_decrease, 1e-7
        est1 = TreeEstimator(max_leaf_nodes=max_leaf_nodes, random_state=0)
        # Check with explicit value of 0.05
        est2 = TreeEstimator(
            max_leaf_nodes=max_leaf_nodes, min_impurity_decrease=0.05, random_state=0
        )
        # Check with a much lower value of 0.0001
        est3 = TreeEstimator(
            max_leaf_nodes=max_leaf_nodes, min_impurity_decrease=0.0001, random_state=0
        )
        # Check with a much lower value of 0.1
        est4 = TreeEstimator(
            max_leaf_nodes=max_leaf_nodes, min_impurity_decrease=0.1, random_state=0
        )

        for est, expected_decrease in (
            (est1, 1e-7),
            (est2, 0.05),
            (est3, 0.0001),
            (est4, 0.1),
        ):
            assert (
                est.min_impurity_decrease <= expected_decrease
            ), "Failed, min_impurity_decrease = {0} > {1}".format(
                est.min_impurity_decrease, expected_decrease
            )
            est.fit(X, y)
            for node in range(est.tree_.node_count):
                # If current node is a not leaf node, check if the split was
                # justified w.r.t the min_impurity_decrease
                if est.tree_.children_left[node] != TREE_LEAF:
                    imp_parent = est.tree_.impurity[node]
                    wtd_n_node = est.tree_.weighted_n_node_samples[node]

                    left = est.tree_.children_left[node]
                    wtd_n_left = est.tree_.weighted_n_node_samples[left]
                    imp_left = est.tree_.impurity[left]
                    wtd_imp_left = wtd_n_left * imp_left

                    right = est.tree_.children_right[node]
                    wtd_n_right = est.tree_.weighted_n_node_samples[right]
                    imp_right = est.tree_.impurity[right]
                    wtd_imp_right = wtd_n_right * imp_right

                    wtd_avg_left_right_imp = wtd_imp_right + wtd_imp_left
                    wtd_avg_left_right_imp /= wtd_n_node

                    fractional_node_weight = (
                        est.tree_.weighted_n_node_samples[node] / X.shape[0]
                    )

                    actual_decrease = fractional_node_weight * (
                        imp_parent - wtd_avg_left_right_imp
                    )

                    assert (
                        actual_decrease >= expected_decrease
                    ), "Failed with {0} expected min_impurity_decrease={1}".format(
                        actual_decrease, expected_decrease
                    )


def test_pickle():
    """Test pickling preserves Tree properties and performance."""
    for name, TreeEstimator in ALL_TREES.items():
        if "Classifier" in name:
            X, y = iris.data, iris.target
        else:
            X, y = diabetes.data, diabetes.target

        est = TreeEstimator(random_state=0)
        est.fit(X, y)
        score = est.score(X, y)

        # test that all class properties are maintained
        attributes = [
            "max_depth",
            "node_count",
            "capacity",
            "n_classes",
            "children_left",
            "children_right",
            "n_leaves",
            "feature",
            "threshold",
            "impurity",
            "n_node_samples",
            "weighted_n_node_samples",
            "value",
        ]
        fitted_attribute = {
            attribute: getattr(est.tree_, attribute) for attribute in attributes
        }

        serialized_object = pickle.dumps(est)
        est2 = pickle.loads(serialized_object)
        assert type(est2) == est.__class__

        score2 = est2.score(X, y)
        assert (
            score == score2
        ), "Failed to generate same score  after pickling with {0}".format(name)
        for attribute in fitted_attribute:
            assert_array_equal(
                getattr(est2.tree_, attribute),
                fitted_attribute[attribute],
                err_msg=(
                    f"Failed to generate same attribute {attribute} after pickling with"
                    f" {name}"
                ),
            )


def test_multioutput():
    # Check estimators on multi-output problems.
    X = [
        [-2, -1],
        [-1, -1],
        [-1, -2],
        [1, 1],
        [1, 2],
        [2, 1],
        [-2, 1],
        [-1, 1],
        [-1, 2],
        [2, -1],
        [1, -1],
        [1, -2],
    ]

    y = [
        [-1, 0],
        [-1, 0],
        [-1, 0],
        [1, 1],
        [1, 1],
        [1, 1],
        [-1, 2],
        [-1, 2],
        [-1, 2],
        [1, 3],
        [1, 3],
        [1, 3],
    ]

    T = [[-1, -1], [1, 1], [-1, 1], [1, -1]]
    y_true = [[-1, 0], [1, 1], [-1, 2], [1, 3]]

    # toy classification problem
    for name, TreeClassifier in CLF_TREES.items():
        clf = TreeClassifier(random_state=0)
        y_hat = clf.fit(X, y).predict(T)
        assert_array_equal(y_hat, y_true)
        assert y_hat.shape == (4, 2)

        proba = clf.predict_proba(T)
        assert len(proba) == 2
        assert proba[0].shape == (4, 2)
        assert proba[1].shape == (4, 4)

        log_proba = clf.predict_log_proba(T)
        assert len(log_proba) == 2
        assert log_proba[0].shape == (4, 2)
        assert log_proba[1].shape == (4, 4)

    # toy regression problem
    for name, TreeRegressor in REG_TREES.items():
        reg = TreeRegressor(random_state=0)
        y_hat = reg.fit(X, y).predict(T)
        assert_almost_equal(y_hat, y_true)
        assert y_hat.shape == (4, 2)


def test_classes_shape():
    # Test that n_classes_ and classes_ have proper shape.
    for name, TreeClassifier in CLF_TREES.items():
        # Classification, single output
        clf = TreeClassifier(random_state=0)
        clf.fit(X, y)

        assert clf.n_classes_ == 2
        assert_array_equal(clf.classes_, [-1, 1])

        # Classification, multi-output
        _y = np.vstack((y, np.array(y) * 2)).T
        clf = TreeClassifier(random_state=0)
        clf.fit(X, _y)
        assert len(clf.n_classes_) == 2
        assert len(clf.classes_) == 2
        assert_array_equal(clf.n_classes_, [2, 2])
        assert_array_equal(clf.classes_, [[-1, 1], [-2, 2]])


def test_unbalanced_iris():
    # Check class rebalancing.
    unbalanced_X = iris.data[:125]
    unbalanced_y = iris.target[:125]
    sample_weight = compute_sample_weight("balanced", unbalanced_y)

    for name, TreeClassifier in CLF_TREES.items():
        clf = TreeClassifier(random_state=0)
        clf.fit(unbalanced_X, unbalanced_y, sample_weight=sample_weight)
        assert_almost_equal(clf.predict(unbalanced_X), unbalanced_y)


def test_memory_layout():
    # Check that it works no matter the memory layout
    for (name, TreeEstimator), dtype in product(
        ALL_TREES.items(), [np.float64, np.float32]
    ):
        est = TreeEstimator(random_state=0)

        # Nothing
        X = np.asarray(iris.data, dtype=dtype)
        y = iris.target
        assert_array_equal(est.fit(X, y).predict(X), y)

        # C-order
        X = np.asarray(iris.data, order="C", dtype=dtype)
        y = iris.target
        assert_array_equal(est.fit(X, y).predict(X), y)

        # F-order
        X = np.asarray(iris.data, order="F", dtype=dtype)
        y = iris.target
        assert_array_equal(est.fit(X, y).predict(X), y)

        # Contiguous
        X = np.ascontiguousarray(iris.data, dtype=dtype)
        y = iris.target
        assert_array_equal(est.fit(X, y).predict(X), y)

        # csr
        for csr_container in CSR_CONTAINERS:
            X = csr_container(iris.data, dtype=dtype)
            y = iris.target
            assert_array_equal(est.fit(X, y).predict(X), y)

        # csc
        for csc_container in CSC_CONTAINERS:
            X = csc_container(iris.data, dtype=dtype)
            y = iris.target
            assert_array_equal(est.fit(X, y).predict(X), y)

        # Strided
        X = np.asarray(iris.data[::3], dtype=dtype)
        y = iris.target[::3]
        assert_array_equal(est.fit(X, y).predict(X), y)


def test_sample_weight():
    # Check sample weighting.
    # Test that zero-weighted samples are not taken into account
    X = np.arange(100)[:, np.newaxis]
    y = np.ones(100)
    y[:50] = 0.0

    sample_weight = np.ones(100)
    sample_weight[y == 0] = 0.0

    clf = DecisionTreeClassifier(random_state=0)
    clf.fit(X, y, sample_weight=sample_weight)
    assert_array_equal(clf.predict(X), np.ones(100))

    # Test that low weighted samples are not taken into account at low depth
    X = np.arange(200)[:, np.newaxis]
    y = np.zeros(200)
    y[50:100] = 1
    y[100:200] = 2
    X[100:200, 0] = 200

    sample_weight = np.ones(200)

    sample_weight[y == 2] = 0.51  # Samples of class '2' are still weightier
    clf = DecisionTreeClassifier(max_depth=1, random_state=0)
    clf.fit(X, y, sample_weight=sample_weight)
    assert clf.tree_.threshold[0] == 149.5

    sample_weight[y == 2] = 0.5  # Samples of class '2' are no longer weightier
    clf = DecisionTreeClassifier(max_depth=1, random_state=0)
    clf.fit(X, y, sample_weight=sample_weight)
    assert clf.tree_.threshold[0] == 49.5  # Threshold should have moved

    # Test that sample weighting is the same as having duplicates
    X = iris.data
    y = iris.target

    duplicates = rng.randint(0, X.shape[0], 100)

    clf = DecisionTreeClassifier(random_state=1)
    clf.fit(X[duplicates], y[duplicates])

    sample_weight = np.bincount(duplicates, minlength=X.shape[0])
    clf2 = DecisionTreeClassifier(random_state=1)
    clf2.fit(X, y, sample_weight=sample_weight)

    internal = clf.tree_.children_left != tree._tree.TREE_LEAF
    assert_array_almost_equal(
        clf.tree_.threshold[internal], clf2.tree_.threshold[internal]
    )


def test_sample_weight_invalid():
    # Check sample weighting raises errors.
    X = np.arange(100)[:, np.newaxis]
    y = np.ones(100)
    y[:50] = 0.0

    clf = DecisionTreeClassifier(random_state=0)

    sample_weight = np.random.rand(100, 1)
    with pytest.raises(ValueError):
        clf.fit(X, y, sample_weight=sample_weight)

    sample_weight = np.array(0)
    expected_err = r"Singleton.* cannot be considered a valid collection"
    with pytest.raises(TypeError, match=expected_err):
        clf.fit(X, y, sample_weight=sample_weight)


@pytest.mark.parametrize("name", CLF_TREES)
def test_class_weights(name):
    # Test that class_weights resemble sample_weights behavior.
    TreeClassifier = CLF_TREES[name]

    # Iris is balanced, so no effect expected for using 'balanced' weights
    clf1 = TreeClassifier(random_state=0)
    clf1.fit(iris.data, iris.target)
    clf2 = TreeClassifier(class_weight="balanced", random_state=0)
    clf2.fit(iris.data, iris.target)
    assert_almost_equal(clf1.feature_importances_, clf2.feature_importances_)

    # Make a multi-output problem with three copies of Iris
    iris_multi = np.vstack((iris.target, iris.target, iris.target)).T
    # Create user-defined weights that should balance over the outputs
    clf3 = TreeClassifier(
        class_weight=[
            {0: 2.0, 1: 2.0, 2: 1.0},
            {0: 2.0, 1: 1.0, 2: 2.0},
            {0: 1.0, 1: 2.0, 2: 2.0},
        ],
        random_state=0,
    )
    clf3.fit(iris.data, iris_multi)
    assert_almost_equal(clf2.feature_importances_, clf3.feature_importances_)
    # Check against multi-output "auto" which should also have no effect
    clf4 = TreeClassifier(class_weight="balanced", random_state=0)
    clf4.fit(iris.data, iris_multi)
    assert_almost_equal(clf3.feature_importances_, clf4.feature_importances_)

    # Inflate importance of class 1, check against user-defined weights
    sample_weight = np.ones(iris.target.shape)
    sample_weight[iris.target == 1] *= 100
    class_weight = {0: 1.0, 1: 100.0, 2: 1.0}
    clf1 = TreeClassifier(random_state=0)
    clf1.fit(iris.data, iris.target, sample_weight)
    clf2 = TreeClassifier(class_weight=class_weight, random_state=0)
    clf2.fit(iris.data, iris.target)
    assert_almost_equal(clf1.feature_importances_, clf2.feature_importances_)

    # Check that sample_weight and class_weight are multiplicative
    clf1 = TreeClassifier(random_state=0)
    clf1.fit(iris.data, iris.target, sample_weight**2)
    clf2 = TreeClassifier(class_weight=class_weight, random_state=0)
    clf2.fit(iris.data, iris.target, sample_weight)
    assert_almost_equal(clf1.feature_importances_, clf2.feature_importances_)


@pytest.mark.parametrize("name", CLF_TREES)
def test_class_weight_errors(name):
    # Test if class_weight raises errors and warnings when expected.
    TreeClassifier = CLF_TREES[name]
    _y = np.vstack((y, np.array(y) * 2)).T

    # Incorrect length list for multi-output
    clf = TreeClassifier(class_weight=[{-1: 0.5, 1: 1.0}], random_state=0)
    err_msg = "number of elements in class_weight should match number of outputs."
    with pytest.raises(ValueError, match=err_msg):
        clf.fit(X, _y)


def test_max_leaf_nodes():
    # Test greedy trees with max_depth + 1 leafs.
    X, y = datasets.make_hastie_10_2(n_samples=100, random_state=1)
    k = 4
    for name, TreeEstimator in ALL_TREES.items():
        est = TreeEstimator(max_depth=None, max_leaf_nodes=k + 1).fit(X, y)
        assert est.get_n_leaves() == k + 1


def test_max_leaf_nodes_max_depth():
    # Test precedence of max_leaf_nodes over max_depth.
    X, y = datasets.make_hastie_10_2(n_samples=100, random_state=1)
    k = 4
    for name, TreeEstimator in ALL_TREES.items():
        est = TreeEstimator(max_depth=1, max_leaf_nodes=k).fit(X, y)
        assert est.get_depth() == 1


def test_arrays_persist():
    # Ensure property arrays' memory stays alive when tree disappears
    # non-regression for #2726
    for attr in [
        "n_classes",
        "value",
        "children_left",
        "children_right",
        "threshold",
        "impurity",
        "feature",
        "n_node_samples",
    ]:
        value = getattr(DecisionTreeClassifier().fit([[0], [1]], [0, 1]).tree_, attr)
        # if pointing to freed memory, contents may be arbitrary
        assert -3 <= value.flat[0] < 3, "Array points to arbitrary memory"


def test_only_constant_features():
    random_state = check_random_state(0)
    X = np.zeros((10, 20))
    y = random_state.randint(0, 2, (10,))
    for name, TreeEstimator in ALL_TREES.items():
        est = TreeEstimator(random_state=0)
        est.fit(X, y)
        assert est.tree_.max_depth == 0


def test_behaviour_constant_feature_after_splits():
    X = np.transpose(
        np.vstack(([[0, 0, 0, 0, 0, 1, 2, 4, 5, 6, 7]], np.zeros((4, 11))))
    )
    y = [0, 0, 0, 1, 1, 2, 2, 2, 3, 3, 3]
    for name, TreeEstimator in ALL_TREES.items():
        # do not check extra random trees
        if "ExtraTree" not in name:
            est = TreeEstimator(random_state=0, max_features=1)
            est.fit(X, y)
            assert est.tree_.max_depth == 2
            assert est.tree_.node_count == 5


def test_with_only_one_non_constant_features():
    X = np.hstack([np.array([[1.0], [1.0], [0.0], [0.0]]), np.zeros((4, 1000))])

    y = np.array([0.0, 1.0, 0.0, 1.0])
    for name, TreeEstimator in CLF_TREES.items():
        est = TreeEstimator(random_state=0, max_features=1)
        est.fit(X, y)
        assert est.tree_.max_depth == 1
        assert_array_equal(est.predict_proba(X), np.full((4, 2), 0.5))

    for name, TreeEstimator in REG_TREES.items():
        est = TreeEstimator(random_state=0, max_features=1)
        est.fit(X, y)
        assert est.tree_.max_depth == 1
        assert_array_equal(est.predict(X), np.full((4,), 0.5))


def test_big_input():
    # Test if the warning for too large inputs is appropriate.
    X = np.repeat(10**40.0, 4).astype(np.float64).reshape(-1, 1)
    clf = DecisionTreeClassifier()
    with pytest.raises(ValueError, match="float32"):
        clf.fit(X, [0, 1, 0, 1])


def test_realloc():
    from sklearn.tree._utils import _realloc_test

    with pytest.raises(MemoryError):
        _realloc_test()


def test_huge_allocations():
    n_bits = 8 * struct.calcsize("P")

    X = np.random.randn(10, 2)
    y = np.random.randint(0, 2, 10)

    # Sanity check: we cannot request more memory than the size of the address
    # space. Currently raises OverflowError.
    huge = 2 ** (n_bits + 1)
    clf = DecisionTreeClassifier(splitter="best", max_leaf_nodes=huge)
    with pytest.raises(Exception):
        clf.fit(X, y)

    # Non-regression test: MemoryError used to be dropped by Cython
    # because of missing "except *".
    huge = 2 ** (n_bits - 1) - 1
    clf = DecisionTreeClassifier(splitter="best", max_leaf_nodes=huge)
    with pytest.raises(MemoryError):
        clf.fit(X, y)


def check_sparse_input(tree, dataset, max_depth=None):
    TreeEstimator = ALL_TREES[tree]
    X = DATASETS[dataset]["X"]
    y = DATASETS[dataset]["y"]

    # Gain testing time
    if dataset in ["digits", "diabetes"]:
        n_samples = X.shape[0] // 5
        X = X[:n_samples]
        y = y[:n_samples]

    for sparse_container in COO_CONTAINERS + CSC_CONTAINERS + CSR_CONTAINERS:
        X_sparse = sparse_container(X)

        # Check the default (depth first search)
        d = TreeEstimator(random_state=0, max_depth=max_depth).fit(X, y)
        s = TreeEstimator(random_state=0, max_depth=max_depth).fit(X_sparse, y)

        assert_tree_equal(
            d.tree_,
            s.tree_,
            "{0} with dense and sparse format gave different trees".format(tree),
        )

        y_pred = d.predict(X)
        if tree in CLF_TREES:
            y_proba = d.predict_proba(X)
            y_log_proba = d.predict_log_proba(X)

        for sparse_container_test in COO_CONTAINERS + CSR_CONTAINERS + CSC_CONTAINERS:
            X_sparse_test = sparse_container_test(X_sparse, dtype=np.float32)

            assert_array_almost_equal(s.predict(X_sparse_test), y_pred)

            if tree in CLF_TREES:
                assert_array_almost_equal(s.predict_proba(X_sparse_test), y_proba)
                assert_array_almost_equal(
                    s.predict_log_proba(X_sparse_test), y_log_proba
                )


@pytest.mark.parametrize("tree_type", SPARSE_TREES)
@pytest.mark.parametrize(
    "dataset",
    (
        "clf_small",
        "toy",
        "digits",
        "multilabel",
        "sparse-pos",
        "sparse-neg",
        "sparse-mix",
        "zeros",
    ),
)
def test_sparse_input(tree_type, dataset):
    max_depth = 3 if dataset == "digits" else None
    check_sparse_input(tree_type, dataset, max_depth)


@pytest.mark.parametrize("tree_type", sorted(set(SPARSE_TREES).intersection(REG_TREES)))
@pytest.mark.parametrize("dataset", ["diabetes", "reg_small"])
def test_sparse_input_reg_trees(tree_type, dataset):
    # Due to numerical instability of MSE and too strict test, we limit the
    # maximal depth
    check_sparse_input(tree_type, dataset, 2)


@pytest.mark.parametrize("tree_type", SPARSE_TREES)
@pytest.mark.parametrize("dataset", ["sparse-pos", "sparse-neg", "sparse-mix", "zeros"])
@pytest.mark.parametrize("csc_container", CSC_CONTAINERS)
def test_sparse_parameters(tree_type, dataset, csc_container):
    TreeEstimator = ALL_TREES[tree_type]
    X = DATASETS[dataset]["X"]
    X_sparse = csc_container(X)
    y = DATASETS[dataset]["y"]

    # Check max_features
    d = TreeEstimator(random_state=0, max_features=1, max_depth=2).fit(X, y)
    s = TreeEstimator(random_state=0, max_features=1, max_depth=2).fit(X_sparse, y)
    assert_tree_equal(
        d.tree_,
        s.tree_,
        "{0} with dense and sparse format gave different trees".format(tree_type),
    )
    assert_array_almost_equal(s.predict(X), d.predict(X))

    # Check min_samples_split
    d = TreeEstimator(random_state=0, max_features=1, min_samples_split=10).fit(X, y)
    s = TreeEstimator(random_state=0, max_features=1, min_samples_split=10).fit(
        X_sparse, y
    )
    assert_tree_equal(
        d.tree_,
        s.tree_,
        "{0} with dense and sparse format gave different trees".format(tree_type),
    )
    assert_array_almost_equal(s.predict(X), d.predict(X))

    # Check min_samples_leaf
    d = TreeEstimator(random_state=0, min_samples_leaf=X_sparse.shape[0] // 2).fit(X, y)
    s = TreeEstimator(random_state=0, min_samples_leaf=X_sparse.shape[0] // 2).fit(
        X_sparse, y
    )
    assert_tree_equal(
        d.tree_,
        s.tree_,
        "{0} with dense and sparse format gave different trees".format(tree_type),
    )
    assert_array_almost_equal(s.predict(X), d.predict(X))

    # Check best-first search
    d = TreeEstimator(random_state=0, max_leaf_nodes=3).fit(X, y)
    s = TreeEstimator(random_state=0, max_leaf_nodes=3).fit(X_sparse, y)
    assert_tree_equal(
        d.tree_,
        s.tree_,
        "{0} with dense and sparse format gave different trees".format(tree_type),
    )
    assert_array_almost_equal(s.predict(X), d.predict(X))


@pytest.mark.parametrize(
    "tree_type, criterion",
    list(product([tree for tree in SPARSE_TREES if tree in REG_TREES], REG_CRITERIONS))
    + list(
        product([tree for tree in SPARSE_TREES if tree in CLF_TREES], CLF_CRITERIONS)
    ),
)
@pytest.mark.parametrize("dataset", ["sparse-pos", "sparse-neg", "sparse-mix", "zeros"])
@pytest.mark.parametrize("csc_container", CSC_CONTAINERS)
def test_sparse_criteria(tree_type, dataset, csc_container, criterion):
    TreeEstimator = ALL_TREES[tree_type]
    X = DATASETS[dataset]["X"]
    X_sparse = csc_container(X)
    y = DATASETS[dataset]["y"]

    d = TreeEstimator(random_state=0, max_depth=3, criterion=criterion).fit(X, y)
    s = TreeEstimator(random_state=0, max_depth=3, criterion=criterion).fit(X_sparse, y)

    assert_tree_equal(
        d.tree_,
        s.tree_,
        "{0} with dense and sparse format gave different trees".format(tree_type),
    )
    assert_array_almost_equal(s.predict(X), d.predict(X))


@pytest.mark.parametrize("tree_type", SPARSE_TREES)
@pytest.mark.parametrize(
    "csc_container,csr_container", zip(CSC_CONTAINERS, CSR_CONTAINERS)
)
def test_explicit_sparse_zeros(tree_type, csc_container, csr_container):
    TreeEstimator = ALL_TREES[tree_type]
    max_depth = 3
    n_features = 10

    # n_samples set n_feature to ease construction of a simultaneous
    # construction of a csr and csc matrix
    n_samples = n_features
    samples = np.arange(n_samples)

    # Generate X, y
    random_state = check_random_state(0)
    indices = []
    data = []
    offset = 0
    indptr = [offset]
    for i in range(n_features):
        n_nonzero_i = random_state.binomial(n_samples, 0.5)
        indices_i = random_state.permutation(samples)[:n_nonzero_i]
        indices.append(indices_i)
        data_i = random_state.binomial(3, 0.5, size=(n_nonzero_i,)) - 1
        data.append(data_i)
        offset += n_nonzero_i
        indptr.append(offset)

    indices = np.concatenate(indices).astype(np.int32)
    indptr = np.array(indptr, dtype=np.int32)
    data = np.array(np.concatenate(data), dtype=np.float32)
    X_sparse = csc_container((data, indices, indptr), shape=(n_samples, n_features))
    X = X_sparse.toarray()
    X_sparse_test = csr_container(
        (data, indices, indptr), shape=(n_samples, n_features)
    )
    X_test = X_sparse_test.toarray()
    y = random_state.randint(0, 3, size=(n_samples,))

    # Ensure that X_sparse_test owns its data, indices and indptr array
    X_sparse_test = X_sparse_test.copy()

    # Ensure that we have explicit zeros
    assert (X_sparse.data == 0.0).sum() > 0
    assert (X_sparse_test.data == 0.0).sum() > 0

    # Perform the comparison
    d = TreeEstimator(random_state=0, max_depth=max_depth).fit(X, y)
    s = TreeEstimator(random_state=0, max_depth=max_depth).fit(X_sparse, y)

    assert_tree_equal(
        d.tree_,
        s.tree_,
        "{0} with dense and sparse format gave different trees".format(tree),
    )

    Xs = (X_test, X_sparse_test)
    for X1, X2 in product(Xs, Xs):
        assert_array_almost_equal(s.tree_.apply(X1), d.tree_.apply(X2))
        assert_array_almost_equal(s.apply(X1), d.apply(X2))
        assert_array_almost_equal(s.apply(X1), s.tree_.apply(X1))

        assert_array_almost_equal(
            s.tree_.decision_path(X1).toarray(), d.tree_.decision_path(X2).toarray()
        )
        assert_array_almost_equal(
            s.decision_path(X1).toarray(), d.decision_path(X2).toarray()
        )
        assert_array_almost_equal(
            s.decision_path(X1).toarray(), s.tree_.decision_path(X1).toarray()
        )

        assert_array_almost_equal(s.predict(X1), d.predict(X2))

        if tree in CLF_TREES:
            assert_array_almost_equal(s.predict_proba(X1), d.predict_proba(X2))


@ignore_warnings
def check_raise_error_on_1d_input(name):
    TreeEstimator = ALL_TREES[name]

    X = iris.data[:, 0].ravel()
    X_2d = iris.data[:, 0].reshape((-1, 1))
    y = iris.target

    with pytest.raises(ValueError):
        TreeEstimator(random_state=0).fit(X, y)

    est = TreeEstimator(random_state=0)
    est.fit(X_2d, y)
    with pytest.raises(ValueError):
        est.predict([X])


@pytest.mark.parametrize("name", ALL_TREES)
def test_1d_input(name):
    with ignore_warnings():
        check_raise_error_on_1d_input(name)


@pytest.mark.parametrize("name", ALL_TREES)
@pytest.mark.parametrize("sparse_container", [None] + CSC_CONTAINERS)
def test_min_weight_leaf_split_level(name, sparse_container):
    TreeEstimator = ALL_TREES[name]

    X = np.array([[0], [0], [0], [0], [1]])
    y = [0, 0, 0, 0, 1]
    sample_weight = [0.2, 0.2, 0.2, 0.2, 0.2]
    if sparse_container is not None:
        X = sparse_container(X)

    est = TreeEstimator(random_state=0)
    est.fit(X, y, sample_weight=sample_weight)
    assert est.tree_.max_depth == 1

    est = TreeEstimator(random_state=0, min_weight_fraction_leaf=0.4)
    est.fit(X, y, sample_weight=sample_weight)
    assert est.tree_.max_depth == 0


@pytest.mark.parametrize("name", ALL_TREES)
def test_public_apply_all_trees(name):
    X_small32 = X_small.astype(tree._tree.DTYPE, copy=False)

    est = ALL_TREES[name]()
    est.fit(X_small, y_small)
    assert_array_equal(est.apply(X_small), est.tree_.apply(X_small32))


@pytest.mark.parametrize("name", SPARSE_TREES)
@pytest.mark.parametrize("csr_container", CSR_CONTAINERS)
def test_public_apply_sparse_trees(name, csr_container):
    X_small32 = csr_container(X_small.astype(tree._tree.DTYPE, copy=False))

    est = ALL_TREES[name]()
    est.fit(X_small, y_small)
    assert_array_equal(est.apply(X_small), est.tree_.apply(X_small32))


def test_decision_path_hardcoded():
    X = iris.data
    y = iris.target
    est = DecisionTreeClassifier(random_state=0, max_depth=1).fit(X, y)
    node_indicator = est.decision_path(X[:2]).toarray()
    assert_array_equal(node_indicator, [[1, 1, 0], [1, 0, 1]])


@pytest.mark.parametrize("name", ALL_TREES)
def test_decision_path(name):
    X = iris.data
    y = iris.target
    n_samples = X.shape[0]

    TreeEstimator = ALL_TREES[name]
    est = TreeEstimator(random_state=0, max_depth=2)
    est.fit(X, y)

    node_indicator_csr = est.decision_path(X)
    node_indicator = node_indicator_csr.toarray()
    assert node_indicator.shape == (n_samples, est.tree_.node_count)

    # Assert that leaves index are correct
    leaves = est.apply(X)
    leave_indicator = [node_indicator[i, j] for i, j in enumerate(leaves)]
    assert_array_almost_equal(leave_indicator, np.ones(shape=n_samples))

    # Ensure only one leave node per sample
    all_leaves = est.tree_.children_left == TREE_LEAF
    assert_array_almost_equal(
        np.dot(node_indicator, all_leaves), np.ones(shape=n_samples)
    )

    # Ensure max depth is consistent with sum of indicator
    max_depth = node_indicator.sum(axis=1).max()
    assert est.tree_.max_depth <= max_depth


@pytest.mark.parametrize("name", ALL_TREES)
@pytest.mark.parametrize("csr_container", CSR_CONTAINERS)
def test_no_sparse_y_support(name, csr_container):
    # Currently we don't support sparse y
    X, y = X_multilabel, csr_container(y_multilabel)
    TreeEstimator = ALL_TREES[name]
    with pytest.raises(TypeError):
        TreeEstimator(random_state=0).fit(X, y)


def test_mae():
    """Check MAE criterion produces correct results on small toy dataset:

    ------------------
    | X | y | weight |
    ------------------
    | 3 | 3 |  0.1   |
    | 5 | 3 |  0.3   |
    | 8 | 4 |  1.0   |
    | 3 | 6 |  0.6   |
    | 5 | 7 |  0.3   |
    ------------------
    |sum wt:|  2.3   |
    ------------------

    Because we are dealing with sample weights, we cannot find the median by
    simply choosing/averaging the centre value(s), instead we consider the
    median where 50% of the cumulative weight is found (in a y sorted data set)
    . Therefore with regards to this test data, the cumulative weight is >= 50%
    when y = 4.  Therefore:
    Median = 4

    For all the samples, we can get the total error by summing:
    Absolute(Median - y) * weight

    I.e., total error = (Absolute(4 - 3) * 0.1)
                      + (Absolute(4 - 3) * 0.3)
                      + (Absolute(4 - 4) * 1.0)
                      + (Absolute(4 - 6) * 0.6)
                      + (Absolute(4 - 7) * 0.3)
                      = 2.5

    Impurity = Total error / total weight
             = 2.5 / 2.3
             = 1.08695652173913
             ------------------

    From this root node, the next best split is between X values of 3 and 5.
    Thus, we have left and right child nodes:

    LEFT                    RIGHT
    ------------------      ------------------
    | X | y | weight |      | X | y | weight |
    ------------------      ------------------
    | 3 | 3 |  0.1   |      | 5 | 3 |  0.3   |
    | 3 | 6 |  0.6   |      | 8 | 4 |  1.0   |
    ------------------      | 5 | 7 |  0.3   |
    |sum wt:|  0.7   |      ------------------
    ------------------      |sum wt:|  1.6   |
                            ------------------

    Impurity is found in the same way:
    Left node Median = 6
    Total error = (Absolute(6 - 3) * 0.1)
                + (Absolute(6 - 6) * 0.6)
                = 0.3

    Left Impurity = Total error / total weight
            = 0.3 / 0.7
            = 0.428571428571429
            -------------------

    Likewise for Right node:
    Right node Median = 4
    Total error = (Absolute(4 - 3) * 0.3)
                + (Absolute(4 - 4) * 1.0)
                + (Absolute(4 - 7) * 0.3)
                = 1.2

    Right Impurity = Total error / total weight
            = 1.2 / 1.6
            = 0.75
            ------
    """
    dt_mae = DecisionTreeRegressor(
        random_state=0, criterion="absolute_error", max_leaf_nodes=2
    )

    # Test MAE where sample weights are non-uniform (as illustrated above):
    dt_mae.fit(
        X=[[3], [5], [3], [8], [5]],
        y=[6, 7, 3, 4, 3],
        sample_weight=[0.6, 0.3, 0.1, 1.0, 0.3],
    )
    assert_allclose(dt_mae.tree_.impurity, [2.5 / 2.3, 0.3 / 0.7, 1.2 / 1.6])
    assert_array_equal(dt_mae.tree_.value.flat, [4.0, 6.0, 4.0])

    # Test MAE where all sample weights are uniform:
    dt_mae.fit(X=[[3], [5], [3], [8], [5]], y=[6, 7, 3, 4, 3], sample_weight=np.ones(5))
    assert_array_equal(dt_mae.tree_.impurity, [1.4, 1.5, 4.0 / 3.0])
    assert_array_equal(dt_mae.tree_.value.flat, [4, 4.5, 4.0])

    # Test MAE where a `sample_weight` is not explicitly provided.
    # This is equivalent to providing uniform sample weights, though
    # the internal logic is different:
    dt_mae.fit(X=[[3], [5], [3], [8], [5]], y=[6, 7, 3, 4, 3])
    assert_array_equal(dt_mae.tree_.impurity, [1.4, 1.5, 4.0 / 3.0])
    assert_array_equal(dt_mae.tree_.value.flat, [4, 4.5, 4.0])


def test_criterion_copy():
    # Let's check whether copy of our criterion has the same type
    # and properties as original
    n_outputs = 3
    n_classes = np.arange(3, dtype=np.intp)
    n_samples = 100

    def _pickle_copy(obj):
        return pickle.loads(pickle.dumps(obj))

    for copy_func in [copy.copy, copy.deepcopy, _pickle_copy]:
        for _, typename in CRITERIA_CLF.items():
            criteria = typename(n_outputs, n_classes)
            result = copy_func(criteria).__reduce__()
            typename_, (n_outputs_, n_classes_), _ = result
            assert typename == typename_
            assert n_outputs == n_outputs_
            assert_array_equal(n_classes, n_classes_)

        for _, typename in CRITERIA_REG.items():
            criteria = typename(n_outputs, n_samples)
            result = copy_func(criteria).__reduce__()
            typename_, (n_outputs_, n_samples_), _ = result
            assert typename == typename_
            assert n_outputs == n_outputs_
            assert n_samples == n_samples_


@pytest.mark.parametrize("sparse_container", [None] + CSC_CONTAINERS)
def test_empty_leaf_infinite_threshold(sparse_container):
    # try to make empty leaf by using near infinite value.
    data = np.random.RandomState(0).randn(100, 11) * 2e38
    data = np.nan_to_num(data.astype("float32"))
    X = data[:, :-1]
    if sparse_container is not None:
        X = sparse_container(X)
    y = data[:, -1]

    tree = DecisionTreeRegressor(random_state=0).fit(X, y)
    terminal_regions = tree.apply(X)
    left_leaf = set(np.where(tree.tree_.children_left == TREE_LEAF)[0])
    empty_leaf = left_leaf.difference(terminal_regions)
    infinite_threshold = np.where(~np.isfinite(tree.tree_.threshold))[0]
    assert len(infinite_threshold) == 0
    assert len(empty_leaf) == 0


@pytest.mark.parametrize(
    "dataset", sorted(set(DATASETS.keys()) - {"reg_small", "diabetes"})
)
@pytest.mark.parametrize("tree_cls", [DecisionTreeClassifier, ExtraTreeClassifier])
def test_prune_tree_classifier_are_subtrees(dataset, tree_cls):
    dataset = DATASETS[dataset]
    X, y = dataset["X"], dataset["y"]
    est = tree_cls(max_leaf_nodes=20, random_state=0)
    info = est.cost_complexity_pruning_path(X, y)

    pruning_path = info.ccp_alphas
    impurities = info.impurities
    assert np.all(np.diff(pruning_path) >= 0)
    assert np.all(np.diff(impurities) >= 0)

    assert_pruning_creates_subtree(tree_cls, X, y, pruning_path)


@pytest.mark.parametrize("dataset", DATASETS.keys())
@pytest.mark.parametrize("tree_cls", [DecisionTreeRegressor, ExtraTreeRegressor])
def test_prune_tree_regression_are_subtrees(dataset, tree_cls):
    dataset = DATASETS[dataset]
    X, y = dataset["X"], dataset["y"]

    est = tree_cls(max_leaf_nodes=20, random_state=0)
    info = est.cost_complexity_pruning_path(X, y)

    pruning_path = info.ccp_alphas
    impurities = info.impurities
    assert np.all(np.diff(pruning_path) >= 0)
    assert np.all(np.diff(impurities) >= 0)

    assert_pruning_creates_subtree(tree_cls, X, y, pruning_path)


def test_prune_single_node_tree():
    # single node tree
    clf1 = DecisionTreeClassifier(random_state=0)
    clf1.fit([[0], [1]], [0, 0])

    # pruned single node tree
    clf2 = DecisionTreeClassifier(random_state=0, ccp_alpha=10)
    clf2.fit([[0], [1]], [0, 0])

    assert_is_subtree(clf1.tree_, clf2.tree_)


def assert_pruning_creates_subtree(estimator_cls, X, y, pruning_path):
    # generate trees with increasing alphas
    estimators = []
    for ccp_alpha in pruning_path:
        est = estimator_cls(max_leaf_nodes=20, ccp_alpha=ccp_alpha, random_state=0).fit(
            X, y
        )
        estimators.append(est)

    # A pruned tree must be a subtree of the previous tree (which had a
    # smaller ccp_alpha)
    for prev_est, next_est in zip(estimators, estimators[1:]):
        assert_is_subtree(prev_est.tree_, next_est.tree_)


def assert_is_subtree(tree, subtree):
    assert tree.node_count >= subtree.node_count
    assert tree.max_depth >= subtree.max_depth

    tree_c_left = tree.children_left
    tree_c_right = tree.children_right
    subtree_c_left = subtree.children_left
    subtree_c_right = subtree.children_right

    stack = [(0, 0)]
    while stack:
        tree_node_idx, subtree_node_idx = stack.pop()
        assert_array_almost_equal(
            tree.value[tree_node_idx], subtree.value[subtree_node_idx]
        )
        assert_almost_equal(
            tree.impurity[tree_node_idx], subtree.impurity[subtree_node_idx]
        )
        assert_almost_equal(
            tree.n_node_samples[tree_node_idx], subtree.n_node_samples[subtree_node_idx]
        )
        assert_almost_equal(
            tree.weighted_n_node_samples[tree_node_idx],
            subtree.weighted_n_node_samples[subtree_node_idx],
        )

        if subtree_c_left[subtree_node_idx] == subtree_c_right[subtree_node_idx]:
            # is a leaf
            assert_almost_equal(TREE_UNDEFINED, subtree.threshold[subtree_node_idx])
        else:
            # not a leaf
            assert_almost_equal(
                tree.threshold[tree_node_idx], subtree.threshold[subtree_node_idx]
            )
            stack.append((tree_c_left[tree_node_idx], subtree_c_left[subtree_node_idx]))
            stack.append(
                (tree_c_right[tree_node_idx], subtree_c_right[subtree_node_idx])
            )


@pytest.mark.parametrize("name", ALL_TREES)
@pytest.mark.parametrize("splitter", ["best", "random"])
@pytest.mark.parametrize("sparse_container", [None] + CSC_CONTAINERS + CSR_CONTAINERS)
def test_apply_path_readonly_all_trees(name, splitter, sparse_container):
    dataset = DATASETS["clf_small"]
    X_small = dataset["X"].astype(tree._tree.DTYPE, copy=False)
    if sparse_container is None:
        X_readonly = create_memmap_backed_data(X_small)
    else:
        X_readonly = sparse_container(dataset["X"])

        X_readonly.data = np.array(X_readonly.data, dtype=tree._tree.DTYPE)
        (
            X_readonly.data,
            X_readonly.indices,
            X_readonly.indptr,
        ) = create_memmap_backed_data(
            (X_readonly.data, X_readonly.indices, X_readonly.indptr)
        )

    y_readonly = create_memmap_backed_data(np.array(y_small, dtype=tree._tree.DTYPE))
    est = ALL_TREES[name](splitter=splitter)
    est.fit(X_readonly, y_readonly)
    assert_array_equal(est.predict(X_readonly), est.predict(X_small))
    assert_array_equal(
        est.decision_path(X_readonly).todense(), est.decision_path(X_small).todense()
    )


@pytest.mark.parametrize("criterion", ["squared_error", "friedman_mse", "poisson"])
@pytest.mark.parametrize("Tree", REG_TREES.values())
def test_balance_property(criterion, Tree):
    # Test that sum(y_pred)=sum(y_true) on training set.
    # This works if the mean is predicted (should even be true for each leaf).
    # MAE predicts the median and is therefore excluded from this test.

    # Choose a training set with non-negative targets (for poisson)
    X, y = diabetes.data, diabetes.target
    reg = Tree(criterion=criterion)
    reg.fit(X, y)
    assert np.sum(reg.predict(X)) == pytest.approx(np.sum(y))


@pytest.mark.parametrize("seed", range(3))
def test_poisson_zero_nodes(seed):
    # Test that sum(y)=0 and therefore y_pred=0 is forbidden on nodes.
    X = [[0, 0], [0, 1], [0, 2], [0, 3], [1, 0], [1, 2], [1, 2], [1, 3]]
    y = [0, 0, 0, 0, 1, 2, 3, 4]
    # Note that X[:, 0] == 0 is a 100% indicator for y == 0. The tree can
    # easily learn that:
    reg = DecisionTreeRegressor(criterion="squared_error", random_state=seed)
    reg.fit(X, y)
    assert np.amin(reg.predict(X)) == 0
    # whereas Poisson must predict strictly positive numbers
    reg = DecisionTreeRegressor(criterion="poisson", random_state=seed)
    reg.fit(X, y)
    assert np.all(reg.predict(X) > 0)

    # Test additional dataset where something could go wrong.
    n_features = 10
    X, y = datasets.make_regression(
        effective_rank=n_features * 2 // 3,
        tail_strength=0.6,
        n_samples=1_000,
        n_features=n_features,
        n_informative=n_features * 2 // 3,
        random_state=seed,
    )
    # some excess zeros
    y[(-1 < y) & (y < 0)] = 0
    # make sure the target is positive
    y = np.abs(y)
    reg = DecisionTreeRegressor(criterion="poisson", random_state=seed)
    reg.fit(X, y)
    assert np.all(reg.predict(X) > 0)


def test_poisson_vs_mse():
    # For a Poisson distributed target, Poisson loss should give better results
    # than squared error measured in Poisson deviance as metric.
    # We have a similar test, test_poisson(), in
    # sklearn/ensemble/_hist_gradient_boosting/tests/test_gradient_boosting.py
    rng = np.random.RandomState(42)
    n_train, n_test, n_features = 500, 500, 10
    X = datasets.make_low_rank_matrix(
        n_samples=n_train + n_test, n_features=n_features, random_state=rng
    )
    # We create a log-linear Poisson model and downscale coef as it will get
    # exponentiated.
    coef = rng.uniform(low=-2, high=2, size=n_features) / np.max(X, axis=0)
    y = rng.poisson(lam=np.exp(X @ coef))
    X_train, X_test, y_train, y_test = train_test_split(
        X, y, test_size=n_test, random_state=rng
    )
    # We prevent some overfitting by setting min_samples_split=10.
    tree_poi = DecisionTreeRegressor(
        criterion="poisson", min_samples_split=10, random_state=rng
    )
    tree_mse = DecisionTreeRegressor(
        criterion="squared_error", min_samples_split=10, random_state=rng
    )

    tree_poi.fit(X_train, y_train)
    tree_mse.fit(X_train, y_train)
    dummy = DummyRegressor(strategy="mean").fit(X_train, y_train)

    for X, y, val in [(X_train, y_train, "train"), (X_test, y_test, "test")]:
        metric_poi = mean_poisson_deviance(y, tree_poi.predict(X))
        # squared_error might produce non-positive predictions => clip
        metric_mse = mean_poisson_deviance(y, np.clip(tree_mse.predict(X), 1e-15, None))
        metric_dummy = mean_poisson_deviance(y, dummy.predict(X))
        # As squared_error might correctly predict 0 in train set, its train
        # score can be better than Poisson. This is no longer the case for the
        # test set.
        if val == "test":
            assert metric_poi < 0.5 * metric_mse
        assert metric_poi < 0.75 * metric_dummy


@pytest.mark.parametrize("criterion", REG_CRITERIONS)
def test_decision_tree_regressor_sample_weight_consistency(criterion):
    """Test that the impact of sample_weight is consistent."""
    tree_params = dict(criterion=criterion)
    tree = DecisionTreeRegressor(**tree_params, random_state=42)
    for kind in ["zeros", "ones"]:
        check_sample_weights_invariance(
            "DecisionTreeRegressor_" + criterion, tree, kind="zeros"
        )

    rng = np.random.RandomState(0)
    n_samples, n_features = 10, 5

    X = rng.rand(n_samples, n_features)
    y = np.mean(X, axis=1) + rng.rand(n_samples)
    # make it positive in order to work also for poisson criterion
    y += np.min(y) + 0.1

    # check that multiplying sample_weight by 2 is equivalent
    # to repeating corresponding samples twice
    X2 = np.concatenate([X, X[: n_samples // 2]], axis=0)
    y2 = np.concatenate([y, y[: n_samples // 2]])
    sample_weight_1 = np.ones(len(y))
    sample_weight_1[: n_samples // 2] = 2

    tree1 = DecisionTreeRegressor(**tree_params).fit(
        X, y, sample_weight=sample_weight_1
    )

    tree2 = DecisionTreeRegressor(**tree_params).fit(X2, y2, sample_weight=None)

    assert tree1.tree_.node_count == tree2.tree_.node_count
    # Thresholds, tree.tree_.threshold, and values, tree.tree_.value, are not
    # exactly the same, but on the training set, those differences do not
    # matter and thus predictions are the same.
    assert_allclose(tree1.predict(X), tree2.predict(X))


@pytest.mark.parametrize("Tree", [DecisionTreeClassifier, ExtraTreeClassifier])
@pytest.mark.parametrize("n_classes", [2, 4])
def test_criterion_entropy_same_as_log_loss(Tree, n_classes):
    """Test that criterion=entropy gives same as log_loss."""
    n_samples, n_features = 50, 5
    X, y = datasets.make_classification(
        n_classes=n_classes,
        n_samples=n_samples,
        n_features=n_features,
        n_informative=n_features,
        n_redundant=0,
        random_state=42,
    )
    tree_log_loss = Tree(criterion="log_loss", random_state=43).fit(X, y)
    tree_entropy = Tree(criterion="entropy", random_state=43).fit(X, y)

    assert_tree_equal(
        tree_log_loss.tree_,
        tree_entropy.tree_,
        f"{Tree!r} with criterion 'entropy' and 'log_loss' gave different trees.",
    )
    assert_allclose(tree_log_loss.predict(X), tree_entropy.predict(X))


def test_different_endianness_pickle():
    X, y = datasets.make_classification(random_state=0)

    clf = DecisionTreeClassifier(random_state=0, max_depth=3)
    clf.fit(X, y)
    score = clf.score(X, y)

    def reduce_ndarray(arr):
        return arr.byteswap().view(arr.dtype.newbyteorder()).__reduce__()

    def get_pickle_non_native_endianness():
        f = io.BytesIO()
        p = pickle.Pickler(f)
        p.dispatch_table = copyreg.dispatch_table.copy()
        p.dispatch_table[np.ndarray] = reduce_ndarray

        p.dump(clf)
        f.seek(0)
        return f

    new_clf = pickle.load(get_pickle_non_native_endianness())
    new_score = new_clf.score(X, y)
    assert np.isclose(score, new_score)


def test_different_endianness_joblib_pickle():
    X, y = datasets.make_classification(random_state=0)

    clf = DecisionTreeClassifier(random_state=0, max_depth=3)
    clf.fit(X, y)
    score = clf.score(X, y)

    class NonNativeEndiannessNumpyPickler(NumpyPickler):
        def save(self, obj):
            if isinstance(obj, np.ndarray):
                obj = obj.byteswap().view(obj.dtype.newbyteorder())
            super().save(obj)

    def get_joblib_pickle_non_native_endianness():
        f = io.BytesIO()
        p = NonNativeEndiannessNumpyPickler(f)

        p.dump(clf)
        f.seek(0)
        return f

    new_clf = joblib.load(get_joblib_pickle_non_native_endianness())
    new_score = new_clf.score(X, y)
    assert np.isclose(score, new_score)


def get_different_bitness_node_ndarray(node_ndarray):
    new_dtype_for_indexing_fields = np.int64 if _IS_32BIT else np.int32

    # field names in Node struct with SIZE_t types (see sklearn/tree/_tree.pxd)
    indexing_field_names = ["left_child", "right_child", "feature", "n_node_samples"]

    new_dtype_dict = {
        name: dtype for name, (dtype, _) in node_ndarray.dtype.fields.items()
    }
    for name in indexing_field_names:
        new_dtype_dict[name] = new_dtype_for_indexing_fields

    new_dtype = np.dtype(
        {"names": list(new_dtype_dict.keys()), "formats": list(new_dtype_dict.values())}
    )
    return node_ndarray.astype(new_dtype, casting="same_kind")


def get_different_alignment_node_ndarray(node_ndarray):
    new_dtype_dict = {
        name: dtype for name, (dtype, _) in node_ndarray.dtype.fields.items()
    }
    offsets = [offset for dtype, offset in node_ndarray.dtype.fields.values()]
    shifted_offsets = [8 + offset for offset in offsets]

    new_dtype = np.dtype(
        {
            "names": list(new_dtype_dict.keys()),
            "formats": list(new_dtype_dict.values()),
            "offsets": shifted_offsets,
        }
    )
    return node_ndarray.astype(new_dtype, casting="same_kind")


def reduce_tree_with_different_bitness(tree):
    new_dtype = np.int64 if _IS_32BIT else np.int32
    tree_cls, (n_features, n_classes, n_outputs), state = tree.__reduce__()
    new_n_classes = n_classes.astype(new_dtype, casting="same_kind")

    new_state = state.copy()
    new_state["nodes"] = get_different_bitness_node_ndarray(new_state["nodes"])

    return (tree_cls, (n_features, new_n_classes, n_outputs), new_state)


def test_different_bitness_pickle():
    X, y = datasets.make_classification(random_state=0)

    clf = DecisionTreeClassifier(random_state=0, max_depth=3)
    clf.fit(X, y)
    score = clf.score(X, y)

    def pickle_dump_with_different_bitness():
        f = io.BytesIO()
        p = pickle.Pickler(f)
        p.dispatch_table = copyreg.dispatch_table.copy()
        p.dispatch_table[CythonTree] = reduce_tree_with_different_bitness

        p.dump(clf)
        f.seek(0)
        return f

    new_clf = pickle.load(pickle_dump_with_different_bitness())
    new_score = new_clf.score(X, y)
    assert score == pytest.approx(new_score)


def test_different_bitness_joblib_pickle():
    # Make sure that a platform specific pickle generated on a 64 bit
    # platform can be converted at pickle load time into an estimator
    # with Cython code that works with the host's native integer precision
    # to index nodes in the tree data structure when the host is a 32 bit
    # platform (and vice versa).
    X, y = datasets.make_classification(random_state=0)

    clf = DecisionTreeClassifier(random_state=0, max_depth=3)
    clf.fit(X, y)
    score = clf.score(X, y)

    def joblib_dump_with_different_bitness():
        f = io.BytesIO()
        p = NumpyPickler(f)
        p.dispatch_table = copyreg.dispatch_table.copy()
        p.dispatch_table[CythonTree] = reduce_tree_with_different_bitness

        p.dump(clf)
        f.seek(0)
        return f

    new_clf = joblib.load(joblib_dump_with_different_bitness())
    new_score = new_clf.score(X, y)
    assert score == pytest.approx(new_score)


def test_check_n_classes():
    expected_dtype = np.dtype(np.int32) if _IS_32BIT else np.dtype(np.int64)
    allowed_dtypes = [np.dtype(np.int32), np.dtype(np.int64)]
    allowed_dtypes += [dt.newbyteorder() for dt in allowed_dtypes]

    n_classes = np.array([0, 1], dtype=expected_dtype)
    for dt in allowed_dtypes:
        _check_n_classes(n_classes.astype(dt), expected_dtype)

    with pytest.raises(ValueError, match="Wrong dimensions.+n_classes"):
        wrong_dim_n_classes = np.array([[0, 1]], dtype=expected_dtype)
        _check_n_classes(wrong_dim_n_classes, expected_dtype)

    with pytest.raises(ValueError, match="n_classes.+incompatible dtype"):
        wrong_dtype_n_classes = n_classes.astype(np.float64)
        _check_n_classes(wrong_dtype_n_classes, expected_dtype)


def test_check_value_ndarray():
    expected_dtype = np.dtype(np.float64)
    expected_shape = (5, 1, 2)
    value_ndarray = np.zeros(expected_shape, dtype=expected_dtype)

    allowed_dtypes = [expected_dtype, expected_dtype.newbyteorder()]

    for dt in allowed_dtypes:
        _check_value_ndarray(
            value_ndarray, expected_dtype=dt, expected_shape=expected_shape
        )

    with pytest.raises(ValueError, match="Wrong shape.+value array"):
        _check_value_ndarray(
            value_ndarray, expected_dtype=expected_dtype, expected_shape=(1, 2)
        )

    for problematic_arr in [value_ndarray[:, :, :1], np.asfortranarray(value_ndarray)]:
        with pytest.raises(ValueError, match="value array.+C-contiguous"):
            _check_value_ndarray(
                problematic_arr,
                expected_dtype=expected_dtype,
                expected_shape=problematic_arr.shape,
            )

    with pytest.raises(ValueError, match="value array.+incompatible dtype"):
        _check_value_ndarray(
            value_ndarray.astype(np.float32),
            expected_dtype=expected_dtype,
            expected_shape=expected_shape,
        )


def test_check_node_ndarray():
    expected_dtype = NODE_DTYPE

    node_ndarray = np.zeros((5,), dtype=expected_dtype)

    valid_node_ndarrays = [
        node_ndarray,
        get_different_bitness_node_ndarray(node_ndarray),
        get_different_alignment_node_ndarray(node_ndarray),
    ]
    valid_node_ndarrays += [
        arr.astype(arr.dtype.newbyteorder()) for arr in valid_node_ndarrays
    ]

    for arr in valid_node_ndarrays:
        _check_node_ndarray(node_ndarray, expected_dtype=expected_dtype)

    with pytest.raises(ValueError, match="Wrong dimensions.+node array"):
        problematic_node_ndarray = np.zeros((5, 2), dtype=expected_dtype)
        _check_node_ndarray(problematic_node_ndarray, expected_dtype=expected_dtype)

    with pytest.raises(ValueError, match="node array.+C-contiguous"):
        problematic_node_ndarray = node_ndarray[::2]
        _check_node_ndarray(problematic_node_ndarray, expected_dtype=expected_dtype)

    dtype_dict = {name: dtype for name, (dtype, _) in node_ndarray.dtype.fields.items()}

    # array with wrong 'threshold' field dtype (int64 rather than float64)
    new_dtype_dict = dtype_dict.copy()
    new_dtype_dict["threshold"] = np.int64

    new_dtype = np.dtype(
        {"names": list(new_dtype_dict.keys()), "formats": list(new_dtype_dict.values())}
    )
    problematic_node_ndarray = node_ndarray.astype(new_dtype)

    with pytest.raises(ValueError, match="node array.+incompatible dtype"):
        _check_node_ndarray(problematic_node_ndarray, expected_dtype=expected_dtype)

    # array with wrong 'left_child' field dtype (float64 rather than int64 or int32)
    new_dtype_dict = dtype_dict.copy()
    new_dtype_dict["left_child"] = np.float64
    new_dtype = np.dtype(
        {"names": list(new_dtype_dict.keys()), "formats": list(new_dtype_dict.values())}
    )

    problematic_node_ndarray = node_ndarray.astype(new_dtype)

    with pytest.raises(ValueError, match="node array.+incompatible dtype"):
        _check_node_ndarray(problematic_node_ndarray, expected_dtype=expected_dtype)


@pytest.mark.parametrize(
    "Splitter", chain(DENSE_SPLITTERS.values(), SPARSE_SPLITTERS.values())
)
def test_splitter_serializable(Splitter):
    """Check that splitters are serializable."""
    rng = np.random.RandomState(42)
    max_features = 10
    n_outputs, n_classes = 2, np.array([3, 2], dtype=np.intp)

    criterion = CRITERIA_CLF["gini"](n_outputs, n_classes)
    splitter = Splitter(criterion, max_features, 5, 0.5, rng, monotonic_cst=None)
    splitter_serialize = pickle.dumps(splitter)

    splitter_back = pickle.loads(splitter_serialize)
    assert splitter_back.max_features == max_features
    assert isinstance(splitter_back, Splitter)


def test_tree_deserialization_from_read_only_buffer(tmpdir):
    """Check that Trees can be deserialized with read only buffers.

    Non-regression test for gh-25584.
    """
    pickle_path = str(tmpdir.join("clf.joblib"))
    clf = DecisionTreeClassifier(random_state=0)
    clf.fit(X_small, y_small)

    joblib.dump(clf, pickle_path)
    loaded_clf = joblib.load(pickle_path, mmap_mode="r")

    assert_tree_equal(
        loaded_clf.tree_,
        clf.tree_,
        "The trees of the original and loaded classifiers are not equal.",
    )


@pytest.mark.parametrize("Tree", ALL_TREES.values())
def test_min_sample_split_1_error(Tree):
    """Check that an error is raised when min_sample_split=1.

    non-regression test for issue gh-25481.
    """
    X = np.array([[0, 0], [1, 1]])
    y = np.array([0, 1])

    # min_samples_split=1.0 is valid
    Tree(min_samples_split=1.0).fit(X, y)

    # min_samples_split=1 is invalid
    tree = Tree(min_samples_split=1)
    msg = (
        r"'min_samples_split' .* must be an int in the range \[2, inf\) "
        r"or a float in the range \(0.0, 1.0\]"
    )
    with pytest.raises(ValueError, match=msg):
        tree.fit(X, y)


@pytest.mark.parametrize("criterion", ["squared_error", "friedman_mse"])
<<<<<<< HEAD
def test_missing_values_best_splitter_on_equal_nodes_no_missing(criterion):
    """Check missing values goes to correct node during predictions"""
=======
def test_missing_values_best_splitter_dtc_on_equal_nodes_no_missing(criterion):
    """Check missing values goes to correct node during predictions for DTC."""
>>>>>>> 198769f8
    X = np.array([[0, 1, 2, 3, 8, 9, 11, 12, 15]]).T
    y = np.array([0.1, 0.2, 0.3, 0.2, 1.4, 1.4, 1.5, 1.6, 2.6])

    dtc = DecisionTreeRegressor(random_state=42, max_depth=1, criterion=criterion)
    dtc.fit(X, y)

    # Goes to right node because it has the most data points
    y_pred = dtc.predict([[np.nan]])
    assert_allclose(y_pred, [np.mean(y[-5:])])

    # equal number of elements in both nodes
    X_equal = X[:-1]
    y_equal = y[:-1]

    dtc = DecisionTreeRegressor(random_state=42, max_depth=1, criterion=criterion)
    dtc.fit(X_equal, y_equal)

    # Goes to right node because the implementation sets:
    # missing_go_to_left = n_left > n_right, which is False
    y_pred = dtc.predict([[np.nan]])
    assert_allclose(y_pred, [np.mean(y_equal[-4:])])


<<<<<<< HEAD
@pytest.mark.parametrize("criterion", ["squared_error", "friedman_mse"])
def test_missing_values_random_splitter_on_equal_nodes_no_missing(criterion):
    """Check missing values goes to correct node during predictions.

    When there are no missing values during training, missing-values during
    prediction
=======
@pytest.mark.parametrize("seed", range(3))
@pytest.mark.parametrize("criterion", ["squared_error", "friedman_mse"])
def test_missing_values_random_splitter_etc_on_equal_nodes_no_missing(criterion, seed):
    """Check missing values go to the correct node during predictions for ExtraTree.

    Since ETC use random splits, we use different seeds to verify that the
    left/right node is chosen correctly when the splits occur.
    """
    X = np.array([[0, 1, 2, 3, 8, 9, 11, 12, 15]]).T
    y = np.array([0.1, 0.2, 0.3, 0.2, 1.4, 1.4, 1.5, 1.6, 2.6])

    dtc = ExtraTreeRegressor(random_state=seed, max_depth=1, criterion=criterion)
    dtc.fit(X, y)

    # see which node has the most data points
    dtc.tree_.value

    # Get the left and right children of the root node
    left_child = dtc.tree_.children_left[0]
    right_child = dtc.tree_.children_right[0]

    # Get the number of samples for the left and right children
    left_samples = dtc.tree_.weighted_n_node_samples[left_child]
    right_samples = dtc.tree_.weighted_n_node_samples[right_child]
    went_left = left_samples > right_samples

    # predictions
    y_pred_left = dtc.tree_.value[left_child][0]
    y_pred_right = dtc.tree_.value[right_child][0]

    # Goes to node with the most data points
    y_pred = dtc.predict([[np.nan]])
    if went_left:
        assert_allclose(y_pred_left, y_pred)
    else:
        assert_allclose(y_pred_right, y_pred)


@pytest.mark.parametrize("criterion", ["squared_error", "friedman_mse"])
def test_missing_values_random_splitter_on_equal_nodes_no_missing(criterion):
    """Check missing values go to the correct node during predictions.

    This checks for the case where there are no missing values during training,
    and missing values are only present during prediction.
>>>>>>> 198769f8
    """
    X = np.array([[0, 1, 2, 3, 8, 9, 11, 12, 15]]).T
    y = np.array([0.1, 0.2, 0.3, 0.2, 1.4, 1.4, 1.5, 1.6, 2.6])

    dtc = ExtraTreeRegressor(random_state=42, max_depth=2, criterion=criterion)
    dtc.fit(X, y)

    # Goes to right node because it has the most data points
    decision_path = dtc.decision_path([[np.nan]])

    # Note: when max_leaf_nodes is not defined, the implementation will build
    # the tree using DFS
    # For a 7-node binary tree with DFS traversal, this results in the following
    # decision-path of the nodes, which is the right-side view of the binary tree
    expected_decision_path = [[1, 0, 0, 0, 1, 0, 1]]
    assert_array_equal(decision_path.toarray(), expected_decision_path)

    # BFS building of the binary tree
    dtc = ExtraTreeRegressor(
        random_state=42, max_depth=2, criterion=criterion, max_leaf_nodes=5
    )
    dtc.fit(X, y)
    decision_path = dtc.decision_path([[np.nan]])
    # Note: when max_leaf_nodes is defined, the implementation will build
    # the tree using BFS
    # For a 7-node binary tree with BFS traversal, this results in the following
    # decision-path of the nodes, which is the right-side view of the binary tree
    expected_decision_path = [[1, 0, 1, 0, 1, 0, 0]]
    assert_array_equal(decision_path.toarray(), expected_decision_path)


@pytest.mark.parametrize("criterion", ["entropy", "gini"])
def test_missing_values_best_splitter_three_classes(criterion):
    """Test when missing values are uniquely present in a class among 3 classes."""
    missing_values_class = 0
    X = np.array([[np.nan] * 4 + [0, 1, 2, 3, 8, 9, 11, 12]]).T
    y = np.array([missing_values_class] * 4 + [1] * 4 + [2] * 4)
    dtc = DecisionTreeClassifier(random_state=42, max_depth=2, criterion=criterion)
    dtc.fit(X, y)

    X_test = np.array([[np.nan, 3, 12]]).T
    y_nan_pred = dtc.predict(X_test)
    # Missing values necessarily are associated to the observed class.
    assert_array_equal(y_nan_pred, [missing_values_class, 1, 2])


@pytest.mark.parametrize("criterion", ["entropy", "gini"])
def test_missing_values_best_splitter_to_left(criterion):
    """Missing values spanning only one class at fit-time must make missing
    values at predict-time be classified has belonging to this class."""
    X = np.array([[np.nan] * 4 + [0, 1, 2, 3, 4, 5]]).T
    y = np.array([0] * 4 + [1] * 6)

    dtc = DecisionTreeClassifier(random_state=42, max_depth=2, criterion=criterion)
    dtc.fit(X, y)

    X_test = np.array([[np.nan, 5, np.nan]]).T
    y_pred = dtc.predict(X_test)

    assert_array_equal(y_pred, [0, 1, 0])


@pytest.mark.parametrize("criterion", ["entropy", "gini"])
def test_missing_values_best_splitter_to_right(criterion):
    """Missing values and non-missing values sharing one class at fit-time
    must make missing values at predict-time be classified has belonging
    to this class."""
    X = np.array([[np.nan] * 4 + [0, 1, 2, 3, 4, 5]]).T
    y = np.array([1] * 4 + [0] * 4 + [1] * 2)

    dtc = DecisionTreeClassifier(random_state=42, max_depth=2, criterion=criterion)
    dtc.fit(X, y)

    X_test = np.array([[np.nan, 1.2, 4.8]]).T
    y_pred = dtc.predict(X_test)

    assert_array_equal(y_pred, [1, 0, 1])


@pytest.mark.parametrize("criterion", ["entropy", "gini"])
def test_missing_values_best_splitter_missing_both_classes_has_nan(criterion):
    """Check behavior of missing value when there is one missing value in each class."""
    X = np.array([[1, 2, 3, 5, np.nan, 10, 20, 30, 60, np.nan]]).T
    y = np.array([0] * 5 + [1] * 5)

    dtc = DecisionTreeClassifier(random_state=42, max_depth=1, criterion=criterion)
    dtc.fit(X, y)
    X_test = np.array([[np.nan, 2.3, 34.2]]).T
    y_pred = dtc.predict(X_test)

    # Missing value goes to the class at the right (here 1) because the implementation
    # searches right first.
    assert_array_equal(y_pred, [1, 0, 1])


@pytest.mark.parametrize("sparse_container", [None] + CSR_CONTAINERS)
@pytest.mark.parametrize(
    "tree",
    [
        DecisionTreeRegressor(criterion="absolute_error"),
        ExtraTreeRegressor(criterion="absolute_error"),
    ],
)
def test_missing_value_errors(sparse_container, tree):
    """Check unsupported configurations for missing values."""

    X = np.array([[1, 2, 3, 5, np.nan, 10, 20, 30, 60, np.nan]]).T
    y = np.array([0] * 5 + [1] * 5)

    if sparse_container is not None:
        X = sparse_container(X)

    with pytest.raises(ValueError, match="Input X contains NaN"):
        tree.fit(X, y)


@pytest.mark.parametrize("Tree", REG_TREES.values())
def test_missing_values_poisson(Tree):
    """Smoke test for poisson regression and missing values."""
    X, y = diabetes.data.copy(), diabetes.target

    # Set some values missing
    X[::5, 0] = np.nan
    X[::6, -1] = np.nan

    reg = Tree(criterion="poisson", random_state=42)
    reg.fit(X, y)

    y_pred = reg.predict(X)
    assert (y_pred >= 0.0).all()


def make_friedman1_classification(*args, **kwargs):
    X, y = datasets.make_friedman1(*args, **kwargs)
    y = y > 14
    return X, y


@pytest.mark.parametrize(
    "make_data, Tree, tolerance",
    [
        # Due to the sine link between X and y, we expect the native handling of
        # missing values to always be better than the naive mean imputation in the
        # regression case.
        #
        # Due to randomness in ExtraTree, we expect the native handling of missing
        # values to be sometimes better than the naive mean imputation, but not always
        (datasets.make_friedman1, DecisionTreeRegressor, 0),
        (datasets.make_friedman1, ExtraTreeRegressor, 0),
        (make_friedman1_classification, DecisionTreeClassifier, 0.02),
        (make_friedman1_classification, ExtraTreeClassifier, 0.05),
    ],
)
@pytest.mark.parametrize("sample_weight_train", [None, "ones"])
def test_missing_values_is_resilience(
    make_data, Tree, sample_weight_train, global_random_seed, tolerance
):
    """Check that trees can deal with missing values have decent performance."""
    n_samples, n_features = 5_000, 10
    X, y = make_data(
        n_samples=n_samples,
        n_features=n_features,
        noise=1.0,
        random_state=global_random_seed,
    )

    X_missing = X.copy()
    rng = np.random.RandomState(global_random_seed)
    X_missing[rng.choice([False, True], size=X.shape, p=[0.9, 0.1])] = np.nan
    X_missing_train, X_missing_test, y_train, y_test = train_test_split(
        X_missing, y, random_state=global_random_seed
    )
    if sample_weight_train == "ones":
        sample_weight = np.ones(X_missing_train.shape[0])
    else:
        sample_weight = None

    native_tree = Tree(random_state=global_random_seed)
    native_tree.fit(X_missing_train, y_train, sample_weight=sample_weight)
    score_native_tree = native_tree.score(X_missing_test, y_test)

    tree_with_imputer = make_pipeline(
        SimpleImputer(), Tree(random_state=global_random_seed)
    )
    tree_with_imputer.fit(X_missing_train, y_train)
    score_tree_with_imputer = tree_with_imputer.score(X_missing_test, y_test)

    assert score_native_tree + tolerance > score_tree_with_imputer, (
        f"{score_native_tree=} + {tolerance} should be strictly greater than"
        f" {score_tree_with_imputer}"
    )


@pytest.mark.parametrize("Tree, expected_score", zip(CLF_TREES.values(), [0.85, 0.7]))
def test_missing_value_is_predictive(Tree, expected_score, global_random_seed):
    """Check the tree learns when only the missing value is predictive."""
    rng = np.random.RandomState(0)
    n_samples = 1000

    X = rng.standard_normal(size=(n_samples, 10))
    y = rng.randint(0, high=2, size=n_samples)

    # Create a predictive feature using `y` and with some noise
    X_random_mask = rng.choice([False, True], size=n_samples, p=[0.95, 0.05])
    y_mask = y.copy().astype(bool)
    y_mask[X_random_mask] = ~y_mask[X_random_mask]

    X_predictive = rng.standard_normal(size=n_samples)
    X_predictive[y_mask] = np.nan

    X[:, 5] = X_predictive

    X_train, X_test, y_train, y_test = train_test_split(X, y, random_state=rng)
    tree = Tree(random_state=global_random_seed).fit(X_train, y_train)

    assert tree.score(X_train, y_train) >= expected_score
    assert tree.score(X_test, y_test) >= expected_score


@pytest.mark.parametrize(
    "make_data, Tree",
    [
        (datasets.make_regression, DecisionTreeRegressor),
        (datasets.make_classification, DecisionTreeClassifier),
    ],
)
def test_sample_weight_non_uniform(make_data, Tree):
    """Check sample weight is correctly handled with missing values."""
    rng = np.random.RandomState(0)
    n_samples, n_features = 1000, 10
    X, y = make_data(n_samples=n_samples, n_features=n_features, random_state=rng)

    # Create dataset with missing values
    X[rng.choice([False, True], size=X.shape, p=[0.9, 0.1])] = np.nan

    # Zero sample weight is the same as removing the sample
    sample_weight = np.ones(X.shape[0])
    sample_weight[::2] = 0.0

    tree_with_sw = Tree(random_state=0)
    tree_with_sw.fit(X, y, sample_weight=sample_weight)

    tree_samples_removed = Tree(random_state=0)
    tree_samples_removed.fit(X[1::2, :], y[1::2])

    assert_allclose(tree_samples_removed.predict(X), tree_with_sw.predict(X))


def test_deterministic_pickle():
    # Non-regression test for:
    # https://github.com/scikit-learn/scikit-learn/issues/27268
    # Uninitialised memory would lead to the two pickle strings being different.
    tree1 = DecisionTreeClassifier(random_state=0).fit(iris.data, iris.target)
    tree2 = DecisionTreeClassifier(random_state=0).fit(iris.data, iris.target)

    pickle1 = pickle.dumps(tree1)
    pickle2 = pickle.dumps(tree2)

    assert pickle1 == pickle2


@pytest.mark.parametrize("Tree", [DecisionTreeRegressor, ExtraTreeRegressor])
@pytest.mark.parametrize(
    "X",
    [
        # missing values will go left for greedy splits
        np.array([np.nan, 2, np.nan, 4, 5, 6]),
        np.array([np.nan, np.nan, 3, 4, 5, 6]),
        # missing values will go right for greedy splits
        np.array([1, 2, 3, 4, np.nan, np.nan]),
        np.array([1, 2, 3, np.nan, 6, np.nan]),
    ],
)
@pytest.mark.parametrize("criterion", ["squared_error", "friedman_mse"])
def test_regression_tree_missing_values_toy(Tree, X, criterion):
    """Check that we properly handle missing values in regression trees using a toy
    dataset.

    The regression targeted by this test was that we were not reinitializing the
    criterion when it comes to the number of missing values. Therefore, the value
    of the critetion (i.e. MSE) was completely wrong.

    This test check that the MSE is null when there is a single sample in the leaf.

    Non-regression test for:
    https://github.com/scikit-learn/scikit-learn/issues/28254
    https://github.com/scikit-learn/scikit-learn/issues/28316
    """
    X = X.reshape(-1, 1)
    y = np.arange(6)

    tree = Tree(criterion=criterion, random_state=0).fit(X, y)
    tree_ref = clone(tree).fit(y.reshape(-1, 1), y)

    assert all(tree.tree_.impurity >= 0)  # MSE should always be positive

    # Note: the impurity matches after the first split only on greedy trees
    if Tree is DecisionTreeRegressor:
        # Check the impurity match after the first split
        assert_allclose(tree.tree_.impurity[:2], tree_ref.tree_.impurity[:2])

    # Find the leaves with a single sample where the MSE should be 0
    leaves_idx = np.flatnonzero(
        (tree.tree_.children_left == -1) & (tree.tree_.n_node_samples == 1)
    )
    assert_allclose(tree.tree_.impurity[leaves_idx], 0.0)


def test_classification_tree_missing_values_toy():
    """Check that we properly handle missing values in clasification trees using a toy
    dataset.

    The test is more involved because we use a case where we detected a regression
    in a random forest. We therefore define the seed and bootstrap indices to detect
    one of the non-frequent regression.

    Here, we check that the impurity is null or positive in the leaves.

    Non-regression test for:
    https://github.com/scikit-learn/scikit-learn/issues/28254
    """
    X, y = datasets.load_iris(return_X_y=True)

    rng = np.random.RandomState(42)
    X_missing = X.copy()
    mask = rng.binomial(
        n=np.ones(shape=(1, 4), dtype=np.int32), p=X[:, [2]] / 8
    ).astype(bool)
    X_missing[mask] = np.nan
    X_train, _, y_train, _ = train_test_split(X_missing, y, random_state=13)

    # fmt: off
    # no black reformatting for this specific array
    indices = np.array([
        2, 81, 39, 97, 91, 38, 46, 31, 101, 13, 89, 82, 100, 42, 69, 27, 81, 16, 73, 74,
        51, 47, 107, 17, 75, 110, 20, 15, 104, 57, 26, 15, 75, 79, 35, 77, 90, 51, 46,
        13, 94, 91, 23, 8, 93, 93, 73, 77, 12, 13, 74, 109, 110, 24, 10, 23, 104, 27,
        92, 52, 20, 109, 8, 8, 28, 27, 35, 12, 12, 7, 43, 0, 30, 31, 78, 12, 24, 105,
        50, 0, 73, 12, 102, 105, 13, 31, 1, 69, 11, 32, 75, 90, 106, 94, 60, 56, 35, 17,
        62, 85, 81, 39, 80, 16, 63, 6, 80, 84, 3, 3, 76, 78
    ], dtype=np.int32)
    # fmt: on

    tree = DecisionTreeClassifier(
        max_depth=3, max_features="sqrt", random_state=1857819720
    )
    tree.fit(X_train[indices], y_train[indices])
    assert all(tree.tree_.impurity >= 0)

    leaves_idx = np.flatnonzero(
        (tree.tree_.children_left == -1) & (tree.tree_.n_node_samples == 1)
    )
    assert_allclose(tree.tree_.impurity[leaves_idx], 0.0)<|MERGE_RESOLUTION|>--- conflicted
+++ resolved
@@ -2392,13 +2392,8 @@
 
 
 @pytest.mark.parametrize("criterion", ["squared_error", "friedman_mse"])
-<<<<<<< HEAD
-def test_missing_values_best_splitter_on_equal_nodes_no_missing(criterion):
-    """Check missing values goes to correct node during predictions"""
-=======
 def test_missing_values_best_splitter_dtc_on_equal_nodes_no_missing(criterion):
     """Check missing values goes to correct node during predictions for DTC."""
->>>>>>> 198769f8
     X = np.array([[0, 1, 2, 3, 8, 9, 11, 12, 15]]).T
     y = np.array([0.1, 0.2, 0.3, 0.2, 1.4, 1.4, 1.5, 1.6, 2.6])
 
@@ -2422,14 +2417,6 @@
     assert_allclose(y_pred, [np.mean(y_equal[-4:])])
 
 
-<<<<<<< HEAD
-@pytest.mark.parametrize("criterion", ["squared_error", "friedman_mse"])
-def test_missing_values_random_splitter_on_equal_nodes_no_missing(criterion):
-    """Check missing values goes to correct node during predictions.
-
-    When there are no missing values during training, missing-values during
-    prediction
-=======
 @pytest.mark.parametrize("seed", range(3))
 @pytest.mark.parametrize("criterion", ["squared_error", "friedman_mse"])
 def test_missing_values_random_splitter_etc_on_equal_nodes_no_missing(criterion, seed):
@@ -2474,7 +2461,6 @@
 
     This checks for the case where there are no missing values during training,
     and missing values are only present during prediction.
->>>>>>> 198769f8
     """
     X = np.array([[0, 1, 2, 3, 8, 9, 11, 12, 15]]).T
     y = np.array([0.1, 0.2, 0.3, 0.2, 1.4, 1.4, 1.5, 1.6, 2.6])
@@ -2768,7 +2754,6 @@
 
     tree = Tree(criterion=criterion, random_state=0).fit(X, y)
     tree_ref = clone(tree).fit(y.reshape(-1, 1), y)
-
     assert all(tree.tree_.impurity >= 0)  # MSE should always be positive
 
     # Note: the impurity matches after the first split only on greedy trees
