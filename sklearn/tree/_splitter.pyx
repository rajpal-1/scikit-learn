--- conflicted
+++ resolved
@@ -415,122 +415,6 @@
     return 0
 
 
-<<<<<<< HEAD
-=======
-# Sort n-element arrays pointed to by feature_values and samples, simultaneously,
-# by the values in feature_values. Algorithm: Introsort (Musser, SP&E, 1997).
-cdef inline void sort(DTYPE_t* feature_values, SIZE_t* samples, SIZE_t n) noexcept nogil:
-    if n == 0:
-      return
-    cdef int maxd = 2 * <int>log(n)
-    introsort(feature_values, samples, n, maxd)
-
-
-cdef inline void swap(DTYPE_t* feature_values, SIZE_t* samples,
-        SIZE_t i, SIZE_t j) noexcept nogil:
-    # Helper for sort
-    feature_values[i], feature_values[j] = feature_values[j], feature_values[i]
-    samples[i], samples[j] = samples[j], samples[i]
-
-
-cdef inline DTYPE_t median3(DTYPE_t* feature_values, SIZE_t n) noexcept nogil:
-    # Median of three pivot selection, after Bentley and McIlroy (1993).
-    # Engineering a sort function. SP&E. Requires 8/3 comparisons on average.
-    cdef DTYPE_t a = feature_values[0], b = feature_values[n / 2], c = feature_values[n - 1]
-    if a < b:
-        if b < c:
-            return b
-        elif a < c:
-            return c
-        else:
-            return a
-    elif b < c:
-        if a < c:
-            return a
-        else:
-            return c
-    else:
-        return b
-
-
-# Introsort with median of 3 pivot selection and 3-way partition function
-# (robust to repeated elements, e.g. lots of zero features).
-cdef void introsort(DTYPE_t* feature_values, SIZE_t *samples,
-                    SIZE_t n, int maxd) noexcept nogil:
-    cdef DTYPE_t pivot
-    cdef SIZE_t i, l, r
-
-    while n > 1:
-        if maxd <= 0:   # max depth limit exceeded ("gone quadratic")
-            heapsort(feature_values, samples, n)
-            return
-        maxd -= 1
-
-        pivot = median3(feature_values, n)
-
-        # Three-way partition.
-        i = l = 0
-        r = n
-        while i < r:
-            if feature_values[i] < pivot:
-                swap(feature_values, samples, i, l)
-                i += 1
-                l += 1
-            elif feature_values[i] > pivot:
-                r -= 1
-                swap(feature_values, samples, i, r)
-            else:
-                i += 1
-
-        introsort(feature_values, samples, l, maxd)
-        feature_values += r
-        samples += r
-        n -= r
-
-
-cdef inline void sift_down(DTYPE_t* feature_values, SIZE_t* samples,
-                           SIZE_t start, SIZE_t end) noexcept nogil:
-    # Restore heap order in feature_values[start:end] by moving the max element to start.
-    cdef SIZE_t child, maxind, root
-
-    root = start
-    while True:
-        child = root * 2 + 1
-
-        # find max of root, left child, right child
-        maxind = root
-        if child < end and feature_values[maxind] < feature_values[child]:
-            maxind = child
-        if child + 1 < end and feature_values[maxind] < feature_values[child + 1]:
-            maxind = child + 1
-
-        if maxind == root:
-            break
-        else:
-            swap(feature_values, samples, root, maxind)
-            root = maxind
-
-
-cdef void heapsort(DTYPE_t* feature_values, SIZE_t* samples, SIZE_t n) noexcept nogil:
-    cdef SIZE_t start, end
-
-    # heapify
-    start = (n - 2) / 2
-    end = n
-    while True:
-        sift_down(feature_values, samples, start, end)
-        if start == 0:
-            break
-        start -= 1
-
-    # sort by shrinking the heap, putting the max element immediately after it
-    end = n - 1
-    while end > 0:
-        swap(feature_values, samples, 0, end)
-        sift_down(feature_values, samples, 0, end)
-        end = end - 1
-
->>>>>>> 34fd458e
 cdef inline int node_split_random(
     Splitter splitter,
     Partitioner partitioner,
