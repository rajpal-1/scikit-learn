# cython: language_level=3
# cython: boundscheck=False, wraparound=False, initializedcheck=False, cdivision=True

# Authors: Gilles Louppe <g.louppe@gmail.com>
#          Peter Prettenhofer <peter.prettenhofer@gmail.com>
#          Brian Holt <bdholt1@gmail.com>
#          Noel Dawe <noel@dawe.me>
#          Satrajit Gosh <satrajit.ghosh@gmail.com>
#          Lars Buitinck
#          Arnaud Joly <arnaud.v.joly@gmail.com>
#          Joel Nothman <joel.nothman@gmail.com>
#          Fares Hedayati <fares.hedayati@gmail.com>
#          Jacob Schreiber <jmschreiber91@gmail.com>
#          Adam Li <adam2392@gmail.com>
#          Jong Shin <jshinm@gmail.com>
#

<<<<<<< HEAD
# License: BSD 3 clause
=======
cimport numpy as cnp

from ._criterion cimport Criterion
>>>>>>> 14995509

from cython cimport final
from libc.math cimport isnan
from libc.stdlib cimport qsort
from libc.string cimport memcpy
cimport numpy as cnp

from ._criterion cimport Criterion

import numpy as np
from scipy.sparse import isspmatrix_csc

from ._utils cimport RAND_R_MAX, log, rand_int, rand_uniform


cdef double INFINITY = np.inf

# Mitigate precision differences between 32 bit and 64 bit
cdef DTYPE_t FEATURE_THRESHOLD = 1e-7

# Constant to switch between algorithm non zero value extract algorithm
# in SparsePartitioner
cdef DTYPE_t EXTRACT_NNZ_SWITCH = 0.1

cdef inline void _init_split(SplitRecord* self, SIZE_t start_pos) noexcept nogil:
    self.impurity_left = INFINITY
    self.impurity_right = INFINITY
    self.pos = start_pos
    self.feature = 0
    self.threshold = 0.
    self.improvement = -INFINITY
    self.missing_go_to_left = False
    self.n_missing = 0

cdef class BaseSplitter:
    """This is an abstract interface for splitters.

    For example, a tree model could be either supervisedly, or unsupervisedly computing splits on samples of
    covariates, labels, or both. Although scikit-learn currently only contains
    supervised tree methods, this class enables 3rd party packages to leverage
    scikit-learn's Cython code for splitting.

    A splitter is usually used in conjunction with a criterion class, which explicitly handles
    computing the criteria, which we split on. The setting of that criterion class is handled
    by downstream classes.

    The downstream classes _must_ implement methods to compute the split in a node.
    """

<<<<<<< HEAD
    def __getstate__(self):
        return {}

    def __setstate__(self, d):
        pass

    cdef int node_reset(self, SIZE_t start, SIZE_t end,
                        double* weighted_n_node_samples) except -1 nogil:
        """Reset splitter on node samples[start:end].

        Returns -1 in case of failure to allocate memory (and raise MemoryError)
        or 0 otherwise.

        Parameters
        ----------
        start : SIZE_t
            The index of the first sample to consider
        end : SIZE_t
            The index of the last sample to consider
        weighted_n_node_samples : ndarray, dtype=double pointer
            The total weight of those samples
        """
        pass

    cdef int node_split(
        self,
        double impurity,
        SplitRecord* split,
        SIZE_t* n_constant_features,
        double lower_bound,
        double upper_bound
    ) except -1 nogil:
        """Find the best split on node samples[start:end].

        This is a placeholder method. The majority of computation will be done
        here.

        It should return -1 upon errors.
        """
        pass

    cdef void node_value(self, double* dest) noexcept nogil:
        """Copy the value of node samples[start:end] into dest."""
        pass

    cdef inline void clip_node_value(self, double* dest, double lower_bound, double upper_bound) noexcept nogil:
        """Clip the value of node samples[start:end] into dest."""
        pass

    cdef double node_impurity(self) noexcept nogil:
        """Return the impurity of the current node."""
        pass

    cdef int pointer_size(self) noexcept nogil:
        """Size of the pointer for split records.

        Overriding this function allows one to use different subclasses of
        `SplitRecord`.
        """
        return sizeof(SplitRecord)

cdef class Splitter(BaseSplitter):
    """Abstract interface for supervised splitters."""

=======
>>>>>>> 14995509
    def __cinit__(
        self,
        Criterion criterion,
        SIZE_t max_features,
        SIZE_t min_samples_leaf,
        double min_weight_leaf,
        object random_state,
        const cnp.int8_t[:] monotonic_cst,
<<<<<<< HEAD
        *argv
=======
>>>>>>> 14995509
    ):
        """
        Parameters
        ----------
        criterion : Criterion
            The criterion to measure the quality of a split.

        max_features : SIZE_t
            The maximal number of randomly selected features which can be
            considered for a split.

        min_samples_leaf : SIZE_t
            The minimal number of samples each leaf can have, where splits
            which would result in having less samples in a leaf are not
            considered.

        min_weight_leaf : double
            The minimal weight each leaf can have, where the weight is the sum
            of the weights of each sample in it.

        random_state : object
            The user inputted random state to be used for pseudo-randomness
<<<<<<< HEAD
=======

        monotonic_cst : const cnp.int8_t[:]
            Monotonicity constraints

        """
>>>>>>> 14995509

        monotonic_cst : const cnp.int8_t[:]
            Monotonicity constraints

        """
        self.criterion = criterion

        self.n_samples = 0
        self.n_features = 0

        self.max_features = max_features
        self.min_samples_leaf = min_samples_leaf
        self.min_weight_leaf = min_weight_leaf
        self.random_state = random_state
        self.monotonic_cst = monotonic_cst
        self.with_monotonic_cst = monotonic_cst is not None
<<<<<<< HEAD
=======

    def __getstate__(self):
        return {}

    def __setstate__(self, d):
        pass
>>>>>>> 14995509

    def __reduce__(self):
        return (type(self), (self.criterion,
                             self.max_features,
                             self.min_samples_leaf,
                             self.min_weight_leaf,
                             self.random_state,
                             self.monotonic_cst), self.__getstate__())

    cdef int init(
        self,
        object X,
        const DOUBLE_t[:, ::1] y,
        const DOUBLE_t[:] sample_weight,
        const unsigned char[::1] missing_values_in_feature_mask,
    ) except -1:
        """Initialize the splitter.

        Take in the input data X, the target Y, and optional sample weights.

        Returns -1 in case of failure to allocate memory (and raise MemoryError)
        or 0 otherwise.

        Parameters
        ----------
        X : object
            This contains the inputs. Usually it is a 2d numpy array.

        y : ndarray, dtype=DOUBLE_t
            This is the vector of targets, or true labels, for the samples represented
            as a Cython memoryview.

        sample_weight : ndarray, dtype=DOUBLE_t
            The weights of the samples, where higher weighted samples are fit
            closer than lower weight samples. If not provided, all samples
            are assumed to have uniform weight. This is represented
            as a Cython memoryview.

        has_missing : bool
            At least one missing values is in X.
        """
        self.rand_r_state = self.random_state.randint(0, RAND_R_MAX)
        cdef SIZE_t n_samples = X.shape[0]

        # Create a new array which will be used to store nonzero
        # samples from the feature of interest
        self.samples = np.empty(n_samples, dtype=np.intp)
        cdef SIZE_t[::1] samples = self.samples

        cdef SIZE_t i, j
        cdef double weighted_n_samples = 0.0
        j = 0

        for i in range(n_samples):
            # Only work with positively weighted samples
            if sample_weight is None or sample_weight[i] != 0.0:
                samples[j] = i
                j += 1

            if sample_weight is not None:
                weighted_n_samples += sample_weight[i]
            else:
                weighted_n_samples += 1.0

        # Number of samples is number of positively weighted samples
        self.n_samples = j
        self.weighted_n_samples = weighted_n_samples

        cdef SIZE_t n_features = X.shape[1]
        self.features = np.arange(n_features, dtype=np.intp)
        self.n_features = n_features

        self.feature_values = np.empty(n_samples, dtype=np.float32)
        self.constant_features = np.empty(n_features, dtype=np.intp)

        self.y = y

        self.sample_weight = sample_weight

        self.criterion.init(
            self.y,
            self.sample_weight,
            self.weighted_n_samples,
            self.samples
        )

        self.criterion.set_sample_pointers(
            self.start,
            self.end
        )
        if missing_values_in_feature_mask is not None:
            self.criterion.init_sum_missing()

        return 0

    cdef int node_reset(self, SIZE_t start, SIZE_t end,
                        double* weighted_n_node_samples) except -1 nogil:
        """Reset splitter on node samples[start:end].

        Returns -1 in case of failure to allocate memory (and raise MemoryError)
        or 0 otherwise.

        Parameters
        ----------
        start : SIZE_t
            The index of the first sample to consider
        end : SIZE_t
            The index of the last sample to consider
        weighted_n_node_samples : ndarray, dtype=double pointer
            The total weight of those samples
        """

        self.start = start
        self.end = end

        self.criterion.set_sample_pointers(start, end)

        weighted_n_node_samples[0] = self.criterion.weighted_n_node_samples
        return 0

<<<<<<< HEAD
=======
    cdef int node_split(
        self,
        double impurity,
        SplitRecord* split,
        SIZE_t* n_constant_features,
        double lower_bound,
        double upper_bound,
    ) nogil except -1:

        """Find the best split on node samples[start:end].

        This is a placeholder method. The majority of computation will be done
        here.

        It should return -1 upon errors.
        """

        pass

>>>>>>> 14995509
    cdef void node_value(self, double* dest) noexcept nogil:
        """Copy the value of node samples[start:end] into dest."""

        self.criterion.node_value(dest)
    
    cdef inline void clip_node_value(self, double* dest, double lower_bound, double upper_bound) noexcept nogil:
        """Clip the value in dest between lower_bound and upper_bound for monotonic constraints."""

        self.criterion.clip_node_value(dest, lower_bound, upper_bound)

    cdef void node_samples(self, vector[vector[DOUBLE_t]]& dest) noexcept nogil:
        """Copy the samples[start:end] into dest."""
        self.criterion.node_samples(dest)

    cdef inline void clip_node_value(self, double* dest, double lower_bound, double upper_bound) noexcept nogil:
        """Clip the value in dest between lower_bound and upper_bound for monotonic constraints."""

        self.criterion.clip_node_value(dest, lower_bound, upper_bound)

    cdef double node_impurity(self) noexcept nogil:
        """Return the impurity of the current node."""

        return self.criterion.node_impurity()

    cdef bint check_presplit_conditions(
        self,
        SplitRecord current_split,
        SIZE_t n_missing,
        bint missing_go_to_left,
    ) noexcept nogil:
        """Check stopping conditions pre-split.

        This is typically a metric that is cheaply computed given the
        current proposed split, which is stored as a the `current_split`
        argument.
        """
        cdef SIZE_t min_samples_leaf = self.min_samples_leaf
        cdef SIZE_t end_non_missing = self.end - n_missing
        cdef SIZE_t n_left, n_right

        if missing_go_to_left:
            n_left = current_split.pos - self.start + n_missing
            n_right = end_non_missing - current_split.pos
        else:
            n_left = current_split.pos - self.start
            n_right = end_non_missing - current_split.pos + n_missing

        # Reject if min_samples_leaf is not guaranteed
        if n_left < min_samples_leaf or n_right < min_samples_leaf:
            return 1

        return 0

    cdef bint check_postsplit_conditions(
        self
    ) noexcept nogil:
        """Check stopping conditions after evaluating the split.

        This takes some metric that is stored in the Criterion
        object and checks against internal stop metrics.
        """
        cdef double min_weight_leaf = self.min_weight_leaf

        # Reject if min_weight_leaf is not satisfied
        if ((self.criterion.weighted_n_left < min_weight_leaf) or
                (self.criterion.weighted_n_right < min_weight_leaf)):
            return 1

        return 0


cdef inline void shift_missing_values_to_left_if_required(
    SplitRecord* best,
    SIZE_t[::1] samples,
    SIZE_t end,
) nogil:
    cdef SIZE_t i, p, current_end
    # The partitioner partitions the data such that the missing values are in
    # samples[-n_missing:] for the criterion to consume. If the missing values
    # are going to the right node, then the missing values are already in the
    # correct position. If the missing values go left, then we move the missing
    # values to samples[best.pos:best.pos+n_missing] and update `best.pos`.
    if best.n_missing > 0 and best.missing_go_to_left:
        for p in range(best.n_missing):
            i = best.pos + p
            current_end = end - 1 - p
            samples[i], samples[current_end] = samples[current_end], samples[i]
        best.pos += best.n_missing


# Introduce a fused-class to make it possible to share the split implementation
# between the dense and sparse cases in the node_split_best and node_split_random
# functions. The alternative would have been to use inheritance-based polymorphism
# but it would have resulted in a ~10% overall tree fitting performance
# degradation caused by the overhead frequent virtual method lookups.
ctypedef fused Partitioner:
    DensePartitioner
    SparsePartitioner

cdef inline int node_split_best(
    Splitter splitter,
    Partitioner partitioner,
    Criterion criterion,
    double impurity,
    SplitRecord* split,
    SIZE_t* n_constant_features,
    bint with_monotonic_cst,
    const cnp.int8_t[:] monotonic_cst,
    double lower_bound,
    double upper_bound,
) except -1 nogil:
    """Find the best split on node samples[start:end]

    Returns -1 in case of failure to allocate memory (and raise MemoryError)
    or 0 otherwise.
    """
    # Find the best split
    cdef SIZE_t start = splitter.start
    cdef SIZE_t end = splitter.end
    cdef SIZE_t end_non_missing
    cdef SIZE_t n_missing = 0
    cdef bint has_missing = 0
    cdef SIZE_t n_searches
    cdef SIZE_t n_left, n_right
    cdef bint missing_go_to_left

    cdef SIZE_t[::1] samples = splitter.samples
    cdef SIZE_t[::1] features = splitter.features
    cdef SIZE_t[::1] constant_features = splitter.constant_features
    cdef SIZE_t n_features = splitter.n_features

    cdef DTYPE_t[::1] feature_values = splitter.feature_values
    cdef SIZE_t max_features = splitter.max_features
    cdef SIZE_t min_samples_leaf = splitter.min_samples_leaf
    cdef double min_weight_leaf = splitter.min_weight_leaf
    cdef UINT32_t* random_state = &splitter.rand_r_state

    cdef SplitRecord best_split, current_split
    cdef double current_proxy_improvement = -INFINITY
    cdef double best_proxy_improvement = -INFINITY

    cdef SIZE_t f_i = n_features
    cdef SIZE_t f_j
    cdef SIZE_t p
    cdef SIZE_t p_prev

    cdef SIZE_t n_visited_features = 0
    # Number of features discovered to be constant during the split search
    cdef SIZE_t n_found_constants = 0
    # Number of features known to be constant and drawn without replacement
    cdef SIZE_t n_drawn_constants = 0
    cdef SIZE_t n_known_constants = n_constant_features[0]
    # n_total_constants = n_known_constants + n_found_constants
    cdef SIZE_t n_total_constants = n_known_constants

    _init_split(&best_split, end)

    partitioner.init_node_split(start, end)

    # Sample up to max_features without replacement using a
    # Fisher-Yates-based algorithm (using the local variables `f_i` and
    # `f_j` to compute a permutation of the `features` array).
    #
    # Skip the CPU intensive evaluation of the impurity criterion for
    # features that were already detected as constant (hence not suitable
    # for good splitting) by ancestor nodes and save the information on
    # newly discovered constant features to spare computation on descendant
    # nodes.
    while (f_i > n_total_constants and  # Stop early if remaining features
                                        # are constant
            (n_visited_features < max_features or
             # At least one drawn features must be non constant
             n_visited_features <= n_found_constants + n_drawn_constants)):

        n_visited_features += 1

        # Loop invariant: elements of features in
        # - [:n_drawn_constant[ holds drawn and known constant features;
        # - [n_drawn_constant:n_known_constant[ holds known constant
        #   features that haven't been drawn yet;
        # - [n_known_constant:n_total_constant[ holds newly found constant
        #   features;
        # - [n_total_constant:f_i[ holds features that haven't been drawn
        #   yet and aren't constant apriori.
        # - [f_i:n_features[ holds features that have been drawn
        #   and aren't constant.

        # Draw a feature at random
        f_j = rand_int(n_drawn_constants, f_i - n_found_constants,
                       random_state)

        if f_j < n_known_constants:
            # f_j in the interval [n_drawn_constants, n_known_constants[
            features[n_drawn_constants], features[f_j] = features[f_j], features[n_drawn_constants]

            n_drawn_constants += 1
            continue

        # f_j in the interval [n_known_constants, f_i - n_found_constants[
        f_j += n_found_constants
        # f_j in the interval [n_total_constants, f_i[
        current_split.feature = features[f_j]
        partitioner.sort_samples_and_feature_values(current_split.feature)
        n_missing = partitioner.n_missing
        end_non_missing = end - n_missing

        if (
            # All values for this feature are missing, or
            end_non_missing == start or
            # This feature is considered constant (max - min <= FEATURE_THRESHOLD)
            feature_values[end_non_missing - 1] <= feature_values[start] + FEATURE_THRESHOLD
        ):
            # We consider this feature constant in this case.
            # Since finding a split among constant feature is not valuable,
            # we do not consider this feature for splitting.
            features[f_j], features[n_total_constants] = features[n_total_constants], features[f_j]

            n_found_constants += 1
            n_total_constants += 1
            continue

        f_i -= 1
        features[f_i], features[f_j] = features[f_j], features[f_i]
        has_missing = n_missing != 0
        if has_missing:
            criterion.init_missing(n_missing)
        # Evaluate all splits
        # If there are missing values, then we search twice for the most optimal split.
        # The first search will have all the missing values going to the right node.
        # The second search will have all the missing values going to the left node.
        # If there are no missing values, then we search only once for the most
        # optimal split.
        n_searches = 2 if has_missing else 1

        for i in range(n_searches):
            missing_go_to_left = i == 1
            criterion.missing_go_to_left = missing_go_to_left
            criterion.reset()

            p = start

            while p < end_non_missing:
                partitioner.next_p(&p_prev, &p)

                if p >= end_non_missing:
                    continue

                current_split.pos = p

                # Reject if monotonicity constraints are not satisfied
                if (
                    with_monotonic_cst and
                    monotonic_cst[current_split.feature] != 0 and
                    not criterion.check_monotonicity(
                        monotonic_cst[current_split.feature],
                        lower_bound,
                        upper_bound,
                    )
                ):
                    continue

                # Reject if min_samples_leaf is not guaranteed
                if missing_go_to_left:
                    n_left = current_split.pos - splitter.start + n_missing
                    n_right = end_non_missing - current_split.pos
                else:
                    n_left = current_split.pos - splitter.start
                    n_right = end_non_missing - current_split.pos + n_missing
                if splitter.check_presplit_conditions(current_split, n_missing, missing_go_to_left) == 1:
                    continue

                criterion.update(current_split.pos)

                # Reject if monotonicity constraints are not satisfied
                if (
                    with_monotonic_cst and
                    monotonic_cst[current_split.feature] != 0 and
                    not criterion.check_monotonicity(
                        monotonic_cst[current_split.feature],
                        lower_bound,
                        upper_bound,
                    )
                ):
                    continue

                # Reject if min_weight_leaf is not satisfied
                if splitter.check_postsplit_conditions() == 1:
                    continue

                current_proxy_improvement = criterion.proxy_impurity_improvement()

                if current_proxy_improvement > best_proxy_improvement:
                    best_proxy_improvement = current_proxy_improvement
                    # sum of halves is used to avoid infinite value
                    current_split.threshold = (
                        feature_values[p_prev] / 2.0 + feature_values[p] / 2.0
                    )

                    if (
                        current_split.threshold == feature_values[p] or
                        current_split.threshold == INFINITY or
                        current_split.threshold == -INFINITY
                    ):
                        current_split.threshold = feature_values[p_prev]

                    current_split.n_missing = n_missing
                    if n_missing == 0:
                        current_split.missing_go_to_left = n_left > n_right
                    else:
                        current_split.missing_go_to_left = missing_go_to_left

                    best_split = current_split  # copy

        # Evaluate when there are missing values and all missing values goes
        # to the right node and non-missing values goes to the left node.
        if has_missing:
            n_left, n_right = end - start - n_missing, n_missing
            p = end - n_missing
            missing_go_to_left = 0

            if not (n_left < min_samples_leaf or n_right < min_samples_leaf):
                criterion.missing_go_to_left = missing_go_to_left
                criterion.update(p)

                if not ((criterion.weighted_n_left < min_weight_leaf) or
                        (criterion.weighted_n_right < min_weight_leaf)):
                    current_proxy_improvement = criterion.proxy_impurity_improvement()

                    if current_proxy_improvement > best_proxy_improvement:
                        best_proxy_improvement = current_proxy_improvement
                        current_split.threshold = INFINITY
                        current_split.missing_go_to_left = missing_go_to_left
                        current_split.n_missing = n_missing
                        current_split.pos = p
                        best_split = current_split

    # Reorganize into samples[start:best_split.pos] + samples[best_split.pos:end]
    if best_split.pos < end:
        partitioner.partition_samples_final(
            best_split.pos,
            best_split.threshold,
            best_split.feature,
            best_split.n_missing
        )
        if best_split.n_missing != 0:
            criterion.init_missing(best_split.n_missing)
        criterion.missing_go_to_left = best_split.missing_go_to_left

        criterion.reset()
        criterion.update(best_split.pos)
        criterion.children_impurity(
            &best_split.impurity_left, &best_split.impurity_right
        )
        best_split.improvement = criterion.impurity_improvement(
            impurity,
            best_split.impurity_left,
            best_split.impurity_right
        )

        shift_missing_values_to_left_if_required(&best_split, samples, end)

    # Respect invariant for constant features: the original order of
    # element in features[:n_known_constants] must be preserved for sibling
    # and child nodes
    memcpy(&features[0], &constant_features[0], sizeof(SIZE_t) * n_known_constants)

    # Copy newly found constant features
    memcpy(&constant_features[n_known_constants],
           &features[n_known_constants],
           sizeof(SIZE_t) * n_found_constants)

    # Return values
    split[0] = best_split
    n_constant_features[0] = n_total_constants
    return 0


# Sort n-element arrays pointed to by feature_values and samples, simultaneously,
# by the values in feature_values. Algorithm: Introsort (Musser, SP&E, 1997).
cdef inline void sort(DTYPE_t* feature_values, SIZE_t* samples, SIZE_t n) noexcept nogil:
    if n == 0:
        return
    cdef int maxd = 2 * <int>log(n)
    introsort(feature_values, samples, n, maxd)


cdef inline void swap(DTYPE_t* feature_values, SIZE_t* samples,
                      SIZE_t i, SIZE_t j) noexcept nogil:
    # Helper for sort
    feature_values[i], feature_values[j] = feature_values[j], feature_values[i]
    samples[i], samples[j] = samples[j], samples[i]


cdef inline DTYPE_t median3(DTYPE_t* feature_values, SIZE_t n) noexcept nogil:
    # Median of three pivot selection, after Bentley and McIlroy (1993).
    # Engineering a sort function. SP&E. Requires 8/3 comparisons on average.
    cdef DTYPE_t a = feature_values[0], b = feature_values[n / 2], c = feature_values[n - 1]
    if a < b:
        if b < c:
            return b
        elif a < c:
            return c
        else:
            return a
    elif b < c:
        if a < c:
            return a
        else:
            return c
    else:
        return b


# Introsort with median of 3 pivot selection and 3-way partition function
# (robust to repeated elements, e.g. lots of zero features).
cdef void introsort(DTYPE_t* feature_values, SIZE_t *samples,
                    SIZE_t n, int maxd) noexcept nogil:
    cdef DTYPE_t pivot
    cdef SIZE_t i, l, r

    while n > 1:
        if maxd <= 0:   # max depth limit exceeded ("gone quadratic")
            heapsort(feature_values, samples, n)
            return
        maxd -= 1

        pivot = median3(feature_values, n)

        # Three-way partition.
        i = l = 0
        r = n
        while i < r:
            if feature_values[i] < pivot:
                swap(feature_values, samples, i, l)
                i += 1
                l += 1
            elif feature_values[i] > pivot:
                r -= 1
                swap(feature_values, samples, i, r)
            else:
                i += 1

        introsort(feature_values, samples, l, maxd)
        feature_values += r
        samples += r
        n -= r


cdef inline void sift_down(DTYPE_t* feature_values, SIZE_t* samples,
                           SIZE_t start, SIZE_t end) noexcept nogil:
    # Restore heap order in feature_values[start:end] by moving the max element to start.
    cdef SIZE_t child, maxind, root

    root = start
    while True:
        child = root * 2 + 1

        # find max of root, left child, right child
        maxind = root
        if child < end and feature_values[maxind] < feature_values[child]:
            maxind = child
        if child + 1 < end and feature_values[maxind] < feature_values[child + 1]:
            maxind = child + 1

        if maxind == root:
            break
        else:
            swap(feature_values, samples, root, maxind)
            root = maxind


cdef void heapsort(DTYPE_t* feature_values, SIZE_t* samples, SIZE_t n) noexcept nogil:
    cdef SIZE_t start, end

    # heapify
    start = (n - 2) / 2
    end = n
    while True:
        sift_down(feature_values, samples, start, end)
        if start == 0:
            break
        start -= 1

    # sort by shrinking the heap, putting the max element immediately after it
    end = n - 1
    while end > 0:
        swap(feature_values, samples, 0, end)
        sift_down(feature_values, samples, 0, end)
        end = end - 1

cdef inline int node_split_random(
    Splitter splitter,
    Partitioner partitioner,
    Criterion criterion,
    double impurity,
    SplitRecord* split,
    SIZE_t* n_constant_features,
    bint with_monotonic_cst,
    const cnp.int8_t[:] monotonic_cst,
    double lower_bound,
    double upper_bound,
) except -1 nogil:
    """Find the best random split on node samples[start:end]

    Returns -1 in case of failure to allocate memory (and raise MemoryError)
    or 0 otherwise.
    """
    # Draw random splits and pick the best
    cdef SIZE_t start = splitter.start
    cdef SIZE_t end = splitter.end

    cdef SIZE_t[::1] features = splitter.features
    cdef SIZE_t[::1] constant_features = splitter.constant_features
    cdef SIZE_t n_features = splitter.n_features

    cdef SIZE_t max_features = splitter.max_features
    cdef UINT32_t* random_state = &splitter.rand_r_state

    cdef SplitRecord best_split, current_split
    cdef double current_proxy_improvement = - INFINITY
    cdef double best_proxy_improvement = - INFINITY

    cdef SIZE_t f_i = n_features
    cdef SIZE_t f_j
    # Number of features discovered to be constant during the split search
    cdef SIZE_t n_found_constants = 0
    # Number of features known to be constant and drawn without replacement
    cdef SIZE_t n_drawn_constants = 0
    cdef SIZE_t n_known_constants = n_constant_features[0]
    # n_total_constants = n_known_constants + n_found_constants
    cdef SIZE_t n_total_constants = n_known_constants
    cdef SIZE_t n_visited_features = 0
    cdef DTYPE_t min_feature_value
    cdef DTYPE_t max_feature_value

    _init_split(&best_split, end)

    partitioner.init_node_split(start, end)

    # Sample up to max_features without replacement using a
    # Fisher-Yates-based algorithm (using the local variables `f_i` and
    # `f_j` to compute a permutation of the `features` array).
    #
    # Skip the CPU intensive evaluation of the impurity criterion for
    # features that were already detected as constant (hence not suitable
    # for good splitting) by ancestor nodes and save the information on
    # newly discovered constant features to spare computation on descendant
    # nodes.
    while (f_i > n_total_constants and  # Stop early if remaining features
                                        # are constant
            (n_visited_features < max_features or
             # At least one drawn features must be non constant
             n_visited_features <= n_found_constants + n_drawn_constants)):
        n_visited_features += 1

        # Loop invariant: elements of features in
        # - [:n_drawn_constant[ holds drawn and known constant features;
        # - [n_drawn_constant:n_known_constant[ holds known constant
        #   features that haven't been drawn yet;
        # - [n_known_constant:n_total_constant[ holds newly found constant
        #   features;
        # - [n_total_constant:f_i[ holds features that haven't been drawn
        #   yet and aren't constant apriori.
        # - [f_i:n_features[ holds features that have been drawn
        #   and aren't constant.

        # Draw a feature at random
        f_j = rand_int(n_drawn_constants, f_i - n_found_constants,
                       random_state)

        if f_j < n_known_constants:
            # f_j in the interval [n_drawn_constants, n_known_constants[
            features[n_drawn_constants], features[f_j] = features[f_j], features[n_drawn_constants]
            n_drawn_constants += 1
            continue

        # f_j in the interval [n_known_constants, f_i - n_found_constants[
        f_j += n_found_constants
        # f_j in the interval [n_total_constants, f_i[

        current_split.feature = features[f_j]

        # Find min, max
        partitioner.find_min_max(
            current_split.feature, &min_feature_value, &max_feature_value
        )

        if max_feature_value <= min_feature_value + FEATURE_THRESHOLD:
            features[f_j], features[n_total_constants] = features[n_total_constants], current_split.feature

            n_found_constants += 1
            n_total_constants += 1
            continue

        f_i -= 1
        features[f_i], features[f_j] = features[f_j], features[f_i]

        # Draw a random threshold
        current_split.threshold = rand_uniform(
            min_feature_value,
            max_feature_value,
            random_state,
        )

        if current_split.threshold == max_feature_value:
            current_split.threshold = min_feature_value

        # Partition
        current_split.pos = partitioner.partition_samples(current_split.threshold)

        # Reject if min_samples_leaf is not guaranteed
        if splitter.check_presplit_conditions(current_split, 0, 0) == 1:
            continue

        # Evaluate split
        # At this point, the criterion has a view into the samples that was partitioned
        # by the partitioner. The criterion will use the partition to evaluating the split.
        criterion.reset()
        criterion.update(current_split.pos)

        # Reject if min_weight_leaf is not satisfied
        if splitter.check_postsplit_conditions() == 1:
            continue

        # Reject if monotonicity constraints are not satisfied
        if (
            with_monotonic_cst and
            monotonic_cst[current_split.feature] != 0 and
            not criterion.check_monotonicity(
                monotonic_cst[current_split.feature],
                lower_bound,
                upper_bound,
            )
        ):
            continue

        # Reject if monotonicity constraints are not satisfied
        if (
                with_monotonic_cst and
                monotonic_cst[current_split.feature] != 0 and
                not criterion.check_monotonicity(
                    monotonic_cst[current_split.feature],
                    lower_bound,
                    upper_bound,
                )
        ):
            continue

        current_proxy_improvement = criterion.proxy_impurity_improvement()

        if current_proxy_improvement > best_proxy_improvement:
            best_proxy_improvement = current_proxy_improvement
            best_split = current_split  # copy

    # Reorganize into samples[start:best.pos] + samples[best.pos:end]
    if best_split.pos < end:
        if current_split.feature != best_split.feature:
            # TODO: Pass in best.n_missing when random splitter supports missing values.
            partitioner.partition_samples_final(
                best_split.pos, best_split.threshold, best_split.feature, 0
            )

        criterion.reset()
        criterion.update(best_split.pos)
        criterion.children_impurity(
            &best_split.impurity_left, &best_split.impurity_right
        )
        best_split.improvement = criterion.impurity_improvement(
            impurity, best_split.impurity_left, best_split.impurity_right
        )

    # Respect invariant for constant features: the original order of
    # element in features[:n_known_constants] must be preserved for sibling
    # and child nodes
    memcpy(&features[0], &constant_features[0], sizeof(SIZE_t) * n_known_constants)

    # Copy newly found constant features
    memcpy(&constant_features[n_known_constants],
           &features[n_known_constants],
           sizeof(SIZE_t) * n_found_constants)

    # Return values
    split[0] = best_split
    n_constant_features[0] = n_total_constants
    return 0


@final
cdef class DensePartitioner:
    """Partitioner specialized for dense data.

    Note that this partitioner is agnostic to the splitting strategy (best vs. random).
    """
    cdef:
        const DTYPE_t[:, :] X
        cdef SIZE_t[::1] samples
        cdef DTYPE_t[::1] feature_values
        cdef SIZE_t start
        cdef SIZE_t end
        cdef SIZE_t n_missing
        cdef const unsigned char[::1] missing_values_in_feature_mask

    def __init__(
        self,
        const DTYPE_t[:, :] X,
        SIZE_t[::1] samples,
        DTYPE_t[::1] feature_values,
        const unsigned char[::1] missing_values_in_feature_mask,
    ):
        self.X = X
        self.samples = samples
        self.feature_values = feature_values
        self.missing_values_in_feature_mask = missing_values_in_feature_mask

    cdef inline void init_node_split(self, SIZE_t start, SIZE_t end) noexcept nogil:
        """Initialize splitter at the beginning of node_split."""
        self.start = start
        self.end = end
        self.n_missing = 0

    cdef inline void sort_samples_and_feature_values(
        self, SIZE_t current_feature
    ) noexcept nogil:
        """Simultaneously sort based on the feature_values.

        Missing values are stored at the end of feature_values.
        The number of missing values observed in feature_values is stored
        in self.n_missing.
        """
        cdef:
            SIZE_t i, current_end
            DTYPE_t[::1] feature_values = self.feature_values
            const DTYPE_t[:, :] X = self.X
            SIZE_t[::1] samples = self.samples
            SIZE_t n_missing = 0
            const unsigned char[::1] missing_values_in_feature_mask = self.missing_values_in_feature_mask

        # Sort samples along that feature; by
        # copying the values into an array and
        # sorting the array in a manner which utilizes the cache more
        # effectively.
        if missing_values_in_feature_mask is not None and missing_values_in_feature_mask[current_feature]:
            i, current_end = self.start, self.end - 1
            # Missing values are placed at the end and do not participate in the sorting.
            while i <= current_end:
                # Finds the right-most value that is not missing so that
                # it can be swapped with missing values at its left.
                if isnan(X[samples[current_end], current_feature]):
                    n_missing += 1
                    current_end -= 1
                    continue

                # X[samples[current_end], current_feature] is a non-missing value
                if isnan(X[samples[i], current_feature]):
                    samples[i], samples[current_end] = samples[current_end], samples[i]
                    n_missing += 1
                    current_end -= 1

                feature_values[i] = X[samples[i], current_feature]
                i += 1
        else:
            # When there are no missing values, we only need to copy the data into
            # feature_values
            for i in range(self.start, self.end):
                feature_values[i] = X[samples[i], current_feature]

        sort(&feature_values[self.start], &samples[self.start], self.end - self.start - n_missing)
        self.n_missing = n_missing

    cdef inline void find_min_max(
        self,
        SIZE_t current_feature,
        DTYPE_t* min_feature_value_out,
        DTYPE_t* max_feature_value_out,
    ) noexcept nogil:
        """Find the minimum and maximum value for current_feature."""
        cdef:
            SIZE_t p
            DTYPE_t current_feature_value
            const DTYPE_t[:, :] X = self.X
            SIZE_t[::1] samples = self.samples
            DTYPE_t min_feature_value = X[samples[self.start], current_feature]
            DTYPE_t max_feature_value = min_feature_value
            DTYPE_t[::1] feature_values = self.feature_values

        feature_values[self.start] = min_feature_value

        for p in range(self.start + 1, self.end):
            current_feature_value = X[samples[p], current_feature]
            feature_values[p] = current_feature_value

            if current_feature_value < min_feature_value:
                min_feature_value = current_feature_value
            elif current_feature_value > max_feature_value:
                max_feature_value = current_feature_value

        min_feature_value_out[0] = min_feature_value
        max_feature_value_out[0] = max_feature_value

    cdef inline void next_p(self, SIZE_t* p_prev, SIZE_t* p) noexcept nogil:
        """Compute the next p_prev and p for iteratiing over feature values.

        The missing values are not included when iterating through the feature values.
        """
        cdef:
            DTYPE_t[::1] feature_values = self.feature_values
            SIZE_t end_non_missing = self.end - self.n_missing

        while (
            p[0] + 1 < end_non_missing and
            feature_values[p[0] + 1] <= feature_values[p[0]] + FEATURE_THRESHOLD
        ):
            p[0] += 1

        p_prev[0] = p[0]

        # By adding 1, we have
        # (feature_values[p] >= end) or (feature_values[p] > feature_values[p - 1])
        p[0] += 1

    cdef inline SIZE_t partition_samples(self, double current_threshold) noexcept nogil:
        """Partition samples for feature_values at the current_threshold."""
        cdef:
            SIZE_t p = self.start
            SIZE_t partition_end = self.end
            SIZE_t[::1] samples = self.samples
            DTYPE_t[::1] feature_values = self.feature_values

        while p < partition_end:
            if feature_values[p] <= current_threshold:
                p += 1
            else:
                partition_end -= 1

                feature_values[p], feature_values[partition_end] = (
                    feature_values[partition_end], feature_values[p]
                )
                samples[p], samples[partition_end] = samples[partition_end], samples[p]

        return partition_end

    cdef inline void partition_samples_final(
        self,
        SIZE_t best_pos,
        double best_threshold,
        SIZE_t best_feature,
        SIZE_t best_n_missing,
    ) noexcept nogil:
        """Partition samples for X at the best_threshold and best_feature.

        If missing values are present, this method partitions `samples`
        so that the `best_n_missing` missing values' indices are in the
        right-most end of `samples`, that is `samples[end_non_missing:end]`.
        """
        cdef:
            # Local invariance: start <= p <= partition_end <= end
            SIZE_t start = self.start
            SIZE_t p = start
            SIZE_t end = self.end - 1
            SIZE_t partition_end = end - best_n_missing
            SIZE_t[::1] samples = self.samples
            const DTYPE_t[:, :] X = self.X
            DTYPE_t current_value

        if best_n_missing != 0:
            # Move samples with missing values to the end while partitioning the
            # non-missing samples
            while p < partition_end:
                # Keep samples with missing values at the end
                if isnan(X[samples[end], best_feature]):
                    end -= 1
                    continue

                # Swap sample with missing values with the sample at the end
                current_value = X[samples[p], best_feature]
                if isnan(current_value):
                    samples[p], samples[end] = samples[end], samples[p]
                    end -= 1

                    # The swapped sample at the end is always a non-missing value, so
                    # we can continue the algorithm without checking for missingness.
                    current_value = X[samples[p], best_feature]

                # Partition the non-missing samples
                if current_value <= best_threshold:
                    p += 1
                else:
                    samples[p], samples[partition_end] = samples[partition_end], samples[p]
                    partition_end -= 1
        else:
            # Partitioning routine when there are no missing values
            while p < partition_end:
                if X[samples[p], best_feature] <= best_threshold:
                    p += 1
                else:
                    samples[p], samples[partition_end] = samples[partition_end], samples[p]
                    partition_end -= 1


@final
cdef class SparsePartitioner:
    """Partitioner specialized for sparse CSC data.

    Note that this partitioner is agnostic to the splitting strategy (best vs. random).
    """
    cdef SIZE_t[::1] samples
    cdef DTYPE_t[::1] feature_values
    cdef SIZE_t start
    cdef SIZE_t end
    cdef SIZE_t n_missing
    cdef const unsigned char[::1] missing_values_in_feature_mask

    cdef const DTYPE_t[::1] X_data
    cdef const INT32_t[::1] X_indices
    cdef const INT32_t[::1] X_indptr

    cdef SIZE_t n_total_samples

    cdef SIZE_t[::1] index_to_samples
    cdef SIZE_t[::1] sorted_samples

    cdef SIZE_t start_positive
    cdef SIZE_t end_negative
    cdef bint is_samples_sorted

    def __init__(
        self,
        object X,
        SIZE_t[::1] samples,
        SIZE_t n_samples,
        DTYPE_t[::1] feature_values,
        const unsigned char[::1] missing_values_in_feature_mask,
    ):
        if not isspmatrix_csc(X):
            raise ValueError("X should be in csc format")

        self.samples = samples
        self.feature_values = feature_values

        # Initialize X
        cdef SIZE_t n_total_samples = X.shape[0]

        self.X_data = X.data
        self.X_indices = X.indices
        self.X_indptr = X.indptr
        self.n_total_samples = n_total_samples

        # Initialize auxiliary array used to perform split
        self.index_to_samples = np.full(n_total_samples, fill_value=-1, dtype=np.intp)
        self.sorted_samples = np.empty(n_samples, dtype=np.intp)

        cdef SIZE_t p
        for p in range(n_samples):
            self.index_to_samples[samples[p]] = p

        self.missing_values_in_feature_mask = missing_values_in_feature_mask

    cdef inline void init_node_split(self, SIZE_t start, SIZE_t end) noexcept nogil:
        """Initialize splitter at the beginning of node_split."""
        self.start = start
        self.end = end
        self.is_samples_sorted = 0
        self.n_missing = 0

    cdef inline void sort_samples_and_feature_values(
        self, SIZE_t current_feature
    ) noexcept nogil:
        """Simultaneously sort based on the feature_values."""
        cdef:
            DTYPE_t[::1] feature_values = self.feature_values
            SIZE_t[::1] index_to_samples = self.index_to_samples
            SIZE_t[::1] samples = self.samples

        self.extract_nnz(current_feature)
        # Sort the positive and negative parts of `feature_values`
        sort(&feature_values[self.start], &samples[self.start], self.end_negative - self.start)
        if self.start_positive < self.end:
            sort(
                &feature_values[self.start_positive],
                &samples[self.start_positive],
                self.end - self.start_positive
            )

        # Update index_to_samples to take into account the sort
        for p in range(self.start, self.end_negative):
            index_to_samples[samples[p]] = p
        for p in range(self.start_positive, self.end):
            index_to_samples[samples[p]] = p

        # Add one or two zeros in feature_values, if there is any
        if self.end_negative < self.start_positive:
            self.start_positive -= 1
            feature_values[self.start_positive] = 0.

            if self.end_negative != self.start_positive:
                feature_values[self.end_negative] = 0.
                self.end_negative += 1

        # XXX: When sparse supports missing values, this should be set to the
        # number of missing values for current_feature
        self.n_missing = 0

    cdef inline void find_min_max(
        self,
        SIZE_t current_feature,
        DTYPE_t* min_feature_value_out,
        DTYPE_t* max_feature_value_out,
    ) noexcept nogil:
        """Find the minimum and maximum value for current_feature."""
        cdef:
            SIZE_t p
            DTYPE_t current_feature_value, min_feature_value, max_feature_value
            DTYPE_t[::1] feature_values = self.feature_values

        self.extract_nnz(current_feature)

        if self.end_negative != self.start_positive:
            # There is a zero
            min_feature_value = 0
            max_feature_value = 0
        else:
            min_feature_value = feature_values[self.start]
            max_feature_value = min_feature_value

        # Find min, max in feature_values[start:end_negative]
        for p in range(self.start, self.end_negative):
            current_feature_value = feature_values[p]

            if current_feature_value < min_feature_value:
                min_feature_value = current_feature_value
            elif current_feature_value > max_feature_value:
                max_feature_value = current_feature_value

        # Update min, max given feature_values[start_positive:end]
        for p in range(self.start_positive, self.end):
            current_feature_value = feature_values[p]

            if current_feature_value < min_feature_value:
                min_feature_value = current_feature_value
            elif current_feature_value > max_feature_value:
                max_feature_value = current_feature_value

        min_feature_value_out[0] = min_feature_value
        max_feature_value_out[0] = max_feature_value

    cdef inline void next_p(self, SIZE_t* p_prev, SIZE_t* p) noexcept nogil:
        """Compute the next p_prev and p for iteratiing over feature values."""
        cdef:
            SIZE_t p_next
            DTYPE_t[::1] feature_values = self.feature_values

        if p[0] + 1 != self.end_negative:
            p_next = p[0] + 1
        else:
            p_next = self.start_positive

        while (p_next < self.end and
                feature_values[p_next] <= feature_values[p[0]] + FEATURE_THRESHOLD):
            p[0] = p_next
            if p[0] + 1 != self.end_negative:
                p_next = p[0] + 1
            else:
                p_next = self.start_positive

        p_prev[0] = p[0]
        p[0] = p_next

    cdef inline SIZE_t partition_samples(self, double current_threshold) noexcept nogil:
        """Partition samples for feature_values at the current_threshold."""
        return self._partition(current_threshold, self.start_positive)

    cdef inline void partition_samples_final(
        self,
        SIZE_t best_pos,
        double best_threshold,
        SIZE_t best_feature,
        SIZE_t n_missing,
    ) noexcept nogil:
        """Partition samples for X at the best_threshold and best_feature."""
        self.extract_nnz(best_feature)
        self._partition(best_threshold, best_pos)

    cdef inline SIZE_t _partition(self, double threshold, SIZE_t zero_pos) noexcept nogil:
        """Partition samples[start:end] based on threshold."""
        cdef:
            SIZE_t p, partition_end
            SIZE_t[::1] index_to_samples = self.index_to_samples
            DTYPE_t[::1] feature_values = self.feature_values
            SIZE_t[::1] samples = self.samples

        if threshold < 0.:
            p = self.start
            partition_end = self.end_negative
        elif threshold > 0.:
            p = self.start_positive
            partition_end = self.end
        else:
            # Data are already split
            return zero_pos

        while p < partition_end:
            if feature_values[p] <= threshold:
                p += 1

            else:
                partition_end -= 1

                feature_values[p], feature_values[partition_end] = (
                    feature_values[partition_end], feature_values[p]
                )
                sparse_swap(index_to_samples, samples, p, partition_end)

        return partition_end

    cdef inline void extract_nnz(self, SIZE_t feature) noexcept nogil:
        """Extract and partition values for a given feature.

        The extracted values are partitioned between negative values
        feature_values[start:end_negative[0]] and positive values
        feature_values[start_positive[0]:end].
        The samples and index_to_samples are modified according to this
        partition.

        The extraction corresponds to the intersection between the arrays
        X_indices[indptr_start:indptr_end] and samples[start:end].
        This is done efficiently using either an index_to_samples based approach
        or binary search based approach.

        Parameters
        ----------
        feature : SIZE_t,
            Index of the feature we want to extract non zero value.
        """
        cdef SIZE_t[::1] samples = self.samples
        cdef DTYPE_t[::1] feature_values = self.feature_values
        cdef SIZE_t indptr_start = self.X_indptr[feature],
        cdef SIZE_t indptr_end = self.X_indptr[feature + 1]
        cdef SIZE_t n_indices = <SIZE_t>(indptr_end - indptr_start)
        cdef SIZE_t n_samples = self.end - self.start
        cdef SIZE_t[::1] index_to_samples = self.index_to_samples
        cdef SIZE_t[::1] sorted_samples = self.sorted_samples
        cdef const INT32_t[::1] X_indices = self.X_indices
        cdef const DTYPE_t[::1] X_data = self.X_data

        # Use binary search if n_samples * log(n_indices) <
        # n_indices and index_to_samples approach otherwise.
        # O(n_samples * log(n_indices)) is the running time of binary
        # search and O(n_indices) is the running time of index_to_samples
        # approach.
        if ((1 - self.is_samples_sorted) * n_samples * log(n_samples) +
                n_samples * log(n_indices) < EXTRACT_NNZ_SWITCH * n_indices):
            extract_nnz_binary_search(X_indices, X_data,
                                      indptr_start, indptr_end,
                                      samples, self.start, self.end,
                                      index_to_samples,
                                      feature_values,
                                      &self.end_negative, &self.start_positive,
                                      sorted_samples, &self.is_samples_sorted)

        # Using an index to samples  technique to extract non zero values
        # index_to_samples is a mapping from X_indices to samples
        else:
            extract_nnz_index_to_samples(X_indices, X_data,
                                         indptr_start, indptr_end,
                                         samples, self.start, self.end,
                                         index_to_samples,
                                         feature_values,
                                         &self.end_negative, &self.start_positive)


cdef int compare_SIZE_t(const void* a, const void* b) noexcept nogil:
    """Comparison function for sort."""
    return <int>((<SIZE_t*>a)[0] - (<SIZE_t*>b)[0])


cdef inline void binary_search(const INT32_t[::1] sorted_array,
                               INT32_t start, INT32_t end,
                               SIZE_t value, SIZE_t* index,
                               INT32_t* new_start) noexcept nogil:
    """Return the index of value in the sorted array.

    If not found, return -1. new_start is the last pivot + 1
    """
    cdef INT32_t pivot
    index[0] = -1
    while start < end:
        pivot = start + (end - start) / 2

        if sorted_array[pivot] == value:
            index[0] = pivot
            start = pivot + 1
            break

        if sorted_array[pivot] < value:
            start = pivot + 1
        else:
            end = pivot
    new_start[0] = start


cdef inline void extract_nnz_index_to_samples(const INT32_t[::1] X_indices,
                                              const DTYPE_t[::1] X_data,
                                              INT32_t indptr_start,
                                              INT32_t indptr_end,
                                              SIZE_t[::1] samples,
                                              SIZE_t start,
                                              SIZE_t end,
                                              SIZE_t[::1] index_to_samples,
                                              DTYPE_t[::1] feature_values,
                                              SIZE_t* end_negative,
                                              SIZE_t* start_positive) noexcept nogil:
    """Extract and partition values for a feature using index_to_samples.

    Complexity is O(indptr_end - indptr_start).
    """
    cdef INT32_t k
    cdef SIZE_t index
    cdef SIZE_t end_negative_ = start
    cdef SIZE_t start_positive_ = end

    for k in range(indptr_start, indptr_end):
        if start <= index_to_samples[X_indices[k]] < end:
            if X_data[k] > 0:
                start_positive_ -= 1
                feature_values[start_positive_] = X_data[k]
                index = index_to_samples[X_indices[k]]
                sparse_swap(index_to_samples, samples, index, start_positive_)

            elif X_data[k] < 0:
                feature_values[end_negative_] = X_data[k]
                index = index_to_samples[X_indices[k]]
                sparse_swap(index_to_samples, samples, index, end_negative_)
                end_negative_ += 1

    # Returned values
    end_negative[0] = end_negative_
    start_positive[0] = start_positive_


cdef inline void extract_nnz_binary_search(const INT32_t[::1] X_indices,
                                           const DTYPE_t[::1] X_data,
                                           INT32_t indptr_start,
                                           INT32_t indptr_end,
                                           SIZE_t[::1] samples,
                                           SIZE_t start,
                                           SIZE_t end,
                                           SIZE_t[::1] index_to_samples,
                                           DTYPE_t[::1] feature_values,
                                           SIZE_t* end_negative,
                                           SIZE_t* start_positive,
                                           SIZE_t[::1] sorted_samples,
                                           bint* is_samples_sorted) noexcept nogil:
    """Extract and partition values for a given feature using binary search.

    If n_samples = end - start and n_indices = indptr_end - indptr_start,
    the complexity is

        O((1 - is_samples_sorted[0]) * n_samples * log(n_samples) +
          n_samples * log(n_indices)).
    """
    cdef SIZE_t n_samples

    if not is_samples_sorted[0]:
        n_samples = end - start
        memcpy(&sorted_samples[start], &samples[start],
               n_samples * sizeof(SIZE_t))
        qsort(&sorted_samples[start], n_samples, sizeof(SIZE_t),
              compare_SIZE_t)
        is_samples_sorted[0] = 1

    while (indptr_start < indptr_end and
           sorted_samples[start] > X_indices[indptr_start]):
        indptr_start += 1

    while (indptr_start < indptr_end and
           sorted_samples[end - 1] < X_indices[indptr_end - 1]):
        indptr_end -= 1

    cdef SIZE_t p = start
    cdef SIZE_t index
    cdef SIZE_t k
    cdef SIZE_t end_negative_ = start
    cdef SIZE_t start_positive_ = end

    while (p < end and indptr_start < indptr_end):
        # Find index of sorted_samples[p] in X_indices
        binary_search(X_indices, indptr_start, indptr_end,
                      sorted_samples[p], &k, &indptr_start)

        if k != -1:
            # If k != -1, we have found a non zero value

            if X_data[k] > 0:
                start_positive_ -= 1
                feature_values[start_positive_] = X_data[k]
                index = index_to_samples[X_indices[k]]
                sparse_swap(index_to_samples, samples, index, start_positive_)

            elif X_data[k] < 0:
                feature_values[end_negative_] = X_data[k]
                index = index_to_samples[X_indices[k]]
                sparse_swap(index_to_samples, samples, index, end_negative_)
                end_negative_ += 1
        p += 1

    # Returned values
    end_negative[0] = end_negative_
    start_positive[0] = start_positive_


cdef inline void sparse_swap(SIZE_t[::1] index_to_samples, SIZE_t[::1] samples,
                             SIZE_t pos_1, SIZE_t pos_2) noexcept nogil:
    """Swap sample pos_1 and pos_2 preserving sparse invariant."""
    samples[pos_1], samples[pos_2] = samples[pos_2], samples[pos_1]
    index_to_samples[samples[pos_1]] = pos_1
    index_to_samples[samples[pos_2]] = pos_2


cdef class BestSplitter(Splitter):
    """Splitter for finding the best split on dense data."""
    cdef DensePartitioner partitioner
    cdef int init(
        self,
        object X,
        const DOUBLE_t[:, ::1] y,
        const DOUBLE_t[:] sample_weight,
        const unsigned char[::1] missing_values_in_feature_mask,
    ) except -1:
        Splitter.init(self, X, y, sample_weight, missing_values_in_feature_mask)
        self.partitioner = DensePartitioner(
            X, self.samples, self.feature_values, missing_values_in_feature_mask
        )

    cdef int node_split(
<<<<<<< HEAD
        self,
        double impurity,
        SplitRecord* split,
        SIZE_t* n_constant_features,
        double lower_bound,
        double upper_bound
=======
            self,
            double impurity,
            SplitRecord* split,
            SIZE_t* n_constant_features,
            double lower_bound,
            double upper_bound
>>>>>>> 14995509
    ) except -1 nogil:
        return node_split_best(
            self,
            self.partitioner,
            self.criterion,
            impurity,
            split,
            n_constant_features,
            self.with_monotonic_cst,
            self.monotonic_cst,
            lower_bound,
            upper_bound
        )

cdef class BestSparseSplitter(Splitter):
    """Splitter for finding the best split, using the sparse data."""
    cdef SparsePartitioner partitioner
    cdef int init(
        self,
        object X,
        const DOUBLE_t[:, ::1] y,
        const DOUBLE_t[:] sample_weight,
        const unsigned char[::1] missing_values_in_feature_mask,
    ) except -1:
        Splitter.init(self, X, y, sample_weight, missing_values_in_feature_mask)
        self.partitioner = SparsePartitioner(
            X, self.samples, self.n_samples, self.feature_values, missing_values_in_feature_mask
        )

    cdef int node_split(
            self,
            double impurity,
            SplitRecord* split,
            SIZE_t* n_constant_features,
            double lower_bound,
            double upper_bound
    ) except -1 nogil:
        return node_split_best(
            self,
            self.partitioner,
            self.criterion,
            impurity,
            split,
            n_constant_features,
            self.with_monotonic_cst,
            self.monotonic_cst,
            lower_bound,
            upper_bound
        )

cdef class RandomSplitter(Splitter):
    """Splitter for finding the best random split on dense data."""
    cdef DensePartitioner partitioner
    cdef int init(
        self,
        object X,
        const DOUBLE_t[:, ::1] y,
        const DOUBLE_t[:] sample_weight,
        const unsigned char[::1] missing_values_in_feature_mask,
    ) except -1:
        Splitter.init(self, X, y, sample_weight, missing_values_in_feature_mask)
        self.partitioner = DensePartitioner(
            X, self.samples, self.feature_values, missing_values_in_feature_mask
        )

    cdef int node_split(
            self,
            double impurity,
            SplitRecord* split,
            SIZE_t* n_constant_features,
            double lower_bound,
            double upper_bound
    ) except -1 nogil:
        return node_split_random(
            self,
            self.partitioner,
            self.criterion,
            impurity,
            split,
            n_constant_features,
            self.with_monotonic_cst,
            self.monotonic_cst,
            lower_bound,
            upper_bound
        )

cdef class RandomSparseSplitter(Splitter):
    """Splitter for finding the best random split, using the sparse data."""
    cdef SparsePartitioner partitioner
    cdef int init(
        self,
        object X,
        const DOUBLE_t[:, ::1] y,
        const DOUBLE_t[:] sample_weight,
        const unsigned char[::1] missing_values_in_feature_mask,
    ) except -1:
        Splitter.init(self, X, y, sample_weight, missing_values_in_feature_mask)
        self.partitioner = SparsePartitioner(
            X, self.samples, self.n_samples, self.feature_values, missing_values_in_feature_mask
        )
    cdef int node_split(
            self,
            double impurity,
            SplitRecord* split,
            SIZE_t* n_constant_features,
            double lower_bound,
            double upper_bound
    ) except -1 nogil:
        return node_split_random(
            self,
            self.partitioner,
            self.criterion,
            impurity,
            split,
            n_constant_features,
            self.with_monotonic_cst,
            self.monotonic_cst,
            lower_bound,
            upper_bound
        )<|MERGE_RESOLUTION|>--- conflicted
+++ resolved
@@ -15,13 +15,7 @@
 #          Jong Shin <jshinm@gmail.com>
 #
 
-<<<<<<< HEAD
 # License: BSD 3 clause
-=======
-cimport numpy as cnp
-
-from ._criterion cimport Criterion
->>>>>>> 14995509
 
 from cython cimport final
 from libc.math cimport isnan
@@ -71,7 +65,6 @@
     The downstream classes _must_ implement methods to compute the split in a node.
     """
 
-<<<<<<< HEAD
     def __getstate__(self):
         return {}
 
@@ -136,8 +129,6 @@
 cdef class Splitter(BaseSplitter):
     """Abstract interface for supervised splitters."""
 
-=======
->>>>>>> 14995509
     def __cinit__(
         self,
         Criterion criterion,
@@ -146,10 +137,7 @@
         double min_weight_leaf,
         object random_state,
         const cnp.int8_t[:] monotonic_cst,
-<<<<<<< HEAD
         *argv
-=======
->>>>>>> 14995509
     ):
         """
         Parameters
@@ -172,14 +160,6 @@
 
         random_state : object
             The user inputted random state to be used for pseudo-randomness
-<<<<<<< HEAD
-=======
-
-        monotonic_cst : const cnp.int8_t[:]
-            Monotonicity constraints
-
-        """
->>>>>>> 14995509
 
         monotonic_cst : const cnp.int8_t[:]
             Monotonicity constraints
@@ -196,15 +176,6 @@
         self.random_state = random_state
         self.monotonic_cst = monotonic_cst
         self.with_monotonic_cst = monotonic_cst is not None
-<<<<<<< HEAD
-=======
-
-    def __getstate__(self):
-        return {}
-
-    def __setstate__(self, d):
-        pass
->>>>>>> 14995509
 
     def __reduce__(self):
         return (type(self), (self.criterion,
@@ -325,33 +296,11 @@
         weighted_n_node_samples[0] = self.criterion.weighted_n_node_samples
         return 0
 
-<<<<<<< HEAD
-=======
-    cdef int node_split(
-        self,
-        double impurity,
-        SplitRecord* split,
-        SIZE_t* n_constant_features,
-        double lower_bound,
-        double upper_bound,
-    ) nogil except -1:
-
-        """Find the best split on node samples[start:end].
-
-        This is a placeholder method. The majority of computation will be done
-        here.
-
-        It should return -1 upon errors.
-        """
-
-        pass
-
->>>>>>> 14995509
     cdef void node_value(self, double* dest) noexcept nogil:
         """Copy the value of node samples[start:end] into dest."""
 
         self.criterion.node_value(dest)
-    
+
     cdef inline void clip_node_value(self, double* dest, double lower_bound, double upper_bound) noexcept nogil:
         """Clip the value in dest between lower_bound and upper_bound for monotonic constraints."""
 
@@ -1681,21 +1630,12 @@
         )
 
     cdef int node_split(
-<<<<<<< HEAD
         self,
         double impurity,
         SplitRecord* split,
         SIZE_t* n_constant_features,
         double lower_bound,
         double upper_bound
-=======
-            self,
-            double impurity,
-            SplitRecord* split,
-            SIZE_t* n_constant_features,
-            double lower_bound,
-            double upper_bound
->>>>>>> 14995509
     ) except -1 nogil:
         return node_split_best(
             self,
