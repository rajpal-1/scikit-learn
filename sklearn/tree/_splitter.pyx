--- conflicted
+++ resolved
@@ -674,12 +674,6 @@
         cdef SIZE_t n_samples = self.n_samples
 
         # Initialize X
-<<<<<<< HEAD
-        cdef cnp.ndarray[dtype=DTYPE_t, ndim=1] data = X.data
-        cdef cnp.ndarray[dtype=INT32_t, ndim=1] indices = X.indices
-        cdef cnp.ndarray[dtype=INT32_t, ndim=1] indptr = X.indptr
-=======
->>>>>>> 4685cf62
         cdef SIZE_t n_total_samples = X.shape[0]
 
         self.X_data = X.data
