--- conflicted
+++ resolved
@@ -418,12 +418,8 @@
         f_i -= 1
         features[f_i], features[f_j] = features[f_j], features[f_i]
         has_missing = n_missing != 0
-<<<<<<< HEAD
-        criterion.init_missing(n_missing)
-=======
         criterion.init_missing(n_missing)  # initialize even when n_missing == 0
 
->>>>>>> 0fb5295f
         # Evaluate all splits
 
         # If there are missing values, then we search twice for the most optimal split.
