# Authors: Gilles Louppe <g.louppe@gmail.com>
#          Peter Prettenhofer <peter.prettenhofer@gmail.com>
#          Brian Holt <bdholt1@gmail.com>
#          Noel Dawe <noel@dawe.me>
#          Satrajit Gosh <satrajit.ghosh@gmail.com>
#          Lars Buitinck
#          Arnaud Joly <arnaud.v.joly@gmail.com>
#          Joel Nothman <joel.nothman@gmail.com>
#          Fares Hedayati <fares.hedayati@gmail.com>
#          Jacob Schreiber <jmschreiber91@gmail.com>
#
# License: BSD 3 clause

cimport numpy as cnp

from ._criterion cimport Criterion

from libc.stdlib cimport qsort
from libc.string cimport memcpy
from libc.math cimport isnan
from cython cimport final

import numpy as np

from scipy.sparse import isspmatrix_csc

from ._utils cimport log
from ._utils cimport rand_int
from ._utils cimport rand_uniform
from ._utils cimport RAND_R_MAX

cdef double INFINITY = np.inf

# Mitigate precision differences between 32 bit and 64 bit
cdef DTYPE_t FEATURE_THRESHOLD = 1e-7

# Constant to switch between algorithm non zero value extract algorithm
# in SparsePartitioner
cdef DTYPE_t EXTRACT_NNZ_SWITCH = 0.1

cdef inline void _init_split(SplitRecord* self, SIZE_t start_pos) noexcept nogil:
    self.impurity_left = INFINITY
    self.impurity_right = INFINITY
    self.pos = start_pos
    self.feature = 0
    self.threshold = 0.
    self.improvement = -INFINITY
    self.missing_go_to_left = False
    self.n_missing = 0

cdef class Splitter:
    """Abstract splitter class.

    Splitters are called by tree builders to find the best splits on both
    sparse and dense data, one split at a time.
    """

    def __cinit__(
        self,
        Criterion criterion,
        SIZE_t max_features,
        SIZE_t min_samples_leaf,
        double min_weight_leaf,
        object random_state,
        const cnp.int8_t[:] monotonic_cst,
    ):
        """
        Parameters
        ----------
        criterion : Criterion
            The criterion to measure the quality of a split.

        max_features : SIZE_t
            The maximal number of randomly selected features which can be
            considered for a split.

        min_samples_leaf : SIZE_t
            The minimal number of samples each leaf can have, where splits
            which would result in having less samples in a leaf are not
            considered.

        min_weight_leaf : double
            The minimal weight each leaf can have, where the weight is the sum
            of the weights of each sample in it.

        random_state : object
            The user inputted random state to be used for pseudo-randomness

        monotonic_cst : const cnp.int8_t[:]
            Monotonicity constraints

        """

        self.criterion = criterion

        self.n_samples = 0
        self.n_features = 0

        self.max_features = max_features
        self.min_samples_leaf = min_samples_leaf
        self.min_weight_leaf = min_weight_leaf
        self.random_state = random_state
        self.monotonic_cst = monotonic_cst
        self.with_monotonic_cst = monotonic_cst is not None

    def __getstate__(self):
        return {}

    def __setstate__(self, d):
        pass

    def __reduce__(self):
        return (type(self), (self.criterion,
                             self.max_features,
                             self.min_samples_leaf,
                             self.min_weight_leaf,
                             self.random_state), self.__getstate__())

    cdef int init(
        self,
        object X,
        const DOUBLE_t[:, ::1] y,
        const DOUBLE_t[:] sample_weight,
        const unsigned char[::1] missing_values_in_feature_mask,
    ) except -1:
        """Initialize the splitter.

        Take in the input data X, the target Y, and optional sample weights.

        Returns -1 in case of failure to allocate memory (and raise MemoryError)
        or 0 otherwise.

        Parameters
        ----------
        X : object
            This contains the inputs. Usually it is a 2d numpy array.

        y : ndarray, dtype=DOUBLE_t
            This is the vector of targets, or true labels, for the samples represented
            as a Cython memoryview.

        sample_weight : ndarray, dtype=DOUBLE_t
            The weights of the samples, where higher weighted samples are fit
            closer than lower weight samples. If not provided, all samples
            are assumed to have uniform weight. This is represented
            as a Cython memoryview.

        has_missing : bool
            At least one missing values is in X.
        """

        self.rand_r_state = self.random_state.randint(0, RAND_R_MAX)
        cdef SIZE_t n_samples = X.shape[0]

        # Create a new array which will be used to store nonzero
        # samples from the feature of interest
        self.samples = np.empty(n_samples, dtype=np.intp)
        cdef SIZE_t[::1] samples = self.samples

        cdef SIZE_t i, j
        cdef double weighted_n_samples = 0.0
        j = 0

        for i in range(n_samples):
            # Only work with positively weighted samples
            if sample_weight is None or sample_weight[i] != 0.0:
                samples[j] = i
                j += 1

            if sample_weight is not None:
                weighted_n_samples += sample_weight[i]
            else:
                weighted_n_samples += 1.0

        # Number of samples is number of positively weighted samples
        self.n_samples = j
        self.weighted_n_samples = weighted_n_samples

        cdef SIZE_t n_features = X.shape[1]
        self.features = np.arange(n_features, dtype=np.intp)
        self.n_features = n_features

        self.feature_values = np.empty(n_samples, dtype=np.float32)
        self.constant_features = np.empty(n_features, dtype=np.intp)

        self.y = y

        self.sample_weight = sample_weight
        if missing_values_in_feature_mask is not None:
            self.criterion.init_sum_missing()
        return 0

    cdef int node_reset(self, SIZE_t start, SIZE_t end,
                        double* weighted_n_node_samples) except -1 nogil:
        """Reset splitter on node samples[start:end].

        Returns -1 in case of failure to allocate memory (and raise MemoryError)
        or 0 otherwise.

        Parameters
        ----------
        start : SIZE_t
            The index of the first sample to consider
        end : SIZE_t
            The index of the last sample to consider
        weighted_n_node_samples : ndarray, dtype=double pointer
            The total weight of those samples
        """

        self.start = start
        self.end = end

        self.criterion.init(
            self.y,
            self.sample_weight,
            self.weighted_n_samples,
            self.samples,
            start,
            end
        )

        weighted_n_node_samples[0] = self.criterion.weighted_n_node_samples
        return 0

    cdef int node_split(
        self,
        double impurity,
        SplitRecord* split,
        SIZE_t* n_constant_features,
        double lower_bound,
        double upper_bound,
    ) nogil except -1:

        """Find the best split on node samples[start:end].

        This is a placeholder method. The majority of computation will be done
        here.

        It should return -1 upon errors.
        """

        pass

    cdef void node_value(self, double* dest) noexcept nogil:
        """Copy the value of node samples[start:end] into dest."""

        self.criterion.node_value(dest)

    cdef double node_impurity(self) noexcept nogil:
        """Return the impurity of the current node."""

        return self.criterion.node_impurity()

cdef inline void shift_missing_values_to_left_if_required(
    SplitRecord* best,
    SIZE_t[::1] samples,
    SIZE_t end,
) nogil:
    cdef SIZE_t i, p, current_end
    # The partitioner partitions the data such that the missing values are in
    # samples[-n_missing:] for the criterion to consume. If the missing values
    # are going to the right node, then the missing values are already in the
    # correct position. If the missing values go left, then we move the missing
    # values to samples[best.pos:best.pos+n_missing] and update `best.pos`.
    if best.n_missing > 0 and best.missing_go_to_left:
        for p in range(best.n_missing):
            i = best.pos + p
            current_end = end - 1 - p
            samples[i], samples[current_end] = samples[current_end], samples[i]
        best.pos += best.n_missing

# Introduce a fused-class to make it possible to share the split implementation
# between the dense and sparse cases in the node_split_best and node_split_random
# functions. The alternative would have been to use inheritance-based polymorphism
# but it would have resulted in a ~10% overall tree fitting performance
# degradation caused by the overhead frequent virtual method lookups.
ctypedef fused Partitioner:
    DensePartitioner
    SparsePartitioner

cdef inline int node_split_best(
    Splitter splitter,
    Partitioner partitioner,
    Criterion criterion,
    double impurity,
    SplitRecord* split,
    SIZE_t* n_constant_features,
    bint with_monotonic_cst,
    const cnp.int8_t[:] monotonic_cst,
    double lower_bound,
    double upper_bound,
) except -1 nogil:
    """Find the best split on node samples[start:end]

    Returns -1 in case of failure to allocate memory (and raise MemoryError)
    or 0 otherwise.
    """
    # Find the best split
    cdef SIZE_t start = splitter.start
    cdef SIZE_t end = splitter.end
    cdef SIZE_t end_non_missing
    cdef SIZE_t n_missing = 0
    cdef bint has_missing = 0
    cdef SIZE_t n_searches
    cdef SIZE_t n_left, n_right
    cdef bint missing_go_to_left

    cdef SIZE_t[::1] samples = splitter.samples
    cdef SIZE_t[::1] features = splitter.features
    cdef SIZE_t[::1] constant_features = splitter.constant_features
    cdef SIZE_t n_features = splitter.n_features

    cdef DTYPE_t[::1] feature_values = splitter.feature_values
    cdef SIZE_t max_features = splitter.max_features
    cdef SIZE_t min_samples_leaf = splitter.min_samples_leaf
    cdef double min_weight_leaf = splitter.min_weight_leaf
    cdef UINT32_t* random_state = &splitter.rand_r_state

    cdef SplitRecord best_split, current_split
    cdef double current_proxy_improvement = -INFINITY
    cdef double best_proxy_improvement = -INFINITY

    cdef SIZE_t f_i = n_features
    cdef SIZE_t f_j
    cdef SIZE_t p
    cdef SIZE_t p_prev

    cdef SIZE_t n_visited_features = 0
    # Number of features discovered to be constant during the split search
    cdef SIZE_t n_found_constants = 0
    # Number of features known to be constant and drawn without replacement
    cdef SIZE_t n_drawn_constants = 0
    cdef SIZE_t n_known_constants = n_constant_features[0]
    # n_total_constants = n_known_constants + n_found_constants
    cdef SIZE_t n_total_constants = n_known_constants

    _init_split(&best_split, end)

    partitioner.init_node_split(start, end)

    # Sample up to max_features without replacement using a
    # Fisher-Yates-based algorithm (using the local variables `f_i` and
    # `f_j` to compute a permutation of the `features` array).
    #
    # Skip the CPU intensive evaluation of the impurity criterion for
    # features that were already detected as constant (hence not suitable
    # for good splitting) by ancestor nodes and save the information on
    # newly discovered constant features to spare computation on descendant
    # nodes.
    while (f_i > n_total_constants and  # Stop early if remaining features
                                        # are constant
            (n_visited_features < max_features or
             # At least one drawn features must be non constant
             n_visited_features <= n_found_constants + n_drawn_constants)):

        n_visited_features += 1

        # Loop invariant: elements of features in
        # - [:n_drawn_constant[ holds drawn and known constant features;
        # - [n_drawn_constant:n_known_constant[ holds known constant
        #   features that haven't been drawn yet;
        # - [n_known_constant:n_total_constant[ holds newly found constant
        #   features;
        # - [n_total_constant:f_i[ holds features that haven't been drawn
        #   yet and aren't constant apriori.
        # - [f_i:n_features[ holds features that have been drawn
        #   and aren't constant.

        # Draw a feature at random
        f_j = rand_int(n_drawn_constants, f_i - n_found_constants,
                       random_state)

        if f_j < n_known_constants:
            # f_j in the interval [n_drawn_constants, n_known_constants[
            features[n_drawn_constants], features[f_j] = features[f_j], features[n_drawn_constants]

            n_drawn_constants += 1
            continue

        # f_j in the interval [n_known_constants, f_i - n_found_constants[
        f_j += n_found_constants
        # f_j in the interval [n_total_constants, f_i[
        current_split.feature = features[f_j]
        partitioner.sort_samples_and_feature_values(current_split.feature)
        n_missing = partitioner.n_missing
        end_non_missing = end - n_missing

        if (
            # All values for this feature are missing, or
            end_non_missing == start or
            # This feature is considered constant (max - min <= FEATURE_THRESHOLD)
            feature_values[end_non_missing - 1] <= feature_values[start] + FEATURE_THRESHOLD
        ):
            # We consider this feature constant in this case.
            # Since finding a split among constant feature is not valuable,
            # we do not consider this feature for splitting.
            features[f_j], features[n_total_constants] = features[n_total_constants], features[f_j]

            n_found_constants += 1
            n_total_constants += 1
            continue

        f_i -= 1
        features[f_i], features[f_j] = features[f_j], features[f_i]
        has_missing = n_missing != 0
        if has_missing:
            criterion.init_missing(n_missing)
        # Evaluate all splits

        # If there are missing values, then we search twice for the most optimal split.
        # The first search will have all the missing values going to the right node.
        # The second search will have all the missing values going to the left node.
        # If there are no missing values, then we search only once for the most
        # optimal split.
        n_searches = 2 if has_missing else 1

        for i in range(n_searches):
            missing_go_to_left = i == 1
            criterion.missing_go_to_left = missing_go_to_left
            criterion.reset()

            p = start

            while p < end_non_missing:
                partitioner.next_p(&p_prev, &p)

                if p >= end_non_missing:
                    continue

                if missing_go_to_left:
                    n_left = p - start + n_missing
                    n_right = end_non_missing - p
                else:
                    n_left = p - start
                    n_right = end_non_missing - p + n_missing

                # Reject if min_samples_leaf is not guaranteed
                if n_left < min_samples_leaf or n_right < min_samples_leaf:
                    continue

                current_split.pos = p
                criterion.update(current_split.pos)

                # Reject if monotonicity constraints are not satisfied
                if (
                    with_monotonic_cst and
                    not criterion.check_monotonicity(
                        monotonic_cst[current_split.feature],
                        lower_bound,
                        upper_bound,
                    )
                ):
                    continue

                # Reject if min_weight_leaf is not satisfied
                if ((criterion.weighted_n_left < min_weight_leaf) or
                        (criterion.weighted_n_right < min_weight_leaf)):
                    continue

                current_proxy_improvement = criterion.proxy_impurity_improvement()

                if current_proxy_improvement > best_proxy_improvement:
                    best_proxy_improvement = current_proxy_improvement
                    # sum of halves is used to avoid infinite value
                    current_split.threshold = (
                        feature_values[p_prev] / 2.0 + feature_values[p] / 2.0
                    )

                    if (
                        current_split.threshold == feature_values[p] or
                        current_split.threshold == INFINITY or
                        current_split.threshold == -INFINITY
                    ):
                        current_split.threshold = feature_values[p_prev]

                    current_split.n_missing = n_missing
                    if n_missing == 0:
                        current_split.missing_go_to_left = n_left > n_right
                    else:
                        current_split.missing_go_to_left = missing_go_to_left

                    best_split = current_split  # copy

        # Evaluate when there are missing values and all missing values goes
        # to the right node and non-missing values goes to the left node.
        if has_missing:
            n_left, n_right = end - start - n_missing, n_missing
            p = end - n_missing
            missing_go_to_left = 0

            if not (n_left < min_samples_leaf or n_right < min_samples_leaf):
                criterion.missing_go_to_left = missing_go_to_left
                criterion.update(p)

                if not ((criterion.weighted_n_left < min_weight_leaf) or
                        (criterion.weighted_n_right < min_weight_leaf)):
                    current_proxy_improvement = criterion.proxy_impurity_improvement()

                    if current_proxy_improvement > best_proxy_improvement:
                        best_proxy_improvement = current_proxy_improvement
                        current_split.threshold = INFINITY
                        current_split.missing_go_to_left = missing_go_to_left
                        current_split.n_missing = n_missing
                        current_split.pos = p
                        best_split = current_split

    # Reorganize into samples[start:best_split.pos] + samples[best_split.pos:end]
    if best_split.pos < end:
        partitioner.partition_samples_final(
            best_split.pos,
            best_split.threshold,
            best_split.feature,
            best_split.n_missing
        )
        if best_split.n_missing != 0:
            criterion.init_missing(best_split.n_missing)
        criterion.missing_go_to_left = best_split.missing_go_to_left

        criterion.reset()
        criterion.update(best_split.pos)
        criterion.children_impurity(
            &best_split.impurity_left, &best_split.impurity_right
        )
        best_split.improvement = criterion.impurity_improvement(
            impurity,
            best_split.impurity_left,
            best_split.impurity_right
        )

        shift_missing_values_to_left_if_required(&best_split, samples, end)

    # Respect invariant for constant features: the original order of
    # element in features[:n_known_constants] must be preserved for sibling
    # and child nodes
    memcpy(&features[0], &constant_features[0], sizeof(SIZE_t) * n_known_constants)

    # Copy newly found constant features
    memcpy(&constant_features[n_known_constants],
           &features[n_known_constants],
           sizeof(SIZE_t) * n_found_constants)

    # Return values
    split[0] = best_split
    n_constant_features[0] = n_total_constants
    return 0


# Sort n-element arrays pointed to by feature_values and samples, simultaneously,
# by the values in feature_values. Algorithm: Introsort (Musser, SP&E, 1997).
cdef inline void sort(DTYPE_t* feature_values, SIZE_t* samples, SIZE_t n) noexcept nogil:
    if n == 0:
        return
    cdef int maxd = 2 * <int>log(n)
    introsort(feature_values, samples, n, maxd)


cdef inline void swap(DTYPE_t* feature_values, SIZE_t* samples,
                      SIZE_t i, SIZE_t j) noexcept nogil:
    # Helper for sort
    feature_values[i], feature_values[j] = feature_values[j], feature_values[i]
    samples[i], samples[j] = samples[j], samples[i]


cdef inline DTYPE_t median3(DTYPE_t* feature_values, SIZE_t n) noexcept nogil:
    # Median of three pivot selection, after Bentley and McIlroy (1993).
    # Engineering a sort function. SP&E. Requires 8/3 comparisons on average.
    cdef DTYPE_t a = feature_values[0], b = feature_values[n / 2], c = feature_values[n - 1]
    if a < b:
        if b < c:
            return b
        elif a < c:
            return c
        else:
            return a
    elif b < c:
        if a < c:
            return a
        else:
            return c
    else:
        return b


# Introsort with median of 3 pivot selection and 3-way partition function
# (robust to repeated elements, e.g. lots of zero features).
cdef void introsort(DTYPE_t* feature_values, SIZE_t *samples,
                    SIZE_t n, int maxd) noexcept nogil:
    cdef DTYPE_t pivot
    cdef SIZE_t i, l, r

    while n > 1:
        if maxd <= 0:   # max depth limit exceeded ("gone quadratic")
            heapsort(feature_values, samples, n)
            return
        maxd -= 1

        pivot = median3(feature_values, n)

        # Three-way partition.
        i = l = 0
        r = n
        while i < r:
            if feature_values[i] < pivot:
                swap(feature_values, samples, i, l)
                i += 1
                l += 1
            elif feature_values[i] > pivot:
                r -= 1
                swap(feature_values, samples, i, r)
            else:
                i += 1

        introsort(feature_values, samples, l, maxd)
        feature_values += r
        samples += r
        n -= r


cdef inline void sift_down(DTYPE_t* feature_values, SIZE_t* samples,
                           SIZE_t start, SIZE_t end) noexcept nogil:
    # Restore heap order in feature_values[start:end] by moving the max element to start.
    cdef SIZE_t child, maxind, root

    root = start
    while True:
        child = root * 2 + 1

        # find max of root, left child, right child
        maxind = root
        if child < end and feature_values[maxind] < feature_values[child]:
            maxind = child
        if child + 1 < end and feature_values[maxind] < feature_values[child + 1]:
            maxind = child + 1

        if maxind == root:
            break
        else:
            swap(feature_values, samples, root, maxind)
            root = maxind


cdef void heapsort(DTYPE_t* feature_values, SIZE_t* samples, SIZE_t n) noexcept nogil:
    cdef SIZE_t start, end

    # heapify
    start = (n - 2) / 2
    end = n
    while True:
        sift_down(feature_values, samples, start, end)
        if start == 0:
            break
        start -= 1

    # sort by shrinking the heap, putting the max element immediately after it
    end = n - 1
    while end > 0:
        swap(feature_values, samples, 0, end)
        sift_down(feature_values, samples, 0, end)
        end = end - 1

cdef inline int node_split_random(
    Splitter splitter,
    Partitioner partitioner,
    Criterion criterion,
    double impurity,
    SplitRecord* split,
    SIZE_t* n_constant_features,
    bint with_monotonic_cst,
    const cnp.int8_t[:] monotonic_cst,
    double lower_bound,
    double upper_bound,
) except -1 nogil:
    """Find the best random split on node samples[start:end]

    Returns -1 in case of failure to allocate memory (and raise MemoryError)
    or 0 otherwise.
    """
    # Draw random splits and pick the best
    cdef SIZE_t start = splitter.start
    cdef SIZE_t end = splitter.end

    cdef SIZE_t[::1] features = splitter.features
    cdef SIZE_t[::1] constant_features = splitter.constant_features
    cdef SIZE_t n_features = splitter.n_features

    cdef SIZE_t max_features = splitter.max_features
    cdef SIZE_t min_samples_leaf = splitter.min_samples_leaf
    cdef double min_weight_leaf = splitter.min_weight_leaf
    cdef UINT32_t* random_state = &splitter.rand_r_state

    cdef SplitRecord best_split, current_split
    cdef double current_proxy_improvement = - INFINITY
    cdef double best_proxy_improvement = - INFINITY

    cdef SIZE_t f_i = n_features
    cdef SIZE_t f_j
    # Number of features discovered to be constant during the split search
    cdef SIZE_t n_found_constants = 0
    # Number of features known to be constant and drawn without replacement
    cdef SIZE_t n_drawn_constants = 0
    cdef SIZE_t n_known_constants = n_constant_features[0]
    # n_total_constants = n_known_constants + n_found_constants
    cdef SIZE_t n_total_constants = n_known_constants
    cdef SIZE_t n_visited_features = 0
    cdef DTYPE_t min_feature_value
    cdef DTYPE_t max_feature_value

    _init_split(&best_split, end)

    partitioner.init_node_split(start, end)

    # Sample up to max_features without replacement using a
    # Fisher-Yates-based algorithm (using the local variables `f_i` and
    # `f_j` to compute a permutation of the `features` array).
    #
    # Skip the CPU intensive evaluation of the impurity criterion for
    # features that were already detected as constant (hence not suitable
    # for good splitting) by ancestor nodes and save the information on
    # newly discovered constant features to spare computation on descendant
    # nodes.
    while (f_i > n_total_constants and  # Stop early if remaining features
                                        # are constant
            (n_visited_features < max_features or
             # At least one drawn features must be non constant
             n_visited_features <= n_found_constants + n_drawn_constants)):
        n_visited_features += 1

        # Loop invariant: elements of features in
        # - [:n_drawn_constant[ holds drawn and known constant features;
        # - [n_drawn_constant:n_known_constant[ holds known constant
        #   features that haven't been drawn yet;
        # - [n_known_constant:n_total_constant[ holds newly found constant
        #   features;
        # - [n_total_constant:f_i[ holds features that haven't been drawn
        #   yet and aren't constant apriori.
        # - [f_i:n_features[ holds features that have been drawn
        #   and aren't constant.

        # Draw a feature at random
        f_j = rand_int(n_drawn_constants, f_i - n_found_constants,
                       random_state)

        if f_j < n_known_constants:
            # f_j in the interval [n_drawn_constants, n_known_constants[
            features[n_drawn_constants], features[f_j] = features[f_j], features[n_drawn_constants]
            n_drawn_constants += 1
            continue

        # f_j in the interval [n_known_constants, f_i - n_found_constants[
        f_j += n_found_constants
        # f_j in the interval [n_total_constants, f_i[

        current_split.feature = features[f_j]

        # Find min, max
        partitioner.find_min_max(
            current_split.feature, &min_feature_value, &max_feature_value
        )

        if max_feature_value <= min_feature_value + FEATURE_THRESHOLD:
            features[f_j], features[n_total_constants] = features[n_total_constants], current_split.feature

            n_found_constants += 1
            n_total_constants += 1
            continue

        f_i -= 1
        features[f_i], features[f_j] = features[f_j], features[f_i]

        # Draw a random threshold
        current_split.threshold = rand_uniform(
            min_feature_value,
            max_feature_value,
            random_state,
        )

        if current_split.threshold == max_feature_value:
            current_split.threshold = min_feature_value

        # Partition
        current_split.pos = partitioner.partition_samples(current_split.threshold)

        # Reject if min_samples_leaf is not guaranteed
        if (((current_split.pos - start) < min_samples_leaf) or
                ((end - current_split.pos) < min_samples_leaf)):
            continue

        # Evaluate split
        # At this point, the criterion has a view into the samples that was partitioned
        # by the partitioner. The criterion will use the partition to evaluating the split.
        criterion.reset()
        criterion.update(current_split.pos)

        # Reject if min_weight_leaf is not satisfied
        if ((criterion.weighted_n_left < min_weight_leaf) or
                (criterion.weighted_n_right < min_weight_leaf)):
            continue

        # Reject if monotonicity constraints are not satisfied
        if (
                with_monotonic_cst and
                not criterion.check_monotonicity(
                    monotonic_cst[current_split.feature],
                    lower_bound,
                    upper_bound,
                )
        ):
            continue

        current_proxy_improvement = criterion.proxy_impurity_improvement()

        if current_proxy_improvement > best_proxy_improvement:
            best_proxy_improvement = current_proxy_improvement
            best_split = current_split  # copy

    # Reorganize into samples[start:best.pos] + samples[best.pos:end]
    if best_split.pos < end:
        if current_split.feature != best_split.feature:
            # TODO: Pass in best.n_missing when random splitter supports missing values.
            partitioner.partition_samples_final(
                best_split.pos, best_split.threshold, best_split.feature, 0
            )

        criterion.reset()
        criterion.update(best_split.pos)
        criterion.children_impurity(
            &best_split.impurity_left, &best_split.impurity_right
        )
        best_split.improvement = criterion.impurity_improvement(
            impurity, best_split.impurity_left, best_split.impurity_right
        )

    # Respect invariant for constant features: the original order of
    # element in features[:n_known_constants] must be preserved for sibling
    # and child nodes
    memcpy(&features[0], &constant_features[0], sizeof(SIZE_t) * n_known_constants)

    # Copy newly found constant features
    memcpy(&constant_features[n_known_constants],
           &features[n_known_constants],
           sizeof(SIZE_t) * n_found_constants)

    # Return values
    split[0] = best_split
    n_constant_features[0] = n_total_constants
    return 0


@final
cdef class DensePartitioner:
    """Partitioner specialized for dense data.

    Note that this partitioner is agnostic to the splitting strategy (best vs. random).
    """
    cdef:
        const DTYPE_t[:, :] X
        cdef SIZE_t[::1] samples
        cdef DTYPE_t[::1] feature_values
        cdef SIZE_t start
        cdef SIZE_t end
        cdef SIZE_t n_missing
        cdef const unsigned char[::1] missing_values_in_feature_mask

    def __init__(
        self,
        const DTYPE_t[:, :] X,
        SIZE_t[::1] samples,
        DTYPE_t[::1] feature_values,
        const unsigned char[::1] missing_values_in_feature_mask,
    ):
        self.X = X
        self.samples = samples
        self.feature_values = feature_values
        self.missing_values_in_feature_mask = missing_values_in_feature_mask

    cdef inline void init_node_split(self, SIZE_t start, SIZE_t end) noexcept nogil:
        """Initialize splitter at the beginning of node_split."""
        self.start = start
        self.end = end
        self.n_missing = 0

    cdef inline void sort_samples_and_feature_values(
        self, SIZE_t current_feature
    ) noexcept nogil:
        """Simultaneously sort based on the feature_values.

        Missing values are stored at the end of feature_values.
        The number of missing values observed in feature_values is stored
        in self.n_missing.
        """
        cdef:
            SIZE_t i, current_end
            DTYPE_t[::1] feature_values = self.feature_values
            const DTYPE_t[:, :] X = self.X
            SIZE_t[::1] samples = self.samples
            SIZE_t n_missing = 0
            const unsigned char[::1] missing_values_in_feature_mask = self.missing_values_in_feature_mask

        # Sort samples along that feature; by
        # copying the values into an array and
        # sorting the array in a manner which utilizes the cache more
        # effectively.
        if missing_values_in_feature_mask is not None and missing_values_in_feature_mask[current_feature]:
            i, current_end = self.start, self.end - 1
            # Missing values are placed at the end and do not participate in the sorting.
            while i <= current_end:
                # Finds the right-most value that is not missing so that
                # it can be swapped with missing values at its left.
                if isnan(X[samples[current_end], current_feature]):
                    n_missing += 1
                    current_end -= 1
                    continue

                # X[samples[current_end], current_feature] is a non-missing value
                if isnan(X[samples[i], current_feature]):
                    samples[i], samples[current_end] = samples[current_end], samples[i]
                    n_missing += 1
                    current_end -= 1

                feature_values[i] = X[samples[i], current_feature]
                i += 1
        else:
            # When there are no missing values, we only need to copy the data into
            # feature_values
            for i in range(self.start, self.end):
                feature_values[i] = X[samples[i], current_feature]

        sort(&feature_values[self.start], &samples[self.start], self.end - self.start - n_missing)
        self.n_missing = n_missing

    cdef inline void find_min_max(
        self,
        SIZE_t current_feature,
        DTYPE_t* min_feature_value_out,
        DTYPE_t* max_feature_value_out,
    ) noexcept nogil:
        """Find the minimum and maximum value for current_feature."""
        cdef:
            SIZE_t p
            DTYPE_t current_feature_value
            const DTYPE_t[:, :] X = self.X
            SIZE_t[::1] samples = self.samples
            DTYPE_t min_feature_value = X[samples[self.start], current_feature]
            DTYPE_t max_feature_value = min_feature_value
            DTYPE_t[::1] feature_values = self.feature_values

        feature_values[self.start] = min_feature_value

        for p in range(self.start + 1, self.end):
            current_feature_value = X[samples[p], current_feature]
            feature_values[p] = current_feature_value

            if current_feature_value < min_feature_value:
                min_feature_value = current_feature_value
            elif current_feature_value > max_feature_value:
                max_feature_value = current_feature_value

        min_feature_value_out[0] = min_feature_value
        max_feature_value_out[0] = max_feature_value

    cdef inline void next_p(self, SIZE_t* p_prev, SIZE_t* p) noexcept nogil:
        """Compute the next p_prev and p for iteratiing over feature values.

        The missing values are not included when iterating through the feature values.
        """
        cdef:
            DTYPE_t[::1] feature_values = self.feature_values
            SIZE_t end_non_missing = self.end - self.n_missing

        while (
            p[0] + 1 < end_non_missing and
            feature_values[p[0] + 1] <= feature_values[p[0]] + FEATURE_THRESHOLD
        ):
            p[0] += 1

        p_prev[0] = p[0]

        # By adding 1, we have
        # (feature_values[p] >= end) or (feature_values[p] > feature_values[p - 1])
        p[0] += 1

    cdef inline SIZE_t partition_samples(self, double current_threshold) noexcept nogil:
        """Partition samples for feature_values at the current_threshold."""
        cdef:
            SIZE_t p = self.start
            SIZE_t partition_end = self.end
            SIZE_t[::1] samples = self.samples
            DTYPE_t[::1] feature_values = self.feature_values

        while p < partition_end:
            if feature_values[p] <= current_threshold:
                p += 1
            else:
                partition_end -= 1

                feature_values[p], feature_values[partition_end] = (
                    feature_values[partition_end], feature_values[p]
                )
                samples[p], samples[partition_end] = samples[partition_end], samples[p]

        return partition_end

    cdef inline void partition_samples_final(
        self,
        SIZE_t best_pos,
        double best_threshold,
        SIZE_t best_feature,
        SIZE_t best_n_missing,
    ) noexcept nogil:
        """Partition samples for X at the best_threshold and best_feature.

        If missing values are present, this method partitions `samples`
        so that the `best_n_missing` missing values' indices are in the
        right-most end of `samples`, that is `samples[end_non_missing:end]`.
        """
        cdef:
            # Local invariance: start <= p <= partition_end <= end
            SIZE_t start = self.start
            SIZE_t p = start
            SIZE_t end = self.end - 1
            SIZE_t partition_end = end - best_n_missing
            SIZE_t[::1] samples = self.samples
            const DTYPE_t[:, :] X = self.X
            DTYPE_t current_value

        if best_n_missing != 0:
            # Move samples with missing values to the end while partitioning the
            # non-missing samples
            while p < partition_end:
                # Keep samples with missing values at the end
                if isnan(X[samples[end], best_feature]):
                    end -= 1
                    continue

                # Swap sample with missing values with the sample at the end
                current_value = X[samples[p], best_feature]
                if isnan(current_value):
                    samples[p], samples[end] = samples[end], samples[p]
                    end -= 1

                    # The swapped sample at the end is always a non-missing value, so
                    # we can continue the algorithm without checking for missingness.
                    current_value = X[samples[p], best_feature]

                # Partition the non-missing samples
                if current_value <= best_threshold:
                    p += 1
                else:
                    samples[p], samples[partition_end] = samples[partition_end], samples[p]
                    partition_end -= 1
        else:
            # Partitioning routine when there are no missing values
            while p < partition_end:
                if X[samples[p], best_feature] <= best_threshold:
                    p += 1
                else:
                    samples[p], samples[partition_end] = samples[partition_end], samples[p]
                    partition_end -= 1


@final
cdef class SparsePartitioner:
    """Partitioner specialized for sparse CSC data.

    Note that this partitioner is agnostic to the splitting strategy (best vs. random).
    """
    cdef SIZE_t[::1] samples
    cdef DTYPE_t[::1] feature_values
    cdef SIZE_t start
    cdef SIZE_t end
    cdef SIZE_t n_missing
<<<<<<< HEAD
    cdef const unsigned char[::1] feature_has_missing
=======
    cdef const unsigned char[::1] missing_values_in_feature_mask

>>>>>>> 21312644
    cdef const DTYPE_t[::1] X_data
    cdef const INT32_t[::1] X_indices
    cdef const INT32_t[::1] X_indptr

    cdef SIZE_t n_total_samples

    cdef SIZE_t[::1] index_to_samples
    cdef SIZE_t[::1] sorted_samples

    cdef SIZE_t start_positive
    cdef SIZE_t end_negative
    cdef bint is_samples_sorted

    def __init__(
        self,
        object X,
        SIZE_t[::1] samples,
        SIZE_t n_samples,
        DTYPE_t[::1] feature_values,
        const unsigned char[::1] missing_values_in_feature_mask,
    ):
        if not isspmatrix_csc(X):
            raise ValueError("X should be in csc format")

        self.samples = samples
        self.feature_values = feature_values

        # Initialize X
        cdef SIZE_t n_total_samples = X.shape[0]

        self.X_data = X.data
        self.X_indices = X.indices
        self.X_indptr = X.indptr
        self.n_total_samples = n_total_samples

        # Initialize auxiliary array used to perform split
        self.index_to_samples = np.full(n_total_samples, fill_value=-1, dtype=np.intp)
        self.sorted_samples = np.empty(n_samples, dtype=np.intp)

        cdef SIZE_t p
        for p in range(n_samples):
            self.index_to_samples[samples[p]] = p

        self.missing_values_in_feature_mask = missing_values_in_feature_mask

    cdef inline void init_node_split(self, SIZE_t start, SIZE_t end) noexcept nogil:
        """Initialize splitter at the beginning of node_split."""
        self.start = start
        self.end = end
        self.is_samples_sorted = 0
        self.n_missing = 0

    cdef inline void sort_samples_and_feature_values(
        self, SIZE_t current_feature
    ) noexcept nogil:
        """Simultaneously sort based on the feature_values."""
        cdef:
            DTYPE_t[::1] feature_values = self.feature_values
            SIZE_t[::1] index_to_samples = self.index_to_samples
            SIZE_t[::1] samples = self.samples

        self.extract_nnz(current_feature)
        # Sort the positive and negative parts of `feature_values`
        sort(&feature_values[self.start], &samples[self.start], self.end_negative - self.start)
        if self.start_positive < self.end:
            sort(
                &feature_values[self.start_positive],
                &samples[self.start_positive],
                self.end - self.start_positive
            )

        # Update index_to_samples to take into account the sort
        for p in range(self.start, self.end_negative):
            index_to_samples[samples[p]] = p
        for p in range(self.start_positive, self.end):
            index_to_samples[samples[p]] = p

        # Add one or two zeros in feature_values, if there is any
        if self.end_negative < self.start_positive:
            self.start_positive -= 1
            feature_values[self.start_positive] = 0.

            if self.end_negative != self.start_positive:
                feature_values[self.end_negative] = 0.
                self.end_negative += 1

        # XXX: When sparse supports missing values, this should be set to the
        # number of missing values for current_feature
        self.n_missing = 0

    cdef inline void find_min_max(
        self,
        SIZE_t current_feature,
        DTYPE_t* min_feature_value_out,
        DTYPE_t* max_feature_value_out,
    ) noexcept nogil:
        """Find the minimum and maximum value for current_feature."""
        cdef:
            SIZE_t p
            DTYPE_t current_feature_value, min_feature_value, max_feature_value
            DTYPE_t[::1] feature_values = self.feature_values

        self.extract_nnz(current_feature)

        if self.end_negative != self.start_positive:
            # There is a zero
            min_feature_value = 0
            max_feature_value = 0
        else:
            min_feature_value = feature_values[self.start]
            max_feature_value = min_feature_value

        # Find min, max in feature_values[start:end_negative]
        for p in range(self.start, self.end_negative):
            current_feature_value = feature_values[p]

            if current_feature_value < min_feature_value:
                min_feature_value = current_feature_value
            elif current_feature_value > max_feature_value:
                max_feature_value = current_feature_value

        # Update min, max given feature_values[start_positive:end]
        for p in range(self.start_positive, self.end):
            current_feature_value = feature_values[p]

            if current_feature_value < min_feature_value:
                min_feature_value = current_feature_value
            elif current_feature_value > max_feature_value:
                max_feature_value = current_feature_value

        min_feature_value_out[0] = min_feature_value
        max_feature_value_out[0] = max_feature_value

    cdef inline void next_p(self, SIZE_t* p_prev, SIZE_t* p) noexcept nogil:
        """Compute the next p_prev and p for iteratiing over feature values."""
        cdef:
            SIZE_t p_next
            DTYPE_t[::1] feature_values = self.feature_values

        if p[0] + 1 != self.end_negative:
            p_next = p[0] + 1
        else:
            p_next = self.start_positive

        while (p_next < self.end and
                feature_values[p_next] <= feature_values[p[0]] + FEATURE_THRESHOLD):
            p[0] = p_next
            if p[0] + 1 != self.end_negative:
                p_next = p[0] + 1
            else:
                p_next = self.start_positive

        p_prev[0] = p[0]
        p[0] = p_next

    cdef inline SIZE_t partition_samples(self, double current_threshold) noexcept nogil:
        """Partition samples for feature_values at the current_threshold."""
        return self._partition(current_threshold, self.start_positive)

    cdef inline void partition_samples_final(
        self,
        SIZE_t best_pos,
        double best_threshold,
        SIZE_t best_feature,
        SIZE_t n_missing,
    ) noexcept nogil:
        """Partition samples for X at the best_threshold and best_feature."""
        self.extract_nnz(best_feature)
        self._partition(best_threshold, best_pos)

    cdef inline SIZE_t _partition(self, double threshold, SIZE_t zero_pos) noexcept nogil:
        """Partition samples[start:end] based on threshold."""
        cdef:
            SIZE_t p, partition_end
            SIZE_t[::1] index_to_samples = self.index_to_samples
            DTYPE_t[::1] feature_values = self.feature_values
            SIZE_t[::1] samples = self.samples

        if threshold < 0.:
            p = self.start
            partition_end = self.end_negative
        elif threshold > 0.:
            p = self.start_positive
            partition_end = self.end
        else:
            # Data are already split
            return zero_pos

        while p < partition_end:
            if feature_values[p] <= threshold:
                p += 1

            else:
                partition_end -= 1

                feature_values[p], feature_values[partition_end] = (
                    feature_values[partition_end], feature_values[p]
                )
                sparse_swap(index_to_samples, samples, p, partition_end)

        return partition_end

    cdef inline void extract_nnz(self, SIZE_t feature) noexcept nogil:
        """Extract and partition values for a given feature.

        The extracted values are partitioned between negative values
        feature_values[start:end_negative[0]] and positive values
        feature_values[start_positive[0]:end].
        The samples and index_to_samples are modified according to this
        partition.

        The extraction corresponds to the intersection between the arrays
        X_indices[indptr_start:indptr_end] and samples[start:end].
        This is done efficiently using either an index_to_samples based approach
        or binary search based approach.

        Parameters
        ----------
        feature : SIZE_t,
            Index of the feature we want to extract non zero value.
        """
        cdef SIZE_t[::1] samples = self.samples
        cdef DTYPE_t[::1] feature_values = self.feature_values
        cdef SIZE_t indptr_start = self.X_indptr[feature],
        cdef SIZE_t indptr_end = self.X_indptr[feature + 1]
        cdef SIZE_t n_indices = <SIZE_t>(indptr_end - indptr_start)
        cdef SIZE_t n_samples = self.end - self.start
        cdef SIZE_t[::1] index_to_samples = self.index_to_samples
        cdef SIZE_t[::1] sorted_samples = self.sorted_samples
        cdef const INT32_t[::1] X_indices = self.X_indices
        cdef const DTYPE_t[::1] X_data = self.X_data

        # Use binary search if n_samples * log(n_indices) <
        # n_indices and index_to_samples approach otherwise.
        # O(n_samples * log(n_indices)) is the running time of binary
        # search and O(n_indices) is the running time of index_to_samples
        # approach.
        if ((1 - self.is_samples_sorted) * n_samples * log(n_samples) +
                n_samples * log(n_indices) < EXTRACT_NNZ_SWITCH * n_indices):
            extract_nnz_binary_search(X_indices, X_data,
                                      indptr_start, indptr_end,
                                      samples, self.start, self.end,
                                      index_to_samples,
                                      feature_values,
                                      &self.end_negative, &self.start_positive,
                                      sorted_samples, &self.is_samples_sorted)

        # Using an index to samples  technique to extract non zero values
        # index_to_samples is a mapping from X_indices to samples
        else:
            extract_nnz_index_to_samples(X_indices, X_data,
                                         indptr_start, indptr_end,
                                         samples, self.start, self.end,
                                         index_to_samples,
                                         feature_values,
                                         &self.end_negative, &self.start_positive)


cdef int compare_SIZE_t(const void* a, const void* b) noexcept nogil:
    """Comparison function for sort."""
    return <int>((<SIZE_t*>a)[0] - (<SIZE_t*>b)[0])


cdef inline void binary_search(const INT32_t[::1] sorted_array,
                               INT32_t start, INT32_t end,
                               SIZE_t value, SIZE_t* index,
                               INT32_t* new_start) noexcept nogil:
    """Return the index of value in the sorted array.

    If not found, return -1. new_start is the last pivot + 1
    """
    cdef INT32_t pivot
    index[0] = -1
    while start < end:
        pivot = start + (end - start) / 2

        if sorted_array[pivot] == value:
            index[0] = pivot
            start = pivot + 1
            break

        if sorted_array[pivot] < value:
            start = pivot + 1
        else:
            end = pivot
    new_start[0] = start


cdef inline void extract_nnz_index_to_samples(const INT32_t[::1] X_indices,
                                              const DTYPE_t[::1] X_data,
                                              INT32_t indptr_start,
                                              INT32_t indptr_end,
                                              SIZE_t[::1] samples,
                                              SIZE_t start,
                                              SIZE_t end,
                                              SIZE_t[::1] index_to_samples,
                                              DTYPE_t[::1] feature_values,
                                              SIZE_t* end_negative,
                                              SIZE_t* start_positive) noexcept nogil:
    """Extract and partition values for a feature using index_to_samples.

    Complexity is O(indptr_end - indptr_start).
    """
    cdef INT32_t k
    cdef SIZE_t index
    cdef SIZE_t end_negative_ = start
    cdef SIZE_t start_positive_ = end

    for k in range(indptr_start, indptr_end):
        if start <= index_to_samples[X_indices[k]] < end:
            if X_data[k] > 0:
                start_positive_ -= 1
                feature_values[start_positive_] = X_data[k]
                index = index_to_samples[X_indices[k]]
                sparse_swap(index_to_samples, samples, index, start_positive_)

            elif X_data[k] < 0:
                feature_values[end_negative_] = X_data[k]
                index = index_to_samples[X_indices[k]]
                sparse_swap(index_to_samples, samples, index, end_negative_)
                end_negative_ += 1

    # Returned values
    end_negative[0] = end_negative_
    start_positive[0] = start_positive_


cdef inline void extract_nnz_binary_search(const INT32_t[::1] X_indices,
                                           const DTYPE_t[::1] X_data,
                                           INT32_t indptr_start,
                                           INT32_t indptr_end,
                                           SIZE_t[::1] samples,
                                           SIZE_t start,
                                           SIZE_t end,
                                           SIZE_t[::1] index_to_samples,
                                           DTYPE_t[::1] feature_values,
                                           SIZE_t* end_negative,
                                           SIZE_t* start_positive,
                                           SIZE_t[::1] sorted_samples,
                                           bint* is_samples_sorted) noexcept nogil:
    """Extract and partition values for a given feature using binary search.

    If n_samples = end - start and n_indices = indptr_end - indptr_start,
    the complexity is

        O((1 - is_samples_sorted[0]) * n_samples * log(n_samples) +
          n_samples * log(n_indices)).
    """
    cdef SIZE_t n_samples

    if not is_samples_sorted[0]:
        n_samples = end - start
        memcpy(&sorted_samples[start], &samples[start],
               n_samples * sizeof(SIZE_t))
        qsort(&sorted_samples[start], n_samples, sizeof(SIZE_t),
              compare_SIZE_t)
        is_samples_sorted[0] = 1

    while (indptr_start < indptr_end and
           sorted_samples[start] > X_indices[indptr_start]):
        indptr_start += 1

    while (indptr_start < indptr_end and
           sorted_samples[end - 1] < X_indices[indptr_end - 1]):
        indptr_end -= 1

    cdef SIZE_t p = start
    cdef SIZE_t index
    cdef SIZE_t k
    cdef SIZE_t end_negative_ = start
    cdef SIZE_t start_positive_ = end

    while (p < end and indptr_start < indptr_end):
        # Find index of sorted_samples[p] in X_indices
        binary_search(X_indices, indptr_start, indptr_end,
                      sorted_samples[p], &k, &indptr_start)

        if k != -1:
            # If k != -1, we have found a non zero value

            if X_data[k] > 0:
                start_positive_ -= 1
                feature_values[start_positive_] = X_data[k]
                index = index_to_samples[X_indices[k]]
                sparse_swap(index_to_samples, samples, index, start_positive_)

            elif X_data[k] < 0:
                feature_values[end_negative_] = X_data[k]
                index = index_to_samples[X_indices[k]]
                sparse_swap(index_to_samples, samples, index, end_negative_)
                end_negative_ += 1
        p += 1

    # Returned values
    end_negative[0] = end_negative_
    start_positive[0] = start_positive_


cdef inline void sparse_swap(SIZE_t[::1] index_to_samples, SIZE_t[::1] samples,
                             SIZE_t pos_1, SIZE_t pos_2) noexcept nogil:
    """Swap sample pos_1 and pos_2 preserving sparse invariant."""
    samples[pos_1], samples[pos_2] = samples[pos_2], samples[pos_1]
    index_to_samples[samples[pos_1]] = pos_1
    index_to_samples[samples[pos_2]] = pos_2


cdef class BestSplitter(Splitter):
    """Splitter for finding the best split on dense data."""
    cdef DensePartitioner partitioner
    cdef int init(
        self,
        object X,
        const DOUBLE_t[:, ::1] y,
        const DOUBLE_t[:] sample_weight,
        const unsigned char[::1] missing_values_in_feature_mask,
    ) except -1:
        Splitter.init(self, X, y, sample_weight, missing_values_in_feature_mask)
        self.partitioner = DensePartitioner(
            X, self.samples, self.feature_values, missing_values_in_feature_mask
        )

    cdef int node_split(
            self,
            double impurity,
            SplitRecord* split,
            SIZE_t* n_constant_features,
            double lower_bound,
            double upper_bound
    ) except -1 nogil:
        return node_split_best(
            self,
            self.partitioner,
            self.criterion,
            impurity,
            split,
            n_constant_features,
            self.with_monotonic_cst,
            self.monotonic_cst,
            lower_bound,
            upper_bound
        )

cdef class BestSparseSplitter(Splitter):
    """Splitter for finding the best split, using the sparse data."""
    cdef SparsePartitioner partitioner
    cdef int init(
        self,
        object X,
        const DOUBLE_t[:, ::1] y,
        const DOUBLE_t[:] sample_weight,
        const unsigned char[::1] missing_values_in_feature_mask,
    ) except -1:
        Splitter.init(self, X, y, sample_weight, missing_values_in_feature_mask)
        self.partitioner = SparsePartitioner(
            X, self.samples, self.n_samples, self.feature_values, missing_values_in_feature_mask
        )

    cdef int node_split(
            self,
            double impurity,
            SplitRecord* split,
            SIZE_t* n_constant_features,
            double lower_bound,
            double upper_bound
    ) except -1 nogil:
        return node_split_best(
            self,
            self.partitioner,
            self.criterion,
            impurity,
            split,
            n_constant_features,
            self.with_monotonic_cst,
            self.monotonic_cst,
            lower_bound,
            upper_bound
        )

cdef class RandomSplitter(Splitter):
    """Splitter for finding the best random split on dense data."""
    cdef DensePartitioner partitioner
    cdef int init(
        self,
        object X,
        const DOUBLE_t[:, ::1] y,
        const DOUBLE_t[:] sample_weight,
        const unsigned char[::1] missing_values_in_feature_mask,
    ) except -1:
        Splitter.init(self, X, y, sample_weight, missing_values_in_feature_mask)
        self.partitioner = DensePartitioner(
            X, self.samples, self.feature_values, missing_values_in_feature_mask
        )

    cdef int node_split(
            self,
            double impurity,
            SplitRecord* split,
            SIZE_t* n_constant_features,
            double lower_bound,
            double upper_bound
    ) except -1 nogil:
        return node_split_random(
            self,
            self.partitioner,
            self.criterion,
            impurity,
            split,
            n_constant_features,
            self.with_monotonic_cst,
            self.monotonic_cst,
            lower_bound,
            upper_bound
        )

cdef class RandomSparseSplitter(Splitter):
    """Splitter for finding the best random split, using the sparse data."""
    cdef SparsePartitioner partitioner
    cdef int init(
        self,
        object X,
        const DOUBLE_t[:, ::1] y,
        const DOUBLE_t[:] sample_weight,
        const unsigned char[::1] missing_values_in_feature_mask,
    ) except -1:
        Splitter.init(self, X, y, sample_weight, missing_values_in_feature_mask)
        self.partitioner = SparsePartitioner(
            X, self.samples, self.n_samples, self.feature_values, missing_values_in_feature_mask
        )
    cdef int node_split(
            self,
            double impurity,
            SplitRecord* split,
            SIZE_t* n_constant_features,
            double lower_bound,
            double upper_bound
    ) except -1 nogil:
        return node_split_random(
            self,
            self.partitioner,
            self.criterion,
            impurity,
            split,
            n_constant_features,
            self.with_monotonic_cst,
            self.monotonic_cst,
            lower_bound,
            upper_bound
        )<|MERGE_RESOLUTION|>--- conflicted
+++ resolved
@@ -1069,12 +1069,8 @@
     cdef SIZE_t start
     cdef SIZE_t end
     cdef SIZE_t n_missing
-<<<<<<< HEAD
-    cdef const unsigned char[::1] feature_has_missing
-=======
     cdef const unsigned char[::1] missing_values_in_feature_mask
 
->>>>>>> 21312644
     cdef const DTYPE_t[::1] X_data
     cdef const INT32_t[::1] X_indices
     cdef const INT32_t[::1] X_indptr
