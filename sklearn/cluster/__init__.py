--- conflicted
+++ resolved
@@ -24,34 +24,6 @@
 from ._bicluster import SpectralBiclustering, SpectralCoclustering
 from ._birch import Birch
 
-<<<<<<< HEAD
-__all__ = ['AffinityPropagation',
-           'AgglomerativeClustering',
-           'Birch',
-           'DBSCAN',
-           'OPTICS',
-           'cluster_optics_dbscan',
-           'cluster_optics_xi',
-           'compute_optics_graph',
-           'KMeans',
-           'BisectKMeans',
-           'FeatureAgglomeration',
-           'MeanShift',
-           'MiniBatchKMeans',
-           'SpectralClustering',
-           'affinity_propagation',
-           'dbscan',
-           'estimate_bandwidth',
-           'get_bin_seeds',
-           'k_means',
-           'kmeans_plusplus',
-           'linkage_tree',
-           'mean_shift',
-           'spectral_clustering',
-           'ward_tree',
-           'SpectralBiclustering',
-           'SpectralCoclustering']
-=======
 __all__ = [
     "AffinityPropagation",
     "AgglomerativeClustering",
@@ -62,6 +34,7 @@
     "cluster_optics_xi",
     "compute_optics_graph",
     "KMeans",
+    'BisectKMeans',
     "FeatureAgglomeration",
     "MeanShift",
     "MiniBatchKMeans",
@@ -78,5 +51,4 @@
     "ward_tree",
     "SpectralBiclustering",
     "SpectralCoclustering",
-]
->>>>>>> 555ade2e
+]