--- conflicted
+++ resolved
@@ -975,16 +975,10 @@
                 ' got %d instead' % self.max_iter
             )
 
-<<<<<<< HEAD
-        # avoid forcing order when copy_x=False
-        order = "C" if self.copy_x else None
         X = self._validate_data(X, accept_sparse='csr',
                                 dtype=[np.float64, np.float32],
-                                order=order, copy=self.copy_x)
-=======
-        X = check_array(X, accept_sparse='csr', dtype=[np.float64, np.float32],
-                        order='C', copy=self.copy_x, accept_large_sparse=False)
->>>>>>> 5009d113
+                                order='C', copy=self.copy_x,
+                                accept_large_sparse=False)
         # verify that the number of samples given is larger than k
         if _num_samples(X) < self.n_clusters:
             raise ValueError("n_samples=%d should be >= n_clusters=%d" % (
