"""K-means clustering."""

# Authors: Gael Varoquaux <gael.varoquaux@normalesup.org>
#          Thomas Rueckstiess <ruecksti@in.tum.de>
#          James Bergstra <james.bergstra@umontreal.ca>
#          Jan Schlueter <scikit-learn@jan-schlueter.de>
#          Nelle Varoquaux
#          Peter Prettenhofer <peter.prettenhofer@gmail.com>
#          Olivier Grisel <olivier.grisel@ensta.org>
#          Mathieu Blondel <mathieu@mblondel.org>
#          Robert Layton <robertlayton@gmail.com>
# License: BSD 3 clause

from abc import ABC, abstractmethod
from numbers import Integral, Real
import warnings

import numpy as np
import scipy.sparse as sp

from ..base import (
    BaseEstimator,
    ClusterMixin,
    TransformerMixin,
    _ClassNamePrefixFeaturesOutMixin,
)
from ..metrics.pairwise import euclidean_distances
from ..metrics.pairwise import _euclidean_distances
from ..utils.extmath import row_norms, stable_cumsum
from ..utils.fixes import threadpool_limits
from ..utils.fixes import threadpool_info
from ..utils.sparsefuncs_fast import assign_rows_csr
from ..utils.sparsefuncs import mean_variance_axis
from ..utils import check_array
from ..utils import check_random_state
from ..utils.validation import check_is_fitted, _check_sample_weight
from ..utils.validation import _is_arraylike_not_scalar
from ..utils._param_validation import Interval
from ..utils._param_validation import StrOptions
from ..utils._param_validation import validate_params
from ..utils._openmp_helpers import _openmp_effective_n_threads
from ..utils._readonly_array_wrapper import ReadonlyArrayWrapper
from ..exceptions import ConvergenceWarning
from ._k_means_common import CHUNK_SIZE
from ._k_means_common import _inertia_dense
from ._k_means_common import _inertia_sparse
from ._k_means_common import _is_same_clustering
from ._k_means_minibatch import _minibatch_update_dense
from ._k_means_minibatch import _minibatch_update_sparse
from ._k_means_lloyd import lloyd_iter_chunked_dense
from ._k_means_lloyd import lloyd_iter_chunked_sparse
from ._k_means_elkan import init_bounds_dense
from ._k_means_elkan import init_bounds_sparse
from ._k_means_elkan import elkan_iter_chunked_dense
from ._k_means_elkan import elkan_iter_chunked_sparse


###############################################################################
# Initialization heuristic


@validate_params(
    {
        "X": ["array-like", "sparse matrix"],
        "n_clusters": [Interval(Integral, 1, None, closed="left")],
        "x_squared_norms": ["array-like", None],
        "random_state": ["random_state"],
        "n_local_trials": [Interval(Integral, 1, None, closed="left"), None],
    }
)
def kmeans_plusplus(
    X, n_clusters, *, x_squared_norms=None, random_state=None, n_local_trials=None
):
    """Init n_clusters seeds according to k-means++.

    .. versionadded:: 0.24

    Parameters
    ----------
    X : {array-like, sparse matrix} of shape (n_samples, n_features)
        The data to pick seeds from.

    n_clusters : int
        The number of centroids to initialize.

    x_squared_norms : array-like of shape (n_samples,), default=None
        Squared Euclidean norm of each data point.

    random_state : int or RandomState instance, default=None
        Determines random number generation for centroid initialization. Pass
        an int for reproducible output across multiple function calls.
        See :term:`Glossary <random_state>`.

    n_local_trials : int, default=None
        The number of seeding trials for each center (except the first),
        of which the one reducing inertia the most is greedily chosen.
        Set to None to make the number of trials depend logarithmically
        on the number of seeds (2+log(k)).

    Returns
    -------
    centers : ndarray of shape (n_clusters, n_features)
        The initial centers for k-means.

    indices : ndarray of shape (n_clusters,)
        The index location of the chosen centers in the data array X. For a
        given index and center, X[index] = center.

    Notes
    -----
    Selects initial cluster centers for k-mean clustering in a smart way
    to speed up convergence. see: Arthur, D. and Vassilvitskii, S.
    "k-means++: the advantages of careful seeding". ACM-SIAM symposium
    on Discrete algorithms. 2007

    Examples
    --------

    >>> from sklearn.cluster import kmeans_plusplus
    >>> import numpy as np
    >>> X = np.array([[1, 2], [1, 4], [1, 0],
    ...               [10, 2], [10, 4], [10, 0]])
    >>> centers, indices = kmeans_plusplus(X, n_clusters=2, random_state=0)
    >>> centers
    array([[10,  4],
           [ 1,  0]])
    >>> indices
    array([4, 2])
    """
    # Check data
    check_array(X, accept_sparse="csr", dtype=[np.float64, np.float32])

    if X.shape[0] < n_clusters:
        raise ValueError(
            f"n_samples={X.shape[0]} should be >= n_clusters={n_clusters}."
        )

    # Check parameters
    if x_squared_norms is None:
        x_squared_norms = row_norms(X, squared=True)
    else:
        x_squared_norms = check_array(x_squared_norms, dtype=X.dtype, ensure_2d=False)

    if x_squared_norms.shape[0] != X.shape[0]:
        raise ValueError(
            f"The length of x_squared_norms {x_squared_norms.shape[0]} should "
            f"be equal to the length of n_samples {X.shape[0]}."
        )

    random_state = check_random_state(random_state)

    # Call private k-means++
    centers, indices = _kmeans_plusplus(
        X, n_clusters, x_squared_norms, random_state, n_local_trials
    )

    return centers, indices


def _kmeans_plusplus(X, n_clusters, x_squared_norms, random_state, n_local_trials=None):
    """Computational component for initialization of n_clusters by
    k-means++. Prior validation of data is assumed.

    Parameters
    ----------
    X : {ndarray, sparse matrix} of shape (n_samples, n_features)
        The data to pick seeds for.

    n_clusters : int
        The number of seeds to choose.

    x_squared_norms : ndarray of shape (n_samples,)
        Squared Euclidean norm of each data point.

    random_state : RandomState instance
        The generator used to initialize the centers.
        See :term:`Glossary <random_state>`.

    n_local_trials : int, default=None
        The number of seeding trials for each center (except the first),
        of which the one reducing inertia the most is greedily chosen.
        Set to None to make the number of trials depend logarithmically
        on the number of seeds (2+log(k)); this is the default.

    Returns
    -------
    centers : ndarray of shape (n_clusters, n_features)
        The initial centers for k-means.

    indices : ndarray of shape (n_clusters,)
        The index location of the chosen centers in the data array X. For a
        given index and center, X[index] = center.
    """
    n_samples, n_features = X.shape

    centers = np.empty((n_clusters, n_features), dtype=X.dtype)

    # Set the number of local seeding trials if none is given
    if n_local_trials is None:
        # This is what Arthur/Vassilvitskii tried, but did not report
        # specific results for other than mentioning in the conclusion
        # that it helped.
        n_local_trials = 2 + int(np.log(n_clusters))

    # Pick first center randomly and track index of point
    center_id = random_state.randint(n_samples)
    indices = np.full(n_clusters, -1, dtype=int)
    if sp.issparse(X):
        centers[0] = X[center_id].toarray()
    else:
        centers[0] = X[center_id]
    indices[0] = center_id

    # Initialize list of closest distances and calculate current potential
    closest_dist_sq = _euclidean_distances(
        centers[0, np.newaxis], X, Y_norm_squared=x_squared_norms, squared=True
    )
    current_pot = closest_dist_sq.sum()

    # Pick the remaining n_clusters-1 points
    for c in range(1, n_clusters):
        # Choose center candidates by sampling with probability proportional
        # to the squared distance to the closest existing center
        rand_vals = random_state.uniform(size=n_local_trials) * current_pot
        candidate_ids = np.searchsorted(stable_cumsum(closest_dist_sq), rand_vals)
        # XXX: numerical imprecision can result in a candidate_id out of range
        np.clip(candidate_ids, None, closest_dist_sq.size - 1, out=candidate_ids)

        # Compute distances to center candidates
        distance_to_candidates = _euclidean_distances(
            X[candidate_ids], X, Y_norm_squared=x_squared_norms, squared=True
        )

        # update closest distances squared and potential for each candidate
        np.minimum(closest_dist_sq, distance_to_candidates, out=distance_to_candidates)
        candidates_pot = distance_to_candidates.sum(axis=1)

        # Decide which candidate is the best
        best_candidate = np.argmin(candidates_pot)
        current_pot = candidates_pot[best_candidate]
        closest_dist_sq = distance_to_candidates[best_candidate]
        best_candidate = candidate_ids[best_candidate]

        # Permanently add best center candidate found in local tries
        if sp.issparse(X):
            centers[c] = X[best_candidate].toarray()
        else:
            centers[c] = X[best_candidate]
        indices[c] = best_candidate

    return centers, indices


###############################################################################
# K-means batch estimation by EM (expectation maximization)


def _tolerance(X, tol):
    """Return a tolerance which is dependent on the dataset."""
    if tol == 0:
        return 0
    if sp.issparse(X):
        variances = mean_variance_axis(X, axis=0)[1]
    else:
        variances = np.var(X, axis=0)
    return np.mean(variances) * tol


def k_means(
    X,
    n_clusters,
    *,
    sample_weight=None,
    init="k-means++",
    n_init="warn",
    max_iter=300,
    verbose=False,
    tol=1e-4,
    random_state=None,
    copy_x=True,
    algorithm="lloyd",
    return_n_iter=False,
):
    """Perform K-means clustering algorithm.

    Read more in the :ref:`User Guide <k_means>`.

    Parameters
    ----------
    X : {array-like, sparse matrix} of shape (n_samples, n_features)
        The observations to cluster. It must be noted that the data
        will be converted to C ordering, which will cause a memory copy
        if the given data is not C-contiguous.

    n_clusters : int
        The number of clusters to form as well as the number of
        centroids to generate.

    sample_weight : array-like of shape (n_samples,), default=None
        The weights for each observation in `X`. If `None`, all observations
        are assigned equal weight.

    init : {'k-means++', 'random'}, callable or array-like of shape \
            (n_clusters, n_features), default='k-means++'
        Method for initialization:

        - `'k-means++'` : selects initial cluster centers for k-mean
          clustering in a smart way to speed up convergence. See section
          Notes in k_init for more details.
        - `'random'`: choose `n_clusters` observations (rows) at random from data
          for the initial centroids.
        - If an array is passed, it should be of shape `(n_clusters, n_features)`
          and gives the initial centers.
        - If a callable is passed, it should take arguments `X`, `n_clusters` and a
          random state and return an initialization.

    n_init : 'auto' or int, default=10
        Number of time the k-means algorithm will be run with different
        centroid seeds. The final results will be the best output of
        n_init consecutive runs in terms of inertia.

        When `n_init='auto'`, the number of runs will be 10 if using
        `init='random'`, and 1 if using `init='kmeans++'`.

        .. versionadded:: 1.2
           Added 'auto' option for `n_init`.

        .. versionchanged:: 1.4
           Default value for `n_init` will change from 10 to `'auto'` in version 1.4.

    max_iter : int, default=300
        Maximum number of iterations of the k-means algorithm to run.

    verbose : bool, default=False
        Verbosity mode.

    tol : float, default=1e-4
        Relative tolerance with regards to Frobenius norm of the difference
        in the cluster centers of two consecutive iterations to declare
        convergence.

    random_state : int, RandomState instance or None, default=None
        Determines random number generation for centroid initialization. Use
        an int to make the randomness deterministic.
        See :term:`Glossary <random_state>`.

    copy_x : bool, default=True
        When pre-computing distances it is more numerically accurate to center
        the data first. If `copy_x` is True (default), then the original data is
        not modified. If False, the original data is modified, and put back
        before the function returns, but small numerical differences may be
        introduced by subtracting and then adding the data mean. Note that if
        the original data is not C-contiguous, a copy will be made even if
        `copy_x` is False. If the original data is sparse, but not in CSR format,
        a copy will be made even if `copy_x` is False.

    algorithm : {"lloyd", "elkan", "auto", "full"}, default="lloyd"
        K-means algorithm to use. The classical EM-style algorithm is `"lloyd"`.
        The `"elkan"` variation can be more efficient on some datasets with
        well-defined clusters, by using the triangle inequality. However it's
        more memory intensive due to the allocation of an extra array of shape
        `(n_samples, n_clusters)`.

        `"auto"` and `"full"` are deprecated and they will be removed in
        Scikit-Learn 1.3. They are both aliases for `"lloyd"`.

        .. versionchanged:: 0.18
            Added Elkan algorithm

        .. versionchanged:: 1.1
            Renamed "full" to "lloyd", and deprecated "auto" and "full".
            Changed "auto" to use "lloyd" instead of "elkan".

    return_n_iter : bool, default=False
        Whether or not to return the number of iterations.

    Returns
    -------
    centroid : ndarray of shape (n_clusters, n_features)
        Centroids found at the last iteration of k-means.

    label : ndarray of shape (n_samples,)
        The `label[i]` is the code or index of the centroid the
        i'th observation is closest to.

    inertia : float
        The final value of the inertia criterion (sum of squared distances to
        the closest centroid for all observations in the training set).

    best_n_iter : int
        Number of iterations corresponding to the best results.
        Returned only if `return_n_iter` is set to True.
    """
    est = KMeans(
        n_clusters=n_clusters,
        init=init,
        n_init=n_init,
        max_iter=max_iter,
        verbose=verbose,
        tol=tol,
        random_state=random_state,
        copy_x=copy_x,
        algorithm=algorithm,
    ).fit(X, sample_weight=sample_weight)
    if return_n_iter:
        return est.cluster_centers_, est.labels_, est.inertia_, est.n_iter_
    else:
        return est.cluster_centers_, est.labels_, est.inertia_


def _kmeans_single_elkan(
    X,
    sample_weight,
    centers_init,
    max_iter=300,
    verbose=False,
    x_squared_norms=None,
    tol=1e-4,
    n_threads=1,
):
    """A single run of k-means elkan, assumes preparation completed prior.

    Parameters
    ----------
    X : {ndarray, sparse matrix} of shape (n_samples, n_features)
        The observations to cluster. If sparse matrix, must be in CSR format.

    sample_weight : array-like of shape (n_samples,)
        The weights for each observation in X.

    centers_init : ndarray of shape (n_clusters, n_features)
        The initial centers.

    max_iter : int, default=300
        Maximum number of iterations of the k-means algorithm to run.

    verbose : bool, default=False
        Verbosity mode.

    x_squared_norms : array-like, default=None
        Precomputed x_squared_norms.

    tol : float, default=1e-4
        Relative tolerance with regards to Frobenius norm of the difference
        in the cluster centers of two consecutive iterations to declare
        convergence.
        It's not advised to set `tol=0` since convergence might never be
        declared due to rounding errors. Use a very small number instead.

    n_threads : int, default=1
        The number of OpenMP threads to use for the computation. Parallelism is
        sample-wise on the main cython loop which assigns each sample to its
        closest center.

    Returns
    -------
    centroid : ndarray of shape (n_clusters, n_features)
        Centroids found at the last iteration of k-means.

    label : ndarray of shape (n_samples,)
        label[i] is the code or index of the centroid the
        i'th observation is closest to.

    inertia : float
        The final value of the inertia criterion (sum of squared distances to
        the closest centroid for all observations in the training set).

    n_iter : int
        Number of iterations run.
    """
    n_samples = X.shape[0]
    n_clusters = centers_init.shape[0]

    # Buffers to avoid new allocations at each iteration.
    centers = centers_init
    centers_new = np.zeros_like(centers)
    weight_in_clusters = np.zeros(n_clusters, dtype=X.dtype)
    labels = np.full(n_samples, -1, dtype=np.int32)
    labels_old = labels.copy()
    center_half_distances = euclidean_distances(centers) / 2
    distance_next_center = np.partition(
        np.asarray(center_half_distances), kth=1, axis=0
    )[1]
    upper_bounds = np.zeros(n_samples, dtype=X.dtype)
    lower_bounds = np.zeros((n_samples, n_clusters), dtype=X.dtype)
    center_shift = np.zeros(n_clusters, dtype=X.dtype)

    if sp.issparse(X):
        init_bounds = init_bounds_sparse
        elkan_iter = elkan_iter_chunked_sparse
        _inertia = _inertia_sparse
    else:
        init_bounds = init_bounds_dense
        elkan_iter = elkan_iter_chunked_dense
        _inertia = _inertia_dense

    init_bounds(
        X,
        centers,
        center_half_distances,
        labels,
        upper_bounds,
        lower_bounds,
        n_threads=n_threads,
    )

    strict_convergence = False

    for i in range(max_iter):
        elkan_iter(
            X,
            sample_weight,
            centers,
            centers_new,
            weight_in_clusters,
            center_half_distances,
            distance_next_center,
            upper_bounds,
            lower_bounds,
            labels,
            center_shift,
            n_threads,
        )

        # compute new pairwise distances between centers and closest other
        # center of each center for next iterations
        center_half_distances = euclidean_distances(centers_new) / 2
        distance_next_center = np.partition(
            np.asarray(center_half_distances), kth=1, axis=0
        )[1]

        if verbose:
            inertia = _inertia(X, sample_weight, centers, labels, n_threads)
            print(f"Iteration {i}, inertia {inertia}")

        centers, centers_new = centers_new, centers

        if np.array_equal(labels, labels_old):
            # First check the labels for strict convergence.
            if verbose:
                print(f"Converged at iteration {i}: strict convergence.")
            strict_convergence = True
            break
        else:
            # No strict convergence, check for tol based convergence.
            center_shift_tot = (center_shift**2).sum()
            if center_shift_tot <= tol:
                if verbose:
                    print(
                        f"Converged at iteration {i}: center shift "
                        f"{center_shift_tot} within tolerance {tol}."
                    )
                break

        labels_old[:] = labels

    if not strict_convergence:
        # rerun E-step so that predicted labels match cluster centers
        elkan_iter(
            X,
            sample_weight,
            centers,
            centers,
            weight_in_clusters,
            center_half_distances,
            distance_next_center,
            upper_bounds,
            lower_bounds,
            labels,
            center_shift,
            n_threads,
            update_centers=False,
        )

    inertia = _inertia(X, sample_weight, centers, labels, n_threads)

    return labels, inertia, centers, i + 1


def _kmeans_single_lloyd(
    X,
    sample_weight,
    centers_init,
    max_iter=300,
    verbose=False,
    x_squared_norms=None,
    tol=1e-4,
    n_threads=1,
):
    """A single run of k-means lloyd, assumes preparation completed prior.

    Parameters
    ----------
    X : {ndarray, sparse matrix} of shape (n_samples, n_features)
        The observations to cluster. If sparse matrix, must be in CSR format.

    sample_weight : ndarray of shape (n_samples,)
        The weights for each observation in X.

    centers_init : ndarray of shape (n_clusters, n_features)
        The initial centers.

    max_iter : int, default=300
        Maximum number of iterations of the k-means algorithm to run.

    verbose : bool, default=False
        Verbosity mode

    x_squared_norms : ndarray of shape (n_samples,), default=None
        Precomputed x_squared_norms.

    tol : float, default=1e-4
        Relative tolerance with regards to Frobenius norm of the difference
        in the cluster centers of two consecutive iterations to declare
        convergence.
        It's not advised to set `tol=0` since convergence might never be
        declared due to rounding errors. Use a very small number instead.

    n_threads : int, default=1
        The number of OpenMP threads to use for the computation. Parallelism is
        sample-wise on the main cython loop which assigns each sample to its
        closest center.

    Returns
    -------
    centroid : ndarray of shape (n_clusters, n_features)
        Centroids found at the last iteration of k-means.

    label : ndarray of shape (n_samples,)
        label[i] is the code or index of the centroid the
        i'th observation is closest to.

    inertia : float
        The final value of the inertia criterion (sum of squared distances to
        the closest centroid for all observations in the training set).

    n_iter : int
        Number of iterations run.
    """
    n_clusters = centers_init.shape[0]

    # Buffers to avoid new allocations at each iteration.
    centers = centers_init
    centers_new = np.zeros_like(centers)
    labels = np.full(X.shape[0], -1, dtype=np.int32)
    labels_old = labels.copy()
    weight_in_clusters = np.zeros(n_clusters, dtype=X.dtype)
    center_shift = np.zeros(n_clusters, dtype=X.dtype)

    if sp.issparse(X):
        lloyd_iter = lloyd_iter_chunked_sparse
        _inertia = _inertia_sparse
    else:
        lloyd_iter = lloyd_iter_chunked_dense
        _inertia = _inertia_dense

    strict_convergence = False

    # Threadpoolctl context to limit the number of threads in second level of
    # nested parallelism (i.e. BLAS) to avoid oversubsciption.
    with threadpool_limits(limits=1, user_api="blas"):
        for i in range(max_iter):
            lloyd_iter(
                X,
                sample_weight,
                x_squared_norms,
                centers,
                centers_new,
                weight_in_clusters,
                labels,
                center_shift,
                n_threads,
            )

            if verbose:
                inertia = _inertia(X, sample_weight, centers, labels, n_threads)
                print(f"Iteration {i}, inertia {inertia}.")

            centers, centers_new = centers_new, centers

            if np.array_equal(labels, labels_old):
                # First check the labels for strict convergence.
                if verbose:
                    print(f"Converged at iteration {i}: strict convergence.")
                strict_convergence = True
                break
            else:
                # No strict convergence, check for tol based convergence.
                center_shift_tot = (center_shift**2).sum()
                if center_shift_tot <= tol:
                    if verbose:
                        print(
                            f"Converged at iteration {i}: center shift "
                            f"{center_shift_tot} within tolerance {tol}."
                        )
                    break

            labels_old[:] = labels

        if not strict_convergence:
            # rerun E-step so that predicted labels match cluster centers
            lloyd_iter(
                X,
                sample_weight,
                x_squared_norms,
                centers,
                centers,
                weight_in_clusters,
                labels,
                center_shift,
                n_threads,
                update_centers=False,
            )

    inertia = _inertia(X, sample_weight, centers, labels, n_threads)

    return labels, inertia, centers, i + 1


def _labels_inertia(
    X, sample_weight, x_squared_norms, centers, n_threads=1, return_inertia=True
):
    """E step of the K-means EM algorithm.

    Compute the labels and the inertia of the given samples and centers.

    Parameters
    ----------
    X : {ndarray, sparse matrix} of shape (n_samples, n_features)
        The input samples to assign to the labels. If sparse matrix, must
        be in CSR format.

    sample_weight : ndarray of shape (n_samples,)
        The weights for each observation in X.

    x_squared_norms : ndarray of shape (n_samples,)
        Precomputed squared euclidean norm of each data point, to speed up
        computations.

    centers : ndarray of shape (n_clusters, n_features)
        The cluster centers.

    n_threads : int, default=1
        The number of OpenMP threads to use for the computation. Parallelism is
        sample-wise on the main cython loop which assigns each sample to its
        closest center.

    return_inertia : bool, default=True
        Whether to compute and return the inertia.

    Returns
    -------
    labels : ndarray of shape (n_samples,)
        The resulting assignment.

    inertia : float
        Sum of squared distances of samples to their closest cluster center.
        Inertia is only returned if return_inertia is True.
    """
    n_samples = X.shape[0]
    n_clusters = centers.shape[0]

    labels = np.full(n_samples, -1, dtype=np.int32)
    weight_in_clusters = np.zeros(n_clusters, dtype=centers.dtype)
    center_shift = np.zeros_like(weight_in_clusters)

    if sp.issparse(X):
        _labels = lloyd_iter_chunked_sparse
        _inertia = _inertia_sparse
    else:
        _labels = lloyd_iter_chunked_dense
        _inertia = _inertia_dense
        X = ReadonlyArrayWrapper(X)

    _labels(
        X,
        sample_weight,
        x_squared_norms,
        centers,
        centers,
        weight_in_clusters,
        labels,
        center_shift,
        n_threads,
        update_centers=False,
    )

    if return_inertia:
        inertia = _inertia(X, sample_weight, centers, labels, n_threads)
        return labels, inertia

    return labels


def _labels_inertia_threadpool_limit(
    X, sample_weight, x_squared_norms, centers, n_threads=1, return_inertia=True
):
    """Same as _labels_inertia but in a threadpool_limits context."""
    with threadpool_limits(limits=1, user_api="blas"):
        result = _labels_inertia(
            X, sample_weight, x_squared_norms, centers, n_threads, return_inertia
        )

    return result


class _BaseKMeans(
    _ClassNamePrefixFeaturesOutMixin, TransformerMixin, ClusterMixin, BaseEstimator, ABC
):
    """Base class for KMeans and MiniBatchKMeans"""

    _parameter_constraints = {
        "n_clusters": [Interval(Integral, 1, None, closed="left")],
        "init": [StrOptions({"k-means++", "random"}), callable, "array-like"],
        "n_init": [Interval(Integral, 1, None, closed="left")],
        "max_iter": [Interval(Integral, 1, None, closed="left")],
        "tol": [Interval(Real, 0, None, closed="left")],
        "verbose": [Interval(Integral, 0, None, closed="left"), bool],
        "random_state": ["random_state"],
    }

    def __init__(
        self,
        n_clusters,
        *,
        init,
        n_init,
        max_iter,
        tol,
        verbose,
        random_state,
    ):
        self.n_clusters = n_clusters
        self.init = init
        self.max_iter = max_iter
        self.tol = tol
        self.n_init = n_init
        self.verbose = verbose
        self.random_state = random_state

<<<<<<< HEAD
    def _check_params(self, X, default_n_init=None):
        # n_init
        # TODO(1.4): Remove
        if self.n_init not in ("auto", "warn") and self.n_init <= 0:
            raise ValueError(
                f"n_init should be > 0 or 'auto', got {self.n_init} instead."
            )
        self._n_init = self.n_init
        if self._n_init == "warn":
            warnings.warn(
                "The default value of `n_init` will change from "
                f"{default_n_init} to 'auto' in 1.4. Set the value of `n_init`"
                " explicitly to suppress the warning",
                FutureWarning,
            )
            self._n_init = default_n_init
        if self._n_init == "auto":
            if self.init == "k-means++":
                self._n_init = 1
            else:
                self._n_init = default_n_init

        # max_iter
        if self.max_iter <= 0:
            raise ValueError(f"max_iter should be > 0, got {self.max_iter} instead.")

=======
    def _check_params_vs_input(self, X):
>>>>>>> 632384f4
        # n_clusters
        if X.shape[0] < self.n_clusters:
            raise ValueError(
                f"n_samples={X.shape[0]} should be >= n_clusters={self.n_clusters}."
            )

        # tol
        self._tol = _tolerance(X, self.tol)

        # init
        self._n_init = self.n_init
        if _is_arraylike_not_scalar(self.init) and self._n_init != 1:
            warnings.warn(
                "Explicit initial center position passed: performing only"
                f" one init in {self.__class__.__name__} instead of "
                f"n_init={self._n_init}.",
                RuntimeWarning,
                stacklevel=2,
            )
            self._n_init = 1

    @abstractmethod
    def _warn_mkl_vcomp(self, n_active_threads):
        """Issue an estimator specific warning when vcomp and mkl are both present

        This method is called by `_check_mkl_vcomp`.
        """

    def _check_mkl_vcomp(self, X, n_samples):
        """Check when vcomp and mkl are both present"""
        # The BLAS call inside a prange in lloyd_iter_chunked_dense is known to
        # cause a small memory leak when there are less chunks than the number
        # of available threads. It only happens when the OpenMP library is
        # vcomp (microsoft OpenMP) and the BLAS library is MKL. see #18653
        if sp.issparse(X):
            return

        n_active_threads = int(np.ceil(n_samples / CHUNK_SIZE))
        if n_active_threads < self._n_threads:
            modules = threadpool_info()
            has_vcomp = "vcomp" in [module["prefix"] for module in modules]
            has_mkl = ("mkl", "intel") in [
                (module["internal_api"], module.get("threading_layer", None))
                for module in modules
            ]
            if has_vcomp and has_mkl:
                self._warn_mkl_vcomp(n_active_threads)

    def _validate_center_shape(self, X, centers):
        """Check if centers is compatible with X and n_clusters."""
        if centers.shape[0] != self.n_clusters:
            raise ValueError(
                f"The shape of the initial centers {centers.shape} does not "
                f"match the number of clusters {self.n_clusters}."
            )
        if centers.shape[1] != X.shape[1]:
            raise ValueError(
                f"The shape of the initial centers {centers.shape} does not "
                f"match the number of features of the data {X.shape[1]}."
            )

    def _check_test_data(self, X):
        X = self._validate_data(
            X,
            accept_sparse="csr",
            reset=False,
            dtype=[np.float64, np.float32],
            order="C",
            accept_large_sparse=False,
        )
        return X

    def _init_centroids(
        self, X, x_squared_norms, init, random_state, init_size=None, n_centroids=None
    ):
        """Compute the initial centroids.

        Parameters
        ----------
        X : {ndarray, sparse matrix} of shape (n_samples, n_features)
            The input samples.

        x_squared_norms : ndarray of shape (n_samples,)
            Squared euclidean norm of each data point. Pass it if you have it
            at hands already to avoid it being recomputed here.

        init : {'k-means++', 'random'}, callable or ndarray of shape \
                (n_clusters, n_features)
            Method for initialization.

        random_state : RandomState instance
            Determines random number generation for centroid initialization.
            See :term:`Glossary <random_state>`.

        init_size : int, default=None
            Number of samples to randomly sample for speeding up the
            initialization (sometimes at the expense of accuracy).

        n_centroids : int, default=None
            Number of centroids to initialize.
            If left to 'None' the number of centroids will be equal to
            number of clusters to form (self.n_clusters)

        Returns
        -------
        centers : ndarray of shape (n_clusters, n_features)
        """
        n_samples = X.shape[0]
        n_clusters = self.n_clusters if n_centroids is None else n_centroids

        if init_size is not None and init_size < n_samples:
            init_indices = random_state.randint(0, n_samples, init_size)
            X = X[init_indices]
            x_squared_norms = x_squared_norms[init_indices]
            n_samples = X.shape[0]

        if isinstance(init, str) and init == "k-means++":
            centers, _ = _kmeans_plusplus(
                X,
                n_clusters,
                random_state=random_state,
                x_squared_norms=x_squared_norms,
            )
        elif isinstance(init, str) and init == "random":
            seeds = random_state.permutation(n_samples)[:n_clusters]
            centers = X[seeds]
        elif _is_arraylike_not_scalar(self.init):
            centers = init
        elif callable(init):
            centers = init(X, n_clusters, random_state=random_state)
            centers = check_array(centers, dtype=X.dtype, copy=False, order="C")
            self._validate_center_shape(X, centers)

        if sp.issparse(centers):
            centers = centers.toarray()

        return centers

    def fit_predict(self, X, y=None, sample_weight=None):
        """Compute cluster centers and predict cluster index for each sample.

        Convenience method; equivalent to calling fit(X) followed by
        predict(X).

        Parameters
        ----------
        X : {array-like, sparse matrix} of shape (n_samples, n_features)
            New data to transform.

        y : Ignored
            Not used, present here for API consistency by convention.

        sample_weight : array-like of shape (n_samples,), default=None
            The weights for each observation in X. If None, all observations
            are assigned equal weight.

        Returns
        -------
        labels : ndarray of shape (n_samples,)
            Index of the cluster each sample belongs to.
        """
        return self.fit(X, sample_weight=sample_weight).labels_

    def predict(self, X, sample_weight=None):
        """Predict the closest cluster each sample in X belongs to.

        In the vector quantization literature, `cluster_centers_` is called
        the code book and each value returned by `predict` is the index of
        the closest code in the code book.

        Parameters
        ----------
        X : {array-like, sparse matrix} of shape (n_samples, n_features)
            New data to predict.

        sample_weight : array-like of shape (n_samples,), default=None
            The weights for each observation in X. If None, all observations
            are assigned equal weight.

        Returns
        -------
        labels : ndarray of shape (n_samples,)
            Index of the cluster each sample belongs to.
        """
        check_is_fitted(self)

        X = self._check_test_data(X)
        x_squared_norms = row_norms(X, squared=True)
        sample_weight = _check_sample_weight(sample_weight, X, dtype=X.dtype)

        labels, _ = _labels_inertia_threadpool_limit(
            X,
            sample_weight,
            x_squared_norms,
            self.cluster_centers_,
            n_threads=self._n_threads,
        )

        return labels

    def fit_transform(self, X, y=None, sample_weight=None):
        """Compute clustering and transform X to cluster-distance space.

        Equivalent to fit(X).transform(X), but more efficiently implemented.

        Parameters
        ----------
        X : {array-like, sparse matrix} of shape (n_samples, n_features)
            New data to transform.

        y : Ignored
            Not used, present here for API consistency by convention.

        sample_weight : array-like of shape (n_samples,), default=None
            The weights for each observation in X. If None, all observations
            are assigned equal weight.

        Returns
        -------
        X_new : ndarray of shape (n_samples, n_clusters)
            X transformed in the new space.
        """
        return self.fit(X, sample_weight=sample_weight)._transform(X)

    def transform(self, X):
        """Transform X to a cluster-distance space.

        In the new space, each dimension is the distance to the cluster
        centers. Note that even if X is sparse, the array returned by
        `transform` will typically be dense.

        Parameters
        ----------
        X : {array-like, sparse matrix} of shape (n_samples, n_features)
            New data to transform.

        Returns
        -------
        X_new : ndarray of shape (n_samples, n_clusters)
            X transformed in the new space.
        """
        check_is_fitted(self)

        X = self._check_test_data(X)
        return self._transform(X)

    def _transform(self, X):
        """Guts of transform method; no input validation."""
        return euclidean_distances(X, self.cluster_centers_)

    def score(self, X, y=None, sample_weight=None):
        """Opposite of the value of X on the K-means objective.

        Parameters
        ----------
        X : {array-like, sparse matrix} of shape (n_samples, n_features)
            New data.

        y : Ignored
            Not used, present here for API consistency by convention.

        sample_weight : array-like of shape (n_samples,), default=None
            The weights for each observation in X. If None, all observations
            are assigned equal weight.

        Returns
        -------
        score : float
            Opposite of the value of X on the K-means objective.
        """
        check_is_fitted(self)

        X = self._check_test_data(X)
        x_squared_norms = row_norms(X, squared=True)
        sample_weight = _check_sample_weight(sample_weight, X, dtype=X.dtype)

        _, scores = _labels_inertia_threadpool_limit(
            X, sample_weight, x_squared_norms, self.cluster_centers_, self._n_threads
        )
        return -scores

    def _more_tags(self):
        return {
            "_xfail_checks": {
                "check_sample_weights_invariance": (
                    "zero sample_weight is not equivalent to removing samples"
                ),
            },
        }


class KMeans(_BaseKMeans):
    """K-Means clustering.

    Read more in the :ref:`User Guide <k_means>`.

    Parameters
    ----------

    n_clusters : int, default=8
        The number of clusters to form as well as the number of
        centroids to generate.

    init : {'k-means++', 'random'}, callable or array-like of shape \
            (n_clusters, n_features), default='k-means++'
        Method for initialization:

        'k-means++' : selects initial cluster centers for k-mean
        clustering in a smart way to speed up convergence. See section
        Notes in k_init for more details.

        'random': choose `n_clusters` observations (rows) at random from data
        for the initial centroids.

        If an array is passed, it should be of shape (n_clusters, n_features)
        and gives the initial centers.

        If a callable is passed, it should take arguments X, n_clusters and a
        random state and return an initialization.

    n_init : 'auto' or int, default=10
        Number of time the k-means algorithm will be run with different
        centroid seeds. The final results will be the best output of
        n_init consecutive runs in terms of inertia.

        When `n_init='auto'`, the number of runs will be 10 if using
        `init='random'`, and 1 if using `init='kmeans++'`.

        .. versionadded:: 1.2
           Added 'auto' option for `n_init`.

        .. versionchanged:: 1.4
           Default value for `n_init` will change from 10 to `'auto'` in version 1.4.

    max_iter : int, default=300
        Maximum number of iterations of the k-means algorithm for a
        single run.

    tol : float, default=1e-4
        Relative tolerance with regards to Frobenius norm of the difference
        in the cluster centers of two consecutive iterations to declare
        convergence.

    verbose : int, default=0
        Verbosity mode.

    random_state : int, RandomState instance or None, default=None
        Determines random number generation for centroid initialization. Use
        an int to make the randomness deterministic.
        See :term:`Glossary <random_state>`.

    copy_x : bool, default=True
        When pre-computing distances it is more numerically accurate to center
        the data first. If copy_x is True (default), then the original data is
        not modified. If False, the original data is modified, and put back
        before the function returns, but small numerical differences may be
        introduced by subtracting and then adding the data mean. Note that if
        the original data is not C-contiguous, a copy will be made even if
        copy_x is False. If the original data is sparse, but not in CSR format,
        a copy will be made even if copy_x is False.

    algorithm : {"lloyd", "elkan", "auto", "full"}, default="lloyd"
        K-means algorithm to use. The classical EM-style algorithm is `"lloyd"`.
        The `"elkan"` variation can be more efficient on some datasets with
        well-defined clusters, by using the triangle inequality. However it's
        more memory intensive due to the allocation of an extra array of shape
        `(n_samples, n_clusters)`.

        `"auto"` and `"full"` are deprecated and they will be removed in
        Scikit-Learn 1.3. They are both aliases for `"lloyd"`.

        .. versionchanged:: 0.18
            Added Elkan algorithm

        .. versionchanged:: 1.1
            Renamed "full" to "lloyd", and deprecated "auto" and "full".
            Changed "auto" to use "lloyd" instead of "elkan".

    Attributes
    ----------
    cluster_centers_ : ndarray of shape (n_clusters, n_features)
        Coordinates of cluster centers. If the algorithm stops before fully
        converging (see ``tol`` and ``max_iter``), these will not be
        consistent with ``labels_``.

    labels_ : ndarray of shape (n_samples,)
        Labels of each point

    inertia_ : float
        Sum of squared distances of samples to their closest cluster center,
        weighted by the sample weights if provided.

    n_iter_ : int
        Number of iterations run.

    n_features_in_ : int
        Number of features seen during :term:`fit`.

        .. versionadded:: 0.24

    feature_names_in_ : ndarray of shape (`n_features_in_`,)
        Names of features seen during :term:`fit`. Defined only when `X`
        has feature names that are all strings.

        .. versionadded:: 1.0

    See Also
    --------
    MiniBatchKMeans : Alternative online implementation that does incremental
        updates of the centers positions using mini-batches.
        For large scale learning (say n_samples > 10k) MiniBatchKMeans is
        probably much faster than the default batch implementation.

    Notes
    -----
    The k-means problem is solved using either Lloyd's or Elkan's algorithm.

    The average complexity is given by O(k n T), where n is the number of
    samples and T is the number of iteration.

    The worst case complexity is given by O(n^(k+2/p)) with
    n = n_samples, p = n_features. (D. Arthur and S. Vassilvitskii,
    'How slow is the k-means method?' SoCG2006)

    In practice, the k-means algorithm is very fast (one of the fastest
    clustering algorithms available), but it falls in local minima. That's why
    it can be useful to restart it several times.

    If the algorithm stops before fully converging (because of ``tol`` or
    ``max_iter``), ``labels_`` and ``cluster_centers_`` will not be consistent,
    i.e. the ``cluster_centers_`` will not be the means of the points in each
    cluster. Also, the estimator will reassign ``labels_`` after the last
    iteration to make ``labels_`` consistent with ``predict`` on the training
    set.

    Examples
    --------

    >>> from sklearn.cluster import KMeans
    >>> import numpy as np
    >>> X = np.array([[1, 2], [1, 4], [1, 0],
    ...               [10, 2], [10, 4], [10, 0]])
    >>> kmeans = KMeans(n_clusters=2, random_state=0, n_init="auto").fit(X)
    >>> kmeans.labels_
    array([1, 1, 1, 0, 0, 0], dtype=int32)
    >>> kmeans.predict([[0, 0], [12, 3]])
    array([1, 0], dtype=int32)
    >>> kmeans.cluster_centers_
    array([[10.,  2.],
           [ 1.,  2.]])
    """

    _parameter_constraints = {
        **_BaseKMeans._parameter_constraints,
        "copy_x": [bool],
        "algorithm": [
            StrOptions({"lloyd", "elkan", "auto", "full"}, deprecated={"auto", "full"})
        ],
    }

    def __init__(
        self,
        n_clusters=8,
        *,
        init="k-means++",
        n_init="warn",
        max_iter=300,
        tol=1e-4,
        verbose=0,
        random_state=None,
        copy_x=True,
        algorithm="lloyd",
    ):
        super().__init__(
            n_clusters=n_clusters,
            init=init,
            n_init=n_init,
            max_iter=max_iter,
            tol=tol,
            verbose=verbose,
            random_state=random_state,
        )

        self.copy_x = copy_x
        self.algorithm = algorithm

<<<<<<< HEAD
    def _check_params(self, X):
        super()._check_params(X, default_n_init=10)

        # algorithm
        if self.algorithm not in ("lloyd", "elkan", "auto", "full"):
            raise ValueError(
                "Algorithm must be either 'lloyd' or 'elkan', "
                f"got {self.algorithm} instead."
            )
=======
    def _check_params_vs_input(self, X):
        super()._check_params_vs_input(X)
>>>>>>> 632384f4

        self._algorithm = self.algorithm
        if self._algorithm in ("auto", "full"):
            warnings.warn(
                f"algorithm='{self._algorithm}' is deprecated, it will be "
                "removed in 1.3. Using 'lloyd' instead.",
                FutureWarning,
            )
            self._algorithm = "lloyd"
        if self._algorithm == "elkan" and self.n_clusters == 1:
            warnings.warn(
                "algorithm='elkan' doesn't make sense for a single "
                "cluster. Using 'lloyd' instead.",
                RuntimeWarning,
            )
            self._algorithm = "lloyd"

    def _warn_mkl_vcomp(self, n_active_threads):
        """Warn when vcomp and mkl are both present"""
        warnings.warn(
            "KMeans is known to have a memory leak on Windows "
            "with MKL, when there are less chunks than available "
            "threads. You can avoid it by setting the environment"
            f" variable OMP_NUM_THREADS={n_active_threads}."
        )

    def fit(self, X, y=None, sample_weight=None):
        """Compute k-means clustering.

        Parameters
        ----------
        X : {array-like, sparse matrix} of shape (n_samples, n_features)
            Training instances to cluster. It must be noted that the data
            will be converted to C ordering, which will cause a memory
            copy if the given data is not C-contiguous.
            If a sparse matrix is passed, a copy will be made if it's not in
            CSR format.

        y : Ignored
            Not used, present here for API consistency by convention.

        sample_weight : array-like of shape (n_samples,), default=None
            The weights for each observation in X. If None, all observations
            are assigned equal weight.

            .. versionadded:: 0.20

        Returns
        -------
        self : object
            Fitted estimator.
        """
        self._validate_params()

        X = self._validate_data(
            X,
            accept_sparse="csr",
            dtype=[np.float64, np.float32],
            order="C",
            copy=self.copy_x,
            accept_large_sparse=False,
        )

        self._check_params_vs_input(X)

        random_state = check_random_state(self.random_state)
        sample_weight = _check_sample_weight(sample_weight, X, dtype=X.dtype)
        self._n_threads = _openmp_effective_n_threads()

        # Validate init array
        init = self.init
        init_is_array_like = _is_arraylike_not_scalar(init)
        if init_is_array_like:
            init = check_array(init, dtype=X.dtype, copy=True, order="C")
            self._validate_center_shape(X, init)

        # subtract of mean of x for more accurate distance computations
        if not sp.issparse(X):
            X_mean = X.mean(axis=0)
            # The copy was already done above
            X -= X_mean

            if init_is_array_like:
                init -= X_mean

        # precompute squared norms of data points
        x_squared_norms = row_norms(X, squared=True)

        if self._algorithm == "elkan":
            kmeans_single = _kmeans_single_elkan
        else:
            kmeans_single = _kmeans_single_lloyd
            self._check_mkl_vcomp(X, X.shape[0])

        best_inertia, best_labels = None, None

        for i in range(self._n_init):
            # Initialize centers
            centers_init = self._init_centroids(
                X, x_squared_norms=x_squared_norms, init=init, random_state=random_state
            )
            if self.verbose:
                print("Initialization complete")

            # run a k-means once
            labels, inertia, centers, n_iter_ = kmeans_single(
                X,
                sample_weight,
                centers_init,
                max_iter=self.max_iter,
                verbose=self.verbose,
                tol=self._tol,
                x_squared_norms=x_squared_norms,
                n_threads=self._n_threads,
            )

            # determine if these results are the best so far
            # we chose a new run if it has a better inertia and the clustering is
            # different from the best so far (it's possible that the inertia is
            # slightly better even if the clustering is the same with potentially
            # permuted labels, due to rounding errors)
            if best_inertia is None or (
                inertia < best_inertia
                and not _is_same_clustering(labels, best_labels, self.n_clusters)
            ):
                best_labels = labels
                best_centers = centers
                best_inertia = inertia
                best_n_iter = n_iter_

        if not sp.issparse(X):
            if not self.copy_x:
                X += X_mean
            best_centers += X_mean

        distinct_clusters = len(set(best_labels))
        if distinct_clusters < self.n_clusters:
            warnings.warn(
                "Number of distinct clusters ({}) found smaller than "
                "n_clusters ({}). Possibly due to duplicate points "
                "in X.".format(distinct_clusters, self.n_clusters),
                ConvergenceWarning,
                stacklevel=2,
            )

        self.cluster_centers_ = best_centers
        self._n_features_out = self.cluster_centers_.shape[0]
        self.labels_ = best_labels
        self.inertia_ = best_inertia
        self.n_iter_ = best_n_iter
        return self


def _mini_batch_step(
    X,
    x_squared_norms,
    sample_weight,
    centers,
    centers_new,
    weight_sums,
    random_state,
    random_reassign=False,
    reassignment_ratio=0.01,
    verbose=False,
    n_threads=1,
):
    """Incremental update of the centers for the Minibatch K-Means algorithm.

    Parameters
    ----------

    X : {ndarray, sparse matrix} of shape (n_samples, n_features)
        The original data array. If sparse, must be in CSR format.

    x_squared_norms : ndarray of shape (n_samples,)
        Squared euclidean norm of each data point.

    sample_weight : ndarray of shape (n_samples,)
        The weights for each observation in X.

    centers : ndarray of shape (n_clusters, n_features)
        The cluster centers before the current iteration

    centers_new : ndarray of shape (n_clusters, n_features)
        The cluster centers after the current iteration. Modified in-place.

    weight_sums : ndarray of shape (n_clusters,)
        The vector in which we keep track of the numbers of points in a
        cluster. This array is modified in place.

    random_state : RandomState instance
        Determines random number generation for low count centers reassignment.
        See :term:`Glossary <random_state>`.

    random_reassign : boolean, default=False
        If True, centers with very low counts are randomly reassigned
        to observations.

    reassignment_ratio : float, default=0.01
        Control the fraction of the maximum number of counts for a
        center to be reassigned. A higher value means that low count
        centers are more likely to be reassigned, which means that the
        model will take longer to converge, but should converge in a
        better clustering.

    verbose : bool, default=False
        Controls the verbosity.

    n_threads : int, default=1
        The number of OpenMP threads to use for the computation.

    Returns
    -------
    inertia : float
        Sum of squared distances of samples to their closest cluster center.
        The inertia is computed after finding the labels and before updating
        the centers.
    """
    # Perform label assignment to nearest centers
    # For better efficiency, it's better to run _mini_batch_step in a
    # threadpool_limit context than using _labels_inertia_threadpool_limit here
    labels, inertia = _labels_inertia(
        X, sample_weight, x_squared_norms, centers, n_threads=n_threads
    )

    # Update centers according to the labels
    if sp.issparse(X):
        _minibatch_update_sparse(
            X, sample_weight, centers, centers_new, weight_sums, labels, n_threads
        )
    else:
        _minibatch_update_dense(
            ReadonlyArrayWrapper(X),
            sample_weight,
            centers,
            centers_new,
            weight_sums,
            labels,
            n_threads,
        )

    # Reassign clusters that have very low weight
    if random_reassign and reassignment_ratio > 0:
        to_reassign = weight_sums < reassignment_ratio * weight_sums.max()

        # pick at most .5 * batch_size samples as new centers
        if to_reassign.sum() > 0.5 * X.shape[0]:
            indices_dont_reassign = np.argsort(weight_sums)[int(0.5 * X.shape[0]) :]
            to_reassign[indices_dont_reassign] = False
        n_reassigns = to_reassign.sum()

        if n_reassigns:
            # Pick new clusters amongst observations with uniform probability
            new_centers = random_state.choice(
                X.shape[0], replace=False, size=n_reassigns
            )
            if verbose:
                print(f"[MiniBatchKMeans] Reassigning {n_reassigns} cluster centers.")

            if sp.issparse(X):
                assign_rows_csr(
                    X,
                    new_centers.astype(np.intp, copy=False),
                    np.where(to_reassign)[0].astype(np.intp, copy=False),
                    centers_new,
                )
            else:
                centers_new[to_reassign] = X[new_centers]

        # reset counts of reassigned centers, but don't reset them too small
        # to avoid instant reassignment. This is a pretty dirty hack as it
        # also modifies the learning rates.
        weight_sums[to_reassign] = np.min(weight_sums[~to_reassign])

    return inertia


class MiniBatchKMeans(_BaseKMeans):
    """
    Mini-Batch K-Means clustering.

    Read more in the :ref:`User Guide <mini_batch_kmeans>`.

    Parameters
    ----------

    n_clusters : int, default=8
        The number of clusters to form as well as the number of
        centroids to generate.

    init : {'k-means++', 'random'}, callable or array-like of shape \
            (n_clusters, n_features), default='k-means++'
        Method for initialization:

        'k-means++' : selects initial cluster centers for k-mean
        clustering in a smart way to speed up convergence. See section
        Notes in k_init for more details.

        'random': choose `n_clusters` observations (rows) at random from data
        for the initial centroids.

        If an array is passed, it should be of shape (n_clusters, n_features)
        and gives the initial centers.

        If a callable is passed, it should take arguments X, n_clusters and a
        random state and return an initialization.

    max_iter : int, default=100
        Maximum number of iterations over the complete dataset before
        stopping independently of any early stopping criterion heuristics.

    batch_size : int, default=1024
        Size of the mini batches.
        For faster computations, you can set the ``batch_size`` greater than
        256 * number of cores to enable parallelism on all cores.

        .. versionchanged:: 1.0
           `batch_size` default changed from 100 to 1024.

    verbose : int, default=0
        Verbosity mode.

    compute_labels : bool, default=True
        Compute label assignment and inertia for the complete dataset
        once the minibatch optimization has converged in fit.

    random_state : int, RandomState instance or None, default=None
        Determines random number generation for centroid initialization and
        random reassignment. Use an int to make the randomness deterministic.
        See :term:`Glossary <random_state>`.

    tol : float, default=0.0
        Control early stopping based on the relative center changes as
        measured by a smoothed, variance-normalized of the mean center
        squared position changes. This early stopping heuristics is
        closer to the one used for the batch variant of the algorithms
        but induces a slight computational and memory overhead over the
        inertia heuristic.

        To disable convergence detection based on normalized center
        change, set tol to 0.0 (default).

    max_no_improvement : int, default=10
        Control early stopping based on the consecutive number of mini
        batches that does not yield an improvement on the smoothed inertia.

        To disable convergence detection based on inertia, set
        max_no_improvement to None.

    init_size : int, default=None
        Number of samples to randomly sample for speeding up the
        initialization (sometimes at the expense of accuracy): the
        only algorithm is initialized by running a batch KMeans on a
        random subset of the data. This needs to be larger than n_clusters.

        If `None`, the heuristic is `init_size = 3 * batch_size` if
        `3 * batch_size < n_clusters`, else `init_size = 3 * n_clusters`.

    n_init : 'auto' or int, default=3
        Number of random initializations that are tried.
        In contrast to KMeans, the algorithm is only run once, using the
        best of the ``n_init`` initializations as measured by inertia.

        When `n_init='auto'`, the number of runs will be 3 if using
        `init='random'`, and 1 if using `init='kmeans++'`.

        .. versionadded:: 1.2
           Added 'auto' option for `n_init`.

        .. versionchanged:: 1.4
           Default value for `n_init` will change from 3 to `'auto'` in version 1.4.

    reassignment_ratio : float, default=0.01
        Control the fraction of the maximum number of counts for a center to
        be reassigned. A higher value means that low count centers are more
        easily reassigned, which means that the model will take longer to
        converge, but should converge in a better clustering. However, too high
        a value may cause convergence issues, especially with a small batch
        size.

    Attributes
    ----------

    cluster_centers_ : ndarray of shape (n_clusters, n_features)
        Coordinates of cluster centers.

    labels_ : ndarray of shape (n_samples,)
        Labels of each point (if compute_labels is set to True).

    inertia_ : float
        The value of the inertia criterion associated with the chosen
        partition if compute_labels is set to True. If compute_labels is set to
        False, it's an approximation of the inertia based on an exponentially
        weighted average of the batch inertiae.
        The inertia is defined as the sum of square distances of samples to
        their cluster center, weighted by the sample weights if provided.

    n_iter_ : int
        Number of iterations over the full dataset.

    n_steps_ : int
        Number of minibatches processed.

        .. versionadded:: 1.0

    n_features_in_ : int
        Number of features seen during :term:`fit`.

        .. versionadded:: 0.24

    feature_names_in_ : ndarray of shape (`n_features_in_`,)
        Names of features seen during :term:`fit`. Defined only when `X`
        has feature names that are all strings.

        .. versionadded:: 1.0

    See Also
    --------
    KMeans : The classic implementation of the clustering method based on the
        Lloyd's algorithm. It consumes the whole set of input data at each
        iteration.

    Notes
    -----
    See https://www.eecs.tufts.edu/~dsculley/papers/fastkmeans.pdf

    Examples
    --------
    >>> from sklearn.cluster import MiniBatchKMeans
    >>> import numpy as np
    >>> X = np.array([[1, 2], [1, 4], [1, 0],
    ...               [4, 2], [4, 0], [4, 4],
    ...               [4, 5], [0, 1], [2, 2],
    ...               [3, 2], [5, 5], [1, -1]])
    >>> # manually fit on batches
    >>> kmeans = MiniBatchKMeans(n_clusters=2,
    ...                          random_state=0,
    ...                          batch_size=6,
    ...                          n_init="auto")
    >>> kmeans = kmeans.partial_fit(X[0:6,:])
    >>> kmeans = kmeans.partial_fit(X[6:12,:])
    >>> kmeans.cluster_centers_
    array([[2. , 1. ],
           [3.5, 4.5]])
    >>> kmeans.predict([[0, 0], [4, 4]])
    array([0, 1], dtype=int32)
    >>> # fit on the whole data
    >>> kmeans = MiniBatchKMeans(n_clusters=2,
    ...                          random_state=0,
    ...                          batch_size=6,
    ...                          max_iter=10,
    ...                          n_init="auto").fit(X)
    >>> kmeans.cluster_centers_
    array([[3.97727273, 2.43181818],
           [1.125     , 1.6       ]])
    >>> kmeans.predict([[0, 0], [4, 4]])
    array([1, 0], dtype=int32)
    """

    _parameter_constraints = {
        **_BaseKMeans._parameter_constraints,
        "batch_size": [Interval(Integral, 1, None, closed="left")],
        "compute_labels": [bool],
        "max_no_improvement": [Interval(Integral, 0, None, closed="left"), None],
        "init_size": [Interval(Integral, 1, None, closed="left"), None],
        "reassignment_ratio": [Interval(Real, 0, None, closed="left")],
    }

    def __init__(
        self,
        n_clusters=8,
        *,
        init="k-means++",
        max_iter=100,
        batch_size=1024,
        verbose=0,
        compute_labels=True,
        random_state=None,
        tol=0.0,
        max_no_improvement=10,
        init_size=None,
        n_init="warn",
        reassignment_ratio=0.01,
    ):

        super().__init__(
            n_clusters=n_clusters,
            init=init,
            max_iter=max_iter,
            verbose=verbose,
            random_state=random_state,
            tol=tol,
            n_init=n_init,
        )

        self.max_no_improvement = max_no_improvement
        self.batch_size = batch_size
        self.compute_labels = compute_labels
        self.init_size = init_size
        self.reassignment_ratio = reassignment_ratio

<<<<<<< HEAD
    def _check_params(self, X):
        super()._check_params(X, default_n_init=3)

        # max_no_improvement
        if self.max_no_improvement is not None and self.max_no_improvement < 0:
            raise ValueError(
                "max_no_improvement should be >= 0, got "
                f"{self.max_no_improvement} instead."
            )
=======
    def _check_params_vs_input(self, X):
        super()._check_params_vs_input(X)
>>>>>>> 632384f4

        self._batch_size = min(self.batch_size, X.shape[0])

        # init_size
        self._init_size = self.init_size
        if self._init_size is None:
            self._init_size = 3 * self._batch_size
            if self._init_size < self.n_clusters:
                self._init_size = 3 * self.n_clusters
        elif self._init_size < self.n_clusters:
            warnings.warn(
                f"init_size={self._init_size} should be larger than "
                f"n_clusters={self.n_clusters}. Setting it to "
                "min(3*n_clusters, n_samples)",
                RuntimeWarning,
                stacklevel=2,
            )
            self._init_size = 3 * self.n_clusters
        self._init_size = min(self._init_size, X.shape[0])

        # reassignment_ratio
        if self.reassignment_ratio < 0:
            raise ValueError(
                "reassignment_ratio should be >= 0, got "
                f"{self.reassignment_ratio} instead."
            )

    def _warn_mkl_vcomp(self, n_active_threads):
        """Warn when vcomp and mkl are both present"""
        warnings.warn(
            "MiniBatchKMeans is known to have a memory leak on "
            "Windows with MKL, when there are less chunks than "
            "available threads. You can prevent it by setting "
            f"batch_size >= {self._n_threads * CHUNK_SIZE} or by "
            "setting the environment variable "
            f"OMP_NUM_THREADS={n_active_threads}"
        )

    def _mini_batch_convergence(
        self, step, n_steps, n_samples, centers_squared_diff, batch_inertia
    ):
        """Helper function to encapsulate the early stopping logic"""
        # Normalize inertia to be able to compare values when
        # batch_size changes
        batch_inertia /= self._batch_size

        # count steps starting from 1 for user friendly verbose mode.
        step = step + 1

        # Ignore first iteration because it's inertia from initialization.
        if step == 1:
            if self.verbose:
                print(
                    f"Minibatch step {step}/{n_steps}: mean batch "
                    f"inertia: {batch_inertia}"
                )
            return False

        # Compute an Exponentially Weighted Average of the inertia to
        # monitor the convergence while discarding minibatch-local stochastic
        # variability: https://en.wikipedia.org/wiki/Moving_average
        if self._ewa_inertia is None:
            self._ewa_inertia = batch_inertia
        else:
            alpha = self._batch_size * 2.0 / (n_samples + 1)
            alpha = min(alpha, 1)
            self._ewa_inertia = self._ewa_inertia * (1 - alpha) + batch_inertia * alpha

        # Log progress to be able to monitor convergence
        if self.verbose:
            print(
                f"Minibatch step {step}/{n_steps}: mean batch inertia: "
                f"{batch_inertia}, ewa inertia: {self._ewa_inertia}"
            )

        # Early stopping based on absolute tolerance on squared change of
        # centers position
        if self._tol > 0.0 and centers_squared_diff <= self._tol:
            if self.verbose:
                print(f"Converged (small centers change) at step {step}/{n_steps}")
            return True

        # Early stopping heuristic due to lack of improvement on smoothed
        # inertia
        if self._ewa_inertia_min is None or self._ewa_inertia < self._ewa_inertia_min:
            self._no_improvement = 0
            self._ewa_inertia_min = self._ewa_inertia
        else:
            self._no_improvement += 1

        if (
            self.max_no_improvement is not None
            and self._no_improvement >= self.max_no_improvement
        ):
            if self.verbose:
                print(
                    "Converged (lack of improvement in inertia) at step "
                    f"{step}/{n_steps}"
                )
            return True

        return False

    def _random_reassign(self):
        """Check if a random reassignment needs to be done.

        Do random reassignments each time 10 * n_clusters samples have been
        processed.

        If there are empty clusters we always want to reassign.
        """
        self._n_since_last_reassign += self._batch_size
        if (self._counts == 0).any() or self._n_since_last_reassign >= (
            10 * self.n_clusters
        ):
            self._n_since_last_reassign = 0
            return True
        return False

    def fit(self, X, y=None, sample_weight=None):
        """Compute the centroids on X by chunking it into mini-batches.

        Parameters
        ----------
        X : {array-like, sparse matrix} of shape (n_samples, n_features)
            Training instances to cluster. It must be noted that the data
            will be converted to C ordering, which will cause a memory copy
            if the given data is not C-contiguous.
            If a sparse matrix is passed, a copy will be made if it's not in
            CSR format.

        y : Ignored
            Not used, present here for API consistency by convention.

        sample_weight : array-like of shape (n_samples,), default=None
            The weights for each observation in X. If None, all observations
            are assigned equal weight.

            .. versionadded:: 0.20

        Returns
        -------
        self : object
            Fitted estimator.
        """
        self._validate_params()

        X = self._validate_data(
            X,
            accept_sparse="csr",
            dtype=[np.float64, np.float32],
            order="C",
            accept_large_sparse=False,
        )

        self._check_params_vs_input(X)
        random_state = check_random_state(self.random_state)
        sample_weight = _check_sample_weight(sample_weight, X, dtype=X.dtype)
        self._n_threads = _openmp_effective_n_threads()
        n_samples, n_features = X.shape

        # Validate init array
        init = self.init
        if _is_arraylike_not_scalar(init):
            init = check_array(init, dtype=X.dtype, copy=True, order="C")
            self._validate_center_shape(X, init)

        self._check_mkl_vcomp(X, self._batch_size)

        # precompute squared norms of data points
        x_squared_norms = row_norms(X, squared=True)

        # Validation set for the init
        validation_indices = random_state.randint(0, n_samples, self._init_size)
        X_valid = X[validation_indices]
        sample_weight_valid = sample_weight[validation_indices]
        x_squared_norms_valid = x_squared_norms[validation_indices]

        # perform several inits with random subsets
        best_inertia = None
        for init_idx in range(self._n_init):
            if self.verbose:
                print(f"Init {init_idx + 1}/{self._n_init} with method {init}")

            # Initialize the centers using only a fraction of the data as we
            # expect n_samples to be very large when using MiniBatchKMeans.
            cluster_centers = self._init_centroids(
                X,
                x_squared_norms=x_squared_norms,
                init=init,
                random_state=random_state,
                init_size=self._init_size,
            )

            # Compute inertia on a validation set.
            _, inertia = _labels_inertia_threadpool_limit(
                X_valid,
                sample_weight_valid,
                x_squared_norms_valid,
                cluster_centers,
                n_threads=self._n_threads,
            )

            if self.verbose:
                print(f"Inertia for init {init_idx + 1}/{self._n_init}: {inertia}")
            if best_inertia is None or inertia < best_inertia:
                init_centers = cluster_centers
                best_inertia = inertia

        centers = init_centers
        centers_new = np.empty_like(centers)

        # Initialize counts
        self._counts = np.zeros(self.n_clusters, dtype=X.dtype)

        # Attributes to monitor the convergence
        self._ewa_inertia = None
        self._ewa_inertia_min = None
        self._no_improvement = 0

        # Initialize number of samples seen since last reassignment
        self._n_since_last_reassign = 0

        n_steps = (self.max_iter * n_samples) // self._batch_size

        with threadpool_limits(limits=1, user_api="blas"):
            # Perform the iterative optimization until convergence
            for i in range(n_steps):
                # Sample a minibatch from the full dataset
                minibatch_indices = random_state.randint(0, n_samples, self._batch_size)

                # Perform the actual update step on the minibatch data
                batch_inertia = _mini_batch_step(
                    X=X[minibatch_indices],
                    x_squared_norms=x_squared_norms[minibatch_indices],
                    sample_weight=sample_weight[minibatch_indices],
                    centers=centers,
                    centers_new=centers_new,
                    weight_sums=self._counts,
                    random_state=random_state,
                    random_reassign=self._random_reassign(),
                    reassignment_ratio=self.reassignment_ratio,
                    verbose=self.verbose,
                    n_threads=self._n_threads,
                )

                if self._tol > 0.0:
                    centers_squared_diff = np.sum((centers_new - centers) ** 2)
                else:
                    centers_squared_diff = 0

                centers, centers_new = centers_new, centers

                # Monitor convergence and do early stopping if necessary
                if self._mini_batch_convergence(
                    i, n_steps, n_samples, centers_squared_diff, batch_inertia
                ):
                    break

        self.cluster_centers_ = centers
        self._n_features_out = self.cluster_centers_.shape[0]

        self.n_steps_ = i + 1
        self.n_iter_ = int(np.ceil(((i + 1) * self._batch_size) / n_samples))

        if self.compute_labels:
            self.labels_, self.inertia_ = _labels_inertia_threadpool_limit(
                X,
                sample_weight,
                x_squared_norms,
                self.cluster_centers_,
                n_threads=self._n_threads,
            )
        else:
            self.inertia_ = self._ewa_inertia * n_samples

        return self

    def partial_fit(self, X, y=None, sample_weight=None):
        """Update k means estimate on a single mini-batch X.

        Parameters
        ----------
        X : {array-like, sparse matrix} of shape (n_samples, n_features)
            Training instances to cluster. It must be noted that the data
            will be converted to C ordering, which will cause a memory copy
            if the given data is not C-contiguous.
            If a sparse matrix is passed, a copy will be made if it's not in
            CSR format.

        y : Ignored
            Not used, present here for API consistency by convention.

        sample_weight : array-like of shape (n_samples,), default=None
            The weights for each observation in X. If None, all observations
            are assigned equal weight.

        Returns
        -------
        self : object
            Return updated estimator.
        """
        has_centers = hasattr(self, "cluster_centers_")

        if not has_centers:
            self._validate_params()

        X = self._validate_data(
            X,
            accept_sparse="csr",
            dtype=[np.float64, np.float32],
            order="C",
            accept_large_sparse=False,
            reset=not has_centers,
        )

        self._random_state = getattr(
            self, "_random_state", check_random_state(self.random_state)
        )
        sample_weight = _check_sample_weight(sample_weight, X, dtype=X.dtype)
        self.n_steps_ = getattr(self, "n_steps_", 0)

        # precompute squared norms of data points
        x_squared_norms = row_norms(X, squared=True)

        if not has_centers:
            # this instance has not been fitted yet (fit or partial_fit)
            self._check_params_vs_input(X)
            self._n_threads = _openmp_effective_n_threads()

            # Validate init array
            init = self.init
            if _is_arraylike_not_scalar(init):
                init = check_array(init, dtype=X.dtype, copy=True, order="C")
                self._validate_center_shape(X, init)

            self._check_mkl_vcomp(X, X.shape[0])

            # initialize the cluster centers
            self.cluster_centers_ = self._init_centroids(
                X,
                x_squared_norms=x_squared_norms,
                init=init,
                random_state=self._random_state,
                init_size=self._init_size,
            )

            # Initialize counts
            self._counts = np.zeros(self.n_clusters, dtype=X.dtype)

            # Initialize number of samples seen since last reassignment
            self._n_since_last_reassign = 0

        with threadpool_limits(limits=1, user_api="blas"):
            _mini_batch_step(
                X,
                x_squared_norms=x_squared_norms,
                sample_weight=sample_weight,
                centers=self.cluster_centers_,
                centers_new=self.cluster_centers_,
                weight_sums=self._counts,
                random_state=self._random_state,
                random_reassign=self._random_reassign(),
                reassignment_ratio=self.reassignment_ratio,
                verbose=self.verbose,
                n_threads=self._n_threads,
            )

        if self.compute_labels:
            self.labels_, self.inertia_ = _labels_inertia_threadpool_limit(
                X,
                sample_weight,
                x_squared_norms,
                self.cluster_centers_,
                n_threads=self._n_threads,
            )

        self.n_steps_ += 1
        self._n_features_out = self.cluster_centers_.shape[0]

        return self<|MERGE_RESOLUTION|>--- conflicted
+++ resolved
@@ -812,7 +812,10 @@
     _parameter_constraints = {
         "n_clusters": [Interval(Integral, 1, None, closed="left")],
         "init": [StrOptions({"k-means++", "random"}), callable, "array-like"],
-        "n_init": [Interval(Integral, 1, None, closed="left")],
+        "n_init": [
+            StrOptions({"auto", "warn"}),
+            Interval(Integral, 1, None, closed="left"),
+        ],
         "max_iter": [Interval(Integral, 1, None, closed="left")],
         "tol": [Interval(Real, 0, None, closed="left")],
         "verbose": [Interval(Integral, 0, None, closed="left"), bool],
@@ -838,14 +841,19 @@
         self.verbose = verbose
         self.random_state = random_state
 
-<<<<<<< HEAD
-    def _check_params(self, X, default_n_init=None):
-        # n_init
+    def _check_params_vs_input(self, X, default_n_init=None):
+        # n_clusters
+        if X.shape[0] < self.n_clusters:
+            raise ValueError(
+                f"n_samples={X.shape[0]} should be >= n_clusters={self.n_clusters}."
+            )
+
+        # tol
+        self._tol = _tolerance(X, self.tol)
+
+        # init
+
         # TODO(1.4): Remove
-        if self.n_init not in ("auto", "warn") and self.n_init <= 0:
-            raise ValueError(
-                f"n_init should be > 0 or 'auto', got {self.n_init} instead."
-            )
         self._n_init = self.n_init
         if self._n_init == "warn":
             warnings.warn(
@@ -861,24 +869,6 @@
             else:
                 self._n_init = default_n_init
 
-        # max_iter
-        if self.max_iter <= 0:
-            raise ValueError(f"max_iter should be > 0, got {self.max_iter} instead.")
-
-=======
-    def _check_params_vs_input(self, X):
->>>>>>> 632384f4
-        # n_clusters
-        if X.shape[0] < self.n_clusters:
-            raise ValueError(
-                f"n_samples={X.shape[0]} should be >= n_clusters={self.n_clusters}."
-            )
-
-        # tol
-        self._tol = _tolerance(X, self.tol)
-
-        # init
-        self._n_init = self.n_init
         if _is_arraylike_not_scalar(self.init) and self._n_init != 1:
             warnings.warn(
                 "Explicit initial center position passed: performing only"
@@ -1354,20 +1344,8 @@
         self.copy_x = copy_x
         self.algorithm = algorithm
 
-<<<<<<< HEAD
-    def _check_params(self, X):
-        super()._check_params(X, default_n_init=10)
-
-        # algorithm
-        if self.algorithm not in ("lloyd", "elkan", "auto", "full"):
-            raise ValueError(
-                "Algorithm must be either 'lloyd' or 'elkan', "
-                f"got {self.algorithm} instead."
-            )
-=======
     def _check_params_vs_input(self, X):
-        super()._check_params_vs_input(X)
->>>>>>> 632384f4
+        super()._check_params_vs_input(X, default_n_init=10)
 
         self._algorithm = self.algorithm
         if self._algorithm in ("auto", "full"):
@@ -1869,9 +1847,8 @@
         self.init_size = init_size
         self.reassignment_ratio = reassignment_ratio
 
-<<<<<<< HEAD
-    def _check_params(self, X):
-        super()._check_params(X, default_n_init=3)
+    def _check_params_vs_input(self, X):
+        super()._check_params_vs_input(X, default_n_init=3)
 
         # max_no_improvement
         if self.max_no_improvement is not None and self.max_no_improvement < 0:
@@ -1879,10 +1856,6 @@
                 "max_no_improvement should be >= 0, got "
                 f"{self.max_no_improvement} instead."
             )
-=======
-    def _check_params_vs_input(self, X):
-        super()._check_params_vs_input(X)
->>>>>>> 632384f4
 
         self._batch_size = min(self.batch_size, X.shape[0])
 
