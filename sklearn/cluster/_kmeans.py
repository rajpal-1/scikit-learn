--- conflicted
+++ resolved
@@ -30,17 +30,11 @@
 from ..utils.validation import check_is_fitted, _check_sample_weight
 from ..utils._openmp_helpers import _openmp_effective_n_threads
 from ..exceptions import ConvergenceWarning
-<<<<<<< HEAD
+from ._k_means_common import CHUNK_SIZE
 from ._k_means_common import _inertia_dense
 from ._k_means_common import _inertia_sparse
 from ._k_means_minibatch import _minibatch_update_dense
 from ._k_means_minibatch import _minibatch_update_sparse
-=======
-from ._k_means_fast import CHUNK_SIZE
-from ._k_means_fast import _inertia_dense
-from ._k_means_fast import _inertia_sparse
-from ._k_means_fast import _mini_batch_update_csr
->>>>>>> 61beb3b7
 from ._k_means_lloyd import lloyd_iter_chunked_dense
 from ._k_means_lloyd import lloyd_iter_chunked_sparse
 from ._k_means_elkan import init_bounds_dense
@@ -1663,31 +1657,12 @@
             init = check_array(init, dtype=X.dtype, copy=True, order='C')
             self._validate_center_shape(X, init)
 
+        self._check_mkl_vcomp(X, self.batch_size)
+
         # precompute squared norms of data points
         x_squared_norms = row_norms(X, squared=True)
 
-<<<<<<< HEAD
-=======
-        if self.tol > 0.0:
-            tol = _tolerance(X, self.tol)
-
-            # using tol-based early stopping needs the allocation of a
-            # dedicated before which can be expensive for high dim data:
-            # hence we allocate it outside of the main loop
-            old_center_buffer = np.zeros(n_features, dtype=X.dtype)
-        else:
-            tol = 0.0
-            # no need for the center buffer if tol-based early stopping is
-            # disabled
-            old_center_buffer = np.zeros(0, dtype=X.dtype)
-
-        distances = np.zeros(self.batch_size, dtype=X.dtype)
-        n_batches = int(np.ceil(float(n_samples) / self.batch_size))
-        n_iter = int(self.max_iter * n_batches)
-
-        self._check_mkl_vcomp(X, self.batch_size)
-
->>>>>>> 61beb3b7
+        # Validation set for the init
         validation_indices = random_state.randint(0, n_samples,
                                                   self._init_size)
         X_valid = X[validation_indices]
