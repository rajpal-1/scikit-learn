"""K-means clustering."""

# Authors: Gael Varoquaux <gael.varoquaux@normalesup.org>
#          Thomas Rueckstiess <ruecksti@in.tum.de>
#          James Bergstra <james.bergstra@umontreal.ca>
#          Jan Schlueter <scikit-learn@jan-schlueter.de>
#          Nelle Varoquaux
#          Peter Prettenhofer <peter.prettenhofer@gmail.com>
#          Olivier Grisel <olivier.grisel@ensta.org>
#          Mathieu Blondel <mathieu@mblondel.org>
#          Robert Layton <robertlayton@gmail.com>
# License: BSD 3 clause

import warnings
from abc import ABC, abstractmethod
from numbers import Integral, Real

import numpy as np
import scipy.sparse as sp

from ..base import (
    BaseEstimator,
    ClassNamePrefixFeaturesOutMixin,
    ClusterMixin,
    TransformerMixin,
<<<<<<< HEAD
    ClassNamePrefixFeaturesOutMixin,
    EngineAwareMixin,
)
from .._engine import convert_attributes
from ..metrics.pairwise import euclidean_distances
from ..metrics.pairwise import _euclidean_distances
=======
    _fit_context,
)
from ..exceptions import ConvergenceWarning
from ..metrics.pairwise import _euclidean_distances, euclidean_distances
from ..utils import check_array, check_random_state
from ..utils._openmp_helpers import _openmp_effective_n_threads
from ..utils._param_validation import Hidden, Interval, StrOptions, validate_params
>>>>>>> fa87f289
from ..utils.extmath import row_norms, stable_cumsum
from ..utils.fixes import threadpool_info, threadpool_limits
from ..utils.sparsefuncs import mean_variance_axis
from ..utils.sparsefuncs_fast import assign_rows_csr
from ..utils.validation import (
    _check_sample_weight,
    _is_arraylike_not_scalar,
    check_is_fitted,
)
from ._k_means_common import (
    CHUNK_SIZE,
    _inertia_dense,
    _inertia_sparse,
    _is_same_clustering,
)
from ._k_means_elkan import (
    elkan_iter_chunked_dense,
    elkan_iter_chunked_sparse,
    init_bounds_dense,
    init_bounds_sparse,
)
from ._k_means_lloyd import lloyd_iter_chunked_dense, lloyd_iter_chunked_sparse
from ._k_means_minibatch import _minibatch_update_dense, _minibatch_update_sparse

###############################################################################
# Initialization heuristic


@validate_params(
    {
        "X": ["array-like", "sparse matrix"],
        "n_clusters": [Interval(Integral, 1, None, closed="left")],
        "sample_weight": ["array-like", None],
        "x_squared_norms": ["array-like", None],
        "random_state": ["random_state"],
        "n_local_trials": [Interval(Integral, 1, None, closed="left"), None],
    },
    prefer_skip_nested_validation=True,
)
def kmeans_plusplus(
    X,
    n_clusters,
    *,
    sample_weight=None,
    x_squared_norms=None,
    random_state=None,
    n_local_trials=None,
):
    """Init n_clusters seeds according to k-means++.

    .. versionadded:: 0.24

    Parameters
    ----------
    X : {array-like, sparse matrix} of shape (n_samples, n_features)
        The data to pick seeds from.

    n_clusters : int
        The number of centroids to initialize.

    sample_weight : array-like of shape (n_samples,), default=None
        The weights for each observation in `X`. If `None`, all observations
        are assigned equal weight. `sample_weight` is ignored if `init`
        is a callable or a user provided array.

        .. versionadded:: 1.3

    x_squared_norms : array-like of shape (n_samples,), default=None
        Squared Euclidean norm of each data point.

    random_state : int or RandomState instance, default=None
        Determines random number generation for centroid initialization. Pass
        an int for reproducible output across multiple function calls.
        See :term:`Glossary <random_state>`.

    n_local_trials : int, default=None
        The number of seeding trials for each center (except the first),
        of which the one reducing inertia the most is greedily chosen.
        Set to None to make the number of trials depend logarithmically
        on the number of seeds (2+log(k)) which is the recommended setting.
        Setting to 1 disables the greedy cluster selection and recovers the
        vanilla k-means++ algorithm which was empirically shown to work less
        well than its greedy variant.

    Returns
    -------
    centers : ndarray of shape (n_clusters, n_features)
        The initial centers for k-means.

    indices : ndarray of shape (n_clusters,)
        The index location of the chosen centers in the data array X. For a
        given index and center, X[index] = center.

    Notes
    -----
    Selects initial cluster centers for k-mean clustering in a smart way
    to speed up convergence. see: Arthur, D. and Vassilvitskii, S.
    "k-means++: the advantages of careful seeding". ACM-SIAM symposium
    on Discrete algorithms. 2007

    Examples
    --------

    >>> from sklearn.cluster import kmeans_plusplus
    >>> import numpy as np
    >>> X = np.array([[1, 2], [1, 4], [1, 0],
    ...               [10, 2], [10, 4], [10, 0]])
    >>> centers, indices = kmeans_plusplus(X, n_clusters=2, random_state=0)
    >>> centers
    array([[10,  2],
           [ 1,  0]])
    >>> indices
    array([3, 2])
    """
    # Check data
    check_array(X, accept_sparse="csr", dtype=[np.float64, np.float32])
    sample_weight = _check_sample_weight(sample_weight, X, dtype=X.dtype)

    if X.shape[0] < n_clusters:
        raise ValueError(
            f"n_samples={X.shape[0]} should be >= n_clusters={n_clusters}."
        )

    # Check parameters
    if x_squared_norms is None:
        x_squared_norms = row_norms(X, squared=True)
    else:
        x_squared_norms = check_array(x_squared_norms, dtype=X.dtype, ensure_2d=False)

    if x_squared_norms.shape[0] != X.shape[0]:
        raise ValueError(
            f"The length of x_squared_norms {x_squared_norms.shape[0]} should "
            f"be equal to the length of n_samples {X.shape[0]}."
        )

    random_state = check_random_state(random_state)

    # Call private k-means++
    centers, indices = _kmeans_plusplus(
        X, n_clusters, x_squared_norms, sample_weight, random_state, n_local_trials
    )

    return centers, indices


def _kmeans_plusplus(
    X, n_clusters, x_squared_norms, sample_weight, random_state, n_local_trials=None
):
    """Computational component for initialization of n_clusters by
    k-means++. Prior validation of data is assumed.

    Parameters
    ----------
    X : {ndarray, sparse matrix} of shape (n_samples, n_features)
        The data to pick seeds for.

    n_clusters : int
        The number of seeds to choose.

    sample_weight : ndarray of shape (n_samples,)
        The weights for each observation in `X`.

    x_squared_norms : ndarray of shape (n_samples,)
        Squared Euclidean norm of each data point.

    random_state : RandomState instance
        The generator used to initialize the centers.
        See :term:`Glossary <random_state>`.

    n_local_trials : int, default=None
        The number of seeding trials for each center (except the first),
        of which the one reducing inertia the most is greedily chosen.
        Set to None to make the number of trials depend logarithmically
        on the number of seeds (2+log(k)); this is the default.

    Returns
    -------
    centers : ndarray of shape (n_clusters, n_features)
        The initial centers for k-means.

    indices : ndarray of shape (n_clusters,)
        The index location of the chosen centers in the data array X. For a
        given index and center, X[index] = center.
    """
    n_samples, n_features = X.shape

    centers = np.empty((n_clusters, n_features), dtype=X.dtype)

    # Set the number of local seeding trials if none is given
    if n_local_trials is None:
        # This is what Arthur/Vassilvitskii tried, but did not report
        # specific results for other than mentioning in the conclusion
        # that it helped.
        n_local_trials = 2 + int(np.log(n_clusters))

    # Pick first center randomly and track index of point
    center_id = random_state.choice(n_samples, p=sample_weight / sample_weight.sum())
    indices = np.full(n_clusters, -1, dtype=int)
    if sp.issparse(X):
        centers[0] = X[center_id].toarray()
    else:
        centers[0] = X[center_id]
    indices[0] = center_id

    # Initialize list of closest distances and calculate current potential
    closest_dist_sq = _euclidean_distances(
        centers[0, np.newaxis], X, Y_norm_squared=x_squared_norms, squared=True
    )
    current_pot = closest_dist_sq @ sample_weight

    # Pick the remaining n_clusters-1 points
    for c in range(1, n_clusters):
        # Choose center candidates by sampling with probability proportional
        # to the squared distance to the closest existing center
        rand_vals = random_state.uniform(size=n_local_trials) * current_pot
        candidate_ids = np.searchsorted(
            stable_cumsum(sample_weight * closest_dist_sq), rand_vals
        )
        # XXX: numerical imprecision can result in a candidate_id out of range
        np.clip(candidate_ids, None, closest_dist_sq.size - 1, out=candidate_ids)

        # Compute distances to center candidates
        distance_to_candidates = _euclidean_distances(
            X[candidate_ids], X, Y_norm_squared=x_squared_norms, squared=True
        )

        # update closest distances squared and potential for each candidate
        np.minimum(closest_dist_sq, distance_to_candidates, out=distance_to_candidates)
        candidates_pot = distance_to_candidates @ sample_weight.reshape(-1, 1)

        # Decide which candidate is the best
        best_candidate = np.argmin(candidates_pot)
        current_pot = candidates_pot[best_candidate]
        closest_dist_sq = distance_to_candidates[best_candidate]
        best_candidate = candidate_ids[best_candidate]

        # Permanently add best center candidate found in local tries
        if sp.issparse(X):
            centers[c] = X[best_candidate].toarray()
        else:
            centers[c] = X[best_candidate]
        indices[c] = best_candidate

    return centers, indices


###############################################################################
# K-means batch estimation by EM (expectation maximization)


class _IgnoreParam:
    pass


class KMeansCythonEngine:
    """Cython-based implementation of the core k-means routines

    This implementation is meant to be swappable by alternative implementations
    in third-party packages via the sklearn_engines entry-point and the
    `engine_provider` kwarg of `sklearn.config_context`.

    TODO: see URL for more details.
    """

    @staticmethod
    def convert_to_sklearn_types(name, value):
        """Convert estimator attributes to scikit-learn types.

        Users can configure whether estimator attributes should be stored
        using engine native types or scikit-learn types. This function is
        used to convert attributes from engine to scikit-learn native types.

        Scikit-learn native types are ndarrays and basic Python types. There
        is no need to convert these.

        Parameters
        ----------
        name : str
            Name of the attribute being converted.

        value
            Value of the attribute being converted.

        Returns
        --------
        converted
            Attribute value converted to a scikit-learn native type.
        """
        # XXX Maybe a bit useless as it should never get called, but it
        # does demonstrate the API
        return value

    def __init__(self, estimator):
        self.estimator = estimator

    def accepts(self, X, y=None, sample_weight=None):
        """Determine if input data and hyper-parameters are supported by
        this engine.

        Determine if this engine can handle the hyper-parameters of the
        estimator as well as the input data. If not, return `False`. This
        method is called during engine selection where each enabled engine
        is tried in the user defined order.

        Should fail as quickly as possible.
        """
        # The default engine accepts everything
        return True

    def prepare_fit(self, X, y=None, sample_weight=None):
        estimator = self.estimator

        X = estimator._validate_data(
            X,
            accept_sparse="csr",
            dtype=[np.float64, np.float32],
            order="C",
            copy=estimator.copy_x,
            accept_large_sparse=False,
        )
        # this sets estimator _algorithm implicitly
        # XXX: shall we explose this logic as part of then engine API?
        # or is the current API flexible enough?
        estimator._check_params_vs_input(X)

        # TODO: delegate rng and sample weight checks to engine
        random_state = check_random_state(estimator.random_state)
        sample_weight = _check_sample_weight(sample_weight, X, dtype=X.dtype)

        # Also store the number of threads on the estimator to be reused at
        # prediction time XXX: shall we wrap engine-specific private fit
        # attributes in a predict context dict set as attribute on the
        # estimator?
        estimator._n_threads = self._n_threads = _openmp_effective_n_threads()

        # Validate init array
        init = estimator.init
        init_is_array_like = _is_arraylike_not_scalar(init)
        if init_is_array_like:
            init = check_array(init, dtype=X.dtype, copy=True, order="C")
            estimator._validate_center_shape(X, init)

        # subtract of mean of x for more accurate distance computations
        if not sp.issparse(X):
            X_mean = X.mean(axis=0)
            # The copy was already done above
            X -= X_mean

            if init_is_array_like:
                init -= X_mean

            self.X_mean = X_mean

        # precompute squared norms of data points
        x_squared_norms = row_norms(X, squared=True)

        if estimator._algorithm == "elkan":
            kmeans_single = _kmeans_single_elkan
        else:
            kmeans_single = _kmeans_single_lloyd
            estimator._check_mkl_vcomp(X, X.shape[0])

        self.x_squared_norms = x_squared_norms
        self.kmeans_single_func = kmeans_single
        self.random_state = random_state
        self.tol = self.scale_tolerance(X, estimator.tol)
        self.init = init
        return X, y, sample_weight

    def init_centroids(self, X):
        # XXX: the actual implementation of the centroids init should also be
        # moved to the engine.
        return self.estimator._init_centroids(
            X,
            x_squared_norms=self.x_squared_norms,
            init=self.init,
            random_state=self.random_state,
        )

    def scale_tolerance(self, X, tol):
        """Return a tolerance which is dependent on the dataset."""
        if tol == 0:
            return 0
        if sp.issparse(X):
            _, variances = mean_variance_axis(X, axis=0)
        else:
            variances = np.var(X, axis=0)
        return np.mean(variances) * tol

    def unshift_centers(self, X, best_centers):
        if not sp.issparse(X):
            if not self.estimator.copy_x:
                X += self.X_mean
            best_centers += self.X_mean

    def is_same_clustering(self, labels, best_labels, n_clusters):
        return _is_same_clustering(labels, best_labels, n_clusters)

    def count_distinct_clusters(self, cluster_labels):
        """Count the number of unique centers"""
        return len(set(cluster_labels))

    def kmeans_single(self, X, sample_weight, centers_init):
        return self.kmeans_single_func(
            X,
            sample_weight,
            centers_init,
            max_iter=self.estimator.max_iter,
            tol=self.tol,
            n_threads=self._n_threads,
            verbose=self.estimator.verbose,
        )

    def prepare_prediction(self, X, sample_weight):
        X = self.estimator._check_test_data(X)
        sample_weight = _check_sample_weight(sample_weight, X, dtype=X.dtype)
        return X, sample_weight

    def get_labels(self, X, sample_weight):
        labels, _ = _labels_inertia_threadpool_limit(
            X,
            sample_weight,
            self.estimator.cluster_centers_,
            n_threads=self.estimator._n_threads,
        )

        return labels

    def prepare_transform(self, X):
        return self.estimator._check_test_data(X)

    def get_euclidean_distances(self, X):
        return euclidean_distances(X, self.estimator.cluster_centers_)

    def get_score(self, X, sample_weight):
        _, scores = _labels_inertia_threadpool_limit(
            X, sample_weight, self.estimator.cluster_centers_, self.estimator._n_threads
        )
        return scores


@validate_params(
    {
        "X": ["array-like", "sparse matrix"],
        "sample_weight": ["array-like", None],
        "return_n_iter": [bool],
    },
    prefer_skip_nested_validation=False,
)
def k_means(
    X,
    n_clusters,
    *,
    sample_weight=None,
    init="k-means++",
    n_init="warn",
    max_iter=300,
    verbose=False,
    tol=1e-4,
    random_state=None,
    copy_x=True,
    algorithm="lloyd",
    return_n_iter=False,
):
    """Perform K-means clustering algorithm.

    Read more in the :ref:`User Guide <k_means>`.

    Parameters
    ----------
    X : {array-like, sparse matrix} of shape (n_samples, n_features)
        The observations to cluster. It must be noted that the data
        will be converted to C ordering, which will cause a memory copy
        if the given data is not C-contiguous.

    n_clusters : int
        The number of clusters to form as well as the number of
        centroids to generate.

    sample_weight : array-like of shape (n_samples,), default=None
        The weights for each observation in `X`. If `None`, all observations
        are assigned equal weight. `sample_weight` is not used during
        initialization if `init` is a callable or a user provided array.

    init : {'k-means++', 'random'}, callable or array-like of shape \
            (n_clusters, n_features), default='k-means++'
        Method for initialization:

        - `'k-means++'` : selects initial cluster centers for k-mean
          clustering in a smart way to speed up convergence. See section
          Notes in k_init for more details.
        - `'random'`: choose `n_clusters` observations (rows) at random from data
          for the initial centroids.
        - If an array is passed, it should be of shape `(n_clusters, n_features)`
          and gives the initial centers.
        - If a callable is passed, it should take arguments `X`, `n_clusters` and a
          random state and return an initialization.

    n_init : 'auto' or int, default=10
        Number of time the k-means algorithm will be run with different
        centroid seeds. The final results will be the best output of
        n_init consecutive runs in terms of inertia.

        When `n_init='auto'`, the number of runs depends on the value of init:
        10 if using `init='random'` or `init` is a callable;
        1 if using `init='k-means++'` or `init` is an array-like.

        .. versionadded:: 1.2
           Added 'auto' option for `n_init`.

        .. versionchanged:: 1.4
           Default value for `n_init` will change from 10 to `'auto'` in version 1.4.

    max_iter : int, default=300
        Maximum number of iterations of the k-means algorithm to run.

    verbose : bool, default=False
        Verbosity mode.

    tol : float, default=1e-4
        Relative tolerance with regards to Frobenius norm of the difference
        in the cluster centers of two consecutive iterations to declare
        convergence.

    random_state : int, RandomState instance or None, default=None
        Determines random number generation for centroid initialization. Use
        an int to make the randomness deterministic.
        See :term:`Glossary <random_state>`.

    copy_x : bool, default=True
        When pre-computing distances it is more numerically accurate to center
        the data first. If `copy_x` is True (default), then the original data is
        not modified. If False, the original data is modified, and put back
        before the function returns, but small numerical differences may be
        introduced by subtracting and then adding the data mean. Note that if
        the original data is not C-contiguous, a copy will be made even if
        `copy_x` is False. If the original data is sparse, but not in CSR format,
        a copy will be made even if `copy_x` is False.

    algorithm : {"lloyd", "elkan", "auto", "full"}, default="lloyd"
        K-means algorithm to use. The classical EM-style algorithm is `"lloyd"`.
        The `"elkan"` variation can be more efficient on some datasets with
        well-defined clusters, by using the triangle inequality. However it's
        more memory intensive due to the allocation of an extra array of shape
        `(n_samples, n_clusters)`.

        `"auto"` and `"full"` are deprecated and they will be removed in
        Scikit-Learn 1.3. They are both aliases for `"lloyd"`.

        .. versionchanged:: 0.18
            Added Elkan algorithm

        .. versionchanged:: 1.1
            Renamed "full" to "lloyd", and deprecated "auto" and "full".
            Changed "auto" to use "lloyd" instead of "elkan".

    return_n_iter : bool, default=False
        Whether or not to return the number of iterations.

    Returns
    -------
    centroid : ndarray of shape (n_clusters, n_features)
        Centroids found at the last iteration of k-means.

    label : ndarray of shape (n_samples,)
        The `label[i]` is the code or index of the centroid the
        i'th observation is closest to.

    inertia : float
        The final value of the inertia criterion (sum of squared distances to
        the closest centroid for all observations in the training set).

    best_n_iter : int
        Number of iterations corresponding to the best results.
        Returned only if `return_n_iter` is set to True.
    """
    est = KMeans(
        n_clusters=n_clusters,
        init=init,
        n_init=n_init,
        max_iter=max_iter,
        verbose=verbose,
        tol=tol,
        random_state=random_state,
        copy_x=copy_x,
        algorithm=algorithm,
    ).fit(X, sample_weight=sample_weight)
    if return_n_iter:
        return est.cluster_centers_, est.labels_, est.inertia_, est.n_iter_
    else:
        return est.cluster_centers_, est.labels_, est.inertia_


def _kmeans_single_elkan(
    X,
    sample_weight,
    centers_init,
    max_iter=300,
    verbose=False,
    tol=1e-4,
    n_threads=1,
):
    """A single run of k-means elkan, assumes preparation completed prior.

    Parameters
    ----------
    X : {ndarray, sparse matrix} of shape (n_samples, n_features)
        The observations to cluster. If sparse matrix, must be in CSR format.

    sample_weight : array-like of shape (n_samples,)
        The weights for each observation in X.

    centers_init : ndarray of shape (n_clusters, n_features)
        The initial centers.

    max_iter : int, default=300
        Maximum number of iterations of the k-means algorithm to run.

    verbose : bool, default=False
        Verbosity mode.

    tol : float, default=1e-4
        Relative tolerance with regards to Frobenius norm of the difference
        in the cluster centers of two consecutive iterations to declare
        convergence.
        It's not advised to set `tol=0` since convergence might never be
        declared due to rounding errors. Use a very small number instead.

    n_threads : int, default=1
        The number of OpenMP threads to use for the computation. Parallelism is
        sample-wise on the main cython loop which assigns each sample to its
        closest center.

    Returns
    -------
    centroid : ndarray of shape (n_clusters, n_features)
        Centroids found at the last iteration of k-means.

    label : ndarray of shape (n_samples,)
        label[i] is the code or index of the centroid the
        i'th observation is closest to.

    inertia : float
        The final value of the inertia criterion (sum of squared distances to
        the closest centroid for all observations in the training set).

    n_iter : int
        Number of iterations run.
    """
    n_samples = X.shape[0]
    n_clusters = centers_init.shape[0]

    # Buffers to avoid new allocations at each iteration.
    centers = centers_init
    centers_new = np.zeros_like(centers)
    weight_in_clusters = np.zeros(n_clusters, dtype=X.dtype)
    labels = np.full(n_samples, -1, dtype=np.int32)
    labels_old = labels.copy()
    center_half_distances = euclidean_distances(centers) / 2
    distance_next_center = np.partition(
        np.asarray(center_half_distances), kth=1, axis=0
    )[1]
    upper_bounds = np.zeros(n_samples, dtype=X.dtype)
    lower_bounds = np.zeros((n_samples, n_clusters), dtype=X.dtype)
    center_shift = np.zeros(n_clusters, dtype=X.dtype)

    if sp.issparse(X):
        init_bounds = init_bounds_sparse
        elkan_iter = elkan_iter_chunked_sparse
        _inertia = _inertia_sparse
    else:
        init_bounds = init_bounds_dense
        elkan_iter = elkan_iter_chunked_dense
        _inertia = _inertia_dense

    init_bounds(
        X,
        centers,
        center_half_distances,
        labels,
        upper_bounds,
        lower_bounds,
        n_threads=n_threads,
    )

    strict_convergence = False

    for i in range(max_iter):
        elkan_iter(
            X,
            sample_weight,
            centers,
            centers_new,
            weight_in_clusters,
            center_half_distances,
            distance_next_center,
            upper_bounds,
            lower_bounds,
            labels,
            center_shift,
            n_threads,
        )

        # compute new pairwise distances between centers and closest other
        # center of each center for next iterations
        center_half_distances = euclidean_distances(centers_new) / 2
        distance_next_center = np.partition(
            np.asarray(center_half_distances), kth=1, axis=0
        )[1]

        if verbose:
            inertia = _inertia(X, sample_weight, centers, labels, n_threads)
            print(f"Iteration {i}, inertia {inertia}")

        centers, centers_new = centers_new, centers

        if np.array_equal(labels, labels_old):
            # First check the labels for strict convergence.
            if verbose:
                print(f"Converged at iteration {i}: strict convergence.")
            strict_convergence = True
            break
        else:
            # No strict convergence, check for tol based convergence.
            center_shift_tot = (center_shift**2).sum()
            if center_shift_tot <= tol:
                if verbose:
                    print(
                        f"Converged at iteration {i}: center shift "
                        f"{center_shift_tot} within tolerance {tol}."
                    )
                break

        labels_old[:] = labels

    if not strict_convergence:
        # rerun E-step so that predicted labels match cluster centers
        elkan_iter(
            X,
            sample_weight,
            centers,
            centers,
            weight_in_clusters,
            center_half_distances,
            distance_next_center,
            upper_bounds,
            lower_bounds,
            labels,
            center_shift,
            n_threads,
            update_centers=False,
        )

    inertia = _inertia(X, sample_weight, centers, labels, n_threads)

    return labels, inertia, centers, i + 1


def _kmeans_single_lloyd(
    X,
    sample_weight,
    centers_init,
    max_iter=300,
    verbose=False,
    tol=1e-4,
    n_threads=1,
):
    """A single run of k-means lloyd, assumes preparation completed prior.

    Parameters
    ----------
    X : {ndarray, sparse matrix} of shape (n_samples, n_features)
        The observations to cluster. If sparse matrix, must be in CSR format.

    sample_weight : ndarray of shape (n_samples,)
        The weights for each observation in X.

    centers_init : ndarray of shape (n_clusters, n_features)
        The initial centers.

    max_iter : int, default=300
        Maximum number of iterations of the k-means algorithm to run.

    verbose : bool, default=False
        Verbosity mode

    tol : float, default=1e-4
        Relative tolerance with regards to Frobenius norm of the difference
        in the cluster centers of two consecutive iterations to declare
        convergence.
        It's not advised to set `tol=0` since convergence might never be
        declared due to rounding errors. Use a very small number instead.

    n_threads : int, default=1
        The number of OpenMP threads to use for the computation. Parallelism is
        sample-wise on the main cython loop which assigns each sample to its
        closest center.

    Returns
    -------
    centroid : ndarray of shape (n_clusters, n_features)
        Centroids found at the last iteration of k-means.

    label : ndarray of shape (n_samples,)
        label[i] is the code or index of the centroid the
        i'th observation is closest to.

    inertia : float
        The final value of the inertia criterion (sum of squared distances to
        the closest centroid for all observations in the training set).

    n_iter : int
        Number of iterations run.
    """
    n_clusters = centers_init.shape[0]

    # Buffers to avoid new allocations at each iteration.
    centers = centers_init
    centers_new = np.zeros_like(centers)
    labels = np.full(X.shape[0], -1, dtype=np.int32)
    labels_old = labels.copy()
    weight_in_clusters = np.zeros(n_clusters, dtype=X.dtype)
    center_shift = np.zeros(n_clusters, dtype=X.dtype)

    if sp.issparse(X):
        lloyd_iter = lloyd_iter_chunked_sparse
        _inertia = _inertia_sparse
    else:
        lloyd_iter = lloyd_iter_chunked_dense
        _inertia = _inertia_dense

    strict_convergence = False

    # Threadpoolctl context to limit the number of threads in second level of
    # nested parallelism (i.e. BLAS) to avoid oversubscription.
    with threadpool_limits(limits=1, user_api="blas"):
        for i in range(max_iter):
            lloyd_iter(
                X,
                sample_weight,
                centers,
                centers_new,
                weight_in_clusters,
                labels,
                center_shift,
                n_threads,
            )

            if verbose:
                inertia = _inertia(X, sample_weight, centers, labels, n_threads)
                print(f"Iteration {i}, inertia {inertia}.")

            centers, centers_new = centers_new, centers

            if np.array_equal(labels, labels_old):
                # First check the labels for strict convergence.
                if verbose:
                    print(f"Converged at iteration {i}: strict convergence.")
                strict_convergence = True
                break
            else:
                # No strict convergence, check for tol based convergence.
                center_shift_tot = (center_shift**2).sum()
                if center_shift_tot <= tol:
                    if verbose:
                        print(
                            f"Converged at iteration {i}: center shift "
                            f"{center_shift_tot} within tolerance {tol}."
                        )
                    break

            labels_old[:] = labels

        if not strict_convergence:
            # rerun E-step so that predicted labels match cluster centers
            lloyd_iter(
                X,
                sample_weight,
                centers,
                centers,
                weight_in_clusters,
                labels,
                center_shift,
                n_threads,
                update_centers=False,
            )

    inertia = _inertia(X, sample_weight, centers, labels, n_threads)

    return labels, inertia, centers, i + 1


def _labels_inertia(X, sample_weight, centers, n_threads=1, return_inertia=True):
    """E step of the K-means EM algorithm.

    Compute the labels and the inertia of the given samples and centers.

    Parameters
    ----------
    X : {ndarray, sparse matrix} of shape (n_samples, n_features)
        The input samples to assign to the labels. If sparse matrix, must
        be in CSR format.

    sample_weight : ndarray of shape (n_samples,)
        The weights for each observation in X.

    x_squared_norms : ndarray of shape (n_samples,)
        Precomputed squared euclidean norm of each data point, to speed up
        computations.

    centers : ndarray of shape (n_clusters, n_features)
        The cluster centers.

    n_threads : int, default=1
        The number of OpenMP threads to use for the computation. Parallelism is
        sample-wise on the main cython loop which assigns each sample to its
        closest center.

    return_inertia : bool, default=True
        Whether to compute and return the inertia.

    Returns
    -------
    labels : ndarray of shape (n_samples,)
        The resulting assignment.

    inertia : float
        Sum of squared distances of samples to their closest cluster center.
        Inertia is only returned if return_inertia is True.
    """
    n_samples = X.shape[0]
    n_clusters = centers.shape[0]

    labels = np.full(n_samples, -1, dtype=np.int32)
    center_shift = np.zeros(n_clusters, dtype=centers.dtype)

    if sp.issparse(X):
        _labels = lloyd_iter_chunked_sparse
        _inertia = _inertia_sparse
    else:
        _labels = lloyd_iter_chunked_dense
        _inertia = _inertia_dense

    _labels(
        X,
        sample_weight,
        centers,
        centers_new=None,
        weight_in_clusters=None,
        labels=labels,
        center_shift=center_shift,
        n_threads=n_threads,
        update_centers=False,
    )

    if return_inertia:
        inertia = _inertia(X, sample_weight, centers, labels, n_threads)
        return labels, inertia

    return labels


def _labels_inertia_threadpool_limit(
    X, sample_weight, centers, n_threads=1, return_inertia=True
):
    """Same as _labels_inertia but in a threadpool_limits context."""
    with threadpool_limits(limits=1, user_api="blas"):
        result = _labels_inertia(X, sample_weight, centers, n_threads, return_inertia)

    return result


class _BaseKMeans(
    ClassNamePrefixFeaturesOutMixin, TransformerMixin, ClusterMixin, BaseEstimator, ABC
):
    """Base class for KMeans and MiniBatchKMeans"""

    _parameter_constraints: dict = {
        "n_clusters": [Interval(Integral, 1, None, closed="left")],
        "init": [StrOptions({"k-means++", "random"}), callable, "array-like"],
        "n_init": [
            StrOptions({"auto"}),
            Hidden(StrOptions({"warn"})),
            Interval(Integral, 1, None, closed="left"),
        ],
        "max_iter": [Interval(Integral, 1, None, closed="left")],
        "tol": [Interval(Real, 0, None, closed="left")],
        "verbose": ["verbose"],
        "random_state": ["random_state"],
    }

    def __init__(
        self,
        n_clusters,
        *,
        init,
        n_init,
        max_iter,
        tol,
        verbose,
        random_state,
    ):
        self.n_clusters = n_clusters
        self.init = init
        self.max_iter = max_iter
        self.tol = tol
        self.n_init = n_init
        self.verbose = verbose
        self.random_state = random_state

    def _check_params_vs_input(self, X, default_n_init=None):
        # n_clusters
        if X.shape[0] < self.n_clusters:
            raise ValueError(
                f"n_samples={X.shape[0]} should be >= n_clusters={self.n_clusters}."
            )

        # n-init
        # TODO(1.4): Remove
        self._n_init = self.n_init
        if self._n_init == "warn":
            warnings.warn(
                (
                    "The default value of `n_init` will change from "
                    f"{default_n_init} to 'auto' in 1.4. Set the value of `n_init`"
                    " explicitly to suppress the warning"
                ),
                FutureWarning,
                stacklevel=2,
            )
            self._n_init = default_n_init
        if self._n_init == "auto":
            if isinstance(self.init, str) and self.init == "k-means++":
                self._n_init = 1
            elif isinstance(self.init, str) and self.init == "random":
                self._n_init = default_n_init
            elif callable(self.init):
                self._n_init = default_n_init
            else:  # array-like
                self._n_init = 1

        if _is_arraylike_not_scalar(self.init) and self._n_init != 1:
            warnings.warn(
                (
                    "Explicit initial center position passed: performing only"
                    f" one init in {self.__class__.__name__} instead of "
                    f"n_init={self._n_init}."
                ),
                RuntimeWarning,
                stacklevel=2,
            )
            self._n_init = 1

    @abstractmethod
    def _warn_mkl_vcomp(self, n_active_threads):
        """Issue an estimator specific warning when vcomp and mkl are both present

        This method is called by `_check_mkl_vcomp`.
        """

    def _check_mkl_vcomp(self, X, n_samples):
        """Check when vcomp and mkl are both present"""
        # The BLAS call inside a prange in lloyd_iter_chunked_dense is known to
        # cause a small memory leak when there are less chunks than the number
        # of available threads. It only happens when the OpenMP library is
        # vcomp (microsoft OpenMP) and the BLAS library is MKL. see #18653
        if sp.issparse(X):
            return

        n_active_threads = int(np.ceil(n_samples / CHUNK_SIZE))
        if n_active_threads < self._n_threads:
            modules = threadpool_info()
            has_vcomp = "vcomp" in [module["prefix"] for module in modules]
            has_mkl = ("mkl", "intel") in [
                (module["internal_api"], module.get("threading_layer", None))
                for module in modules
            ]
            if has_vcomp and has_mkl:
                self._warn_mkl_vcomp(n_active_threads)

    def _validate_center_shape(self, X, centers):
        """Check if centers is compatible with X and n_clusters."""
        if centers.shape[0] != self.n_clusters:
            raise ValueError(
                f"The shape of the initial centers {centers.shape} does not "
                f"match the number of clusters {self.n_clusters}."
            )
        if centers.shape[1] != X.shape[1]:
            raise ValueError(
                f"The shape of the initial centers {centers.shape} does not "
                f"match the number of features of the data {X.shape[1]}."
            )

    def _check_test_data(self, X):
        X = self._validate_data(
            X,
            accept_sparse="csr",
            reset=False,
            dtype=[np.float64, np.float32],
            order="C",
            accept_large_sparse=False,
        )
        return X

    def _init_centroids(
        self,
        X,
        x_squared_norms,
        init,
        random_state,
        sample_weight,
        init_size=None,
        n_centroids=None,
    ):
        """Compute the initial centroids.

        Parameters
        ----------
        X : {ndarray, sparse matrix} of shape (n_samples, n_features)
            The input samples.

        x_squared_norms : ndarray of shape (n_samples,)
            Squared euclidean norm of each data point. Pass it if you have it
            at hands already to avoid it being recomputed here.

        init : {'k-means++', 'random'}, callable or ndarray of shape \
                (n_clusters, n_features)
            Method for initialization.

        random_state : RandomState instance
            Determines random number generation for centroid initialization.
            See :term:`Glossary <random_state>`.

        sample_weight : ndarray of shape (n_samples,)
            The weights for each observation in X. `sample_weight` is not used
            during initialization if `init` is a callable or a user provided
            array.

        init_size : int, default=None
            Number of samples to randomly sample for speeding up the
            initialization (sometimes at the expense of accuracy).

        n_centroids : int, default=None
            Number of centroids to initialize.
            If left to 'None' the number of centroids will be equal to
            number of clusters to form (self.n_clusters).

        Returns
        -------
        centers : ndarray of shape (n_clusters, n_features)
            Initial centroids of clusters.
        """
        n_samples = X.shape[0]
        n_clusters = self.n_clusters if n_centroids is None else n_centroids

        if init_size is not None and init_size < n_samples:
            init_indices = random_state.randint(0, n_samples, init_size)
            X = X[init_indices]
            x_squared_norms = x_squared_norms[init_indices]
            n_samples = X.shape[0]
            sample_weight = sample_weight[init_indices]

        if isinstance(init, str) and init == "k-means++":
            centers, _ = _kmeans_plusplus(
                X,
                n_clusters,
                random_state=random_state,
                x_squared_norms=x_squared_norms,
                sample_weight=sample_weight,
            )
        elif isinstance(init, str) and init == "random":
            seeds = random_state.choice(
                n_samples,
                size=n_clusters,
                replace=False,
                p=sample_weight / sample_weight.sum(),
            )
            centers = X[seeds]
        elif _is_arraylike_not_scalar(self.init):
            centers = init
        elif callable(init):
            centers = init(X, n_clusters, random_state=random_state)
            centers = check_array(centers, dtype=X.dtype, copy=False, order="C")
            self._validate_center_shape(X, centers)

        if sp.issparse(centers):
            centers = centers.toarray()

        return centers

    def fit_predict(self, X, y=None, sample_weight=None):
        """Compute cluster centers and predict cluster index for each sample.

        Convenience method; equivalent to calling fit(X) followed by
        predict(X).

        Parameters
        ----------
        X : {array-like, sparse matrix} of shape (n_samples, n_features)
            New data to transform.

        y : Ignored
            Not used, present here for API consistency by convention.

        sample_weight : array-like of shape (n_samples,), default=None
            The weights for each observation in X. If None, all observations
            are assigned equal weight.

        Returns
        -------
        labels : ndarray of shape (n_samples,)
            Index of the cluster each sample belongs to.
        """
        return self.fit(X, sample_weight=sample_weight).labels_

    def predict(self, X, sample_weight="deprecated"):
        """Predict the closest cluster each sample in X belongs to.

        In the vector quantization literature, `cluster_centers_` is called
        the code book and each value returned by `predict` is the index of
        the closest code in the code book.

        Parameters
        ----------
        X : {array-like, sparse matrix} of shape (n_samples, n_features)
            New data to predict.

        sample_weight : array-like of shape (n_samples,), default=None
            The weights for each observation in X. If None, all observations
            are assigned equal weight.

            .. deprecated:: 1.3
               The parameter `sample_weight` is deprecated in version 1.3
               and will be removed in 1.5.

        Returns
        -------
        labels : ndarray of shape (n_samples,)
            Index of the cluster each sample belongs to.
        """
        check_is_fitted(self)

        X = self._check_test_data(X)
        if not (isinstance(sample_weight, str) and sample_weight == "deprecated"):
            warnings.warn(
                (
                    "'sample_weight' was deprecated in version 1.3 and "
                    "will be removed in 1.5."
                ),
                FutureWarning,
            )
            sample_weight = _check_sample_weight(sample_weight, X, dtype=X.dtype)
        else:
            sample_weight = _check_sample_weight(None, X, dtype=X.dtype)

        labels = _labels_inertia_threadpool_limit(
            X,
            sample_weight,
            self.cluster_centers_,
            n_threads=self._n_threads,
            return_inertia=False,
        )

        return labels

    def fit_transform(self, X, y=None, sample_weight=None):
        """Compute clustering and transform X to cluster-distance space.

        Equivalent to fit(X).transform(X), but more efficiently implemented.

        Parameters
        ----------
        X : {array-like, sparse matrix} of shape (n_samples, n_features)
            New data to transform.

        y : Ignored
            Not used, present here for API consistency by convention.

        sample_weight : array-like of shape (n_samples,), default=None
            The weights for each observation in X. If None, all observations
            are assigned equal weight.

        Returns
        -------
        X_new : ndarray of shape (n_samples, n_clusters)
            X transformed in the new space.
        """
        return self.fit(X, sample_weight=sample_weight)._transform(X)

    def transform(self, X):
        """Transform X to a cluster-distance space.

        In the new space, each dimension is the distance to the cluster
        centers. Note that even if X is sparse, the array returned by
        `transform` will typically be dense.

        Parameters
        ----------
        X : {array-like, sparse matrix} of shape (n_samples, n_features)
            New data to transform.

        Returns
        -------
        X_new : ndarray of shape (n_samples, n_clusters)
            X transformed in the new space.
        """
        check_is_fitted(self)

        X = self._check_test_data(X)
        return self._transform(X)

    def _transform(self, X):
        """Guts of transform method; no input validation."""
        return euclidean_distances(X, self.cluster_centers_)

    def score(self, X, y=None, sample_weight=None):
        """Opposite of the value of X on the K-means objective.

        Parameters
        ----------
        X : {array-like, sparse matrix} of shape (n_samples, n_features)
            New data.

        y : Ignored
            Not used, present here for API consistency by convention.

        sample_weight : array-like of shape (n_samples,), default=None
            The weights for each observation in X. If None, all observations
            are assigned equal weight.

        Returns
        -------
        score : float
            Opposite of the value of X on the K-means objective.
        """
        check_is_fitted(self)

        X = self._check_test_data(X)
        sample_weight = _check_sample_weight(sample_weight, X, dtype=X.dtype)

        _, scores = _labels_inertia_threadpool_limit(
            X, sample_weight, self.cluster_centers_, self._n_threads
        )
        return -scores

    def _more_tags(self):
        return {
            "_xfail_checks": {
                "check_sample_weights_invariance": (
                    "zero sample_weight is not equivalent to removing samples"
                ),
            },
        }


class KMeans(_BaseKMeans, EngineAwareMixin):
    """K-Means clustering.

    Read more in the :ref:`User Guide <k_means>`.

    Parameters
    ----------

    n_clusters : int, default=8
        The number of clusters to form as well as the number of
        centroids to generate.

    init : {'k-means++', 'random'}, callable or array-like of shape \
            (n_clusters, n_features), default='k-means++'
        Method for initialization:

        'k-means++' : selects initial cluster centroids using sampling based on
        an empirical probability distribution of the points' contribution to the
        overall inertia. This technique speeds up convergence. The algorithm
        implemented is "greedy k-means++". It differs from the vanilla k-means++
        by making several trials at each sampling step and choosing the best centroid
        among them.

        'random': choose `n_clusters` observations (rows) at random from data
        for the initial centroids.

        If an array is passed, it should be of shape (n_clusters, n_features)
        and gives the initial centers.

        If a callable is passed, it should take arguments X, n_clusters and a
        random state and return an initialization.

    n_init : 'auto' or int, default=10
        Number of times the k-means algorithm is run with different centroid
        seeds. The final results is the best output of `n_init` consecutive runs
        in terms of inertia. Several runs are recommended for sparse
        high-dimensional problems (see :ref:`kmeans_sparse_high_dim`).

        When `n_init='auto'`, the number of runs depends on the value of init:
        10 if using `init='random'` or `init` is a callable;
        1 if using `init='k-means++'` or `init` is an array-like.

        .. versionadded:: 1.2
           Added 'auto' option for `n_init`.

        .. versionchanged:: 1.4
           Default value for `n_init` will change from 10 to `'auto'` in version 1.4.

    max_iter : int, default=300
        Maximum number of iterations of the k-means algorithm for a
        single run.

    tol : float, default=1e-4
        Relative tolerance with regards to Frobenius norm of the difference
        in the cluster centers of two consecutive iterations to declare
        convergence.

    verbose : int, default=0
        Verbosity mode.

    random_state : int, RandomState instance or None, default=None
        Determines random number generation for centroid initialization. Use
        an int to make the randomness deterministic.
        See :term:`Glossary <random_state>`.

    copy_x : bool, default=True
        When pre-computing distances it is more numerically accurate to center
        the data first. If copy_x is True (default), then the original data is
        not modified. If False, the original data is modified, and put back
        before the function returns, but small numerical differences may be
        introduced by subtracting and then adding the data mean. Note that if
        the original data is not C-contiguous, a copy will be made even if
        copy_x is False. If the original data is sparse, but not in CSR format,
        a copy will be made even if copy_x is False.

    algorithm : {"lloyd", "elkan", "auto", "full"}, default="lloyd"
        K-means algorithm to use. The classical EM-style algorithm is `"lloyd"`.
        The `"elkan"` variation can be more efficient on some datasets with
        well-defined clusters, by using the triangle inequality. However it's
        more memory intensive due to the allocation of an extra array of shape
        `(n_samples, n_clusters)`.

        `"auto"` and `"full"` are deprecated and they will be removed in
        Scikit-Learn 1.3. They are both aliases for `"lloyd"`.

        .. versionchanged:: 0.18
            Added Elkan algorithm

        .. versionchanged:: 1.1
            Renamed "full" to "lloyd", and deprecated "auto" and "full".
            Changed "auto" to use "lloyd" instead of "elkan".

    Attributes
    ----------
    cluster_centers_ : ndarray of shape (n_clusters, n_features)
        Coordinates of cluster centers. If the algorithm stops before fully
        converging (see ``tol`` and ``max_iter``), these will not be
        consistent with ``labels_``.

    labels_ : ndarray of shape (n_samples,)
        Labels of each point

    inertia_ : float
        Sum of squared distances of samples to their closest cluster center,
        weighted by the sample weights if provided.

    n_iter_ : int
        Number of iterations run.

    n_features_in_ : int
        Number of features seen during :term:`fit`.

        .. versionadded:: 0.24

    feature_names_in_ : ndarray of shape (`n_features_in_`,)
        Names of features seen during :term:`fit`. Defined only when `X`
        has feature names that are all strings.

        .. versionadded:: 1.0

    See Also
    --------
    MiniBatchKMeans : Alternative online implementation that does incremental
        updates of the centers positions using mini-batches.
        For large scale learning (say n_samples > 10k) MiniBatchKMeans is
        probably much faster than the default batch implementation.

    Notes
    -----
    The k-means problem is solved using either Lloyd's or Elkan's algorithm.

    The average complexity is given by O(k n T), where n is the number of
    samples and T is the number of iteration.

    The worst case complexity is given by O(n^(k+2/p)) with
    n = n_samples, p = n_features.
    Refer to :doi:`"How slow is the k-means method?" D. Arthur and S. Vassilvitskii -
    SoCG2006.<10.1145/1137856.1137880>` for more details.

    In practice, the k-means algorithm is very fast (one of the fastest
    clustering algorithms available), but it falls in local minima. That's why
    it can be useful to restart it several times.

    If the algorithm stops before fully converging (because of ``tol`` or
    ``max_iter``), ``labels_`` and ``cluster_centers_`` will not be consistent,
    i.e. the ``cluster_centers_`` will not be the means of the points in each
    cluster. Also, the estimator will reassign ``labels_`` after the last
    iteration to make ``labels_`` consistent with ``predict`` on the training
    set.

    Examples
    --------

    >>> from sklearn.cluster import KMeans
    >>> import numpy as np
    >>> X = np.array([[1, 2], [1, 4], [1, 0],
    ...               [10, 2], [10, 4], [10, 0]])
    >>> kmeans = KMeans(n_clusters=2, random_state=0, n_init="auto").fit(X)
    >>> kmeans.labels_
    array([1, 1, 1, 0, 0, 0], dtype=int32)
    >>> kmeans.predict([[0, 0], [12, 3]])
    array([1, 0], dtype=int32)
    >>> kmeans.cluster_centers_
    array([[10.,  2.],
           [ 1.,  2.]])
    """

    _parameter_constraints: dict = {
        **_BaseKMeans._parameter_constraints,
        "copy_x": ["boolean"],
        "algorithm": [
            StrOptions({"lloyd", "elkan", "auto", "full"}, deprecated={"auto", "full"})
        ],
    }

    _engine_name = "kmeans"
    _default_engine = KMeansCythonEngine

    def __init__(
        self,
        n_clusters=8,
        *,
        init="k-means++",
        n_init="warn",
        max_iter=300,
        tol=1e-4,
        verbose=0,
        random_state=None,
        copy_x=True,
        algorithm="lloyd",
    ):
        super().__init__(
            n_clusters=n_clusters,
            init=init,
            n_init=n_init,
            max_iter=max_iter,
            tol=tol,
            verbose=verbose,
            random_state=random_state,
        )

        self.copy_x = copy_x
        self.algorithm = algorithm

    def _check_params_vs_input(self, X):
        super()._check_params_vs_input(X, default_n_init=10)

        self._algorithm = self.algorithm
        if self._algorithm in ("auto", "full"):
            warnings.warn(
                (
                    f"algorithm='{self._algorithm}' is deprecated, it will be "
                    "removed in 1.3. Using 'lloyd' instead."
                ),
                FutureWarning,
            )
            self._algorithm = "lloyd"
        if self._algorithm == "elkan" and self.n_clusters == 1:
            warnings.warn(
                (
                    "algorithm='elkan' doesn't make sense for a single "
                    "cluster. Using 'lloyd' instead."
                ),
                RuntimeWarning,
            )
            self._algorithm = "lloyd"

    def _warn_mkl_vcomp(self, n_active_threads):
        """Warn when vcomp and mkl are both present"""
        warnings.warn(
            "KMeans is known to have a memory leak on Windows "
            "with MKL, when there are less chunks than available "
            "threads. You can avoid it by setting the environment"
            f" variable OMP_NUM_THREADS={n_active_threads}."
        )

<<<<<<< HEAD
    @convert_attributes
=======
    @_fit_context(prefer_skip_nested_validation=True)
>>>>>>> fa87f289
    def fit(self, X, y=None, sample_weight=None):
        """Compute k-means clustering.

        Parameters
        ----------
        X : {array-like, sparse matrix} of shape (n_samples, n_features)
            Training instances to cluster. It must be noted that the data
            will be converted to C ordering, which will cause a memory
            copy if the given data is not C-contiguous.
            If a sparse matrix is passed, a copy will be made if it's not in
            CSR format.

        y : Ignored
            Not used, present here for API consistency by convention.

        sample_weight : array-like of shape (n_samples,), default=None
            The weights for each observation in X. If None, all observations
            are assigned equal weight. `sample_weight` is not used during
            initialization if `init` is a callable or a user provided array.

            .. versionadded:: 0.20

        Returns
        -------
        self : object
            Fitted estimator.
        """
<<<<<<< HEAD
        self._validate_params()
        engine = self._get_engine(X, y, sample_weight, reset=True)

        X, y, sample_weight = engine.prepare_fit(
=======
        X = self._validate_data(
>>>>>>> fa87f289
            X,
            y=y,
            sample_weight=sample_weight,
        )

        best_inertia, best_labels = None, None

        for i in range(self._n_init):
            # Initialize centers
<<<<<<< HEAD
            centers_init = engine.init_centroids(X)
=======
            centers_init = self._init_centroids(
                X,
                x_squared_norms=x_squared_norms,
                init=init,
                random_state=random_state,
                sample_weight=sample_weight,
            )
>>>>>>> fa87f289
            if self.verbose:
                print("Initialization complete")

            # run a k-means once
            labels, inertia, centers, n_iter_ = engine.kmeans_single(
                X,
                sample_weight,
                centers_init,
            )

            # determine if these results are the best so far
            # we chose a new run if it has a better inertia and the clustering is
            # different from the best so far (it's possible that the inertia is
            # slightly better even if the clustering is the same with potentially
            # permuted labels, due to rounding errors)
            if best_inertia is None or (
                inertia < best_inertia
                and not engine.is_same_clustering(labels, best_labels, self.n_clusters)
            ):
                best_labels = labels
                best_centers = centers
                best_inertia = inertia
                best_n_iter = n_iter_

        engine.unshift_centers(X, best_centers)

        distinct_clusters = engine.count_distinct_clusters(best_labels)

        if distinct_clusters < self.n_clusters:
            warnings.warn(
                "Number of distinct clusters ({}) found smaller than "
                "n_clusters ({}). Possibly due to duplicate points "
                "in X.".format(distinct_clusters, self.n_clusters),
                ConvergenceWarning,
                stacklevel=2,
            )

        self.cluster_centers_ = best_centers
        self._n_features_out = self.cluster_centers_.shape[0]
        self.labels_ = best_labels
        self.inertia_ = best_inertia
        self.n_iter_ = best_n_iter
        return self

    def predict(self, X, sample_weight="deprecated"):
        """Predict the closest cluster each sample in X belongs to.

        In the vector quantization literature, `cluster_centers_` is called
        the code book and each value returned by `predict` is the index of
        the closest code in the code book.

        Parameters
        ----------
        X : {array-like, sparse matrix} of shape (n_samples, n_features)
            New data to predict.

        sample_weight : array-like of shape (n_samples,), default=None
            The weights for each observation in X. If None, all observations
            are assigned equal weight.

            .. deprecated:: 1.3
               The parameter `sample_weight` is deprecated in version 1.3
               and will be removed in 1.5.

        Returns
        -------
        labels : ndarray of shape (n_samples,)
            Index of the cluster each sample belongs to.
        """
        check_is_fitted(self)
        engine = self._get_engine(X, sample_weight=sample_weight)
        if isinstance(sample_weight, str) and sample_weight == "deprecated":
            # Caller left the default value of sample_weight unchanged.
            sample_weight = None
        else:
            # Caller explicitly passed sample_weight, so we warn.
            warnings.warn(
                "'sample_weight' was deprecated in version 1.3 and "
                "will be removed in 1.5.",
                FutureWarning,
            )
        X, sample_weight = engine.prepare_prediction(X, sample_weight)
        return engine.get_labels(X, sample_weight)

    def fit_transform(self, X, y=None, sample_weight=None):
        """Compute clustering and transform X to cluster-distance space.

        Equivalent to fit(X).transform(X), but more efficiently implemented.

        Parameters
        ----------
        X : {array-like, sparse matrix} of shape (n_samples, n_features)
            New data to transform.

        y : Ignored
            Not used, present here for API consistency by convention.

        sample_weight : array-like of shape (n_samples,), default=None
            The weights for each observation in X. If None, all observations
            are assigned equal weight.

        Returns
        -------
        X_new : ndarray of shape (n_samples, n_clusters)
            X transformed in the new space.
        """
        self.fit(X, sample_weight=sample_weight)
        engine = self._get_engine(X, y=y, sample_weight=sample_weight)
        return self._transform(X, engine)

    def transform(self, X):
        """Transform X to a cluster-distance space.

        In the new space, each dimension is the distance to the cluster
        centers. Note that even if X is sparse, the array returned by
        `transform` will typically be dense.

        Parameters
        ----------
        X : {array-like, sparse matrix} of shape (n_samples, n_features)
            New data to transform.

        Returns
        -------
        X_new : ndarray of shape (n_samples, n_clusters)
            X transformed in the new space.
        """
        check_is_fitted(self)
        engine = self._get_engine(X)
        X = engine.prepare_transform(X)
        return self._transform(X, engine)

    def _transform(self, X, engine):
        """Guts of transform method; no input validation."""
        return engine.get_euclidean_distances(X)

    def score(self, X, y=None, sample_weight=None):
        """Opposite of the value of X on the K-means objective.

        Parameters
        ----------
        X : {array-like, sparse matrix} of shape (n_samples, n_features)
            New data.

        y : Ignored
            Not used, present here for API consistency by convention.

        sample_weight : array-like of shape (n_samples,), default=None
            The weights for each observation in X. If None, all observations
            are assigned equal weight.

        Returns
        -------
        score : float
            Opposite of the value of X on the K-means objective.
        """
        check_is_fitted(self)
        engine = self._get_engine(X, y=y, sample_weight=sample_weight)

        X, sample_weight = engine.prepare_prediction(X, sample_weight)

        return -engine.get_score(X, sample_weight)


def _mini_batch_step(
    X,
    sample_weight,
    centers,
    centers_new,
    weight_sums,
    random_state,
    random_reassign=False,
    reassignment_ratio=0.01,
    verbose=False,
    n_threads=1,
):
    """Incremental update of the centers for the Minibatch K-Means algorithm.

    Parameters
    ----------

    X : {ndarray, sparse matrix} of shape (n_samples, n_features)
        The original data array. If sparse, must be in CSR format.

    x_squared_norms : ndarray of shape (n_samples,)
        Squared euclidean norm of each data point.

    sample_weight : ndarray of shape (n_samples,)
        The weights for each observation in `X`.

    centers : ndarray of shape (n_clusters, n_features)
        The cluster centers before the current iteration

    centers_new : ndarray of shape (n_clusters, n_features)
        The cluster centers after the current iteration. Modified in-place.

    weight_sums : ndarray of shape (n_clusters,)
        The vector in which we keep track of the numbers of points in a
        cluster. This array is modified in place.

    random_state : RandomState instance
        Determines random number generation for low count centers reassignment.
        See :term:`Glossary <random_state>`.

    random_reassign : boolean, default=False
        If True, centers with very low counts are randomly reassigned
        to observations.

    reassignment_ratio : float, default=0.01
        Control the fraction of the maximum number of counts for a
        center to be reassigned. A higher value means that low count
        centers are more likely to be reassigned, which means that the
        model will take longer to converge, but should converge in a
        better clustering.

    verbose : bool, default=False
        Controls the verbosity.

    n_threads : int, default=1
        The number of OpenMP threads to use for the computation.

    Returns
    -------
    inertia : float
        Sum of squared distances of samples to their closest cluster center.
        The inertia is computed after finding the labels and before updating
        the centers.
    """
    # Perform label assignment to nearest centers
    # For better efficiency, it's better to run _mini_batch_step in a
    # threadpool_limit context than using _labels_inertia_threadpool_limit here
    labels, inertia = _labels_inertia(X, sample_weight, centers, n_threads=n_threads)

    # Update centers according to the labels
    if sp.issparse(X):
        _minibatch_update_sparse(
            X, sample_weight, centers, centers_new, weight_sums, labels, n_threads
        )
    else:
        _minibatch_update_dense(
            X,
            sample_weight,
            centers,
            centers_new,
            weight_sums,
            labels,
            n_threads,
        )

    # Reassign clusters that have very low weight
    if random_reassign and reassignment_ratio > 0:
        to_reassign = weight_sums < reassignment_ratio * weight_sums.max()

        # pick at most .5 * batch_size samples as new centers
        if to_reassign.sum() > 0.5 * X.shape[0]:
            indices_dont_reassign = np.argsort(weight_sums)[int(0.5 * X.shape[0]) :]
            to_reassign[indices_dont_reassign] = False
        n_reassigns = to_reassign.sum()

        if n_reassigns:
            # Pick new clusters amongst observations with uniform probability
            new_centers = random_state.choice(
                X.shape[0], replace=False, size=n_reassigns
            )
            if verbose:
                print(f"[MiniBatchKMeans] Reassigning {n_reassigns} cluster centers.")

            if sp.issparse(X):
                assign_rows_csr(
                    X,
                    new_centers.astype(np.intp, copy=False),
                    np.where(to_reassign)[0].astype(np.intp, copy=False),
                    centers_new,
                )
            else:
                centers_new[to_reassign] = X[new_centers]

        # reset counts of reassigned centers, but don't reset them too small
        # to avoid instant reassignment. This is a pretty dirty hack as it
        # also modifies the learning rates.
        weight_sums[to_reassign] = np.min(weight_sums[~to_reassign])

    return inertia


class MiniBatchKMeans(_BaseKMeans):
    """
    Mini-Batch K-Means clustering.

    Read more in the :ref:`User Guide <mini_batch_kmeans>`.

    Parameters
    ----------

    n_clusters : int, default=8
        The number of clusters to form as well as the number of
        centroids to generate.

    init : {'k-means++', 'random'}, callable or array-like of shape \
            (n_clusters, n_features), default='k-means++'
        Method for initialization:

        'k-means++' : selects initial cluster centroids using sampling based on
        an empirical probability distribution of the points' contribution to the
        overall inertia. This technique speeds up convergence. The algorithm
        implemented is "greedy k-means++". It differs from the vanilla k-means++
        by making several trials at each sampling step and choosing the best centroid
        among them.

        'random': choose `n_clusters` observations (rows) at random from data
        for the initial centroids.

        If an array is passed, it should be of shape (n_clusters, n_features)
        and gives the initial centers.

        If a callable is passed, it should take arguments X, n_clusters and a
        random state and return an initialization.

    max_iter : int, default=100
        Maximum number of iterations over the complete dataset before
        stopping independently of any early stopping criterion heuristics.

    batch_size : int, default=1024
        Size of the mini batches.
        For faster computations, you can set the ``batch_size`` greater than
        256 * number of cores to enable parallelism on all cores.

        .. versionchanged:: 1.0
           `batch_size` default changed from 100 to 1024.

    verbose : int, default=0
        Verbosity mode.

    compute_labels : bool, default=True
        Compute label assignment and inertia for the complete dataset
        once the minibatch optimization has converged in fit.

    random_state : int, RandomState instance or None, default=None
        Determines random number generation for centroid initialization and
        random reassignment. Use an int to make the randomness deterministic.
        See :term:`Glossary <random_state>`.

    tol : float, default=0.0
        Control early stopping based on the relative center changes as
        measured by a smoothed, variance-normalized of the mean center
        squared position changes. This early stopping heuristics is
        closer to the one used for the batch variant of the algorithms
        but induces a slight computational and memory overhead over the
        inertia heuristic.

        To disable convergence detection based on normalized center
        change, set tol to 0.0 (default).

    max_no_improvement : int, default=10
        Control early stopping based on the consecutive number of mini
        batches that does not yield an improvement on the smoothed inertia.

        To disable convergence detection based on inertia, set
        max_no_improvement to None.

    init_size : int, default=None
        Number of samples to randomly sample for speeding up the
        initialization (sometimes at the expense of accuracy): the
        only algorithm is initialized by running a batch KMeans on a
        random subset of the data. This needs to be larger than n_clusters.

        If `None`, the heuristic is `init_size = 3 * batch_size` if
        `3 * batch_size < n_clusters`, else `init_size = 3 * n_clusters`.

    n_init : 'auto' or int, default=3
        Number of random initializations that are tried.
        In contrast to KMeans, the algorithm is only run once, using the best of
        the `n_init` initializations as measured by inertia. Several runs are
        recommended for sparse high-dimensional problems (see
        :ref:`kmeans_sparse_high_dim`).

        When `n_init='auto'`, the number of runs depends on the value of init:
        3 if using `init='random'` or `init` is a callable;
        1 if using `init='k-means++'` or `init` is an array-like.

        .. versionadded:: 1.2
           Added 'auto' option for `n_init`.

        .. versionchanged:: 1.4
           Default value for `n_init` will change from 3 to `'auto'` in version 1.4.

    reassignment_ratio : float, default=0.01
        Control the fraction of the maximum number of counts for a center to
        be reassigned. A higher value means that low count centers are more
        easily reassigned, which means that the model will take longer to
        converge, but should converge in a better clustering. However, too high
        a value may cause convergence issues, especially with a small batch
        size.

    Attributes
    ----------

    cluster_centers_ : ndarray of shape (n_clusters, n_features)
        Coordinates of cluster centers.

    labels_ : ndarray of shape (n_samples,)
        Labels of each point (if compute_labels is set to True).

    inertia_ : float
        The value of the inertia criterion associated with the chosen
        partition if compute_labels is set to True. If compute_labels is set to
        False, it's an approximation of the inertia based on an exponentially
        weighted average of the batch inertiae.
        The inertia is defined as the sum of square distances of samples to
        their cluster center, weighted by the sample weights if provided.

    n_iter_ : int
        Number of iterations over the full dataset.

    n_steps_ : int
        Number of minibatches processed.

        .. versionadded:: 1.0

    n_features_in_ : int
        Number of features seen during :term:`fit`.

        .. versionadded:: 0.24

    feature_names_in_ : ndarray of shape (`n_features_in_`,)
        Names of features seen during :term:`fit`. Defined only when `X`
        has feature names that are all strings.

        .. versionadded:: 1.0

    See Also
    --------
    KMeans : The classic implementation of the clustering method based on the
        Lloyd's algorithm. It consumes the whole set of input data at each
        iteration.

    Notes
    -----
    See https://www.eecs.tufts.edu/~dsculley/papers/fastkmeans.pdf

    When there are too few points in the dataset, some centers may be
    duplicated, which means that a proper clustering in terms of the number
    of requesting clusters and the number of returned clusters will not
    always match. One solution is to set `reassignment_ratio=0`, which
    prevents reassignments of clusters that are too small.

    Examples
    --------
    >>> from sklearn.cluster import MiniBatchKMeans
    >>> import numpy as np
    >>> X = np.array([[1, 2], [1, 4], [1, 0],
    ...               [4, 2], [4, 0], [4, 4],
    ...               [4, 5], [0, 1], [2, 2],
    ...               [3, 2], [5, 5], [1, -1]])
    >>> # manually fit on batches
    >>> kmeans = MiniBatchKMeans(n_clusters=2,
    ...                          random_state=0,
    ...                          batch_size=6,
    ...                          n_init="auto")
    >>> kmeans = kmeans.partial_fit(X[0:6,:])
    >>> kmeans = kmeans.partial_fit(X[6:12,:])
    >>> kmeans.cluster_centers_
    array([[3.375, 3.  ],
           [0.75 , 0.5 ]])
    >>> kmeans.predict([[0, 0], [4, 4]])
    array([1, 0], dtype=int32)
    >>> # fit on the whole data
    >>> kmeans = MiniBatchKMeans(n_clusters=2,
    ...                          random_state=0,
    ...                          batch_size=6,
    ...                          max_iter=10,
    ...                          n_init="auto").fit(X)
    >>> kmeans.cluster_centers_
    array([[3.55102041, 2.48979592],
           [1.06896552, 1.        ]])
    >>> kmeans.predict([[0, 0], [4, 4]])
    array([1, 0], dtype=int32)
    """

    _parameter_constraints: dict = {
        **_BaseKMeans._parameter_constraints,
        "batch_size": [Interval(Integral, 1, None, closed="left")],
        "compute_labels": ["boolean"],
        "max_no_improvement": [Interval(Integral, 0, None, closed="left"), None],
        "init_size": [Interval(Integral, 1, None, closed="left"), None],
        "reassignment_ratio": [Interval(Real, 0, None, closed="left")],
    }

    def __init__(
        self,
        n_clusters=8,
        *,
        init="k-means++",
        max_iter=100,
        batch_size=1024,
        verbose=0,
        compute_labels=True,
        random_state=None,
        tol=0.0,
        max_no_improvement=10,
        init_size=None,
        n_init="warn",
        reassignment_ratio=0.01,
    ):
        super().__init__(
            n_clusters=n_clusters,
            init=init,
            max_iter=max_iter,
            verbose=verbose,
            random_state=random_state,
            tol=tol,
            n_init=n_init,
        )

        self.max_no_improvement = max_no_improvement
        self.batch_size = batch_size
        self.compute_labels = compute_labels
        self.init_size = init_size
        self.reassignment_ratio = reassignment_ratio

    def _check_params_vs_input(self, X):
        super()._check_params_vs_input(X, default_n_init=3)

        if self.tol > 0:
            if sp.issparse(X):
                _, variances = mean_variance_axis(X, axis=0)
            else:
                variances = np.var(X, axis=0)
            self._tol = np.mean(variances) * self.tol
        else:
            self._tol = 0.0

        self._batch_size = min(self.batch_size, X.shape[0])

        # init_size
        self._init_size = self.init_size
        if self._init_size is None:
            self._init_size = 3 * self._batch_size
            if self._init_size < self.n_clusters:
                self._init_size = 3 * self.n_clusters
        elif self._init_size < self.n_clusters:
            warnings.warn(
                (
                    f"init_size={self._init_size} should be larger than "
                    f"n_clusters={self.n_clusters}. Setting it to "
                    "min(3*n_clusters, n_samples)"
                ),
                RuntimeWarning,
                stacklevel=2,
            )
            self._init_size = 3 * self.n_clusters
        self._init_size = min(self._init_size, X.shape[0])

        # reassignment_ratio
        if self.reassignment_ratio < 0:
            raise ValueError(
                "reassignment_ratio should be >= 0, got "
                f"{self.reassignment_ratio} instead."
            )

    def _warn_mkl_vcomp(self, n_active_threads):
        """Warn when vcomp and mkl are both present"""
        warnings.warn(
            "MiniBatchKMeans is known to have a memory leak on "
            "Windows with MKL, when there are less chunks than "
            "available threads. You can prevent it by setting "
            f"batch_size >= {self._n_threads * CHUNK_SIZE} or by "
            "setting the environment variable "
            f"OMP_NUM_THREADS={n_active_threads}"
        )

    def _mini_batch_convergence(
        self, step, n_steps, n_samples, centers_squared_diff, batch_inertia
    ):
        """Helper function to encapsulate the early stopping logic"""
        # Normalize inertia to be able to compare values when
        # batch_size changes
        batch_inertia /= self._batch_size

        # count steps starting from 1 for user friendly verbose mode.
        step = step + 1

        # Ignore first iteration because it's inertia from initialization.
        if step == 1:
            if self.verbose:
                print(
                    f"Minibatch step {step}/{n_steps}: mean batch "
                    f"inertia: {batch_inertia}"
                )
            return False

        # Compute an Exponentially Weighted Average of the inertia to
        # monitor the convergence while discarding minibatch-local stochastic
        # variability: https://en.wikipedia.org/wiki/Moving_average
        if self._ewa_inertia is None:
            self._ewa_inertia = batch_inertia
        else:
            alpha = self._batch_size * 2.0 / (n_samples + 1)
            alpha = min(alpha, 1)
            self._ewa_inertia = self._ewa_inertia * (1 - alpha) + batch_inertia * alpha

        # Log progress to be able to monitor convergence
        if self.verbose:
            print(
                f"Minibatch step {step}/{n_steps}: mean batch inertia: "
                f"{batch_inertia}, ewa inertia: {self._ewa_inertia}"
            )

        # Early stopping based on absolute tolerance on squared change of
        # centers position
        if self._tol > 0.0 and centers_squared_diff <= self._tol:
            if self.verbose:
                print(f"Converged (small centers change) at step {step}/{n_steps}")
            return True

        # Early stopping heuristic due to lack of improvement on smoothed
        # inertia
        if self._ewa_inertia_min is None or self._ewa_inertia < self._ewa_inertia_min:
            self._no_improvement = 0
            self._ewa_inertia_min = self._ewa_inertia
        else:
            self._no_improvement += 1

        if (
            self.max_no_improvement is not None
            and self._no_improvement >= self.max_no_improvement
        ):
            if self.verbose:
                print(
                    "Converged (lack of improvement in inertia) at step "
                    f"{step}/{n_steps}"
                )
            return True

        return False

    def _random_reassign(self):
        """Check if a random reassignment needs to be done.

        Do random reassignments each time 10 * n_clusters samples have been
        processed.

        If there are empty clusters we always want to reassign.
        """
        self._n_since_last_reassign += self._batch_size
        if (self._counts == 0).any() or self._n_since_last_reassign >= (
            10 * self.n_clusters
        ):
            self._n_since_last_reassign = 0
            return True
        return False

    @_fit_context(prefer_skip_nested_validation=True)
    def fit(self, X, y=None, sample_weight=None):
        """Compute the centroids on X by chunking it into mini-batches.

        Parameters
        ----------
        X : {array-like, sparse matrix} of shape (n_samples, n_features)
            Training instances to cluster. It must be noted that the data
            will be converted to C ordering, which will cause a memory copy
            if the given data is not C-contiguous.
            If a sparse matrix is passed, a copy will be made if it's not in
            CSR format.

        y : Ignored
            Not used, present here for API consistency by convention.

        sample_weight : array-like of shape (n_samples,), default=None
            The weights for each observation in X. If None, all observations
            are assigned equal weight. `sample_weight` is not used during
            initialization if `init` is a callable or a user provided array.

            .. versionadded:: 0.20

        Returns
        -------
        self : object
            Fitted estimator.
        """
        X = self._validate_data(
            X,
            accept_sparse="csr",
            dtype=[np.float64, np.float32],
            order="C",
            accept_large_sparse=False,
        )

        self._check_params_vs_input(X)
        random_state = check_random_state(self.random_state)
        sample_weight = _check_sample_weight(sample_weight, X, dtype=X.dtype)
        self._n_threads = _openmp_effective_n_threads()
        n_samples, n_features = X.shape

        # Validate init array
        init = self.init
        if _is_arraylike_not_scalar(init):
            init = check_array(init, dtype=X.dtype, copy=True, order="C")
            self._validate_center_shape(X, init)

        self._check_mkl_vcomp(X, self._batch_size)

        # precompute squared norms of data points
        x_squared_norms = row_norms(X, squared=True)

        # Validation set for the init
        validation_indices = random_state.randint(0, n_samples, self._init_size)
        X_valid = X[validation_indices]
        sample_weight_valid = sample_weight[validation_indices]

        # perform several inits with random subsets
        best_inertia = None
        for init_idx in range(self._n_init):
            if self.verbose:
                print(f"Init {init_idx + 1}/{self._n_init} with method {init}")

            # Initialize the centers using only a fraction of the data as we
            # expect n_samples to be very large when using MiniBatchKMeans.
            cluster_centers = self._init_centroids(
                X,
                x_squared_norms=x_squared_norms,
                init=init,
                random_state=random_state,
                init_size=self._init_size,
                sample_weight=sample_weight,
            )

            # Compute inertia on a validation set.
            _, inertia = _labels_inertia_threadpool_limit(
                X_valid,
                sample_weight_valid,
                cluster_centers,
                n_threads=self._n_threads,
            )

            if self.verbose:
                print(f"Inertia for init {init_idx + 1}/{self._n_init}: {inertia}")
            if best_inertia is None or inertia < best_inertia:
                init_centers = cluster_centers
                best_inertia = inertia

        centers = init_centers
        centers_new = np.empty_like(centers)

        # Initialize counts
        self._counts = np.zeros(self.n_clusters, dtype=X.dtype)

        # Attributes to monitor the convergence
        self._ewa_inertia = None
        self._ewa_inertia_min = None
        self._no_improvement = 0

        # Initialize number of samples seen since last reassignment
        self._n_since_last_reassign = 0

        n_steps = (self.max_iter * n_samples) // self._batch_size

        with threadpool_limits(limits=1, user_api="blas"):
            # Perform the iterative optimization until convergence
            for i in range(n_steps):
                # Sample a minibatch from the full dataset
                minibatch_indices = random_state.randint(0, n_samples, self._batch_size)

                # Perform the actual update step on the minibatch data
                batch_inertia = _mini_batch_step(
                    X=X[minibatch_indices],
                    sample_weight=sample_weight[minibatch_indices],
                    centers=centers,
                    centers_new=centers_new,
                    weight_sums=self._counts,
                    random_state=random_state,
                    random_reassign=self._random_reassign(),
                    reassignment_ratio=self.reassignment_ratio,
                    verbose=self.verbose,
                    n_threads=self._n_threads,
                )

                if self._tol > 0.0:
                    centers_squared_diff = np.sum((centers_new - centers) ** 2)
                else:
                    centers_squared_diff = 0

                centers, centers_new = centers_new, centers

                # Monitor convergence and do early stopping if necessary
                if self._mini_batch_convergence(
                    i, n_steps, n_samples, centers_squared_diff, batch_inertia
                ):
                    break

        self.cluster_centers_ = centers
        self._n_features_out = self.cluster_centers_.shape[0]

        self.n_steps_ = i + 1
        self.n_iter_ = int(np.ceil(((i + 1) * self._batch_size) / n_samples))

        if self.compute_labels:
            self.labels_, self.inertia_ = _labels_inertia_threadpool_limit(
                X,
                sample_weight,
                self.cluster_centers_,
                n_threads=self._n_threads,
            )
        else:
            self.inertia_ = self._ewa_inertia * n_samples

        return self

    @_fit_context(prefer_skip_nested_validation=True)
    def partial_fit(self, X, y=None, sample_weight=None):
        """Update k means estimate on a single mini-batch X.

        Parameters
        ----------
        X : {array-like, sparse matrix} of shape (n_samples, n_features)
            Training instances to cluster. It must be noted that the data
            will be converted to C ordering, which will cause a memory copy
            if the given data is not C-contiguous.
            If a sparse matrix is passed, a copy will be made if it's not in
            CSR format.

        y : Ignored
            Not used, present here for API consistency by convention.

        sample_weight : array-like of shape (n_samples,), default=None
            The weights for each observation in X. If None, all observations
            are assigned equal weight. `sample_weight` is not used during
            initialization if `init` is a callable or a user provided array.

        Returns
        -------
        self : object
            Return updated estimator.
        """
        has_centers = hasattr(self, "cluster_centers_")

        X = self._validate_data(
            X,
            accept_sparse="csr",
            dtype=[np.float64, np.float32],
            order="C",
            accept_large_sparse=False,
            reset=not has_centers,
        )

        self._random_state = getattr(
            self, "_random_state", check_random_state(self.random_state)
        )
        sample_weight = _check_sample_weight(sample_weight, X, dtype=X.dtype)
        self.n_steps_ = getattr(self, "n_steps_", 0)

        # precompute squared norms of data points
        x_squared_norms = row_norms(X, squared=True)

        if not has_centers:
            # this instance has not been fitted yet (fit or partial_fit)
            self._check_params_vs_input(X)
            self._n_threads = _openmp_effective_n_threads()

            # Validate init array
            init = self.init
            if _is_arraylike_not_scalar(init):
                init = check_array(init, dtype=X.dtype, copy=True, order="C")
                self._validate_center_shape(X, init)

            self._check_mkl_vcomp(X, X.shape[0])

            # initialize the cluster centers
            self.cluster_centers_ = self._init_centroids(
                X,
                x_squared_norms=x_squared_norms,
                init=init,
                random_state=self._random_state,
                init_size=self._init_size,
                sample_weight=sample_weight,
            )

            # Initialize counts
            self._counts = np.zeros(self.n_clusters, dtype=X.dtype)

            # Initialize number of samples seen since last reassignment
            self._n_since_last_reassign = 0

        with threadpool_limits(limits=1, user_api="blas"):
            _mini_batch_step(
                X,
                sample_weight=sample_weight,
                centers=self.cluster_centers_,
                centers_new=self.cluster_centers_,
                weight_sums=self._counts,
                random_state=self._random_state,
                random_reassign=self._random_reassign(),
                reassignment_ratio=self.reassignment_ratio,
                verbose=self.verbose,
                n_threads=self._n_threads,
            )

        if self.compute_labels:
            self.labels_, self.inertia_ = _labels_inertia_threadpool_limit(
                X,
                sample_weight,
                self.cluster_centers_,
                n_threads=self._n_threads,
            )

        self.n_steps_ += 1
        self._n_features_out = self.cluster_centers_.shape[0]

        return self<|MERGE_RESOLUTION|>--- conflicted
+++ resolved
@@ -23,22 +23,15 @@
     ClassNamePrefixFeaturesOutMixin,
     ClusterMixin,
     TransformerMixin,
-<<<<<<< HEAD
-    ClassNamePrefixFeaturesOutMixin,
     EngineAwareMixin,
+    _fit_context,
 )
 from .._engine import convert_attributes
-from ..metrics.pairwise import euclidean_distances
-from ..metrics.pairwise import _euclidean_distances
-=======
-    _fit_context,
-)
 from ..exceptions import ConvergenceWarning
 from ..metrics.pairwise import _euclidean_distances, euclidean_distances
 from ..utils import check_array, check_random_state
 from ..utils._openmp_helpers import _openmp_effective_n_threads
 from ..utils._param_validation import Hidden, Interval, StrOptions, validate_params
->>>>>>> fa87f289
 from ..utils.extmath import row_norms, stable_cumsum
 from ..utils.fixes import threadpool_info, threadpool_limits
 from ..utils.sparsefuncs import mean_variance_axis
@@ -408,7 +401,7 @@
         self.init = init
         return X, y, sample_weight
 
-    def init_centroids(self, X):
+    def init_centroids(self, X, sample_weight):
         # XXX: the actual implementation of the centroids init should also be
         # moved to the engine.
         return self.estimator._init_centroids(
@@ -416,6 +409,7 @@
             x_squared_norms=self.x_squared_norms,
             init=self.init,
             random_state=self.random_state,
+            sample_weight=sample_weight,
         )
 
     def scale_tolerance(self, X, tol):
@@ -1630,11 +1624,8 @@
             f" variable OMP_NUM_THREADS={n_active_threads}."
         )
 
-<<<<<<< HEAD
     @convert_attributes
-=======
     @_fit_context(prefer_skip_nested_validation=True)
->>>>>>> fa87f289
     def fit(self, X, y=None, sample_weight=None):
         """Compute k-means clustering.
 
@@ -1662,14 +1653,9 @@
         self : object
             Fitted estimator.
         """
-<<<<<<< HEAD
-        self._validate_params()
         engine = self._get_engine(X, y, sample_weight, reset=True)
 
         X, y, sample_weight = engine.prepare_fit(
-=======
-        X = self._validate_data(
->>>>>>> fa87f289
             X,
             y=y,
             sample_weight=sample_weight,
@@ -1679,17 +1665,7 @@
 
         for i in range(self._n_init):
             # Initialize centers
-<<<<<<< HEAD
-            centers_init = engine.init_centroids(X)
-=======
-            centers_init = self._init_centroids(
-                X,
-                x_squared_norms=x_squared_norms,
-                init=init,
-                random_state=random_state,
-                sample_weight=sample_weight,
-            )
->>>>>>> fa87f289
+            centers_init = engine.init_centroids(X, sample_weight)
             if self.verbose:
                 print("Initialization complete")
 
