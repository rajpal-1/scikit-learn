--- conflicted
+++ resolved
@@ -249,11 +249,7 @@
     tol : float (default=1e-4)
         The relative increment in the results before declaring convergence.
 
-<<<<<<< HEAD
-    random_state : int, RandomState instance or None (default=None)
-=======
     random_state : int, RandomState instance, default=None
->>>>>>> 1c422ca7
         Determines random number generation for centroid initialization. Use
         an int to make the randomness deterministic.
         See :term:`Glossary <random_state>`.
@@ -353,14 +349,10 @@
     x_squared_norms : array-like or None (default=None)
         Precomputed x_squared_norms.
 
-<<<<<<< HEAD
-    random_state : int, RandomState instance or None (default=None)
-=======
     precompute_distances : boolean, default: True
         Precompute distances (faster but takes more memory).
 
     random_state : int, RandomState instance, default=None
->>>>>>> 1c422ca7
         Determines random number generation for centroid initialization. Use
         an int to make the randomness deterministic.
         See :term:`Glossary <random_state>`.
@@ -649,11 +641,7 @@
     init : {'k-means++', 'random', ndarray, callable}
         Method for initialization.
 
-<<<<<<< HEAD
-    random_state : int, RandomState instance or None (default=None)
-=======
     random_state : int, RandomState instance, default=None
->>>>>>> 1c422ca7
         Determines random number generation for centroid initialization. Use
         an int to make the randomness deterministic.
         See :term:`Glossary <random_state>`.
