--- conflicted
+++ resolved
@@ -20,196 +20,6 @@
 from ..metrics import pairwise_distances
 
 
-<<<<<<< HEAD
-def optics(X, min_samples=5, max_eps=np.inf, metric='minkowski',
-           p=2, metric_params=None, extract_method='sqlnk',
-           eps=0.5, maxima_ratio=.75,
-           rejection_ratio=.7, similarity_threshold=0.4,
-           significant_min=.003, min_cluster_size=.005,
-           min_maxima_ratio=0.001, algorithm='auto',
-           leaf_size=30, n_jobs=None):
-    """Estimate clustering structure from vector array
-
-    OPTICS: Ordering Points To Identify the Clustering Structure
-    Closely related to DBSCAN, finds core sample of high density and expands
-    clusters from them [1]_. Unlike DBSCAN, keeps cluster hierarchy for a
-    variable neighborhood radius. Better suited for usage on large point
-    datasets than the current sklearn implementation of DBSCAN.
-
-    Clusters are then extracted using a DBSCAN like method [1]_, or SQLNK [2]_.
-
-    This implementation deviates from the original OPTICS by first performing
-    k-nearest-neighborhood searches on all points to identify core sizes, then
-    computing only the distances to unprocessed points when constructing the
-    cluster order. Note that we do not employ a heap to manage the expansion
-    candidates, so the time complexity will be O(n^2).
-
-    Read more in the :ref:`User Guide <optics>`.
-
-    Parameters
-    ----------
-    X : array, shape (n_samples, n_features)
-        The data.
-
-    min_samples : int (default=5)
-        The number of samples in a neighborhood for a point to be considered
-        as a core point.
-
-    max_eps : float, optional (default=np.inf)
-        The maximum distance between two samples for them to be considered
-        as in the same neighborhood. Default value of "np.inf" will identify
-        clusters across all scales; reducing `max_eps` will result in
-        shorter run times.
-
-    metric : string or callable, optional (default='minkowski')
-        metric to use for distance computation. Any metric from scikit-learn
-        or scipy.spatial.distance can be used.
-
-        If metric is a callable function, it is called on each
-        pair of instances (rows) and the resulting value recorded. The callable
-        should take two arrays as input and return one value indicating the
-        distance between them. This works for Scipy's metrics, but is less
-        efficient than passing the metric name as a string.
-
-        Distance matrices are not supported.
-
-        Valid values for metric are:
-
-        - from scikit-learn: ['cityblock', 'cosine', 'euclidean', 'l1', 'l2',
-          'manhattan']
-
-        - from scipy.spatial.distance: ['braycurtis', 'canberra', 'chebyshev',
-          'correlation', 'dice', 'hamming', 'jaccard', 'kulsinski',
-          'mahalanobis', 'minkowski', 'rogerstanimoto', 'russellrao',
-          'seuclidean', 'sokalmichener', 'sokalsneath', 'sqeuclidean',
-          'yule']
-
-        See the documentation for scipy.spatial.distance for details on these
-        metrics.
-
-    p : integer, optional (default=2)
-        Parameter for the Minkowski metric from
-        :class:`sklearn.metrics.pairwise_distances`. When p = 1, this is
-        equivalent to using manhattan_distance (l1), and euclidean_distance
-        (l2) for p = 2. For arbitrary p, minkowski_distance (l_p) is used.
-
-    metric_params : dict, optional (default=None)
-        Additional keyword arguments for the metric function.
-
-    extract_method : string, optional (default='sqlnk')
-        The extraction method used to extract clusters using the calculated
-        reachability and ordering. Possible values are "dbscan"
-        and "sqlnk".
-
-    eps : float, optional (default=0.5)
-        The maximum distance between two samples for them to be considered
-        as in the same neighborhood. Used ony when `extract_method='dbscan'`.
-
-    maxima_ratio : float, optional (default=.75)
-        The maximum ratio we allow of average height of clusters on the
-        right and left to the local maxima in question. The higher the
-        ratio, the more generous the algorithm is to preserving local
-        minima, and the more cuts the resulting tree will have.
-        Used only when `extract_method='sqlnk'`.
-
-    rejection_ratio : float, optional (default=.7)
-        Adjusts the fitness of the clustering. When the maxima_ratio is
-        exceeded, determine which of the clusters to the left and right to
-        reject based on rejection_ratio. Higher values will result in points
-        being more readily classified as noise; conversely, lower values will
-        result in more points being clustered.
-        Used only when `extract_method='sqlnk'`.
-
-    similarity_threshold : float, optional (default=.4)
-        Used to check if nodes can be moved up one level, that is, if the
-        new cluster created is too "similar" to its parent, given the
-        similarity threshold. Similarity can be determined by 1) the size
-        of the new cluster relative to the size of the parent node or
-        2) the average of the reachability values of the new cluster
-        relative to the average of the reachability values of the parent
-        node. A lower value for the similarity threshold means less levels
-        in the tree.
-        Used only when `extract_method='sqlnk'`.
-
-    significant_min : float, optional (default=.003)
-        Sets a lower threshold on how small a significant maxima can be.
-        Used only when `extract_method='sqlnk'`.
-
-    min_cluster_size : int > 1 or float between 0 and 1 (default=0.005)
-        Minimum number of samples in an OPTICS cluster, expressed as an
-        absolute number or a fraction of the number of samples (rounded
-        to be at least 2).
-        Used only when `extract_method='sqlnk'`.
-
-    min_maxima_ratio : float, optional (default=.001)
-        Used to determine neighborhood size for minimum cluster membership.
-        Each local maxima should be a largest value in a neighborhood
-        of the `size min_maxima_ratio * len(X)` from left and right.
-        Used only when `extract_method='sqlnk'`.
-
-    algorithm : {'auto', 'ball_tree', 'kd_tree', 'brute'}, optional
-        Algorithm used to compute the nearest neighbors:
-
-        - 'ball_tree' will use :class:`BallTree`
-        - 'kd_tree' will use :class:`KDTree`
-        - 'brute' will use a brute-force search.
-        - 'auto' will attempt to decide the most appropriate algorithm
-          based on the values passed to :meth:`fit` method. (default)
-
-        Note: fitting on sparse input will override the setting of
-        this parameter, using brute force.
-
-    leaf_size : int, optional (default=30)
-        Leaf size passed to :class:`BallTree` or :class:`KDTree`. This can
-        affect the speed of the construction and query, as well as the memory
-        required to store the tree. The optimal value depends on the
-        nature of the problem.
-
-    n_jobs : int or None, optional (default=None)
-        The number of parallel jobs to run for neighbors search.
-        ``None`` means 1 unless in a :obj:`joblib.parallel_backend` context.
-        ``-1`` means using all processors. See :term:`Glossary <n_jobs>`
-        for more details.
-
-    Returns
-    -------
-    core_sample_indices_ : array, shape (n_core_samples,)
-        Indices of core samples.
-
-    labels_ : array, shape (n_samples,)
-        Cluster labels for each point in the dataset given to fit().
-        Noisy samples are given the label -1.
-
-    See also
-    --------
-    OPTICS
-        An estimator interface for this clustering algorithm.
-    dbscan
-        A similar clustering for a specified neighborhood radius (eps).
-        Our implementation is optimized for runtime.
-
-    References
-    ----------
-    .. [1] Ankerst, Mihael, Markus M. Breunig, Hans-Peter Kriegel,
-       and Jörg Sander. "OPTICS: ordering points to identify the clustering
-       structure." ACM SIGMOD Record 28, no. 2 (1999): 49-60.
-
-    .. [2] Schubert, Erich, Michael Gertz.
-       "Improving the Cluster Structure Extracted from OPTICS Plots." Proc. of
-       the Conference "Lernen, Wissen, Daten, Analysen" (LWDA) (2018): 318-329.
-    """
-
-    clust = OPTICS(min_samples, max_eps, metric, p, metric_params,
-                   extract_method, eps, maxima_ratio, rejection_ratio,
-                   similarity_threshold, significant_min,
-                   min_cluster_size, min_maxima_ratio,
-                   algorithm, leaf_size, n_jobs)
-    clust.fit(X)
-    return clust.core_sample_indices_, clust.labels_
-
-
-=======
->>>>>>> b1403a08
 class OPTICS(BaseEstimator, ClusterMixin):
     """Estimate clustering structure from vector array
 
