--- conflicted
+++ resolved
@@ -81,20 +81,12 @@
         weight may inhibit its eps-neighbor from being core.
         Note that weights are absolute, and default to 1.
 
-<<<<<<< HEAD
     n_jobs : int, default=None
-        The number of parallel jobs to run for neighbors search.
-        ``None`` means 1 unless in a :obj:`joblib.parallel_backend` context.
-        ``-1`` means using all processors. See :term:`Glossary <n_jobs>`
-        for more details.
-=======
-    n_jobs : int or None, optional (default=None)
         The number of parallel jobs to run for neighbors search. ``None`` means
         1 unless in a :obj:`joblib.parallel_backend` context. ``-1`` means
         using all processors. See :term:`Glossary <n_jobs>` for more details.
         If precomputed distance are used, parallel execution is not available
         and thus n_jobs will have no effect.
->>>>>>> c84ad60c
 
     Returns
     -------
