--- conflicted
+++ resolved
@@ -208,7 +208,6 @@
 def test_reach_dists():
     # Tests against known extraction array
 
-<<<<<<< HEAD
     rng = np.random.RandomState(12)
     n_points_per_cluster = 50
 
@@ -226,9 +225,6 @@
 
     # Run the fit
     clust.fit(X)
-=======
-    clust = OPTICS(min_samples=10, metric='minkowski').fit(X)
->>>>>>> f71de6fd
 
     # Expected values, matches 'RD' results from:
     # http://chemometria.us.edu.pl/download/optics.py
