# Authors: Shane Grigsby <refuge@rocktalus.com>
#          Amy X. Zhang <axz@mit.edu>
# License: BSD 3 clause

from __future__ import print_function, division
import numpy as np
import pytest

from sklearn.datasets.samples_generator import make_blobs
from sklearn.cluster.optics_ import OPTICS
from sklearn.cluster.optics_ import _TreeNode, _cluster_tree
from sklearn.cluster.optics_ import _find_local_maxima
from sklearn.metrics.cluster import contingency_matrix
from sklearn.metrics.pairwise import pairwise_distances
from sklearn.cluster.dbscan_ import DBSCAN
from sklearn.utils.testing import assert_equal, assert_warns
from sklearn.utils.testing import assert_array_equal
from sklearn.utils.testing import assert_raise_message
from sklearn.utils.testing import assert_allclose
from sklearn.utils import _IS_32BIT

from sklearn.cluster.tests.common import generate_clustered_data


rng = np.random.RandomState(0)
n_points_per_cluster = 250
C1 = [-5, -2] + .8 * rng.randn(n_points_per_cluster, 2)
C2 = [4, -1] + .1 * rng.randn(n_points_per_cluster, 2)
C3 = [1, -2] + .2 * rng.randn(n_points_per_cluster, 2)
C4 = [-2, 3] + .3 * rng.randn(n_points_per_cluster, 2)
C5 = [3, -2] + 1.6 * rng.randn(n_points_per_cluster, 2)
C6 = [5, 6] + 2 * rng.randn(n_points_per_cluster, 2)
X = np.vstack((C1, C2, C3, C4, C5, C6))


def test_correct_number_of_clusters():
    # in 'auto' mode

    n_clusters = 3
    X = generate_clustered_data(n_clusters=n_clusters)
    # Parameters chosen specifically for this task.
    # Compute OPTICS
    clust = OPTICS(max_eps=5.0 * 6.0, min_samples=4, metric='euclidean')
    clust.fit(X)
    # number of clusters, ignoring noise if present
    n_clusters_1 = len(set(clust.labels_)) - int(-1 in clust.labels_)
    assert_equal(n_clusters_1, n_clusters)

    # check attribute types and sizes
    assert clust.core_sample_indices_.ndim == 1
    assert clust.core_sample_indices_.size > 0
    assert clust.core_sample_indices_.dtype.kind == 'i'

    assert clust.labels_.shape == (len(X),)
    assert clust.labels_.dtype.kind == 'i'

    assert clust.reachability_.shape == (len(X),)
    assert clust.reachability_.dtype.kind == 'f'

    assert clust.core_distances_.shape == (len(X),)
    assert clust.core_distances_.dtype.kind == 'f'

    assert clust.ordering_.shape == (len(X),)
    assert clust.ordering_.dtype.kind == 'i'
    assert set(clust.ordering_) == set(range(len(X)))


def test_minimum_number_of_sample_check():
    # test that we check a minimum number of samples
    msg = ("Number of training samples (n_samples=1) must be greater than "
           "min_samples (min_samples=10) used for clustering.")

    # Compute OPTICS
    X = [[1, 1]]
    clust = OPTICS(max_eps=5.0 * 0.3, min_samples=10)

    # Run the fit
    assert_raise_message(ValueError, msg, clust.fit, X)


def test_empty_extract():
    # Test extract where fit() has not yet been run.
    msg = ("This OPTICS instance is not fitted yet. Call 'fit' with "
           "appropriate arguments before using this method.")
    clust = OPTICS(max_eps=5.0 * 0.3, min_samples=10)
    assert_raise_message(ValueError, msg, clust.extract_dbscan, 0.01)


def test_bad_extract():
    # Test an extraction of eps too close to original eps
    msg = "Specify an epsilon smaller than 0.015. Got 0.3."
    centers = [[1, 1], [-1, -1], [1, -1]]
    X, labels_true = make_blobs(n_samples=750, centers=centers,
                                cluster_std=0.4, random_state=0)

    # Compute OPTICS
    clust = OPTICS(max_eps=5.0 * 0.003, min_samples=10)
    clust2 = clust.fit(X)
    assert_raise_message(ValueError, msg, clust2.extract_dbscan, 0.3)


def test_close_extract():
    # Test extract where extraction eps is close to scaled epsPrime

    centers = [[1, 1], [-1, -1], [1, -1]]
    X, labels_true = make_blobs(n_samples=750, centers=centers,
                                cluster_std=0.4, random_state=0)

    # Compute OPTICS
    clust = OPTICS(max_eps=1.0, min_samples=10)
    clust3 = clust.fit(X)
    # check warning when centers are passed
    assert_warns(RuntimeWarning, clust3.extract_dbscan, .3)
    # Cluster ordering starts at 0; max cluster label = 2 is 3 clusters
    assert_equal(max(clust3.extract_dbscan(.3)[1]), 2)


@pytest.mark.parametrize('eps', [0.1, .3, .5])
@pytest.mark.parametrize('min_samples', [3, 10, 20])
def test_dbscan_optics_parity(eps, min_samples):
    # Test that OPTICS clustering labels are <= 5% difference of DBSCAN

    centers = [[1, 1], [-1, -1], [1, -1]]
    X, labels_true = make_blobs(n_samples=750, centers=centers,
                                cluster_std=0.4, random_state=0)

    # calculate optics with dbscan extract at 0.3 epsilon
    op = OPTICS(min_samples=min_samples).fit(X)
    core_optics, labels_optics = op.extract_dbscan(eps)

    # calculate dbscan labels
    db = DBSCAN(eps=eps, min_samples=min_samples).fit(X)

    contingency = contingency_matrix(db.labels_, labels_optics)
    agree = min(np.sum(np.max(contingency, axis=0)),
                np.sum(np.max(contingency, axis=1)))
    disagree = X.shape[0] - agree

    # verify core_labels match
    assert_array_equal(core_optics, db.core_sample_indices_)

    non_core_count = len(labels_optics) - len(core_optics)
    percent_mismatch = np.round((disagree - 1) / non_core_count, 2)

    # verify label mismatch is <= 5% labels
    assert percent_mismatch <= 0.05


def test_auto_extract_hier():
    # Tests auto extraction gets correct # of clusters with varying density
    clust = OPTICS(min_samples=9).fit(X)
    assert_equal(len(set(clust.labels_)), 6)


# try arbitrary minimum sizes
@pytest.mark.parametrize('min_cluster_size', range(2, X.shape[0] // 10, 23))
def test_min_cluster_size(min_cluster_size):
    redX = X[::10]  # reduce for speed
    clust = OPTICS(min_samples=9, min_cluster_size=min_cluster_size).fit(redX)
    cluster_sizes = np.bincount(clust.labels_[clust.labels_ != -1])
    if cluster_sizes.size:
        assert min(cluster_sizes) >= min_cluster_size
    # check behaviour is the same when min_cluster_size is a fraction
    clust_frac = OPTICS(min_samples=9,
                        min_cluster_size=min_cluster_size / redX.shape[0])
    clust_frac.fit(redX)
    assert_array_equal(clust.labels_, clust_frac.labels_)


@pytest.mark.parametrize('min_cluster_size', [0, -1, 1.1, 2.2])
def test_min_cluster_size_invalid(min_cluster_size):
    clust = OPTICS(min_cluster_size=min_cluster_size)
    with pytest.raises(ValueError, match="must be a positive integer or a "):
        clust.fit(X)


def test_min_cluster_size_invalid2():
    clust = OPTICS(min_cluster_size=len(X) + 1)
    with pytest.raises(ValueError, match="must be no greater than the "):
        clust.fit(X)


@pytest.mark.parametrize("reach, n_child, members", [
    (np.array([np.inf, 0.9, 0.9, 1.0, 0.89, 0.88, 10, .9, .9, .9, 10, 0.9,
               0.9, 0.89, 0.88, 10, .9, .9, .9, .9]), 2, np.r_[0:6]),
    (np.array([np.inf, 0.9, 0.9, 0.9, 0.89, 0.88, 10, .9, .9, .9, 10, 0.9,
               0.9, 0.89, 0.88, 100, .9, .9, .9, .9]), 1, np.r_[0:15])])
def test_cluster_sigmin_pruning(reach, n_child, members):
    # Tests pruning left and right, insignificant splitpoints, empty nodelists
    # Parameters chosen specifically for this task

    # Case 1: Three pseudo clusters, 2 of which are too small
    # Case 2: Two pseudo clusters, 1 of which are too small
    # Normalize
    reach = reach / np.max(reach[1:])

    ordering = np.r_[0:20]
    cluster_boundaries = _find_local_maxima(reach, 5)
    root = _TreeNode(ordering, 0, 20, None)

    # Build cluster tree inplace on root node
    _cluster_tree(root, None, cluster_boundaries, reach, ordering,
                  5, .75, .7, .4, .3)
    assert_equal(root.split_point, cluster_boundaries[0])
    assert_equal(n_child, len(root.children))
    assert_array_equal(members, root.children[0].points)


def test_reach_dists():
    # Tests against known extraction array

    clust = OPTICS(min_samples=10, metric='minkowski').fit(X)

    # Expected values, matches 'RD' results from:
    # http://chemometria.us.edu.pl/download/optics.py

    v = [np.inf, 0.606005, 0.472013, 0.162951, 0.161000, 0.385547, 0.179715,
         0.213507, 0.348468, 0.308146, 0.560519, 0.266072, 0.764384, 0.253164,
         0.435716, 0.153696, 0.363924, 0.194267, 0.392313, 0.230589, 0.260023,
         0.535348, 0.168173, 0.296736, 0.310583, 0.277204, 0.250654, 0.153696,
         0.215533, 0.175710, 0.168173, 0.283134, 0.256372, 0.313931, 0.234164,
         0.179715, 0.352957, 0.277052, 0.180986, 0.203819, 0.296022, 0.356691,
         0.515438, 0.219208, 0.265821, 0.346630, 0.275305, 0.229332, 0.433715,
         0.153696, 0.584960, 0.265821, 0.471049, 0.259154, 0.461707, 0.400021,
         0.422748, 0.300699, 0.162951, 0.290504, 0.315199, 0.327130, 0.168864,
         0.462826, 0.188862, 0.259784, 0.216788, 0.259784, 0.195673, 0.315199,
         0.313931, 0.189128, 0.461707, 0.265821, 0.233594, 0.433715, 0.222260,
         0.251734, 0.352957, 0.218134, 0.453792, 0.179715, 0.296736, 0.260023,
         0.311162, 0.214549, 0.266072, 0.318744, 0.180986, 0.194267, 0.262882,
         0.420186, 0.352957, 0.288388, 0.360962, 0.328054, 0.293849, 0.198271,
         0.248772, 0.461707, 0.216788, 0.396450, 0.352957, 0.289448, 0.241311,
         0.213742, 0.220516, 0.218134, 0.153696, 0.516090, 0.218134, 0.221507,
         0.328647, 0.255933, 0.195766, 0.233594, 0.205270, 0.296736, 0.726008,
         0.251991, 0.168173, 0.214027, 0.262882, 0.342089, 0.260023, 0.266072,
         0.253164, 0.230345, 0.262882, 0.296022, 0.227047, 0.205974, 0.328647,
         0.184315, 0.196304, 0.831185, 0.514116, 0.168173, 0.189784, 0.664306,
         0.327130, 0.379139, 0.208932, 0.266140, 0.362751, 0.168173, 0.764384,
         0.327130, 0.187107, 0.194267, 0.414196, 0.251734, 0.220516, 0.363924,
         0.166886, 0.327130, 0.233594, 0.203819, 0.230589, 0.203819, 0.222972,
         0.311526, 0.218134, 0.422748, 0.314870, 0.315199, 0.315199, 0.594179,
         0.328647, 0.415638, 0.244046, 0.250654, 0.214027, 0.203819, 0.213507,
         0.260023, 0.311442, 0.168173, 0.389432, 0.229343, 0.162951, 0.311162,
         0.153696, 0.214027, 0.250654, 0.315199, 0.172484, 0.153696, 0.352957,
         0.314870, 0.328647, 0.546505, 0.378118, 0.260023, 0.387830, 0.199714,
         0.262882, 0.250654, 0.345254, 0.396450, 0.250654, 0.179715, 0.328647,
         0.179715, 0.263104, 0.265821, 0.231714, 0.514116, 0.213507, 0.474255,
         0.212568, 0.376760, 0.196304, 0.844945, 0.194267, 0.264914, 0.210320,
         0.316374, 0.184315, 0.179715, 0.250654, 0.153696, 0.162951, 0.315199,
         0.179965, 0.297876, 0.213507, 0.475420, 0.439372, 0.241311, 0.260927,
         0.194267, 0.422748, 0.222260, 0.411940, 0.414733, 0.260923, 0.396450,
         0.380672, 0.333277, 0.290504, 0.196014, 0.844945, 0.506989, 0.153696,
         0.218134, 0.392313, 0.698970, 0.168173, 0.227047, 0.028856, 0.033243,
         0.028506, 0.057003, 0.038335, 0.051183, 0.063923, 0.022363, 0.030677,
         0.036155, 0.017748, 0.062887, 0.036041, 0.051183, 0.078198, 0.068936,
         0.032418, 0.040634, 0.022188, 0.022112, 0.036858, 0.040199, 0.025549,
         0.083975, 0.032209, 0.025525, 0.032952, 0.034727, 0.068887, 0.040634,
         0.048985, 0.047450, 0.022422, 0.023767, 0.028092, 0.047450, 0.029202,
         0.026105, 0.030542, 0.032250, 0.062887, 0.038335, 0.026753, 0.028092,
         0.099391, 0.021430, 0.020496, 0.021430, 0.025043, 0.023868, 0.050069,
         0.023868, 0.044140, 0.038032, 0.022112, 0.044140, 0.031528, 0.028092,
         0.020065, 0.055926, 0.031508, 0.025549, 0.028062, 0.036155, 0.023694,
         0.029423, 0.026105, 0.028497, 0.023868, 0.044808, 0.035783, 0.033090,
         0.038779, 0.032146, 0.038421, 0.057328, 0.020065, 0.020065, 0.028858,
         0.021337, 0.041226, 0.022507, 0.028506, 0.030257, 0.057912, 0.050876,
         0.120109, 0.020065, 0.034727, 0.038596, 0.037008, 0.031609, 0.095640,
         0.083728, 0.064906, 0.030677, 0.057003, 0.037008, 0.018705, 0.030677,
         0.044140, 0.034727, 0.045226, 0.032146, 0.032418, 0.029332, 0.030104,
         0.033243, 0.030104, 0.032209, 0.026405, 0.024092, 0.048441, 0.036379,
         0.030745, 0.023454, 0.018705, 0.124248, 0.041114, 0.020700, 0.042633,
         0.042455, 0.028497, 0.029202, 0.057859, 0.053157, 0.036155, 0.029534,
         0.032209, 0.038032, 0.024617, 0.023071, 0.033090, 0.023694, 0.047277,
         0.024617, 0.023868, 0.043916, 0.025549, 0.046198, 0.041086, 0.042003,
         0.022507, 0.021430, 0.038779, 0.025043, 0.036379, 0.036326, 0.029421,
         0.023454, 0.058683, 0.025549, 0.039904, 0.022507, 0.046198, 0.029332,
         0.032209, 0.036155, 0.038421, 0.025043, 0.023694, 0.030104, 0.022363,
         0.048544, 0.035180, 0.030677, 0.022112, 0.030677, 0.036678, 0.022507,
         0.024092, 0.064231, 0.022507, 0.032209, 0.025043, 0.221152, 0.029840,
         0.038779, 0.040634, 0.024617, 0.032418, 0.025525, 0.033298, 0.028092,
         0.045754, 0.032209, 0.017748, 0.033090, 0.017748, 0.048931, 0.038689,
         0.022112, 0.027129, 0.032952, 0.036858, 0.027704, 0.032146, 0.052191,
         0.042633, 0.071638, 0.044140, 0.022507, 0.046647, 0.028270, 0.050525,
         0.036772, 0.058995, 0.038335, 0.025185, 0.022507, 0.040293, 0.032418,
         0.064308, 0.026023, 0.036155, 0.032418, 0.038032, 0.018705, 0.040293,
         0.030104, 0.030845, 0.064906, 0.025525, 0.036155, 0.022507, 0.022363,
         0.032418, 0.021430, 0.032209, 0.102770, 0.036960, 0.031062, 0.025043,
         0.036155, 0.031609, 0.036379, 0.030845, 0.048985, 0.021848, 0.025549,
         0.022507, 0.035783, 0.023698, 0.034422, 0.032418, 0.022507, 0.023868,
         0.020065, 0.023694, 0.040634, 0.055633, 0.054549, 0.044662, 0.087660,
         0.048066, 0.143571, 0.068669, 0.065049, 0.076927, 0.044359, 0.041577,
         0.052364, 0.100317, 0.062146, 0.067578, 0.054549, 0.047239, 0.062809,
         0.033917, 0.087660, 0.077113, 0.055633, 0.061854, 0.059756, 0.059537,
         0.052364, 0.060347, 0.170251, 0.108492, 0.046370, 0.070684, 0.049589,
         0.044662, 0.049013, 0.043303, 0.069573, 0.075044, 0.054354, 0.065072,
         0.073135, 0.046126, 0.055569, 0.047239, 0.062146, 0.056093, 0.059986,
         0.096182, 0.100317, 0.051649, 0.054354, 0.077420, 0.100317, 0.046370,
         0.043303, 0.045845, 0.061422, 0.091580, 0.206234, 0.051405, 0.071684,
         0.061574, 0.063666, 0.052692, 0.051649, 0.100124, 0.077909, 0.033917,
         0.058680, 0.044359, 0.065498, 0.080214, 0.123231, 0.052957, 0.056582,
         0.061540, 0.076794, 0.043303, 0.054884, 0.044359, 0.145249, 0.081741,
         0.041577, 0.056093, 0.076799, 0.044359, 0.068483, 0.051649, 0.092275,
         0.044359, 0.108492, 0.092275, 0.046126, 0.106422, 0.054354, 0.052957,
         0.073329, 0.046126, 0.086402, 0.048194, 0.128569, 0.104042, 0.061854,
         0.069573, 0.070035, 0.050346, 0.043303, 0.053576, 0.054549, 0.033917,
         0.063666, 0.058680, 0.099130, 0.080198, 0.050118, 0.054549, 0.041577,
         0.143571, 0.095965, 0.047643, 0.052364, 0.105168, 0.048685, 0.043303,
         0.052814, 0.076927, 0.054549, 0.041577, 0.066657, 0.189930, 0.046370,
         0.075044, 0.121331, 0.043303, 0.223897, 0.198621, 0.150328, 0.100317,
         0.053576, 0.070708, 0.100898, 0.047239, 0.043613, 0.065049, 0.049146,
         0.068669, 0.055569, 0.062124, 0.096408, 0.044662, 0.087660, 0.083012,
         0.050118, 0.069573, 0.046126, 0.049146, 0.049146, 0.050808, 0.080198,
         0.059986, 0.071974, 0.047239, 0.050808, 0.059986, 0.065850, 0.044863,
         0.052814, 0.044359, 0.052364, 0.108492, 0.143571, 0.050926, 0.049146,
         0.049146, 0.055569, 0.033917, 0.527659, 0.143547, 0.077113, 0.046126,
         0.106422, 0.068669, 0.108492, 0.063666, 0.054549, 0.054884, 0.056907,
         0.068669, 0.080198, 0.120887, 0.054549, 0.052692, 0.085801, 0.054884,
         0.050808, 0.094595, 0.059545, 0.054354, 0.062124, 0.087660, 0.052814,
         0.086715, 0.146253, 0.046370, 0.041577, 0.116083, 0.076927, 0.047239,
         0.084375, 0.134652, 0.217969, 0.063559, 0.061540, 0.044662, 0.054354,
         0.063666, 0.145466, 0.101700, 0.090491, 0.078536, 0.054884, 0.062124,
         0.041577, 0.043303, 0.194473, 0.079780, 0.059704, 0.054780, 0.048194,
         0.062146, 0.069573, 0.086898, 0.046675, 0.056258, 0.074141, 0.048066,
         0.052957, 0.057982, 0.058966, 0.061048, 0.050885, 0.049146, 0.080993,
         0.056093, 0.061854, 0.124025, 0.062146, 0.060906, 0.150328, 0.058680,
         0.077420, 0.051800, 0.102359, 0.113301, 0.073096, 0.116715, 0.131476,
         0.140601, 0.097667, 0.051800, 0.051800, 0.127964, 0.108870, 0.111926,
         0.093532, 0.102390, 0.144266, 0.098271, 0.102541, 0.136497, 0.127964,
         0.085569, 0.157863, 0.096739, 0.054008, 0.106219, 0.076838, 0.099076,
         0.093532, 0.059861, 0.079975, 0.116715, 0.133625, 0.053641, 0.066110,
         0.122302, 0.081313, 0.140601, 0.259889, 0.094437, 0.098271, 0.105776,
         0.225742, 0.100097, 0.147592, 0.099076, 0.093128, 0.093532, 0.134946,
         0.133625, 0.120869, 0.065932, 0.103395, 0.125172, 0.147842, 0.105278,
         0.173584, 0.168241, 0.111524, 0.093532, 0.099076, 0.100426, 0.137132,
         0.065356, 0.091108, 0.141202, 0.054008, 0.075298, 0.073717, 0.122817,
         0.105278, 0.094437, 0.067080, 0.108530, 0.115467, 0.093532, 0.085569,
         0.145180, 0.100426, 0.116715, 0.151726, 0.073096, 0.193781, 0.090614,
         0.081162, 0.051800, 0.133625, 0.136497, 0.100670, 0.081313, 0.506893,
         0.084567, 0.108530, 0.087353, 0.063184, 0.123639, 0.168333, 0.314422,
         0.091108, 0.079975, 0.091108, 0.136497, 0.122302, 0.167297, 0.067080,
         0.144266, 0.065932, 0.087667, 0.100426, 0.099460, 0.091108, 0.100637,
         0.116715, 0.079975, 0.077977, 0.090340, 0.136723, 1.943026, 0.108870,
         0.090340, 0.065932, 0.102245, 0.157863, 0.157863, 0.215574, 0.156830,
         0.093532, 0.122302, 0.097667, 0.063000, 0.116715, 0.076838, 0.148372,
         0.093532, 0.099076, 0.141202, 0.096505, 0.096739, 0.091108, 0.099076,
         0.079975, 0.108870, 0.102390, 0.079975, 0.244121, 0.167071, 0.096739,
         0.102390, 0.103395, 0.073096, 0.094887, 0.065932, 0.190667, 0.099460,
         0.102390, 0.096739, 0.102390, 0.116715, 0.100637, 0.256554, 0.103395,
         0.081313, 0.068962, 0.109645, 0.059364, 0.147842, 0.099460, 0.079262,
         0.099460, 0.065932, 0.123687, 0.090614, 0.131352, 0.098271, 0.102541,
         0.098983, 0.057224, 0.074797, 0.057224, 0.250559, 0.079975, 0.103395,
         0.100426, 0.065932, 0.120661, 0.079262, 0.065932, 0.118665, 0.081162,
         0.066283, 0.099076, 0.102359, 0.108530, 0.079975, 0.168333, 0.096739,
         0.168333, 0.097008, 0.055288, 0.172411, 0.092801, 0.051800, 0.102541,
         0.084567, 0.054008, 0.090991, 0.172411, 0.057224, 0.148396, 0.200965,
         0.076838, 0.157863, 0.053535, 0.121919, 0.126609, 0.123890, 0.118081,
         0.097008, 0.125311, 0.099460, 0.122302, 0.134946, 0.080975, 0.084567,
         0.110093, 0.102245, 0.103395, 0.171601, 0.094887, 0.126240, 0.137742,
         0.099954, 0.108530, 0.157863, 0.096739, 0.051800, 0.127964, 0.066110,
         0.061021, 0.105147, 0.100426, 0.079975, 0.088187, 0.116421, 0.076838,
         0.098271, 0.116715, 0.137656, 0.075298, 0.148396, 0.112166, 1.083905,
         0.326598, 0.428987, 0.395963, 0.224541, 0.326598, 0.030677, 0.410454,
         0.122771, 1.140305, 0.641074, 0.432159, 0.429335, 0.422908, 0.461926,
         0.293083, 0.477078, 0.714856, 0.515861, 0.405418, 0.054354, 0.341177,
         0.410008, 0.514245, 0.641074, 0.816459, 0.455115, 0.400707, 0.382240,
         0.431832, 1.618970, 0.683953, 0.182992, 0.763699, 0.515861, 0.717145,
         0.409629, 0.074134, 0.398273, 0.864974, 0.400707, 0.591403, 0.435354,
         0.514245, 1.337152, 0.841077, 0.410008, 0.683953, 0.338649, 0.557595,
         0.442092, 0.326598, 0.984189, 0.429608, 0.395963, 1.152055, 0.587222,
         1.748492, 0.477078, 0.395459, 0.717145, 0.575811, 0.210115, 0.487785,
         0.431832, 0.383852, 0.806708, 0.428987, 0.278405, 0.395963, 0.395459,
         0.383852, 1.083905, 0.428510, 0.326598, 0.108492, 0.541644, 0.612110,
         0.382240, 0.833511, 0.382240, 0.456628, 0.326598, 0.458880, 0.398273,
         0.957748, 0.326598, 0.295049, 0.629646, 0.429765, 0.439942, 0.633617,
         0.566297, 0.429335, 0.086507, 0.477078, 0.526753, 0.375240, 0.584436,
         0.355776, 0.395963, 0.644924, 0.129793, 0.484880, 0.470001, 0.572306,
         0.383852, 1.110081, 0.841077, 0.395963, 0.683953, 0.428745, 0.387752,
         0.545299, 0.686537, 0.635219, 0.840499, 0.527659, 0.400707, 0.480982,
         0.541644, 0.714856, 0.942673, 0.398273, 0.428987, 0.356781, 0.428510,
         1.140961, 0.395963, 0.356781, 0.410454, 0.541644, 0.641074, 0.484778,
         0.410008, 0.433108, 0.278405, 0.278405, 0.503141, 0.428745, 0.125103,
         0.633617, 0.410454, 0.124025, 0.461926, 0.398273, 0.410008, 1.181303,
         0.635219, 0.593537, 0.395963, 0.717145, 0.409629, 0.492595, 0.806708,
         0.503820, 0.423834, 0.557595, 0.429335, 0.470749, 0.461926, 1.890036,
         0.236343, 0.806708, 0.123561, 0.433744, 0.427348, 0.427348, 0.962234,
         0.395963, 0.409629, 0.527659, 0.425727, 0.602549, 0.901331, 0.326598,
         0.635949, 0.541644, 0.375240, 0.598969, 1.140961, 0.391998, 0.719443,
         0.410008, 0.515861, 0.714856, 0.842273, 0.410454, 0.389377, 0.431078,
         0.515861, 0.515861, 0.429335, 0.332495, 0.398273, 0.428987, 0.635219,
         0.387752, 0.384289, 0.383852, 0.430504, 0.428510, 0.431832, 0.375240,
         0.278405, 0.374102, 0.428745, 0.692878, 1.152055, 0.503820, 0.428745,
         0.352868, 0.429335, 0.375240, 0.400707, 0.427348, 0.256183, 0.962234,
         0.505376, 0.058995, 0.410454, 0.172880, 0.395963, 0.470749, 0.356781,
         1.332700, 0.683953, 0.395963, 0.806708, 0.400707, 0.330982, 0.427731,
         0.934845, 0.375240, 0.191534, 0.047239, 1.083905, 0.348794, 0.409708,
         0.503820, 0.557595, 0.429335, 0.498780, 0.293083, 0.363069, 0.442092,
         1.152055, 0.375240, 0.335677, 0.452443, 0.655156, 0.929928, 0.614869,
         1.411031, 1.101132, 0.469030, 0.404976, 0.538209, 0.655828, 0.674748,
         0.365182, 0.641612, 0.555434, 0.521651, 0.386679, 0.386679, 0.980304,
         0.659111, 0.651366, 0.538209, 0.521651, 0.884780, 1.287829, 0.558322,
         0.446161, 0.817970, 0.568499, 0.533507, 0.639746, 0.484404, 0.591751,
         0.913016, 0.446161, 0.533907, 0.606885, 0.672320, 1.150642, 0.655828,
         0.365182, 0.665088, 1.094242, 0.629401, 0.540676, 0.733026, 1.248265,
         1.273499, 0.867854, 0.538656, 0.386679, 0.922273, 0.515686, 1.321022,
         0.624444, 0.655828, 0.922273, 0.386679, 0.762191, 0.779432, 0.601851,
         0.655156, 0.926213, 0.762191, 0.641612, 0.558322, 1.025370, 0.641067,
         0.651366, 0.633434, 0.459580, 0.859221, 0.552291, 0.591751, 0.819965,
         0.669977, 1.185083, 0.499338, 0.533907, 0.752871, 0.571388, 0.539772,
         0.449182, 1.025370, 0.365182, 1.321022, 0.926213, 0.886360, 0.562272,
         0.669977, 0.796046, 0.557598, 0.596776, 0.672336, 0.659111, 0.453719,
         0.477716, 0.477716, 1.592069, 0.591751, 0.539772, 0.641612, 0.946254,
         0.744165, 0.386679, 0.593825, 0.539772, 0.449182, 0.604273, 0.794951,
         0.752871, 0.539772, 0.648732, 0.469030, 0.665088, 1.332700, 1.341388,
         0.533507, 0.544212, 1.025992, 0.645967, 0.612945, 0.868492, 0.648732,
         0.752300, 0.624444, 1.219748, 0.446161, 0.520818, 0.469044, 0.669977,
         0.926213, 0.638752, 0.762191, 0.922273, 0.794951, 0.606885, 0.669977,
         0.550113, 0.641067, 0.733026, 0.604273, 0.648732, 0.533507, 0.746506,
         0.733026, 0.980683, 0.538209, 0.669977, 0.469030, 0.648732, 0.609190,
         1.219748, 0.373113, 0.539772, 1.744047, 1.004716, 0.926213, 0.562272,
         0.752871, 0.538656, 0.449182, 0.365182, 0.469030, 0.446161, 0.484404,
         0.768592, 0.648732, 0.655156, 0.521651, 0.779432, 0.446161, 0.596776,
         0.538209, 0.726740, 0.539772, 0.469030, 0.521651, 0.561950, 0.601851,
         0.533907, 0.922273, 1.248265, 0.476800, 0.737990, 0.817970, 0.792127,
         0.533907, 0.486038, 0.624444, 0.798241, 0.476800, 1.059373, 0.645967,
         0.619940, 0.528726, 0.669977, 0.865406, 0.980683, 0.980683, 0.834671,
         1.001353, 0.752871, 0.449182, 1.096520, 0.449182, 0.593825, 0.636558,
         0.762191, 0.638591, 0.538209, 0.865406, 0.779432, 0.469044, 0.645967,
         0.557598, 0.499338, 0.484404, 0.515686, 0.794951, 0.619456, 0.733026,
         0.821769, 0.752300, 0.643302, 0.636558, 0.655156, 0.655156, 0.484404,
         0.648732, 0.726023, 0.365182, 0.606885, 0.499338, 0.520818, 0.612945,
         0.446161, 0.557598, 0.469044, 1.134650, 0.629401, 0.538656, 0.561950,
         1.364861, 0.459580, 1.025370, 0.980304, 0.607592, 0.533907, 1.134650,
         0.446161, 0.629962]

    # FIXME: known failure in 32bit Linux; numerical imprecision results in
    # different ordering in quick_scan
    if _IS_32BIT:  # pragma: no cover
        assert_allclose(clust.reachability_, np.array(v), rtol=1e-2)
    else:
        # we compare to truncated decimals, so use atol
        assert_allclose(clust.reachability_, np.array(v), atol=1e-5)


<<<<<<< HEAD
def test_wrong_extract_method():
    clust = OPTICS(extract_method='superfancy')
    with pytest.raises(ValueError, match="extract_method should be one of "):
        clust.fit(X)


def test_extract_dbscan():
    # testing an easy dbscan case. Not including clusters with different
    # densities.
    rng = np.random.RandomState(0)
    n_points_per_cluster = 20
    C1 = [-5, -2] + .2 * rng.randn(n_points_per_cluster, 2)
    C2 = [4, -1] + .2 * rng.randn(n_points_per_cluster, 2)
    C3 = [1, 2] + .2 * rng.randn(n_points_per_cluster, 2)
    C4 = [-2, 3] + .2 * rng.randn(n_points_per_cluster, 2)
    X = np.vstack((C1, C2, C3, C4))

    clust = OPTICS(extract_method='dbscan', eps=.5).fit(X)
    assert_array_equal(np.sort(np.unique(clust.labels_)), [0, 1, 2, 3])


def test_extract_dbscan_no_param():
    # run on smaller data for speed
    locX = X[::10]
    cl = OPTICS(extract_method='dbscan').fit(locX)
    res = cl.extract_dbscan()
    l1, c1 = res[0].copy(), res[1].copy()
    res = cl.extract_dbscan(cl.eps)
    l2, c2 = res[0].copy(), res[1].copy()
    assert_array_equal(l1, l2)
    assert_array_equal(c1, c2)


def test_extract_sqlnk_no_param():
    # run on smaller data for speed
    locX = X[::10]
    cl = OPTICS(extract_method='sqlnk').fit(locX)
    res = cl.extract_sqlnk()
    l1, c1 = res[0].copy(), res[1].copy()
    res = cl.extract_sqlnk(cl.maxima_ratio, cl.rejection_ratio,
                           cl.similarity_threshold, cl.significant_min,
                           cl.min_cluster_size, cl.min_maxima_ratio)
    l2, c2 = res[0].copy(), res[1].copy()
    assert_array_equal(l1, l2)
    assert_array_equal(c1, c2)
=======
def test_precomputed_dists():
    redX = X[::10]
    dists = pairwise_distances(redX, metric='euclidean')
    clust1 = OPTICS(min_samples=10, algorithm='brute',
                    metric='precomputed').fit(dists)
    clust2 = OPTICS(min_samples=10, algorithm='brute',
                    metric='euclidean').fit(redX)

    assert_allclose(clust1.reachability_, clust2.reachability_)
    assert_array_equal(clust1.labels_, clust2.labels_)
>>>>>>> 8068b97e
<|MERGE_RESOLUTION|>--- conflicted
+++ resolved
@@ -439,7 +439,6 @@
         assert_allclose(clust.reachability_, np.array(v), atol=1e-5)
 
 
-<<<<<<< HEAD
 def test_wrong_extract_method():
     clust = OPTICS(extract_method='superfancy')
     with pytest.raises(ValueError, match="extract_method should be one of "):
@@ -485,7 +484,8 @@
     l2, c2 = res[0].copy(), res[1].copy()
     assert_array_equal(l1, l2)
     assert_array_equal(c1, c2)
-=======
+
+
 def test_precomputed_dists():
     redX = X[::10]
     dists = pairwise_distances(redX, metric='euclidean')
@@ -495,5 +495,4 @@
                     metric='euclidean').fit(redX)
 
     assert_allclose(clust1.reachability_, clust2.reachability_)
-    assert_array_equal(clust1.labels_, clust2.labels_)
->>>>>>> 8068b97e
+    assert_array_equal(clust1.labels_, clust2.labels_)