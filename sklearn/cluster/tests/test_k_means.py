"""Testing for K-means"""
import sys

import numpy as np
from scipy import sparse as sp

import pytest

from sklearn.utils.testing import assert_array_equal
from sklearn.utils.testing import assert_array_almost_equal
from sklearn.utils.testing import assert_allclose
from sklearn.utils.testing import assert_almost_equal
from sklearn.utils.testing import assert_warns
from sklearn.utils.testing import assert_warns_message
from sklearn.utils.testing import if_safe_multiprocessing_with_blas
from sklearn.utils.testing import assert_raise_message
from sklearn.utils.validation import _num_samples
from sklearn.base import clone
from sklearn.exceptions import ConvergenceWarning

from sklearn.utils.extmath import row_norms
from sklearn.metrics.cluster import v_measure_score
from sklearn.cluster import KMeans, k_means
from sklearn.cluster import MiniBatchKMeans
from sklearn.cluster.k_means_ import _labels_inertia
from sklearn.cluster.k_means_ import _mini_batch_step
from sklearn.datasets.samples_generator import make_blobs
from io import StringIO
from sklearn.metrics.cluster import homogeneity_score


# non centered, sparse centers to check the
centers = np.array([
    [0.0, 5.0, 0.0, 0.0, 0.0],
    [1.0, 1.0, 4.0, 0.0, 0.0],
    [1.0, 0.0, 0.0, 5.0, 1.0],
])
n_samples = 100
n_clusters, n_features = centers.shape
X, true_labels = make_blobs(n_samples=n_samples, centers=centers,
                            cluster_std=1., random_state=42)
X_csr = sp.csr_matrix(X)


@pytest.mark.parametrize("representation", ['dense', 'sparse'])
@pytest.mark.parametrize("algo", ['full', 'elkan'])
@pytest.mark.parametrize("dtype", [np.float32, np.float64])
def test_kmeans_results(representation, algo, dtype):
    # cheks that kmeans works as intended
    array_constr = {'dense': np.array, 'sparse': sp.csr_matrix}[representation]
    X = array_constr([[0, 0], [0.5, 0], [0.5, 1], [1, 1]], dtype=dtype)
    sample_weight = [3, 1, 1, 3]  # will be rescaled to [1.5, 0.5, 0.5, 1.5]
    init_centers = np.array([[0, 0], [1, 1]], dtype=dtype)

    expected_labels = [0, 0, 1, 1]
    expected_inertia = 0.1875
    expected_centers = np.array([[0.125, 0], [0.875, 1]], dtype=dtype)
    expected_n_iter = 2

    kmeans = KMeans(n_clusters=2, n_init=1, init=init_centers, algorithm=algo)
    kmeans.fit(X, sample_weight=sample_weight)

    assert_array_equal(kmeans.labels_, expected_labels)
    assert_almost_equal(kmeans.inertia_, expected_inertia)
    assert_array_almost_equal(kmeans.cluster_centers_, expected_centers)
    assert kmeans.n_iter_ == expected_n_iter


@pytest.mark.parametrize("array_constr",
                         [np.array, sp.csr_matrix],
                         ids=['dense', 'sparse'])
@pytest.mark.parametrize("algo", ['full', 'elkan'])
def test_relocated_clusters(array_constr, algo):
    # check that empty clusters are relocated as expected
    X = array_constr([[0, 0], [0.5, 0], [0.5, 1], [1, 1]])

    # second center too far from others points will be empty at first iter
    init_centers = np.array([[0.5, 0.5], [3, 3]])

    expected_labels = [0, 0, 1, 1]
    expected_inertia = 0.25
    expected_centers = [[0.25, 0], [0.75, 1]]
    expected_n_iter = 3

    kmeans = KMeans(n_clusters=2, n_init=1, init=init_centers, algorithm=algo)
    kmeans.fit(X)

    assert_array_equal(kmeans.labels_, expected_labels)
    assert_almost_equal(kmeans.inertia_, expected_inertia)
    assert_array_almost_equal(kmeans.cluster_centers_, expected_centers)
    assert kmeans.n_iter_ == expected_n_iter


@pytest.mark.parametrize('distribution', ['normal', 'blobs'])
def test_elkan_results(distribution):
    # check that results are identical between lloyd and elkan algorithms
    rnd = np.random.RandomState(0)
    if distribution == 'normal':
        X = rnd.normal(size=(50, 10))
    else:
        X, _ = make_blobs(random_state=rnd)

    km_full = KMeans(algorithm='full', n_clusters=5, random_state=0, n_init=1)
    km_elkan = KMeans(algorithm='elkan', n_clusters=5,
                      random_state=0, n_init=1)

    km_full.fit(X)
    km_elkan.fit(X)
    assert_array_almost_equal(km_elkan.cluster_centers_,
                              km_full.cluster_centers_)
    assert_array_equal(km_elkan.labels_, km_full.labels_)


@pytest.mark.parametrize('distribution', ['normal', 'blobs'])
def test_elkan_results_sparse(distribution):
    # check that results are identical between lloyd and elkan algorithms
    # with sparse input
    rnd = np.random.RandomState(0)
    if distribution == 'normal':
        X = sp.random(100, 100, density=0.1, format='csr', random_state=rnd)
        X.data = rnd.randn(len(X.data))
    else:
        X, _ = make_blobs(n_samples=100, n_features=100, random_state=rnd)
        X = sp.csr_matrix(X)

    km_full = KMeans(algorithm='full', n_clusters=5, random_state=0, n_init=1)
    km_elkan = KMeans(algorithm='elkan', n_clusters=5,
                      random_state=0, n_init=1)

    km_full.fit(X)
    km_elkan.fit(X)
    assert_array_almost_equal(km_elkan.cluster_centers_,
                              km_full.cluster_centers_)
    assert_array_equal(km_elkan.labels_, km_full.labels_)


def test_labels_assignment_and_inertia():
    # pure numpy implementation as easily auditable reference gold
    # implementation
    rng = np.random.RandomState(42)
    noisy_centers = centers + rng.normal(size=centers.shape)
    labels_gold = np.full(n_samples, -1, dtype=np.int)
    mindist = np.empty(n_samples)
    mindist.fill(np.infty)
    for center_id in range(n_clusters):
        dist = np.sum((X - noisy_centers[center_id]) ** 2, axis=1)
        labels_gold[dist < mindist] = center_id
        mindist = np.minimum(dist, mindist)
    inertia_gold = mindist.sum()
    assert (mindist >= 0.0).all()
    assert (labels_gold != -1).all()

    sample_weight = None

    # perform label assignment using the dense array input
    x_squared_norms = (X ** 2).sum(axis=1)
    labels_array, inertia_array = _labels_inertia(
        X, sample_weight, x_squared_norms, noisy_centers)
    assert_array_almost_equal(inertia_array, inertia_gold)
    assert_array_equal(labels_array, labels_gold)

    # perform label assignment using the sparse CSR input
    x_squared_norms_from_csr = row_norms(X_csr, squared=True)
    labels_csr, inertia_csr = _labels_inertia(
        X_csr, sample_weight, x_squared_norms_from_csr, noisy_centers)
    assert_array_almost_equal(inertia_csr, inertia_gold)
    assert_array_equal(labels_csr, labels_gold)


def test_minibatch_update_consistency():
    # Check that dense and sparse minibatch update give the same results
    rng = np.random.RandomState(42)
    old_centers = centers + rng.normal(size=centers.shape)

    new_centers = old_centers.copy()
    new_centers_csr = old_centers.copy()

    weight_sums = np.zeros(new_centers.shape[0], dtype=np.double)
    weight_sums_csr = np.zeros(new_centers.shape[0], dtype=np.double)

    x_squared_norms = (X ** 2).sum(axis=1)
    x_squared_norms_csr = row_norms(X_csr, squared=True)

    buffer = np.zeros(centers.shape[1], dtype=np.double)
    buffer_csr = np.zeros(centers.shape[1], dtype=np.double)

    # extract a small minibatch
    X_mb = X[:10]
    X_mb_csr = X_csr[:10]
    x_mb_squared_norms = x_squared_norms[:10]
    x_mb_squared_norms_csr = x_squared_norms_csr[:10]

    sample_weight_mb = np.ones(X_mb.shape[0], dtype=np.double)

    # step 1: compute the dense minibatch update
    old_inertia, incremental_diff = _mini_batch_step(
        X_mb, sample_weight_mb, x_mb_squared_norms, new_centers, weight_sums,
        buffer, 1, None, random_reassign=False)
    assert old_inertia > 0.0

    # compute the new inertia on the same batch to check that it decreased
    labels, new_inertia = _labels_inertia(
        X_mb, sample_weight_mb, x_mb_squared_norms, new_centers)
    assert new_inertia > 0.0
    assert new_inertia < old_inertia

    # check that the incremental difference computation is matching the
    # final observed value
    effective_diff = np.sum((new_centers - old_centers) ** 2)
    assert_almost_equal(incremental_diff, effective_diff)

    # step 2: compute the sparse minibatch update
    old_inertia_csr, incremental_diff_csr = _mini_batch_step(
        X_mb_csr, sample_weight_mb, x_mb_squared_norms_csr, new_centers_csr,
        weight_sums_csr, buffer_csr, 1, None, random_reassign=False)
    assert old_inertia_csr > 0.0

    # compute the new inertia on the same batch to check that it decreased
    labels_csr, new_inertia_csr = _labels_inertia(
        X_mb_csr, sample_weight_mb, x_mb_squared_norms_csr, new_centers_csr)
    assert new_inertia_csr > 0.0
    assert new_inertia_csr < old_inertia_csr

    # check that the incremental difference computation is matching the
    # final observed value
    effective_diff = np.sum((new_centers_csr - old_centers) ** 2)
    assert_almost_equal(incremental_diff_csr, effective_diff)

    # step 3: check that sparse and dense updates lead to the same results
    assert_array_equal(labels, labels_csr)
    assert_array_almost_equal(new_centers, new_centers_csr)
    assert_almost_equal(incremental_diff, incremental_diff_csr)
    assert_almost_equal(old_inertia, old_inertia_csr)
    assert_almost_equal(new_inertia, new_inertia_csr)


def _check_fitted_model(km):
    # check that the number of clusters centers and distinct labels match
    # the expectation
    centers = km.cluster_centers_
    assert centers.shape == (n_clusters, n_features)

    labels = km.labels_
    assert np.unique(labels).shape[0] == n_clusters

    # check that the labels assignment are perfect (up to a permutation)
    assert v_measure_score(true_labels, labels) == 1.0
    assert km.inertia_ > 0.0

    # check error on dataset being too small
    assert_raise_message(ValueError, "n_samples=1 should be >= n_clusters=%d"
                         % km.n_clusters, km.fit, [[0., 1.]])


def test_k_means_new_centers():
    # Explore the part of the code where a new center is reassigned
    X = np.array([[0, 0, 1, 1],
                  [0, 0, 0, 0],
                  [0, 1, 0, 0],
                  [0, 0, 0, 0],
                  [0, 0, 0, 0],
                  [0, 1, 0, 0]])
    labels = [0, 1, 2, 1, 1, 2]
    bad_centers = np.array([[+0, 1, 0, 0],
                            [.2, 0, .2, .2],
                            [+0, 0, 0, 0]])

    km = KMeans(n_clusters=3, init=bad_centers, n_init=1, max_iter=10,
                random_state=1)
    for this_X in (X, sp.coo_matrix(X)):
        km.fit(this_X)
        this_labels = km.labels_
        # Reorder the labels so that the first instance is in cluster 0,
        # the second in cluster 1, ...
        this_labels = np.unique(this_labels, return_index=True)[1][this_labels]
        np.testing.assert_array_equal(this_labels, labels)


@if_safe_multiprocessing_with_blas
def test_k_means_plus_plus_init_2_jobs():
    km = KMeans(init="k-means++", n_clusters=n_clusters, n_jobs=2,
                random_state=42).fit(X)
    _check_fitted_model(km)


<<<<<<< HEAD
=======
def test_k_means_precompute_distances_flag():
    # check that a warning is raised if the precompute_distances flag is not
    # supported
    km = KMeans(precompute_distances="wrong")
    with pytest.raises(ValueError):
        km.fit(X)


def test_k_means_plus_plus_init_not_precomputed():
    km = KMeans(init="k-means++", n_clusters=n_clusters, random_state=42,
                precompute_distances=False).fit(X)
    _check_fitted_model(km)


def test_k_means_random_init_not_precomputed():
    km = KMeans(init="random", n_clusters=n_clusters, random_state=42,
                precompute_distances=False).fit(X)
    _check_fitted_model(km)


>>>>>>> 84717a94
@pytest.mark.parametrize('data', [X, X_csr], ids=['dense', 'sparse'])
@pytest.mark.parametrize('init', ['random', 'k-means++', centers.copy()])
def test_k_means_init(data, init):
    km = KMeans(init=init, n_clusters=n_clusters, random_state=42, n_init=1)
    km.fit(data)
    _check_fitted_model(km)


def test_k_means_n_init():
    rnd = np.random.RandomState(0)
    X = rnd.normal(size=(40, 2))

    # two regression tests on bad n_init argument
    # previous bug: n_init <= 0 threw non-informative TypeError (#3858)
    with pytest.raises(ValueError, match="n_init"):
        KMeans(n_init=0).fit(X)
    with pytest.raises(ValueError, match="n_init"):
        KMeans(n_init=-1).fit(X)


@pytest.mark.parametrize('Class', [KMeans, MiniBatchKMeans])
def test_k_means_explicit_init_shape(Class):
    # test for sensible errors when giving explicit init
    # with wrong number of features or clusters
    rnd = np.random.RandomState(0)
    X = rnd.normal(size=(40, 3))

    # mismatch of number of features
    km = Class(n_init=1, init=X[:, :2], n_clusters=len(X))
    msg = "does not match the number of features of the data"
    with pytest.raises(ValueError, match=msg):
        km.fit(X)
    # for callable init
    km = Class(n_init=1,
               init=lambda X_, k, random_state: X_[:, :2],
               n_clusters=len(X))
    with pytest.raises(ValueError, match=msg):
        km.fit(X)
    # mismatch of number of clusters
    msg = "does not match the number of clusters"
    km = Class(n_init=1, init=X[:2, :], n_clusters=3)
    with pytest.raises(ValueError, match=msg):
        km.fit(X)
    # for callable init
    km = Class(n_init=1,
               init=lambda X_, k, random_state: X_[:2, :],
               n_clusters=3)
    with pytest.raises(ValueError, match=msg):
        km.fit(X)


def test_k_means_fortran_aligned_data():
    # Check the KMeans will work well, even if X is a fortran-aligned data.
    X = np.asfortranarray([[0, 0], [0, 1], [0, 1]])
    centers = np.array([[0, 0], [0, 1]])
    labels = np.array([0, 1, 1])
    km = KMeans(n_init=1, init=centers, random_state=42, n_clusters=2)
    km.fit(X)
    assert_array_almost_equal(km.cluster_centers_, centers)
    assert_array_equal(km.labels_, labels)


@pytest.mark.parametrize('algo', ['full', 'elkan'])
@pytest.mark.parametrize('dtype', [np.float32, np.float64])
@pytest.mark.parametrize('constructor', [np.asarray, sp.csr_matrix])
@pytest.mark.parametrize('seed, max_iter, tol', [
    (0, 2, 1e-7),    # strict non-convergence
    (1, 2, 1e-1),    # loose non-convergence
    (3, 300, 1e-7),  # strict convergence
    (4, 300, 1e-1),  # loose convergence
])
def test_k_means_fit_predict(algo, dtype, constructor, seed, max_iter, tol):
    # check that fit.predict gives same result as fit_predict
    # There's a very small chance of failure with elkan on unstructured dataset
    # because predict method uses fast euclidean distances computation which
    # may cause small numerical instabilities.
    # NB: This test is largely redundant with respect to test_predict and
    #     test_predict_equal_labels.  This test has the added effect of
    #     testing idempotence of the fittng procesdure which appears to
    #     be where it fails on some MacOS setups.
    if sys.platform == "darwin":
        pytest.xfail(
            "Known failures on MacOS, See "
            "https://github.com/scikit-learn/scikit-learn/issues/12644")
    if not (algo == 'elkan' and constructor is sp.csr_matrix):
        rng = np.random.RandomState(seed)

        X = make_blobs(n_samples=1000, n_features=10, centers=10,
                       random_state=rng)[0].astype(dtype, copy=False)
        X = constructor(X)

        kmeans = KMeans(algorithm=algo, n_clusters=10, random_state=seed,
                        tol=tol, max_iter=max_iter, n_jobs=1)

        labels_1 = kmeans.fit(X).predict(X)
        labels_2 = kmeans.fit_predict(X)

        assert_array_equal(labels_1, labels_2)


def test_mb_kmeans_verbose():
    mb_k_means = MiniBatchKMeans(init="k-means++", n_clusters=n_clusters,
                                 random_state=42, verbose=1)
    old_stdout = sys.stdout
    sys.stdout = StringIO()
    try:
        mb_k_means.fit(X)
    finally:
        sys.stdout = old_stdout


def test_minibatch_init_with_large_k():
    mb_k_means = MiniBatchKMeans(init='k-means++', init_size=10, n_clusters=20)
    # Check that a warning is raised, as the number clusters is larger
    # than the init_size
    assert_warns(RuntimeWarning, mb_k_means.fit, X)


def test_minibatch_k_means_init_multiple_runs_with_explicit_centers():
    mb_k_means = MiniBatchKMeans(init=centers.copy(), n_clusters=n_clusters,
                                 random_state=42, n_init=10)
    assert_warns(RuntimeWarning, mb_k_means.fit, X)


@pytest.mark.parametrize('data', [X, X_csr], ids=['dense', 'sparse'])
@pytest.mark.parametrize('init', ["random", 'k-means++', centers.copy()])
def test_minibatch_k_means_init(data, init):
    mb_k_means = MiniBatchKMeans(init=init, n_clusters=n_clusters,
                                 random_state=42, n_init=10)
    mb_k_means.fit(data)
    _check_fitted_model(mb_k_means)


def test_minibatch_sensible_reassign_fit():
    # check if identical initial clusters are reassigned
    # also a regression test for when there are more desired reassignments than
    # samples.
    zeroed_X, true_labels = make_blobs(n_samples=100, centers=5,
                                       cluster_std=1., random_state=42)
    zeroed_X[::2, :] = 0
    mb_k_means = MiniBatchKMeans(n_clusters=20, batch_size=10, random_state=42,
                                 init="random")
    mb_k_means.fit(zeroed_X)
    # there should not be too many exact zero cluster centers
    assert mb_k_means.cluster_centers_.any(axis=1).sum() > 10

    # do the same with batch-size > X.shape[0] (regression test)
    mb_k_means = MiniBatchKMeans(n_clusters=20, batch_size=201,
                                 random_state=42, init="random")
    mb_k_means.fit(zeroed_X)
    # there should not be too many exact zero cluster centers
    assert mb_k_means.cluster_centers_.any(axis=1).sum() > 10


def test_minibatch_sensible_reassign_partial_fit():
    zeroed_X, true_labels = make_blobs(n_samples=n_samples, centers=5,
                                       cluster_std=1., random_state=42)
    zeroed_X[::2, :] = 0
    mb_k_means = MiniBatchKMeans(n_clusters=20, random_state=42, init="random")
    for i in range(100):
        mb_k_means.partial_fit(zeroed_X)
    # there should not be too many exact zero cluster centers
    assert mb_k_means.cluster_centers_.any(axis=1).sum() > 10


def test_minibatch_reassign():
    # Give a perfect initialization, but a large reassignment_ratio,
    # as a result all the centers should be reassigned and the model
    # should no longer be good
    sample_weight = np.ones(X.shape[0], dtype=X.dtype)
    for this_X in (X, X_csr):
        mb_k_means = MiniBatchKMeans(n_clusters=n_clusters, batch_size=100,
                                     random_state=42)
        mb_k_means.fit(this_X)

        score_before = mb_k_means.score(this_X)
        try:
            old_stdout = sys.stdout
            sys.stdout = StringIO()
            # Turn on verbosity to smoke test the display code
            _mini_batch_step(this_X, sample_weight, (X ** 2).sum(axis=1),
                             mb_k_means.cluster_centers_,
                             mb_k_means.counts_,
                             np.zeros(X.shape[1], np.double),
                             False, distances=np.zeros(X.shape[0]),
                             random_reassign=True, random_state=42,
                             reassignment_ratio=1, verbose=True)
        finally:
            sys.stdout = old_stdout
        assert score_before > mb_k_means.score(this_X)

    # Give a perfect initialization, with a small reassignment_ratio,
    # no center should be reassigned
    for this_X in (X, X_csr):
        mb_k_means = MiniBatchKMeans(n_clusters=n_clusters, batch_size=100,
                                     init=centers.copy(),
                                     random_state=42, n_init=1)
        mb_k_means.fit(this_X)
        clusters_before = mb_k_means.cluster_centers_
        # Turn on verbosity to smoke test the display code
        _mini_batch_step(this_X, sample_weight, (X ** 2).sum(axis=1),
                         mb_k_means.cluster_centers_,
                         mb_k_means.counts_,
                         np.zeros(X.shape[1], np.double),
                         False, distances=np.zeros(X.shape[0]),
                         random_reassign=True, random_state=42,
                         reassignment_ratio=1e-15)
        assert_array_almost_equal(clusters_before, mb_k_means.cluster_centers_)


def test_minibatch_with_many_reassignments():
    # Test for the case that the number of clusters to reassign is bigger
    # than the batch_size
    n_samples = 550
    rnd = np.random.RandomState(42)
    X = rnd.uniform(size=(n_samples, 10))
    # Check that the fit works if n_clusters is bigger than the batch_size.
    # Run the test with 550 clusters and 550 samples, because it turned out
    # that this values ensure that the number of clusters to reassign
    # is always bigger than the batch_size
    n_clusters = 550
    MiniBatchKMeans(n_clusters=n_clusters,
                    batch_size=100,
                    init_size=n_samples,
                    random_state=42).fit(X)


def test_sparse_mb_k_means_callable_init():

    def test_init(X, k, random_state):
        return centers

    # Small test to check that giving the wrong number of centers
    # raises a meaningful error
    msg = "does not match the number of clusters"
    with pytest.raises(ValueError, match=msg):
        MiniBatchKMeans(init=test_init, random_state=42).fit(X_csr)

    # Now check that the fit actually works
    mb_k_means = MiniBatchKMeans(n_clusters=3, init=test_init,
                                 random_state=42).fit(X_csr)
    _check_fitted_model(mb_k_means)


def test_mini_batch_k_means_random_init_partial_fit():
    km = MiniBatchKMeans(n_clusters=n_clusters, init="random", random_state=42)

    # use the partial_fit API for online learning
    for X_minibatch in np.array_split(X, 10):
        km.partial_fit(X_minibatch)

    # compute the labeling on the complete dataset
    labels = km.predict(X)
    assert v_measure_score(true_labels, labels) == 1.0


def test_minibatch_default_init_size():
    mb_k_means = MiniBatchKMeans(init=centers.copy(), n_clusters=n_clusters,
                                 batch_size=10, random_state=42,
                                 n_init=1).fit(X)
    assert mb_k_means.init_size_ == 3 * mb_k_means.batch_size
    _check_fitted_model(mb_k_means)


def test_minibatch_tol():
    mb_k_means = MiniBatchKMeans(n_clusters=n_clusters, batch_size=10,
                                 random_state=42, tol=.01).fit(X)
    _check_fitted_model(mb_k_means)


def test_minibatch_set_init_size():
    mb_k_means = MiniBatchKMeans(init=centers.copy(), n_clusters=n_clusters,
                                 init_size=666, random_state=42,
                                 n_init=1).fit(X)
    assert mb_k_means.init_size == 666
    assert mb_k_means.init_size_ == n_samples
    _check_fitted_model(mb_k_means)


@pytest.mark.parametrize("Estimator", [KMeans, MiniBatchKMeans])
def test_k_means_invalid_init(Estimator):
    km = Estimator(init="invalid", n_init=1, n_clusters=n_clusters)
    with pytest.raises(ValueError):
        km.fit(X)


def test_k_means_copyx():
    # Check if copy_x=False returns nearly equal X after de-centering.
    my_X = X.copy()
    km = KMeans(copy_x=False, n_clusters=n_clusters, random_state=42)
    km.fit(my_X)
    _check_fitted_model(km)

    # check if my_X is centered
    assert_array_almost_equal(my_X, X)


def test_k_means_non_collapsed():
    # Check k_means with a bad initialization does not yield a singleton
    # Starting with bad centers that are quickly ignored should not
    # result in a repositioning of the centers to the center of mass that
    # would lead to collapsed centers which in turns make the clustering
    # dependent of the numerical unstabilities.
    my_X = np.array([[1.1, 1.1], [0.9, 1.1], [1.1, 0.9], [0.9, 1.1]])
    array_init = np.array([[1.0, 1.0], [5.0, 5.0], [-5.0, -5.0]])
    km = KMeans(init=array_init, n_clusters=3, random_state=42, n_init=1)
    km.fit(my_X)

    # centers must not been collapsed
    assert len(np.unique(km.labels_)) == 3

    centers = km.cluster_centers_
    assert np.linalg.norm(centers[0] - centers[1]) >= 0.1
    assert np.linalg.norm(centers[0] - centers[2]) >= 0.1
    assert np.linalg.norm(centers[1] - centers[2]) >= 0.1


@pytest.mark.parametrize('algo', ['full', 'elkan'])
def test_score(algo):
    # Check that fitting k-means with multiple inits gives better score
    km1 = KMeans(n_clusters=n_clusters, max_iter=1, random_state=42, n_init=1,
                 algorithm=algo)
    s1 = km1.fit(X).score(X)
    km2 = KMeans(n_clusters=n_clusters, max_iter=10, random_state=42, n_init=1,
                 algorithm=algo)
    s2 = km2.fit(X).score(X)
    assert s2 > s1


@pytest.mark.parametrize('Estimator', [KMeans, MiniBatchKMeans])
@pytest.mark.parametrize('data', [X, X_csr], ids=['dense', 'sparse'])
@pytest.mark.parametrize('init', ['random', 'k-means++', centers.copy()])
def test_predict(Estimator, data, init):
    k_means = Estimator(n_clusters=n_clusters, init=init,
                        n_init=10, random_state=0).fit(data)

    # sanity check: re-predict labeling for training set samples
    assert_array_equal(k_means.predict(data), k_means.labels_)

    # sanity check: predict centroid labels
    pred = k_means.predict(k_means.cluster_centers_)
    assert_array_equal(pred, np.arange(n_clusters))

    # re-predict labels for training set using fit_predict
    pred = k_means.fit_predict(data)
    assert_array_equal(pred, k_means.labels_)


@pytest.mark.parametrize('init', ['random', 'k-means++', centers.copy()])
def test_predict_minibatch_dense_sparse(init):
    # check that models trained on sparse input also works for dense input at
    # predict time
    mb_k_means = MiniBatchKMeans(n_clusters=n_clusters, init=init,
                                 n_init=10, random_state=0).fit(X_csr)

    assert_array_equal(mb_k_means.predict(X), mb_k_means.labels_)


def test_int_input():
    X_list = [[0, 0], [10, 10], [12, 9], [-1, 1], [2, 0], [8, 10]]
    for dtype in [np.int32, np.int64]:
        X_int = np.array(X_list, dtype=dtype)
        X_int_csr = sp.csr_matrix(X_int)
        init_int = X_int[:2]

        fitted_models = [
            KMeans(n_clusters=2).fit(X_int),
            KMeans(n_clusters=2, init=init_int, n_init=1).fit(X_int),
            # mini batch kmeans is very unstable on such a small dataset hence
            # we use many inits
            MiniBatchKMeans(n_clusters=2, n_init=10, batch_size=2).fit(X_int),
            MiniBatchKMeans(n_clusters=2, n_init=10, batch_size=2).fit(
                    X_int_csr),
            MiniBatchKMeans(n_clusters=2, batch_size=2,
                            init=init_int, n_init=1).fit(X_int),
            MiniBatchKMeans(n_clusters=2, batch_size=2,
                            init=init_int, n_init=1).fit(X_int_csr),
        ]

        for km in fitted_models:
            assert km.cluster_centers_.dtype == np.float64

        expected_labels = [0, 1, 1, 0, 0, 1]
        scores = np.array([v_measure_score(expected_labels, km.labels_)
                           for km in fitted_models])
        assert_array_almost_equal(scores, np.ones(scores.shape[0]))


def test_transform():
    km = KMeans(n_clusters=n_clusters)
    km.fit(X)
    X_new = km.transform(km.cluster_centers_)

    for c in range(n_clusters):
        assert X_new[c, c] == 0
        for c2 in range(n_clusters):
            if c != c2:
                assert X_new[c, c2] > 0


def test_fit_transform():
    X1 = KMeans(n_clusters=3, random_state=51).fit(X).transform(X)
    X2 = KMeans(n_clusters=3, random_state=51).fit_transform(X)
    assert_array_almost_equal(X1, X2)


@pytest.mark.parametrize('algo', ['full', 'elkan'])
def test_predict_equal_labels(algo):
    km = KMeans(random_state=13, n_jobs=1, n_init=1, max_iter=1,
                algorithm=algo)
    km.fit(X)
    assert_array_equal(km.predict(X), km.labels_)


def test_full_vs_elkan():
    km1 = KMeans(algorithm='full', random_state=13).fit(X)
    km2 = KMeans(algorithm='elkan', random_state=13).fit(X)

    assert homogeneity_score(km1.predict(X), km2.predict(X)) == 1.0


def test_n_init():
    # Check that increasing the number of init increases the quality
    n_runs = 5
    n_init_range = [1, 5, 10]
    inertia = np.zeros((len(n_init_range), n_runs))
    for i, n_init in enumerate(n_init_range):
        for j in range(n_runs):
            km = KMeans(n_clusters=n_clusters, init="random", n_init=n_init,
                        random_state=j).fit(X)
            inertia[i, j] = km.inertia_

    inertia = inertia.mean(axis=1)
    failure_msg = ("Inertia %r should be decreasing"
                   " when n_init is increasing.") % list(inertia)
    for i in range(len(n_init_range) - 1):
        assert inertia[i] >= inertia[i + 1], failure_msg


def test_k_means_function():
    # test calling the k_means function directly
    # catch output
    old_stdout = sys.stdout
    sys.stdout = StringIO()
    try:
        cluster_centers, labels, inertia = k_means(X, n_clusters=n_clusters,
                                                   sample_weight=None,
                                                   verbose=True)
    finally:
        sys.stdout = old_stdout
    centers = cluster_centers
    assert centers.shape == (n_clusters, n_features)

    labels = labels
    assert np.unique(labels).shape[0] == n_clusters

    # check that the labels assignment are perfect (up to a permutation)
    assert v_measure_score(true_labels, labels) == 1.0
    assert inertia > 0.0

    # check warning when centers are passed
    assert_warns(RuntimeWarning, k_means, X, n_clusters=n_clusters,
                 sample_weight=None, init=centers)

    # to many clusters desired
    with pytest.raises(ValueError):
        k_means(X, n_clusters=X.shape[0] + 1, sample_weight=None)


def test_x_squared_norms_init_centroids():
    # Test that x_squared_norms can be None in _init_centroids
    from sklearn.cluster.k_means_ import _init_centroids

    X_norms = np.sum(X**2, axis=1)
    precompute = _init_centroids(
        X, 3, "k-means++", random_state=0, x_squared_norms=X_norms)
    assert_array_almost_equal(
        precompute,
        _init_centroids(X, 3, "k-means++", random_state=0))


def test_max_iter_error():
    km = KMeans(max_iter=-1)
    assert_raise_message(ValueError, 'Number of iterations should be',
                         km.fit, X)


@pytest.mark.parametrize('Estimator', [KMeans, MiniBatchKMeans])
@pytest.mark.parametrize('is_sparse', [False, True])
def test_float_precision(Estimator, is_sparse):

    estimator = Estimator(n_init=1, random_state=30)

    inertia = {}
    X_new = {}
    centers = {}

    for dtype in [np.float64, np.float32]:
        if is_sparse:
            X_test = sp.csr_matrix(X_csr, dtype=dtype)
        else:
            X_test = X.astype(dtype)
        estimator.fit(X_test)
        # dtype of cluster centers has to be the dtype of the input
        # data
        assert estimator.cluster_centers_.dtype == dtype
        inertia[dtype] = estimator.inertia_
        X_new[dtype] = estimator.transform(X_test)
        centers[dtype] = estimator.cluster_centers_
        # ensure the extracted row is a 2d array
        assert (estimator.predict(X_test[:1]) ==
                     estimator.labels_[0])
        if hasattr(estimator, 'partial_fit'):
            estimator.partial_fit(X_test[0:3])
            # dtype of cluster centers has to stay the same after
            # partial_fit
            assert estimator.cluster_centers_.dtype == dtype

    # compare arrays with low precision since the difference between
    # 32 and 64 bit sometimes makes a difference up to the 4th decimal
    # place
    assert_array_almost_equal(inertia[np.float32], inertia[np.float64],
                              decimal=4)
    assert_array_almost_equal(X_new[np.float32], X_new[np.float64],
                              decimal=4)
    assert_array_almost_equal(centers[np.float32], centers[np.float64],
                              decimal=4)


def test_k_means_init_centers():
    # This test is used to check KMeans won't mutate the user provided input
    # array silently even if input data and init centers have the same type
    X_small = np.array([[1.1, 1.1], [-7.5, -7.5], [-1.1, -1.1], [7.5, 7.5]])
    init_centers = np.array([[0.0, 0.0], [5.0, 5.0], [-5.0, -5.0]])
    for dtype in [np.int32, np.int64, np.float32, np.float64]:
        X_test = dtype(X_small)
        init_centers_test = dtype(init_centers)
        assert_array_equal(init_centers, init_centers_test)
        km = KMeans(init=init_centers_test, n_clusters=3, n_init=1)
        km.fit(X_test)
        assert np.may_share_memory(km.cluster_centers_,
                                   init_centers) is False


@pytest.mark.parametrize("data", [X, X_csr], ids=["dense", "sparse"])
def test_k_means_init_fitted_centers(data):
    # Get a local optimum
    centers = KMeans(n_clusters=3).fit(X).cluster_centers_

    # Fit starting from a local optimum shouldn't change the solution
    new_centers = KMeans(n_clusters=3, init=centers,
                         n_init=1).fit(X).cluster_centers_
    assert_array_almost_equal(centers, new_centers)


def test_sparse_validate_centers():
    from sklearn.datasets import load_iris

    iris = load_iris()
    X = iris.data

    # Get a local optimum
    centers = KMeans(n_clusters=4).fit(X).cluster_centers_

    # Test that a ValueError is raised for validate_center_shape
    classifier = KMeans(n_clusters=3, init=centers, n_init=1)

    msg = r"The shape of the initial centers \(\(4L?, 4L?\)\) " \
          "does not match the number of clusters 3"
    with pytest.raises(ValueError, match=msg):
        classifier.fit(X)


def test_less_centers_than_unique_points():
    X = np.asarray([[0, 0],
                    [0, 1],
                    [1, 0],
                    [1, 0]])  # last point is duplicated

    km = KMeans(n_clusters=4).fit(X)

    # only three distinct points, so only three clusters
    # can have points assigned to them
    assert set(km.labels_) == set(range(3))

    # k_means should warn that fewer labels than cluster
    # centers have been used
    msg = ("Number of distinct clusters (3) found smaller than "
           "n_clusters (4). Possibly due to duplicate points in X.")
    assert_warns_message(ConvergenceWarning, msg, k_means, X,
                         sample_weight=None, n_clusters=4)


def _sort_centers(centers):
    return np.sort(centers, axis=0)


def test_weighted_vs_repeated():
    # a sample weight of N should yield the same result as an N-fold
    # repetition of the sample
    rng = np.random.RandomState(0)
    sample_weight = rng.randint(1, 5, size=n_samples)
    X_repeat = np.repeat(X, sample_weight, axis=0)
    estimators = [KMeans(init="k-means++", n_clusters=n_clusters,
                         random_state=42),
                  KMeans(init="random", n_clusters=n_clusters,
                         random_state=42),
                  KMeans(init=centers.copy(), n_clusters=n_clusters,
                         random_state=42),
                  MiniBatchKMeans(n_clusters=n_clusters, batch_size=10,
                                  random_state=42)]
    for estimator in estimators:
        est_weighted = clone(estimator).fit(X, sample_weight=sample_weight)
        est_repeated = clone(estimator).fit(X_repeat)
        repeated_labels = np.repeat(est_weighted.labels_, sample_weight)
        assert_almost_equal(v_measure_score(est_repeated.labels_,
                                            repeated_labels), 1.0)
        if not isinstance(estimator, MiniBatchKMeans):
            assert_almost_equal(_sort_centers(est_weighted.cluster_centers_),
                                _sort_centers(est_repeated.cluster_centers_))


def test_unit_weights_vs_no_weights():
    # not passing any sample weights should be equivalent
    # to all weights equal to one
    sample_weight = np.ones(n_samples)
    for estimator in [KMeans(n_clusters=n_clusters, random_state=42),
                      MiniBatchKMeans(n_clusters=n_clusters, random_state=42)]:
        est_1 = clone(estimator).fit(X)
        est_2 = clone(estimator).fit(X, sample_weight=sample_weight)
        assert_almost_equal(v_measure_score(est_1.labels_, est_2.labels_), 1.0)
        assert_almost_equal(_sort_centers(est_1.cluster_centers_),
                            _sort_centers(est_2.cluster_centers_))


def test_scaled_weights():
    # scaling all sample weights by a common factor
    # shouldn't change the result
    sample_weight = np.ones(n_samples)
    for estimator in [KMeans(n_clusters=n_clusters, random_state=42),
                      MiniBatchKMeans(n_clusters=n_clusters, random_state=42)]:
        est_1 = clone(estimator).fit(X)
        est_2 = clone(estimator).fit(X, sample_weight=0.5*sample_weight)
        assert_almost_equal(v_measure_score(est_1.labels_, est_2.labels_), 1.0)
        assert_almost_equal(_sort_centers(est_1.cluster_centers_),
                            _sort_centers(est_2.cluster_centers_))


def test_sample_weight_length():
    # check that an error is raised when passing sample weights
    # with an incompatible shape
    km = KMeans(n_clusters=n_clusters, random_state=42)
    msg = r'sample_weight.shape == \(2,\), expected \(100,\)'
    with pytest.raises(ValueError, match=msg):
        km.fit(X, sample_weight=np.ones(2))


def test_check_normalize_sample_weight():
    from sklearn.cluster.k_means_ import _check_normalize_sample_weight
    sample_weight = None
    checked_sample_weight = _check_normalize_sample_weight(sample_weight, X)
    assert _num_samples(X) == _num_samples(checked_sample_weight)
    assert_almost_equal(checked_sample_weight.sum(), _num_samples(X))
    assert X.dtype == checked_sample_weight.dtype


def test_iter_attribute():
    # Regression test on bad n_iter_ value. Previous bug n_iter_ was one off
    # it's right value (#11340).
    estimator = KMeans(algorithm="elkan", max_iter=1)
    estimator.fit(np.random.rand(10, 10))
    assert estimator.n_iter_ == 1


def test_k_means_empty_cluster_relocated():
    # check that empty clusters are correctly relocated when using sample
    # weights (#13486)
    X = np.array([[-1], [1]])
    sample_weight = [1.9, 0.1]
    init = np.array([[-1], [10]])

    km = KMeans(n_clusters=2, init=init, n_init=1)
    km.fit(X, sample_weight=sample_weight)

    assert len(set(km.labels_)) == 2
    assert_allclose(km.cluster_centers_, [[-1], [1]])


def test_minibatch_kmeans_partial_fit_int_data():
    # Issue GH #14314
    X = np.array([[-1], [1]], dtype=np.int)
    km = MiniBatchKMeans(n_clusters=2)
    km.partial_fit(X)
    assert km.cluster_centers_.dtype.kind == "f"


def test_result_of_kmeans_equal_in_diff_n_jobs():
    # PR 9288
    rnd = np.random.RandomState(0)
    X = rnd.normal(size=(50, 10))

    result_1 = KMeans(n_clusters=3, random_state=0, n_jobs=1).fit(X).labels_
    result_2 = KMeans(n_clusters=3, random_state=0, n_jobs=2).fit(X).labels_
    assert_array_equal(result_1, result_2)<|MERGE_RESOLUTION|>--- conflicted
+++ resolved
@@ -283,29 +283,6 @@
     _check_fitted_model(km)
 
 
-<<<<<<< HEAD
-=======
-def test_k_means_precompute_distances_flag():
-    # check that a warning is raised if the precompute_distances flag is not
-    # supported
-    km = KMeans(precompute_distances="wrong")
-    with pytest.raises(ValueError):
-        km.fit(X)
-
-
-def test_k_means_plus_plus_init_not_precomputed():
-    km = KMeans(init="k-means++", n_clusters=n_clusters, random_state=42,
-                precompute_distances=False).fit(X)
-    _check_fitted_model(km)
-
-
-def test_k_means_random_init_not_precomputed():
-    km = KMeans(init="random", n_clusters=n_clusters, random_state=42,
-                precompute_distances=False).fit(X)
-    _check_fitted_model(km)
-
-
->>>>>>> 84717a94
 @pytest.mark.parametrize('data', [X, X_csr], ids=['dense', 'sparse'])
 @pytest.mark.parametrize('init', ['random', 'k-means++', centers.copy()])
 def test_k_means_init(data, init):
