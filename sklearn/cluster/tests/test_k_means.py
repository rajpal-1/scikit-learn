"""Testing for K-means"""
import sys

import numpy as np
from scipy import sparse as sp
from threadpoolctl import threadpool_limits

import pytest

from sklearn.utils._testing import assert_array_equal
from sklearn.utils._testing import assert_array_almost_equal
from sklearn.utils._testing import assert_allclose
from sklearn.utils._testing import assert_almost_equal
from sklearn.utils._testing import assert_warns
from sklearn.utils._testing import assert_warns_message
from sklearn.utils._testing import assert_raise_message
from sklearn.utils.fixes import _astype_copy_false
from sklearn.base import clone
from sklearn.exceptions import ConvergenceWarning

from sklearn.utils.extmath import row_norms
from sklearn.metrics import pairwise_distances_argmin
from sklearn.metrics.cluster import v_measure_score
from sklearn.cluster import KMeans, k_means
from sklearn.cluster import MiniBatchKMeans
from sklearn.cluster._kmeans import _labels_inertia
from sklearn.cluster._kmeans import _mini_batch_step
from sklearn.cluster._k_means_fast import _relocate_empty_clusters_dense
from sklearn.cluster._k_means_fast import _relocate_empty_clusters_sparse
from sklearn.cluster._k_means_fast import _euclidean_dense_dense_wrapper
from sklearn.cluster._k_means_fast import _euclidean_sparse_dense_wrapper
from sklearn.cluster._k_means_fast import _inertia_dense
from sklearn.cluster._k_means_fast import _inertia_sparse
from sklearn.datasets import make_blobs
from io import StringIO
from sklearn.metrics.cluster import homogeneity_score


# non centered, sparse centers to check the
centers = np.array([
    [0.0, 5.0, 0.0, 0.0, 0.0],
    [1.0, 1.0, 4.0, 0.0, 0.0],
    [1.0, 0.0, 0.0, 5.0, 1.0],
])
n_samples = 100
n_clusters, n_features = centers.shape
X, true_labels = make_blobs(n_samples=n_samples, centers=centers,
                            cluster_std=1., random_state=42)
X_csr = sp.csr_matrix(X)


@pytest.mark.parametrize("array_constr", [np.array, sp.csr_matrix],
                         ids=["dense", "sparse"])
@pytest.mark.parametrize("algo", ["full", "elkan"])
@pytest.mark.parametrize("dtype", [np.float32, np.float64])
def test_kmeans_results(array_constr, algo, dtype):
    # Checks that KMeans works as intended on toy dataset by comparing with
    # expected results computed by hand.
    X = array_constr([[0, 0], [0.5, 0], [0.5, 1], [1, 1]], dtype=dtype)
    sample_weight = [3, 1, 1, 3]
    init_centers = np.array([[0, 0], [1, 1]], dtype=dtype)

    expected_labels = [0, 0, 1, 1]
    expected_inertia = 0.375
    expected_centers = np.array([[0.125, 0], [0.875, 1]], dtype=dtype)
    expected_n_iter = 2

    kmeans = KMeans(n_clusters=2, n_init=1, init=init_centers, algorithm=algo)
    kmeans.fit(X, sample_weight=sample_weight)

    assert_array_equal(kmeans.labels_, expected_labels)
    assert_allclose(kmeans.inertia_, expected_inertia)
    assert_allclose(kmeans.cluster_centers_, expected_centers)
    assert kmeans.n_iter_ == expected_n_iter


@pytest.mark.parametrize("array_constr",
                         [np.array, sp.csr_matrix],
                         ids=['dense', 'sparse'])
@pytest.mark.parametrize("algo", ['full', 'elkan'])
def test_relocated_clusters(array_constr, algo):
    # check that empty clusters are relocated as expected
    X = array_constr([[0, 0], [0.5, 0], [0.5, 1], [1, 1]])

    # second center too far from others points will be empty at first iter
    init_centers = np.array([[0.5, 0.5], [3, 3]])

    expected_labels = [0, 0, 1, 1]
    expected_inertia = 0.25
    expected_centers = [[0.25, 0], [0.75, 1]]
    expected_n_iter = 3

    kmeans = KMeans(n_clusters=2, n_init=1, init=init_centers, algorithm=algo)
    kmeans.fit(X)

    assert_array_equal(kmeans.labels_, expected_labels)
    assert_almost_equal(kmeans.inertia_, expected_inertia)
    assert_array_almost_equal(kmeans.cluster_centers_, expected_centers)
    assert kmeans.n_iter_ == expected_n_iter


@pytest.mark.parametrize("representation", ["dense", "sparse"])
def test_relocate_empty_clusters(representation):
    # test for the _relocate_empty_clusters_(dense/sparse) helpers

    # Synthetic dataset with 3 obvious clusters of different sizes
    X = np.array(
        [-10., -9.5, -9, -8.5, -8, -1, 1, 9, 9.5, 10]).reshape(-1, 1)
    if representation == "sparse":
        X = sp.csr_matrix(X)
    sample_weight = np.full(shape=10, fill_value=1.)

    # centers all initialized to the first point of X
    centers_old = np.array([-10., -10, -10]).reshape(-1, 1)

    # With this initialization, all points will be assigned to the first center
    # At this point a center in centers_new is the weighted sum of the points
    # it contains if it's not empty, otherwise it is the same as before.
    centers_new = np.array([-16.5, -10, -10]).reshape(-1, 1)
    weight_in_clusters = np.array([10., 0, 0])
    labels = np.zeros(10, dtype=np.int32)

    if representation == "dense":
        _relocate_empty_clusters_dense(X, sample_weight, centers_old,
                                       centers_new, weight_in_clusters, labels)
    else:
        _relocate_empty_clusters_sparse(X.data, X.indices, X.indptr,
                                        sample_weight, centers_old,
                                        centers_new, weight_in_clusters,
                                        labels)

    # The relocation scheme will take the 2 points farthest from the center and
    # assign them to the 2 empty clusters, i.e. points at 10 and at 9.9. The
    # first center will be updated to contain the other 8 points.
    assert_array_equal(weight_in_clusters, [8, 1, 1])
    assert_allclose(centers_new, [[-36], [10], [9.5]])


@pytest.mark.parametrize('distribution', ['normal', 'blobs'])
@pytest.mark.parametrize('tol', [1e-2, 1e-4, 1e-8])
def test_elkan_results(distribution, tol):
    # check that results are identical between lloyd and elkan algorithms
    rnd = np.random.RandomState(0)
    if distribution == 'normal':
        X = rnd.normal(size=(5000, 10))
    else:
        X, _ = make_blobs(random_state=rnd)

    km_full = KMeans(algorithm='full', n_clusters=5,
                     random_state=0, n_init=1, tol=tol)
    km_elkan = KMeans(algorithm='elkan', n_clusters=5,
                      random_state=0, n_init=1, tol=tol)

    km_full.fit(X)
    km_elkan.fit(X)
    assert_allclose(km_elkan.cluster_centers_, km_full.cluster_centers_)
    assert_array_equal(km_elkan.labels_, km_full.labels_)

    assert km_elkan.n_iter_ == km_full.n_iter_
    assert km_elkan.inertia_ == pytest.approx(km_full.inertia_, rel=1e-6)


@pytest.mark.parametrize('algorithm', ['full', 'elkan'])
def test_kmeans_convergence(algorithm):
    # Check that KMeans stops when convergence is reached when tol=0. (#16075)
    rnd = np.random.RandomState(0)
    X = rnd.normal(size=(5000, 10))

    km = KMeans(algorithm=algorithm, n_clusters=5, random_state=0, n_init=1,
                tol=0, max_iter=300).fit(X)

    assert km.n_iter_ < 300


@pytest.mark.parametrize('distribution', ['normal', 'blobs'])
def test_elkan_results_sparse(distribution):
    # check that results are identical between lloyd and elkan algorithms
    # with sparse input
    rnd = np.random.RandomState(0)
    if distribution == 'normal':
        X = sp.random(100, 100, density=0.1, format='csr', random_state=rnd)
        X.data = rnd.randn(len(X.data))
    else:
        X, _ = make_blobs(n_samples=100, n_features=100, random_state=rnd)
        X = sp.csr_matrix(X)

    km_full = KMeans(algorithm='full', n_clusters=5, random_state=0, n_init=1)
    km_elkan = KMeans(algorithm='elkan', n_clusters=5,
                      random_state=0, n_init=1)

    km_full.fit(X)
    km_elkan.fit(X)
    assert_allclose(km_elkan.cluster_centers_, km_full.cluster_centers_)
    assert_allclose(km_elkan.labels_, km_full.labels_)


def test_minibatch_update_consistency():
    # Check that dense and sparse minibatch update give the same results
    rng = np.random.RandomState(42)
    old_centers = centers + rng.normal(size=centers.shape)

    new_centers = old_centers.copy()
    new_centers_csr = old_centers.copy()

    weight_sums = np.zeros(new_centers.shape[0], dtype=np.double)
    weight_sums_csr = np.zeros(new_centers.shape[0], dtype=np.double)

    x_squared_norms = (X ** 2).sum(axis=1)
    x_squared_norms_csr = row_norms(X_csr, squared=True)

    buffer = np.zeros(centers.shape[1], dtype=np.double)
    buffer_csr = np.zeros(centers.shape[1], dtype=np.double)

    # extract a small minibatch
    X_mb = X[:10]
    X_mb_csr = X_csr[:10]
    x_mb_squared_norms = x_squared_norms[:10]
    x_mb_squared_norms_csr = x_squared_norms_csr[:10]

    sample_weight_mb = np.ones(X_mb.shape[0], dtype=np.double)

    # step 1: compute the dense minibatch update
    old_inertia, incremental_diff = _mini_batch_step(
        X_mb, sample_weight_mb, x_mb_squared_norms, new_centers, weight_sums,
        buffer, 1, None, random_reassign=False)
    assert old_inertia > 0.0

    # compute the new inertia on the same batch to check that it decreased
    labels, new_inertia = _labels_inertia(
        X_mb, sample_weight_mb, x_mb_squared_norms, new_centers)
    assert new_inertia > 0.0
    assert new_inertia < old_inertia

    # check that the incremental difference computation is matching the
    # final observed value
    effective_diff = np.sum((new_centers - old_centers) ** 2)
    assert_almost_equal(incremental_diff, effective_diff)

    # step 2: compute the sparse minibatch update
    old_inertia_csr, incremental_diff_csr = _mini_batch_step(
        X_mb_csr, sample_weight_mb, x_mb_squared_norms_csr, new_centers_csr,
        weight_sums_csr, buffer_csr, 1, None, random_reassign=False)
    assert old_inertia_csr > 0.0

    # compute the new inertia on the same batch to check that it decreased
    labels_csr, new_inertia_csr = _labels_inertia(
        X_mb_csr, sample_weight_mb, x_mb_squared_norms_csr, new_centers_csr)
    assert new_inertia_csr > 0.0
    assert new_inertia_csr < old_inertia_csr

    # check that the incremental difference computation is matching the
    # final observed value
    effective_diff = np.sum((new_centers_csr - old_centers) ** 2)
    assert_almost_equal(incremental_diff_csr, effective_diff)

    # step 3: check that sparse and dense updates lead to the same results
    assert_array_equal(labels, labels_csr)
    assert_array_almost_equal(new_centers, new_centers_csr)
    assert_almost_equal(incremental_diff, incremental_diff_csr)
    assert_almost_equal(old_inertia, old_inertia_csr)
    assert_almost_equal(new_inertia, new_inertia_csr)


def _check_fitted_model(km):
    # check that the number of clusters centers and distinct labels match
    # the expectation
    centers = km.cluster_centers_
    assert centers.shape == (n_clusters, n_features)

    labels = km.labels_
    assert np.unique(labels).shape[0] == n_clusters

    # check that the labels assignment are perfect (up to a permutation)
    assert v_measure_score(true_labels, labels) == 1.0
    assert km.inertia_ > 0.0

    # check error on dataset being too small
    assert_raise_message(ValueError, "n_samples=1 should be >= n_clusters=%d"
                         % km.n_clusters, km.fit, [[0., 1.]])


@pytest.mark.parametrize("data", [X, X_csr], ids=["dense", "sparse"])
@pytest.mark.parametrize("init", ["random", "k-means++", centers,
                                  lambda X, k, random_state: centers],
                         ids=["random", "k-means++", "ndarray", "callable"])
@pytest.mark.parametrize("Estimator", [KMeans, MiniBatchKMeans])
def test_all_init(Estimator, data, init):
    # Check KMeans and MiniBatchKMeans with all possible init.
    n_init = 10 if type(init) is str else 1
    km = Estimator(init=init, n_clusters=n_clusters, random_state=42,
                   n_init=n_init).fit(data)
    _check_fitted_model(km)


@pytest.mark.parametrize("init", ["random", "k-means++", centers,
                                  lambda X, k, random_state: centers],
                         ids=["random", "k-means++", "ndarray", "callable"])
def test_minibatch_kmeans_partial_fit_init(init):
    # Check MiniBatchKMeans init with partial_fit
    km = MiniBatchKMeans(init=init, n_clusters=n_clusters, random_state=0)
    for i in range(100):
        # "random" init requires many batches to recover the true labels.
        km.partial_fit(X)
    _check_fitted_model(km)


@pytest.mark.parametrize("Estimator", [KMeans, MiniBatchKMeans])
def test_fortran_aligned_data(Estimator):
    # Check that KMeans works with fortran-aligned data.
    X_fortran = np.asfortranarray(X)
    centers_fortran = np.asfortranarray(centers)

    km_c = Estimator(n_clusters=n_clusters, init=centers, n_init=1,
                     random_state=42).fit(X)
    km_f = Estimator(n_clusters=n_clusters, init=centers_fortran, n_init=1,
                     random_state=42).fit(X_fortran)
    assert_allclose(km_c.cluster_centers_, km_f.cluster_centers_)
    assert_array_equal(km_c.labels_, km_f.labels_)


@pytest.mark.parametrize('algo', ['full', 'elkan'])
@pytest.mark.parametrize('dtype', [np.float32, np.float64])
@pytest.mark.parametrize('constructor', [np.asarray, sp.csr_matrix])
@pytest.mark.parametrize('seed, max_iter, tol', [
    (0, 2, 1e-7),    # strict non-convergence
    (1, 2, 1e-1),    # loose non-convergence
    (3, 300, 1e-7),  # strict convergence
    (4, 300, 1e-1),  # loose convergence
])
def test_k_means_fit_predict(algo, dtype, constructor, seed, max_iter, tol):
    # check that fit.predict gives same result as fit_predict
    # There's a very small chance of failure with elkan on unstructured dataset
    # because predict method uses fast euclidean distances computation which
    # may cause small numerical instabilities.
    # NB: This test is largely redundant with respect to test_predict and
    #     test_predict_equal_labels.  This test has the added effect of
    #     testing idempotence of the fittng procesdure which appears to
    #     be where it fails on some MacOS setups.
    if sys.platform == "darwin":
        pytest.xfail(
            "Known failures on MacOS, See "
            "https://github.com/scikit-learn/scikit-learn/issues/12644")

    rng = np.random.RandomState(seed)

    X = make_blobs(n_samples=1000, n_features=10, centers=10,
                   random_state=rng)[0].astype(dtype, copy=False)
    X = constructor(X)

    kmeans = KMeans(algorithm=algo, n_clusters=10, random_state=seed,
                    tol=tol, max_iter=max_iter)

    labels_1 = kmeans.fit(X).predict(X)
    labels_2 = kmeans.fit_predict(X)

    # Due to randomness in the order in which chunks of data are processed when
    # using more than one thread, the absolute values of the labels can be
    # different between the 2 strategies but they should correspond to the same
    # clustering.
    assert v_measure_score(labels_1, labels_2) == 1


@pytest.mark.parametrize("Estimator", [KMeans, MiniBatchKMeans])
def test_verbose(Estimator):
    # Check verbose mode of KMeans and MiniBatchKMeans for better coverage.
    km = Estimator(n_clusters=n_clusters, random_state=42, verbose=1)
    old_stdout = sys.stdout
    sys.stdout = StringIO()
    try:
        km.fit(X)
    finally:
        sys.stdout = old_stdout


def test_minibatch_init_with_large_k():
    mb_k_means = MiniBatchKMeans(init='k-means++', init_size=10, n_clusters=20)
    # Check that a warning is raised, as the number clusters is larger
    # than the init_size
    assert_warns(RuntimeWarning, mb_k_means.fit, X)


def test_minibatch_k_means_init_multiple_runs_with_explicit_centers():
    mb_k_means = MiniBatchKMeans(init=centers.copy(), n_clusters=n_clusters,
                                 random_state=42, n_init=10)
    assert_warns(RuntimeWarning, mb_k_means.fit, X)


def test_minibatch_sensible_reassign_fit():
    # check if identical initial clusters are reassigned
    # also a regression test for when there are more desired reassignments than
    # samples.
    zeroed_X, true_labels = make_blobs(n_samples=100, centers=5,
                                       cluster_std=1., random_state=42)
    zeroed_X[::2, :] = 0
    mb_k_means = MiniBatchKMeans(n_clusters=20, batch_size=10, random_state=42,
                                 init="random")
    mb_k_means.fit(zeroed_X)
    # there should not be too many exact zero cluster centers
    assert mb_k_means.cluster_centers_.any(axis=1).sum() > 10

    # do the same with batch-size > X.shape[0] (regression test)
    mb_k_means = MiniBatchKMeans(n_clusters=20, batch_size=201,
                                 random_state=42, init="random")
    mb_k_means.fit(zeroed_X)
    # there should not be too many exact zero cluster centers
    assert mb_k_means.cluster_centers_.any(axis=1).sum() > 10


def test_minibatch_sensible_reassign_partial_fit():
    zeroed_X, true_labels = make_blobs(n_samples=n_samples, centers=5,
                                       cluster_std=1., random_state=42)
    zeroed_X[::2, :] = 0
    mb_k_means = MiniBatchKMeans(n_clusters=20, random_state=42, init="random")
    for i in range(100):
        mb_k_means.partial_fit(zeroed_X)
    # there should not be too many exact zero cluster centers
    assert mb_k_means.cluster_centers_.any(axis=1).sum() > 10


def test_minibatch_reassign():
    # Give a perfect initialization, but a large reassignment_ratio,
    # as a result all the centers should be reassigned and the model
    # should no longer be good
    sample_weight = np.ones(X.shape[0], dtype=X.dtype)
    for this_X in (X, X_csr):
        mb_k_means = MiniBatchKMeans(n_clusters=n_clusters, batch_size=100,
                                     random_state=42)
        mb_k_means.fit(this_X)

        score_before = mb_k_means.score(this_X)
        try:
            old_stdout = sys.stdout
            sys.stdout = StringIO()
            # Turn on verbosity to smoke test the display code
            _mini_batch_step(this_X, sample_weight, (X ** 2).sum(axis=1),
                             mb_k_means.cluster_centers_,
                             mb_k_means._counts,
                             np.zeros(X.shape[1], np.double),
                             False, distances=np.zeros(X.shape[0]),
                             random_reassign=True, random_state=42,
                             reassignment_ratio=1, verbose=True)
        finally:
            sys.stdout = old_stdout
        assert score_before > mb_k_means.score(this_X)

    # Give a perfect initialization, with a small reassignment_ratio,
    # no center should be reassigned
    for this_X in (X, X_csr):
        mb_k_means = MiniBatchKMeans(n_clusters=n_clusters, batch_size=100,
                                     init=centers.copy(),
                                     random_state=42, n_init=1)
        mb_k_means.fit(this_X)
        clusters_before = mb_k_means.cluster_centers_
        # Turn on verbosity to smoke test the display code
        _mini_batch_step(this_X, sample_weight, (X ** 2).sum(axis=1),
                         mb_k_means.cluster_centers_,
                         mb_k_means._counts,
                         np.zeros(X.shape[1], np.double),
                         False, distances=np.zeros(X.shape[0]),
                         random_reassign=True, random_state=42,
                         reassignment_ratio=1e-15)
        assert_array_almost_equal(clusters_before, mb_k_means.cluster_centers_)


def test_minibatch_with_many_reassignments():
    # Test for the case that the number of clusters to reassign is bigger
    # than the batch_size
    n_samples = 550
    rnd = np.random.RandomState(42)
    X = rnd.uniform(size=(n_samples, 10))
    # Check that the fit works if n_clusters is bigger than the batch_size.
    # Run the test with 550 clusters and 550 samples, because it turned out
    # that this values ensure that the number of clusters to reassign
    # is always bigger than the batch_size
    n_clusters = 550
    MiniBatchKMeans(n_clusters=n_clusters,
                    batch_size=100,
                    init_size=n_samples,
                    random_state=42).fit(X)


def test_sparse_mb_k_means_callable_init():

    def test_init(X, k, random_state):
        return centers

    mb_k_means = MiniBatchKMeans(n_clusters=3, init=test_init,
                                 random_state=42).fit(X_csr)
    _check_fitted_model(mb_k_means)


def test_mini_batch_k_means_random_init_partial_fit():
    km = MiniBatchKMeans(n_clusters=n_clusters, init="random", random_state=42)

    # use the partial_fit API for online learning
    for X_minibatch in np.array_split(X, 10):
        km.partial_fit(X_minibatch)

    # compute the labeling on the complete dataset
    labels = km.predict(X)
    assert v_measure_score(true_labels, labels) == 1.0


<<<<<<< HEAD
def test_minibatch_default_init_size():
    mb_k_means = MiniBatchKMeans(init=centers.copy(), n_clusters=n_clusters,
                                 batch_size=10, random_state=42,
                                 n_init=1).fit(X)
    assert mb_k_means._init_size == 3 * mb_k_means.batch_size
    _check_fitted_model(mb_k_means)
=======
def test_minibatch_kmeans_default_init_size():
    # Check the internal _init_size attribute of MiniBatchKMeans

    # default init size should be 3 * batch_size
    km = MiniBatchKMeans(n_clusters=10, batch_size=5, n_init=1).fit(X)
    assert km._init_size == 15

    # if 3 * batch size < n_clusters, it should then be 3 * n_clusters
    km = MiniBatchKMeans(n_clusters=10, batch_size=1, n_init=1).fit(X)
    assert km._init_size == 30

    # it should not be larger than n_samples
    km = MiniBatchKMeans(n_clusters=10, batch_size=5, n_init=1,
                         init_size=n_samples + 1).fit(X)
    assert km._init_size == n_samples
>>>>>>> 895f20d2


def test_minibatch_tol():
    mb_k_means = MiniBatchKMeans(n_clusters=n_clusters, batch_size=10,
                                 random_state=42, tol=.01).fit(X)
    _check_fitted_model(mb_k_means)


def test_minibatch_set_init_size():
    mb_k_means = MiniBatchKMeans(init=centers.copy(), n_clusters=n_clusters,
                                 init_size=666, random_state=42,
                                 n_init=1).fit(X)
    assert mb_k_means.init_size == 666
    assert mb_k_means._init_size == n_samples
    _check_fitted_model(mb_k_means)


def test_k_means_copyx():
    # Check if copy_x=False returns nearly equal X after de-centering.
    my_X = X.copy()
    km = KMeans(copy_x=False, n_clusters=n_clusters, random_state=42)
    km.fit(my_X)
    _check_fitted_model(km)

    # check if my_X is centered
    assert_array_almost_equal(my_X, X)


def test_k_means_non_collapsed():
    # Check k_means with a bad initialization does not yield a singleton
    # Starting with bad centers that are quickly ignored should not
    # result in a repositioning of the centers to the center of mass that
    # would lead to collapsed centers which in turns make the clustering
    # dependent of the numerical unstabilities.
    my_X = np.array([[1.1, 1.1], [0.9, 1.1], [1.1, 0.9], [0.9, 1.1]])
    array_init = np.array([[1.0, 1.0], [5.0, 5.0], [-5.0, -5.0]])
    km = KMeans(init=array_init, n_clusters=3, random_state=42, n_init=1)
    km.fit(my_X)

    # centers must not been collapsed
    assert len(np.unique(km.labels_)) == 3

    centers = km.cluster_centers_
    assert np.linalg.norm(centers[0] - centers[1]) >= 0.1
    assert np.linalg.norm(centers[0] - centers[2]) >= 0.1
    assert np.linalg.norm(centers[1] - centers[2]) >= 0.1


@pytest.mark.parametrize('algo', ['full', 'elkan'])
def test_score(algo):
    # Check that fitting k-means with multiple inits gives better score
    km1 = KMeans(n_clusters=n_clusters, max_iter=1, random_state=42, n_init=1,
                 algorithm=algo)
    s1 = km1.fit(X).score(X)
    km2 = KMeans(n_clusters=n_clusters, max_iter=10, random_state=42, n_init=1,
                 algorithm=algo)
    s2 = km2.fit(X).score(X)
    assert s2 > s1


@pytest.mark.parametrize('Estimator', [KMeans, MiniBatchKMeans])
@pytest.mark.parametrize('data', [X, X_csr], ids=['dense', 'sparse'])
@pytest.mark.parametrize('init', ['random', 'k-means++', centers.copy()])
def test_predict(Estimator, data, init):
    n_init = 10 if type(init) is str else 1
    k_means = Estimator(n_clusters=n_clusters, init=init,
                        n_init=n_init, random_state=0).fit(data)

    # sanity check: re-predict labeling for training set samples
    assert_array_equal(k_means.predict(data), k_means.labels_)

    # sanity check: predict centroid labels
    pred = k_means.predict(k_means.cluster_centers_)
    assert_array_equal(pred, np.arange(n_clusters))

    # re-predict labels for training set using fit_predict
    pred = k_means.fit_predict(data)
    assert_array_equal(pred, k_means.labels_)


@pytest.mark.parametrize('init', ['random', 'k-means++', centers.copy()])
def test_predict_minibatch_dense_sparse(init):
    # check that models trained on sparse input also works for dense input at
    # predict time
    n_init = 10 if type(init) is str else 1
    mb_k_means = MiniBatchKMeans(n_clusters=n_clusters, init=init,
                                 n_init=n_init, random_state=0).fit(X_csr)

    assert_array_equal(mb_k_means.predict(X), mb_k_means.labels_)


def test_int_input():
    X_list = [[0, 0], [10, 10], [12, 9], [-1, 1], [2, 0], [8, 10]]
    for dtype in [np.int32, np.int64]:
        X_int = np.array(X_list, dtype=dtype)
        X_int_csr = sp.csr_matrix(X_int)
        init_int = X_int[:2]

        fitted_models = [
            KMeans(n_clusters=2).fit(X_int),
            KMeans(n_clusters=2, init=init_int, n_init=1).fit(X_int),
            # mini batch kmeans is very unstable on such a small dataset hence
            # we use many inits
            MiniBatchKMeans(n_clusters=2, n_init=10, batch_size=2).fit(X_int),
            MiniBatchKMeans(n_clusters=2, n_init=10, batch_size=2).fit(
                    X_int_csr),
            MiniBatchKMeans(n_clusters=2, batch_size=2,
                            init=init_int, n_init=1).fit(X_int),
            MiniBatchKMeans(n_clusters=2, batch_size=2,
                            init=init_int, n_init=1).fit(X_int_csr),
        ]

        for km in fitted_models:
            assert km.cluster_centers_.dtype == np.float64

        expected_labels = [0, 1, 1, 0, 0, 1]
        scores = np.array([v_measure_score(expected_labels, km.labels_)
                           for km in fitted_models])
        assert_array_almost_equal(scores, np.ones(scores.shape[0]))


def test_transform():
    km = KMeans(n_clusters=n_clusters)
    km.fit(X)
    X_new = km.transform(km.cluster_centers_)

    for c in range(n_clusters):
        assert X_new[c, c] == 0
        for c2 in range(n_clusters):
            if c != c2:
                assert X_new[c, c2] > 0


def test_fit_transform():
    X1 = KMeans(n_clusters=3, random_state=51).fit(X).transform(X)
    X2 = KMeans(n_clusters=3, random_state=51).fit_transform(X)
    assert_array_almost_equal(X1, X2)


@pytest.mark.parametrize('algo', ['full', 'elkan'])
def test_predict_equal_labels(algo):
    km = KMeans(random_state=13, n_init=1, max_iter=1,
                algorithm=algo)
    km.fit(X)
    assert_array_equal(km.predict(X), km.labels_)


def test_full_vs_elkan():
    km1 = KMeans(algorithm='full', random_state=13).fit(X)
    km2 = KMeans(algorithm='elkan', random_state=13).fit(X)

    assert homogeneity_score(km1.predict(X), km2.predict(X)) == 1.0


def test_n_init():
    # Check that increasing the number of init increases the quality
    n_runs = 5
    n_init_range = [1, 5, 10]
    inertia = np.zeros((len(n_init_range), n_runs))
    for i, n_init in enumerate(n_init_range):
        for j in range(n_runs):
            km = KMeans(n_clusters=n_clusters, init="random", n_init=n_init,
                        random_state=j).fit(X)
            inertia[i, j] = km.inertia_

    inertia = inertia.mean(axis=1)
    failure_msg = ("Inertia %r should be decreasing"
                   " when n_init is increasing.") % list(inertia)
    for i in range(len(n_init_range) - 1):
        assert inertia[i] >= inertia[i + 1], failure_msg


def test_k_means_function():
    # test calling the k_means function directly
    # catch output
    old_stdout = sys.stdout
    sys.stdout = StringIO()
    try:
        cluster_centers, labels, inertia = k_means(X, n_clusters=n_clusters,
                                                   sample_weight=None,
                                                   verbose=True)
    finally:
        sys.stdout = old_stdout
    centers = cluster_centers
    assert centers.shape == (n_clusters, n_features)

    assert np.unique(labels).shape[0] == n_clusters

    # check that the labels assignment are perfect (up to a permutation)
    assert v_measure_score(true_labels, labels) == 1.0
    assert inertia > 0.0

    # check warning when centers are passed
    assert_warns(RuntimeWarning, k_means, X, n_clusters=n_clusters,
                 sample_weight=None, init=centers)


def test_x_squared_norms_init_centroids():
    # Test that x_squared_norms can be None in _init_centroids
    from sklearn.cluster._kmeans import _init_centroids

    X_norms = np.sum(X**2, axis=1)
    precompute = _init_centroids(
        X, 3, "k-means++", random_state=0, x_squared_norms=X_norms)
    assert_array_almost_equal(
        precompute,
        _init_centroids(X, 3, "k-means++", random_state=0))


@pytest.mark.parametrize("data", [X, X_csr], ids=["dense", "sparse"])
@pytest.mark.parametrize("Estimator", [KMeans, MiniBatchKMeans])
def test_float_precision(Estimator, data):
    # Check that the results are the same for single and double precision.
    km = Estimator(n_init=1, random_state=0)

    inertia = {}
    Xt = {}
    centers = {}
    labels = {}

    for dtype in [np.float64, np.float32]:
        X = data.astype(dtype, **_astype_copy_false(data))
        km.fit(X)

        inertia[dtype] = km.inertia_
        Xt[dtype] = km.transform(X)
        centers[dtype] = km.cluster_centers_
        labels[dtype] = km.labels_

        # dtype of cluster centers has to be the dtype of the input data
        assert km.cluster_centers_.dtype == dtype

        # same with partial_fit
        if Estimator is MiniBatchKMeans:
            km.partial_fit(X[0:3])
            assert km.cluster_centers_.dtype == dtype

    # compare arrays with low precision since the difference between 32 and
    # 64 bit comes from an accumulation of rounding errors.
    assert_allclose(inertia[np.float32], inertia[np.float64], rtol=1e-5)
    assert_allclose(Xt[np.float32], Xt[np.float64], rtol=1e-5)
    assert_allclose(centers[np.float32], centers[np.float64], rtol=1e-5)
    assert_array_equal(labels[np.float32], labels[np.float64])


def test_k_means_init_centers():
    # This test is used to check KMeans won't mutate the user provided input
    # array silently even if input data and init centers have the same type
    X_small = np.array([[1.1, 1.1], [-7.5, -7.5], [-1.1, -1.1], [7.5, 7.5]])
    init_centers = np.array([[0.0, 0.0], [5.0, 5.0], [-5.0, -5.0]])
    for dtype in [np.int32, np.int64, np.float32, np.float64]:
        X_test = dtype(X_small)
        init_centers_test = dtype(init_centers)
        assert_array_equal(init_centers, init_centers_test)
        km = KMeans(init=init_centers_test, n_clusters=3, n_init=1)
        km.fit(X_test)
        assert np.may_share_memory(km.cluster_centers_,
                                   init_centers) is False


@pytest.mark.parametrize("data", [X, X_csr], ids=["dense", "sparse"])
def test_k_means_init_fitted_centers(data):
    # Get a local optimum
    centers = KMeans(n_clusters=3).fit(X).cluster_centers_

    # Fit starting from a local optimum shouldn't change the solution
    new_centers = KMeans(n_clusters=3, init=centers,
                         n_init=1).fit(X).cluster_centers_
    assert_array_almost_equal(centers, new_centers)


def test_less_centers_than_unique_points():
    X = np.asarray([[0, 0],
                    [0, 1],
                    [1, 0],
                    [1, 0]])  # last point is duplicated

    km = KMeans(n_clusters=4).fit(X)

    # only three distinct points, so only three clusters
    # can have points assigned to them
    assert set(km.labels_) == set(range(3))

    # k_means should warn that fewer labels than cluster
    # centers have been used
    msg = ("Number of distinct clusters (3) found smaller than "
           "n_clusters (4). Possibly due to duplicate points in X.")
    assert_warns_message(ConvergenceWarning, msg, k_means, X,
                         sample_weight=None, n_clusters=4)


def _sort_centers(centers):
    return np.sort(centers, axis=0)


def test_weighted_vs_repeated():
    # a sample weight of N should yield the same result as an N-fold
    # repetition of the sample
    rng = np.random.RandomState(0)
    sample_weight = rng.randint(1, 5, size=n_samples)
    X_repeat = np.repeat(X, sample_weight, axis=0)
    estimators = [KMeans(init="k-means++", n_clusters=n_clusters,
                         random_state=42),
                  KMeans(init="random", n_clusters=n_clusters,
                         random_state=42),
                  KMeans(init=centers.copy(), n_clusters=n_clusters,
                         random_state=42, n_init=1),
                  MiniBatchKMeans(n_clusters=n_clusters, batch_size=10,
                                  random_state=42)]
    for estimator in estimators:
        est_weighted = clone(estimator).fit(X, sample_weight=sample_weight)
        est_repeated = clone(estimator).fit(X_repeat)
        repeated_labels = np.repeat(est_weighted.labels_, sample_weight)
        assert_almost_equal(v_measure_score(est_repeated.labels_,
                                            repeated_labels), 1.0)
        if not isinstance(estimator, MiniBatchKMeans):
            assert_almost_equal(_sort_centers(est_weighted.cluster_centers_),
                                _sort_centers(est_repeated.cluster_centers_))


def test_unit_weights_vs_no_weights():
    # not passing any sample weights should be equivalent
    # to all weights equal to one
    sample_weight = np.ones(n_samples)
    for estimator in [KMeans(n_clusters=n_clusters, random_state=42),
                      MiniBatchKMeans(n_clusters=n_clusters, random_state=42)]:
        est_1 = clone(estimator).fit(X)
        est_2 = clone(estimator).fit(X, sample_weight=sample_weight)
        assert_almost_equal(v_measure_score(est_1.labels_, est_2.labels_), 1.0)
        assert_almost_equal(_sort_centers(est_1.cluster_centers_),
                            _sort_centers(est_2.cluster_centers_))


def test_scaled_weights():
    # scaling all sample weights by a common factor
    # shouldn't change the result
    sample_weight = np.ones(n_samples)
    for estimator in [KMeans(n_clusters=n_clusters, random_state=42),
                      MiniBatchKMeans(n_clusters=n_clusters, random_state=42)]:
        est_1 = clone(estimator).fit(X)
        est_2 = clone(estimator).fit(X, sample_weight=0.5*sample_weight)
        assert_almost_equal(v_measure_score(est_1.labels_, est_2.labels_), 1.0)
        assert_almost_equal(_sort_centers(est_1.cluster_centers_),
                            _sort_centers(est_2.cluster_centers_))


def test_iter_attribute():
    # Regression test on bad n_iter_ value. Previous bug n_iter_ was one off
    # it's right value (#11340).
    estimator = KMeans(algorithm="elkan", max_iter=1)
    estimator.fit(np.random.rand(10, 10))
    assert estimator.n_iter_ == 1


def test_k_means_empty_cluster_relocated():
    # check that empty clusters are correctly relocated when using sample
    # weights (#13486)
    X = np.array([[-1], [1]])
    sample_weight = [1.9, 0.1]
    init = np.array([[-1], [10]])

    km = KMeans(n_clusters=2, init=init, n_init=1)
    km.fit(X, sample_weight=sample_weight)

    assert len(set(km.labels_)) == 2
    assert_allclose(km.cluster_centers_, [[-1], [1]])


def test_minibatch_kmeans_partial_fit_int_data():
    # Issue GH #14314
    X = np.array([[-1], [1]], dtype=int)
    km = MiniBatchKMeans(n_clusters=2)
    km.partial_fit(X)
    assert km.cluster_centers_.dtype.kind == "f"


def test_result_of_kmeans_equal_in_diff_n_threads():
    # Check that KMeans gives the same results in parallel mode than in
    # sequential mode.
    rnd = np.random.RandomState(0)
    X = rnd.normal(size=(50, 10))

    with threadpool_limits(limits=1, user_api="openmp"):
        result_1 = KMeans(
            n_clusters=3, random_state=0).fit(X).labels_
    with threadpool_limits(limits=2, user_api="openmp"):
        result_2 = KMeans(
            n_clusters=3, random_state=0).fit(X).labels_
    assert_array_equal(result_1, result_2)


@pytest.mark.parametrize("precompute_distances", ["auto", False, True])
def test_precompute_distance_deprecated(precompute_distances):
    # FIXME: remove in 0.25
    depr_msg = ("'precompute_distances' was deprecated in version 0.23 and "
                "will be removed in 0.25.")
    X, _ = make_blobs(n_samples=10, n_features=2, centers=2, random_state=0)
    kmeans = KMeans(n_clusters=2, n_init=1, init='random', random_state=0,
                    precompute_distances=precompute_distances)

    with pytest.warns(FutureWarning, match=depr_msg):
        kmeans.fit(X)


@pytest.mark.parametrize("n_jobs", [None, 1])
def test_n_jobs_deprecated(n_jobs):
    # FIXME: remove in 0.25
    depr_msg = ("'n_jobs' was deprecated in version 0.23 and will be removed "
                "in 0.25.")
    X, _ = make_blobs(n_samples=10, n_features=2, centers=2, random_state=0)
    kmeans = KMeans(n_clusters=2, n_init=1, init='random', random_state=0,
                    n_jobs=n_jobs)

    with pytest.warns(FutureWarning, match=depr_msg):
        kmeans.fit(X)


def test_warning_elkan_1_cluster():
    X, _ = make_blobs(n_samples=10, n_features=2, centers=1, random_state=0)
    kmeans = KMeans(n_clusters=1, n_init=1, init='random', random_state=0,
                    algorithm='elkan')

    with pytest.warns(RuntimeWarning,
                      match="algorithm='elkan' doesn't make sense for a single"
                            " cluster"):
        kmeans.fit(X)


def test_error_wrong_algorithm():
    X, _ = make_blobs(n_samples=10, n_features=2, centers=2, random_state=0)
    kmeans = KMeans(n_clusters=2, n_init=1, init='random', random_state=0,
                    algorithm='wrong')

    with pytest.raises(ValueError,
                       match="Algorithm must be 'auto', 'full' or 'elkan'"):
        kmeans.fit(X)


@pytest.mark.parametrize("array_constr",
                         [np.array, sp.csr_matrix],
                         ids=['dense', 'sparse'])
@pytest.mark.parametrize("algo", ['full', 'elkan'])
def test_k_means_1_iteration(array_constr, algo):
    # check the results after a single iteration (E-step M-step E-step) by
    # comparing against a pure python implementation.
    X = np.random.RandomState(0).uniform(size=(100, 5))
    init_centers = X[:5]
    X = array_constr(X)

    def py_kmeans(X, init):
        new_centers = init.copy()
        labels = pairwise_distances_argmin(X, init)
        for label in range(init.shape[0]):
            new_centers[label] = X[labels == label].mean(axis=0)
        labels = pairwise_distances_argmin(X, new_centers)
        return labels, new_centers

    py_labels, py_centers = py_kmeans(X, init_centers)

    cy_kmeans = KMeans(n_clusters=5, n_init=1, init=init_centers,
                       algorithm=algo, max_iter=1).fit(X)
    cy_labels = cy_kmeans.labels_
    cy_centers = cy_kmeans.cluster_centers_

    assert_array_equal(py_labels, cy_labels)
    assert_allclose(py_centers, cy_centers)


@pytest.mark.parametrize("dtype", [np.float32, np.float64])
@pytest.mark.parametrize("squared", [True, False])
def test_euclidean_distance(dtype, squared):
    rng = np.random.RandomState(0)
    a_sparse = sp.random(1, 100, density=0.5, format="csr", random_state=rng,
                         dtype=dtype)
    a_dense = a_sparse.toarray().reshape(-1)
    b = rng.randn(100).astype(dtype, copy=False)
    b_squared_norm = (b**2).sum()

    expected = ((a_dense - b)**2).sum()
    expected = expected if squared else np.sqrt(expected)

    distance_dense_dense = _euclidean_dense_dense_wrapper(a_dense, b, squared)
    distance_sparse_dense = _euclidean_sparse_dense_wrapper(
        a_sparse.data, a_sparse.indices, b, b_squared_norm, squared)

    assert_allclose(distance_dense_dense, distance_sparse_dense, rtol=1e-6)
    assert_allclose(distance_dense_dense, expected, rtol=1e-6)
    assert_allclose(distance_sparse_dense, expected, rtol=1e-6)


@pytest.mark.parametrize("dtype", [np.float32, np.float64])
def test_inertia(dtype):
    rng = np.random.RandomState(0)
    X_sparse = sp.random(100, 10, density=0.5, format="csr", random_state=rng,
                         dtype=dtype)
    X_dense = X_sparse.toarray()
    sample_weight = rng.randn(100).astype(dtype, copy=False)
    centers = rng.randn(5, 10).astype(dtype, copy=False)
    labels = rng.randint(5, size=100, dtype=np.int32)

    distances = ((X_dense - centers[labels])**2).sum(axis=1)
    expected = np.sum(distances * sample_weight)

    inertia_dense = _inertia_dense(X_dense, sample_weight, centers, labels)
    inertia_sparse = _inertia_sparse(X_sparse, sample_weight, centers, labels)

    assert_allclose(inertia_dense, inertia_sparse, rtol=1e-6)
    assert_allclose(inertia_dense, expected, rtol=1e-6)
    assert_allclose(inertia_sparse, expected, rtol=1e-6)


def test_sample_weight_unchanged():
    # Check that sample_weight is not modified in place by KMeans (#17204)
    X = np.array([[1], [2], [4]])
    sample_weight = np.array([0.5, 0.2, 0.3])
    KMeans(n_clusters=2, random_state=0).fit(X, sample_weight=sample_weight)

    # internally, sample_weight is rescale to sum up to n_samples = 3
    assert_array_equal(sample_weight, np.array([0.5, 0.2, 0.3]))


<<<<<<< HEAD
@pytest.mark.parametrize("attr", ["counts_", "init_size_"])
def test_minibatch_kmeans_deprecated_attributes(attr):
    # check that we raise a deprecation warning when accessing `init_size_`
    # FIXME: remove in 0.26
    depr_msg = (f"The attribute '{attr}' is deprecated in 0.24 and will be "
                f"removed in 0.26.")
    km = MiniBatchKMeans(n_clusters=2, n_init=1, init='random', random_state=0)
    km.fit(X)

    with pytest.warns(FutureWarning, match=depr_msg):
        getattr(km, attr)
=======
@pytest.mark.parametrize("Estimator", [KMeans, MiniBatchKMeans])
@pytest.mark.parametrize("param, match", [
    ({"n_init": 0}, r"n_init should be > 0"),
    ({"max_iter": 0}, r"max_iter should be > 0"),
    ({"n_clusters": n_samples + 1}, r"n_samples.* should be >= n_clusters"),
    ({"init": X[:2]},
     r"The shape of the initial centers .* does not match "
     r"the number of clusters"),
    ({"init": lambda X_, k, random_state: X_[:2]},
     r"The shape of the initial centers .* does not match "
     r"the number of clusters"),
    ({"init": X[:8, :2]},
     r"The shape of the initial centers .* does not match "
     r"the number of features of the data"),
    ({"init": lambda X_, k, random_state: X_[:8, :2]},
     r"The shape of the initial centers .* does not match "
     r"the number of features of the data"),
    ({"init": "wrong"},
     r"init should be either 'k-means\+\+', 'random', "
     r"a ndarray or a callable")]
)
def test_wrong_params(Estimator, param, match):
    # Check that error are raised with clear error message when wrong values
    # are passed for the parameters
    with pytest.raises(ValueError, match=match):
        Estimator(**param).fit(X)


@pytest.mark.parametrize("param, match", [
    ({"algorithm": "wrong"}, r"Algorithm must be 'auto', 'full' or 'elkan'")]
)
def test_kmeans_wrong_params(param, match):
    # Check that error are raised with clear error message when wrong values
    # are passed for the KMeans specific parameters
    with pytest.raises(ValueError, match=match):
        KMeans(**param).fit(X)


@pytest.mark.parametrize("param, match", [
    ({"max_no_improvement": -1}, r"max_no_improvement should be >= 0"),
    ({"batch_size": -1}, r"batch_size should be > 0"),
    ({"init_size": -1}, r"init_size should be > 0"),
    ({"reassignment_ratio": -1}, r"reassignment_ratio should be >= 0")]
)
def test_minibatch_kmeans_wrong_params(param, match):
    # Check that error are raised with clear error message when wrong values
    # are passed for the MiniBatchKMeans specific parameters
    with pytest.raises(ValueError, match=match):
        MiniBatchKMeans(**param).fit(X)
>>>>>>> 895f20d2
<|MERGE_RESOLUTION|>--- conflicted
+++ resolved
@@ -501,14 +501,6 @@
     assert v_measure_score(true_labels, labels) == 1.0
 
 
-<<<<<<< HEAD
-def test_minibatch_default_init_size():
-    mb_k_means = MiniBatchKMeans(init=centers.copy(), n_clusters=n_clusters,
-                                 batch_size=10, random_state=42,
-                                 n_init=1).fit(X)
-    assert mb_k_means._init_size == 3 * mb_k_means.batch_size
-    _check_fitted_model(mb_k_means)
-=======
 def test_minibatch_kmeans_default_init_size():
     # Check the internal _init_size attribute of MiniBatchKMeans
 
@@ -524,7 +516,6 @@
     km = MiniBatchKMeans(n_clusters=10, batch_size=5, n_init=1,
                          init_size=n_samples + 1).fit(X)
     assert km._init_size == n_samples
->>>>>>> 895f20d2
 
 
 def test_minibatch_tol():
@@ -942,6 +933,19 @@
         kmeans.fit(X)
 
 
+@pytest.mark.parametrize("attr", ["counts_", "init_size_"])
+def test_minibatch_kmeans_deprecated_attributes(attr):
+    # check that we raise a deprecation warning when accessing `init_size_`
+    # FIXME: remove in 0.26
+    depr_msg = (f"The attribute '{attr}' is deprecated in 0.24 and will be "
+                f"removed in 0.26.")
+    km = MiniBatchKMeans(n_clusters=2, n_init=1, init='random', random_state=0)
+    km.fit(X)
+
+    with pytest.warns(FutureWarning, match=depr_msg):
+        getattr(km, attr)
+
+
 def test_warning_elkan_1_cluster():
     X, _ = make_blobs(n_samples=10, n_features=2, centers=1, random_state=0)
     kmeans = KMeans(n_clusters=1, n_init=1, init='random', random_state=0,
@@ -1046,19 +1050,6 @@
     assert_array_equal(sample_weight, np.array([0.5, 0.2, 0.3]))
 
 
-<<<<<<< HEAD
-@pytest.mark.parametrize("attr", ["counts_", "init_size_"])
-def test_minibatch_kmeans_deprecated_attributes(attr):
-    # check that we raise a deprecation warning when accessing `init_size_`
-    # FIXME: remove in 0.26
-    depr_msg = (f"The attribute '{attr}' is deprecated in 0.24 and will be "
-                f"removed in 0.26.")
-    km = MiniBatchKMeans(n_clusters=2, n_init=1, init='random', random_state=0)
-    km.fit(X)
-
-    with pytest.warns(FutureWarning, match=depr_msg):
-        getattr(km, attr)
-=======
 @pytest.mark.parametrize("Estimator", [KMeans, MiniBatchKMeans])
 @pytest.mark.parametrize("param, match", [
     ({"n_init": 0}, r"n_init should be > 0"),
@@ -1107,5 +1098,4 @@
     # Check that error are raised with clear error message when wrong values
     # are passed for the MiniBatchKMeans specific parameters
     with pytest.raises(ValueError, match=match):
-        MiniBatchKMeans(**param).fit(X)
->>>>>>> 895f20d2
+        MiniBatchKMeans(**param).fit(X)