"""
Tests for the birch clustering algorithm.
"""

from scipy import sparse
import numpy as np
import pytest

from sklearn.cluster.tests.common import generate_clustered_data
from sklearn.cluster import Birch
from sklearn.cluster import AgglomerativeClustering
from sklearn.datasets import make_blobs
from sklearn.exceptions import ConvergenceWarning
from sklearn.linear_model import ElasticNet
from sklearn.metrics import pairwise_distances_argmin, v_measure_score

from sklearn.utils._testing import assert_almost_equal
from sklearn.utils._testing import assert_array_equal
from sklearn.utils._testing import assert_array_almost_equal


@pytest.mark.parametrize(
    "input, params, err_type, err_msg",
    [
        (X, {"threshold": -1.0}, ValueError,
         "threshold == -1.0, must be a positive real number."),
        (X, {"threshold": 0.0}, ValueError,
         "threshold == 0.0, must be a positive real number."),

        (X, {"branching_factor": 0}, ValueError,
         "branching_factor == 0, must be a positive integer greater than 1."),
        (X, {"branching_factor": 1}, ValueError,
         "branching_factor == 1, must be a positive integer greater than 1."),
        (X, {"branching_factor": 1.5}, ValueError,
         "min_samples == 1.5, must be an integer."),
        (X, {"branching_factor": -2}, ValueError,
         "branching_factor == -2, must be a positive integer."),

        (X, {"n_clusters": 0}, ValueError, "n_clusters == 0, must be a positive integer."),
        (X, {"n_clusters": 2.5}, ValueError,  "n_clusters == 2.5, must be an integer."),
        (X, {"n_clusters": -3}, ValueError,
         "n_clusters == -2, must be a positive integer."),
    ],
)
def test_birch_params_validation(input, params, err_type, err_msg):
    """Check the parameters validation in `Birch`."""
    with pytest.raises(err_type, match=err_msg):
        Birch(**params).fit(input)


def test_n_samples_leaves_roots():
    # Sanity check for the number of samples in leaves and roots
    X, y = make_blobs(n_samples=10)
    brc = Birch()
    brc.fit(X)
    n_samples_root = sum([sc.n_samples_ for sc in brc.root_.subclusters_])
    n_samples_leaves = sum(
        [sc.n_samples_ for leaf in brc._get_leaves() for sc in leaf.subclusters_]
    )
    assert n_samples_leaves == X.shape[0]
    assert n_samples_root == X.shape[0]


def test_partial_fit():
    # Test that fit is equivalent to calling partial_fit multiple times
    X, y = make_blobs(n_samples=100)
    brc = Birch(n_clusters=3)
    brc.fit(X)
    brc_partial = Birch(n_clusters=None)
    brc_partial.partial_fit(X[:50])
    brc_partial.partial_fit(X[50:])
    assert_array_almost_equal(brc_partial.subcluster_centers_, brc.subcluster_centers_)

    # Test that same global labels are obtained after calling partial_fit
    # with None
    brc_partial.set_params(n_clusters=3)
    brc_partial.partial_fit(None)
    assert_array_equal(brc_partial.subcluster_labels_, brc.subcluster_labels_)


def test_birch_predict():
    # Test the predict method predicts the nearest centroid.
    rng = np.random.RandomState(0)
    X = generate_clustered_data(n_clusters=3, n_features=3, n_samples_per_cluster=10)

    # n_samples * n_samples_per_cluster
    shuffle_indices = np.arange(30)
    rng.shuffle(shuffle_indices)
    X_shuffle = X[shuffle_indices, :]
    brc = Birch(n_clusters=4, threshold=1.0)
    brc.fit(X_shuffle)
    centroids = brc.subcluster_centers_
    assert_array_equal(brc.labels_, brc.predict(X_shuffle))
    nearest_centroid = pairwise_distances_argmin(X_shuffle, centroids)
    assert_almost_equal(v_measure_score(nearest_centroid, brc.labels_), 1.0)


def test_n_clusters():
    # Test that n_clusters param works properly
    X, y = make_blobs(n_samples=100, centers=10)
    brc1 = Birch(n_clusters=10)
    brc1.fit(X)
    assert len(brc1.subcluster_centers_) > 10
    assert len(np.unique(brc1.labels_)) == 10

    # Test that n_clusters = Agglomerative Clustering gives
    # the same results.
    gc = AgglomerativeClustering(n_clusters=10)
    brc2 = Birch(n_clusters=gc)
    brc2.fit(X)
    assert_array_equal(brc1.subcluster_labels_, brc2.subcluster_labels_)
    assert_array_equal(brc1.labels_, brc2.labels_)

    # Test that the wrong global clustering step raises an Error.
    clf = ElasticNet()
    brc3 = Birch(n_clusters=clf)
    err_msg = "n_clusters should be an instance of ClusterMixin or an int"
    with pytest.raises(TypeError, match=err_msg):
        brc3.fit(X)

    # Test that a small number of clusters raises a warning.
    brc4 = Birch(threshold=10000.0)
    with pytest.warns(ConvergenceWarning):
        brc4.fit(X)


def test_sparse_X():
    # Test that sparse and dense data give same results
    X, y = make_blobs(n_samples=100, centers=10)
    brc = Birch(n_clusters=10)
    brc.fit(X)

    csr = sparse.csr_matrix(X)
    brc_sparse = Birch(n_clusters=10)
    brc_sparse.fit(csr)

    assert_array_equal(brc.labels_, brc_sparse.labels_)
    assert_array_almost_equal(brc.subcluster_centers_, brc_sparse.subcluster_centers_)


def test_partial_fit_second_call_error_checks():
    # second partial fit calls will error when n_features is not consistent
    # with the first call
    X, y = make_blobs(n_samples=100)
    brc = Birch(n_clusters=3)
    brc.partial_fit(X, y)

    msg = "X has 1 features, but Birch is expecting 2 features"
    with pytest.raises(ValueError, match=msg):
        brc.partial_fit(X[:, [0]], y)


def check_branching_factor(node, branching_factor):
    subclusters = node.subclusters_
    assert branching_factor >= len(subclusters)
    for cluster in subclusters:
        if cluster.child_:
            check_branching_factor(cluster.child_, branching_factor)


def test_branching_factor():
    # Test that nodes have at max branching_factor number of subclusters
    X, y = make_blobs()
    branching_factor = 9

    # Purposefully set a low threshold to maximize the subclusters.
    brc = Birch(n_clusters=None, branching_factor=branching_factor, threshold=0.01)
    brc.fit(X)
    check_branching_factor(brc.root_, branching_factor)
    brc = Birch(n_clusters=3, branching_factor=branching_factor, threshold=0.01)
    brc.fit(X)
    check_branching_factor(brc.root_, branching_factor)

<<<<<<< HEAD
=======
    # # Raises error when branching_factor is set to one.
    # brc = Birch(n_clusters=None, branching_factor=1, threshold=0.01)
    # with pytest.raises(ValueError):
    #     brc.fit(X)

>>>>>>> 358adbe5

def check_threshold(birch_instance, threshold):
    """Use the leaf linked list for traversal"""
    current_leaf = birch_instance.dummy_leaf_.next_leaf_
    while current_leaf:
        subclusters = current_leaf.subclusters_
        for sc in subclusters:
            assert threshold >= sc.radius
        current_leaf = current_leaf.next_leaf_


def test_threshold():
    # Test that the leaf subclusters have a threshold lesser than radius
    X, y = make_blobs(n_samples=80, centers=4)
    brc = Birch(threshold=0.5, n_clusters=None)
    brc.fit(X)
    check_threshold(brc, 0.5)

    brc = Birch(threshold=5.0, n_clusters=None)
    brc.fit(X)
    check_threshold(brc, 5.0)


def test_birch_n_clusters_long_int():
    # Check that birch supports n_clusters with np.int64 dtype, for instance
    # coming from np.arange. #16484
    X, _ = make_blobs(random_state=0)
    n_clusters = np.int64(5)
    Birch(n_clusters=n_clusters).fit(X)


# TODO: Remove in 1.2
@pytest.mark.parametrize("attribute", ["fit_", "partial_fit_"])
def test_birch_fit_attributes_deprecated(attribute):
    """Test that fit_ and partial_fit_ attributes are deprecated."""
    msg = f"`{attribute}` is deprecated in 1.0 and will be removed in 1.2"
    X, y = make_blobs(n_samples=10)
    brc = Birch().fit(X, y)

    with pytest.warns(FutureWarning, match=msg):
        getattr(brc, attribute)


@pytest.mark.parametrize(
    "params, err_type, err_msg",
    [
        ({"threshold": -1.0}, ValueError, "threshold == -1.0, must be > 0.0."),
        ({"threshold": 0.0}, ValueError, "threshold == 0.0, must be > 0.0."),
        ({"branching_factor": 0}, ValueError,
         "branching_factor == 0, must be > 1."),
        ({"branching_factor": 1}, ValueError,
         "branching_factor == 1, must be > 1."),
        (
            {"branching_factor": 1.5},
            TypeError,
            "branching_factor must be an instance of <class 'numbers.Integral'>, not"
            " <class 'float'>.",
        ),
        ({"branching_factor": -2}, ValueError,
         "branching_factor == -2, must be > 1."),
        ({"n_clusters": 0}, ValueError, "n_clusters == 0, must be >= 1."),
        (
            {"n_clusters": 2.5},
            TypeError,
            "n_clusters must be an instance of <class 'numbers.Integral'>, not <class"
            " 'float'>.",
        ),
        (
            {"n_clusters": "whatever"},
            TypeError,
            "n_clusters should be an instance of ClusterMixin or an int",
        ),
        ({"n_clusters": -3}, ValueError, "n_clusters == -3, must be >= 1."),
    ],
)
def test_birch_params_validation(params, err_type, err_msg):
    """Check the parameters validation in `Birch`."""
    X, _ = make_blobs(n_samples=80, centers=4)
    with pytest.raises(err_type, match=err_msg):
        Birch(**params).fit(X)<|MERGE_RESOLUTION|>--- conflicted
+++ resolved
@@ -171,14 +171,6 @@
     brc.fit(X)
     check_branching_factor(brc.root_, branching_factor)
 
-<<<<<<< HEAD
-=======
-    # # Raises error when branching_factor is set to one.
-    # brc = Birch(n_clusters=None, branching_factor=1, threshold=0.01)
-    # with pytest.raises(ValueError):
-    #     brc.fit(X)
-
->>>>>>> 358adbe5
 
 def check_threshold(birch_instance, threshold):
     """Use the leaf linked list for traversal"""
