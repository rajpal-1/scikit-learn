--- conflicted
+++ resolved
@@ -9,16 +9,8 @@
 
 from scipy.sparse import csr_matrix
 
-<<<<<<< HEAD
-from sklearn.exceptions import ConvergenceWarning
-from sklearn.utils._testing import (
-    assert_array_equal,
-    assert_allclose,
-)
-=======
 from sklearn.exceptions import ConvergenceWarning, NotFittedError
 from sklearn.utils._testing import assert_array_equal, assert_allclose
->>>>>>> 7c2a58d5
 
 from sklearn.cluster import AffinityPropagation
 from sklearn.cluster._affinity_propagation import _equal_similarities_and_preferences
@@ -42,16 +34,9 @@
 # For more details, see: https://github.com/scikit-learn/scikit-learn/issues/11000
 
 
-<<<<<<< HEAD
-def test_affinity_propagation(global_dtype):
-    # Affinity Propagation algorithm
-    # Compute similarities
+def test_affinity_propagation(global_random_seed, global_dtype):
+    """Test consistency of the affinity propagations."""
     S = -euclidean_distances(X.astype(global_dtype, copy=False), squared=True)
-=======
-def test_affinity_propagation(global_random_seed):
-    """Test consistency of the affinity propagations."""
-    S = -euclidean_distances(X, squared=True)
->>>>>>> 7c2a58d5
     preference = np.median(S) * 10
     cluster_centers_indices, labels = affinity_propagation(
         S, preference=preference, random_state=global_random_seed
@@ -127,20 +112,12 @@
         AffinityPropagation(affinity="precomputed").fit(csr_matrix((3, 3)))
 
 
-<<<<<<< HEAD
-def test_affinity_propagation_predict(global_dtype):
+def test_affinity_propagation_predict(global_random_seed, global_dtype):
     # Test AffinityPropagation.predict
-    af = AffinityPropagation(affinity="euclidean", random_state=63)
+    af = AffinityPropagation(affinity="euclidean", random_state=global_random_seed)
     X_ = X.astype(global_dtype, copy=False)
     labels = af.fit_predict(X_)
     labels2 = af.predict(X_)
-=======
-def test_affinity_propagation_predict(global_random_seed):
-    # Test AffinityPropagation.predict
-    af = AffinityPropagation(affinity="euclidean", random_state=global_random_seed)
-    labels = af.fit_predict(X)
-    labels2 = af.predict(X)
->>>>>>> 7c2a58d5
     assert_array_equal(labels, labels2)
 
 
@@ -296,12 +273,8 @@
         assert_array_equal(ap.predict(X), np.zeros(X.shape[0], dtype=int))
 
 
-<<<<<<< HEAD
+# FIXME; this test is broken with different random states, needs to be revisited
 def test_correct_clusters(global_dtype):
-=======
-# FIXME; this test is broken with different random states, needs to be revisited
-def test_affinity_propagation_float32():
->>>>>>> 7c2a58d5
     # Test to fix incorrect clusters due to dtype change
     # (non-regression test for issue #10832)
     X = np.array(
