--- conflicted
+++ resolved
@@ -35,8 +35,6 @@
 from sklearn.utils.testing import assert_array_equal
 from sklearn.utils.testing import assert_warns
 from sklearn.datasets import make_moons, make_circles
-<<<<<<< HEAD
-=======
 
 
 def test_deprecation_of_n_components_in_linkage_tree():
@@ -52,7 +50,6 @@
     assert_equal(n_nodes, n_nodes_t)
     assert_equal(n_leaves, n_leaves_t)
     assert_equal(parent, parent_t)
->>>>>>> eeee6a50
 
 
 def test_linkage_misc():
@@ -300,25 +297,7 @@
             children_ = out[:, :2].astype(np.int)
             children, _, n_leaves, _ = _TREE_BUILDERS[linkage](X, connectivity)
 
-<<<<<<< HEAD
-            # Sort the order of of child nodes per row for consistency
-            children.sort(axis=1)
-            assert_array_equal(children, children_, 'linkage tree differs'
-                                                    ' from scipy impl for'
-                                                    ' linkage: ' + linkage)
-
-            cut = _hc_cut(k, children, n_leaves)
-            cut_ = _hc_cut(k, children_, n_leaves)
-            assess_same_labelling(cut, cut_)
-
-            # Now verify that the low memory dense routines also give
-            # Identical answers to scipy.cluster.hierarchy
-            children, _, n_leaves, _ = _TREE_BUILDERS[linkage](X)
-
-            # Sort the order of of child nodes per row for consistency
-=======
             # Sort the order of child nodes per row for consistency
->>>>>>> eeee6a50
             children.sort(axis=1)
             assert_array_equal(children, children_, 'linkage tree differs'
                                                     ' from scipy impl for'
