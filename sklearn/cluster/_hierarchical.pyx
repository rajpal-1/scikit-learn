# Author: Gael Varoquaux <gael.varoquaux@normalesup.org>

import numpy as np
cimport numpy as np
cimport cython

ctypedef np.float64_t DOUBLE
ctypedef np.npy_intp INTP
ctypedef np.int8_t INT8

# Numpy must be initialized. When using numpy from C or Cython you must
# _always_ do that, or you will have segfaults

np.import_array()

<<<<<<< HEAD
from sklearn.utils.fast_dict cimport IntFloatDict
from sklearn.neighbors.dist_metrics cimport DistanceMetric
=======
from ..utils.fast_dict cimport IntFloatDict
>>>>>>> 3c3a3b6e

# C++
from cython.operator cimport dereference as deref, preincrement as inc
from libcpp.map cimport map as cpp_map

DTYPE = np.float64
ctypedef np.float64_t DTYPE_t

ITYPE = np.intp
ctypedef np.intp_t ITYPE_t

from libc.float cimport DBL_MAX

# Reimplementation for MSVC support
cdef inline double fmax(double a, double b):
    return max(a, b)

###############################################################################
# Utilities for computing the ward momentum

@cython.boundscheck(False)
@cython.wraparound(False)
@cython.cdivision(True)
def compute_ward_dist(np.ndarray[DOUBLE, ndim=1, mode='c'] m_1,
                      np.ndarray[DOUBLE, ndim=2, mode='c'] m_2,
                      np.ndarray[INTP, ndim=1, mode='c'] coord_row,
                      np.ndarray[INTP, ndim=1, mode='c'] coord_col,
                      np.ndarray[DOUBLE, ndim=1, mode='c'] res):
    cdef INTP size_max = coord_row.shape[0]
    cdef INTP n_features = m_2.shape[1]
    cdef INTP i, j, row, col
    cdef DOUBLE pa, n

    for i in range(size_max):
        row = coord_row[i]
        col = coord_col[i]
        n = (m_1[row] * m_1[col]) / (m_1[row] + m_1[col])
        pa = 0.
        for j in range(n_features):
            pa += (m_2[row, j] / m_1[row] - m_2[col, j] / m_1[col]) ** 2
        res[i] = pa * n
    return res


###############################################################################
# Utilities for cutting and exploring a hierarchical tree

def _hc_get_descendent(INTP node, children, INTP n_leaves):
    """
    Function returning all the descendent leaves of a set of nodes in the tree.

    Parameters
    ----------
    node : integer
        The node for which we want the descendents.

    children : list of pairs, length n_nodes
        The children of each non-leaf node. Values less than `n_samples` refer
        to leaves of the tree. A greater value `i` indicates a node with
        children `children[i - n_samples]`.

    n_leaves : integer
        Number of leaves.

    Returns
    -------
    descendent : list of int
    """
    ind = [node]
    if node < n_leaves:
        return ind
    descendent = []

    # It is actually faster to do the accounting of the number of
    # elements is the list ourselves: len is a lengthy operation on a
    # chained list
    cdef INTP i, n_indices = 1

    while n_indices:
        i = ind.pop()
        if i < n_leaves:
            descendent.append(i)
            n_indices -= 1
        else:
            ind.extend(children[i - n_leaves])
            n_indices += 1
    return descendent


@cython.boundscheck(False)
@cython.wraparound(False)
def hc_get_heads(np.ndarray[INTP, ndim=1] parents, copy=True):
    """Returns the heads of the forest, as defined by parents.

    Parameters
    ----------
    parents : array of integers
        The parent structure defining the forest (ensemble of trees)
    copy : boolean
        If copy is False, the input 'parents' array is modified inplace

    Returns
    -------
    heads : array of integers of same shape as parents
        The indices in the 'parents' of the tree heads

    """
    cdef INTP parent, node0, node, size
    if copy:
        parents = np.copy(parents)
    size = parents.size

    # Start from the top of the tree and go down
    for node0 in range(size - 1, -1, -1):
        node = node0
        parent = parents[node]
        while parent != node:
            parents[node0] = parent
            node = parent
            parent = parents[node]
    return parents


@cython.boundscheck(False)
@cython.wraparound(False)
def _get_parents(nodes, heads, np.ndarray[INTP, ndim=1] parents,
                 np.ndarray[INT8, ndim=1, mode='c'] not_visited):
    """Returns the heads of the given nodes, as defined by parents.

    Modifies 'heads' and 'not_visited' in-place.

    Parameters
    ----------
    nodes : list of integers
        The nodes to start from
    heads : list of integers
        A list to hold the results (modified inplace)
    parents : array of integers
        The parent structure defining the tree
    not_visited
        The tree nodes to consider (modified inplace)

    """
    cdef INTP parent, node

    for node in nodes:
        parent = parents[node]
        while parent != node:
            node = parent
            parent = parents[node]
        if not_visited[node]:
            not_visited[node] = 0
            heads.append(node)
    return heads


###############################################################################
# merge strategies implemented on IntFloatDicts

# These are used in the hierarchical clustering code, to implement
# merging between two clusters, defined as a dict containing node number
# as keys and edge weights as values.


@cython.boundscheck(False)
@cython.wraparound(False)
def max_merge(IntFloatDict a, IntFloatDict b,
              np.ndarray[ITYPE_t, ndim=1] mask,
              ITYPE_t n_a, ITYPE_t n_b):
    """Merge two IntFloatDicts with the max strategy: when the same key is
    present in the two dicts, the max of the two values is used.

    Parameters
    ==========
    a, b : IntFloatDict object
        The IntFloatDicts to merge
    mask : ndarray array of dtype integer and of dimension 1
        a mask for keys to ignore: if not mask[key] the corresponding key
        is skipped in the output dictionary
    n_a, n_b : float
        n_a and n_b are weights for a and b for the merge strategy.
        They are not used in the case of a max merge.

    Returns
    =======
    out : IntFloatDict object
        The IntFloatDict resulting from the merge
    """
    cdef IntFloatDict out_obj = IntFloatDict.__new__(IntFloatDict)
    cdef cpp_map[ITYPE_t, DTYPE_t].iterator a_it = a.my_map.begin()
    cdef cpp_map[ITYPE_t, DTYPE_t].iterator a_end = a.my_map.end()
    cdef ITYPE_t key
    cdef DTYPE_t value
    # First copy a into out
    while a_it != a_end:
        key = deref(a_it).first
        if mask[key]:
            out_obj.my_map[key] = deref(a_it).second
        inc(a_it)

    # Then merge b into out
    cdef cpp_map[ITYPE_t, DTYPE_t].iterator out_it = out_obj.my_map.begin()
    cdef cpp_map[ITYPE_t, DTYPE_t].iterator out_end = out_obj.my_map.end()
    cdef cpp_map[ITYPE_t, DTYPE_t].iterator b_it = b.my_map.begin()
    cdef cpp_map[ITYPE_t, DTYPE_t].iterator b_end = b.my_map.end()
    while b_it != b_end:
        key = deref(b_it).first
        value = deref(b_it).second
        if mask[key]:
            out_it = out_obj.my_map.find(key)
            if out_it == out_end:
                # Key not found
                out_obj.my_map[key] = value
            else:
                deref(out_it).second = fmax(deref(out_it).second, value)
        inc(b_it)
    return out_obj


@cython.boundscheck(False)
@cython.wraparound(False)
def average_merge(IntFloatDict a, IntFloatDict b,
              np.ndarray[ITYPE_t, ndim=1] mask,
              ITYPE_t n_a, ITYPE_t n_b):
    """Merge two IntFloatDicts with the average strategy: when the 
    same key is present in the two dicts, the weighted average of the two 
    values is used.

    Parameters
    ==========
    a, b : IntFloatDict object
        The IntFloatDicts to merge
    mask : ndarray array of dtype integer and of dimension 1
        a mask for keys to ignore: if not mask[key] the corresponding key
        is skipped in the output dictionary
    n_a, n_b : float
        n_a and n_b are weights for a and b for the merge strategy.
        They are used for a weighted mean.

    Returns
    =======
    out : IntFloatDict object
        The IntFloatDict resulting from the merge
    """
    cdef IntFloatDict out_obj = IntFloatDict.__new__(IntFloatDict)
    cdef cpp_map[ITYPE_t, DTYPE_t].iterator a_it = a.my_map.begin()
    cdef cpp_map[ITYPE_t, DTYPE_t].iterator a_end = a.my_map.end()
    cdef ITYPE_t key
    cdef DTYPE_t value
    cdef DTYPE_t n_out = <DTYPE_t> (n_a + n_b)
    # First copy a into out
    while a_it != a_end:
        key = deref(a_it).first
        if mask[key]:
            out_obj.my_map[key] = deref(a_it).second
        inc(a_it)

    # Then merge b into out
    cdef cpp_map[ITYPE_t, DTYPE_t].iterator out_it = out_obj.my_map.begin()
    cdef cpp_map[ITYPE_t, DTYPE_t].iterator out_end = out_obj.my_map.end()
    cdef cpp_map[ITYPE_t, DTYPE_t].iterator b_it = b.my_map.begin()
    cdef cpp_map[ITYPE_t, DTYPE_t].iterator b_end = b.my_map.end()
    while b_it != b_end:
        key = deref(b_it).first
        value = deref(b_it).second
        if mask[key]:
            out_it = out_obj.my_map.find(key)
            if out_it == out_end:
                # Key not found
                out_obj.my_map[key] = value
            else:
                deref(out_it).second = (n_a * deref(out_it).second
                                        + n_b * value) / n_out
        inc(b_it)
    return out_obj


###############################################################################
# An edge object for fast comparisons 

cdef class WeightedEdge:
    cdef public ITYPE_t a
    cdef public ITYPE_t b
    cdef public DTYPE_t weight
    
    def __init__(self, DTYPE_t weight, ITYPE_t a, ITYPE_t b):
        self.weight = weight
        self.a = a
        self.b = b

    @cython.nonecheck(False)
    def __richcmp__(self, WeightedEdge other, int op):
        """Cython-specific comparison method.

        op is the comparison code::
            <   0
            ==  2
            >   4
            <=  1
            !=  3
            >=  5
        """
        if op == 0:
            return self.weight < other.weight
        elif op == 1:
            return self.weight <= other.weight
        elif op == 2:
            return self.weight == other.weight
        elif op == 3:
            return self.weight != other.weight
        elif op == 4:
            return self.weight > other.weight
        elif op == 5:
            return self.weight >= other.weight
        
    def __repr__(self):
        return "%s(weight=%f, a=%i, b=%i)" % (self.__class__.__name__,
                                              self.weight,
                                              self.a, self.b)


################################################################################
# Efficient labelling/conversion of MSTs to single linkage hierarchies

cdef class UnionFind(object):

    cdef ITYPE_t next_label
    cdef ITYPE_t[:] parent
    cdef ITYPE_t[:] size

    def __init__(self, N):
        self.parent = np.full(2 * N - 1, -1., dtype=ITYPE, order='C')
        self.next_label = N
        self.size = np.hstack((np.ones(N, dtype=ITYPE),
                               np.zeros(N - 1, dtype=ITYPE)))

    @cython.boundscheck(False)
    @cython.nonecheck(False)
    cdef void union(self, ITYPE_t m, ITYPE_t n):
        self.parent[m] = self.next_label
        self.parent[n] = self.next_label
        self.size[self.next_label] = self.size[m] + self.size[n]
        self.next_label += 1

        return

    @cython.boundscheck(False)
    @cython.nonecheck(False)
    cdef ITYPE_t fast_find(self, ITYPE_t n):
        cdef ITYPE_t p
        p = n
        # find the highest node in the linkage graph so far
        while self.parent[n] != -1:
            n = self.parent[n]
        # provide a shortcut up to the highest node
        while self.parent[p] != n:
            p, self.parent[p] = self.parent[p], n
        return n

@cython.boundscheck(False)
@cython.nonecheck(False)
cpdef np.ndarray[DTYPE_t, ndim=2] _single_linkage_label(
    np.ndarray[DTYPE_t, ndim=2] L):
    """
    Convert an linkage array or MST to a tree by labelling clusters at merges.
    This is done by using a Union find structure to keep track of merges
    efficiently. This is the private version of the function that assumes that
    ``L`` has been properly validated. See ``single_linkage_label`` for the
    user facing version of this function.

    Parameters
    ----------
    L: array of shape (n_samples - 1, 3)
        The linkage array or MST where each row specifies two samples
        to be merged and a distance or weight at which the merge occurs. This
         array is assumed to be sorted by the distance/weight.

    Returns
    -------
    A tree in the format used by scipy.cluster.hierarchy.
    """

    cdef np.ndarray[DTYPE_t, ndim=2] result_arr
    cdef DTYPE_t[:, ::1] result

    cdef ITYPE_t left, left_cluster, right, right_cluster, index
    cdef DTYPE_t delta

    result_arr = np.zeros((L.shape[0], 4), dtype=DTYPE)
    result = result_arr
    U = UnionFind(L.shape[0] + 1)

    for index in range(L.shape[0]):

        left = <ITYPE_t> L[index, 0]
        right = <ITYPE_t> L[index, 1]
        delta = L[index, 2]

        left_cluster = U.fast_find(left)
        right_cluster = U.fast_find(right)

        result[index][0] = left_cluster
        result[index][1] = right_cluster
        result[index][2] = delta
        result[index][3] = U.size[left_cluster] + U.size[right_cluster]

        U.union(left_cluster, right_cluster)

    return result_arr


def single_linkage_label(L):
    """
    Convert an linkage array or MST to a tree by labelling clusters at merges.
    This is done by using a Union find structure to keep track of merges
    efficiently.

    Parameters
    ----------
    L: array of shape (n_samples - 1, 3)
        The linkage array or MST where each row specifies two samples
        to be merged and a distance or weight at which the merge occurs. This
         array is assumed to be sorted by the distance/weight.

    Returns
    -------
    A tree in the format used by scipy.cluster.hierarchy.
    """
    # Validate L
    if L[:, :2].min() < 0 or L[:, :2].max() >= 2 * L.shape[0] + 1:
        raise ValueError("Input MST array is not a validly formatted MST array")

    is_sorted = lambda x: np.all(x[:-1] <= x[1:])
    if not is_sorted(L[:, 2]):
        raise ValueError("Input MST array must be sorted by weight")

    return _single_linkage_label(L)

# Implements MST-LINKAGE-CORE from https://arxiv.org/abs/1109.2378
@cython.boundscheck(False)
@cython.nonecheck(False)
cpdef np.ndarray[DTYPE_t, ndim=2] mst_linkage_core(
        np.ndarray[DTYPE_t, ndim=2, mode='c'] raw_data,
        DistanceMetric dist_metric):
    """
    Compute the the necessary elements of a minimum spanning
    tree for computation of single linkage clustering. This
    represents the MST-LINKAGE-CORE algorithm (Figure 6) from
    *Modern hierarchical, agglomerative clustering algorithms*
    by Daniel Mullner (https://arxiv.org/abs/1109.2378).

    In contrast to the scipy implementation is never computes
    a full distance matrix, generating distances only as they
    are needed and releasing them when no longer needed.

    Parameters
    ----------
    raw_data: array of shape (n_samples, n_features)
        The array of feature data to be clustered.

    dist_metric: DistanceMetric
        A distance metric function (from sklearn.neighbors.dist_metrics)
        used to compute distances.

    Returns
    -------
    mst_core_data: array of shape (n_samples, 3)
        An array providing information from which one
        can either compute an MST, or the linkage hierarchy
        very efficiently. See https://arxiv.org/abs/1109.2378
        algorithm MST-LINKAGE-CORE for more details.
    """

    cdef DTYPE_t[:] current_distances
    cdef DTYPE_t * raw_data_ptr
    cdef np.int8_t[:] in_tree
    cdef DTYPE_t[:, ::1] raw_data_view
    cdef DTYPE_t[:, ::1] result

    cdef np.ndarray label_filter

    cdef ITYPE_t current_node
    cdef ITYPE_t new_node
    cdef ITYPE_t i
    cdef ITYPE_t j
    cdef ITYPE_t dim
    cdef ITYPE_t num_features

    cdef DTYPE_t right_value
    cdef DTYPE_t left_value
    cdef DTYPE_t new_distance

    dim = raw_data.shape[0]
    num_features = raw_data.shape[1]

    raw_data_view = (<DTYPE_t[:raw_data.shape[0], :raw_data.shape[1]:1]> (
        <DTYPE_t *> raw_data.data))
    raw_data_ptr = (<DTYPE_t *> &raw_data_view[0, 0])

    result = np.zeros((dim - 1, 3))
    in_tree = np.zeros(dim, dtype=np.int8)
    current_node = 0
    current_distances = np.infty * np.ones(dim)

    for i in range(1, dim):

        in_tree[current_node] = 1

        new_distance = DBL_MAX
        new_node = 0

        for j in range(dim):
            if in_tree[j]:
                continue

            right_value = current_distances[j]
            left_value = dist_metric.dist(&raw_data_ptr[num_features *
                                                        current_node],
                                          &raw_data_ptr[num_features * j],
                                          num_features)

            if left_value > right_value:
                if right_value < new_distance:
                    new_distance = right_value
                    new_node = j
                continue

            if left_value < right_value:
                current_distances[j] = left_value
                if left_value < new_distance:
                    new_distance = left_value
                    new_node = j
            else:
                if right_value < new_distance:
                    new_distance = right_value
                    new_node = j

        result[i - 1, 0] = <double> current_node
        result[i - 1, 1] = <double> new_node
        result[i - 1, 2] = new_distance
        current_node = new_node

    return np.array(result)<|MERGE_RESOLUTION|>--- conflicted
+++ resolved
@@ -13,12 +13,8 @@
 
 np.import_array()
 
-<<<<<<< HEAD
-from sklearn.utils.fast_dict cimport IntFloatDict
 from sklearn.neighbors.dist_metrics cimport DistanceMetric
-=======
 from ..utils.fast_dict cimport IntFloatDict
->>>>>>> 3c3a3b6e
 
 # C++
 from cython.operator cimport dereference as deref, preincrement as inc
@@ -456,6 +452,7 @@
         raise ValueError("Input MST array must be sorted by weight")
 
     return _single_linkage_label(L)
+  
 
 # Implements MST-LINKAGE-CORE from https://arxiv.org/abs/1109.2378
 @cython.boundscheck(False)
@@ -561,4 +558,4 @@
         result[i - 1, 2] = new_distance
         current_node = new_node
 
-    return np.array(result)+    return np.array(result)
