"""Hierarchical Agglomerative Clustering

These routines perform some hierachical agglomerative clustering of some
input data. Currently, only Ward's algorithm is implemented.

Authors : Vincent Michel, Bertrand Thirion, Alexandre Gramfort,
          Gael Varoquaux
License: BSD 3 clause
"""
from heapq import heapify, heappop, heappush
import itertools
import warnings

import numpy as np
from scipy import sparse
from scipy.cluster import hierarchy

from ..base import BaseEstimator
from ..utils._csgraph import cs_graph_components
from ..externals.joblib import Memory

from . import _hierarchical
from ._feature_agglomeration import AgglomerationTransform


###############################################################################
# Ward's algorithm

def ward_tree(X, connectivity=None, n_components=None, copy=True):
    """Ward clustering based on a Feature matrix.

    The inertia matrix uses a Heapq-based representation.

    This is the structured version, that takes into account a some topological
    structure between samples.

    Parameters
    ----------
    X : array of shape (n_samples, n_features)
        feature matrix  representing n_samples samples to be clustered

    connectivity : sparse matrix.
        connectivity matrix. Defines for each sample the neigbhoring samples
        following a given structure of the data. The matrix is assumed to
        be symmetric and only the upper triangular half is used.
        Default is None, i.e, the Ward algorithm is unstructured.

    n_components : int (optional)
        Number of connected components. If None the number of connected
        components is estimated from the connectivity matrix.

    copy : bool (optional)
        Make a copy of connectivity or work inplace. If connectivity
        is not of LIL type there will be a copy in any case.

    Returns
    -------
    children : list of pairs. Lenght of n_nodes
               list of the children of each nodes.
               Leaves of the tree have empty list of children.

    n_components : sparse matrix.
        The number of connected components in the graph.

    n_leaves : int
        The number of leaves in the tree
    """
    X = np.asarray(X)
    n_samples, n_features = X.shape
    if X.ndim == 1:
        X = np.reshape(X, (-1, 1))

    # Compute the number of nodes
    if connectivity is not None:
        if n_components is None:
            n_components, _ = cs_graph_components(connectivity)
        if n_components > 1:
            warnings.warn("the number of connected components of the"
            " connectivity matrix is %d > 1. The tree will be stopped early."
            % n_components)
    else:
        out = hierarchy.ward(X)
        children_ = out[:, :2].astype(np.int)
        return children_, 1, n_samples

    n_nodes = 2 * n_samples - n_components

    if (connectivity.shape[0] != n_samples or
        connectivity.shape[1] != n_samples):
        raise ValueError('Wrong shape for connectivity matrix: %s '
                         'when X is %s' % (connectivity.shape, X.shape))
    # convert connectivity matrix to LIL eventually with a copy
    if sparse.isspmatrix_lil(connectivity) and copy:
        connectivity = connectivity.copy()
    else:
        connectivity = connectivity.tolil()

    # Remove diagonal from connectivity matrix
    connectivity.setdiag(np.zeros(connectivity.shape[0]))

    # create inertia matrix
    coord_row = []
    coord_col = []
    A = []
    for ind, row in enumerate(connectivity.rows):
        A.append(row)
        # We keep only the upper triangular for the moments
        # Generator expressions are faster than arrays on the following
        row = [i for i in row if i < ind]
        coord_row.extend(len(row) * [ind, ])
        coord_col.extend(row)

    coord_row = np.array(coord_row, dtype=np.int)
    coord_col = np.array(coord_col, dtype=np.int)

    # build moments as a list
    moments = [np.zeros(n_nodes), np.zeros((n_nodes, n_features))]
    moments[0][:n_samples] = 1
    moments[1][:n_samples] = X
    inertia = np.empty(len(coord_row), dtype=np.float)
<<<<<<< HEAD
    _hierarchical.compute_ward_dist(moments[0], moments[1],
                             coord_row, coord_col, inertia)
=======
    _inertia.compute_ward_dist(moments[0], moments[1],
                               coord_row, coord_col, inertia)
>>>>>>> 69803e02
    inertia = zip(inertia, coord_row, coord_col)
    heapify(inertia)

    # prepare the main fields
    parent = np.arange(n_nodes, dtype=np.int)
    heights = np.zeros(n_nodes)
    used_node = np.ones(n_nodes, dtype=bool)
    children = []

    visited = np.empty(n_nodes, dtype=bool)

    # recursive merge loop
<<<<<<< HEAD
    for k in range(n_samples, n_nodes):
=======
    for k in xrange(n_samples, n_nodes):

>>>>>>> 69803e02
        # identify the merge
        while True:
            inert, i, j = heappop(inertia)
            if used_node[i] and used_node[j]:
                break
        parent[i], parent[j], heights[k] = k, k, inert
        children.append([i, j])
        used_node[i] = used_node[j] = False

        # update the moments
        for p in xrange(2):
            moments[p][k] = moments[p][i] + moments[p][j]

        # update the structure matrix A and the inertia matrix
        coord_col = []
        visited[:] = False
        visited[k] = True
        for l in set(A[i]).union(A[j]):
            while parent[l] != l:
                l = parent[l]
            if not visited[l]:
                visited[l] = True
                coord_col.append(l)
                A[l].append(k)
        A.append(coord_col)
        coord_col = np.array(coord_col, dtype=np.int)
        coord_row = np.empty_like(coord_col)
        coord_row.fill(k)
        ini = np.empty(len(coord_row), dtype=np.float)

        _hierarchical.compute_ward_dist(moments[0], moments[1],
                                   coord_row, coord_col, ini)
        for tupl in itertools.izip(ini, coord_row, coord_col):
            heappush(inertia, tupl)

    # Separate leaves in children (empty lists up to now)
    n_leaves = n_samples
    children = np.array(children)  # return numpy array for efficient caching

    return children, n_components, n_leaves


###############################################################################
# Functions for cutting  hierarchical clustering tree

<<<<<<< HEAD
=======
def _hc_get_descendent(ind, children, n_leaves):
    """Function returning all the descendent leaves of a set of nodes.

    Parameters
    ----------
    ind : list of int
        A list that indicates the nodes for which we want the descendents.

    children : list of pairs. Length of n_nodes
        List of the children of each nodes.
        This is not defined for leaves.

    n_leaves : int
        Number of leaves.

    Return
    ------
    descendent : list of int
    """
    descendent = []
    while len(ind) != 0:
        i = ind.pop()
        if i < n_leaves:
            descendent.append(i)
        else:
            ci = children[i - n_leaves]
            ind.extend((ci[0], ci[1]))
    return descendent

>>>>>>> 69803e02

def _hc_cut(n_clusters, children, n_leaves):
    """Function cutting the ward tree for a given number of clusters.

    Parameters
    ----------
    n_clusters : int or ndarray
        The number of clusters to form.

    children : list of pairs. Length of n_nodes
        List of the children of each nodes.
        Leaves have empty list of children and are not stored.

    n_leaves : int
        Number of leaves of the tree.

    Return
    ------
    labels : array [n_points]
        cluster labels for each point

    """
    assert n_clusters <= n_leaves, \
                'Cannot extract more clusters than samples'
    # In this function, we stores nodes as a heap to avoid recomputing
    # the max of the nodes: the first element is always the smallest
    # We use negated indices as heaps work on smallest elements, and we
    # are interested in largest elements
    # children[-1] is the root of the tree
    nodes = [-(max(children[-1]) + 1)]
    for i in range(n_clusters - 1):
<<<<<<< HEAD
        # As we have a heap, nodes[0] is the smallest element 
        these_children = children[-nodes[0] - n_leaves]
        # Insert the 2 children and remove the largest node
        heapq.heappush(nodes, -these_children[0])
        heapq.heappushpop(nodes, -these_children[1])
    label = np.zeros(n_leaves, dtype=np.int)
    for i, node in enumerate(nodes):
        label[_hierarchical._hc_get_descendent(-node, 
                                children, n_leaves)] = i
    return label
=======
        nodes.extend(children[np.max(nodes) - n_leaves])
        nodes.remove(np.max(nodes))
    labels = np.zeros(n_leaves, dtype=np.int)
    for i, node in enumerate(nodes):
        labels[_hc_get_descendent([node], children, n_leaves)] = i
    return labels
>>>>>>> 69803e02


###############################################################################
# Class for Ward hierarchical clustering

class Ward(BaseEstimator):
    """Ward hierarchical clustering: constructs a tree and cuts it.

    Parameters
    ----------
    n_clusters : int or ndarray
        The number of clusters to find.

    connectivity : sparse matrix.
        Connectivity matrix. Defines for each sample the neigbhoring
        samples following a given structure of the data.
        Default is None, i.e, the hiearchical clustering algorithm is
        unstructured.

    memory : Instance of joblib.Memory or string
        Used to cache the output of the computation of the tree.
        By default, no caching is done. If a string is given, it is the
        path to the caching directory.

    copy : bool
        Copy the connectivity matrix or work inplace.

    n_components : int (optional)
        The number of connected components in the graph defined by the
        connectivity matrix. If not set, it is estimated.

    Methods
    -------
    fit:
        Compute the clustering

    Attributes
    ----------
    children_ : array-like, shape = [n_nodes, 2]
        List of the children of each nodes.
        Leaves of the tree do not appear.

    labels_ : array [n_points]
        cluster labels for each point

    n_leaves_ : int
        Number of leaves in the hiearchical tree.

    """

    def __init__(self, n_clusters=2, memory=Memory(cachedir=None, verbose=0),
                 connectivity=None, copy=True, n_components=None):
        self.n_clusters = n_clusters
        self.memory = memory
        self.copy = copy
        self.n_components = n_components
        self.connectivity = connectivity

    def fit(self, X):
        """Fit the hierarchical clustering on the data

        Parameters
        ----------
        X : array-like, shape = [n_samples, n_features]
            The samples a.k.a. observations.

        Returns
        -------
        self
        """
        memory = self.memory
        if isinstance(memory, basestring):
            memory = Memory(cachedir=memory)

        # Construct the tree
        self.children_, self.n_components, self.n_leaves_ = \
                memory.cache(ward_tree)(X, self.connectivity,
                                n_components=self.n_components, copy=self.copy)

        # Cut the tree
        self.labels_ = _hc_cut(self.n_clusters, self.children_, self.n_leaves_)
        return self


###############################################################################
# Ward-based feature agglomeration

class WardAgglomeration(AgglomerationTransform, Ward):
    """Feature agglomeration based on Ward hierarchical clustering

    Parameters
    ----------
    n_clusters : int or ndarray
        The number of clusters.

    connectivity : sparse matrix
        connectivity matrix. Defines for each feature the neigbhoring
        features following a given structure of the data.
        Default is None, i.e, the hiearchical agglomeration algorithm is
        unstructured.

    memory : Instance of joblib.Memory or string
        Used to cache the output of the computation of the tree.
        By default, no caching is done. If a string is given, it is the
        path to the caching directory.

    copy : bool
        Copy the connectivity matrix or work inplace.

    n_components : int (optional)
        The number of connected components in the graph defined by the
        connectivity matrix. If not set, it is estimated.

    Methods
    -------
    fit:
        Compute the clustering of features

    Attributes
    ----------
    children_ : array-like, shape = [n_nodes, 2]
        List of the children of each nodes.
        Leaves of the tree do not appear.

    labels_ : array [n_points]
        cluster labels for each point

    n_leaves_ : int
        Number of leaves in the hiearchical tree.

    """

    def fit(self, X, y=None, **params):
        """Fit the hierarchical clustering on the data

        Parameters
        ----------
        X : array-like, shape = [n_samples, n_features]
            The data

        Returns
        -------
        self
        """
        return Ward.fit(self, X.T, **params)<|MERGE_RESOLUTION|>--- conflicted
+++ resolved
@@ -7,6 +7,7 @@
           Gael Varoquaux
 License: BSD 3 clause
 """
+import heapq
 from heapq import heapify, heappop, heappush
 import itertools
 import warnings
@@ -118,13 +119,8 @@
     moments[0][:n_samples] = 1
     moments[1][:n_samples] = X
     inertia = np.empty(len(coord_row), dtype=np.float)
-<<<<<<< HEAD
     _hierarchical.compute_ward_dist(moments[0], moments[1],
                              coord_row, coord_col, inertia)
-=======
-    _inertia.compute_ward_dist(moments[0], moments[1],
-                               coord_row, coord_col, inertia)
->>>>>>> 69803e02
     inertia = zip(inertia, coord_row, coord_col)
     heapify(inertia)
 
@@ -137,12 +133,8 @@
     visited = np.empty(n_nodes, dtype=bool)
 
     # recursive merge loop
-<<<<<<< HEAD
-    for k in range(n_samples, n_nodes):
-=======
     for k in xrange(n_samples, n_nodes):
 
->>>>>>> 69803e02
         # identify the merge
         while True:
             inert, i, j = heappop(inertia)
@@ -188,8 +180,6 @@
 ###############################################################################
 # Functions for cutting  hierarchical clustering tree
 
-<<<<<<< HEAD
-=======
 def _hc_get_descendent(ind, children, n_leaves):
     """Function returning all the descendent leaves of a set of nodes.
 
@@ -219,7 +209,6 @@
             ind.extend((ci[0], ci[1]))
     return descendent
 
->>>>>>> 69803e02
 
 def _hc_cut(n_clusters, children, n_leaves):
     """Function cutting the ward tree for a given number of clusters.
@@ -251,7 +240,6 @@
     # children[-1] is the root of the tree
     nodes = [-(max(children[-1]) + 1)]
     for i in range(n_clusters - 1):
-<<<<<<< HEAD
         # As we have a heap, nodes[0] is the smallest element 
         these_children = children[-nodes[0] - n_leaves]
         # Insert the 2 children and remove the largest node
@@ -262,14 +250,6 @@
         label[_hierarchical._hc_get_descendent(-node, 
                                 children, n_leaves)] = i
     return label
-=======
-        nodes.extend(children[np.max(nodes) - n_leaves])
-        nodes.remove(np.max(nodes))
-    labels = np.zeros(n_leaves, dtype=np.int)
-    for i, node in enumerate(nodes):
-        labels[_hc_get_descendent([node], children, n_leaves)] = i
-    return labels
->>>>>>> 69803e02
 
 
 ###############################################################################
