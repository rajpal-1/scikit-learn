# -*- coding: utf-8 -*-
"""Algorithms for spectral clustering"""

# Author: Gael Varoquaux gael.varoquaux@normalesup.org
#         Brian Cheung
#         Wei LI <kuantkid@gmail.com>
# License: BSD 3 clause
import warnings

import numpy as np

from ..base import BaseEstimator, ClusterMixin
from ..utils import check_random_state, as_float_array
from ..utils.validation import check_array
from ..metrics.pairwise import pairwise_kernels
from ..neighbors import kneighbors_graph, NearestNeighbors
from ..manifold import spectral_embedding
from .k_means_ import k_means


def discretize(vectors, copy=True, max_svd_restarts=30, n_iter_max=20,
               random_state=None):
    """Search for a partition matrix (clustering) which is closest to the
    eigenvector embedding.

    Parameters
    ----------
    vectors : array-like, shape: (n_samples, n_clusters)
        The embedding space of the samples.

    copy : boolean, optional, default: True
        Whether to copy vectors, or perform in-place normalization.

    max_svd_restarts : int, optional, default: 30
        Maximum number of attempts to restart SVD if convergence fails

    n_iter_max : int, optional, default: 30
        Maximum number of iterations to attempt in rotation and partition
        matrix search if machine precision convergence is not reached

    random_state : int, RandomState instance or None (default)
        Determines random number generation for rotation matrix initialization.
        Use an int to make the randomness deterministic.
        See :term:`Glossary <random_state>`.

    Returns
    -------
    labels : array of integers, shape: n_samples
        The labels of the clusters.

    References
    ----------

    - Multiclass spectral clustering, 2003
      Stella X. Yu, Jianbo Shi
      https://www1.icsi.berkeley.edu/~stellayu/publication/doc/2003kwayICCV.pdf

    Notes
    -----

    The eigenvector embedding is used to iteratively search for the
    closest discrete partition.  First, the eigenvector embedding is
    normalized to the space of partition matrices. An optimal discrete
    partition matrix closest to this normalized embedding multiplied by
    an initial rotation is calculated.  Fixing this discrete partition
    matrix, an optimal rotation matrix is calculated.  These two
    calculations are performed until convergence.  The discrete partition
    matrix is returned as the clustering solution.  Used in spectral
    clustering, this method tends to be faster and more robust to random
    initialization than k-means.

    """

    from scipy.sparse import csc_matrix
    from scipy.linalg import LinAlgError

    random_state = check_random_state(random_state)

    vectors = as_float_array(vectors, copy=copy)

    eps = np.finfo(float).eps
    n_samples, n_components = vectors.shape

    # Normalize the eigenvectors to an equal length of a vector of ones.
    # Reorient the eigenvectors to point in the negative direction with respect
    # to the first element.  This may have to do with constraining the
    # eigenvectors to lie in a specific quadrant to make the discretization
    # search easier.
    norm_ones = np.sqrt(n_samples)
    for i in range(vectors.shape[1]):
        vectors[:, i] = (vectors[:, i] / np.linalg.norm(vectors[:, i])) \
            * norm_ones
        if vectors[0, i] != 0:
            vectors[:, i] = -1 * vectors[:, i] * np.sign(vectors[0, i])

    # Normalize the rows of the eigenvectors.  Samples should lie on the unit
    # hypersphere centered at the origin.  This transforms the samples in the
    # embedding space to the space of partition matrices.
    vectors = vectors / np.sqrt((vectors ** 2).sum(axis=1))[:, np.newaxis]

    svd_restarts = 0
    has_converged = False

    # If there is an exception we try to randomize and rerun SVD again
    # do this max_svd_restarts times.
    while (svd_restarts < max_svd_restarts) and not has_converged:

        # Initialize first column of rotation matrix with a row of the
        # eigenvectors
        rotation = np.zeros((n_components, n_components))
        rotation[:, 0] = vectors[random_state.randint(n_samples), :].T

        # To initialize the rest of the rotation matrix, find the rows
        # of the eigenvectors that are as orthogonal to each other as
        # possible
        c = np.zeros(n_samples)
        for j in range(1, n_components):
            # Accumulate c to ensure row is as orthogonal as possible to
            # previous picks as well as current one
            c += np.abs(np.dot(vectors, rotation[:, j - 1]))
            rotation[:, j] = vectors[c.argmin(), :].T

        last_objective_value = 0.0
        n_iter = 0

        while not has_converged:
            n_iter += 1

            t_discrete = np.dot(vectors, rotation)

            labels = t_discrete.argmax(axis=1)
            vectors_discrete = csc_matrix(
                (np.ones(len(labels)), (np.arange(0, n_samples), labels)),
                shape=(n_samples, n_components))

            t_svd = vectors_discrete.T * vectors

            try:
                U, S, Vh = np.linalg.svd(t_svd)
                svd_restarts += 1
            except LinAlgError:
                print("SVD did not converge, randomizing and trying again")
                break

            ncut_value = 2.0 * (n_samples - S.sum())
            if ((abs(ncut_value - last_objective_value) < eps) or
                    (n_iter > n_iter_max)):
                has_converged = True
            else:
                # otherwise calculate rotation and continue
                last_objective_value = ncut_value
                rotation = np.dot(Vh.T, U.T)

    if not has_converged:
        raise LinAlgError('SVD did not converge')
    return labels


def spectral_clustering(affinity, n_clusters=8, n_components=None,
                        eigen_solver=None, random_state=None, n_init=10,
                        eigen_tol=0.0, assign_labels='kmeans'):
    """Apply clustering to a projection of the normalized Laplacian.

    In practice Spectral Clustering is very useful when the structure of
    the individual clusters is highly non-convex or more generally when
    a measure of the center and spread of the cluster is not a suitable
    description of the complete cluster. For instance, when clusters are
    nested circles on the 2D plane.

    If affinity is the adjacency matrix of a graph, this method can be
    used to find normalized graph cuts.

    Read more in the :ref:`User Guide <spectral_clustering>`.

    Parameters
<<<<<<< HEAD
    -----------
    affinity : array-like or sparse graph, shape: (n_samples, n_samples)
=======
    ----------
    affinity : array-like or sparse matrix, shape: (n_samples, n_samples)
>>>>>>> d0a94fea
        The affinity matrix describing the relationship of the samples to
        embed. **Must be symmetric**.

        Possible examples:
          - adjacency matrix of a graph,
          - heat kernel of the pairwise distance matrix of the samples,
          - symmetric k-nearest neighbours connectivity matrix of the samples.

    n_clusters : integer, optional
        Number of clusters to extract.

    n_components : integer, optional, default is n_clusters
        Number of eigen vectors to use for the spectral embedding

    eigen_solver : {None, 'arpack', 'lobpcg', or 'amg'}
        The eigenvalue decomposition strategy to use. AMG requires pyamg
        to be installed. It can be faster on very large, sparse problems,
        but may also lead to instabilities

    random_state : int, RandomState instance or None (default)
        A pseudo random number generator used for the initialization of the
        lobpcg eigen vectors decomposition when eigen_solver == 'amg' and by
        the K-Means initialization. Use an int to make the randomness
        deterministic.
        See :term:`Glossary <random_state>`.

    n_init : int, optional, default: 10
        Number of time the k-means algorithm will be run with different
        centroid seeds. The final results will be the best output of
        n_init consecutive runs in terms of inertia.

    eigen_tol : float, optional, default: 0.0
        Stopping criterion for eigendecomposition of the Laplacian matrix
        when using arpack eigen_solver.

    assign_labels : {'kmeans', 'discretize'}, default: 'kmeans'
        The strategy to use to assign labels in the embedding
        space.  There are two ways to assign labels after the laplacian
        embedding.  k-means can be applied and is a popular choice. But it can
        also be sensitive to initialization. Discretization is another
        approach which is less sensitive to random initialization. See
        the 'Multiclass spectral clustering' paper referenced below for
        more details on the discretization approach.

    Returns
    -------
    labels : array of integers, shape: n_samples
        The labels of the clusters.

    References
    ----------

    - Normalized cuts and image segmentation, 2000
      Jianbo Shi, Jitendra Malik
      http://citeseer.ist.psu.edu/viewdoc/summary?doi=10.1.1.160.2324

    - A Tutorial on Spectral Clustering, 2007
      Ulrike von Luxburg
      http://citeseerx.ist.psu.edu/viewdoc/summary?doi=10.1.1.165.9323

    - Multiclass spectral clustering, 2003
      Stella X. Yu, Jianbo Shi
      https://www1.icsi.berkeley.edu/~stellayu/publication/doc/2003kwayICCV.pdf

    Notes
    -----
    The graph should contain only one connect component, elsewhere
    the results make little sense.

    This algorithm solves the normalized cut for k=2: it is a
    normalized spectral clustering.
    """
    if assign_labels not in ('kmeans', 'discretize'):
        raise ValueError("The 'assign_labels' parameter should be "
                         "'kmeans' or 'discretize', but '%s' was given"
                         % assign_labels)

    random_state = check_random_state(random_state)
    n_components = n_clusters if n_components is None else n_components

    # The first eigen vector is constant only for fully connected graphs
    # and should be kept for spectral clustering (drop_first = False)
    # See spectral_embedding documentation.
    maps = spectral_embedding(affinity, n_components=n_components,
                              eigen_solver=eigen_solver,
                              random_state=random_state,
                              eigen_tol=eigen_tol, drop_first=False)

    if assign_labels == 'kmeans':
        _, labels, _ = k_means(maps, n_clusters, random_state=random_state,
                               n_init=n_init)
    else:
        labels = discretize(maps, random_state=random_state)

    return labels


class SpectralClustering(BaseEstimator, ClusterMixin):
    """Apply clustering to a projection of the normalized Laplacian.

    In practice Spectral Clustering is very useful when the structure of
    the individual clusters is highly non-convex or more generally when
    a measure of the center and spread of the cluster is not a suitable
    description of the complete cluster. For instance when clusters are
    nested circles on the 2D plane.

    If affinity is the adjacency matrix of a graph, this method can be
    used to find normalized graph cuts.

    When calling ``fit``, an affinity matrix is constructed using either
    kernel function such the Gaussian (aka RBF) kernel of the euclidean
    distanced ``d(X, X)``::

            np.exp(-gamma * d(X,X) ** 2)

    or a k-nearest neighbors connectivity matrix.

    Alternatively, using ``precomputed``, a user-provided affinity
    matrix can be used.

    Read more in the :ref:`User Guide <spectral_clustering>`.

    Parameters
    ----------
    n_clusters : integer, optional
        The dimension of the projection subspace.

    eigen_solver : {None, 'arpack', 'lobpcg', or 'amg'}
        The eigenvalue decomposition strategy to use. AMG requires pyamg
        to be installed. It can be faster on very large, sparse problems,
        but may also lead to instabilities.

    random_state : int, RandomState instance or None (default)
        A pseudo random number generator used for the initialization of the
        lobpcg eigen vectors decomposition when ``eigen_solver='amg'`` and by
        the K-Means initialization. Use an int to make the randomness
        deterministic.
        See :term:`Glossary <random_state>`.

    n_init : int, optional, default: 10
        Number of time the k-means algorithm will be run with different
        centroid seeds. The final results will be the best output of
        n_init consecutive runs in terms of inertia.

    gamma : float, default=1.0
        Kernel coefficient for rbf, poly, sigmoid, laplacian and chi2 kernels.
        Ignored for ``affinity='nearest_neighbors'``.

    affinity : string, array-like or callable, default 'rbf'
        If a string, this may be one of 'nearest_neighbors', 'precomputed',
        'precomputed_nearest_neighbors', rbf', or one of the kernels supported
        by `sklearn.metrics.pairwise_kernels`.

        Only kernels that produce similarity scores (non-negative values that
        increase with similarity) should be used. This property is not checked
        by the clustering algorithm.

        Note that 'precomputed' uses directly ``X`` as the affinity matrix,
        whereas 'precomputed_nearest_neighbors' filters the affinity matrix
        corresponding to ``n_neighbors`` neighbors from a precomputed sparse
        neighbors graph .

    n_neighbors : integer
        Number of neighbors to use when constructing the affinity matrix using
        the nearest neighbors method. Ignored for ``affinity='rbf'``.

    eigen_tol : float, optional, default: 0.0
        Stopping criterion for eigendecomposition of the Laplacian matrix
        when ``eigen_solver='arpack'``.

    assign_labels : {'kmeans', 'discretize'}, default: 'kmeans'
        The strategy to use to assign labels in the embedding
        space. There are two ways to assign labels after the laplacian
        embedding. k-means can be applied and is a popular choice. But it can
        also be sensitive to initialization. Discretization is another approach
        which is less sensitive to random initialization.

    degree : float, default=3
        Degree of the polynomial kernel. Ignored by other kernels.

    coef0 : float, default=1
        Zero coefficient for polynomial and sigmoid kernels.
        Ignored by other kernels.

    kernel_params : dictionary of string to any, optional
        Parameters (keyword arguments) and values for kernel passed as
        callable object. Ignored by other kernels.

    n_jobs : int or None, optional (default=None)
        The number of parallel jobs to run.
        ``None`` means 1 unless in a :obj:`joblib.parallel_backend` context.
        ``-1`` means using all processors. See :term:`Glossary <n_jobs>`
        for more details.

    Attributes
    ----------
    affinity_matrix_ : array-like, shape (n_samples, n_samples)
        Affinity matrix used for clustering. Available only if after calling
        ``fit``.

    labels_ :
        Labels of each point

    Examples
    --------
    >>> from sklearn.cluster import SpectralClustering
    >>> import numpy as np
    >>> X = np.array([[1, 1], [2, 1], [1, 0],
    ...               [4, 7], [3, 5], [3, 6]])
    >>> clustering = SpectralClustering(n_clusters=2,
    ...         assign_labels="discretize",
    ...         random_state=0).fit(X)
    >>> clustering.labels_
    array([1, 1, 1, 0, 0, 0])
    >>> clustering # doctest: +NORMALIZE_WHITESPACE
    SpectralClustering(affinity='rbf', assign_labels='discretize', coef0=1,
              degree=3, eigen_solver=None, eigen_tol=0.0, gamma=1.0,
              kernel_params=None, n_clusters=2, n_init=10, n_jobs=None,
              n_neighbors=10, random_state=0)

    Notes
    -----
    If you have an affinity matrix, such as a distance matrix,
    for which 0 means identical elements, and high values means
    very dissimilar elements, it can be transformed in a
    similarity matrix that is well suited for the algorithm by
    applying the Gaussian (RBF, heat) kernel::

        np.exp(- dist_matrix ** 2 / (2. * delta ** 2))

    Where ``delta`` is a free parameter representing the width of the Gaussian
    kernel.

    Another alternative is to take a symmetric version of the k
    nearest neighbors connectivity matrix of the points.

    If the pyamg package is installed, it is used: this greatly
    speeds up computation.

    References
    ----------

    - Normalized cuts and image segmentation, 2000
      Jianbo Shi, Jitendra Malik
      http://citeseer.ist.psu.edu/viewdoc/summary?doi=10.1.1.160.2324

    - A Tutorial on Spectral Clustering, 2007
      Ulrike von Luxburg
      http://citeseerx.ist.psu.edu/viewdoc/summary?doi=10.1.1.165.9323

    - Multiclass spectral clustering, 2003
      Stella X. Yu, Jianbo Shi
      https://www1.icsi.berkeley.edu/~stellayu/publication/doc/2003kwayICCV.pdf
    """

    def __init__(self, n_clusters=8, eigen_solver=None, random_state=None,
                 n_init=10, gamma=1., affinity='rbf', n_neighbors=10,
                 eigen_tol=0.0, assign_labels='kmeans', degree=3, coef0=1,
                 kernel_params=None, n_jobs=None):
        self.n_clusters = n_clusters
        self.eigen_solver = eigen_solver
        self.random_state = random_state
        self.n_init = n_init
        self.gamma = gamma
        self.affinity = affinity
        self.n_neighbors = n_neighbors
        self.eigen_tol = eigen_tol
        self.assign_labels = assign_labels
        self.degree = degree
        self.coef0 = coef0
        self.kernel_params = kernel_params
        self.n_jobs = n_jobs

    def fit(self, X, y=None):
        """Creates an affinity matrix for X using the selected affinity,
        then applies spectral clustering to this affinity matrix.

        Parameters
        ----------
        X : array-like or sparse graph, shape (n_samples, n_features)
            OR, if affinity==`precomputed`, a precomputed affinity
            sparse graph of shape (n_samples, n_samples).

        y : Ignored

        """
        X = check_array(X, accept_sparse=['csr', 'csc', 'coo'],
                        dtype=np.float64, ensure_min_samples=2)
        if X.shape[0] == X.shape[1] and self.affinity != "precomputed":
            warnings.warn("The spectral clustering API has changed. ``fit``"
                          "now constructs an affinity matrix from data. To use"
                          " a custom affinity matrix, "
                          "set ``affinity=precomputed``.")

        if self.affinity == 'nearest_neighbors':
            connectivity = kneighbors_graph(X, n_neighbors=self.n_neighbors,
                                            include_self=True,
                                            n_jobs=self.n_jobs)
            self.affinity_matrix_ = 0.5 * (connectivity + connectivity.T)
        elif self.affinity == 'precomputed_nearest_neighbors':
            estimator = NearestNeighbors(n_neighbors=self.n_neighbors,
                                         n_jobs=self.n_jobs,
                                         metric="precomputed").fit(X)
            connectivity = estimator.kneighbors_graph(X=X, mode='connectivity')
            self.affinity_matrix_ = 0.5 * (connectivity + connectivity.T)
        elif self.affinity == 'precomputed':
            self.affinity_matrix_ = X
        else:
            params = self.kernel_params
            if params is None:
                params = {}
            if not callable(self.affinity):
                params['gamma'] = self.gamma
                params['degree'] = self.degree
                params['coef0'] = self.coef0
            self.affinity_matrix_ = pairwise_kernels(X, metric=self.affinity,
                                                     filter_params=True,
                                                     **params)

        random_state = check_random_state(self.random_state)
        self.labels_ = spectral_clustering(self.affinity_matrix_,
                                           n_clusters=self.n_clusters,
                                           eigen_solver=self.eigen_solver,
                                           random_state=random_state,
                                           n_init=self.n_init,
                                           eigen_tol=self.eigen_tol,
                                           assign_labels=self.assign_labels)
        return self

    @property
    def _pairwise(self):
        return self.affinity == "precomputed"<|MERGE_RESOLUTION|>--- conflicted
+++ resolved
@@ -173,13 +173,8 @@
     Read more in the :ref:`User Guide <spectral_clustering>`.
 
     Parameters
-<<<<<<< HEAD
-    -----------
-    affinity : array-like or sparse graph, shape: (n_samples, n_samples)
-=======
     ----------
     affinity : array-like or sparse matrix, shape: (n_samples, n_samples)
->>>>>>> d0a94fea
         The affinity matrix describing the relationship of the samples to
         embed. **Must be symmetric**.
 
