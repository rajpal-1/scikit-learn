--- conflicted
+++ resolved
@@ -798,23 +798,15 @@
             n_jobs=self.n_jobs,
             **self._metric_params,
         )
-<<<<<<< HEAD
-        if self.algorithm == "kd_tree" and self.metric not in KDTree.valid_metrics():
-=======
-        if self.algorithm == "kdtree" and self.metric not in KDTree.valid_metrics:
->>>>>>> 34446739
+        if self.algorithm == "kd_tree" and self.metric not in KDTree.valid_metrics:
             raise ValueError(
                 f"{self.metric} is not a valid metric for a KDTree-based algorithm."
                 " Please select a different metric."
             )
-<<<<<<< HEAD
         elif (
             self.algorithm == "ball_tree"
             and self.metric not in BallTree.valid_metrics()
         ):
-=======
-        elif self.algorithm == "balltree" and self.metric not in BallTree.valid_metrics:
->>>>>>> 34446739
             raise ValueError(
                 f"{self.metric} is not a valid metric for a BallTree-based algorithm."
                 " Please select a different metric."
