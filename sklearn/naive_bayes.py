--- conflicted
+++ resolved
@@ -756,12 +756,8 @@
     """
 
     @_deprecate_positional_args
-<<<<<<< HEAD
-    def __init__(self, *, alpha=1.0, fit_prior=True, class_prior=None):
-=======
     def __init__(self, *, alpha=1.0, force_alpha=False,
                  fit_prior=True, class_prior=None):
->>>>>>> cf35eb1d
         self.alpha = alpha
         self.force_alpha = force_alpha
         self.fit_prior = fit_prior
@@ -873,13 +869,8 @@
     """
 
     @_deprecate_positional_args
-<<<<<<< HEAD
-    def __init__(self, *, alpha=1.0, fit_prior=True, class_prior=None,
-                 norm=False):
-=======
     def __init__(self, *, alpha=1.0, force_alpha=False, fit_prior=True,
                  class_prior=None, norm=False):
->>>>>>> cf35eb1d
         self.alpha = alpha
         self.force_alpha = force_alpha
         self.fit_prior = fit_prior
@@ -999,13 +990,8 @@
     """
 
     @_deprecate_positional_args
-<<<<<<< HEAD
-    def __init__(self, *, alpha=1.0, binarize=.0, fit_prior=True,
-                 class_prior=None):
-=======
     def __init__(self, *, alpha=1.0, force_alpha=False, binarize=.0,
                  fit_prior=True, class_prior=None):
->>>>>>> cf35eb1d
         self.alpha = alpha
         self.force_alpha = force_alpha
         self.binarize = binarize
@@ -1122,12 +1108,8 @@
     """
 
     @_deprecate_positional_args
-<<<<<<< HEAD
-    def __init__(self, *, alpha=1.0, fit_prior=True, class_prior=None):
-=======
     def __init__(self, *, alpha=1.0, force_alpha=False, fit_prior=True,
                  class_prior=None):
->>>>>>> cf35eb1d
         self.alpha = alpha
         self.force_alpha = force_alpha
         self.fit_prior = fit_prior
