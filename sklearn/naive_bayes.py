"""
The :mod:`sklearn.naive_bayes` module implements Naive Bayes algorithms. These
are supervised learning methods based on applying Bayes' theorem with strong
(naive) feature independence assumptions.
"""

# Author: Vincent Michel <vincent.michel@inria.fr>
#         Minor fixes by Fabian Pedregosa
#         Amit Aides <amitibo@tx.technion.ac.il>
#         Yehuda Finkelstein <yehudaf@tx.technion.ac.il>
#         Lars Buitinck
#         Jan Hendrik Metzen <jhm@informatik.uni-bremen.de>
#         (parts based on earlier work by Mathieu Blondel)
#         Andrey V. Melnik <andrey.melnik.maths@gmail.com>
#
# License: BSD 3 clause
import warnings
from abc import ABCMeta, abstractmethod
from numbers import Integral, Real

import numpy as np
from scipy.special import logsumexp

<<<<<<< HEAD
from .base import BaseEstimator, ClassifierMixin
from .base import _fit_context
from .base import clone
from .preprocessing import binarize
from .preprocessing import LabelBinarizer
from .preprocessing import label_binarize
from .utils.extmath import safe_sparse_dot
from .utils.multiclass import _check_partial_fit_first_call
from .utils.validation import check_is_fitted, check_non_negative
from .utils.validation import _check_sample_weight
from .utils.validation import column_or_1d, check_array
from .utils.metaestimators import _BaseComposition, available_if
from .utils import _safe_indexing, _get_column_indices, _print_elapsed_time, Bunch
from .utils.parallel import delayed, Parallel
from .utils._encode import _unique
from .utils._estimator_html_repr import _VisualBlock
from .compose._column_transformer import _is_empty_column_selection

from .utils._param_validation import Interval, Hidden, StrOptions
=======
from .base import BaseEstimator, ClassifierMixin, _fit_context
from .preprocessing import LabelBinarizer, binarize, label_binarize
from .utils._param_validation import Hidden, Interval, StrOptions
from .utils.extmath import safe_sparse_dot
from .utils.multiclass import _check_partial_fit_first_call
from .utils.validation import _check_sample_weight, check_is_fitted, check_non_negative
>>>>>>> a65b16cc

__all__ = [
    "BernoulliNB",
    "GaussianNB",
    "MultinomialNB",
    "ComplementNB",
    "CategoricalNB",
    "ColumnwiseNB",
]


class _BaseNB(ClassifierMixin, BaseEstimator, metaclass=ABCMeta):
    """Abstract base class for naive Bayes estimators"""

    @abstractmethod
    def _joint_log_likelihood(self, X):
        """Compute the unnormalized posterior log probability of X

        I.e. ``log P(c) + log P(x|c)`` for all rows x of X, as an array-like of
        shape (n_samples, n_classes).

        Public methods predict, predict_proba, predict_log_proba, and
        predict_joint_log_proba pass the input through _check_X before handing it
        over to _joint_log_likelihood. The term "joint log likelihood" is used
        interchangibly with "joint log probability".
        """

    @abstractmethod
    def _check_X(self, X):
        """To be overridden in subclasses with the actual checks.

        Only used in predict* methods.
        """

    def predict_joint_log_proba(self, X):
        """Return joint log probability estimates for the test vector X.

        For each row x of X and class y, the joint log probability is given by
        ``log P(x, y) = log P(y) + log P(x|y),``
        where ``log P(y)`` is the class prior probability and ``log P(x|y)`` is
        the class-conditional probability.

        Parameters
        ----------
        X : array-like of shape (n_samples, n_features)
            The input samples.

        Returns
        -------
        C : ndarray of shape (n_samples, n_classes)
            Returns the joint log-probability of the samples for each class in
            the model. The columns correspond to the classes in sorted
            order, as they appear in the attribute :term:`classes_`.
        """
        check_is_fitted(self)
        X = self._check_X(X)
        return self._joint_log_likelihood(X)

    def predict(self, X):
        """
        Perform classification on an array of test vectors X.

        Parameters
        ----------
        X : array-like of shape (n_samples, n_features)
            The input samples.

        Returns
        -------
        C : ndarray of shape (n_samples,)
            Predicted target values for X.
        """
        check_is_fitted(self)
        X = self._check_X(X)
        jll = self._joint_log_likelihood(X)
        return self.classes_[np.argmax(jll, axis=1)]

    def predict_log_proba(self, X):
        """
        Return log-probability estimates for the test vector X.

        Parameters
        ----------
        X : array-like of shape (n_samples, n_features)
            The input samples.

        Returns
        -------
        C : array-like of shape (n_samples, n_classes)
            Returns the log-probability of the samples for each class in
            the model. The columns correspond to the classes in sorted
            order, as they appear in the attribute :term:`classes_`.
        """
        check_is_fitted(self)
        X = self._check_X(X)
        jll = self._joint_log_likelihood(X)
        # normalize by P(x) = P(f_1, ..., f_n)
        log_prob_x = logsumexp(jll, axis=1)
        return jll - np.atleast_2d(log_prob_x).T

    def predict_proba(self, X):
        """
        Return probability estimates for the test vector X.

        Parameters
        ----------
        X : array-like of shape (n_samples, n_features)
            The input samples.

        Returns
        -------
        C : array-like of shape (n_samples, n_classes)
            Returns the probability of the samples for each class in
            the model. The columns correspond to the classes in sorted
            order, as they appear in the attribute :term:`classes_`.
        """
        return np.exp(self.predict_log_proba(X))


class GaussianNB(_BaseNB):
    """
    Gaussian Naive Bayes (GaussianNB).

    Can perform online updates to model parameters via :meth:`partial_fit`.
    For details on algorithm used to update feature means and variance online,
    see Stanford CS tech report STAN-CS-79-773 by Chan, Golub, and LeVeque:

        http://i.stanford.edu/pub/cstr/reports/cs/tr/79/773/CS-TR-79-773.pdf

    Read more in the :ref:`User Guide <gaussian_naive_bayes>`.

    Parameters
    ----------
    priors : array-like of shape (n_classes,), default=None
        Prior probabilities of the classes. If specified, the priors are not
        adjusted according to the data.

    var_smoothing : float, default=1e-9
        Portion of the largest variance of all features that is added to
        variances for calculation stability.

        .. versionadded:: 0.20

    Attributes
    ----------
    class_count_ : ndarray of shape (n_classes,)
        number of training samples observed in each class.

    class_prior_ : ndarray of shape (n_classes,)
        probability of each class.

    classes_ : ndarray of shape (n_classes,)
        class labels known to the classifier.

    epsilon_ : float
        absolute additive value to variances.

    n_features_in_ : int
        Number of features seen during :term:`fit`.

        .. versionadded:: 0.24

    feature_names_in_ : ndarray of shape (`n_features_in_`,)
        Names of features seen during :term:`fit`. Defined only when `X`
        has feature names that are all strings.

        .. versionadded:: 1.0

    var_ : ndarray of shape (n_classes, n_features)
        Variance of each feature per class.

        .. versionadded:: 1.0

    theta_ : ndarray of shape (n_classes, n_features)
        mean of each feature per class.

    See Also
    --------
    BernoulliNB : Naive Bayes classifier for multivariate Bernoulli models.
    CategoricalNB : Naive Bayes classifier for categorical features.
    ComplementNB : Complement Naive Bayes classifier.
    MultinomialNB : Naive Bayes classifier for multinomial models.

    Examples
    --------
    >>> import numpy as np
    >>> X = np.array([[-1, -1], [-2, -1], [-3, -2], [1, 1], [2, 1], [3, 2]])
    >>> Y = np.array([1, 1, 1, 2, 2, 2])
    >>> from sklearn.naive_bayes import GaussianNB
    >>> clf = GaussianNB()
    >>> clf.fit(X, Y)
    GaussianNB()
    >>> print(clf.predict([[-0.8, -1]]))
    [1]
    >>> clf_pf = GaussianNB()
    >>> clf_pf.partial_fit(X, Y, np.unique(Y))
    GaussianNB()
    >>> print(clf_pf.predict([[-0.8, -1]]))
    [1]
    """

    _parameter_constraints: dict = {
        "priors": ["array-like", None],
        "var_smoothing": [Interval(Real, 0, None, closed="left")],
    }

    def __init__(self, *, priors=None, var_smoothing=1e-9):
        self.priors = priors
        self.var_smoothing = var_smoothing

    @_fit_context(prefer_skip_nested_validation=True)
    def fit(self, X, y, sample_weight=None):
        """Fit Gaussian Naive Bayes according to X, y.

        Parameters
        ----------
        X : array-like of shape (n_samples, n_features)
            Training vectors, where `n_samples` is the number of samples
            and `n_features` is the number of features.

        y : array-like of shape (n_samples,)
            Target values.

        sample_weight : array-like of shape (n_samples,), default=None
            Weights applied to individual samples (1. for unweighted).

            .. versionadded:: 0.17
               Gaussian Naive Bayes supports fitting with *sample_weight*.

        Returns
        -------
        self : object
            Returns the instance itself.
        """
        y = self._validate_data(y=y)
        return self._partial_fit(
            X, y, np.unique(y), _refit=True, sample_weight=sample_weight
        )

    def _check_X(self, X):
        """Validate X, used only in predict* methods."""
        return self._validate_data(X, reset=False)

    @staticmethod
    def _update_mean_variance(n_past, mu, var, X, sample_weight=None):
        """Compute online update of Gaussian mean and variance.

        Given starting sample count, mean, and variance, a new set of
        points X, and optionally sample weights, return the updated mean and
        variance. (NB - each dimension (column) in X is treated as independent
        -- you get variance, not covariance).

        Can take scalar mean and variance, or vector mean and variance to
        simultaneously update a number of independent Gaussians.

        See Stanford CS tech report STAN-CS-79-773 by Chan, Golub, and LeVeque:

        http://i.stanford.edu/pub/cstr/reports/cs/tr/79/773/CS-TR-79-773.pdf

        Parameters
        ----------
        n_past : int
            Number of samples represented in old mean and variance. If sample
            weights were given, this should contain the sum of sample
            weights represented in old mean and variance.

        mu : array-like of shape (number of Gaussians,)
            Means for Gaussians in original set.

        var : array-like of shape (number of Gaussians,)
            Variances for Gaussians in original set.

        sample_weight : array-like of shape (n_samples,), default=None
            Weights applied to individual samples (1. for unweighted).

        Returns
        -------
        total_mu : array-like of shape (number of Gaussians,)
            Updated mean for each Gaussian over the combined set.

        total_var : array-like of shape (number of Gaussians,)
            Updated variance for each Gaussian over the combined set.
        """
        if X.shape[0] == 0:
            return mu, var

        # Compute (potentially weighted) mean and variance of new datapoints
        if sample_weight is not None:
            n_new = float(sample_weight.sum())
            if np.isclose(n_new, 0.0):
                return mu, var
            new_mu = np.average(X, axis=0, weights=sample_weight)
            new_var = np.average((X - new_mu) ** 2, axis=0, weights=sample_weight)
        else:
            n_new = X.shape[0]
            new_var = np.var(X, axis=0)
            new_mu = np.mean(X, axis=0)

        if n_past == 0:
            return new_mu, new_var

        n_total = float(n_past + n_new)

        # Combine mean of old and new data, taking into consideration
        # (weighted) number of observations
        total_mu = (n_new * new_mu + n_past * mu) / n_total

        # Combine variance of old and new data, taking into consideration
        # (weighted) number of observations. This is achieved by combining
        # the sum-of-squared-differences (ssd)
        old_ssd = n_past * var
        new_ssd = n_new * new_var
        total_ssd = old_ssd + new_ssd + (n_new * n_past / n_total) * (mu - new_mu) ** 2
        total_var = total_ssd / n_total

        return total_mu, total_var

    @_fit_context(prefer_skip_nested_validation=True)
    def partial_fit(self, X, y, classes=None, sample_weight=None):
        """Incremental fit on a batch of samples.

        This method is expected to be called several times consecutively
        on different chunks of a dataset so as to implement out-of-core
        or online learning.

        This is especially useful when the whole dataset is too big to fit in
        memory at once.

        This method has some performance and numerical stability overhead,
        hence it is better to call partial_fit on chunks of data that are
        as large as possible (as long as fitting in the memory budget) to
        hide the overhead.

        Parameters
        ----------
        X : array-like of shape (n_samples, n_features)
            Training vectors, where `n_samples` is the number of samples and
            `n_features` is the number of features.

        y : array-like of shape (n_samples,)
            Target values.

        classes : array-like of shape (n_classes,), default=None
            List of all the classes that can possibly appear in the y vector.

            Must be provided at the first call to partial_fit, can be omitted
            in subsequent calls.

        sample_weight : array-like of shape (n_samples,), default=None
            Weights applied to individual samples (1. for unweighted).

            .. versionadded:: 0.17

        Returns
        -------
        self : object
            Returns the instance itself.
        """
        return self._partial_fit(
            X, y, classes, _refit=False, sample_weight=sample_weight
        )

    def _partial_fit(self, X, y, classes=None, _refit=False, sample_weight=None):
        """Actual implementation of Gaussian NB fitting.

        Parameters
        ----------
        X : array-like of shape (n_samples, n_features)
            Training vectors, where `n_samples` is the number of samples and
            `n_features` is the number of features.

        y : array-like of shape (n_samples,)
            Target values.

        classes : array-like of shape (n_classes,), default=None
            List of all the classes that can possibly appear in the y vector.

            Must be provided at the first call to partial_fit, can be omitted
            in subsequent calls.

        _refit : bool, default=False
            If true, act as though this were the first time we called
            _partial_fit (ie, throw away any past fitting and start over).

        sample_weight : array-like of shape (n_samples,), default=None
            Weights applied to individual samples (1. for unweighted).

        Returns
        -------
        self : object
        """
        if _refit:
            self.classes_ = None

        first_call = _check_partial_fit_first_call(self, classes)
        X, y = self._validate_data(X, y, reset=first_call)
        if sample_weight is not None:
            sample_weight = _check_sample_weight(sample_weight, X)

        # If the ratio of data variance between dimensions is too small, it
        # will cause numerical errors. To address this, we artificially
        # boost the variance by epsilon, a small fraction of the standard
        # deviation of the largest dimension.
        self.epsilon_ = self.var_smoothing * np.var(X, axis=0).max()

        if first_call:
            # This is the first call to partial_fit:
            # initialize various cumulative counters
            n_features = X.shape[1]
            n_classes = len(self.classes_)
            self.theta_ = np.zeros((n_classes, n_features))
            self.var_ = np.zeros((n_classes, n_features))

            self.class_count_ = np.zeros(n_classes, dtype=np.float64)

            # Initialise the class prior
            # Take into account the priors
            if self.priors is not None:
                priors = np.asarray(self.priors)
                # Check that the provided prior matches the number of classes
                if len(priors) != n_classes:
                    raise ValueError("Number of priors must match number of classes.")
                # Check that the sum is 1
                if not np.isclose(priors.sum(), 1.0):
                    raise ValueError("The sum of the priors should be 1.")
                # Check that the priors are non-negative
                if (priors < 0).any():
                    raise ValueError("Priors must be non-negative.")
                self.class_prior_ = priors
            else:
                # Initialize the priors to zeros for each class
                self.class_prior_ = np.zeros(len(self.classes_), dtype=np.float64)
        else:
            if X.shape[1] != self.theta_.shape[1]:
                msg = "Number of features %d does not match previous data %d."
                raise ValueError(msg % (X.shape[1], self.theta_.shape[1]))
            # Put epsilon back in each time
            self.var_[:, :] -= self.epsilon_

        classes = self.classes_

        unique_y = np.unique(y)
        unique_y_in_classes = np.in1d(unique_y, classes)

        if not np.all(unique_y_in_classes):
            raise ValueError(
                "The target label(s) %s in y do not exist in the initial classes %s"
                % (unique_y[~unique_y_in_classes], classes)
            )

        for y_i in unique_y:
            i = classes.searchsorted(y_i)
            X_i = X[y == y_i, :]

            if sample_weight is not None:
                sw_i = sample_weight[y == y_i]
                N_i = sw_i.sum()
            else:
                sw_i = None
                N_i = X_i.shape[0]

            new_theta, new_sigma = self._update_mean_variance(
                self.class_count_[i], self.theta_[i, :], self.var_[i, :], X_i, sw_i
            )

            self.theta_[i, :] = new_theta
            self.var_[i, :] = new_sigma
            self.class_count_[i] += N_i

        self.var_[:, :] += self.epsilon_

        # Update if only no priors is provided
        if self.priors is None:
            # Empirical prior, with sample_weight taken into account
            self.class_prior_ = self.class_count_ / self.class_count_.sum()

        return self

    def _joint_log_likelihood(self, X):
        joint_log_likelihood = []
        for i in range(np.size(self.classes_)):
            jointi = np.log(self.class_prior_[i])
            n_ij = -0.5 * np.sum(np.log(2.0 * np.pi * self.var_[i, :]))
            n_ij -= 0.5 * np.sum(((X - self.theta_[i, :]) ** 2) / (self.var_[i, :]), 1)
            joint_log_likelihood.append(jointi + n_ij)

        joint_log_likelihood = np.array(joint_log_likelihood).T
        return joint_log_likelihood


class _BaseDiscreteNB(_BaseNB):
    """Abstract base class for naive Bayes on discrete/categorical data

    Any estimator based on this class should provide:

    __init__
    _joint_log_likelihood(X) as per _BaseNB
    _update_feature_log_prob(alpha)
    _count(X, Y)
    """

    _parameter_constraints: dict = {
        "alpha": [Interval(Real, 0, None, closed="left"), "array-like"],
        "fit_prior": ["boolean"],
        "class_prior": ["array-like", None],
        "force_alpha": ["boolean", Hidden(StrOptions({"warn"}))],
    }

    def __init__(self, alpha=1.0, fit_prior=True, class_prior=None, force_alpha="warn"):
        self.alpha = alpha
        self.fit_prior = fit_prior
        self.class_prior = class_prior
        self.force_alpha = force_alpha

    @abstractmethod
    def _count(self, X, Y):
        """Update counts that are used to calculate probabilities.

        The counts make up a sufficient statistic extracted from the data.
        Accordingly, this method is called each time `fit` or `partial_fit`
        update the model. `class_count_` and `feature_count_` must be updated
        here along with any model specific counts.

        Parameters
        ----------
        X : {ndarray, sparse matrix} of shape (n_samples, n_features)
            The input samples.
        Y : ndarray of shape (n_samples, n_classes)
            Binarized class labels.
        """

    @abstractmethod
    def _update_feature_log_prob(self, alpha):
        """Update feature log probabilities based on counts.

        This method is called each time `fit` or `partial_fit` update the
        model.

        Parameters
        ----------
        alpha : float
            smoothing parameter. See :meth:`_check_alpha`.
        """

    def _check_X(self, X):
        """Validate X, used only in predict* methods."""
        return self._validate_data(X, accept_sparse="csr", reset=False)

    def _check_X_y(self, X, y, reset=True):
        """Validate X and y in fit methods."""
        return self._validate_data(X, y, accept_sparse="csr", reset=reset)

    def _update_class_log_prior(self, class_prior=None):
        """Update class log priors.

        The class log priors are based on `class_prior`, class count or the
        number of classes. This method is called each time `fit` or
        `partial_fit` update the model.
        """
        n_classes = len(self.classes_)
        if class_prior is not None:
            if len(class_prior) != n_classes:
                raise ValueError("Number of priors must match number of classes.")
            self.class_log_prior_ = np.log(class_prior)
        elif self.fit_prior:
            with warnings.catch_warnings():
                # silence the warning when count is 0 because class was not yet
                # observed
                warnings.simplefilter("ignore", RuntimeWarning)
                log_class_count = np.log(self.class_count_)

            # empirical prior, with sample_weight taken into account
            self.class_log_prior_ = log_class_count - np.log(self.class_count_.sum())
        else:
            self.class_log_prior_ = np.full(n_classes, -np.log(n_classes))

    def _check_alpha(self):
        alpha = (
            np.asarray(self.alpha) if not isinstance(self.alpha, Real) else self.alpha
        )
        alpha_min = np.min(alpha)
        if isinstance(alpha, np.ndarray):
            if not alpha.shape[0] == self.n_features_in_:
                raise ValueError(
                    "When alpha is an array, it should contains `n_features`. "
                    f"Got {alpha.shape[0]} elements instead of {self.n_features_in_}."
                )
            # check that all alpha are positive
            if alpha_min < 0:
                raise ValueError("All values in alpha must be greater than 0.")
        alpha_lower_bound = 1e-10
        # TODO(1.4): Replace w/ deprecation of self.force_alpha
        # See gh #22269
        _force_alpha = self.force_alpha
        if _force_alpha == "warn" and alpha_min < alpha_lower_bound:
            _force_alpha = False
            warnings.warn(
                (
                    "The default value for `force_alpha` will change to `True` in 1.4."
                    " To suppress this warning, manually set the value of"
                    " `force_alpha`."
                ),
                FutureWarning,
            )
        if alpha_min < alpha_lower_bound and not _force_alpha:
            warnings.warn(
                "alpha too small will result in numeric errors, setting alpha ="
                f" {alpha_lower_bound:.1e}. Use `force_alpha=True` to keep alpha"
                " unchanged."
            )
            return np.maximum(alpha, alpha_lower_bound)
        return alpha

    @_fit_context(prefer_skip_nested_validation=True)
    def partial_fit(self, X, y, classes=None, sample_weight=None):
        """Incremental fit on a batch of samples.

        This method is expected to be called several times consecutively
        on different chunks of a dataset so as to implement out-of-core
        or online learning.

        This is especially useful when the whole dataset is too big to fit in
        memory at once.

        This method has some performance overhead hence it is better to call
        partial_fit on chunks of data that are as large as possible
        (as long as fitting in the memory budget) to hide the overhead.

        Parameters
        ----------
        X : {array-like, sparse matrix} of shape (n_samples, n_features)
            Training vectors, where `n_samples` is the number of samples and
            `n_features` is the number of features.

        y : array-like of shape (n_samples,)
            Target values.

        classes : array-like of shape (n_classes,), default=None
            List of all the classes that can possibly appear in the y vector.

            Must be provided at the first call to partial_fit, can be omitted
            in subsequent calls.

        sample_weight : array-like of shape (n_samples,), default=None
            Weights applied to individual samples (1. for unweighted).

        Returns
        -------
        self : object
            Returns the instance itself.
        """
        first_call = not hasattr(self, "classes_")

        X, y = self._check_X_y(X, y, reset=first_call)
        _, n_features = X.shape

        if _check_partial_fit_first_call(self, classes):
            # This is the first call to partial_fit:
            # initialize various cumulative counters
            n_classes = len(classes)
            self._init_counters(n_classes, n_features)

        Y = label_binarize(y, classes=self.classes_)
        if Y.shape[1] == 1:
            if len(self.classes_) == 2:
                Y = np.concatenate((1 - Y, Y), axis=1)
            else:  # degenerate case: just one class
                Y = np.ones_like(Y)

        if X.shape[0] != Y.shape[0]:
            msg = "X.shape[0]=%d and y.shape[0]=%d are incompatible."
            raise ValueError(msg % (X.shape[0], y.shape[0]))

        # label_binarize() returns arrays with dtype=np.int64.
        # We convert it to np.float64 to support sample_weight consistently
        Y = Y.astype(np.float64, copy=False)
        if sample_weight is not None:
            sample_weight = _check_sample_weight(sample_weight, X)
            sample_weight = np.atleast_2d(sample_weight)
            Y *= sample_weight.T

        class_prior = self.class_prior

        # Count raw events from data before updating the class log prior
        # and feature log probas
        self._count(X, Y)

        # XXX: OPTIM: we could introduce a public finalization method to
        # be called by the user explicitly just once after several consecutive
        # calls to partial_fit and prior any call to predict[_[log_]proba]
        # to avoid computing the smooth log probas at each call to partial fit
        alpha = self._check_alpha()
        self._update_feature_log_prob(alpha)
        self._update_class_log_prior(class_prior=class_prior)
        return self

    @_fit_context(prefer_skip_nested_validation=True)
    def fit(self, X, y, sample_weight=None):
        """Fit Naive Bayes classifier according to X, y.

        Parameters
        ----------
        X : {array-like, sparse matrix} of shape (n_samples, n_features)
            Training vectors, where `n_samples` is the number of samples and
            `n_features` is the number of features.

        y : array-like of shape (n_samples,)
            Target values.

        sample_weight : array-like of shape (n_samples,), default=None
            Weights applied to individual samples (1. for unweighted).

        Returns
        -------
        self : object
            Returns the instance itself.
        """
        X, y = self._check_X_y(X, y)
        _, n_features = X.shape

        labelbin = LabelBinarizer()
        Y = labelbin.fit_transform(y)
        self.classes_ = labelbin.classes_
        if Y.shape[1] == 1:
            if len(self.classes_) == 2:
                Y = np.concatenate((1 - Y, Y), axis=1)
            else:  # degenerate case: just one class
                Y = np.ones_like(Y)

        # LabelBinarizer().fit_transform() returns arrays with dtype=np.int64.
        # We convert it to np.float64 to support sample_weight consistently;
        # this means we also don't have to cast X to floating point
        if sample_weight is not None:
            Y = Y.astype(np.float64, copy=False)
            sample_weight = _check_sample_weight(sample_weight, X)
            sample_weight = np.atleast_2d(sample_weight)
            Y *= sample_weight.T

        class_prior = self.class_prior

        # Count raw events from data before updating the class log prior
        # and feature log probas
        n_classes = Y.shape[1]
        self._init_counters(n_classes, n_features)
        self._count(X, Y)
        alpha = self._check_alpha()
        self._update_feature_log_prob(alpha)
        self._update_class_log_prior(class_prior=class_prior)
        return self

    def _init_counters(self, n_classes, n_features):
        self.class_count_ = np.zeros(n_classes, dtype=np.float64)
        self.feature_count_ = np.zeros((n_classes, n_features), dtype=np.float64)

    def _more_tags(self):
        return {"poor_score": True}


class MultinomialNB(_BaseDiscreteNB):
    """
    Naive Bayes classifier for multinomial models.

    The multinomial Naive Bayes classifier is suitable for classification with
    discrete features (e.g., word counts for text classification). The
    multinomial distribution normally requires integer feature counts. However,
    in practice, fractional counts such as tf-idf may also work.

    Read more in the :ref:`User Guide <multinomial_naive_bayes>`.

    Parameters
    ----------
    alpha : float or array-like of shape (n_features,), default=1.0
        Additive (Laplace/Lidstone) smoothing parameter
        (set alpha=0 and force_alpha=True, for no smoothing).

    force_alpha : bool, default=False
        If False and alpha is less than 1e-10, it will set alpha to
        1e-10. If True, alpha will remain unchanged. This may cause
        numerical errors if alpha is too close to 0.

        .. versionadded:: 1.2
        .. deprecated:: 1.2
           The default value of `force_alpha` will change to `True` in v1.4.

    fit_prior : bool, default=True
        Whether to learn class prior probabilities or not.
        If false, a uniform prior will be used.

    class_prior : array-like of shape (n_classes,), default=None
        Prior probabilities of the classes. If specified, the priors are not
        adjusted according to the data.

    Attributes
    ----------
    class_count_ : ndarray of shape (n_classes,)
        Number of samples encountered for each class during fitting. This
        value is weighted by the sample weight when provided.

    class_log_prior_ : ndarray of shape (n_classes,)
        Smoothed empirical log probability for each class.

    classes_ : ndarray of shape (n_classes,)
        Class labels known to the classifier

    feature_count_ : ndarray of shape (n_classes, n_features)
        Number of samples encountered for each (class, feature)
        during fitting. This value is weighted by the sample weight when
        provided.

    feature_log_prob_ : ndarray of shape (n_classes, n_features)
        Empirical log probability of features
        given a class, ``P(x_i|y)``.

    n_features_in_ : int
        Number of features seen during :term:`fit`.

        .. versionadded:: 0.24

    feature_names_in_ : ndarray of shape (`n_features_in_`,)
        Names of features seen during :term:`fit`. Defined only when `X`
        has feature names that are all strings.

        .. versionadded:: 1.0

    See Also
    --------
    BernoulliNB : Naive Bayes classifier for multivariate Bernoulli models.
    CategoricalNB : Naive Bayes classifier for categorical features.
    ComplementNB : Complement Naive Bayes classifier.
    GaussianNB : Gaussian Naive Bayes.

    References
    ----------
    C.D. Manning, P. Raghavan and H. Schuetze (2008). Introduction to
    Information Retrieval. Cambridge University Press, pp. 234-265.
    https://nlp.stanford.edu/IR-book/html/htmledition/naive-bayes-text-classification-1.html

    Examples
    --------
    >>> import numpy as np
    >>> rng = np.random.RandomState(1)
    >>> X = rng.randint(5, size=(6, 100))
    >>> y = np.array([1, 2, 3, 4, 5, 6])
    >>> from sklearn.naive_bayes import MultinomialNB
    >>> clf = MultinomialNB(force_alpha=True)
    >>> clf.fit(X, y)
    MultinomialNB(force_alpha=True)
    >>> print(clf.predict(X[2:3]))
    [3]
    """

    def __init__(
        self, *, alpha=1.0, force_alpha="warn", fit_prior=True, class_prior=None
    ):
        super().__init__(
            alpha=alpha,
            fit_prior=fit_prior,
            class_prior=class_prior,
            force_alpha=force_alpha,
        )

    def _more_tags(self):
        return {"requires_positive_X": True}

    def _count(self, X, Y):
        """Count and smooth feature occurrences."""
        check_non_negative(X, "MultinomialNB (input X)")
        self.feature_count_ += safe_sparse_dot(Y.T, X)
        self.class_count_ += Y.sum(axis=0)

    def _update_feature_log_prob(self, alpha):
        """Apply smoothing to raw counts and recompute log probabilities"""
        smoothed_fc = self.feature_count_ + alpha
        smoothed_cc = smoothed_fc.sum(axis=1)

        self.feature_log_prob_ = np.log(smoothed_fc) - np.log(
            smoothed_cc.reshape(-1, 1)
        )

    def _joint_log_likelihood(self, X):
        """Calculate the posterior log probability of the samples X"""
        return safe_sparse_dot(X, self.feature_log_prob_.T) + self.class_log_prior_


class ComplementNB(_BaseDiscreteNB):
    """The Complement Naive Bayes classifier described in Rennie et al. (2003).

    The Complement Naive Bayes classifier was designed to correct the "severe
    assumptions" made by the standard Multinomial Naive Bayes classifier. It is
    particularly suited for imbalanced data sets.

    Read more in the :ref:`User Guide <complement_naive_bayes>`.

    .. versionadded:: 0.20

    Parameters
    ----------
    alpha : float or array-like of shape (n_features,), default=1.0
        Additive (Laplace/Lidstone) smoothing parameter
        (set alpha=0 and force_alpha=True, for no smoothing).

    force_alpha : bool, default=False
        If False and alpha is less than 1e-10, it will set alpha to
        1e-10. If True, alpha will remain unchanged. This may cause
        numerical errors if alpha is too close to 0.

        .. versionadded:: 1.2
        .. deprecated:: 1.2
           The default value of `force_alpha` will change to `True` in v1.4.

    fit_prior : bool, default=True
        Only used in edge case with a single class in the training set.

    class_prior : array-like of shape (n_classes,), default=None
        Prior probabilities of the classes. Not used.

    norm : bool, default=False
        Whether or not a second normalization of the weights is performed. The
        default behavior mirrors the implementations found in Mahout and Weka,
        which do not follow the full algorithm described in Table 9 of the
        paper.

    Attributes
    ----------
    class_count_ : ndarray of shape (n_classes,)
        Number of samples encountered for each class during fitting. This
        value is weighted by the sample weight when provided.

    class_log_prior_ : ndarray of shape (n_classes,)
        Smoothed empirical log probability for each class. Only used in edge
        case with a single class in the training set.

    classes_ : ndarray of shape (n_classes,)
        Class labels known to the classifier

    feature_all_ : ndarray of shape (n_features,)
        Number of samples encountered for each feature during fitting. This
        value is weighted by the sample weight when provided.

    feature_count_ : ndarray of shape (n_classes, n_features)
        Number of samples encountered for each (class, feature) during fitting.
        This value is weighted by the sample weight when provided.

    feature_log_prob_ : ndarray of shape (n_classes, n_features)
        Empirical weights for class complements.

    n_features_in_ : int
        Number of features seen during :term:`fit`.

        .. versionadded:: 0.24

    feature_names_in_ : ndarray of shape (`n_features_in_`,)
        Names of features seen during :term:`fit`. Defined only when `X`
        has feature names that are all strings.

        .. versionadded:: 1.0

    See Also
    --------
    BernoulliNB : Naive Bayes classifier for multivariate Bernoulli models.
    CategoricalNB : Naive Bayes classifier for categorical features.
    GaussianNB : Gaussian Naive Bayes.
    MultinomialNB : Naive Bayes classifier for multinomial models.

    References
    ----------
    Rennie, J. D., Shih, L., Teevan, J., & Karger, D. R. (2003).
    Tackling the poor assumptions of naive bayes text classifiers. In ICML
    (Vol. 3, pp. 616-623).
    https://people.csail.mit.edu/jrennie/papers/icml03-nb.pdf

    Examples
    --------
    >>> import numpy as np
    >>> rng = np.random.RandomState(1)
    >>> X = rng.randint(5, size=(6, 100))
    >>> y = np.array([1, 2, 3, 4, 5, 6])
    >>> from sklearn.naive_bayes import ComplementNB
    >>> clf = ComplementNB(force_alpha=True)
    >>> clf.fit(X, y)
    ComplementNB(force_alpha=True)
    >>> print(clf.predict(X[2:3]))
    [3]
    """

    _parameter_constraints: dict = {
        **_BaseDiscreteNB._parameter_constraints,
        "norm": ["boolean"],
    }

    def __init__(
        self,
        *,
        alpha=1.0,
        force_alpha="warn",
        fit_prior=True,
        class_prior=None,
        norm=False,
    ):
        super().__init__(
            alpha=alpha,
            force_alpha=force_alpha,
            fit_prior=fit_prior,
            class_prior=class_prior,
        )
        self.norm = norm

    def _more_tags(self):
        return {"requires_positive_X": True}

    def _count(self, X, Y):
        """Count feature occurrences."""
        check_non_negative(X, "ComplementNB (input X)")
        self.feature_count_ += safe_sparse_dot(Y.T, X)
        self.class_count_ += Y.sum(axis=0)
        self.feature_all_ = self.feature_count_.sum(axis=0)

    def _update_feature_log_prob(self, alpha):
        """Apply smoothing to raw counts and compute the weights."""
        comp_count = self.feature_all_ + alpha - self.feature_count_
        logged = np.log(comp_count / comp_count.sum(axis=1, keepdims=True))
        # _BaseNB.predict uses argmax, but ComplementNB operates with argmin.
        if self.norm:
            summed = logged.sum(axis=1, keepdims=True)
            feature_log_prob = logged / summed
        else:
            feature_log_prob = -logged
        self.feature_log_prob_ = feature_log_prob

    def _joint_log_likelihood(self, X):
        """Calculate the class scores for the samples in X."""
        jll = safe_sparse_dot(X, self.feature_log_prob_.T)
        if len(self.classes_) == 1:
            jll += self.class_log_prior_
        return jll


class BernoulliNB(_BaseDiscreteNB):
    """Naive Bayes classifier for multivariate Bernoulli models.

    Like MultinomialNB, this classifier is suitable for discrete data. The
    difference is that while MultinomialNB works with occurrence counts,
    BernoulliNB is designed for binary/boolean features.

    Read more in the :ref:`User Guide <bernoulli_naive_bayes>`.

    Parameters
    ----------
    alpha : float or array-like of shape (n_features,), default=1.0
        Additive (Laplace/Lidstone) smoothing parameter
        (set alpha=0 and force_alpha=True, for no smoothing).

    force_alpha : bool, default=False
        If False and alpha is less than 1e-10, it will set alpha to
        1e-10. If True, alpha will remain unchanged. This may cause
        numerical errors if alpha is too close to 0.

        .. versionadded:: 1.2
        .. deprecated:: 1.2
           The default value of `force_alpha` will change to `True` in v1.4.

    binarize : float or None, default=0.0
        Threshold for binarizing (mapping to booleans) of sample features.
        If None, input is presumed to already consist of binary vectors.

    fit_prior : bool, default=True
        Whether to learn class prior probabilities or not.
        If false, a uniform prior will be used.

    class_prior : array-like of shape (n_classes,), default=None
        Prior probabilities of the classes. If specified, the priors are not
        adjusted according to the data.

    Attributes
    ----------
    class_count_ : ndarray of shape (n_classes,)
        Number of samples encountered for each class during fitting. This
        value is weighted by the sample weight when provided.

    class_log_prior_ : ndarray of shape (n_classes,)
        Log probability of each class (smoothed).

    classes_ : ndarray of shape (n_classes,)
        Class labels known to the classifier

    feature_count_ : ndarray of shape (n_classes, n_features)
        Number of samples encountered for each (class, feature)
        during fitting. This value is weighted by the sample weight when
        provided.

    feature_log_prob_ : ndarray of shape (n_classes, n_features)
        Empirical log probability of features given a class, P(x_i|y).

    n_features_in_ : int
        Number of features seen during :term:`fit`.

        .. versionadded:: 0.24

    feature_names_in_ : ndarray of shape (`n_features_in_`,)
        Names of features seen during :term:`fit`. Defined only when `X`
        has feature names that are all strings.

        .. versionadded:: 1.0

    See Also
    --------
    CategoricalNB : Naive Bayes classifier for categorical features.
    ComplementNB : The Complement Naive Bayes classifier
        described in Rennie et al. (2003).
    GaussianNB : Gaussian Naive Bayes (GaussianNB).
    MultinomialNB : Naive Bayes classifier for multinomial models.

    References
    ----------
    C.D. Manning, P. Raghavan and H. Schuetze (2008). Introduction to
    Information Retrieval. Cambridge University Press, pp. 234-265.
    https://nlp.stanford.edu/IR-book/html/htmledition/the-bernoulli-model-1.html

    A. McCallum and K. Nigam (1998). A comparison of event models for naive
    Bayes text classification. Proc. AAAI/ICML-98 Workshop on Learning for
    Text Categorization, pp. 41-48.

    V. Metsis, I. Androutsopoulos and G. Paliouras (2006). Spam filtering with
    naive Bayes -- Which naive Bayes? 3rd Conf. on Email and Anti-Spam (CEAS).

    Examples
    --------
    >>> import numpy as np
    >>> rng = np.random.RandomState(1)
    >>> X = rng.randint(5, size=(6, 100))
    >>> Y = np.array([1, 2, 3, 4, 4, 5])
    >>> from sklearn.naive_bayes import BernoulliNB
    >>> clf = BernoulliNB(force_alpha=True)
    >>> clf.fit(X, Y)
    BernoulliNB(force_alpha=True)
    >>> print(clf.predict(X[2:3]))
    [3]
    """

    _parameter_constraints: dict = {
        **_BaseDiscreteNB._parameter_constraints,
        "binarize": [None, Interval(Real, 0, None, closed="left")],
    }

    def __init__(
        self,
        *,
        alpha=1.0,
        force_alpha="warn",
        binarize=0.0,
        fit_prior=True,
        class_prior=None,
    ):
        super().__init__(
            alpha=alpha,
            fit_prior=fit_prior,
            class_prior=class_prior,
            force_alpha=force_alpha,
        )
        self.binarize = binarize

    def _check_X(self, X):
        """Validate X, used only in predict* methods."""
        X = super()._check_X(X)
        if self.binarize is not None:
            X = binarize(X, threshold=self.binarize)
        return X

    def _check_X_y(self, X, y, reset=True):
        X, y = super()._check_X_y(X, y, reset=reset)
        if self.binarize is not None:
            X = binarize(X, threshold=self.binarize)
        return X, y

    def _count(self, X, Y):
        """Count and smooth feature occurrences."""
        self.feature_count_ += safe_sparse_dot(Y.T, X)
        self.class_count_ += Y.sum(axis=0)

    def _update_feature_log_prob(self, alpha):
        """Apply smoothing to raw counts and recompute log probabilities"""
        smoothed_fc = self.feature_count_ + alpha
        smoothed_cc = self.class_count_ + alpha * 2

        self.feature_log_prob_ = np.log(smoothed_fc) - np.log(
            smoothed_cc.reshape(-1, 1)
        )

    def _joint_log_likelihood(self, X):
        """Calculate the posterior log probability of the samples X"""
        n_features = self.feature_log_prob_.shape[1]
        n_features_X = X.shape[1]

        if n_features_X != n_features:
            raise ValueError(
                "Expected input with %d features, got %d instead"
                % (n_features, n_features_X)
            )

        neg_prob = np.log(1 - np.exp(self.feature_log_prob_))
        # Compute  neg_prob · (1 - X).T  as  ∑neg_prob - X · neg_prob
        jll = safe_sparse_dot(X, (self.feature_log_prob_ - neg_prob).T)
        jll += self.class_log_prior_ + neg_prob.sum(axis=1)

        return jll


class CategoricalNB(_BaseDiscreteNB):
    """Naive Bayes classifier for categorical features.

    The categorical Naive Bayes classifier is suitable for classification with
    discrete features that are categorically distributed. The categories of
    each feature are drawn from a categorical distribution.

    Read more in the :ref:`User Guide <categorical_naive_bayes>`.

    Parameters
    ----------
    alpha : float, default=1.0
        Additive (Laplace/Lidstone) smoothing parameter
        (set alpha=0 and force_alpha=True, for no smoothing).

    force_alpha : bool, default=False
        If False and alpha is less than 1e-10, it will set alpha to
        1e-10. If True, alpha will remain unchanged. This may cause
        numerical errors if alpha is too close to 0.

        .. versionadded:: 1.2
        .. deprecated:: 1.2
           The default value of `force_alpha` will change to `True` in v1.4.

    fit_prior : bool, default=True
        Whether to learn class prior probabilities or not.
        If false, a uniform prior will be used.

    class_prior : array-like of shape (n_classes,), default=None
        Prior probabilities of the classes. If specified, the priors are not
        adjusted according to the data.

    min_categories : int or array-like of shape (n_features,), default=None
        Minimum number of categories per feature.

        - integer: Sets the minimum number of categories per feature to
          `n_categories` for each features.
        - array-like: shape (n_features,) where `n_categories[i]` holds the
          minimum number of categories for the ith column of the input.
        - None (default): Determines the number of categories automatically
          from the training data.

        .. versionadded:: 0.24

    Attributes
    ----------
    category_count_ : list of arrays of shape (n_features,)
        Holds arrays of shape (n_classes, n_categories of respective feature)
        for each feature. Each array provides the number of samples
        encountered for each class and category of the specific feature.

    class_count_ : ndarray of shape (n_classes,)
        Number of samples encountered for each class during fitting. This
        value is weighted by the sample weight when provided.

    class_log_prior_ : ndarray of shape (n_classes,)
        Smoothed empirical log probability for each class.

    classes_ : ndarray of shape (n_classes,)
        Class labels known to the classifier

    feature_log_prob_ : list of arrays of shape (n_features,)
        Holds arrays of shape (n_classes, n_categories of respective feature)
        for each feature. Each array provides the empirical log probability
        of categories given the respective feature and class, ``P(x_i|y)``.

    n_features_in_ : int
        Number of features seen during :term:`fit`.

        .. versionadded:: 0.24

    feature_names_in_ : ndarray of shape (`n_features_in_`,)
        Names of features seen during :term:`fit`. Defined only when `X`
        has feature names that are all strings.

        .. versionadded:: 1.0

    n_categories_ : ndarray of shape (n_features,), dtype=np.int64
        Number of categories for each feature. This value is
        inferred from the data or set by the minimum number of categories.

        .. versionadded:: 0.24

    See Also
    --------
    BernoulliNB : Naive Bayes classifier for multivariate Bernoulli models.
    ComplementNB : Complement Naive Bayes classifier.
    GaussianNB : Gaussian Naive Bayes.
    MultinomialNB : Naive Bayes classifier for multinomial models.

    Examples
    --------
    >>> import numpy as np
    >>> rng = np.random.RandomState(1)
    >>> X = rng.randint(5, size=(6, 100))
    >>> y = np.array([1, 2, 3, 4, 5, 6])
    >>> from sklearn.naive_bayes import CategoricalNB
    >>> clf = CategoricalNB(force_alpha=True)
    >>> clf.fit(X, y)
    CategoricalNB(force_alpha=True)
    >>> print(clf.predict(X[2:3]))
    [3]
    """

    _parameter_constraints: dict = {
        **_BaseDiscreteNB._parameter_constraints,
        "min_categories": [
            None,
            "array-like",
            Interval(Integral, 1, None, closed="left"),
        ],
        "alpha": [Interval(Real, 0, None, closed="left")],
    }

    def __init__(
        self,
        *,
        alpha=1.0,
        force_alpha="warn",
        fit_prior=True,
        class_prior=None,
        min_categories=None,
    ):
        super().__init__(
            alpha=alpha,
            force_alpha=force_alpha,
            fit_prior=fit_prior,
            class_prior=class_prior,
        )
        self.min_categories = min_categories

    def fit(self, X, y, sample_weight=None):
        """Fit Naive Bayes classifier according to X, y.

        Parameters
        ----------
        X : {array-like, sparse matrix} of shape (n_samples, n_features)
            Training vectors, where `n_samples` is the number of samples and
            `n_features` is the number of features. Here, each feature of X is
            assumed to be from a different categorical distribution.
            It is further assumed that all categories of each feature are
            represented by the numbers 0, ..., n - 1, where n refers to the
            total number of categories for the given feature. This can, for
            instance, be achieved with the help of OrdinalEncoder.

        y : array-like of shape (n_samples,)
            Target values.

        sample_weight : array-like of shape (n_samples,), default=None
            Weights applied to individual samples (1. for unweighted).

        Returns
        -------
        self : object
            Returns the instance itself.
        """
        return super().fit(X, y, sample_weight=sample_weight)

    def partial_fit(self, X, y, classes=None, sample_weight=None):
        """Incremental fit on a batch of samples.

        This method is expected to be called several times consecutively
        on different chunks of a dataset so as to implement out-of-core
        or online learning.

        This is especially useful when the whole dataset is too big to fit in
        memory at once.

        This method has some performance overhead hence it is better to call
        partial_fit on chunks of data that are as large as possible
        (as long as fitting in the memory budget) to hide the overhead.

        Parameters
        ----------
        X : {array-like, sparse matrix} of shape (n_samples, n_features)
            Training vectors, where `n_samples` is the number of samples and
            `n_features` is the number of features. Here, each feature of X is
            assumed to be from a different categorical distribution.
            It is further assumed that all categories of each feature are
            represented by the numbers 0, ..., n - 1, where n refers to the
            total number of categories for the given feature. This can, for
            instance, be achieved with the help of OrdinalEncoder.

        y : array-like of shape (n_samples,)
            Target values.

        classes : array-like of shape (n_classes,), default=None
            List of all the classes that can possibly appear in the y vector.

            Must be provided at the first call to partial_fit, can be omitted
            in subsequent calls.

        sample_weight : array-like of shape (n_samples,), default=None
            Weights applied to individual samples (1. for unweighted).

        Returns
        -------
        self : object
            Returns the instance itself.
        """
        return super().partial_fit(X, y, classes, sample_weight=sample_weight)

    def _more_tags(self):
        return {"requires_positive_X": True}

    def _check_X(self, X):
        """Validate X, used only in predict* methods."""
        X = self._validate_data(
            X, dtype="int", accept_sparse=False, force_all_finite=True, reset=False
        )
        check_non_negative(X, "CategoricalNB (input X)")
        return X

    def _check_X_y(self, X, y, reset=True):
        X, y = self._validate_data(
            X, y, dtype="int", accept_sparse=False, force_all_finite=True, reset=reset
        )
        check_non_negative(X, "CategoricalNB (input X)")
        return X, y

    def _init_counters(self, n_classes, n_features):
        self.class_count_ = np.zeros(n_classes, dtype=np.float64)
        self.category_count_ = [np.zeros((n_classes, 0)) for _ in range(n_features)]

    @staticmethod
    def _validate_n_categories(X, min_categories):
        # rely on max for n_categories categories are encoded between 0...n-1
        n_categories_X = X.max(axis=0) + 1
        min_categories_ = np.array(min_categories)
        if min_categories is not None:
            if not np.issubdtype(min_categories_.dtype, np.signedinteger):
                raise ValueError(
                    "'min_categories' should have integral type. Got "
                    f"{min_categories_.dtype} instead."
                )
            n_categories_ = np.maximum(n_categories_X, min_categories_, dtype=np.int64)
            if n_categories_.shape != n_categories_X.shape:
                raise ValueError(
                    f"'min_categories' should have shape ({X.shape[1]},"
                    ") when an array-like is provided. Got"
                    f" {min_categories_.shape} instead."
                )
            return n_categories_
        else:
            return n_categories_X

    def _count(self, X, Y):
        def _update_cat_count_dims(cat_count, highest_feature):
            diff = highest_feature + 1 - cat_count.shape[1]
            if diff > 0:
                # we append a column full of zeros for each new category
                return np.pad(cat_count, [(0, 0), (0, diff)], "constant")
            return cat_count

        def _update_cat_count(X_feature, Y, cat_count, n_classes):
            for j in range(n_classes):
                mask = Y[:, j].astype(bool)
                if Y.dtype.type == np.int64:
                    weights = None
                else:
                    weights = Y[mask, j]
                counts = np.bincount(X_feature[mask], weights=weights)
                indices = np.nonzero(counts)[0]
                cat_count[j, indices] += counts[indices]

        self.class_count_ += Y.sum(axis=0)
        self.n_categories_ = self._validate_n_categories(X, self.min_categories)
        for i in range(self.n_features_in_):
            X_feature = X[:, i]
            self.category_count_[i] = _update_cat_count_dims(
                self.category_count_[i], self.n_categories_[i] - 1
            )
            _update_cat_count(
                X_feature, Y, self.category_count_[i], self.class_count_.shape[0]
            )

    def _update_feature_log_prob(self, alpha):
        feature_log_prob = []
        for i in range(self.n_features_in_):
            smoothed_cat_count = self.category_count_[i] + alpha
            smoothed_class_count = smoothed_cat_count.sum(axis=1)
            feature_log_prob.append(
                np.log(smoothed_cat_count) - np.log(smoothed_class_count.reshape(-1, 1))
            )
        self.feature_log_prob_ = feature_log_prob

    def _joint_log_likelihood(self, X):
        self._check_n_features(X, reset=False)
        jll = np.zeros((X.shape[0], self.class_count_.shape[0]))
        for i in range(self.n_features_in_):
            indices = X[:, i]
            jll += self.feature_log_prob_[i][:, indices].T
        total_ll = jll + self.class_log_prior_
        return total_ll


class _select_half:
    """Column selector that selects the first half of columns

    Used for testing purposes only.
    """

    def __init__(self, half="first"):
        self.half = half

    def __repr__(self):
        # Only required when using pytest-xdist to get an id not associated
        # with the memory location. See:
        # https://github.com/scikit-learn/scikit-learn/pull/18811#issuecomment-727226988
        return f'_select_half("{str(self.half)}")'

    def __call__(self, X):
        if self.half == "first":
            return list(range((X.shape[1] + 1) // 2))
        else:
            return list(range((X.shape[1] + 1) // 2, X.shape[1]))


def _nb_estimators_have(attr):
    """Check if all self.nb_estimators or self.nb_estimators_ have attr.

    Used together with `available_if` in `ColumnwiseNB`."""

    # This function is used with `_available_if` before validation.
    # The try statement suppresses errors caused by incorrect specification of
    # self.nb_estimators. Informative errors are raised at validation elsewhere.
    def chk(obj):
        try:
            if hasattr(obj, "nb_estimators_"):
                out = all(hasattr(triplet[1], attr) for triplet in obj.nb_estimators_)
            else:
                out = all(hasattr(triplet[1], attr) for triplet in obj.nb_estimators)
        except (TypeError, IndexError, AttributeError):
            return False
        return out

    return chk


def _fit_one(estimator, X, y, message_clsname="", message=None, **fit_params):
    """Call ``estimator.fit`` and print elapsed time message.

    See :func:`sklearn.pipeline._fit_one`.
    """
    # The dummy parameter is needed in _fit_partial to factorise fit/fit_partial
    if fit_params["classes"] is None:
        fit_params.pop("classes")
    with _print_elapsed_time(message_clsname, message):
        return estimator.fit(X, y, **fit_params)


def _partial_fit_one(estimator, X, y, message_clsname="", message=None, **fit_params):
    """Call ``estimator.partial_fit`` and print elapsed time message.

    See :func:`sklearn.pipeline._fit_one`.
    """
    with _print_elapsed_time(message_clsname, message):
        return estimator.partial_fit(X, y, **fit_params)


def _jll_one(estimator, X):
    """Call ``estimator.predict_joint_log_proba``.

    See :func:`sklearn.pipeline._transform_one`.
    """
    return estimator.predict_joint_log_proba(X)


class ColumnwiseNB(_BaseNB, _BaseComposition):
    """Column-wise Naive Bayes meta-estimator.

    This estimator combines various naive Bayes estimators by applying them
    to different column subsets of the input and joining their predictions
    according to the naive Bayes assumption. This is useful when features are
    heterogeneous and follow different kinds of distributions.

    Read more in the :ref:`User Guide <columnwise_naive_bayes>`.

    .. versionadded:: 1.3

    Parameters
    ----------
    nb_estimators : list of tuples
        List of (name, nb_estimator, columns) tuples specifying the naive Bayes
        estimators to be combined into a single naive Bayes meta-estimator.

        name : str
            Name of the naive Bayes estimator, by which the subestimator and
            its parameters can be set using :term:`set_params` and searched in
            grid search.
        nb_estimator : estimator
            The estimator must support :term:`fit` or :term:`partial_fit`,
            depending on how the meta-estimator is fitted. In addition, the
            estimator must support `predict_joint_log_proba` method, which
            returns a numpy array of shape (n_samples, n_classes) containing
            joint log-probabilities, `log P(x,y)` for each sample point and class.
        columns : str, array-like of str, int, array-like of int, \
                array-like of bool, slice or callable
            Indexes the data on its second axis. Integers are interpreted as
            positional columns, while strings can reference DataFrame columns
            by name.  A scalar string or int should be used where
            `nb_estimator` expects X to be a 1d array-like (vector),
            otherwise a 2d array will be passed to the transformer.
            A callable is passed the input data `X` and can return any of the
            above. To select multiple columns by name or dtype, you can use
            :obj:`~sklearn.compose.make_column_selector`. The callable is evaluated
            on the first batch, but not on subsequent calls of `partial_fit`.

    priors : array-like of shape (n_classes,) or str, default=None
        Prior probabilities of classes. If unspecified, the priors are
        calculated as relative frequencies of classes in the training data.
        If str, the priors are taken from the estimator with the given name.
        If array-like, the same priors might have to be specified manually in
        each subestimator, in order to ensure consistent predictions.

    n_jobs : int, default=None
        Number of jobs to run in parallel. Appropriate fit or predict methods
        of subestimators are invoked in parallel.
        `None` means 1 unless in a :obj:`joblib.parallel_backend` context.
        `-1` means using all processors. See :term:`Glossary <n_jobs>`
        for more details.

    verbose : bool, default=False
        If True, the time elapsed while fitting each estimator will be
        printed as it is completed.

    Attributes
    ----------
    estimators_ : list of tuples
        List of `(name, fitted_estimator, columns)` tuples, which follow
        the order of `estimators`. Here, `fitted_estimator` is a fitted naive
        Bayes estimator, except when `columns` presents an empty selection of
        columns, in which case it is the original unfitted `nb_estimator`. If
        the original specification of `columns` in `estimators` was a
        callable, then `columns` is converted to a list of column indices.

    named_estimators_ : :class:`~sklearn.utils.Bunch`
        Read-only attribute to access any subestimator by given name.
        Keys are estimator names and values are the fitted estimators, except
        when a subestimator does not require fitting (i.e., when `columns` is
        an empty set of indices).

    class_prior_ : ndarray of shape (n_classes,)
        Prior probabilities of classes used in the naive Bayes meta-estimator,
        which are calculated as relative frequencies, extracted from
        subestimators, or provided, according to the value of `priors`
        at initialization.

    class_count_ : ndarray of shape (n_classes,)
        Number of samples encountered for each class during fitting. This
        value is weighted by the sample weight when provided.

    classes_ : ndarray of shape (n_classes,)
        Class labels known to the classifier.

    n_features_in_ : int
        Number of features seen during :term:`fit`.

    feature_names_in_ : ndarray of shape (`n_features_in_`,)
        Names of features seen during :term:`fit`. Only defined if `X` has
        feature names that are all strings.

    See Also
    --------
    BernoulliNB : Naive Bayes classifier for multivariate Bernoulli models.
    CategoricalNB : Naive Bayes classifier for categorical features.
    ComplementNB : Complement Naive Bayes classifier.
    MultinomialNB : Naive Bayes classifier for multinomial models.
    GaussianNB : Gaussian Naive Bayes.
    :class:`~sklearn.compose.ColumnTransformer` : Applies transformers to columns.

    Notes
    -----
    ColumnwiseNB combines multiple naive Bayes estimators by expressing the
    overall joint probability `P(x,y)` through `P(x_i,y)`, the joint
    probabilities of the subestimators::

        Log P(x,y) = Log P(x_1,y) + ... + Log P(x_N,y) - (N - 1) Log P(y),

    where `N` denotes `n_estimators`, the number of estimators.
    It is implicitly assumed that the class log priors are finite and agree
    between the estimators and the subestimator::

        - inf < Log P(y) = Log P(y|1) = ... = Log P(y|N).

    The meta-estimators does not check if this condition holds. Meaningless
    results, including `NaN`, may be produced by ColumnwiseNB if the class
    priors differ or contain a zero probability.

    Examples
    --------
    >>> import numpy as np
    >>> rng = np.random.RandomState(1)
    >>> X = rng.randint(5, size=(6, 100))
    >>> y = np.array([0, 0, 1, 1, 2, 2])
    >>> from sklearn.naive_bayes import MultinomialNB, GaussianNB, ColumnwiseNB
    >>> clf = ColumnwiseNB(nb_estimators=[('mnb1', MultinomialNB(), [0, 1]),
    ...                                   ('mnb2', MultinomialNB(), [3, 4]),
    ...                                   ('gnb1', GaussianNB(), [5])])
    >>> clf.fit(X, y)
    ColumnwiseNB(nb_estimators=[('mnb1', MultinomialNB(), [0, 1]),
                            ('mnb2', MultinomialNB(), [3, 4]),
                            ('gnb1', GaussianNB(), [5])])
    >>> print(clf.predict(X))
    [0 0 1 0 2 2]
    """

    _required_parameters = ["nb_estimators"]

    _parameter_constraints = {
        "nb_estimators": "no_validation",
        "priors": ["array-like", str, None],
        "n_jobs": [Integral, None],
        "verbose": ["verbose"],
    }

    def _log_message(self, name, idx, total):
        if not self.verbose:
            return None
        return f"({idx} of {total}) Processing {name}"

    def __init__(self, nb_estimators, *, priors=None, n_jobs=None, verbose=False):
        self.nb_estimators = nb_estimators
        self.priors = priors
        self.n_jobs = n_jobs
        self.verbose = verbose

    def _check_X(self, X):
        """Validate X, used only in predict* methods."""
        # Defer conversion and validation of a pandas DataFrame to subestimators,
        # in order to allow column indexing by str or int (if DataFrame).
        # Convert other kinds here to allow column indexing by int (otherwise).
        # Note that subestimators may modify (a copy of) X. For example,
        # BernoulliNB._check_X binarises the input.
        X = self._check_array_if_not_pandas(X)
        self._check_feature_names(X, reset=False)
        self._check_n_features(X, reset=False)
        return X

    def _check_array_if_not_pandas(self, array):
        """Convert to ndarray, unless a pandas DataFrame"""
        if hasattr(array, "dtypes") and hasattr(array.dtypes, "__array__"):
            return array
        else:
            return check_array(array)

    def _joint_log_likelihood(self, X):
        """Calculate the meta-estimator's joint log-probability `log P(x,y)`."""
        estimators = self._iter(fitted=True, replace_strings=True)
        all_jlls = Parallel(n_jobs=self.n_jobs)(
            delayed(_jll_one)(estimator=nb_estimator, X=_safe_indexing(X, cols, axis=1))
            for (_, nb_estimator, cols) in estimators
        )
        n_estimators = len(all_jlls)
        log_prior = np.log(self.class_prior_)
        return np.where(
            np.isinf(log_prior),
            -np.inf,
            np.sum(all_jlls, axis=0) - (n_estimators - 1) * log_prior,
        )

    def _validate_estimators(self, check_partial=False):
        try:
            names, estimators, _ = zip(*self.nb_estimators)
        except (TypeError, AttributeError, ValueError) as exc:
            raise ValueError(
                "A list of naive Bayes estimators must be provided "
                "in the form [(name, nb_estimator, columns), ... ]."
            ) from exc
        for e in estimators:
            if (not check_partial) and (
                not (hasattr(e, "fit") and hasattr(e, "predict_joint_log_proba"))
            ):
                raise TypeError(
                    "Estimators must be naive Bayes estimators implementing "
                    "`fit` and `predict_joint_log_proba` methods."
                )
            if check_partial and not hasattr(e, "predict_joint_log_proba"):
                raise TypeError(
                    "Estimators must be Naive Bayes estimators implementing "
                    "`partial_fit` and `predict_joint_log_proba` methods."
                )
        self._validate_names(names)

    def _validate_column_callables(self, X):
        """
        Convert callable column specifications and store into self._columns.

        Empty-set columns do not enjoy any special treatment.
        """
        all_columns = []
        estimator_to_input_indices = {}
        for name, _, columns in self.nb_estimators:
            if callable(columns):
                columns = columns(X)
            all_columns.append(columns)
            estimator_to_input_indices[name] = _get_column_indices(X, columns)
        self._columns = all_columns
        self._estimator_to_input_indices = estimator_to_input_indices

    def _iter(self, *, fitted=False, replace_strings=False):
        """Generate `(name, nb_estimator, columns)` tuples.

        This is a private method, similar to ColumnTransformer._iter.
        Must not be called before _validate_column_callables.

        Parameters
        ----------
        fitted : bool, default=False
            If False, returns tuples from self.estimators (user-specified), but
            callable columns are replaced with a list column names or indices.
            If True, returns tuples from self.estimators_ (fitted), where
            columns are processed as well.

        replace_strings : bool, default=False
            If True, omits the estimators that do not require fitting, i.e those
            with empty-set columns. The name `replace_strings` is a relic of
            ColumnTransformer implementation, where `passthrough` and `drop`
            required replacement and omission, respectively.

        Yields
        ------
        tuple
            of the form `(name, nb_estimator, columns)`.

        Notes
        -----
        Loop through estimators from this generator with the following
        parameters, depending on the purpose:

        self._iter(fitted=False, replace_strings=True) :
            fit, 1st partial_fit
        self._iter(fitted=True, replace_strings=True) :
            further partial_fit, predict
        self._iter(fitted=False, replace_strings=False) :
            update fitted estimators. Note that special treatment is required
            for unfitted estimators (those with empty-set columns)!
        self._iter(fitted=True, replace_strings=False) :
            not used here. The usecase in ColumnTransformer would be sorting
            out the transformed output and its column names.
        do not use in :
            a Bunch accessor named_estimators_;
            input validation _validate_estimators, _validate_column_callables;
            parameter management: get_params_, set_params_, _estimators.
        """
        if fitted:
            for name, estimator, cols in self.estimators_:
                if replace_strings and _is_empty_column_selection(cols):
                    continue
                else:
                    yield (name, estimator, cols)
        else:  # fitted=False
            for (name, estimator, _), cols in zip(self.nb_estimators, self._columns):
                if replace_strings and _is_empty_column_selection(cols):
                    continue
                else:
                    yield (name, estimator, cols)

    def _update_class_prior(self):
        """Update class prior after most of the fitting as done."""
        if self.priors is None:  # calculate empirical prior from counts
            priors = self.class_count_ / self.class_count_.sum()
        elif isinstance(self.priors, str):  # extract prior from estimator
            name = self.priors
            e = self.named_estimators_[name]
            if getattr(e, "class_prior_", None) is not None:
                priors = e.class_prior_
            elif getattr(e, "class_log_prior_", None) is not None:
                priors = np.exp(e.class_log_prior_)
            else:
                raise AttributeError(
                    f"Unable to extract class prior from estimator {name}, as "
                    "it does not have class_prior_ or class_log_prior_ "
                    "attributes."
                )
        else:  # check the provided prior
            priors = np.asarray(self.priors)
        # Check the prior in any case.
        if len(priors) != len(self.classes_):
            raise ValueError("Number of priors must match number of classes.")
        if not np.isclose(priors.sum(), 1.0):
            raise ValueError("The sum of the priors should be 1.")
        if (priors < 0).any():
            raise ValueError("Priors must be non-negative.")
        self.class_prior_ = priors

    def _update_fitted_estimators(self, fitted_estimators):
        """Update tuples in self.estimators_ with fitted_estimators provided.

        Callable columns are replaced with sets of actual str or int indices.
        Estimators that don't require fitting are passed as they were,
        without cloning.
        """
        estimators_ = []
        fitted_estimators = iter(fitted_estimators)

        for name, nb_estimator, cols in self._iter():
            if not _is_empty_column_selection(cols):
                updated_nb_estimator = next(fitted_estimators)
            else:  # don't advance fitted_estimators; use original
                updated_nb_estimator = nb_estimator
            estimators_.append((name, updated_nb_estimator, cols))
        self.estimators_ = estimators_
        self.named_estimators_ = Bunch(**{name: e for name, e, _ in estimators_})

    def _partial_fit(self, X, y, partial=False, classes=None, sample_weight=None):
        """
        partial : bool, default=False
            True for partial_fit, False for fit.
        """
        X = self._check_array_if_not_pandas(X)
        first_call = not hasattr(self, "classes_")
        if first_call:  # in fit() or the first call of partial_fit()
            self._validate_params()
            self._check_feature_names(X, reset=True)
            self._check_n_features(X, reset=True)
            self._validate_estimators(check_partial=partial)
            self._validate_column_callables(X)
        else:
            self._check_feature_names(X, reset=False)
            self._check_n_features(X, reset=False)

        y_ = column_or_1d(y)

        if sample_weight is not None:
            weights = _check_sample_weight(sample_weight, X=y_, copy=True)

        if not partial:
            self.classes_, counts = _unique(y_, return_counts=True)
        else:
            _check_partial_fit_first_call(self, classes)

        if sample_weight is not None:
            counts = np.zeros(len(self.classes_), dtype=np.float64)
            for i, c in enumerate(self.classes_):
                counts[i] = (weights * (y_ == c)).sum()
        elif partial:
            counts = np.zeros(len(self.classes_), dtype=np.float64)
            for i, c in enumerate(self.classes_):
                counts[i] = (y_ == c).sum()

        if not first_call:
            self.class_count_ += counts
        else:
            self.class_count_ = counts.astype(np.float64, copy=False)

        estimators = list(self._iter(fitted=not first_call, replace_strings=True))
        fitted_estimators = Parallel(n_jobs=self.n_jobs)(
            delayed(_partial_fit_one if partial else _fit_one)(
                estimator=clone(nb_estimator) if first_call else nb_estimator,
                X=_safe_indexing(X, cols, axis=1),
                y=y,
                message_clsname="ColumnwiseNB",
                message=self._log_message(name, idx, len(estimators)),
                classes=classes,
                sample_weight=sample_weight,
            )
            for idx, (name, nb_estimator, cols) in enumerate(estimators, 1)
        )
        self._update_fitted_estimators(fitted_estimators)
        self._update_class_prior()
        return self

    @_fit_context(
        # estimators in ColumnwiseNB.nb_estimators are not validated yet
        prefer_skip_nested_validation=False
    )
    def fit(self, X, y, sample_weight=None):
        """Fit the naive Bayes meta-estimator.

        Calls `fit` of each subestimator `nb_estimator`.  Only a corresponding
        subset of columns of `X` is passed to each subestimator; `sample_weight`
        and `y` are passed to the subestimators as they are.

        Parameters
        ----------
        X : array-like of shape (n_samples, n_features)
            Training vectors, where `n_samples` is the number of samples
            and `n_features` is the number of features.
        y : array-like of shape (n_samples,)
            Target values.
        sample_weight : array-like of shape (n_samples,), default=None
            Weights applied to individual samples (1. for unweighted).

        Returns
        -------
        self : object
            Returns the instance itself.
        """
        if hasattr(self, "classes_"):
            delattr(self, "classes_")
        return self._partial_fit(
            X, y, partial=False, classes=None, sample_weight=sample_weight
        )

    @available_if(_nb_estimators_have("partial_fit"))
    def partial_fit(self, X, y, classes=None, sample_weight=None):
        """Fit incrementally the naive Bayes meta-estimator on a batch of samples.

        Calls `partial_fit` of each subestimator. Only a corresponding
        subset of columns of `X` is passed to each subestimator. `classes`,
        `sample_weight` and 'y' are passed to the subestimators as they are.

        Parameters
        ----------
        X : array-like of shape (n_samples, n_features)
            Training vectors, where `n_samples` is the number of samples and
            `n_features` is the number of features.

        y : array-like of shape (n_samples,)
            Target values.

        classes : array-like of shape (n_classes,), default=None
            List of all the classes that can possibly appear in the y vector.

            Must be provided at the first call to partial_fit, can be omitted
            in subsequent calls.

        sample_weight : array-like of shape (n_samples,), default=None
            Weights applied to individual samples (1. for unweighted).

        Returns
        -------
        self : object
            Returns the instance itself.
        """
        return self._partial_fit(
            X, y, partial=True, classes=classes, sample_weight=sample_weight
        )

    @property
    def _estimators(self):
        """Internal list of subestimators.

        This is for the implementation of get_params via BaseComposition._get_params,
        which expects lists of tuples of len 2.
        """
        try:
            return [(name, e) for name, e, _ in self.nb_estimators]
        except (TypeError, ValueError):
            # This try-except clause is needed to pass the test from test_common.py:
            # test_estimators_do_not_raise_errors_in_init_or_set_params().
            # ColumnTransformer does the same. See PR #21355 for details.
            return self.nb_estimators

    @_estimators.setter
    def _estimators(self, value):
        self.nb_estimators = [
            (name, e, col)
            for ((name, e), (_, _, col)) in zip(value, self.nb_estimators)
        ]

    def get_params(self, deep=True):
        """Get parameters for this estimator.

        Returns the parameters listed in the constructor as well as the
        subestimators contained within the `nb_estimators` of the `ColumnwiseNB`
        instance.

        Parameters
        ----------
        deep : bool, default=True
            If True, will return the parameters for this estimator and
            contained subobjects that are estimators.

        Returns
        -------
        params : dict
            Parameter names mapped to their values.
        """
        return self._get_params("_estimators", deep=deep)

    def set_params(self, **kwargs):
        """Set the parameters of this estimator.

        Valid parameter keys can be listed with `get_params()`. Note that you
        can directly set the parameters of the estimators contained in
        `nb_estimators` of `ColumnwiseNB`.

        Parameters
        ----------
        **kwargs : dict
            Estimator parameters.

        Returns
        -------
        self : ColumnwiseNB
            This estimator.
        """
        self._set_params("_estimators", **kwargs)
        return self

    def _sk_visual_block_(self):
        """HTML representation of this estimator."""
        names, estimators, name_details = zip(*self.nb_estimators)
        return _VisualBlock(
            "parallel", estimators, names=names, name_details=name_details
        )<|MERGE_RESOLUTION|>--- conflicted
+++ resolved
@@ -21,34 +21,24 @@
 import numpy as np
 from scipy.special import logsumexp
 
-<<<<<<< HEAD
-from .base import BaseEstimator, ClassifierMixin
-from .base import _fit_context
-from .base import clone
-from .preprocessing import binarize
-from .preprocessing import LabelBinarizer
-from .preprocessing import label_binarize
-from .utils.extmath import safe_sparse_dot
-from .utils.multiclass import _check_partial_fit_first_call
-from .utils.validation import check_is_fitted, check_non_negative
-from .utils.validation import _check_sample_weight
-from .utils.validation import column_or_1d, check_array
-from .utils.metaestimators import _BaseComposition, available_if
-from .utils import _safe_indexing, _get_column_indices, _print_elapsed_time, Bunch
-from .utils.parallel import delayed, Parallel
+from .base import BaseEstimator, ClassifierMixin, _fit_context, clone
+from .compose._column_transformer import _is_empty_column_selection
+from .preprocessing import LabelBinarizer, binarize, label_binarize
+from .utils import Bunch, _get_column_indices, _print_elapsed_time, _safe_indexing
 from .utils._encode import _unique
 from .utils._estimator_html_repr import _VisualBlock
-from .compose._column_transformer import _is_empty_column_selection
-
-from .utils._param_validation import Interval, Hidden, StrOptions
-=======
-from .base import BaseEstimator, ClassifierMixin, _fit_context
-from .preprocessing import LabelBinarizer, binarize, label_binarize
 from .utils._param_validation import Hidden, Interval, StrOptions
 from .utils.extmath import safe_sparse_dot
+from .utils.metaestimators import _BaseComposition, available_if
 from .utils.multiclass import _check_partial_fit_first_call
-from .utils.validation import _check_sample_weight, check_is_fitted, check_non_negative
->>>>>>> a65b16cc
+from .utils.parallel import Parallel, delayed
+from .utils.validation import (
+    _check_sample_weight,
+    check_array,
+    check_is_fitted,
+    check_non_negative,
+    column_or_1d,
+)
 
 __all__ = [
     "BernoulliNB",
