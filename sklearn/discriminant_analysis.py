"""
Linear Discriminant Analysis and Quadratic Discriminant Analysis
"""

# Authors: Clemens Brunner
#          Martin Billinger
#          Matthieu Perrot
#          Mathieu Blondel

# License: BSD 3-Clause

import warnings
import numpy as np
from scipy import linalg
from scipy.special import expit

from .base import BaseEstimator, TransformerMixin, ClassifierMixin
from .linear_model._base import LinearClassifierMixin
from .covariance import ledoit_wolf, empirical_covariance, shrunk_covariance
from .utils.multiclass import unique_labels
from .utils.validation import check_is_fitted
from .utils.multiclass import check_classification_targets
from .utils.extmath import softmax
from .preprocessing import StandardScaler


__all__ = ["LinearDiscriminantAnalysis", "QuadraticDiscriminantAnalysis"]


def _cov(X, shrinkage=None, covariance_estimator=None):
    """Estimate covariance matrix (using optional covariance_estimator).
    Parameters
    ----------
    X : array-like of shape (n_samples, n_features)
        Input data.

    shrinkage : {'empirical', 'auto'} or float, default=None
        Shrinkage parameter, possible values:
          - None or 'empirical': no shrinkage (default).
          - 'auto': automatic shrinkage using the Ledoit-Wolf lemma.
          - float between 0 and 1: fixed shrinkage parameter.

        Shrinkage parameter is ignored if  `covariance_estimator`
        is not None.

    covariance_estimator : estimator, default=None
        If not None, `covariance_estimator` is used to estimate
        the covariance matrices instead of relying on the empirical
        covariance estimator (with potential shrinkage).
        The object should have a fit method and a ``covariance_`` attribute
        like the estimators in :mod:`sklearn.covariance``.
        if None the shrinkage parameter drives the estimate.

        .. versionadded:: 0.24

    Returns
    -------
    s : ndarray of shape (n_features, n_features)
        Estimated covariance matrix.
    """
    if covariance_estimator is None:
        shrinkage = "empirical" if shrinkage is None else shrinkage
        if isinstance(shrinkage, str):
            if shrinkage == "auto":
                sc = StandardScaler()  # standardize features
                X = sc.fit_transform(X)
                s = ledoit_wolf(X)[0]
                # rescale
                s = sc.scale_[:, np.newaxis] * s * sc.scale_[np.newaxis, :]
            elif shrinkage == "empirical":
                s = empirical_covariance(X)
            else:
                raise ValueError("unknown shrinkage parameter")
        elif isinstance(shrinkage, float) or isinstance(shrinkage, int):
            if shrinkage < 0 or shrinkage > 1:
                raise ValueError("shrinkage parameter must be between 0 and 1")
            s = shrunk_covariance(empirical_covariance(X), shrinkage)
        else:
            raise TypeError("shrinkage must be a float or a string")
    else:
        if shrinkage is not None and shrinkage != 0:
            raise ValueError(
                "covariance_estimator and shrinkage parameters "
                "are not None. Only one of the two can be set."
            )
        covariance_estimator.fit(X)
        if not hasattr(covariance_estimator, "covariance_"):
            raise ValueError(
                "%s does not have a covariance_ attribute"
                % covariance_estimator.__class__.__name__
            )
        s = covariance_estimator.covariance_
    return s


def _class_means(X, y):
    """Compute class means.

    Parameters
    ----------
    X : array-like of shape (n_samples, n_features)
        Input data.

    y : array-like of shape (n_samples,) or (n_samples, n_targets)
        Target values.

    Returns
    -------
    means : array-like of shape (n_classes, n_features)
        Class means.
    """
    classes, y = np.unique(y, return_inverse=True)
    cnt = np.bincount(y)
    means = np.zeros(shape=(len(classes), X.shape[1]))
    np.add.at(means, y, X)
    means /= cnt[:, None]
    return means


def _class_cov(X, y, priors, shrinkage=None, covariance_estimator=None):
    """Compute weighted within-class covariance matrix.

    The per-class covariance are weighted by the class priors.

    Parameters
    ----------
    X : array-like of shape (n_samples, n_features)
        Input data.

    y : array-like of shape (n_samples,) or (n_samples, n_targets)
        Target values.

    priors : array-like of shape (n_classes,)
        Class priors.

    shrinkage : 'auto' or float, default=None
        Shrinkage parameter, possible values:
          - None: no shrinkage (default).
          - 'auto': automatic shrinkage using the Ledoit-Wolf lemma.
          - float between 0 and 1: fixed shrinkage parameter.

        Shrinkage parameter is ignored if `covariance_estimator` is not None.

    covariance_estimator : estimator, default=None
        If not None, `covariance_estimator` is used to estimate
        the covariance matrices instead of relying the empirical
        covariance estimator (with potential shrinkage).
        The object should have a fit method and a ``covariance_`` attribute
        like the estimators in sklearn.covariance.
        If None, the shrinkage parameter drives the estimate.

        .. versionadded:: 0.24

    Returns
    -------
    cov : array-like of shape (n_features, n_features)
        Weighted within-class covariance matrix
    """
    classes = np.unique(y)
    cov = np.zeros(shape=(X.shape[1], X.shape[1]))
    for idx, group in enumerate(classes):
        Xg = X[y == group, :]
        cov += priors[idx] * np.atleast_2d(_cov(Xg, shrinkage, covariance_estimator))
    return cov


class LinearDiscriminantAnalysis(
    LinearClassifierMixin, TransformerMixin, BaseEstimator
):
    """Linear Discriminant Analysis.

    A classifier with a linear decision boundary, generated by fitting class
    conditional densities to the data and using Bayes' rule.

    The model fits a Gaussian density to each class, assuming that all classes
    share the same covariance matrix.

    The fitted model can also be used to reduce the dimensionality of the input
    by projecting it to the most discriminative directions, using the
    `transform` method.

    .. versionadded:: 0.17
       *LinearDiscriminantAnalysis*.

    Read more in the :ref:`User Guide <lda_qda>`.

    Parameters
    ----------
    solver : {'svd', 'lsqr', 'eigen'}, default='svd'
        Solver to use, possible values:
          - 'svd': Singular value decomposition (default).
            Does not compute the covariance matrix, therefore this solver is
            recommended for data with a large number of features.
          - 'lsqr': Least squares solution.
            Can be combined with shrinkage or custom covariance estimator.
          - 'eigen': Eigenvalue decomposition.
            Can be combined with shrinkage or custom covariance estimator.

    shrinkage : 'auto' or float, default=None
        Shrinkage parameter, possible values:
          - None: no shrinkage (default).
          - 'auto': automatic shrinkage using the Ledoit-Wolf lemma.
          - float between 0 and 1: fixed shrinkage parameter.

        This should be left to None if `covariance_estimator` is used.
        Note that shrinkage works only with 'lsqr' and 'eigen' solvers.

    priors : array-like of shape (n_classes,), default=None
        The class prior probabilities. By default, the class proportions are
        inferred from the training data.

    n_components : int, default=None
        Number of components (<= min(n_classes - 1, n_features)) for
        dimensionality reduction. If None, will be set to
        min(n_classes - 1, n_features). This parameter only affects the
        `transform` method.

    store_covariance : bool, default=False
        If True, explicitly compute the weighted within-class covariance
        matrix when solver is 'svd'. The matrix is always computed
        and stored for the other solvers.

        .. versionadded:: 0.17

    tol : float, default=1.0e-4
        Absolute threshold for a singular value of X to be considered
        significant, used to estimate the rank of X. Dimensions whose
        singular values are non-significant are discarded. Only used if
        solver is 'svd'.

        .. versionadded:: 0.17

    covariance_estimator : covariance estimator, default=None
        If not None, `covariance_estimator` is used to estimate
        the covariance matrices instead of relying on the empirical
        covariance estimator (with potential shrinkage).
        The object should have a fit method and a ``covariance_`` attribute
        like the estimators in :mod:`sklearn.covariance`.
        if None the shrinkage parameter drives the estimate.

        This should be left to None if `shrinkage` is used.
        Note that `covariance_estimator` works only with 'lsqr' and 'eigen'
        solvers.

        .. versionadded:: 0.24

    Attributes
    ----------
    coef_ : ndarray of shape (n_features,) or (n_classes, n_features)
        Weight vector(s).

    intercept_ : ndarray of shape (n_classes,)
        Intercept term.

    covariance_ : array-like of shape (n_features, n_features)
        Weighted within-class covariance matrix. It corresponds to
        `sum_k prior_k * C_k` where `C_k` is the covariance matrix of the
        samples in class `k`. The `C_k` are estimated using the (potentially
        shrunk) biased estimator of covariance. If solver is 'svd', only
        exists when `store_covariance` is True.

    explained_variance_ratio_ : ndarray of shape (n_components,)
        Percentage of variance explained by each of the selected components.
        If ``n_components`` is not set then all components are stored and the
        sum of explained variances is equal to 1.0. Only available when eigen
        or svd solver is used.

    means_ : array-like of shape (n_classes, n_features)
        Class-wise means.

    priors_ : array-like of shape (n_classes,)
        Class priors (sum to 1).

    scalings_ : array-like of shape (rank, n_classes - 1)
        Scaling of the features in the space spanned by the class centroids.
        Only available for 'svd' and 'eigen' solvers.

    xbar_ : array-like of shape (n_features,)
        Overall mean. Only present if solver is 'svd'.

    classes_ : array-like of shape (n_classes,)
        Unique class labels.

    n_features_in_ : int
        Number of features seen during :term:`fit`.

        .. versionadded:: 0.24

    feature_names_in_ : ndarray of shape (`n_features_in_`,)
        Names of features seen during :term:`fit`. Defined only when `X`
        has feature names that are all strings.

        .. versionadded:: 1.0

    See Also
    --------
    QuadraticDiscriminantAnalysis : Quadratic Discriminant Analysis.

    Examples
    --------
    >>> import numpy as np
    >>> from sklearn.discriminant_analysis import LinearDiscriminantAnalysis
    >>> X = np.array([[-1, -1], [-2, -1], [-3, -2], [1, 1], [2, 1], [3, 2]])
    >>> y = np.array([1, 1, 1, 2, 2, 2])
    >>> clf = LinearDiscriminantAnalysis()
    >>> clf.fit(X, y)
    LinearDiscriminantAnalysis()
    >>> print(clf.predict([[-0.8, -1]]))
    [1]
    """

    def __init__(
        self,
        solver="svd",
        shrinkage=None,
        priors=None,
        n_components=None,
        store_covariance=False,
        tol=1e-4,
        covariance_estimator=None,
    ):
        self.solver = solver
        self.shrinkage = shrinkage
        self.priors = priors
        self.n_components = n_components
        self.store_covariance = store_covariance  # used only in svd solver
        self.tol = tol  # used only in svd solver
        self.covariance_estimator = covariance_estimator

    def _solve_lsqr(self, X, y, shrinkage, covariance_estimator):
        """Least squares solver.

        The least squares solver computes a straightforward solution of the
        optimal decision rule based directly on the discriminant functions. It
        can only be used for classification (with any covariance estimator),
        because
        estimation of eigenvectors is not performed. Therefore, dimensionality
        reduction with the transform is not supported.

        Parameters
        ----------
        X : array-like of shape (n_samples, n_features)
            Training data.

        y : array-like of shape (n_samples,) or (n_samples, n_classes)
            Target values.

        shrinkage : 'auto', float or None
            Shrinkage parameter, possible values:
              - None: no shrinkage.
              - 'auto': automatic shrinkage using the Ledoit-Wolf lemma.
              - float between 0 and 1: fixed shrinkage parameter.

            Shrinkage parameter is ignored if  `covariance_estimator` i
            not None

        covariance_estimator : estimator, default=None
            If not None, `covariance_estimator` is used to estimate
            the covariance matrices instead of relying the empirical
            covariance estimator (with potential shrinkage).
            The object should have a fit method and a ``covariance_`` attribute
            like the estimators in sklearn.covariance.
            if None the shrinkage parameter drives the estimate.

            .. versionadded:: 0.24

        Notes
        -----
        This solver is based on [1]_, section 2.6.2, pp. 39-41.

        References
        ----------
        .. [1] R. O. Duda, P. E. Hart, D. G. Stork. Pattern Classification
           (Second Edition). John Wiley & Sons, Inc., New York, 2001. ISBN
           0-471-05669-3.
        """
        self.means_ = _class_means(X, y)
<<<<<<< HEAD
        self.covariance_ = _class_cov(X, y, self.priors_, shrinkage,
                                      covariance_estimator)
        self.coef_ = linalg.lstsq(self.covariance_,
                                  self.means_.T,
                                  check_finite=False)[0].T
        self.intercept_ = (-0.5 * np.diag(np.dot(self.means_, self.coef_.T)) +
                           np.log(self.priors_))
=======
        self.covariance_ = _class_cov(
            X, y, self.priors_, shrinkage, covariance_estimator
        )
        self.coef_ = linalg.lstsq(self.covariance_, self.means_.T)[0].T
        self.intercept_ = -0.5 * np.diag(np.dot(self.means_, self.coef_.T)) + np.log(
            self.priors_
        )
>>>>>>> 845b1fac

    def _solve_eigen(self, X, y, shrinkage, covariance_estimator):
        """Eigenvalue solver.

        The eigenvalue solver computes the optimal solution of the Rayleigh
        coefficient (basically the ratio of between class scatter to within
        class scatter). This solver supports both classification and
        dimensionality reduction (with any covariance estimator).

        Parameters
        ----------
        X : array-like of shape (n_samples, n_features)
            Training data.

        y : array-like of shape (n_samples,) or (n_samples, n_targets)
            Target values.

        shrinkage : 'auto', float or None
            Shrinkage parameter, possible values:
              - None: no shrinkage.
              - 'auto': automatic shrinkage using the Ledoit-Wolf lemma.
              - float between 0 and 1: fixed shrinkage constant.

            Shrinkage parameter is ignored if  `covariance_estimator` i
            not None

        covariance_estimator : estimator, default=None
            If not None, `covariance_estimator` is used to estimate
            the covariance matrices instead of relying the empirical
            covariance estimator (with potential shrinkage).
            The object should have a fit method and a ``covariance_`` attribute
            like the estimators in sklearn.covariance.
            if None the shrinkage parameter drives the estimate.

            .. versionadded:: 0.24

        Notes
        -----
        This solver is based on [1]_, section 3.8.3, pp. 121-124.

        References
        ----------
        .. [1] R. O. Duda, P. E. Hart, D. G. Stork. Pattern Classification
           (Second Edition). John Wiley & Sons, Inc., New York, 2001. ISBN
           0-471-05669-3.
        """
        self.means_ = _class_means(X, y)
        self.covariance_ = _class_cov(
            X, y, self.priors_, shrinkage, covariance_estimator
        )

        Sw = self.covariance_  # within scatter
        St = _cov(X, shrinkage, covariance_estimator)  # total scatter
        Sb = St - Sw  # between scatter

<<<<<<< HEAD
        evals, evecs = linalg.eigh(Sb, Sw, check_finite=False)
        self.explained_variance_ratio_ = np.sort(evals / np.sum(evals)
                                                 )[::-1][:self._max_components]
=======
        evals, evecs = linalg.eigh(Sb, Sw)
        self.explained_variance_ratio_ = np.sort(evals / np.sum(evals))[::-1][
            : self._max_components
        ]
>>>>>>> 845b1fac
        evecs = evecs[:, np.argsort(evals)[::-1]]  # sort eigenvectors

        self.scalings_ = evecs
        self.coef_ = np.dot(self.means_, evecs).dot(evecs.T)
        self.intercept_ = -0.5 * np.diag(np.dot(self.means_, self.coef_.T)) + np.log(
            self.priors_
        )

    def _solve_svd(self, X, y):
        """SVD solver.

        Parameters
        ----------
        X : array-like of shape (n_samples, n_features)
            Training data.

        y : array-like of shape (n_samples,) or (n_samples, n_targets)
            Target values.
        """
        n_samples, n_features = X.shape
        n_classes = len(self.classes_)

        self.means_ = _class_means(X, y)
        if self.store_covariance:
            self.covariance_ = _class_cov(X, y, self.priors_)

        Xc = []
        for idx, group in enumerate(self.classes_):
            Xg = X[y == group, :]
            Xc.append(Xg - self.means_[idx])

        self.xbar_ = np.dot(self.priors_, self.means_)

        Xc = np.concatenate(Xc, axis=0)

        # 1) within (univariate) scaling by with classes std-dev
        std = Xc.std(axis=0)
        # avoid division by zero in normalization
        std[std == 0] = 1.0
        fac = 1.0 / (n_samples - n_classes)

        # 2) Within variance scaling
        X = np.sqrt(fac) * (Xc / std)
        # SVD of centered (within)scaled data
        U, S, Vt = linalg.svd(X, full_matrices=False, check_finite=False)

        rank = np.sum(S > self.tol)
        # Scaling of within covariance is: V' 1/S
        scalings = (Vt[:rank] / std).T / S[:rank]

        # 3) Between variance scaling
        # Scale weighted centers
        X = np.dot(
            (
                (np.sqrt((n_samples * self.priors_) * fac))
                * (self.means_ - self.xbar_).T
            ).T,
            scalings,
        )
        # Centers are living in a space with n_classes-1 dim (maximum)
        # Use SVD to find projection in the space spanned by the
        # (n_classes) centers
        _, S, Vt = linalg.svd(X, full_matrices=0, check_finite=False)

        if self._max_components == 0:
            self.explained_variance_ratio_ = np.empty((0,), dtype=S.dtype)
        else:
            self.explained_variance_ratio_ = (S ** 2 / np.sum(S ** 2))[
                : self._max_components
            ]

        rank = np.sum(S > self.tol * S[0])
        self.scalings_ = np.dot(scalings, Vt.T[:, :rank])
        coef = np.dot(self.means_ - self.xbar_, self.scalings_)
        self.intercept_ = -0.5 * np.sum(coef ** 2, axis=1) + np.log(self.priors_)
        self.coef_ = np.dot(coef, self.scalings_.T)
        self.intercept_ -= np.dot(self.xbar_, self.coef_.T)

    def fit(self, X, y):
        """Fit the Linear Discriminant Analysis model.

           .. versionchanged:: 0.19
              *store_covariance* has been moved to main constructor.

           .. versionchanged:: 0.19
              *tol* has been moved to main constructor.

        Parameters
        ----------
        X : array-like of shape (n_samples, n_features)
            Training data.

        y : array-like of shape (n_samples,)
            Target values.

        Returns
        -------
        self : object
            Fitted estimator.
        """
        X, y = self._validate_data(
            X, y, ensure_min_samples=2, dtype=[np.float64, np.float32]
        )
        self.classes_ = unique_labels(y)
        n_samples, _ = X.shape
        n_classes = len(self.classes_)

        if n_samples == n_classes:
            raise ValueError(
                "The number of samples must be more than the number of classes."
            )

        if self.priors is None:  # estimate priors from sample
            _, y_t = np.unique(y, return_inverse=True)  # non-negative ints
            self.priors_ = np.bincount(y_t) / float(len(y))
        else:
            self.priors_ = np.asarray(self.priors)

        if (self.priors_ < 0).any():
            raise ValueError("priors must be non-negative")
        if not np.isclose(self.priors_.sum(), 1.0):
            warnings.warn("The priors do not sum to 1. Renormalizing", UserWarning)
            self.priors_ = self.priors_ / self.priors_.sum()

        # Maximum number of components no matter what n_components is
        # specified:
        max_components = min(len(self.classes_) - 1, X.shape[1])

        if self.n_components is None:
            self._max_components = max_components
        else:
            if self.n_components > max_components:
                raise ValueError(
                    "n_components cannot be larger than min(n_features, n_classes - 1)."
                )
            self._max_components = self.n_components

        if self.solver == "svd":
            if self.shrinkage is not None:
                raise NotImplementedError("shrinkage not supported")
            if self.covariance_estimator is not None:
                raise ValueError(
                    "covariance estimator "
                    "is not supported "
                    "with svd solver. Try another solver"
                )
            self._solve_svd(X, y)
        elif self.solver == "lsqr":
            self._solve_lsqr(
                X,
                y,
                shrinkage=self.shrinkage,
                covariance_estimator=self.covariance_estimator,
            )
        elif self.solver == "eigen":
            self._solve_eigen(
                X,
                y,
                shrinkage=self.shrinkage,
                covariance_estimator=self.covariance_estimator,
            )
        else:
            raise ValueError(
                "unknown solver {} (valid solvers are 'svd', "
                "'lsqr', and 'eigen').".format(self.solver)
            )
        if self.classes_.size == 2:  # treat binary case as a special case
            self.coef_ = np.array(
                self.coef_[1, :] - self.coef_[0, :], ndmin=2, dtype=X.dtype
            )
            self.intercept_ = np.array(
                self.intercept_[1] - self.intercept_[0], ndmin=1, dtype=X.dtype
            )
        return self

    def transform(self, X):
        """Project data to maximize class separation.

        Parameters
        ----------
        X : array-like of shape (n_samples, n_features)
            Input data.

        Returns
        -------
        X_new : ndarray of shape (n_samples, n_components)
            Transformed data.
        """
        if self.solver == "lsqr":
            raise NotImplementedError(
                "transform not implemented for 'lsqr' solver (use 'svd' or 'eigen')."
            )
        check_is_fitted(self)

        X = self._validate_data(X, reset=False)
        if self.solver == "svd":
            X_new = np.dot(X - self.xbar_, self.scalings_)
        elif self.solver == "eigen":
            X_new = np.dot(X, self.scalings_)

        return X_new[:, : self._max_components]

    def predict_proba(self, X):
        """Estimate probability.

        Parameters
        ----------
        X : array-like of shape (n_samples, n_features)
            Input data.

        Returns
        -------
        C : ndarray of shape (n_samples, n_classes)
            Estimated probabilities.
        """
        check_is_fitted(self)

        decision = self.decision_function(X)
        if self.classes_.size == 2:
            proba = expit(decision)
            return np.vstack([1 - proba, proba]).T
        else:
            return softmax(decision)

    def predict_log_proba(self, X):
        """Estimate log probability.

        Parameters
        ----------
        X : array-like of shape (n_samples, n_features)
            Input data.

        Returns
        -------
        C : ndarray of shape (n_samples, n_classes)
            Estimated log probabilities.
        """
        prediction = self.predict_proba(X)
        prediction[prediction == 0.0] += np.finfo(prediction.dtype).tiny
        return np.log(prediction)

    def decision_function(self, X):
        """Apply decision function to an array of samples.

        The decision function is equal (up to a constant factor) to the
        log-posterior of the model, i.e. `log p(y = k | x)`. In a binary
        classification setting this instead corresponds to the difference
        `log p(y = 1 | x) - log p(y = 0 | x)`. See :ref:`lda_qda_math`.

        Parameters
        ----------
        X : array-like of shape (n_samples, n_features)
            Array of samples (test vectors).

        Returns
        -------
        C : ndarray of shape (n_samples,) or (n_samples, n_classes)
            Decision function values related to each class, per sample.
            In the two-class case, the shape is (n_samples,), giving the
            log likelihood ratio of the positive class.
        """
        # Only override for the doc
        return super().decision_function(X)


class QuadraticDiscriminantAnalysis(ClassifierMixin, BaseEstimator):
    """Quadratic Discriminant Analysis.

    A classifier with a quadratic decision boundary, generated
    by fitting class conditional densities to the data
    and using Bayes' rule.

    The model fits a Gaussian density to each class.

    .. versionadded:: 0.17
       *QuadraticDiscriminantAnalysis*

    Read more in the :ref:`User Guide <lda_qda>`.

    Parameters
    ----------
    priors : ndarray of shape (n_classes,), default=None
        Class priors. By default, the class proportions are inferred from the
        training data.

    reg_param : float, default=0.0
        Regularizes the per-class covariance estimates by transforming S2 as
        ``S2 = (1 - reg_param) * S2 + reg_param * np.eye(n_features)``,
        where S2 corresponds to the `scaling_` attribute of a given class.

    store_covariance : bool, default=False
        If True, the class covariance matrices are explicitly computed and
        stored in the `self.covariance_` attribute.

        .. versionadded:: 0.17

    tol : float, default=1.0e-4
        Absolute threshold for a singular value to be considered significant,
        used to estimate the rank of `Xk` where `Xk` is the centered matrix
        of samples in class k. This parameter does not affect the
        predictions. It only controls a warning that is raised when features
        are considered to be colinear.

        .. versionadded:: 0.17

    Attributes
    ----------
    covariance_ : list of len n_classes of ndarray \
            of shape (n_features, n_features)
        For each class, gives the covariance matrix estimated using the
        samples of that class. The estimations are unbiased. Only present if
        `store_covariance` is True.

    means_ : array-like of shape (n_classes, n_features)
        Class-wise means.

    priors_ : array-like of shape (n_classes,)
        Class priors (sum to 1).

    rotations_ : list of len n_classes of ndarray of shape (n_features, n_k)
        For each class k an array of shape (n_features, n_k), where
        ``n_k = min(n_features, number of elements in class k)``
        It is the rotation of the Gaussian distribution, i.e. its
        principal axis. It corresponds to `V`, the matrix of eigenvectors
        coming from the SVD of `Xk = U S Vt` where `Xk` is the centered
        matrix of samples from class k.

    scalings_ : list of len n_classes of ndarray of shape (n_k,)
        For each class, contains the scaling of
        the Gaussian distributions along its principal axes, i.e. the
        variance in the rotated coordinate system. It corresponds to `S^2 /
        (n_samples - 1)`, where `S` is the diagonal matrix of singular values
        from the SVD of `Xk`, where `Xk` is the centered matrix of samples
        from class k.

    classes_ : ndarray of shape (n_classes,)
        Unique class labels.

    n_features_in_ : int
        Number of features seen during :term:`fit`.

        .. versionadded:: 0.24

    feature_names_in_ : ndarray of shape (`n_features_in_`,)
        Names of features seen during :term:`fit`. Defined only when `X`
        has feature names that are all strings.

        .. versionadded:: 1.0

    See Also
    --------
    LinearDiscriminantAnalysis : Linear Discriminant Analysis.

    Examples
    --------
    >>> from sklearn.discriminant_analysis import QuadraticDiscriminantAnalysis
    >>> import numpy as np
    >>> X = np.array([[-1, -1], [-2, -1], [-3, -2], [1, 1], [2, 1], [3, 2]])
    >>> y = np.array([1, 1, 1, 2, 2, 2])
    >>> clf = QuadraticDiscriminantAnalysis()
    >>> clf.fit(X, y)
    QuadraticDiscriminantAnalysis()
    >>> print(clf.predict([[-0.8, -1]]))
    [1]
    """

    def __init__(
        self, *, priors=None, reg_param=0.0, store_covariance=False, tol=1.0e-4
    ):
        self.priors = np.asarray(priors) if priors is not None else None
        self.reg_param = reg_param
        self.store_covariance = store_covariance
        self.tol = tol

    def fit(self, X, y):
        """Fit the model according to the given training data and parameters.

            .. versionchanged:: 0.19
               ``store_covariances`` has been moved to main constructor as
               ``store_covariance``

            .. versionchanged:: 0.19
               ``tol`` has been moved to main constructor.

        Parameters
        ----------
        X : array-like of shape (n_samples, n_features)
            Training vector, where `n_samples` is the number of samples and
            `n_features` is the number of features.

        y : array-like of shape (n_samples,)
            Target values (integers).

        Returns
        -------
        self : object
            Fitted estimator.
        """
        X, y = self._validate_data(X, y)
        check_classification_targets(y)
        self.classes_, y = np.unique(y, return_inverse=True)
        n_samples, n_features = X.shape
        n_classes = len(self.classes_)
        if n_classes < 2:
            raise ValueError(
                "The number of classes has to be greater than one; got %d class"
                % (n_classes)
            )
        if self.priors is None:
            self.priors_ = np.bincount(y) / float(n_samples)
        else:
            self.priors_ = self.priors

        cov = None
        store_covariance = self.store_covariance
        if store_covariance:
            cov = []
        means = []
        scalings = []
        rotations = []
        for ind in range(n_classes):
            Xg = X[y == ind, :]
            meang = Xg.mean(0)
            means.append(meang)
            if len(Xg) == 1:
                raise ValueError(
                    "y has only 1 sample in class %s, covariance is ill defined."
                    % str(self.classes_[ind])
                )
            Xgc = Xg - meang
            # Xgc = U * S * V.T
            _, S, Vt = np.linalg.svd(Xgc, full_matrices=False)
            rank = np.sum(S > self.tol)
            if rank < n_features:
                warnings.warn("Variables are collinear")
            S2 = (S ** 2) / (len(Xg) - 1)
            S2 = ((1 - self.reg_param) * S2) + self.reg_param
            if self.store_covariance or store_covariance:
                # cov = V * (S^2 / (n-1)) * V.T
                cov.append(np.dot(S2 * Vt.T, Vt))
            scalings.append(S2)
            rotations.append(Vt.T)
        if self.store_covariance or store_covariance:
            self.covariance_ = cov
        self.means_ = np.asarray(means)
        self.scalings_ = scalings
        self.rotations_ = rotations
        return self

    def _decision_function(self, X):
        # return log posterior, see eq (4.12) p. 110 of the ESL.
        check_is_fitted(self)

        X = self._validate_data(X, reset=False)
        norm2 = []
        for i in range(len(self.classes_)):
            R = self.rotations_[i]
            S = self.scalings_[i]
            Xm = X - self.means_[i]
            X2 = np.dot(Xm, R * (S ** (-0.5)))
            norm2.append(np.sum(X2 ** 2, axis=1))
        norm2 = np.array(norm2).T  # shape = [len(X), n_classes]
        u = np.asarray([np.sum(np.log(s)) for s in self.scalings_])
        return -0.5 * (norm2 + u) + np.log(self.priors_)

    def decision_function(self, X):
        """Apply decision function to an array of samples.

        The decision function is equal (up to a constant factor) to the
        log-posterior of the model, i.e. `log p(y = k | x)`. In a binary
        classification setting this instead corresponds to the difference
        `log p(y = 1 | x) - log p(y = 0 | x)`. See :ref:`lda_qda_math`.

        Parameters
        ----------
        X : array-like of shape (n_samples, n_features)
            Array of samples (test vectors).

        Returns
        -------
        C : ndarray of shape (n_samples,) or (n_samples, n_classes)
            Decision function values related to each class, per sample.
            In the two-class case, the shape is (n_samples,), giving the
            log likelihood ratio of the positive class.
        """
        dec_func = self._decision_function(X)
        # handle special case of two classes
        if len(self.classes_) == 2:
            return dec_func[:, 1] - dec_func[:, 0]
        return dec_func

    def predict(self, X):
        """Perform classification on an array of test vectors X.

        The predicted class C for each sample in X is returned.

        Parameters
        ----------
        X : array-like of shape (n_samples, n_features)
            Vector to be scored, where `n_samples` is the number of samples and
            `n_features` is the number of features.

        Returns
        -------
        C : ndarray of shape (n_samples,)
            Estimated probabilities.
        """
        d = self._decision_function(X)
        y_pred = self.classes_.take(d.argmax(1))
        return y_pred

    def predict_proba(self, X):
        """Return posterior probabilities of classification.

        Parameters
        ----------
        X : array-like of shape (n_samples, n_features)
            Array of samples/test vectors.

        Returns
        -------
        C : ndarray of shape (n_samples, n_classes)
            Posterior probabilities of classification per class.
        """
        values = self._decision_function(X)
        # compute the likelihood of the underlying gaussian models
        # up to a multiplicative constant.
        likelihood = np.exp(values - values.max(axis=1)[:, np.newaxis])
        # compute posterior probabilities
        return likelihood / likelihood.sum(axis=1)[:, np.newaxis]

    def predict_log_proba(self, X):
        """Return log of posterior probabilities of classification.

        Parameters
        ----------
        X : array-like of shape (n_samples, n_features)
            Array of samples/test vectors.

        Returns
        -------
        C : ndarray of shape (n_samples, n_classes)
            Posterior log-probabilities of classification per class.
        """
        # XXX : can do better to avoid precision overflows
        probas_ = self.predict_proba(X)
        return np.log(probas_)<|MERGE_RESOLUTION|>--- conflicted
+++ resolved
@@ -375,23 +375,15 @@
            0-471-05669-3.
         """
         self.means_ = _class_means(X, y)
-<<<<<<< HEAD
-        self.covariance_ = _class_cov(X, y, self.priors_, shrinkage,
-                                      covariance_estimator)
-        self.coef_ = linalg.lstsq(self.covariance_,
-                                  self.means_.T,
-                                  check_finite=False)[0].T
-        self.intercept_ = (-0.5 * np.diag(np.dot(self.means_, self.coef_.T)) +
-                           np.log(self.priors_))
-=======
         self.covariance_ = _class_cov(
             X, y, self.priors_, shrinkage, covariance_estimator
         )
-        self.coef_ = linalg.lstsq(self.covariance_, self.means_.T)[0].T
+        self.coef_ = linalg.lstsq(self.covariance_, self.means_.T, check_finite=False)[
+            0
+        ].T
         self.intercept_ = -0.5 * np.diag(np.dot(self.means_, self.coef_.T)) + np.log(
             self.priors_
         )
->>>>>>> 845b1fac
 
     def _solve_eigen(self, X, y, shrinkage, covariance_estimator):
         """Eigenvalue solver.
@@ -447,16 +439,10 @@
         St = _cov(X, shrinkage, covariance_estimator)  # total scatter
         Sb = St - Sw  # between scatter
 
-<<<<<<< HEAD
         evals, evecs = linalg.eigh(Sb, Sw, check_finite=False)
-        self.explained_variance_ratio_ = np.sort(evals / np.sum(evals)
-                                                 )[::-1][:self._max_components]
-=======
-        evals, evecs = linalg.eigh(Sb, Sw)
         self.explained_variance_ratio_ = np.sort(evals / np.sum(evals))[::-1][
             : self._max_components
         ]
->>>>>>> 845b1fac
         evecs = evecs[:, np.argsort(evals)[::-1]]  # sort eigenvectors
 
         self.scalings_ = evecs
