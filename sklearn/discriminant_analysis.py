--- conflicted
+++ resolved
@@ -423,14 +423,8 @@
         y : array, shape (n_samples,)
             Target values.
         """
-<<<<<<< HEAD
-        # FIXME: Future warning to be removed in 0.23
         X, y = self._validate_X_y(X, y, ensure_min_samples=2, estimator=self,
                                   dtype=[np.float64, np.float32])
-=======
-        X, y = check_X_y(X, y, ensure_min_samples=2, estimator=self,
-                         dtype=[np.float64, np.float32])
->>>>>>> 19479d7a
         self.classes_ = unique_labels(y)
         n_samples, _ = X.shape
         n_classes = len(self.classes_)
