# Authors: The scikit-learn developers
# SPDX-License-Identifier: BSD-3-Clause

"""Recursive feature elimination for feature ranking"""

import warnings
from numbers import Integral

import numpy as np
from joblib import effective_n_jobs

from ..base import BaseEstimator, MetaEstimatorMixin, _fit_context, clone, is_classifier
from ..metrics import get_scorer
from ..model_selection import check_cv
from ..model_selection._validation import _score
<<<<<<< HEAD
from ..utils._param_validation import HasMethods, Interval, RealNotInt
from ..utils._tags import _safe_tags
from ..utils.metadata_routing import (
    _raise_for_unsupported_routing,
    _RoutingNotSupportedMixin,
=======
from ..utils import Bunch, metadata_routing
from ..utils._metadata_requests import (
    MetadataRouter,
    MethodMapping,
    _raise_for_params,
    _routing_enabled,
    process_routing,
>>>>>>> 38fefe1d
)
from ..utils._param_validation import HasMethods, Interval, RealNotInt
from ..utils.metaestimators import _safe_split, available_if
from ..utils.parallel import Parallel, delayed
from ..utils.validation import (
    _check_method_params,
    _deprecate_positional_args,
    check_is_fitted,
)
from ._base import SelectorMixin, _get_feature_importances


def _rfe_single_fit(rfe, estimator, X, y, train, test, scorer, routed_params):
    """
    Return the score and n_features per step for a fit across one fold.
    """
    X_train, y_train = _safe_split(estimator, X, y, train)
    X_test, y_test = _safe_split(estimator, X, y, test, train)
    fit_params = _check_method_params(
        X, params=routed_params.estimator.fit, indices=train
    )
    score_params = _check_method_params(
        X=X, params=routed_params.scorer.score, indices=test
    )

    rfe._fit(
        X_train,
        y_train,
        lambda estimator, features: _score(
            estimator,
            X_test[:, features],
            y_test,
            scorer,
            score_params=score_params,
        ),
        **fit_params,
    )

    return rfe.step_scores_, rfe.step_n_features_


def _estimator_has(attr):
    """Check if we can delegate a method to the underlying estimator.

    First, we check the fitted `estimator_` if available, otherwise we check the
    unfitted `estimator`. We raise the original `AttributeError` if `attr` does
    not exist. This function is used together with `available_if`.
    """

    def check(self):
        if hasattr(self, "estimator_"):
            getattr(self.estimator_, attr)
        else:
            getattr(self.estimator, attr)

        return True

    return check


class RFE(SelectorMixin, MetaEstimatorMixin, BaseEstimator):
    """Feature ranking with recursive feature elimination.

    Given an external estimator that assigns weights to features (e.g., the
    coefficients of a linear model), the goal of recursive feature elimination
    (RFE) is to select features by recursively considering smaller and smaller
    sets of features. First, the estimator is trained on the initial set of
    features and the importance of each feature is obtained either through
    any specific attribute or callable.
    Then, the least important features are pruned from current set of features.
    That procedure is recursively repeated on the pruned set until the desired
    number of features to select is eventually reached.

    Read more in the :ref:`User Guide <rfe>`.

    Parameters
    ----------
    estimator : ``Estimator`` instance
        A supervised learning estimator with a ``fit`` method that provides
        information about feature importance
        (e.g. `coef_`, `feature_importances_`).

    n_features_to_select : int or float, default=None
        The number of features to select. If `None`, half of the features are
        selected. If integer, the parameter is the absolute number of features
        to select. If float between 0 and 1, it is the fraction of features to
        select.

        .. versionchanged:: 0.24
           Added float values for fractions.

    step : int or float, default=1
        If greater than or equal to 1, then ``step`` corresponds to the
        (integer) number of features to remove at each iteration.
        If within (0.0, 1.0), then ``step`` corresponds to the percentage
        (rounded down) of features to remove at each iteration.

    verbose : int, default=0
        Controls verbosity of output.

    importance_getter : str or callable, default='auto'
        If 'auto', uses the feature importance either through a `coef_`
        or `feature_importances_` attributes of estimator.

        Also accepts a string that specifies an attribute name/path
        for extracting feature importance (implemented with `attrgetter`).
        For example, give `regressor_.coef_` in case of
        :class:`~sklearn.compose.TransformedTargetRegressor`  or
        `named_steps.clf.feature_importances_` in case of
        class:`~sklearn.pipeline.Pipeline` with its last step named `clf`.

        If `callable`, overrides the default feature importance getter.
        The callable is passed with the fitted estimator and it should
        return importance for each feature.

        .. versionadded:: 0.24

    Attributes
    ----------
    classes_ : ndarray of shape (n_classes,)
        The classes labels. Only available when `estimator` is a classifier.

    estimator_ : ``Estimator`` instance
        The fitted estimator used to select features.

    n_features_ : int
        The number of selected features.

    n_features_in_ : int
        Number of features seen during :term:`fit`. Only defined if the
        underlying estimator exposes such an attribute when fit.

        .. versionadded:: 0.24

    feature_names_in_ : ndarray of shape (`n_features_in_`,)
        Names of features seen during :term:`fit`. Defined only when `X`
        has feature names that are all strings.

        .. versionadded:: 1.0

    ranking_ : ndarray of shape (n_features,)
        The feature ranking, such that ``ranking_[i]`` corresponds to the
        ranking position of the i-th feature. Selected (i.e., estimated
        best) features are assigned rank 1.

    support_ : ndarray of shape (n_features,)
        The mask of selected features.

    See Also
    --------
    RFECV : Recursive feature elimination with built-in cross-validated
        selection of the best number of features.
    SelectFromModel : Feature selection based on thresholds of importance
        weights.
    SequentialFeatureSelector : Sequential cross-validation based feature
        selection. Does not rely on importance weights.

    Notes
    -----
    Allows NaN/Inf in the input if the underlying estimator does as well.

    References
    ----------

    .. [1] Guyon, I., Weston, J., Barnhill, S., & Vapnik, V., "Gene selection
           for cancer classification using support vector machines",
           Mach. Learn., 46(1-3), 389--422, 2002.

    Examples
    --------
    The following example shows how to retrieve the 5 most informative
    features in the Friedman #1 dataset.

    >>> from sklearn.datasets import make_friedman1
    >>> from sklearn.feature_selection import RFE
    >>> from sklearn.svm import SVR
    >>> X, y = make_friedman1(n_samples=50, n_features=10, random_state=0)
    >>> estimator = SVR(kernel="linear")
    >>> selector = RFE(estimator, n_features_to_select=5, step=1)
    >>> selector = selector.fit(X, y)
    >>> selector.support_
    array([ True,  True,  True,  True,  True, False, False, False, False,
           False])
    >>> selector.ranking_
    array([1, 1, 1, 1, 1, 6, 4, 3, 2, 5])
    """

    _parameter_constraints: dict = {
        "estimator": [HasMethods(["fit"])],
        "n_features_to_select": [
            None,
            Interval(RealNotInt, 0, 1, closed="right"),
            Interval(Integral, 0, None, closed="neither"),
        ],
        "step": [
            Interval(Integral, 0, None, closed="neither"),
            Interval(RealNotInt, 0, 1, closed="neither"),
        ],
        "verbose": ["verbose"],
        "importance_getter": [str, callable],
    }

    def __init__(
        self,
        estimator,
        *,
        n_features_to_select=None,
        step=1,
        verbose=0,
        importance_getter="auto",
    ):
        self.estimator = estimator
        self.n_features_to_select = n_features_to_select
        self.step = step
        self.importance_getter = importance_getter
        self.verbose = verbose

    @property
    def _estimator_type(self):
        return self.estimator._estimator_type

    @property
    def classes_(self):
        """Classes labels available when `estimator` is a classifier.

        Returns
        -------
        ndarray of shape (n_classes,)
        """
        return self.estimator_.classes_

    @_fit_context(
        # RFE.estimator is not validated yet
        prefer_skip_nested_validation=False
    )
    def fit(self, X, y, **fit_params):
        """Fit the RFE model and then the underlying estimator on the selected features.

        Parameters
        ----------
        X : {array-like, sparse matrix} of shape (n_samples, n_features)
            The training input samples.

        y : array-like of shape (n_samples,)
            The target values.

        **fit_params : dict
            - If `enable_metadata_routing=False` (default):

                Parameters directly passed to the ``fit`` method of the
                underlying estimator.

            - If `enable_metadata_routing=True`:

                Parameters safely routed to the ``fit`` method of the
                underlying estimator.

                .. versionchanged:: 1.6
                    See :ref:`Metadata Routing User Guide <metadata_routing>`
                    for more details.

        Returns
        -------
        self : object
            Fitted estimator.
        """
        if _routing_enabled():
            routed_params = process_routing(self, "fit", **fit_params)
        else:
            routed_params = Bunch(estimator=Bunch(fit=fit_params))

        return self._fit(X, y, **routed_params.estimator.fit)

    def _fit(self, X, y, step_score=None, **fit_params):
        # Parameter step_score controls the calculation of self.step_scores_
        # step_score is not exposed to users and is used when implementing RFECV
        # self.step_scores_ will not be calculated when calling _fit through fit

        X, y = self._validate_data(
            X,
            y,
            accept_sparse="csc",
            ensure_min_features=2,
            ensure_all_finite=False,
            multi_output=True,
        )

        # Initialization
        n_features = X.shape[1]
        if self.n_features_to_select is None:
            n_features_to_select = n_features // 2
        elif isinstance(self.n_features_to_select, Integral):  # int
            n_features_to_select = self.n_features_to_select
            if n_features_to_select > n_features:
                warnings.warn(
                    (
                        f"Found {n_features_to_select=} > {n_features=}. There will be"
                        " no feature selection and all features will be kept."
                    ),
                    UserWarning,
                )
        else:  # float
            n_features_to_select = int(n_features * self.n_features_to_select)

        if 0.0 < self.step < 1.0:
            step = int(max(1, self.step * n_features))
        else:
            step = int(self.step)

        support_ = np.ones(n_features, dtype=bool)
        ranking_ = np.ones(n_features, dtype=int)

        if step_score:
            self.step_n_features_ = []
            self.step_scores_ = []

        # Elimination
        while np.sum(support_) > n_features_to_select:
            # Remaining features
            features = np.arange(n_features)[support_]

            # Rank the remaining features
            estimator = clone(self.estimator)
            if self.verbose > 0:
                print("Fitting estimator with %d features." % np.sum(support_))

            estimator.fit(X[:, features], y, **fit_params)

            # Get importance and rank them
            importances = _get_feature_importances(
                estimator,
                self.importance_getter,
                transform_func="square",
            )
            ranks = np.argsort(importances)

            # for sparse case ranks is matrix
            ranks = np.ravel(ranks)

            # Eliminate the worse features
            threshold = min(step, np.sum(support_) - n_features_to_select)

            # Compute step score on the previous selection iteration
            # because 'estimator' must use features
            # that have not been eliminated yet
            if step_score:
                self.step_n_features_.append(len(features))
                self.step_scores_.append(step_score(estimator, features))
            support_[features[ranks][:threshold]] = False
            ranking_[np.logical_not(support_)] += 1

        # Set final attributes
        features = np.arange(n_features)[support_]
        self.estimator_ = clone(self.estimator)
        self.estimator_.fit(X[:, features], y, **fit_params)

        # Compute step score when only n_features_to_select features left
        if step_score:
            self.step_n_features_.append(len(features))
            self.step_scores_.append(step_score(self.estimator_, features))
        self.n_features_ = support_.sum()
        self.support_ = support_
        self.ranking_ = ranking_

        return self

    @available_if(_estimator_has("predict"))
    def predict(self, X, **predict_params):
        """Reduce X to the selected features and predict using the estimator.

        Parameters
        ----------
        X : array of shape [n_samples, n_features]
            The input samples.

        **predict_params : dict
            Parameters to route to the ``predict`` method of the
            underlying estimator.

            .. versionadded:: 1.6
                Only available if `enable_metadata_routing=True`,
                which can be set by using
                ``sklearn.set_config(enable_metadata_routing=True)``.
                See :ref:`Metadata Routing User Guide <metadata_routing>`
                for more details.

        Returns
        -------
        y : array of shape [n_samples]
            The predicted target values.
        """
        _raise_for_params(predict_params, self, "predict")
        check_is_fitted(self)
        if _routing_enabled():
            routed_params = process_routing(self, "predict", **predict_params)
        else:
            routed_params = Bunch(estimator=Bunch(predict={}))

        return self.estimator_.predict(
            self.transform(X), **routed_params.estimator.predict
        )

    @available_if(_estimator_has("score"))
    def score(self, X, y, **score_params):
        """Reduce X to the selected features and return the score of the estimator.

        Parameters
        ----------
        X : array of shape [n_samples, n_features]
            The input samples.

        y : array of shape [n_samples]
            The target values.

        **score_params : dict
            - If `enable_metadata_routing=False` (default):

                Parameters directly passed to the ``score`` method of the
                underlying estimator.

                .. versionadded:: 1.0

            - If `enable_metadata_routing=True`:

                Parameters safely routed to the `score` method of the
                underlying estimator.

                .. versionchanged:: 1.6
                    See :ref:`Metadata Routing User Guide <metadata_routing>`
                    for more details.

        Returns
        -------
        score : float
            Score of the underlying base estimator computed with the selected
            features returned by `rfe.transform(X)` and `y`.
        """
        check_is_fitted(self)
        if _routing_enabled():
            routed_params = process_routing(self, "score", **score_params)
        else:
            routed_params = Bunch(estimator=Bunch(score=score_params))

        return self.estimator_.score(
            self.transform(X), y, **routed_params.estimator.score
        )

    def _get_support_mask(self):
        check_is_fitted(self)
        return self.support_

    @available_if(_estimator_has("decision_function"))
    def decision_function(self, X):
        """Compute the decision function of ``X``.

        Parameters
        ----------
        X : {array-like or sparse matrix} of shape (n_samples, n_features)
            The input samples. Internally, it will be converted to
            ``dtype=np.float32`` and if a sparse matrix is provided
            to a sparse ``csr_matrix``.

        Returns
        -------
        score : array, shape = [n_samples, n_classes] or [n_samples]
            The decision function of the input samples. The order of the
            classes corresponds to that in the attribute :term:`classes_`.
            Regression and binary classification produce an array of shape
            [n_samples].
        """
        check_is_fitted(self)
        return self.estimator_.decision_function(self.transform(X))

    @available_if(_estimator_has("predict_proba"))
    def predict_proba(self, X):
        """Predict class probabilities for X.

        Parameters
        ----------
        X : {array-like or sparse matrix} of shape (n_samples, n_features)
            The input samples. Internally, it will be converted to
            ``dtype=np.float32`` and if a sparse matrix is provided
            to a sparse ``csr_matrix``.

        Returns
        -------
        p : array of shape (n_samples, n_classes)
            The class probabilities of the input samples. The order of the
            classes corresponds to that in the attribute :term:`classes_`.
        """
        check_is_fitted(self)
        return self.estimator_.predict_proba(self.transform(X))

    @available_if(_estimator_has("predict_log_proba"))
    def predict_log_proba(self, X):
        """Predict class log-probabilities for X.

        Parameters
        ----------
        X : array of shape [n_samples, n_features]
            The input samples.

        Returns
        -------
        p : array of shape (n_samples, n_classes)
            The class log-probabilities of the input samples. The order of the
            classes corresponds to that in the attribute :term:`classes_`.
        """
        check_is_fitted(self)
        return self.estimator_.predict_log_proba(self.transform(X))

    def __sklearn_tags__(self):
        more_tags = {
            "poor_score": True,
            "requires_y": True,
            "allow_nan": True,
        }
        # Adjust allow_nan if estimator explicitly defines `allow_nan`.
        if hasattr(self.estimator, "__sklearn_tags__") or hasattr(
            self.estimator, "_get_tags"
        ):
            more_tags["allow_nan"] = _safe_tags(self.estimator, "allow_nan")

        return {**super().__sklearn_tags__(), **more_tags}

    def get_metadata_routing(self):
        """Get metadata routing of this object.

        Please check :ref:`User Guide <metadata_routing>` on how the routing
        mechanism works.

        .. versionadded:: 1.6

        Returns
        -------
        routing : MetadataRouter
            A :class:`~sklearn.utils.metadata_routing.MetadataRouter` encapsulating
            routing information.
        """
        router = MetadataRouter(owner=self.__class__.__name__).add(
            estimator=self.estimator,
            method_mapping=MethodMapping()
            .add(caller="fit", callee="fit")
            .add(caller="predict", callee="predict")
            .add(caller="score", callee="score"),
        )
        return router


class RFECV(RFE):
    """Recursive feature elimination with cross-validation to select features.

    The number of features selected is tuned automatically by fitting an :class:`RFE`
    selector on the different cross-validation splits (provided by the `cv` parameter).
    The performance of the :class:`RFE` selector are evaluated using `scorer` for
    different number of selected features and aggregated together. Finally, the scores
    are averaged across folds and the number of features selected is set to the number
    of features that maximize the cross-validation score.
    See glossary entry for :term:`cross-validation estimator`.

    Read more in the :ref:`User Guide <rfe>`.

    Parameters
    ----------
    estimator : ``Estimator`` instance
        A supervised learning estimator with a ``fit`` method that provides
        information about feature importance either through a ``coef_``
        attribute or through a ``feature_importances_`` attribute.

    step : int or float, default=1
        If greater than or equal to 1, then ``step`` corresponds to the
        (integer) number of features to remove at each iteration.
        If within (0.0, 1.0), then ``step`` corresponds to the percentage
        (rounded down) of features to remove at each iteration.
        Note that the last iteration may remove fewer than ``step`` features in
        order to reach ``min_features_to_select``.

    min_features_to_select : int, default=1
        The minimum number of features to be selected. This number of features
        will always be scored, even if the difference between the original
        feature count and ``min_features_to_select`` isn't divisible by
        ``step``.

        .. versionadded:: 0.20

    cv : int, cross-validation generator or an iterable, default=None
        Determines the cross-validation splitting strategy.
        Possible inputs for cv are:

        - None, to use the default 5-fold cross-validation,
        - integer, to specify the number of folds.
        - :term:`CV splitter`,
        - An iterable yielding (train, test) splits as arrays of indices.

        For integer/None inputs, if ``y`` is binary or multiclass,
        :class:`~sklearn.model_selection.StratifiedKFold` is used. If the
        estimator is not a classifier or if ``y`` is neither binary nor multiclass,
        :class:`~sklearn.model_selection.KFold` is used.

        Refer :ref:`User Guide <cross_validation>` for the various
        cross-validation strategies that can be used here.

        .. versionchanged:: 0.22
            ``cv`` default value of None changed from 3-fold to 5-fold.

    scoring : str, callable or None, default=None
        A string (see :ref:`scoring_parameter`) or
        a scorer callable object / function with signature
        ``scorer(estimator, X, y)``.

    verbose : int, default=0
        Controls verbosity of output.

    n_jobs : int or None, default=None
        Number of cores to run in parallel while fitting across folds.
        ``None`` means 1 unless in a :obj:`joblib.parallel_backend` context.
        ``-1`` means using all processors. See :term:`Glossary <n_jobs>`
        for more details.

        .. versionadded:: 0.18

    importance_getter : str or callable, default='auto'
        If 'auto', uses the feature importance either through a `coef_`
        or `feature_importances_` attributes of estimator.

        Also accepts a string that specifies an attribute name/path
        for extracting feature importance.
        For example, give `regressor_.coef_` in case of
        :class:`~sklearn.compose.TransformedTargetRegressor`  or
        `named_steps.clf.feature_importances_` in case of
        :class:`~sklearn.pipeline.Pipeline` with its last step named `clf`.

        If `callable`, overrides the default feature importance getter.
        The callable is passed with the fitted estimator and it should
        return importance for each feature.

        .. versionadded:: 0.24

    Attributes
    ----------
    classes_ : ndarray of shape (n_classes,)
        The classes labels. Only available when `estimator` is a classifier.

    estimator_ : ``Estimator`` instance
        The fitted estimator used to select features.

    cv_results_ : dict of ndarrays
        All arrays (values of the dictionary) are sorted in ascending order
        by the number of features used (i.e., the first element of the array
        represents the models that used the least number of features, while the
        last element represents the models that used all available features).
        This dictionary contains the following keys:

        split(k)_test_score : ndarray of shape (n_subsets_of_features,)
            The cross-validation scores across (k)th fold.

        mean_test_score : ndarray of shape (n_subsets_of_features,)
            Mean of scores over the folds.

        std_test_score : ndarray of shape (n_subsets_of_features,)
            Standard deviation of scores over the folds.

        n_features : ndarray of shape (n_subsets_of_features,)
            Number of features used at each step.

        .. versionadded:: 1.0

    n_features_ : int
        The number of selected features with cross-validation.

    n_features_in_ : int
        Number of features seen during :term:`fit`. Only defined if the
        underlying estimator exposes such an attribute when fit.

        .. versionadded:: 0.24

    feature_names_in_ : ndarray of shape (`n_features_in_`,)
        Names of features seen during :term:`fit`. Defined only when `X`
        has feature names that are all strings.

        .. versionadded:: 1.0

    ranking_ : narray of shape (n_features,)
        The feature ranking, such that `ranking_[i]`
        corresponds to the ranking
        position of the i-th feature.
        Selected (i.e., estimated best)
        features are assigned rank 1.

    support_ : ndarray of shape (n_features,)
        The mask of selected features.

    See Also
    --------
    RFE : Recursive feature elimination.

    Notes
    -----
    The size of all values in ``cv_results_`` is equal to
    ``ceil((n_features - min_features_to_select) / step) + 1``,
    where step is the number of features removed at each iteration.

    Allows NaN/Inf in the input if the underlying estimator does as well.

    References
    ----------

    .. [1] Guyon, I., Weston, J., Barnhill, S., & Vapnik, V., "Gene selection
           for cancer classification using support vector machines",
           Mach. Learn., 46(1-3), 389--422, 2002.

    Examples
    --------
    The following example shows how to retrieve the a-priori not known 5
    informative features in the Friedman #1 dataset.

    >>> from sklearn.datasets import make_friedman1
    >>> from sklearn.feature_selection import RFECV
    >>> from sklearn.svm import SVR
    >>> X, y = make_friedman1(n_samples=50, n_features=10, random_state=0)
    >>> estimator = SVR(kernel="linear")
    >>> selector = RFECV(estimator, step=1, cv=5)
    >>> selector = selector.fit(X, y)
    >>> selector.support_
    array([ True,  True,  True,  True,  True, False, False, False, False,
           False])
    >>> selector.ranking_
    array([1, 1, 1, 1, 1, 6, 4, 3, 2, 5])
    """

    _parameter_constraints: dict = {
        **RFE._parameter_constraints,
        "min_features_to_select": [Interval(Integral, 0, None, closed="neither")],
        "cv": ["cv_object"],
        "scoring": [None, str, callable],
        "n_jobs": [None, Integral],
    }
    _parameter_constraints.pop("n_features_to_select")
    __metadata_request__fit = {"groups": metadata_routing.UNUSED}

    def __init__(
        self,
        estimator,
        *,
        step=1,
        min_features_to_select=1,
        cv=None,
        scoring=None,
        verbose=0,
        n_jobs=None,
        importance_getter="auto",
    ):
        self.estimator = estimator
        self.step = step
        self.importance_getter = importance_getter
        self.cv = cv
        self.scoring = scoring
        self.verbose = verbose
        self.n_jobs = n_jobs
        self.min_features_to_select = min_features_to_select

    # TODO(1.8): remove `groups` from the signature after deprecation cycle.
    @_deprecate_positional_args(version="1.8")
    @_fit_context(
        # RFECV.estimator is not validated yet
        prefer_skip_nested_validation=False
    )
    def fit(self, X, y, *, groups=None, **params):
        """Fit the RFE model and automatically tune the number of selected features.

        Parameters
        ----------
        X : {array-like, sparse matrix} of shape (n_samples, n_features)
            Training vector, where `n_samples` is the number of samples and
            `n_features` is the total number of features.

        y : array-like of shape (n_samples,)
            Target values (integers for classification, real numbers for
            regression).

        groups : array-like of shape (n_samples,) or None, default=None
            Group labels for the samples used while splitting the dataset into
            train/test set. Only used in conjunction with a "Group" :term:`cv`
            instance (e.g., :class:`~sklearn.model_selection.GroupKFold`).

            .. versionadded:: 0.20

        **params : dict of str -> object
            Parameters passed to the ``fit`` method of the estimator,
            the scorer, and the CV splitter.

            ..versionadded:: 1.6
                Only available if `enable_metadata_routing=True`,
                which can be set by using
                ``sklearn.set_config(enable_metadata_routing=True)``.
                See :ref:`Metadata Routing User Guide <metadata_routing>`
                for more details.

        Returns
        -------
        self : object
            Fitted estimator.
        """
        _raise_for_params(params, self, "fit")
        X, y = self._validate_data(
            X,
            y,
            accept_sparse="csr",
            ensure_min_features=2,
            ensure_all_finite=False,
            multi_output=True,
        )

        if _routing_enabled():
            if groups is not None:
                params.update({"groups": groups})
            routed_params = process_routing(self, "fit", **params)
        else:
            routed_params = Bunch(
                estimator=Bunch(fit={}),
                splitter=Bunch(split={"groups": groups}),
                scorer=Bunch(score={}),
            )

        # Initialization
        cv = check_cv(self.cv, y, classifier=is_classifier(self.estimator))
        scorer = self._get_scorer()

        # Build an RFE object, which will evaluate and score each possible
        # feature count, down to self.min_features_to_select
        n_features = X.shape[1]
        if self.min_features_to_select > n_features:
            warnings.warn(
                (
                    f"Found min_features_to_select={self.min_features_to_select} > "
                    f"{n_features=}. There will be no feature selection and all "
                    "features will be kept."
                ),
                UserWarning,
            )
        rfe = RFE(
            estimator=self.estimator,
            n_features_to_select=min(self.min_features_to_select, n_features),
            importance_getter=self.importance_getter,
            step=self.step,
            verbose=self.verbose,
        )

        # Determine the number of subsets of features by fitting across
        # the train folds and choosing the "features_to_select" parameter
        # that gives the least averaged error across all folds.

        # Note that joblib raises a non-picklable error for bound methods
        # even if n_jobs is set to 1 with the default multiprocessing
        # backend.
        # This branching is done so that to
        # make sure that user code that sets n_jobs to 1
        # and provides bound methods as scorers is not broken with the
        # addition of n_jobs parameter in version 0.18.

        if effective_n_jobs(self.n_jobs) == 1:
            parallel, func = list, _rfe_single_fit
        else:
            parallel = Parallel(n_jobs=self.n_jobs)
            func = delayed(_rfe_single_fit)

        scores_features = parallel(
            func(rfe, self.estimator, X, y, train, test, scorer, routed_params)
            for train, test in cv.split(X, y, **routed_params.splitter.split)
        )
        scores, step_n_features = zip(*scores_features)

        step_n_features_rev = np.array(step_n_features[0])[::-1]
        scores = np.array(scores)

        # Reverse order such that lowest number of features is selected in case of tie.
        scores_sum_rev = np.sum(scores, axis=0)[::-1]
        n_features_to_select = step_n_features_rev[np.argmax(scores_sum_rev)]

        # Re-execute an elimination with best_k over the whole set
        rfe = RFE(
            estimator=self.estimator,
            n_features_to_select=n_features_to_select,
            step=self.step,
            importance_getter=self.importance_getter,
            verbose=self.verbose,
        )

        rfe.fit(X, y, **routed_params.estimator.fit)

        # Set final attributes
        self.support_ = rfe.support_
        self.n_features_ = rfe.n_features_
        self.ranking_ = rfe.ranking_
        self.estimator_ = clone(self.estimator)
        self.estimator_.fit(self._transform(X), y, **routed_params.estimator.fit)

        # reverse to stay consistent with before
        scores_rev = scores[:, ::-1]
        self.cv_results_ = {
            "mean_test_score": np.mean(scores_rev, axis=0),
            "std_test_score": np.std(scores_rev, axis=0),
            **{f"split{i}_test_score": scores_rev[i] for i in range(scores.shape[0])},
            "n_features": step_n_features_rev,
        }
        return self

    def score(self, X, y, **score_params):
        """Score using the `scoring` option on the given test data and labels.

        Parameters
        ----------
        X : array-like of shape (n_samples, n_features)
            Test samples.

        y : array-like of shape (n_samples,)
            True labels for X.

        **score_params : dict
            Parameters to pass to the `score` method of the underlying scorer.

            ..versionadded:: 1.6
                Only available if `enable_metadata_routing=True`,
                which can be set by using
                ``sklearn.set_config(enable_metadata_routing=True)``.
                See :ref:`Metadata Routing User Guide <metadata_routing>`
                for more details.

        Returns
        -------
        score : float
            Score of self.predict(X) w.r.t. y defined by `scoring`.
        """
        _raise_for_params(score_params, self, "score")
        scoring = self._get_scorer()
        if _routing_enabled():
            routed_params = process_routing(self, "score", **score_params)
        else:
            routed_params = Bunch()
            routed_params.scorer = Bunch(score={})

        return scoring(self, X, y, **routed_params.scorer.score)

    def get_metadata_routing(self):
        """Get metadata routing of this object.

        Please check :ref:`User Guide <metadata_routing>` on how the routing
        mechanism works.

        .. versionadded:: 1.6

        Returns
        -------
        routing : MetadataRouter
            A :class:`~sklearn.utils.metadata_routing.MetadataRouter` encapsulating
            routing information.
        """
        router = MetadataRouter(owner=self.__class__.__name__)
        router.add(
            estimator=self.estimator,
            method_mapping=MethodMapping().add(caller="fit", callee="fit"),
        )
        router.add(
            splitter=check_cv(self.cv),
            method_mapping=MethodMapping().add(
                caller="fit",
                callee="split",
            ),
        )
        router.add(
            scorer=self._get_scorer(),
            method_mapping=MethodMapping()
            .add(caller="fit", callee="score")
            .add(caller="score", callee="score"),
        )

        return router

    def _get_scorer(self):
        if self.scoring is None:
            scoring = "accuracy" if is_classifier(self.estimator) else "r2"
        else:
            scoring = self.scoring
        return get_scorer(scoring)<|MERGE_RESOLUTION|>--- conflicted
+++ resolved
@@ -13,13 +13,6 @@
 from ..metrics import get_scorer
 from ..model_selection import check_cv
 from ..model_selection._validation import _score
-<<<<<<< HEAD
-from ..utils._param_validation import HasMethods, Interval, RealNotInt
-from ..utils._tags import _safe_tags
-from ..utils.metadata_routing import (
-    _raise_for_unsupported_routing,
-    _RoutingNotSupportedMixin,
-=======
 from ..utils import Bunch, metadata_routing
 from ..utils._metadata_requests import (
     MetadataRouter,
@@ -27,9 +20,9 @@
     _raise_for_params,
     _routing_enabled,
     process_routing,
->>>>>>> 38fefe1d
 )
 from ..utils._param_validation import HasMethods, Interval, RealNotInt
+from ..utils._tags import _safe_tags
 from ..utils.metaestimators import _safe_split, available_if
 from ..utils.parallel import Parallel, delayed
 from ..utils.validation import (
