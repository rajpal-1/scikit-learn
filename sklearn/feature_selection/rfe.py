# Authors: Alexandre Gramfort <alexandre.gramfort@inria.fr>
#          Vincent Michel <vincent.michel@inria.fr>
#          Gilles Louppe <g.louppe@gmail.com>
#
# License: BSD Style.

"""Recursive feature elimination for feature ranking"""

import numpy as np
from ..base import BaseEstimator
from ..base import clone
from ..base import is_classifier
from ..cross_validation import check_cv


class RFE(BaseEstimator):
    """Feature ranking with recursive feature elimination.

    Given an external estimator that assigns weights to features (e.g., the
    coefficients of a linear model), the goal of recursive feature elimination
    (RFE) is to select features by recursively considering smaller and smaller
    sets of features.  First, the estimator is trained on the initial set of
    features and weights are assigned to each one of them. Then, features whose
    absolute weights are the smallest are pruned from the current set features.
    That procedure is recursively repeated on the pruned set until the desired
    number of features to select is eventually reached.

    Parameters
    ----------
    estimator : object
        A supervised learning estimator with a `fit` method that updates a
        `coef_` attribute that holds the fitted parameters. Important features
        must correspond to high absolute values in the `coef_` array.

        For instance, this is the case for most supervised learning
        algorithms such as Support Vector Classifiers and Generalized
        Linear Models from the `svm` and `linear_model` modules.

    n_features_to_select : int
        The number of features to select.

    step : int or float, optional (default=1)
        If greater than or equal to 1, then `step` corresponds to the (integer)
        number of features to remove at each iteration.
        If within (0.0, 1.0), then `step` corresponds to the percentage
        (rounded down) of features to remove at each iteration.

    Attributes
    ----------
    `n_features_` : int
        The number of selected features.

    `support_` : array of shape [n_features]
        The mask of selected features.

    `ranking_` : array of shape [n_features]
        The feature ranking, such that `ranking_[i]` corresponds to the \
        ranking position of the i-th feature. Selected (i.e., estimated \
        best) features are assigned rank 1.

    Examples
    --------
    The following example shows how to retrieve the 5 right informative
    features in the Friedman #1 dataset.

    >>> from sklearn.datasets import make_friedman1
    >>> from sklearn.feature_selection import RFE
    >>> from sklearn.svm import SVR
    >>> X, y = make_friedman1(n_samples=50, n_features=10, random_state=0)
    >>> estimator = SVR(kernel="linear", C=100)
    >>> selector = RFE(estimator, 5, step=1)
    >>> selector = selector.fit(X, y)
    >>> selector.support_ # doctest: +NORMALIZE_WHITESPACE
    array([ True,  True,  True,  True,  True,
            False, False, False, False, False], dtype=bool)
    >>> selector.ranking_
    array([1, 1, 1, 1, 1, 6, 4, 3, 2, 5])

    References
    ----------

    .. [1] Guyon, I., Weston, J., Barnhill, S., & Vapnik, V., "Gene selection
           for cancer classification using support vector machines",
           Mach. Learn., 46(1-3), 389--422, 2002.
    """
    def __init__(self, estimator, n_features_to_select, step=1):
        self.estimator = estimator
        self.n_features_to_select = n_features_to_select
        self.step = step

    def fit(self, X, y):
        """Fit the RFE model and then the underlying estimator on the selected
           features.

        Parameters
        ----------
        X : array of shape [n_samples, n_features]
            The training input samples.

        y : array of shape [n_samples]
            The target values.
        """
        # Initialization
        n_features = X.shape[1]

        if 0.0 < self.step < 1.0:
            step = int(self.step * n_features)
        else:
            step = int(self.step)
        if step <= 0:
            raise ValueError("Step must be >0")

        col_selector = np.arange(X.shape[1])
        ranking_ = np.ones(X.shape[1], dtype="i8")
        if getattr(self.estimator, "warm_start", False):
            warm_start = True
        else:
            warm_start = False

<<<<<<< HEAD
        estimator = clone(self.estimator)


        # Elimination
        while len(col_selector) > self.n_features_to_select:

            # Rank remaining features
            estimator.fit(X[:, col_selector], y)
            
            threshold = min(step, len(col_selector) - self.n_features_to_select)
=======
        if getattr(self.estimator, "warm_start", False):
            warm_start = True
        else:
            warm_start = False

        estimator = clone(self.estimator)

        # Elimination
        while np.sum(support_) > self.n_features_to_select:

            # Select idxs of remaining features
            features = np.where(support_)[0]

            # Rank remaining features
            estimator.fit(X[:, features], y)
>>>>>>> 6b54bf1e
            if estimator.coef_.ndim > 1:
                ranks = np.argsort(np.sum(estimator.coef_ ** 2, axis=0))
            else:
                ranks = np.argsort(estimator.coef_ ** 2)

            # Eliminate the worst features
<<<<<<< HEAD
            iteration_kept_cols = ranks[threshold:]
            col_selector = col_selector[iteration_kept_cols]
            ranking_selector = np.ones(X.shape[1], dtype=np.bool)
            ranking_selector[col_selector] = False
            ranking_[ranking_selector] += 1
=======
            threshold = min(step, np.sum(support_) - self.n_features_to_select)
            support_[features[ranks][:threshold]] = False
            ranking_[np.logical_not(support_)] += 1                
>>>>>>> 6b54bf1e

            # If estimator supports warm_start, then update coef_ accordingly,
            # otherwise start with a fresh estimator
            if warm_start:
                if estimator.coef_.flags["C_CONTIGUOUS"]:
                    order = "C"
                else:
                    order = "F"
<<<<<<< HEAD
                estimator.coef_ = estimator.coef_[:,iteration_kept_cols].copy(order)

            else:
                if len(col_selector) > self.n_features_to_select:
=======
                warm_coef = np.zeros((estimator.coef_.shape[0], len(support_)),
                                     dtype = estimator.coef_.dtype)
                warm_coef[:,features] = estimator.coef_
                estimator.coef_ = warm_coef[:,support_].copy(order)

            else:
                if np.sum(support_) > self.n_features_to_select:
>>>>>>> 6b54bf1e
                    estimator = clone(self.estimator)

        # Set final attributes
        self.estimator.fit(X[:, col_selector], y)
        self.n_features_ = len(col_selector)
        
        self.support_ = np.zeros(X.shape[1], dtype=np.bool)
        self.support_[col_selector] = True
        self.ranking_ = ranking_
        print self.ranking_



        return self

    def predict(self, X):
        """Reduce X to the selected features and then predict using the
           underlying estimator.

        Parameters
        ----------
        X : array of shape [n_samples, n_features]
            The input samples.

        Returns
        -------
        y : array of shape [n_samples]
            The predicted target values.
        """
        return self.estimator.predict(X[:, self.support_])

    def score(self, X, y):
        """Reduce X to the selected features and then return the score of the
           underlying estimator.

        Parameters
        ----------
        X : array of shape [n_samples, n_features]
            The input samples.

        y : array of shape [n_samples]
            The target values.
        """
        return self.estimator.score(X[:, self.support_], y)

    def transform(self, X):
        """Reduce X to the selected features during the elimination.

        Parameters
        ----------
        X : array of shape [n_samples, n_features]
            The input samples.

        Returns
        -------
        X_r : array of shape [n_samples, n_selected_features]
            The input samples with only the features selected during the \
            elimination.
        """
        return X[:, self.support_]


class RFECV(RFE):
    """Feature ranking with recursive feature elimination and cross-validated
       selection of the best number of features.

    Parameters
    ----------
    estimator : object
        A supervised learning estimator with a `fit` method that updates a
        `coef_` attribute that holds the fitted parameters. Important features
        must correspond to high absolute values in the `coef_` array.

        For instance, this is the case for most supervised learning
        algorithms such as Support Vector Classifiers and Generalized
        Linear Models from the `svm` and `linear_model` modules.

    step : int or float, optional (default=1)
        If greater than or equal to 1, then `step` corresponds to the (integer)
        number of features to remove at each iteration.
        If within (0.0, 1.0), then `step` corresponds to the percentage
        (rounded down) of features to remove at each iteration.

    cv : int or cross-validation generator, optional (default=None)
        If int, it is the number of folds.
        If None, 3-fold cross-validation is performed by default.
        Specific cross-validation objects can also be passed, see
        `sklearn.cross_validation module` for details.

    loss_function : function, optional (default=None)
        The loss function to minimize by cross-validation. If None, then the
        score function of the estimator is maximized.

    Attributes
    ----------
    `n_features_` : int
        The number of selected features with cross-validation.
    `support_` : array of shape [n_features]
        The mask of selected features.

    `ranking_` : array of shape [n_features]
        The feature ranking, such that `ranking_[i]`
        corresponds to the ranking
        position of the i-th feature.
        Selected (i.e., estimated best)
        features are assigned rank 1.

    `cv_scores_` : array of shape [n_subsets_of_features]
        The cross-validation scores such that
        `cv_scores_[i]` corresponds to
        the CV score of the i-th subset of features.

    Examples
    --------
    The following example shows how to retrieve the a-priori not known 5
    informative features in the Friedman #1 dataset.

    >>> from sklearn.datasets import make_friedman1
    >>> from sklearn.feature_selection import RFECV
    >>> from sklearn.svm import SVR
    >>> X, y = make_friedman1(n_samples=50, n_features=10, random_state=0)
    >>> estimator = SVR(kernel="linear", C=100)
    >>> selector = RFECV(estimator, step=1, cv=5)
    >>> selector = selector.fit(X, y)
    >>> selector.support_ # doctest: +NORMALIZE_WHITESPACE
    array([ True,  True,  True,  True,  True,
            False, False, False, False, False], dtype=bool)
    >>> selector.ranking_
    array([1, 1, 1, 1, 1, 6, 4, 3, 2, 5])

    References
    ----------

    .. [1] Guyon, I., Weston, J., Barnhill, S., & Vapnik, V., "Gene selection
           for cancer classification using support vector machines",
           Mach. Learn., 46(1-3), 389--422, 2002.
    """
    def __init__(self, estimator, step=1, cv=None, loss_func=None):
        self.estimator = estimator
        self.step = 1
        self.cv = cv
        self.loss_func = loss_func

    def fit(self, X, y):
        """Fit the RFE model and automatically tune the number of selected
           features.

        Parameters
        ----------
        X : array of shape [n_samples, n_features]
            Training vector, where `n_samples` is the number of samples and
            `n_features` is the total number of features.

        y : array of shape [n_samples]
            Target values (integers for classification, real numbers for
            regression).
        """
        # Initialization
        rfe = RFE(estimator=self.estimator,
                  n_features_to_select=1,
                  step=self.step)

        cv = check_cv(self.cv, X, y, is_classifier(self.estimator))
        scores = {}

        # Cross-validation
        n = 0

        for train, test in cv:
            # Compute a full ranking of the features
            ranking_ = rfe.fit(X[train], y[train]).ranking_
            
            # Score each subset of features
            for k in xrange(1, max(ranking_)):
                mask = ranking_ <= k
                estimator = clone(self.estimator)
                estimator.fit(X[train][:, mask], y[train])

                if self.loss_func is None:
                    score_k = 1.0 - estimator.score(
                                  X[test][:, mask],
                                  y[test])
                else:
                    score_k = self.loss_func(
                                  y[test],
                                  estimator.predict(X[test][:, mask]))

                if not k in scores:
                    scores[k] = 0.0

                scores[k] += score_k

            n += 1

        # Pick the best number of features on average
        best_score = np.inf
        best_k = None

        for k, score in sorted(scores.iteritems()):
            if score < best_score:
                best_score = score
                best_k = k

        # Re-execute an elimination with best_k over the whole set
        rfe = RFE(estimator=self.estimator,
                  n_features_to_select=best_k,
                  step=self.step)

        rfe.fit(X, y)

        # Set final attributes
        self.estimator.fit(X[:, rfe.support_], y)
        self.n_features_ = rfe.n_features_
        self.support_ = rfe.support_
        self.ranking_ = rfe.ranking_

        self.cv_scores_ = [0] * len(scores)
        for k, score in scores.iteritems():
            self.cv_scores_[k - 1] = score / n

        return self<|MERGE_RESOLUTION|>--- conflicted
+++ resolved
@@ -117,7 +117,7 @@
         else:
             warm_start = False
 
-<<<<<<< HEAD
+
         estimator = clone(self.estimator)
 
 
@@ -128,40 +128,17 @@
             estimator.fit(X[:, col_selector], y)
             
             threshold = min(step, len(col_selector) - self.n_features_to_select)
-=======
-        if getattr(self.estimator, "warm_start", False):
-            warm_start = True
-        else:
-            warm_start = False
-
-        estimator = clone(self.estimator)
-
-        # Elimination
-        while np.sum(support_) > self.n_features_to_select:
-
-            # Select idxs of remaining features
-            features = np.where(support_)[0]
-
-            # Rank remaining features
-            estimator.fit(X[:, features], y)
->>>>>>> 6b54bf1e
             if estimator.coef_.ndim > 1:
                 ranks = np.argsort(np.sum(estimator.coef_ ** 2, axis=0))
             else:
                 ranks = np.argsort(estimator.coef_ ** 2)
 
             # Eliminate the worst features
-<<<<<<< HEAD
             iteration_kept_cols = ranks[threshold:]
             col_selector = col_selector[iteration_kept_cols]
             ranking_selector = np.ones(X.shape[1], dtype=np.bool)
             ranking_selector[col_selector] = False
             ranking_[ranking_selector] += 1
-=======
-            threshold = min(step, np.sum(support_) - self.n_features_to_select)
-            support_[features[ranks][:threshold]] = False
-            ranking_[np.logical_not(support_)] += 1                
->>>>>>> 6b54bf1e
 
             # If estimator supports warm_start, then update coef_ accordingly,
             # otherwise start with a fresh estimator
@@ -170,20 +147,11 @@
                     order = "C"
                 else:
                     order = "F"
-<<<<<<< HEAD
+
                 estimator.coef_ = estimator.coef_[:,iteration_kept_cols].copy(order)
 
             else:
                 if len(col_selector) > self.n_features_to_select:
-=======
-                warm_coef = np.zeros((estimator.coef_.shape[0], len(support_)),
-                                     dtype = estimator.coef_.dtype)
-                warm_coef[:,features] = estimator.coef_
-                estimator.coef_ = warm_coef[:,support_].copy(order)
-
-            else:
-                if np.sum(support_) > self.n_features_to_select:
->>>>>>> 6b54bf1e
                     estimator = clone(self.estimator)
 
         # Set final attributes
