--- conflicted
+++ resolved
@@ -440,13 +440,8 @@
            for cancer classification using support vector machines",
            Mach. Learn., 46(1-3), 389--422, 2002.
     """
-<<<<<<< HEAD
     def __init__(self, estimator, step=1, min_features_to_select=1, cv='warn',
-                 scoring=None, verbose=0, n_jobs=1):
-=======
-    def __init__(self, estimator, step=1, cv='warn', scoring=None, verbose=0,
-                 n_jobs=None):
->>>>>>> aa7a6fc8
+                 scoring=None, verbose=0, n_jobs=None):
         self.estimator = estimator
         self.step = step
         self.cv = cv
