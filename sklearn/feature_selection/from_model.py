# Authors: Gilles Louppe, Mathieu Blondel, Maheshakya Wijewardena
# License: BSD 3 clause

import warnings

import numpy as np

from .base import SelectorMixin
from ..base import BaseEstimator, clone, MetaEstimatorMixin, frozen_fit
from ..externals import six

from ..exceptions import NotFittedError
from ..utils.metaestimators import if_delegate_has_method


def _get_feature_importances(estimator, norm_order=1):
    """Retrieve or aggregate feature importances from estimator"""
    importances = getattr(estimator, "feature_importances_", None)

    if importances is None and hasattr(estimator, "coef_"):
        if estimator.coef_.ndim == 1:
            importances = np.abs(estimator.coef_)

        else:
            importances = np.linalg.norm(estimator.coef_, axis=0,
                                         ord=norm_order)

    elif importances is None:
        raise ValueError(
            "The underlying estimator %s has no `coef_` or "
            "`feature_importances_` attribute. Either pass a fitted estimator"
            " to SelectFromModel or call fit before calling transform."
            % estimator.__class__.__name__)

    return importances


def _calculate_threshold(estimator, importances, threshold):
    """Interpret the threshold value"""

    if threshold is None:
        # determine default from estimator
        est_name = estimator.__class__.__name__
        if ((hasattr(estimator, "penalty") and estimator.penalty == "l1") or
                "Lasso" in est_name):
            # the natural default threshold is 0 when l1 penalty was used
            threshold = 1e-5
        else:
            threshold = "mean"

    if isinstance(threshold, six.string_types):
        if "*" in threshold:
            scale, reference = threshold.split("*")
            scale = float(scale.strip())
            reference = reference.strip()

            if reference == "median":
                reference = np.median(importances)
            elif reference == "mean":
                reference = np.mean(importances)
            else:
                raise ValueError("Unknown reference: " + reference)

            threshold = scale * reference

        elif threshold == "median":
            threshold = np.median(importances)

        elif threshold == "mean":
            threshold = np.mean(importances)

        else:
            raise ValueError("Expected threshold='mean' or threshold='median' "
                             "got %s" % threshold)

    else:
        threshold = float(threshold)

    return threshold


class SelectFromModel(BaseEstimator, SelectorMixin, MetaEstimatorMixin):
    """Meta-transformer for selecting features based on importance weights.

    .. versionadded:: 0.17

    Parameters
    ----------
    estimator : object
        The base estimator from which the transformer is built.
<<<<<<< HEAD

        This estimator may be frozen (see :ref:`frozen`).
=======
        This can be both a fitted (if ``prefit`` is set to True)
        or a non-fitted estimator. The estimator must have either a
        ``feature_importances_`` or ``coef_`` attribute after fitting.
>>>>>>> bffd45c8

    threshold : string, float, optional default None
        The threshold value to use for feature selection. Features whose
        importance is greater or equal are kept while the others are
        discarded. If "median" (resp. "mean"), then the ``threshold`` value is
        the median (resp. the mean) of the feature importances. A scaling
        factor (e.g., "1.25*mean") may also be used. If None and if the
        estimator has a parameter penalty set to l1, either explicitly
        or implicitly (e.g, Lasso), the threshold used is 1e-5.
        Otherwise, "mean" is used by default.

    norm_order : non-zero int, inf, -inf, default 1
        Order of the norm used to filter the vectors of coefficients below
        ``threshold`` in the case where the ``coef_`` attribute of the
        estimator is of dimension 2.

    Attributes
    ----------
    estimator_ : an estimator
        The base estimator from which the transformer is built.
        This is stored only when a non-fitted estimator is passed to the
        ``SelectFromModel``, i.e when prefit is False.

    threshold_ : float
        The threshold value used for feature selection.
    """
    def __init__(self, estimator, threshold=None, prefit=None, norm_order=1):
        self.estimator = estimator
        self.threshold = threshold
        self.prefit = prefit
        self.norm_order = norm_order

    def _get_support_mask(self):
        if self.prefit:
            estimator = self.estimator
        else:
            from ..utils.validation import check_is_fitted
            check_is_fitted(self, 'estimator_')
        scores = _get_feature_importances(estimator, self.norm_order)
        threshold = _calculate_threshold(estimator, scores, self.threshold)
        return scores >= threshold

    def fit(self, X, y=None, **fit_params):
        """Fit the SelectFromModel meta-transformer.

        Parameters
        ----------
        X : array-like of shape (n_samples, n_features)
            The training input samples.

        y : array-like, shape (n_samples,)
            The target values (integers that correspond to classes in
            classification, real numbers in regression).

        **fit_params : Other estimator specific parameters

        Returns
        -------
        self : object
            Returns self.
        """
        if self.prefit is not None:
            warnings.warn('Parameter prefit is deprecated and will be removed '
                          'in version 0.22. Set estimator.frozen = True '
                          'instead')
        if self.prefit:
            raise NotFittedError(
                "Since 'prefit=True', call transform directly")
        self.estimator_ = clone(self.estimator)
        frozen_fit(self.estimator_, 'fit', X, y, **fit_params)
        return self

    @property
    def threshold_(self):
        scores = _get_feature_importances(self.estimator_, self.norm_order)
        return _calculate_threshold(self.estimator, scores, self.threshold)

    @if_delegate_has_method('estimator')
    def partial_fit(self, X, y=None, **fit_params):
        """Fit the SelectFromModel meta-transformer only once.

        Parameters
        ----------
        X : array-like of shape (n_samples, n_features)
            The training input samples.

        y : array-like, shape (n_samples,)
            The target values (integers that correspond to classes in
            classification, real numbers in regression).

        **fit_params : Other estimator specific parameters

        Returns
        -------
        self : object
            Returns self.
        """
        if self.prefit:
            raise NotFittedError(
                "Since 'prefit=True', call transform directly")
        if not hasattr(self, "estimator_"):
            self.estimator_ = clone(self.estimator)
        self.estimator_.partial_fit(X, y, **fit_params)
        return self<|MERGE_RESOLUTION|>--- conflicted
+++ resolved
@@ -88,14 +88,10 @@
     ----------
     estimator : object
         The base estimator from which the transformer is built.
-<<<<<<< HEAD
+        The estimator must have either a ``feature_importances_``
+        or ``coef_`` attribute after fitting.
 
         This estimator may be frozen (see :ref:`frozen`).
-=======
-        This can be both a fitted (if ``prefit`` is set to True)
-        or a non-fitted estimator. The estimator must have either a
-        ``feature_importances_`` or ``coef_`` attribute after fitting.
->>>>>>> bffd45c8
 
     threshold : string, float, optional default None
         The threshold value to use for feature selection. Features whose
