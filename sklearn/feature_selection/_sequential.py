"""
Sequential feature selection
"""
from numbers import Integral, Real

import numpy as np

from ..base import BaseEstimator, MetaEstimatorMixin, _fit_context, clone, is_classifier
from ..metrics import get_scorer_names
from ..model_selection import check_cv, cross_val_score
from ..utils._param_validation import HasMethods, Interval, RealNotInt, StrOptions
from ..utils._tags import _safe_tags
from ..utils.metadata_routing import _RoutingNotSupportedMixin
from ..utils.validation import check_is_fitted
from ._base import SelectorMixin


class SequentialFeatureSelector(
    _RoutingNotSupportedMixin, SelectorMixin, MetaEstimatorMixin, BaseEstimator
):
    """Transformer that performs Sequential Feature Selection.

    This Sequential Feature Selector adds (forward selection) or
    removes (backward selection) features to form a feature subset in a
    greedy fashion. At each stage, this estimator chooses the best feature to
    add or remove based on the cross-validation score of an estimator. In
    the case of unsupervised learning, this Sequential Feature Selector
    looks only at the features (X), not the desired outputs (y).

    Read more in the :ref:`User Guide <sequential_feature_selection>`.

    .. versionadded:: 0.24

    Parameters
    ----------
    estimator : estimator instance
        An unfitted estimator.

    n_features_to_select : "auto", int or float, default="auto"
        If `"auto"`, the behaviour depends on the `tol` parameter:

        - if `tol` is not `None`, then features are selected while the score
          change does not exceed `tol`.
        - otherwise, half of the features are selected.

        If integer, the parameter is the absolute number of features to select.
        If float between 0 and 1, it is the fraction of features to select.

        .. versionadded:: 1.1
           The option `"auto"` was added in version 1.1.

        .. versionchanged:: 1.3
           The default changed from `"warn"` to `"auto"` in 1.3.

    tol : float, default=None
        If the score is not incremented by at least `tol` between two
        consecutive feature additions or removals, stop adding or removing.

        `tol` can be negative when removing features using `direction="backward"`.
        It can be useful to reduce the number of features at the cost of a small
        decrease in the score.

        `tol` is enabled only when `n_features_to_select` is `"auto"`.

        .. versionadded:: 1.1

    direction : {'forward', 'backward'}, default='forward'
        Whether to perform forward selection or backward selection.

    scoring : str or callable, default=None
        A single str (see :ref:`scoring_parameter`) or a callable
        (see :ref:`scoring`) to evaluate the predictions on the test set.

        NOTE that when using a custom scorer, it should return a single
        value.

        If None, the estimator's score method is used.

    cv : int, cross-validation generator or an iterable, default=None
        Determines the cross-validation splitting strategy.
        Possible inputs for cv are:

        - None, to use the default 5-fold cross validation,
        - integer, to specify the number of folds in a `(Stratified)KFold`,
        - :term:`CV splitter`,
        - An iterable yielding (train, test) splits as arrays of indices.

        For integer/None inputs, if the estimator is a classifier and ``y`` is
        either binary or multiclass,
        :class:`~sklearn.model_selection.StratifiedKFold` is used. In all other
        cases, :class:`~sklearn.model_selection.KFold` is used. These splitters
        are instantiated with `shuffle=False` so the splits will be the same
        across calls.

        Refer :ref:`User Guide <cross_validation>` for the various
        cross-validation strategies that can be used here.

    n_jobs : int, default=None
        Number of jobs to run in parallel. When evaluating a new feature to
        add or remove, the cross-validation procedure is parallel over the
        folds.
        ``None`` means 1 unless in a :obj:`joblib.parallel_backend` context.
        ``-1`` means using all processors. See :term:`Glossary <n_jobs>`
        for more details.

    Attributes
    ----------
    n_features_in_ : int
        Number of features seen during :term:`fit`. Only defined if the
        underlying estimator exposes such an attribute when fit.

        .. versionadded:: 0.24

    feature_names_in_ : ndarray of shape (`n_features_in_`,)
        Names of features seen during :term:`fit`. Defined only when `X`
        has feature names that are all strings.

        .. versionadded:: 1.0

    n_features_to_select_ : int
        The number of features that were selected.

    support_ : ndarray of shape (n_features,), dtype=bool
        The mask of selected features.

    See Also
    --------
    GenericUnivariateSelect : Univariate feature selector with configurable
        strategy.
    RFE : Recursive feature elimination based on importance weights.
    RFECV : Recursive feature elimination based on importance weights, with
        automatic selection of the number of features.
    SelectFromModel : Feature selection based on thresholds of importance
        weights.

    Examples
    --------
    >>> from sklearn.feature_selection import SequentialFeatureSelector
    >>> from sklearn.neighbors import KNeighborsClassifier
    >>> from sklearn.datasets import load_iris
    >>> X, y = load_iris(return_X_y=True)
    >>> knn = KNeighborsClassifier(n_neighbors=3)
    >>> sfs = SequentialFeatureSelector(knn, n_features_to_select=3)
    >>> sfs.fit(X, y)
    SequentialFeatureSelector(estimator=KNeighborsClassifier(n_neighbors=3),
                              n_features_to_select=3)
    >>> sfs.get_support()
    array([ True, False,  True,  True])
    >>> sfs.transform(X).shape
    (150, 3)
    """

    _parameter_constraints: dict = {
        "estimator": [HasMethods(["fit"])],
        "n_features_to_select": [
            StrOptions({"auto"}),
            Interval(RealNotInt, 0, 1, closed="right"),
            Interval(Integral, 0, None, closed="neither"),
        ],
        "tol": [None, Interval(Real, None, None, closed="neither")],
        "direction": [StrOptions({"forward", "backward"})],
        "scoring": [None, StrOptions(set(get_scorer_names())), callable],
        "cv": ["cv_object"],
        "n_jobs": [None, Integral],
    }

    def __init__(
        self,
        estimator,
        *,
        n_features_to_select="auto",
        tol=None,
        direction="forward",
        scoring=None,
        cv=5,
        n_jobs=None,
    ):
        self.estimator = estimator
        self.n_features_to_select = n_features_to_select
        self.tol = tol
        self.direction = direction
        self.scoring = scoring
        self.cv = cv
        self.n_jobs = n_jobs

    @_fit_context(
        # SequentialFeatureSelector.estimator is not validated yet
        prefer_skip_nested_validation=False
    )
    def fit(self, X, y=None):
        """Learn the features to select from X.

        Parameters
        ----------
        X : array-like of shape (n_samples, n_features)
            Training vectors, where `n_samples` is the number of samples and
            `n_features` is the number of predictors.

        y : array-like of shape (n_samples,), default=None
            Target values. This parameter may be ignored for
            unsupervised learning.

        Returns
        -------
        self : object
            Returns the instance itself.
        """
<<<<<<< HEAD
        # FIXME: to be removed in 1.3
        if self.n_features_to_select in ("warn", None):
            # for backwards compability
            warnings.warn(
                "Leaving `n_features_to_select` to "
                "None is deprecated in 1.0 and will become 'auto' "
                "in 1.3. To keep the same behaviour as with None "
                "(i.e. select half of the features) and avoid "
                "this warning, you should manually set "
                "`n_features_to_select='auto'` and set tol=None "
                "when creating an instance.",
                FutureWarning,
            )

        tags = self.__sklearn_tags__()
=======
        tags = self._get_tags()
>>>>>>> a5e95606
        X = self._validate_data(
            X,
            accept_sparse="csc",
            ensure_min_features=2,
            force_all_finite=not tags.get("allow_nan", True),
        )
        n_features = X.shape[1]

        if self.n_features_to_select == "auto":
            if self.tol is not None:
                # With auto feature selection, `n_features_to_select_` will be updated
                # to `support_.sum()` after features are selected.
                self.n_features_to_select_ = n_features - 1
            else:
                self.n_features_to_select_ = n_features // 2
        elif isinstance(self.n_features_to_select, Integral):
            if self.n_features_to_select >= n_features:
                raise ValueError("n_features_to_select must be < n_features.")
            self.n_features_to_select_ = self.n_features_to_select
        elif isinstance(self.n_features_to_select, Real):
            self.n_features_to_select_ = int(n_features * self.n_features_to_select)

        if self.tol is not None and self.tol < 0 and self.direction == "forward":
            raise ValueError("tol must be positive when doing forward selection")

        cv = check_cv(self.cv, y, classifier=is_classifier(self.estimator))

        cloned_estimator = clone(self.estimator)

        # the current mask corresponds to the set of features:
        # - that we have already *selected* if we do forward selection
        # - that we have already *excluded* if we do backward selection
        current_mask = np.zeros(shape=n_features, dtype=bool)
        n_iterations = (
            self.n_features_to_select_
            if self.n_features_to_select == "auto" or self.direction == "forward"
            else n_features - self.n_features_to_select_
        )

        old_score = -np.inf
        is_auto_select = self.tol is not None and self.n_features_to_select == "auto"
        for _ in range(n_iterations):
            new_feature_idx, new_score = self._get_best_new_feature_score(
                cloned_estimator, X, y, cv, current_mask
            )
            if is_auto_select and ((new_score - old_score) < self.tol):
                break

            old_score = new_score
            current_mask[new_feature_idx] = True

        if self.direction == "backward":
            current_mask = ~current_mask

        self.support_ = current_mask
        self.n_features_to_select_ = self.support_.sum()

        return self

    def _get_best_new_feature_score(self, estimator, X, y, cv, current_mask):
        # Return the best new feature and its score to add to the current_mask,
        # i.e. return the best new feature and its score to add (resp. remove)
        # when doing forward selection (resp. backward selection).
        # Feature will be added if the current score and past score are greater
        # than tol when n_feature is auto,
        candidate_feature_indices = np.flatnonzero(~current_mask)
        scores = {}
        for feature_idx in candidate_feature_indices:
            candidate_mask = current_mask.copy()
            candidate_mask[feature_idx] = True
            if self.direction == "backward":
                candidate_mask = ~candidate_mask
            X_new = X[:, candidate_mask]
            scores[feature_idx] = cross_val_score(
                estimator,
                X_new,
                y,
                cv=cv,
                scoring=self.scoring,
                n_jobs=self.n_jobs,
            ).mean()
        new_feature_idx = max(scores, key=lambda feature_idx: scores[feature_idx])
        return new_feature_idx, scores[new_feature_idx]

    def _get_support_mask(self):
        check_is_fitted(self)
        return self.support_

    def __sklearn_tags__(self):
        more_tags = {
            "allow_nan": _safe_tags(self.estimator, key="allow_nan"),
<<<<<<< HEAD
            "requires_y": True,
        }
        return {**super().__sklearn_tags__(), **more_tags}
=======
        }
>>>>>>> a5e95606
<|MERGE_RESOLUTION|>--- conflicted
+++ resolved
@@ -205,25 +205,7 @@
         self : object
             Returns the instance itself.
         """
-<<<<<<< HEAD
-        # FIXME: to be removed in 1.3
-        if self.n_features_to_select in ("warn", None):
-            # for backwards compability
-            warnings.warn(
-                "Leaving `n_features_to_select` to "
-                "None is deprecated in 1.0 and will become 'auto' "
-                "in 1.3. To keep the same behaviour as with None "
-                "(i.e. select half of the features) and avoid "
-                "this warning, you should manually set "
-                "`n_features_to_select='auto'` and set tol=None "
-                "when creating an instance.",
-                FutureWarning,
-            )
-
         tags = self.__sklearn_tags__()
-=======
-        tags = self._get_tags()
->>>>>>> a5e95606
         X = self._validate_data(
             X,
             accept_sparse="csc",
@@ -315,10 +297,5 @@
     def __sklearn_tags__(self):
         more_tags = {
             "allow_nan": _safe_tags(self.estimator, key="allow_nan"),
-<<<<<<< HEAD
-            "requires_y": True,
         }
-        return {**super().__sklearn_tags__(), **more_tags}
-=======
-        }
->>>>>>> a5e95606
+        return {**super().__sklearn_tags__(), **more_tags}