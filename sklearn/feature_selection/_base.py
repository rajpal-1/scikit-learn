--- conflicted
+++ resolved
@@ -93,19 +93,12 @@
         """Reduce X to the selected features."""
         mask = self.get_support()
         if not mask.any():
-<<<<<<< HEAD
-            warn("No features were selected: either the data is"
-                 " too noisy or the selection test too strict.",
-                 UserWarning)
-            return np.empty(0, dtype=X.dtype).reshape((X.shape[0], 0))
-=======
             warn(
                 "No features were selected: either the data is"
                 " too noisy or the selection test too strict.",
                 UserWarning,
             )
-            return np.empty(0).reshape((X.shape[0], 0))
->>>>>>> 9f85c9d4
+            return np.empty(0, dtype=X.dtype).reshape((X.shape[0], 0))
         if len(mask) != X.shape[1]:
             raise ValueError("X has a different shape than during fitting.")
         return X[:, safe_mask(X, mask)]
