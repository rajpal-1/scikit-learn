import pytest
import scipy
import numpy as np
from numpy.testing import assert_array_equal

from sklearn.preprocessing import StandardScaler
from sklearn.pipeline import make_pipeline
from sklearn.feature_selection import SequentialFeatureSelector
from sklearn.datasets import make_regression, make_blobs
from sklearn.linear_model import LinearRegression
from sklearn.ensemble import HistGradientBoostingRegressor
<<<<<<< HEAD
from sklearn.model_selection import cross_val_score
=======
from sklearn.cluster import KMeans
>>>>>>> 9cb4e761


@pytest.mark.parametrize("n_features_to_select", (0, 5, 0.0, -1, 1.1))
def test_bad_n_features_to_select(n_features_to_select):
    X, y = make_regression(n_features=5)
    sfs = SequentialFeatureSelector(
        LinearRegression(), n_features_to_select=n_features_to_select
    )
    with pytest.raises(ValueError, match="must be either 'auto'"):
        sfs.fit(X, y)


def test_bad_direction():
    X, y = make_regression(n_features=5)
    sfs = SequentialFeatureSelector(
        LinearRegression(), n_features_to_select="auto", direction="bad"
    )
    with pytest.raises(ValueError, match="must be either 'forward' or"):
        sfs.fit(X, y)


@pytest.mark.filterwarnings("ignore:Leaving `n_features_to_select` to ")
@pytest.mark.parametrize("direction", ("forward", "backward"))
@pytest.mark.parametrize("n_features_to_select", (1, 5, 9, "auto", None))
def test_n_features_to_select(direction, n_features_to_select):
    # Make sure n_features_to_select is respected

    n_features = 10
    X, y = make_regression(n_features=n_features, random_state=0)
    sfs = SequentialFeatureSelector(
        LinearRegression(),
        n_features_to_select=n_features_to_select,
        direction=direction,
        cv=2,
    )
    sfs.fit(X, y)

    if n_features_to_select in ("auto", None):
        n_features_to_select = n_features // 2

    assert sfs.get_support(indices=True).shape[0] == n_features_to_select
    assert sfs.n_features_to_select_ == n_features_to_select
    assert sfs.transform(X).shape[1] == n_features_to_select


@pytest.mark.parametrize("direction", ("forward", "backward"))
def test_n_features_to_select_auto(direction):
    """Check the behaviour of `n_features_to_select="auto"` with different
    values for the parameter `tol`.
    """

    n_features = 10
    tol = 1e-3
    X, y = make_regression(n_features=n_features, random_state=0)
    sfs = SequentialFeatureSelector(
        LinearRegression(),
        n_features_to_select="auto",
        tol=tol,
        direction=direction,
        cv=2,
    )
    sfs.fit(X, y)

    max_features_to_select = n_features - 1

    assert sfs.get_support(indices=True).shape[0] <= max_features_to_select
    assert sfs.n_features_to_select_ <= max_features_to_select
    assert sfs.transform(X).shape[1] <= max_features_to_select
    assert sfs.get_support(indices=True).shape[0] == sfs.n_features_to_select_


@pytest.mark.parametrize("direction", ("forward", "backward"))
def test_n_features_to_select_stopping_criterion(direction):
    """Check the behaviour stopping criterion for feature selection
    depending on the values of `n_features_to_select` and `tol`.

    When `direction` is `'forward'`, select a new features at random
    among those not currently selected in selector.support_,
    build a new version of the data that includes all the features
    in selector.support_ + this newly selected feature.
    And check that the cross-validation score of the model trained on
    this new dataset variant is lower than the model with
    the selected forward selected features or at least does not improve
    by more than the tol margin.

    When `direction` is `'backward'`, instead of adding a new feature
    to selector.support_, try to remove one of those selected features at random
    And check that the cross-validation score is either decreasing or
    not improving by more than the tol margin.
    """

    X, y = make_regression(n_features=50, n_informative=10, random_state=0)

    tol = 1e-3

    sfs = SequentialFeatureSelector(
        LinearRegression(),
        n_features_to_select="auto",
        tol=tol,
        direction=direction,
        cv=2,
    )
    sfs.fit(X, y)
    selected_X = sfs.transform(X)

    rng = np.random.RandomState(0)

    added_candidates = list(set(range(X.shape[1])) - set(sfs.get_support(indices=True)))
    added_X = np.hstack(
        [
            selected_X,
            (X[:, rng.choice(added_candidates)])[:, np.newaxis],
        ]
    )

    removed_candidate = rng.choice(list(range(sfs.n_features_to_select_)))
    removed_X = np.delete(selected_X, removed_candidate, axis=1)

    plain_cv_score = cross_val_score(LinearRegression(), X, y, cv=2).mean()
    sfs_cv_score = cross_val_score(LinearRegression(), selected_X, y, cv=2).mean()
    added_cv_score = cross_val_score(LinearRegression(), added_X, y, cv=2).mean()
    removed_cv_score = cross_val_score(LinearRegression(), removed_X, y, cv=2).mean()

    assert sfs_cv_score >= plain_cv_score

    if direction == "forward":
        assert (sfs_cv_score - added_cv_score) <= tol
        assert (sfs_cv_score - removed_cv_score) >= tol
    else:
        assert (added_cv_score - sfs_cv_score) <= tol
        assert (removed_cv_score - sfs_cv_score) <= tol


@pytest.mark.parametrize("direction", ("forward", "backward"))
@pytest.mark.parametrize(
    "n_features_to_select, expected",
    (
        (0.1, 1),
        (1.0, 10),
        (0.5, 5),
        (None, 5),
    ),
)
def test_n_features_to_select_float(direction, n_features_to_select, expected):
    # Test passing a float as n_features_to_select
    X, y = make_regression(n_features=10)
    sfs = SequentialFeatureSelector(
        LinearRegression(),
        n_features_to_select=n_features_to_select,
        direction=direction,
        cv=2,
    )
    sfs.fit(X, y)
    assert sfs.n_features_to_select_ == expected


@pytest.mark.parametrize("seed", range(10))
@pytest.mark.parametrize("direction", ("forward", "backward"))
@pytest.mark.parametrize(
    "n_features_to_select, expected_selected_features",
    [
        (2, [0, 2]),  # f1 is dropped since it has no predictive power
        (1, [2]),  # f2 is more predictive than f0 so it's kept
    ],
)
def test_sanity(seed, direction, n_features_to_select, expected_selected_features):
    # Basic sanity check: 3 features, only f0 and f2 are correlated with the
    # target, f2 having a stronger correlation than f0. We expect f1 to be
    # dropped, and f2 to always be selected.

    rng = np.random.RandomState(seed)
    n_samples = 100
    X = rng.randn(n_samples, 3)
    y = 3 * X[:, 0] - 10 * X[:, 2]

    sfs = SequentialFeatureSelector(
        LinearRegression(),
        n_features_to_select=n_features_to_select,
        direction=direction,
        cv=2,
    )
    sfs.fit(X, y)
    assert_array_equal(sfs.get_support(indices=True), expected_selected_features)


# TODO: Remove test for n_features_to_select=None in 1.3
@pytest.mark.filterwarnings("ignore:Leaving `n_features_to_select` to ")
@pytest.mark.parametrize("n_features_to_select", ["auto", None])
def test_sparse_support(n_features_to_select):
    # Make sure sparse data is supported

    X, y = make_regression(n_features=10)
    X = scipy.sparse.csr_matrix(X)
    sfs = SequentialFeatureSelector(
        LinearRegression(), n_features_to_select=n_features_to_select, cv=2
    )
    sfs.fit(X, y)
    sfs.transform(X)


def test_nan_support():
    # Make sure nans are OK if the underlying estimator supports nans

    rng = np.random.RandomState(0)
    n_samples, n_features = 100, 10
    X, y = make_regression(n_samples, n_features, random_state=0)
    nan_mask = rng.randint(0, 2, size=(n_samples, n_features), dtype=bool)
    X[nan_mask] = np.nan
    sfs = SequentialFeatureSelector(
        HistGradientBoostingRegressor(), n_features_to_select="auto", cv=2
    )
    sfs.fit(X, y)
    sfs.transform(X)

    with pytest.raises(ValueError, match="Input contains NaN"):
        # LinearRegression does not support nans
        SequentialFeatureSelector(
            LinearRegression(), n_features_to_select="auto", cv=2
        ).fit(X, y)


def test_pipeline_support():
    # Make sure that pipelines can be passed into SFS and that SFS can be
    # passed into a pipeline

    n_samples, n_features = 50, 3
    X, y = make_regression(n_samples, n_features, random_state=0)

    # pipeline in SFS
    pipe = make_pipeline(StandardScaler(), LinearRegression())
    sfs = SequentialFeatureSelector(pipe, n_features_to_select="auto", cv=2)
    sfs.fit(X, y)
    sfs.transform(X)

    # SFS in pipeline
    sfs = SequentialFeatureSelector(
        LinearRegression(), n_features_to_select="auto", cv=2
    )
    pipe = make_pipeline(StandardScaler(), sfs)
    pipe.fit(X, y)
    pipe.transform(X)


<<<<<<< HEAD
# FIXME : to be removed in 1.3
def test_raise_deprecation_warning():
    """Check that we raise a FutureWarning with `n_features_to_select`."""
    n_samples, n_features = 50, 3
    X, y = make_regression(n_samples, n_features, random_state=0)

    warn_msg = "Leaving `n_features_to_select` to None is deprecated"
    with pytest.warns(FutureWarning, match=warn_msg):
        SequentialFeatureSelector(LinearRegression()).fit(X, y)
=======
@pytest.mark.parametrize("n_features_to_select", (2, 3, 4))
def test_unsupervised_model_fit(n_features_to_select):
    # Make sure that models without classification labels are not being
    # validated

    X, y = make_blobs(n_features=6)
    sfs = SequentialFeatureSelector(
        KMeans(),
        n_features_to_select=n_features_to_select,
    )
    sfs.fit(X)
    assert sfs.transform(X).shape[1] == n_features_to_select


@pytest.mark.parametrize("y", ("no_validation", 1j, 99.9, np.nan, 3))
def test_no_y_validation_model_fit(y):
    # Make sure that other non-conventional y labels are not accepted

    X, clusters = make_blobs(n_features=6)
    sfs = SequentialFeatureSelector(
        KMeans(),
        n_features_to_select=3,
    )

    with pytest.raises((TypeError, ValueError)):
        sfs.fit(X, y)
>>>>>>> 9cb4e761
<|MERGE_RESOLUTION|>--- conflicted
+++ resolved
@@ -9,11 +9,9 @@
 from sklearn.datasets import make_regression, make_blobs
 from sklearn.linear_model import LinearRegression
 from sklearn.ensemble import HistGradientBoostingRegressor
-<<<<<<< HEAD
 from sklearn.model_selection import cross_val_score
-=======
 from sklearn.cluster import KMeans
->>>>>>> 9cb4e761
+
 
 
 @pytest.mark.parametrize("n_features_to_select", (0, 5, 0.0, -1, 1.1))
@@ -257,7 +255,7 @@
     pipe.transform(X)
 
 
-<<<<<<< HEAD
+
 # FIXME : to be removed in 1.3
 def test_raise_deprecation_warning():
     """Check that we raise a FutureWarning with `n_features_to_select`."""
@@ -267,7 +265,7 @@
     warn_msg = "Leaving `n_features_to_select` to None is deprecated"
     with pytest.warns(FutureWarning, match=warn_msg):
         SequentialFeatureSelector(LinearRegression()).fit(X, y)
-=======
+
 @pytest.mark.parametrize("n_features_to_select", (2, 3, 4))
 def test_unsupervised_model_fit(n_features_to_select):
     # Make sure that models without classification labels are not being
@@ -294,4 +292,3 @@
 
     with pytest.raises((TypeError, ValueError)):
         sfs.fit(X, y)
->>>>>>> 9cb4e761
