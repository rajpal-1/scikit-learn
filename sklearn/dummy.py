--- conflicted
+++ resolved
@@ -456,10 +456,7 @@
 
         return_std : boolean, optional
             Whether to return the standard deviation of posterior prediction.
-<<<<<<< HEAD
-=======
             All zeros in this case.
->>>>>>> 312f6405
 
         Returns
         -------
@@ -468,27 +465,16 @@
 
         y_std : array, shape = [n_samples]  or [n_samples, n_outputs]
             Standard deviation of predictive distribution of query points.
+            Always 0.
         """
         check_is_fitted(self, "constant_")
         n_samples = _num_samples(X)
 
-<<<<<<< HEAD
-        y = np.ones((n_samples, 1)) * self.constant_
-        y_std = np.zeros((n_samples, 1))
-=======
         y = np.ones((n_samples, self.n_outputs_)) * self.constant_
         y_std = np.zeros((n_samples, self.n_outputs_))
->>>>>>> 312f6405
 
         if self.n_outputs_ == 1 and not self.output_2d_:
             y = np.ravel(y)
             y_std = np.ravel(y_std)
 
-<<<<<<< HEAD
-        if return_std:
-            return y, y_std
-        else:
-            return y
-=======
-        return (y, y_std) if return_std else y
->>>>>>> 312f6405
+        return (y, y_std) if return_std else y