# Author: Mathieu Blondel <mathieu@mblondel.org>
#         Arnaud Joly <a.joly@ulg.ac.be>
#         Maheshakya Wijewardena <maheshakya.10@cse.mrt.ac.lk>
# License: BSD 3 clause
from __future__ import division

import warnings
import numpy as np
import scipy.sparse as sp

from .base import BaseEstimator, ClassifierMixin, RegressorMixin
from .base import MultiOutputMixin, _update_tags
from .utils import check_random_state
from .utils.validation import check_array, check_X_y
from .utils.validation import check_consistent_length
from .utils.validation import check_is_fitted
from .utils.random import random_choice_csc
from .utils.stats import _weighted_percentile
from .utils.multiclass import class_distribution


class DummyClassifier(BaseEstimator, ClassifierMixin, MultiOutputMixin):
    """
    DummyClassifier is a classifier that makes predictions using simple rules.

    This classifier is useful as a simple baseline to compare with other
    (real) classifiers. Do not use it for real problems.

    Read more in the :ref:`User Guide <dummy_estimators>`.

    Parameters
    ----------
    strategy : str, default="stratified"
        Strategy to use to generate predictions.

        * "stratified": generates predictions by respecting the training
          set's class distribution.
        * "most_frequent": always predicts the most frequent label in the
          training set.
        * "prior": always predicts the class that maximizes the class prior
          (like "most_frequent") and ``predict_proba`` returns the class prior.
        * "uniform": generates predictions uniformly at random.
        * "constant": always predicts a constant label that is provided by
          the user. This is useful for metrics that evaluate a non-majority
          class

          .. versionadded:: 0.17
             Dummy Classifier now supports prior fitting strategy using
             parameter *prior*.

    random_state : int, RandomState instance or None, optional, default=None
        If int, random_state is the seed used by the random number generator;
        If RandomState instance, random_state is the random number generator;
        If None, the random number generator is the RandomState instance used
        by `np.random`.

    constant : int or str or array of shape = [n_outputs]
        The explicit constant as predicted by the "constant" strategy. This
        parameter is useful only for the "constant" strategy.

    Attributes
    ----------
    classes_ : array or list of array of shape = [n_classes]
        Class labels for each output.

    n_classes_ : array or list of array of shape = [n_classes]
        Number of label for each output.

    class_prior_ : array or list of array of shape = [n_classes]
        Probability of each class for each output.

    n_outputs_ : int,
        Number of outputs.

    outputs_2d_ : bool,
        True if the output at fit is 2d, else false.

    sparse_output_ : bool,
        True if the array returned from predict is to be in sparse CSC format.
        Is automatically set to True if the input y is passed in sparse format.

    """

    def __init__(self, strategy="stratified", random_state=None,
                 constant=None):
        self.strategy = strategy
        self.random_state = random_state
        self.constant = constant

    def fit(self, X, y, sample_weight=None):
        """Fit the random classifier.

        Parameters
        ----------
        X : {array-like, sparse matrix}, shape = [n_samples, n_features]
            Training vectors, where n_samples is the number of samples
            and n_features is the number of features.

        y : array-like, shape = [n_samples] or [n_samples, n_outputs]
            Target values.

        sample_weight : array-like of shape = [n_samples], optional
            Sample weights.

        Returns
        -------
        self : object
            Returns self.
        """
        if self.strategy not in ("most_frequent", "stratified", "uniform",
                                 "constant", "prior"):
            raise ValueError("Unknown strategy type.")

        if self.strategy == "uniform" and sp.issparse(y):
            y = y.toarray()
            warnings.warn('A local copy of the target data has been converted '
                          'to a numpy array. Predicting on sparse target data '
                          'with the uniform strategy would not save memory '
                          'and would be slower.',
                          UserWarning)

        self.sparse_output_ = sp.issparse(y)

<<<<<<< HEAD
        X = check_array(X, accept_sparse=['csr', 'csc', 'coo'])
=======
>>>>>>> 7a23b249
        check_consistent_length(X, y)

        if not self.sparse_output_:
            y = np.atleast_1d(y)

        self.output_2d_ = y.ndim == 2
        if y.ndim == 1:
            y = np.reshape(y, (-1, 1))

        self.n_outputs_ = y.shape[1]

        if self.strategy == "constant":
            if self.constant is None:
                raise ValueError("Constant target value has to be specified "
                                 "when the constant strategy is used.")
            else:
                constant = np.reshape(np.atleast_1d(self.constant), (-1, 1))
                if constant.shape[0] != self.n_outputs_:
                    raise ValueError("Constant target value should have "
                                     "shape (%d, 1)." % self.n_outputs_)

        (self.classes_,
         self.n_classes_,
         self.class_prior_) = class_distribution(y, sample_weight)

        if (self.strategy == "constant" and
                any(constant[k] not in self.classes_[k]
                    for k in range(self.n_outputs_))):
            # Checking in case of constant strategy if the constant
            # provided by the user is in y.
            raise ValueError("The constant target value must be "
                             "present in training data")

        if self.n_outputs_ == 1 and not self.output_2d_:
            self.n_classes_ = self.n_classes_[0]
            self.classes_ = self.classes_[0]
            self.class_prior_ = self.class_prior_[0]

        return self

    def predict(self, X):
        """Perform classification on test vectors X.

        Parameters
        ----------
        X : {array-like, sparse matrix}, shape = [n_samples, n_features]
            Input vectors, where n_samples is the number of samples
            and n_features is the number of features.

        Returns
        -------
        y : array, shape = [n_samples] or [n_samples, n_outputs]
            Predicted target values for X.
        """
        check_is_fitted(self, 'classes_')

        X = check_array(X, accept_sparse=['csr', 'csc', 'coo'])
        # numpy random_state expects Python int and not long as size argument
        # under Windows
        n_samples = int(X.shape[0])
        rs = check_random_state(self.random_state)

        n_classes_ = self.n_classes_
        classes_ = self.classes_
        class_prior_ = self.class_prior_
        constant = self.constant
        if self.n_outputs_ == 1 and not self.output_2d_:
            # Get same type even for self.n_outputs_ == 1
            n_classes_ = [n_classes_]
            classes_ = [classes_]
            class_prior_ = [class_prior_]
            constant = [constant]
        # Compute probability only once
        if self.strategy == "stratified":
            proba = self.predict_proba(X)
            if self.n_outputs_ == 1 and not self.output_2d_:
                proba = [proba]

        if self.sparse_output_:
            class_prob = None
            if self.strategy in ("most_frequent", "prior"):
                classes_ = [np.array([cp.argmax()]) for cp in class_prior_]

            elif self.strategy == "stratified":
                class_prob = class_prior_

            elif self.strategy == "uniform":
                raise ValueError("Sparse target prediction is not "
                                 "supported with the uniform strategy")

            elif self.strategy == "constant":
                classes_ = [np.array([c]) for c in constant]

            y = random_choice_csc(n_samples, classes_, class_prob,
                                  self.random_state)
        else:
            if self.strategy in ("most_frequent", "prior"):
                y = np.tile([classes_[k][class_prior_[k].argmax()] for
                             k in range(self.n_outputs_)], [n_samples, 1])

            elif self.strategy == "stratified":
                y = np.vstack(classes_[k][proba[k].argmax(axis=1)] for
                              k in range(self.n_outputs_)).T

            elif self.strategy == "uniform":
                ret = [classes_[k][rs.randint(n_classes_[k], size=n_samples)]
                       for k in range(self.n_outputs_)]
                y = np.vstack(ret).T

            elif self.strategy == "constant":
                y = np.tile(self.constant, (n_samples, 1))

            if self.n_outputs_ == 1 and not self.output_2d_:
                y = np.ravel(y)

        return y

    def predict_proba(self, X):
        """
        Return probability estimates for the test vectors X.

        Parameters
        ----------
        X : {array-like, sparse matrix}, shape = [n_samples, n_features]
            Input vectors, where n_samples is the number of samples
            and n_features is the number of features.

        Returns
        -------
        P : array-like or list of array-lke of shape = [n_samples, n_classes]
            Returns the probability of the sample for each class in
            the model, where classes are ordered arithmetically, for each
            output.
        """
        check_is_fitted(self, 'classes_')

        X = check_array(X, accept_sparse=['csr', 'csc', 'coo'])
        # numpy random_state expects Python int and not long as size argument
        # under Windows
        n_samples = int(X.shape[0])
        rs = check_random_state(self.random_state)

        n_classes_ = self.n_classes_
        classes_ = self.classes_
        class_prior_ = self.class_prior_
        constant = self.constant
        if self.n_outputs_ == 1 and not self.output_2d_:
            # Get same type even for self.n_outputs_ == 1
            n_classes_ = [n_classes_]
            classes_ = [classes_]
            class_prior_ = [class_prior_]
            constant = [constant]

        P = []
        for k in range(self.n_outputs_):
            if self.strategy == "most_frequent":
                ind = class_prior_[k].argmax()
                out = np.zeros((n_samples, n_classes_[k]), dtype=np.float64)
                out[:, ind] = 1.0
            elif self.strategy == "prior":
                out = np.ones((n_samples, 1)) * class_prior_[k]

            elif self.strategy == "stratified":
                out = rs.multinomial(1, class_prior_[k], size=n_samples)

            elif self.strategy == "uniform":
                out = np.ones((n_samples, n_classes_[k]), dtype=np.float64)
                out /= n_classes_[k]

            elif self.strategy == "constant":
                ind = np.where(classes_[k] == constant[k])
                out = np.zeros((n_samples, n_classes_[k]), dtype=np.float64)
                out[:, ind] = 1.0

            P.append(out)

        if self.n_outputs_ == 1 and not self.output_2d_:
            P = P[0]

        return P

    def predict_log_proba(self, X):
        """
        Return log probability estimates for the test vectors X.

        Parameters
        ----------
        X : {array-like, sparse matrix}, shape = [n_samples, n_features]
            Input vectors, where n_samples is the number of samples
            and n_features is the number of features.

        Returns
        -------
        P : array-like or list of array-like of shape = [n_samples, n_classes]
            Returns the log probability of the sample for each class in
            the model, where classes are ordered arithmetically for each
            output.
        """
        proba = self.predict_proba(X)
        if self.n_outputs_ == 1:
            return np.log(proba)
        else:
            return [np.log(p) for p in proba]

    def _get_tags(self):
        return _update_tags(self, super(DummyClassifier, self),
                            input_validation=False, test_accuracy=False)


class DummyRegressor(BaseEstimator, RegressorMixin, MultiOutputMixin):
    """
    DummyRegressor is a regressor that makes predictions using
    simple rules.

    This regressor is useful as a simple baseline to compare with other
    (real) regressors. Do not use it for real problems.

    Read more in the :ref:`User Guide <dummy_estimators>`.

    Parameters
    ----------
    strategy : str
        Strategy to use to generate predictions.

        * "mean": always predicts the mean of the training set
        * "median": always predicts the median of the training set
        * "quantile": always predicts a specified quantile of the training set,
          provided with the quantile parameter.
        * "constant": always predicts a constant value that is provided by
          the user.

    constant : int or float or array of shape = [n_outputs]
        The explicit constant as predicted by the "constant" strategy. This
        parameter is useful only for the "constant" strategy.

    quantile : float in [0.0, 1.0]
        The quantile to predict using the "quantile" strategy. A quantile of
        0.5 corresponds to the median, while 0.0 to the minimum and 1.0 to the
        maximum.

    Attributes
    ----------
    constant_ : float or array of shape [n_outputs]
        Mean or median or quantile of the training targets or constant value
        given by the user.

    n_outputs_ : int,
        Number of outputs.

    outputs_2d_ : bool,
        True if the output at fit is 2d, else false.
    """

    def __init__(self, strategy="mean", constant=None, quantile=None):
        self.strategy = strategy
        self.constant = constant
        self.quantile = quantile

    def fit(self, X, y, sample_weight=None):
        """Fit the random regressor.

        Parameters
        ----------
        X : {array-like, sparse matrix}, shape = [n_samples, n_features]
            Training vectors, where n_samples is the number of samples
            and n_features is the number of features.

        y : array-like, shape = [n_samples] or [n_samples, n_outputs]
            Target values.

        sample_weight : array-like of shape = [n_samples], optional
            Sample weights.

        Returns
        -------
        self : object
            Returns self.
        """

        if self.strategy not in ("mean", "median", "quantile", "constant"):
            raise ValueError("Unknown strategy type: %s, expected "
                             "'mean', 'median', 'quantile' or 'constant'"
                             % self.strategy)

<<<<<<< HEAD
        X, y = check_X_y(X, y, accept_sparse=['csr', 'csc', 'coo'],
                         multi_output=True)
=======
        y = check_array(y, ensure_2d=False)

>>>>>>> 7a23b249
        if len(y) == 0:
            raise ValueError("y must not be empty.")

        self.output_2d_ = y.ndim == 2
        if y.ndim == 1:
            y = np.reshape(y, (-1, 1))
        self.n_outputs_ = y.shape[1]

        check_consistent_length(X, y, sample_weight)

        if self.strategy == "mean":
            self.constant_ = np.average(y, axis=0, weights=sample_weight)

        elif self.strategy == "median":
            if sample_weight is None:
                self.constant_ = np.median(y, axis=0)
            else:
                self.constant_ = [_weighted_percentile(y[:, k], sample_weight,
                                                       percentile=50.)
                                  for k in range(self.n_outputs_)]

        elif self.strategy == "quantile":
            if self.quantile is None or not np.isscalar(self.quantile):
                raise ValueError("Quantile must be a scalar in the range "
                                 "[0.0, 1.0], but got %s." % self.quantile)

            percentile = self.quantile * 100.0
            if sample_weight is None:
                self.constant_ = np.percentile(y, axis=0, q=percentile)
            else:
                self.constant_ = [_weighted_percentile(y[:, k], sample_weight,
                                                       percentile=percentile)
                                  for k in range(self.n_outputs_)]

        elif self.strategy == "constant":
            if self.constant is None:
                raise TypeError("Constant target value has to be specified "
                                "when the constant strategy is used.")

            self.constant = check_array(self.constant,
                                        accept_sparse=['csr', 'csc', 'coo'],
                                        ensure_2d=False, ensure_min_samples=0)

            if self.output_2d_ and self.constant.shape[0] != y.shape[1]:
                raise ValueError(
                    "Constant target value should have "
                    "shape (%d, 1)." % y.shape[1])

            self.constant_ = self.constant

        self.constant_ = np.reshape(self.constant_, (1, -1))
        return self

    def predict(self, X):
        """
        Perform classification on test vectors X.

        Parameters
        ----------
        X : {array-like, sparse matrix}, shape = [n_samples, n_features]
            Input vectors, where n_samples is the number of samples
            and n_features is the number of features.

        Returns
        -------
        y : array, shape = [n_samples]  or [n_samples, n_outputs]
            Predicted target values for X.
        """
        check_is_fitted(self, "constant_")
        X = check_array(X, accept_sparse=['csr', 'csc', 'coo'])
        n_samples = X.shape[0]

        y = np.ones((n_samples, 1)) * self.constant_

        if self.n_outputs_ == 1 and not self.output_2d_:
            y = np.ravel(y)

        return y

    def _get_tags(self):
        return _update_tags(self, super(DummyRegressor, self),
                            test_accuracy=False, input_validation=False)<|MERGE_RESOLUTION|>--- conflicted
+++ resolved
@@ -11,7 +11,7 @@
 from .base import BaseEstimator, ClassifierMixin, RegressorMixin
 from .base import MultiOutputMixin, _update_tags
 from .utils import check_random_state
-from .utils.validation import check_array, check_X_y
+from .utils.validation import check_array
 from .utils.validation import check_consistent_length
 from .utils.validation import check_is_fitted
 from .utils.random import random_choice_csc
@@ -121,10 +121,6 @@
 
         self.sparse_output_ = sp.issparse(y)
 
-<<<<<<< HEAD
-        X = check_array(X, accept_sparse=['csr', 'csc', 'coo'])
-=======
->>>>>>> 7a23b249
         check_consistent_length(X, y)
 
         if not self.sparse_output_:
@@ -409,13 +405,7 @@
                              "'mean', 'median', 'quantile' or 'constant'"
                              % self.strategy)
 
-<<<<<<< HEAD
-        X, y = check_X_y(X, y, accept_sparse=['csr', 'csc', 'coo'],
-                         multi_output=True)
-=======
         y = check_array(y, ensure_2d=False)
-
->>>>>>> 7a23b249
         if len(y) == 0:
             raise ValueError("y must not be empty.")
 
