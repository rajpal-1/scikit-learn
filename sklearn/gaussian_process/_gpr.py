"""Gaussian processes regression. """

# Authors: Jan Hendrik Metzen <jhm@informatik.uni-bremen.de>
# Modified by: Pete Green <p.l.green@liverpool.ac.uk>
# License: BSD 3 clause

import warnings
from operator import itemgetter

import numpy as np
from scipy.linalg import cholesky, cho_solve, solve_triangular
import scipy.optimize

from ..base import BaseEstimator, RegressorMixin, clone
from ..base import MultiOutputMixin
from .kernels import RBF, ConstantKernel as C
from ..utils import check_random_state
from ..utils.validation import check_X_y, check_array
from ..utils.optimize import _check_optimize_result


class GaussianProcessRegressor(MultiOutputMixin,
                               RegressorMixin, BaseEstimator):
    """Gaussian process regression (GPR).

    The implementation is based on Algorithm 2.1 of Gaussian Processes
    for Machine Learning (GPML) by Rasmussen and Williams.

    In addition to standard scikit-learn estimator API,
    GaussianProcessRegressor:

       * allows prediction without prior fitting (based on the GP prior)
       * provides an additional method sample_y(X), which evaluates samples
         drawn from the GPR (prior or posterior) at given inputs
       * exposes a method log_marginal_likelihood(theta), which can be used
         externally for other ways of selecting hyperparameters, e.g., via
         Markov chain Monte Carlo.

    Read more in the :ref:`User Guide <gaussian_process>`.

    .. versionadded:: 0.18

    Parameters
    ----------
    kernel : kernel instance, default=None
        The kernel specifying the covariance function of the GP. If None is
        passed, the kernel "1.0 * RBF(1.0)" is used as default. Note that
        the kernel's hyperparameters are optimized during fitting.

    alpha : float or array-like of shape (n_samples), default=1e-10
        Value added to the diagonal of the kernel matrix during fitting.
        Larger values correspond to increased noise level in the observations.
        This can also prevent a potential numerical issue during fitting, by
        ensuring that the calculated values form a positive definite matrix.
        If an array is passed, it must have the same number of entries as the
        data used for fitting and is used as datapoint-dependent noise level.
        Note that this is equivalent to adding a WhiteKernel with c=alpha.
        Allowing to specify the noise level directly as a parameter is mainly
        for convenience and for consistency with Ridge.

    optimizer : "fmin_l_bfgs_b" or callable, default="fmin_l_bfgs_b"
        Can either be one of the internally supported optimizers for optimizing
        the kernel's parameters, specified by a string, or an externally
        defined optimizer passed as a callable. If a callable is passed, it
        must have the signature::

            def optimizer(obj_func, initial_theta, bounds):
                # * 'obj_func' is the objective function to be minimized, which
                #   takes the hyperparameters theta as parameter and an
                #   optional flag eval_gradient, which determines if the
                #   gradient is returned additionally to the function value
                # * 'initial_theta': the initial value for theta, which can be
                #   used by local optimizers
                # * 'bounds': the bounds on the values of theta
                ....
                # Returned are the best found hyperparameters theta and
                # the corresponding value of the target function.
                return theta_opt, func_min

        Per default, the 'L-BGFS-B' algorithm from scipy.optimize.minimize
        is used. If None is passed, the kernel's parameters are kept fixed.
        Available internal optimizers are::

            'fmin_l_bfgs_b'

    n_restarts_optimizer : int, default=0
        The number of restarts of the optimizer for finding the kernel's
        parameters which maximize the log-marginal likelihood. The first run
        of the optimizer is performed from the kernel's initial parameters,
        the remaining ones (if any) from thetas sampled log-uniform randomly
        from the space of allowed theta-values. If greater than 0, all bounds
        must be finite. Note that n_restarts_optimizer == 0 implies that one
        run is performed.

<<<<<<< HEAD
    normalize_y : boolean, optional (default: False)
        Whether the target values y are normalized, the mean and variance of
        the target values are set equal to 0 and 1 respectively. This is
        recommended for cases where zero-mean, unit-variance priors are used.
        Note that, in this implementation, the normalisation is reversed
        before the GP predictions are reported.

        .. versionchanged:: 0.23
=======
    normalize_y : bool, default=False
        Whether the target values y are normalized, i.e., the mean of the
        observed target values become zero. This parameter should be set to
        True if the target values' mean is expected to differ considerable from
        zero. When enabled, the normalization effectively modifies the GP's
        prior based on the data, which contradicts the likelihood principle;
        normalization is thus disabled per default.
>>>>>>> 136ef798

    copy_X_train : bool, default=True
        If True, a persistent copy of the training data is stored in the
        object. Otherwise, just a reference to the training data is stored,
        which might cause predictions to change if the data is modified
        externally.

    random_state : int or RandomState, default=None
        Determines random number generation used to initialize the centers.
        Pass an int for reproducible results across multiple function calls.
        See :term: `Glossary <random_state>`.

    Attributes
    ----------
    X_train_ : array-like of shape (n_samples, n_features) or list of object
        Feature vectors or other representations of training data (also
        required for prediction).

    y_train_ : array-like of shape (n_samples,) or (n_samples, n_targets)
        Target values in training data (also required for prediction)

    kernel_ : kernel instance
        The kernel used for prediction. The structure of the kernel is the
        same as the one passed as parameter but with optimized hyperparameters

    L_ : array-like of shape (n_samples, n_samples)
        Lower-triangular Cholesky decomposition of the kernel in ``X_train_``

    alpha_ : array-like of shape (n_samples,)
        Dual coefficients of training data points in kernel space

    log_marginal_likelihood_value_ : float
        The log-marginal-likelihood of ``self.kernel_.theta``

    Examples
    --------
    >>> from sklearn.datasets import make_friedman2
    >>> from sklearn.gaussian_process import GaussianProcessRegressor
    >>> from sklearn.gaussian_process.kernels import DotProduct, WhiteKernel
    >>> X, y = make_friedman2(n_samples=500, noise=0, random_state=0)
    >>> kernel = DotProduct() + WhiteKernel()
    >>> gpr = GaussianProcessRegressor(kernel=kernel,
    ...         random_state=0).fit(X, y)
    >>> gpr.score(X, y)
    0.3680...
    >>> gpr.predict(X[:2,:], return_std=True)
    (array([653.0..., 592.1...]), array([316.6..., 316.6...]))

    """
    def __init__(self, kernel=None, alpha=1e-10,
                 optimizer="fmin_l_bfgs_b", n_restarts_optimizer=0,
                 normalize_y=False, copy_X_train=True, random_state=None):
        self.kernel = kernel
        self.alpha = alpha
        self.optimizer = optimizer
        self.n_restarts_optimizer = n_restarts_optimizer
        self.normalize_y = normalize_y
        self.copy_X_train = copy_X_train
        self.random_state = random_state

    def fit(self, X, y):
        """Fit Gaussian process regression model.

        Parameters
        ----------
        X : array-like of shape (n_samples, n_features) or list of object
            Feature vectors or other representations of training data.

        y : array-like of shape (n_samples,) or (n_samples, n_targets)
            Target values

        Returns
        -------
        self : returns an instance of self.
        """
        if self.kernel is None:  # Use an RBF kernel as default
            self.kernel_ = C(1.0, constant_value_bounds="fixed") \
                * RBF(1.0, length_scale_bounds="fixed")
        else:
            self.kernel_ = clone(self.kernel)

        self._rng = check_random_state(self.random_state)

        if self.kernel_.requires_vector_input:
            X, y = check_X_y(X, y, multi_output=True, y_numeric=True,
                             ensure_2d=True, dtype="numeric")
        else:
            X, y = check_X_y(X, y, multi_output=True, y_numeric=True,
                             ensure_2d=False, dtype=None)

        # Normalize target value
        if self.normalize_y:
            self._y_train_mean = np.mean(y, axis=0)
            self._y_train_std = np.std(y, axis=0)

            # Remove mean and make unit variance
            y = (y - self._y_train_mean) / self._y_train_std

        else:
            self._y_train_mean = np.zeros(1)
            self._y_train_std = 1

        if np.iterable(self.alpha) \
           and self.alpha.shape[0] != y.shape[0]:
            if self.alpha.shape[0] == 1:
                self.alpha = self.alpha[0]
            else:
                raise ValueError("alpha must be a scalar or an array"
                                 " with same number of entries as y.(%d != %d)"
                                 % (self.alpha.shape[0], y.shape[0]))

        self.X_train_ = np.copy(X) if self.copy_X_train else X
        self.y_train_ = np.copy(y) if self.copy_X_train else y

        if self.optimizer is not None and self.kernel_.n_dims > 0:
            # Choose hyperparameters based on maximizing the log-marginal
            # likelihood (potentially starting from several initial values)
            def obj_func(theta, eval_gradient=True):
                if eval_gradient:
                    lml, grad = self.log_marginal_likelihood(
                        theta, eval_gradient=True, clone_kernel=False)
                    return -lml, -grad
                else:
                    return -self.log_marginal_likelihood(theta,
                                                         clone_kernel=False)

            # First optimize starting from theta specified in kernel
            optima = [(self._constrained_optimization(obj_func,
                                                      self.kernel_.theta,
                                                      self.kernel_.bounds))]

            # Additional runs are performed from log-uniform chosen initial
            # theta
            if self.n_restarts_optimizer > 0:
                if not np.isfinite(self.kernel_.bounds).all():
                    raise ValueError(
                        "Multiple optimizer restarts (n_restarts_optimizer>0) "
                        "requires that all bounds are finite.")
                bounds = self.kernel_.bounds
                for iteration in range(self.n_restarts_optimizer):
                    theta_initial = \
                        self._rng.uniform(bounds[:, 0], bounds[:, 1])
                    optima.append(
                        self._constrained_optimization(obj_func, theta_initial,
                                                       bounds))
            # Select result from run with minimal (negative) log-marginal
            # likelihood
            lml_values = list(map(itemgetter(1), optima))
            self.kernel_.theta = optima[np.argmin(lml_values)][0]
            self.log_marginal_likelihood_value_ = -np.min(lml_values)
        else:
            self.log_marginal_likelihood_value_ = \
                self.log_marginal_likelihood(self.kernel_.theta,
                                             clone_kernel=False)

        # Precompute quantities required for predictions which are independent
        # of actual query points
        K = self.kernel_(self.X_train_)
        K[np.diag_indices_from(K)] += self.alpha
        try:
            self.L_ = cholesky(K, lower=True)  # Line 2
            # self.L_ changed, self._K_inv needs to be recomputed
            self._K_inv = None
        except np.linalg.LinAlgError as exc:
            exc.args = ("The kernel, %s, is not returning a "
                        "positive definite matrix. Try gradually "
                        "increasing the 'alpha' parameter of your "
                        "GaussianProcessRegressor estimator."
                        % self.kernel_,) + exc.args
            raise
        self.alpha_ = cho_solve((self.L_, True), self.y_train_)  # Line 3
        return self

    def predict(self, X, return_std=False, return_cov=False):
        """Predict using the Gaussian process regression model

        We can also predict based on an unfitted model by using the GP prior.
        In addition to the mean of the predictive distribution, also its
        standard deviation (return_std=True) or covariance (return_cov=True).
        Note that at most one of the two can be requested.

        Parameters
        ----------
        X : array-like of shape (n_samples, n_features) or list of object
            Query points where the GP is evaluated.

        return_std : bool, default=False
            If True, the standard-deviation of the predictive distribution at
            the query points is returned along with the mean.

        return_cov : bool, default=False
            If True, the covariance of the joint predictive distribution at
            the query points is returned along with the mean

        Returns
        -------
        y_mean : ndarray of shape (n_samples, [n_output_dims])
            Mean of predictive distribution a query points

        y_std : ndarray of shape (n_samples,), optional
            Standard deviation of predictive distribution at query points.
            Only returned when `return_std` is True.

        y_cov : ndarray of shape (n_samples, n_samples), optional
            Covariance of joint predictive distribution a query points.
            Only returned when `return_cov` is True.
        """
        if return_std and return_cov:
            raise RuntimeError(
                "Not returning standard deviation of predictions when "
                "returning full covariance.")

        if self.kernel is None or self.kernel.requires_vector_input:
            X = check_array(X, ensure_2d=True, dtype="numeric")
        else:
            X = check_array(X, ensure_2d=False, dtype=None)

        if not hasattr(self, "X_train_"):  # Unfitted;predict based on GP prior
            if self.kernel is None:
                kernel = (C(1.0, constant_value_bounds="fixed") *
                          RBF(1.0, length_scale_bounds="fixed"))
            else:
                kernel = self.kernel
            y_mean = np.zeros(X.shape[0])
            if return_cov:
                y_cov = kernel(X)
                return y_mean, y_cov
            elif return_std:
                y_var = kernel.diag(X)
                return y_mean, np.sqrt(y_var)
            else:
                return y_mean
        else:  # Predict based on GP posterior
            K_trans = self.kernel_(X, self.X_train_)
            y_mean = K_trans.dot(self.alpha_)  # Line 4 (y_mean = f_star)

            # undo normalisation
            y_mean = self._y_train_std * y_mean + self._y_train_mean

            if return_cov:
                v = cho_solve((self.L_, True), K_trans.T)  # Line 5
                y_cov = self.kernel_(X) - K_trans.dot(v)  # Line 6

                # undo normalisation
                y_cov = y_cov * self._y_train_std**2

                return y_mean, y_cov
            elif return_std:
                # cache result of K_inv computation
                if self._K_inv is None:
                    # compute inverse K_inv of K based on its Cholesky
                    # decomposition L and its inverse L_inv
                    L_inv = solve_triangular(self.L_.T,
                                             np.eye(self.L_.shape[0]))
                    self._K_inv = L_inv.dot(L_inv.T)

                # Compute variance of predictive distribution
                y_var = self.kernel_.diag(X)
                y_var -= np.einsum("ij,ij->i",
                                   np.dot(K_trans, self._K_inv), K_trans)

                # Check if any of the variances is negative because of
                # numerical issues. If yes: set the variance to 0.
                y_var_negative = y_var < 0
                if np.any(y_var_negative):
                    warnings.warn("Predicted variances smaller than 0. "
                                  "Setting those variances to 0.")
                    y_var[y_var_negative] = 0.0

                # undo normalisation
                y_var = y_var * self._y_train_std**2

                return y_mean, np.sqrt(y_var)
            else:
                return y_mean

    def sample_y(self, X, n_samples=1, random_state=0):
        """Draw samples from Gaussian process and evaluate at X.

        Parameters
        ----------
        X : array-like of shape (n_samples, n_features) or list of object
            Query points where the GP is evaluated.

        n_samples : int, default=1
            The number of samples drawn from the Gaussian process

        random_state : int, RandomState, default=0
            Determines random number generation to randomly draw samples.
            Pass an int for reproducible results across multiple function
            calls.
            See :term: `Glossary <random_state>`.

        Returns
        -------
        y_samples : ndarray of shape (n_samples_X, [n_output_dims], n_samples)
            Values of n_samples samples drawn from Gaussian process and
            evaluated at query points.
        """
        rng = check_random_state(random_state)

        y_mean, y_cov = self.predict(X, return_cov=True)
        if y_mean.ndim == 1:
            y_samples = rng.multivariate_normal(y_mean, y_cov, n_samples).T
        else:
            y_samples = \
                [rng.multivariate_normal(y_mean[:, i], y_cov,
                                         n_samples).T[:, np.newaxis]
                 for i in range(y_mean.shape[1])]
            y_samples = np.hstack(y_samples)
        return y_samples

    def log_marginal_likelihood(self, theta=None, eval_gradient=False,
                                clone_kernel=True):
        """Returns log-marginal likelihood of theta for training data.

        Parameters
        ----------
        theta : array-like of shape (n_kernel_params,) default=None
            Kernel hyperparameters for which the log-marginal likelihood is
            evaluated. If None, the precomputed log_marginal_likelihood
            of ``self.kernel_.theta`` is returned.

        eval_gradient : bool, default=False
            If True, the gradient of the log-marginal likelihood with respect
            to the kernel hyperparameters at position theta is returned
            additionally. If True, theta must not be None.

        clone_kernel : bool, default=True
            If True, the kernel attribute is copied. If False, the kernel
            attribute is modified, but may result in a performance improvement.

        Returns
        -------
        log_likelihood : float
            Log-marginal likelihood of theta for training data.

        log_likelihood_gradient : ndarray of shape (n_kernel_params,), optional
            Gradient of the log-marginal likelihood with respect to the kernel
            hyperparameters at position theta.
            Only returned when eval_gradient is True.
        """
        if theta is None:
            if eval_gradient:
                raise ValueError(
                    "Gradient can only be evaluated for theta!=None")
            return self.log_marginal_likelihood_value_

        if clone_kernel:
            kernel = self.kernel_.clone_with_theta(theta)
        else:
            kernel = self.kernel_
            kernel.theta = theta

        if eval_gradient:
            K, K_gradient = kernel(self.X_train_, eval_gradient=True)
        else:
            K = kernel(self.X_train_)

        K[np.diag_indices_from(K)] += self.alpha
        try:
            L = cholesky(K, lower=True)  # Line 2
        except np.linalg.LinAlgError:
            return (-np.inf, np.zeros_like(theta)) \
                if eval_gradient else -np.inf

        # Support multi-dimensional output of self.y_train_
        y_train = self.y_train_
        if y_train.ndim == 1:
            y_train = y_train[:, np.newaxis]

        alpha = cho_solve((L, True), y_train)  # Line 3

        # Compute log-likelihood (compare line 7)
        log_likelihood_dims = -0.5 * np.einsum("ik,ik->k", y_train, alpha)
        log_likelihood_dims -= np.log(np.diag(L)).sum()
        log_likelihood_dims -= K.shape[0] / 2 * np.log(2 * np.pi)
        log_likelihood = log_likelihood_dims.sum(-1)  # sum over dimensions

        if eval_gradient:  # compare Equation 5.9 from GPML
            tmp = np.einsum("ik,jk->ijk", alpha, alpha)  # k: output-dimension
            tmp -= cho_solve((L, True), np.eye(K.shape[0]))[:, :, np.newaxis]
            # Compute "0.5 * trace(tmp.dot(K_gradient))" without
            # constructing the full matrix tmp.dot(K_gradient) since only
            # its diagonal is required
            log_likelihood_gradient_dims = \
                0.5 * np.einsum("ijl,ijk->kl", tmp, K_gradient)
            log_likelihood_gradient = log_likelihood_gradient_dims.sum(-1)

        if eval_gradient:
            return log_likelihood, log_likelihood_gradient
        else:
            return log_likelihood

    def _constrained_optimization(self, obj_func, initial_theta, bounds):
        if self.optimizer == "fmin_l_bfgs_b":
            opt_res = scipy.optimize.minimize(
                obj_func, initial_theta, method="L-BFGS-B", jac=True,
                bounds=bounds)
            _check_optimize_result("lbfgs", opt_res)
            theta_opt, func_min = opt_res.x, opt_res.fun
        elif callable(self.optimizer):
            theta_opt, func_min = \
                self.optimizer(obj_func, initial_theta, bounds=bounds)
        else:
            raise ValueError("Unknown optimizer %s." % self.optimizer)

        return theta_opt, func_min

    def _more_tags(self):
        return {'requires_fit': False}<|MERGE_RESOLUTION|>--- conflicted
+++ resolved
@@ -92,7 +92,6 @@
         must be finite. Note that n_restarts_optimizer == 0 implies that one
         run is performed.
 
-<<<<<<< HEAD
     normalize_y : boolean, optional (default: False)
         Whether the target values y are normalized, the mean and variance of
         the target values are set equal to 0 and 1 respectively. This is
@@ -101,15 +100,6 @@
         before the GP predictions are reported.
 
         .. versionchanged:: 0.23
-=======
-    normalize_y : bool, default=False
-        Whether the target values y are normalized, i.e., the mean of the
-        observed target values become zero. This parameter should be set to
-        True if the target values' mean is expected to differ considerable from
-        zero. When enabled, the normalization effectively modifies the GP's
-        prior based on the data, which contradicts the likelihood principle;
-        normalization is thus disabled per default.
->>>>>>> 136ef798
 
     copy_X_train : bool, default=True
         If True, a persistent copy of the training data is stored in the
