--- conflicted
+++ resolved
@@ -43,13 +43,8 @@
         assert_equal(mldata_filename(name), desired)
 
 
-<<<<<<< HEAD
 def test_download(tmpdata):
-=======
-def test_download():
->>>>>>> 593bf65b
     """Test that fetch_mldata is able to download and cache a data set."""
-    setup_tmpdata()
     _urlopen_ref = datasets.mldata.urlopen
     datasets.mldata.urlopen = mock_mldata_urlopen({
         'mock': {
@@ -69,15 +64,9 @@
                       fetch_mldata, 'not_existing_name')
     finally:
         datasets.mldata.urlopen = _urlopen_ref
-        teardown_tmpdata()
 
 
-<<<<<<< HEAD
 def test_fetch_one_column(tmpdata):
-=======
-def test_fetch_one_column():
-    setup_tmpdata()
->>>>>>> 593bf65b
     _urlopen_ref = datasets.mldata.urlopen
     try:
         dataname = 'onecol'
@@ -98,15 +87,9 @@
         assert_equal(dset.data.shape, (3, 2))
     finally:
         datasets.mldata.urlopen = _urlopen_ref
-        teardown_tmpdata()
 
 
-<<<<<<< HEAD
 def test_fetch_multiple_column(tmpdata):
-=======
-def test_fetch_multiple_column():
-    setup_tmpdata()
->>>>>>> 593bf65b
     _urlopen_ref = datasets.mldata.urlopen
     try:
         # create fake data set in cache
@@ -179,5 +162,4 @@
         assert_not_in("z", dset)
 
     finally:
-        datasets.mldata.urlopen = _urlopen_ref
-        teardown_tmpdata()+        datasets.mldata.urlopen = _urlopen_ref