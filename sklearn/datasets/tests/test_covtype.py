--- conflicted
+++ resolved
@@ -6,15 +6,9 @@
 from functools import partial
 
 
-<<<<<<< HEAD
-def test_fetch(fetch_covtype):
-    data1 = fetch_covtype(shuffle=True, random_state=42)
-    data2 = fetch_covtype(shuffle=True, random_state=37)
-=======
 def test_fetch(fetch_covtype_fxt):
     data1 = fetch_covtype_fxt(shuffle=True, random_state=42)
     data2 = fetch_covtype_fxt(shuffle=True, random_state=37)
->>>>>>> cd622dfb
 
     X1, X2 = data1['data'], data2['data']
     assert (581012, 54) == X1.shape
@@ -27,9 +21,5 @@
     assert (X1.shape[0],) == y2.shape
 
     # test return_X_y option
-<<<<<<< HEAD
-    fetch_func = partial(fetch_covtype)
-=======
     fetch_func = partial(fetch_covtype_fxt)
->>>>>>> cd622dfb
     check_return_X_y(data1, fetch_func)