import builtins
<<<<<<< HEAD
import pytest
=======
from functools import wraps
from os import environ
import pytest
from sklearn.datasets import fetch_20newsgroups
from sklearn.datasets import fetch_20newsgroups_vectorized
from sklearn.datasets import fetch_california_housing
from sklearn.datasets import fetch_covtype
from sklearn.datasets import fetch_kddcup99
from sklearn.datasets import fetch_olivetti_faces
from sklearn.datasets import fetch_rcv1


def _wrapped_fetch(f, dataset_name):
    """ Fetch dataset (download if missing and requested by environment) """
    download_if_missing = environ.get('SKLEARN_SKIP_NETWORK_TESTS', '1') == '0'

    @wraps(f)
    def wrapped(*args, **kwargs):
        kwargs['download_if_missing'] = download_if_missing
        try:
            return f(*args, **kwargs)
        except IOError:
            pytest.skip("Download {} to run this test".format(dataset_name))
    return wrapped


@pytest.fixture
def fetch_20newsgroups_fxt():
    return _wrapped_fetch(fetch_20newsgroups, dataset_name='20newsgroups')


@pytest.fixture
def fetch_20newsgroups_vectorized_fxt():
    return _wrapped_fetch(fetch_20newsgroups_vectorized,
                          dataset_name='20newsgroups_vectorized')


@pytest.fixture
def fetch_california_housing_fxt():
    return _wrapped_fetch(fetch_california_housing,
                          dataset_name='california_housing')


@pytest.fixture
def fetch_covtype_fxt():
    return _wrapped_fetch(fetch_covtype, dataset_name='covtype')


@pytest.fixture
def fetch_kddcup99_fxt():
    return _wrapped_fetch(fetch_kddcup99, dataset_name='kddcup99')


@pytest.fixture
def fetch_olivetti_faces_fxt():
    return _wrapped_fetch(fetch_olivetti_faces, dataset_name='olivetti_faces')


@pytest.fixture
def fetch_rcv1_fxt():
    return _wrapped_fetch(fetch_rcv1, dataset_name='rcv1')
>>>>>>> dfc5e160


@pytest.fixture
def hide_available_pandas(monkeypatch):
    """ Pretend pandas was not installed. """
    import_orig = builtins.__import__

    def mocked_import(name, *args, **kwargs):
        if name == 'pandas':
            raise ImportError()
        return import_orig(name, *args, **kwargs)

    monkeypatch.setattr(builtins, '__import__', mocked_import)<|MERGE_RESOLUTION|>--- conflicted
+++ resolved
@@ -1,7 +1,4 @@
 import builtins
-<<<<<<< HEAD
-import pytest
-=======
 from functools import wraps
 from os import environ
 import pytest
@@ -63,7 +60,6 @@
 @pytest.fixture
 def fetch_rcv1_fxt():
     return _wrapped_fetch(fetch_rcv1, dataset_name='rcv1')
->>>>>>> dfc5e160
 
 
 @pytest.fixture
