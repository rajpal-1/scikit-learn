import os
import shutil
import tempfile
import warnings
from pickle import loads
from pickle import dumps
from functools import partial
from importlib import resources

import pytest

import numpy as np
from sklearn.datasets import get_data_home
from sklearn.datasets import clear_data_home
from sklearn.datasets import load_files
from sklearn.datasets import load_sample_images
from sklearn.datasets import load_sample_image
from sklearn.datasets import load_digits
from sklearn.datasets import load_diabetes
from sklearn.datasets import load_linnerud
from sklearn.datasets import load_iris
from sklearn.datasets import load_breast_cancer
from sklearn.datasets import load_boston
from sklearn.datasets import load_wine
from sklearn.datasets._base import (
    load_csv_data,
    load_gzip_compressed_csv_data,
)
from sklearn.utils import Bunch
<<<<<<< HEAD
from sklearn.preprocessing import scale
from sklearn.datasets.tests.test_common import check_return_X_y
=======
>>>>>>> ec941a86
from sklearn.datasets.tests.test_common import check_as_frame

from sklearn.externals._pilutil import pillow_installed

from sklearn.utils import IS_PYPY


def _remove_dir(path):
    if os.path.isdir(path):
        shutil.rmtree(path)


@pytest.fixture(scope="module")
def data_home(tmpdir_factory):
    tmp_file = str(tmpdir_factory.mktemp("scikit_learn_data_home_test"))
    yield tmp_file
    _remove_dir(tmp_file)


@pytest.fixture(scope="module")
def load_files_root(tmpdir_factory):
    tmp_file = str(tmpdir_factory.mktemp("scikit_learn_load_files_test"))
    yield tmp_file
    _remove_dir(tmp_file)


@pytest.fixture
def test_category_dir_1(load_files_root):
    test_category_dir1 = tempfile.mkdtemp(dir=load_files_root)
    sample_file = tempfile.NamedTemporaryFile(dir=test_category_dir1, delete=False)
    sample_file.write(b"Hello World!\n")
    sample_file.close()
    yield str(test_category_dir1)
    _remove_dir(test_category_dir1)


@pytest.fixture
def test_category_dir_2(load_files_root):
    test_category_dir2 = tempfile.mkdtemp(dir=load_files_root)
    yield str(test_category_dir2)
    _remove_dir(test_category_dir2)


def test_data_home(data_home):
    # get_data_home will point to a pre-existing folder
    data_home = get_data_home(data_home=data_home)
    assert data_home == data_home
    assert os.path.exists(data_home)

    # clear_data_home will delete both the content and the folder it-self
    clear_data_home(data_home=data_home)
    assert not os.path.exists(data_home)

    # if the folder is missing it will be created again
    data_home = get_data_home(data_home=data_home)
    assert os.path.exists(data_home)


def test_default_empty_load_files(load_files_root):
    res = load_files(load_files_root)
    assert len(res.filenames) == 0
    assert len(res.target_names) == 0
    assert res.DESCR is None


def test_default_load_files(test_category_dir_1, test_category_dir_2, load_files_root):
    if IS_PYPY:
        pytest.xfail("[PyPy] fails due to string containing NUL characters")
    res = load_files(load_files_root)
    assert len(res.filenames) == 1
    assert len(res.target_names) == 2
    assert res.DESCR is None
    assert res.data == [b"Hello World!\n"]


def test_load_files_w_categories_desc_and_encoding(
    test_category_dir_1, test_category_dir_2, load_files_root
):
    if IS_PYPY:
        pytest.xfail("[PyPy] fails due to string containing NUL characters")
    category = os.path.abspath(test_category_dir_1).split("/").pop()
    res = load_files(
        load_files_root, description="test", categories=category, encoding="utf-8"
    )
    assert len(res.filenames) == 1
    assert len(res.target_names) == 1
    assert res.DESCR == "test"
    assert res.data == ["Hello World!\n"]


def test_load_files_wo_load_content(
    test_category_dir_1, test_category_dir_2, load_files_root
):
    res = load_files(load_files_root, load_content=False)
    assert len(res.filenames) == 1
    assert len(res.target_names) == 2
    assert res.DESCR is None
    assert res.get("data") is None


@pytest.mark.parametrize(
    "filename, expected_n_samples, expected_n_features, expected_target_names",
    [
        ("wine_data.csv", 178, 13, ["class_0", "class_1", "class_2"]),
        ("iris.csv", 150, 4, ["setosa", "versicolor", "virginica"]),
        ("breast_cancer.csv", 569, 30, ["malignant", "benign"]),
    ],
)
def test_load_csv_data(
    filename, expected_n_samples, expected_n_features, expected_target_names
):
    actual_data, actual_target, actual_target_names = load_csv_data(filename)
    assert actual_data.shape[0] == expected_n_samples
    assert actual_data.shape[1] == expected_n_features
    assert actual_target.shape[0] == expected_n_samples
    np.testing.assert_array_equal(actual_target_names, expected_target_names)


def test_load_csv_data_with_descr():
    data_file_name = "iris.csv"
    descr_file_name = "iris.rst"

    res_without_descr = load_csv_data(data_file_name=data_file_name)
    res_with_descr = load_csv_data(
        data_file_name=data_file_name, descr_file_name=descr_file_name
    )
    assert len(res_with_descr) == 4
    assert len(res_without_descr) == 3

    np.testing.assert_array_equal(res_with_descr[0], res_without_descr[0])
    np.testing.assert_array_equal(res_with_descr[1], res_without_descr[1])
    np.testing.assert_array_equal(res_with_descr[2], res_without_descr[2])

    assert res_with_descr[-1].startswith(".. _iris_dataset:")


@pytest.mark.parametrize(
    "filename, kwargs, expected_shape",
    [
        ("diabetes_data.csv.gz", {}, [442, 10]),
        ("diabetes_target.csv.gz", {}, [442]),
        ("digits.csv.gz", {"delimiter": ","}, [1797, 65]),
    ],
)
def test_load_gzip_compressed_csv_data(filename, kwargs, expected_shape):
    actual_data = load_gzip_compressed_csv_data(filename, **kwargs)
    assert actual_data.shape == tuple(expected_shape)


def test_load_gzip_compressed_csv_data_with_descr():
    data_file_name = "diabetes_target.csv.gz"
    descr_file_name = "diabetes.rst"

    expected_data = load_gzip_compressed_csv_data(data_file_name=data_file_name)
    actual_data, descr = load_gzip_compressed_csv_data(
        data_file_name=data_file_name,
        descr_file_name=descr_file_name,
    )

    np.testing.assert_array_equal(actual_data, expected_data)
    assert descr.startswith(".. _diabetes_dataset:")


def test_load_sample_images():
    try:
        res = load_sample_images()
        assert len(res.images) == 2
        assert len(res.filenames) == 2
        images = res.images

        # assert is china image
        assert np.all(images[0][0, 0, :] == np.array([174, 201, 231], dtype=np.uint8))
        # assert is flower image
        assert np.all(images[1][0, 0, :] == np.array([2, 19, 13], dtype=np.uint8))
        assert res.DESCR
    except ImportError:
        warnings.warn("Could not load sample images, PIL is not available.")


def test_load_sample_image():
    try:
        china = load_sample_image("china.jpg")
        assert china.dtype == "uint8"
        assert china.shape == (427, 640, 3)
    except ImportError:
        warnings.warn("Could not load sample images, PIL is not available.")


def test_load_missing_sample_image_error():
    if pillow_installed:
        with pytest.raises(AttributeError):
            load_sample_image("blop.jpg")
    else:
        warnings.warn("Could not load sample images, PIL is not available.")


<<<<<<< HEAD
def test_load_diabetes():
    res = load_diabetes()
    assert res.data.shape == (442, 10)
    assert res.target.size, 442
    assert len(res.feature_names) == 10
    assert res.DESCR

    # test return_X_y option
    check_return_X_y(res, partial(load_diabetes))


def test_load_diabetes_raw():
    diabetes_raw = load_diabetes(scaled=False)
    assert diabetes_raw.data.shape == (442, 10)
    assert diabetes_raw.target.size, 442
    assert len(diabetes_raw.feature_names) == 10
    assert diabetes_raw.DESCR

    diabetes_default = load_diabetes()

    np.testing.assert_allclose(
        scale(diabetes_raw.data) / (442 ** 0.5),
        diabetes_default.data,
        atol=1e-04
    )


def test_load_linnerud():
    res = load_linnerud()
    assert res.data.shape == (20, 3)
    assert res.target.shape == (20, 3)
    assert len(res.target_names) == 3
    assert res.DESCR
    assert os.path.exists(res.data_filename)
    assert os.path.exists(res.target_filename)

    # test return_X_y option
    check_return_X_y(res, partial(load_linnerud))


def test_load_iris():
    res = load_iris()
    assert res.data.shape == (150, 4)
    assert res.target.size == 150
    assert res.target_names.size == 3
    assert res.DESCR
    assert os.path.exists(res.filename)

    # test return_X_y option
    check_return_X_y(res, partial(load_iris))


def test_load_wine():
    res = load_wine()
    assert res.data.shape == (178, 13)
    assert res.target.size == 178
    assert res.target_names.size == 3
    assert res.DESCR

    # test return_X_y option
    check_return_X_y(res, partial(load_wine))


def test_load_breast_cancer():
    res = load_breast_cancer()
    assert res.data.shape == (569, 30)
    assert res.target.size == 569
    assert res.target_names.size == 2
    assert res.DESCR
    assert os.path.exists(res.filename)

    # test return_X_y option
    check_return_X_y(res, partial(load_breast_cancer))


@pytest.mark.parametrize("loader_func, data_dtype, target_dtype", [
    (load_breast_cancer, np.float64, np.int64),
    (load_diabetes, np.float64, np.float64),
    (load_digits, np.float64, np.int64),
    (load_iris, np.float64, np.int64),
    (load_linnerud, np.float64, np.float64),
    (load_wine, np.float64, np.int64),
])
def test_toy_dataset_as_frame(loader_func, data_dtype, target_dtype):
=======
@pytest.mark.parametrize(
    "loader_func, data_shape, target_shape, n_target, has_descr, filenames",
    [
        (load_breast_cancer, (569, 30), (569,), 2, True, ["filename"]),
        (load_wine, (178, 13), (178,), 3, True, []),
        (load_iris, (150, 4), (150,), 3, True, ["filename"]),
        (
            load_linnerud,
            (20, 3),
            (20, 3),
            3,
            True,
            ["data_filename", "target_filename"],
        ),
        (load_diabetes, (442, 10), (442,), None, True, []),
        (load_digits, (1797, 64), (1797,), 10, True, []),
        (partial(load_digits, n_class=9), (1617, 64), (1617,), 10, True, []),
        (load_boston, (506, 13), (506,), None, True, ["filename"]),
    ],
)
def test_loader(loader_func, data_shape, target_shape, n_target, has_descr, filenames):
    bunch = loader_func()

    assert isinstance(bunch, Bunch)
    assert bunch.data.shape == data_shape
    assert bunch.target.shape == target_shape
    if hasattr(bunch, "feature_names"):
        assert len(bunch.feature_names) == data_shape[1]
    if n_target is not None:
        assert len(bunch.target_names) == n_target
    if has_descr:
        assert bunch.DESCR
    if filenames:
        assert "data_module" in bunch
        assert all(
            [
                f in bunch and resources.is_resource(bunch["data_module"], bunch[f])
                for f in filenames
            ]
        )


@pytest.mark.parametrize(
    "loader_func, data_dtype, target_dtype",
    [
        (load_breast_cancer, np.float64, int),
        (load_diabetes, np.float64, np.float64),
        (load_digits, np.float64, int),
        (load_iris, np.float64, int),
        (load_linnerud, np.float64, np.float64),
        (load_wine, np.float64, int),
    ],
)
def test_toy_dataset_frame_dtype(loader_func, data_dtype, target_dtype):
>>>>>>> ec941a86
    default_result = loader_func()
    check_as_frame(
        default_result,
        loader_func,
        expected_data_dtype=data_dtype,
        expected_target_dtype=target_dtype,
    )


def test_loads_dumps_bunch():
    bunch = Bunch(x="x")
    bunch_from_pkl = loads(dumps(bunch))
    bunch_from_pkl.x = "y"
    assert bunch_from_pkl["x"] == bunch_from_pkl.x


def test_bunch_pickle_generated_with_0_16_and_read_with_0_17():
    bunch = Bunch(key="original")
    # This reproduces a problem when Bunch pickles have been created
    # with scikit-learn 0.16 and are read with 0.17. Basically there
    # is a surprising behaviour because reading bunch.key uses
    # bunch.__dict__ (which is non empty for 0.16 Bunch objects)
    # whereas assigning into bunch.key uses bunch.__setattr__. See
    # https://github.com/scikit-learn/scikit-learn/issues/6196 for
    # more details
    bunch.__dict__["key"] = "set from __dict__"
    bunch_from_pkl = loads(dumps(bunch))
    # After loading from pickle the __dict__ should have been ignored
    assert bunch_from_pkl.key == "original"
    assert bunch_from_pkl["key"] == "original"
    # Making sure that changing the attr does change the value
    # associated with __getitem__ as well
    bunch_from_pkl.key = "changed"
    assert bunch_from_pkl.key == "changed"
    assert bunch_from_pkl["key"] == "changed"


def test_bunch_dir():
    # check that dir (important for autocomplete) shows attributes
    data = load_iris()
    assert "data" in dir(data)<|MERGE_RESOLUTION|>--- conflicted
+++ resolved
@@ -27,11 +27,7 @@
     load_gzip_compressed_csv_data,
 )
 from sklearn.utils import Bunch
-<<<<<<< HEAD
 from sklearn.preprocessing import scale
-from sklearn.datasets.tests.test_common import check_return_X_y
-=======
->>>>>>> ec941a86
 from sklearn.datasets.tests.test_common import check_as_frame
 
 from sklearn.externals._pilutil import pillow_installed
@@ -228,18 +224,6 @@
         warnings.warn("Could not load sample images, PIL is not available.")
 
 
-<<<<<<< HEAD
-def test_load_diabetes():
-    res = load_diabetes()
-    assert res.data.shape == (442, 10)
-    assert res.target.size, 442
-    assert len(res.feature_names) == 10
-    assert res.DESCR
-
-    # test return_X_y option
-    check_return_X_y(res, partial(load_diabetes))
-
-
 def test_load_diabetes_raw():
     diabetes_raw = load_diabetes(scaled=False)
     assert diabetes_raw.data.shape == (442, 10)
@@ -250,70 +234,10 @@
     diabetes_default = load_diabetes()
 
     np.testing.assert_allclose(
-        scale(diabetes_raw.data) / (442 ** 0.5),
-        diabetes_default.data,
-        atol=1e-04
-    )
-
-
-def test_load_linnerud():
-    res = load_linnerud()
-    assert res.data.shape == (20, 3)
-    assert res.target.shape == (20, 3)
-    assert len(res.target_names) == 3
-    assert res.DESCR
-    assert os.path.exists(res.data_filename)
-    assert os.path.exists(res.target_filename)
-
-    # test return_X_y option
-    check_return_X_y(res, partial(load_linnerud))
-
-
-def test_load_iris():
-    res = load_iris()
-    assert res.data.shape == (150, 4)
-    assert res.target.size == 150
-    assert res.target_names.size == 3
-    assert res.DESCR
-    assert os.path.exists(res.filename)
-
-    # test return_X_y option
-    check_return_X_y(res, partial(load_iris))
-
-
-def test_load_wine():
-    res = load_wine()
-    assert res.data.shape == (178, 13)
-    assert res.target.size == 178
-    assert res.target_names.size == 3
-    assert res.DESCR
-
-    # test return_X_y option
-    check_return_X_y(res, partial(load_wine))
-
-
-def test_load_breast_cancer():
-    res = load_breast_cancer()
-    assert res.data.shape == (569, 30)
-    assert res.target.size == 569
-    assert res.target_names.size == 2
-    assert res.DESCR
-    assert os.path.exists(res.filename)
-
-    # test return_X_y option
-    check_return_X_y(res, partial(load_breast_cancer))
-
-
-@pytest.mark.parametrize("loader_func, data_dtype, target_dtype", [
-    (load_breast_cancer, np.float64, np.int64),
-    (load_diabetes, np.float64, np.float64),
-    (load_digits, np.float64, np.int64),
-    (load_iris, np.float64, np.int64),
-    (load_linnerud, np.float64, np.float64),
-    (load_wine, np.float64, np.int64),
-])
-def test_toy_dataset_as_frame(loader_func, data_dtype, target_dtype):
-=======
+        scale(diabetes_raw.data) / (442 ** 0.5), diabetes_default.data, atol=1e-04
+    )
+
+
 @pytest.mark.parametrize(
     "loader_func, data_shape, target_shape, n_target, has_descr, filenames",
     [
@@ -368,7 +292,6 @@
     ],
 )
 def test_toy_dataset_frame_dtype(loader_func, data_dtype, target_dtype):
->>>>>>> ec941a86
     default_result = loader_func()
     check_as_frame(
         default_result,
