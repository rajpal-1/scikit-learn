--- conflicted
+++ resolved
@@ -84,12 +84,6 @@
     return combined_df, X, y
 
 
-<<<<<<< HEAD
-def load_files(container_path, *, description=None, categories=None,
-               load_content=True, shuffle=True, encoding=None,
-               decode_error='strict', random_state=0, allowed_extensions=None,
-               ignored_extensions=None):
-=======
 def load_files(
     container_path,
     *,
@@ -100,8 +94,9 @@
     encoding=None,
     decode_error="strict",
     random_state=0,
+    allowed_extensions=None,
+    ignored_extensions=None,
 ):
->>>>>>> 238451d5
     """Load text files with categories as subfolder names.
 
     Individual samples are assumed to be files stored a two levels folder
@@ -211,15 +206,15 @@
     try:
         assert not (allowed_extensions and ignored_extensions)
     except AssertionError:
-        raise ValueError("Ignored extensions and allowed extensions cannot"
-                         " both be present. Please choose one or the"
-                         " other.")
-
-    allowed_extensions = None if allowed_extensions is None else set(
-        allowed_extensions)
-
-    ignored_extensions = None if ignored_extensions is None else set(
-        ignored_extensions)
+        raise ValueError(
+            "Ignored extensions and allowed extensions cannot"
+            " both be present. Please choose one or the"
+            " other."
+        )
+
+    allowed_extensions = None if allowed_extensions is None else set(allowed_extensions)
+
+    ignored_extensions = None if ignored_extensions is None else set(ignored_extensions)
 
     target = []
     target_names = []
@@ -235,13 +230,11 @@
     for label, folder in enumerate(folders):
         target_names.append(folder)
         folder_path = join(container_path, folder)
-<<<<<<< HEAD
-        documents = [join(folder_path, d) for d in sorted(listdir(folder_path))
-                     if _check_valid_document(d, allowed_extensions,
-                                              ignored_extensions)]
-=======
-        documents = [join(folder_path, d) for d in sorted(listdir(folder_path))]
->>>>>>> 238451d5
+        documents = [
+            join(folder_path, d)
+            for d in sorted(listdir(folder_path))
+            if _check_valid_document(d, allowed_extensions, ignored_extensions)
+        ]
         target.extend(len(documents) * [label])
         filenames.extend(documents)
 
