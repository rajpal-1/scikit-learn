"""
Generate samples of synthetic data sets.
"""

# Authors: B. Thirion, G. Varoquaux, A. Gramfort, V. Michel, O. Grisel,
#          G. Louppe, J. Nothman
# License: BSD 3 clause

import numbers
import array
import numpy as np
from scipy import linalg
import scipy.sparse as sp
from collections import Iterable

from ..preprocessing import MultiLabelBinarizer
from ..utils import check_array, check_random_state
from ..utils import shuffle as util_shuffle
from ..utils.random import sample_without_replacement
from ..externals import six
map = six.moves.map
zip = six.moves.zip


def _generate_hypercube(samples, dimensions, rng):
    """Returns distinct binary samples of length dimensions
    """
    if dimensions > 30:
        return np.hstack([rng.randint(2, size=(samples, dimensions - 30)),
                          _generate_hypercube(samples, 30, rng)])
    out = sample_without_replacement(2 ** dimensions, samples,
                                     random_state=rng).astype(dtype='>u4',
                                                              copy=False)
    out = np.unpackbits(out.view('>u1')).reshape((-1, 32))[:, -dimensions:]
    return out


def make_classification(n_samples=100, n_features=20, n_informative=2,
                        n_redundant=2, n_repeated=0, n_classes=2,
                        n_clusters_per_class=2, weights=None, flip_y=0.01,
                        class_sep=1.0, hypercube=True, shift=0.0, scale=1.0,
                        shuffle=True, random_state=None):
    """Generate a random n-class classification problem.

    This initially creates clusters of points normally distributed (std=1)
    about vertices of an ``n_informative``-dimensional hypercube with sides of
    length ``2*class_sep`` and assigns an equal number of clusters to each
    class. It introduces interdependence between these features and adds
    various types of further noise to the data.

    Without shuffling, ``X`` horizontally stacks features in the following
    order: the primary ``n_informative`` features, followed by ``n_redundant``
    linear combinations of the informative features, followed by ``n_repeated``
    duplicates, drawn randomly with replacement from the informative and
    redundant features. The remaining features are filled with random noise.
    Thus, without shuffling, all useful features are contained in the columns
    ``X[:, :n_informative + n_redundant + n_repeated]``.

    Read more in the :ref:`User Guide <sample_generators>`.

    Parameters
    ----------
    n_samples : int, optional (default=100)
        The number of samples.

    n_features : int, optional (default=20)
        The total number of features. These comprise ``n_informative``
        informative features, ``n_redundant`` redundant features,
        ``n_repeated`` duplicated features and
        ``n_features-n_informative-n_redundant-n_repeated`` useless features
        drawn at random.

    n_informative : int, optional (default=2)
        The number of informative features. Each class is composed of a number
        of gaussian clusters each located around the vertices of a hypercube
        in a subspace of dimension ``n_informative``. For each cluster,
        informative features are drawn independently from  N(0, 1) and then
        randomly linearly combined within each cluster in order to add
        covariance. The clusters are then placed on the vertices of the
        hypercube.

    n_redundant : int, optional (default=2)
        The number of redundant features. These features are generated as
        random linear combinations of the informative features.

    n_repeated : int, optional (default=0)
        The number of duplicated features, drawn randomly from the informative
        and the redundant features.

    n_classes : int, optional (default=2)
        The number of classes (or labels) of the classification problem.

    n_clusters_per_class : int, optional (default=2)
        The number of clusters per class.

    weights : list of floats or None (default=None)
        The proportions of samples assigned to each class. If None, then
        classes are balanced. Note that if ``len(weights) == n_classes - 1``,
        then the last class weight is automatically inferred.
        More than ``n_samples`` samples may be returned if the sum of
        ``weights`` exceeds 1.

    flip_y : float, optional (default=0.01)
        The fraction of samples whose class are randomly exchanged. Larger
        values introduce noise in the labels and make the classification
        task harder.

    class_sep : float, optional (default=1.0)
        The factor multiplying the hypercube size.  Larger values spread
        out the clusters/classes and make the classification task easier.

    hypercube : boolean, optional (default=True)
        If True, the clusters are put on the vertices of a hypercube. If
        False, the clusters are put on the vertices of a random polytope.

    shift : float, array of shape [n_features] or None, optional (default=0.0)
        Shift features by the specified value. If None, then features
        are shifted by a random value drawn in [-class_sep, class_sep].

    scale : float, array of shape [n_features] or None, optional (default=1.0)
        Multiply features by the specified value. If None, then features
        are scaled by a random value drawn in [1, 100]. Note that scaling
        happens after shifting.

    shuffle : boolean, optional (default=True)
        Shuffle the samples and the features.

<<<<<<< HEAD
    random_state : int, RandomState instance or None (default)
        Determines random number generation for dataset creation. Pass an int
        for reproducible output across multiple function calls.
        See :term:`random_state <Glossary>`.
=======
    random_state : int, RandomState instance or None, optional (default=None)
        If int, random_state is the seed used by the random number generator;
        If RandomState instance, random_state is the random number generator;
        If None, the random number generator is the RandomState instance used
        by ``np.random``.
>>>>>>> efe75673

    Returns
    -------
    X : array of shape [n_samples, n_features]
        The generated samples.

    y : array of shape [n_samples]
        The integer labels for class membership of each sample.

    Notes
    -----
    The algorithm is adapted from Guyon [1] and was designed to generate
    the "Madelon" dataset.

    References
    ----------
    .. [1] I. Guyon, "Design of experiments for the NIPS 2003 variable
           selection benchmark", 2003.

    See also
    --------
    make_blobs: simplified variant
    make_multilabel_classification: unrelated generator for multilabel tasks
    """
    generator = check_random_state(random_state)

    # Count features, clusters and samples
    if n_informative + n_redundant + n_repeated > n_features:
        raise ValueError("Number of informative, redundant and repeated "
                         "features must sum to less than the number of total"
                         " features")
    if 2 ** n_informative < n_classes * n_clusters_per_class:
        raise ValueError("n_classes * n_clusters_per_class must"
                         " be smaller or equal 2 ** n_informative")
    if weights and len(weights) not in [n_classes, n_classes - 1]:
        raise ValueError("Weights specified but incompatible with number "
                         "of classes.")

    n_useless = n_features - n_informative - n_redundant - n_repeated
    n_clusters = n_classes * n_clusters_per_class

    if weights and len(weights) == (n_classes - 1):
        weights = weights + [1.0 - sum(weights)]

    if weights is None:
        weights = [1.0 / n_classes] * n_classes
        weights[-1] = 1.0 - sum(weights[:-1])

    # Distribute samples among clusters by weight
    n_samples_per_cluster = []
    for k in range(n_clusters):
        n_samples_per_cluster.append(int(n_samples * weights[k % n_classes]
                                     / n_clusters_per_class))
    for i in range(n_samples - sum(n_samples_per_cluster)):
        n_samples_per_cluster[i % n_clusters] += 1

    # Initialize X and y
    X = np.zeros((n_samples, n_features))
    y = np.zeros(n_samples, dtype=np.int)

    # Build the polytope whose vertices become cluster centroids
    centroids = _generate_hypercube(n_clusters, n_informative,
                                    generator).astype(float)
    centroids *= 2 * class_sep
    centroids -= class_sep
    if not hypercube:
        centroids *= generator.rand(n_clusters, 1)
        centroids *= generator.rand(1, n_informative)

    # Initially draw informative features from the standard normal
    X[:, :n_informative] = generator.randn(n_samples, n_informative)

    # Create each cluster; a variant of make_blobs
    stop = 0
    for k, centroid in enumerate(centroids):
        start, stop = stop, stop + n_samples_per_cluster[k]
        y[start:stop] = k % n_classes  # assign labels
        X_k = X[start:stop, :n_informative]  # slice a view of the cluster

        A = 2 * generator.rand(n_informative, n_informative) - 1
        X_k[...] = np.dot(X_k, A)  # introduce random covariance

        X_k += centroid  # shift the cluster to a vertex

    # Create redundant features
    if n_redundant > 0:
        B = 2 * generator.rand(n_informative, n_redundant) - 1
        X[:, n_informative:n_informative + n_redundant] = \
            np.dot(X[:, :n_informative], B)

    # Repeat some features
    if n_repeated > 0:
        n = n_informative + n_redundant
        indices = ((n - 1) * generator.rand(n_repeated) + 0.5).astype(np.intp)
        X[:, n:n + n_repeated] = X[:, indices]

    # Fill useless features
    if n_useless > 0:
        X[:, -n_useless:] = generator.randn(n_samples, n_useless)

    # Randomly replace labels
    if flip_y >= 0.0:
        flip_mask = generator.rand(n_samples) < flip_y
        y[flip_mask] = generator.randint(n_classes, size=flip_mask.sum())

    # Randomly shift and scale
    if shift is None:
        shift = (2 * generator.rand(n_features) - 1) * class_sep
    X += shift

    if scale is None:
        scale = 1 + 100 * generator.rand(n_features)
    X *= scale

    if shuffle:
        # Randomly permute samples
        X, y = util_shuffle(X, y, random_state=generator)

        # Randomly permute features
        indices = np.arange(n_features)
        generator.shuffle(indices)
        X[:, :] = X[:, indices]

    return X, y


def make_multilabel_classification(n_samples=100, n_features=20, n_classes=5,
                                   n_labels=2, length=50, allow_unlabeled=True,
                                   sparse=False, return_indicator='dense',
                                   return_distributions=False,
                                   random_state=None):
    """Generate a random multilabel classification problem.

    For each sample, the generative process is:
        - pick the number of labels: n ~ Poisson(n_labels)
        - n times, choose a class c: c ~ Multinomial(theta)
        - pick the document length: k ~ Poisson(length)
        - k times, choose a word: w ~ Multinomial(theta_c)

    In the above process, rejection sampling is used to make sure that
    n is never zero or more than `n_classes`, and that the document length
    is never zero. Likewise, we reject classes which have already been chosen.

    Read more in the :ref:`User Guide <sample_generators>`.

    Parameters
    ----------
    n_samples : int, optional (default=100)
        The number of samples.

    n_features : int, optional (default=20)
        The total number of features.

    n_classes : int, optional (default=5)
        The number of classes of the classification problem.

    n_labels : int, optional (default=2)
        The average number of labels per instance. More precisely, the number
        of labels per sample is drawn from a Poisson distribution with
        ``n_labels`` as its expected value, but samples are bounded (using
        rejection sampling) by ``n_classes``, and must be nonzero if
        ``allow_unlabeled`` is False.

    length : int, optional (default=50)
        The sum of the features (number of words if documents) is drawn from
        a Poisson distribution with this expected value.

    allow_unlabeled : bool, optional (default=True)
        If ``True``, some instances might not belong to any class.

    sparse : bool, optional (default=False)
        If ``True``, return a sparse feature matrix

        .. versionadded:: 0.17
           parameter to allow *sparse* output.

    return_indicator : 'dense' (default) | 'sparse' | False
        If ``dense`` return ``Y`` in the dense binary indicator format. If
        ``'sparse'`` return ``Y`` in the sparse binary indicator format.
        ``False`` returns a list of lists of labels.

    return_distributions : bool, optional (default=False)
        If ``True``, return the prior class probability and conditional
        probabilities of features given classes, from which the data was
        drawn.

    random_state : int, RandomState instance or None (default)
        Determines random number generation for dataset creation. Pass an int
        for reproducible output across multiple function calls.
        See :term:`random_state <Glossary>`.

    Returns
    -------
    X : array of shape [n_samples, n_features]
        The generated samples.

    Y : array or sparse CSR matrix of shape [n_samples, n_classes]
        The label sets.

    p_c : array, shape [n_classes]
        The probability of each class being drawn. Only returned if
        ``return_distributions=True``.

    p_w_c : array, shape [n_features, n_classes]
        The probability of each feature being drawn given each class.
        Only returned if ``return_distributions=True``.

    """
    generator = check_random_state(random_state)
    p_c = generator.rand(n_classes)
    p_c /= p_c.sum()
    cumulative_p_c = np.cumsum(p_c)
    p_w_c = generator.rand(n_features, n_classes)
    p_w_c /= np.sum(p_w_c, axis=0)

    def sample_example():
        _, n_classes = p_w_c.shape

        # pick a nonzero number of labels per document by rejection sampling
        y_size = n_classes + 1
        while (not allow_unlabeled and y_size == 0) or y_size > n_classes:
            y_size = generator.poisson(n_labels)

        # pick n classes
        y = set()
        while len(y) != y_size:
            # pick a class with probability P(c)
            c = np.searchsorted(cumulative_p_c,
                                generator.rand(y_size - len(y)))
            y.update(c)
        y = list(y)

        # pick a non-zero document length by rejection sampling
        n_words = 0
        while n_words == 0:
            n_words = generator.poisson(length)

        # generate a document of length n_words
        if len(y) == 0:
            # if sample does not belong to any class, generate noise word
            words = generator.randint(n_features, size=n_words)
            return words, y

        # sample words with replacement from selected classes
        cumulative_p_w_sample = p_w_c.take(y, axis=1).sum(axis=1).cumsum()
        cumulative_p_w_sample /= cumulative_p_w_sample[-1]
        words = np.searchsorted(cumulative_p_w_sample, generator.rand(n_words))
        return words, y

    X_indices = array.array('i')
    X_indptr = array.array('i', [0])
    Y = []
    for i in range(n_samples):
        words, y = sample_example()
        X_indices.extend(words)
        X_indptr.append(len(X_indices))
        Y.append(y)
    X_data = np.ones(len(X_indices), dtype=np.float64)
    X = sp.csr_matrix((X_data, X_indices, X_indptr),
                      shape=(n_samples, n_features))
    X.sum_duplicates()
    if not sparse:
        X = X.toarray()

    # return_indicator can be True due to backward compatibility
    if return_indicator in (True, 'sparse', 'dense'):
        lb = MultiLabelBinarizer(sparse_output=(return_indicator == 'sparse'))
        Y = lb.fit([range(n_classes)]).transform(Y)
    elif return_indicator is not False:
        raise ValueError("return_indicator must be either 'sparse', 'dense' "
                         'or False.')
    if return_distributions:
        return X, Y, p_c, p_w_c
    return X, Y


def make_hastie_10_2(n_samples=12000, random_state=None):
    """Generates data for binary classification used in
    Hastie et al. 2009, Example 10.2.

    The ten features are standard independent Gaussian and
    the target ``y`` is defined by::

      y[i] = 1 if np.sum(X[i] ** 2) > 9.34 else -1

    Read more in the :ref:`User Guide <sample_generators>`.

    Parameters
    ----------
    n_samples : int, optional (default=12000)
        The number of samples.

    random_state : int, RandomState instance or None (default)
        Determines random number generation for dataset creation. Pass an int
        for reproducible output across multiple function calls.
        See :term:`random_state <Glossary>`.

    Returns
    -------
    X : array of shape [n_samples, 10]
        The input samples.

    y : array of shape [n_samples]
        The output values.

    References
    ----------
    .. [1] T. Hastie, R. Tibshirani and J. Friedman, "Elements of Statistical
           Learning Ed. 2", Springer, 2009.

    See also
    --------
    make_gaussian_quantiles: a generalization of this dataset approach
    """
    rs = check_random_state(random_state)

    shape = (n_samples, 10)
    X = rs.normal(size=shape).reshape(shape)
    y = ((X ** 2.0).sum(axis=1) > 9.34).astype(np.float64)
    y[y == 0.0] = -1.0

    return X, y


def make_regression(n_samples=100, n_features=100, n_informative=10,
                    n_targets=1, bias=0.0, effective_rank=None,
                    tail_strength=0.5, noise=0.0, shuffle=True, coef=False,
                    random_state=None):
    """Generate a random regression problem.

    The input set can either be well conditioned (by default) or have a low
    rank-fat tail singular profile. See :func:`make_low_rank_matrix` for
    more details.

    The output is generated by applying a (potentially biased) random linear
    regression model with `n_informative` nonzero regressors to the previously
    generated input and some gaussian centered noise with some adjustable
    scale.

    Read more in the :ref:`User Guide <sample_generators>`.

    Parameters
    ----------
    n_samples : int, optional (default=100)
        The number of samples.

    n_features : int, optional (default=100)
        The number of features.

    n_informative : int, optional (default=10)
        The number of informative features, i.e., the number of features used
        to build the linear model used to generate the output.

    n_targets : int, optional (default=1)
        The number of regression targets, i.e., the dimension of the y output
        vector associated with a sample. By default, the output is a scalar.

    bias : float, optional (default=0.0)
        The bias term in the underlying linear model.

    effective_rank : int or None, optional (default=None)
        if not None:
            The approximate number of singular vectors required to explain most
            of the input data by linear combinations. Using this kind of
            singular spectrum in the input allows the generator to reproduce
            the correlations often observed in practice.
        if None:
            The input set is well conditioned, centered and gaussian with
            unit variance.

    tail_strength : float between 0.0 and 1.0, optional (default=0.5)
        The relative importance of the fat noisy tail of the singular values
        profile if `effective_rank` is not None.

    noise : float, optional (default=0.0)
        The standard deviation of the gaussian noise applied to the output.

    shuffle : boolean, optional (default=True)
        Shuffle the samples and the features.

    coef : boolean, optional (default=False)
        If True, the coefficients of the underlying linear model are returned.

    random_state : int, RandomState instance or None (default)
        Determines random number generation for dataset creation. Pass an int
        for reproducible output across multiple function calls.
        See :term:`random_state <Glossary>`.

    Returns
    -------
    X : array of shape [n_samples, n_features]
        The input samples.

    y : array of shape [n_samples] or [n_samples, n_targets]
        The output values.

    coef : array of shape [n_features] or [n_features, n_targets], optional
        The coefficient of the underlying linear model. It is returned only if
        coef is True.
    """
    n_informative = min(n_features, n_informative)
    generator = check_random_state(random_state)

    if effective_rank is None:
        # Randomly generate a well conditioned input set
        X = generator.randn(n_samples, n_features)

    else:
        # Randomly generate a low rank, fat tail input set
        X = make_low_rank_matrix(n_samples=n_samples,
                                 n_features=n_features,
                                 effective_rank=effective_rank,
                                 tail_strength=tail_strength,
                                 random_state=generator)

    # Generate a ground truth model with only n_informative features being non
    # zeros (the other features are not correlated to y and should be ignored
    # by a sparsifying regularizers such as L1 or elastic net)
    ground_truth = np.zeros((n_features, n_targets))
    ground_truth[:n_informative, :] = 100 * generator.rand(n_informative,
                                                           n_targets)

    y = np.dot(X, ground_truth) + bias

    # Add noise
    if noise > 0.0:
        y += generator.normal(scale=noise, size=y.shape)

    # Randomly permute samples and features
    if shuffle:
        X, y = util_shuffle(X, y, random_state=generator)

        indices = np.arange(n_features)
        generator.shuffle(indices)
        X[:, :] = X[:, indices]
        ground_truth = ground_truth[indices]

    y = np.squeeze(y)

    if coef:
        return X, y, np.squeeze(ground_truth)

    else:
        return X, y


def make_circles(n_samples=100, shuffle=True, noise=None, random_state=None,
                 factor=.8):
    """Make a large circle containing a smaller circle in 2d.

    A simple toy dataset to visualize clustering and classification
    algorithms.

    Read more in the :ref:`User Guide <sample_generators>`.

    Parameters
    ----------
    n_samples : int, optional (default=100)
        The total number of points generated. If odd, the inner circle will
        have one point more than the outer circle.

    shuffle : bool, optional (default=True)
        Whether to shuffle the samples.

    noise : double or None (default=None)
        Standard deviation of Gaussian noise added to the data.

    random_state : int, RandomState instance or None (default)
        Determines random number generation for dataset shuffling and noise.
        Pass an int for reproducible output across multiple function calls.
        See :term:`random_state <Glossary>`.

    factor : 0 < double < 1 (default=.8)
        Scale factor between inner and outer circle.

    Returns
    -------
    X : array of shape [n_samples, 2]
        The generated samples.

    y : array of shape [n_samples]
        The integer labels (0 or 1) for class membership of each sample.
    """

    if factor >= 1 or factor < 0:
        raise ValueError("'factor' has to be between 0 and 1.")

    n_samples_out = n_samples // 2
    n_samples_in = n_samples - n_samples_out

    generator = check_random_state(random_state)
    # so as not to have the first point = last point, we set endpoint=False
    linspace_out = np.linspace(0, 2 * np.pi, n_samples_out, endpoint=False)
    linspace_in = np.linspace(0, 2 * np.pi, n_samples_in, endpoint=False)
    outer_circ_x = np.cos(linspace_out)
    outer_circ_y = np.sin(linspace_out)
    inner_circ_x = np.cos(linspace_in) * factor
    inner_circ_y = np.sin(linspace_in) * factor

    X = np.vstack((np.append(outer_circ_x, inner_circ_x),
                   np.append(outer_circ_y, inner_circ_y))).T
    y = np.hstack([np.zeros(n_samples_out, dtype=np.intp),
                   np.ones(n_samples_in, dtype=np.intp)])
    if shuffle:
        X, y = util_shuffle(X, y, random_state=generator)

    if noise is not None:
        X += generator.normal(scale=noise, size=X.shape)

    return X, y


def make_moons(n_samples=100, shuffle=True, noise=None, random_state=None):
    """Make two interleaving half circles

    A simple toy dataset to visualize clustering and classification
    algorithms. Read more in the :ref:`User Guide <sample_generators>`.

    Parameters
    ----------
    n_samples : int, optional (default=100)
        The total number of points generated.

    shuffle : bool, optional (default=True)
        Whether to shuffle the samples.

    noise : double or None (default=None)
        Standard deviation of Gaussian noise added to the data.

    random_state : int, RandomState instance or None (default)
        Determines random number generation for dataset shuffling and noise.
        Pass an int for reproducible output across multiple function calls.
        See :term:`random_state <Glossary>`.

    Returns
    -------
    X : array of shape [n_samples, 2]
        The generated samples.

    y : array of shape [n_samples]
        The integer labels (0 or 1) for class membership of each sample.
    """

    n_samples_out = n_samples // 2
    n_samples_in = n_samples - n_samples_out

    generator = check_random_state(random_state)

    outer_circ_x = np.cos(np.linspace(0, np.pi, n_samples_out))
    outer_circ_y = np.sin(np.linspace(0, np.pi, n_samples_out))
    inner_circ_x = 1 - np.cos(np.linspace(0, np.pi, n_samples_in))
    inner_circ_y = 1 - np.sin(np.linspace(0, np.pi, n_samples_in)) - .5

    X = np.vstack((np.append(outer_circ_x, inner_circ_x),
                   np.append(outer_circ_y, inner_circ_y))).T
    y = np.hstack([np.zeros(n_samples_out, dtype=np.intp),
                   np.ones(n_samples_in, dtype=np.intp)])

    if shuffle:
        X, y = util_shuffle(X, y, random_state=generator)

    if noise is not None:
        X += generator.normal(scale=noise, size=X.shape)

    return X, y


def make_blobs(n_samples=100, n_features=2, centers=None, cluster_std=1.0,
               center_box=(-10.0, 10.0), shuffle=True, random_state=None):
    """Generate isotropic Gaussian blobs for clustering.

    Read more in the :ref:`User Guide <sample_generators>`.

    Parameters
    ----------
    n_samples : int or array-like, optional (default=100)
        If int, it is the the total number of points equally divided among
        clusters.
        If array-like, each element of the sequence indicates
        the number of samples per cluster.

    n_features : int, optional (default=2)
        The number of features for each sample.

    centers : int or array of shape [n_centers, n_features], optional
        (default=None)
        The number of centers to generate, or the fixed center locations.
        If n_samples is an int and centers is None, 3 centers are generated.
        If n_samples is array-like, centers must be
        either None or an array of length equal to the length of n_samples.

    cluster_std : float or sequence of floats, optional (default=1.0)
        The standard deviation of the clusters.

    center_box : pair of floats (min, max), optional (default=(-10.0, 10.0))
        The bounding box for each cluster center when centers are
        generated at random.

    shuffle : boolean, optional (default=True)
        Shuffle the samples.

    random_state : int, RandomState instance or None (default)
        Determines random number generation for dataset creation. Pass an int
        for reproducible output across multiple function calls.
        See :term:`random_state <Glossary>`.

    Returns
    -------
    X : array of shape [n_samples, n_features]
        The generated samples.

    y : array of shape [n_samples]
        The integer labels for cluster membership of each sample.

    Examples
    --------
    >>> from sklearn.datasets.samples_generator import make_blobs
    >>> X, y = make_blobs(n_samples=10, centers=3, n_features=2,
    ...                   random_state=0)
    >>> print(X.shape)
    (10, 2)
    >>> y
    array([0, 0, 1, 0, 2, 2, 2, 1, 1, 0])
    >>> X, y = make_blobs(n_samples=[3, 3, 4], centers=None, n_features=2,
    ...                   random_state=0)
    >>> print(X.shape)
    (10, 2)
    >>> y
    array([0, 1, 2, 0, 2, 2, 2, 1, 1, 0])

    See also
    --------
    make_classification: a more intricate variant
    """
    generator = check_random_state(random_state)

    if isinstance(n_samples, numbers.Integral):
        # Set n_centers by looking at centers arg
        if centers is None:
            centers = 3

        if isinstance(centers, numbers.Integral):
            n_centers = centers
            centers = generator.uniform(center_box[0], center_box[1],
                                        size=(n_centers, n_features))

        else:
            centers = check_array(centers)
            n_features = centers.shape[1]
            n_centers = centers.shape[0]

    else:
        # Set n_centers by looking at [n_samples] arg
        n_centers = len(n_samples)
        if centers is None:
            centers = generator.uniform(center_box[0], center_box[1],
                                        size=(n_centers, n_features))
        try:
            assert len(centers) == n_centers
        except TypeError:
            raise ValueError("Parameter `centers` must be array-like. "
                             "Got {!r} instead".format(centers))
        except AssertionError:
            raise ValueError("Length of `n_samples` not consistent"
                             " with number of centers. Got n_samples = {} "
                             "and centers = {}".format(n_samples, centers))
        else:
            centers = check_array(centers)
            n_features = centers.shape[1]

    # stds: if cluster_std is given as list, it must be consistent
    # with the n_centers
    if (hasattr(cluster_std, "__len__") and len(cluster_std) != n_centers):
        raise ValueError("Length of `clusters_std` not consistent with "
                         "number of centers. Got centers = {} "
                         "and cluster_std = {}".format(centers, cluster_std))

    if isinstance(cluster_std, numbers.Real):
        cluster_std = np.ones(len(centers)) * cluster_std

    X = []
    y = []

    if isinstance(n_samples, Iterable):
        n_samples_per_center = n_samples
    else:
        n_samples_per_center = [int(n_samples // n_centers)] * n_centers

        for i in range(n_samples % n_centers):
            n_samples_per_center[i] += 1

    for i, (n, std) in enumerate(zip(n_samples_per_center, cluster_std)):
        X.append(generator.normal(loc=centers[i], scale=std,
                                  size=(n, n_features)))
        y += [i] * n

    X = np.concatenate(X)
    y = np.array(y)

    if shuffle:
        total_n_samples = np.sum(n_samples)
        indices = np.arange(total_n_samples)
        generator.shuffle(indices)
        X = X[indices]
        y = y[indices]

    return X, y


def make_friedman1(n_samples=100, n_features=10, noise=0.0, random_state=None):
    """Generate the "Friedman #1" regression problem

    This dataset is described in Friedman [1] and Breiman [2].

    Inputs `X` are independent features uniformly distributed on the interval
    [0, 1]. The output `y` is created according to the formula::

        y(X) = 10 * sin(pi * X[:, 0] * X[:, 1]) + 20 * (X[:, 2] - 0.5) ** 2 \
+ 10 * X[:, 3] + 5 * X[:, 4] + noise * N(0, 1).

    Out of the `n_features` features, only 5 are actually used to compute
    `y`. The remaining features are independent of `y`.

    The number of features has to be >= 5.

    Read more in the :ref:`User Guide <sample_generators>`.

    Parameters
    ----------
    n_samples : int, optional (default=100)
        The number of samples.

    n_features : int, optional (default=10)
        The number of features. Should be at least 5.

    noise : float, optional (default=0.0)
        The standard deviation of the gaussian noise applied to the output.

    random_state : int, RandomState instance or None (default)
        Determines random number generation for dataset noise. Pass an int
        for reproducible output across multiple function calls.
        See :term:`random_state <Glossary>`.

    Returns
    -------
    X : array of shape [n_samples, n_features]
        The input samples.

    y : array of shape [n_samples]
        The output values.

    References
    ----------
    .. [1] J. Friedman, "Multivariate adaptive regression splines", The Annals
           of Statistics 19 (1), pages 1-67, 1991.

    .. [2] L. Breiman, "Bagging predictors", Machine Learning 24,
           pages 123-140, 1996.
    """
    if n_features < 5:
        raise ValueError("n_features must be at least five.")

    generator = check_random_state(random_state)

    X = generator.rand(n_samples, n_features)
    y = 10 * np.sin(np.pi * X[:, 0] * X[:, 1]) + 20 * (X[:, 2] - 0.5) ** 2 \
        + 10 * X[:, 3] + 5 * X[:, 4] + noise * generator.randn(n_samples)

    return X, y


def make_friedman2(n_samples=100, noise=0.0, random_state=None):
    """Generate the "Friedman #2" regression problem

    This dataset is described in Friedman [1] and Breiman [2].

    Inputs `X` are 4 independent features uniformly distributed on the
    intervals::

        0 <= X[:, 0] <= 100,
        40 * pi <= X[:, 1] <= 560 * pi,
        0 <= X[:, 2] <= 1,
        1 <= X[:, 3] <= 11.

    The output `y` is created according to the formula::

        y(X) = (X[:, 0] ** 2 + (X[:, 1] * X[:, 2] \
 - 1 / (X[:, 1] * X[:, 3])) ** 2) ** 0.5 + noise * N(0, 1).

    Read more in the :ref:`User Guide <sample_generators>`.

    Parameters
    ----------
    n_samples : int, optional (default=100)
        The number of samples.

    noise : float, optional (default=0.0)
        The standard deviation of the gaussian noise applied to the output.

    random_state : int, RandomState instance or None (default)
        Determines random number generation for dataset noise. Pass an int
        for reproducible output across multiple function calls.
        See :term:`random_state <Glossary>`.

    Returns
    -------
    X : array of shape [n_samples, 4]
        The input samples.

    y : array of shape [n_samples]
        The output values.

    References
    ----------
    .. [1] J. Friedman, "Multivariate adaptive regression splines", The Annals
           of Statistics 19 (1), pages 1-67, 1991.

    .. [2] L. Breiman, "Bagging predictors", Machine Learning 24,
           pages 123-140, 1996.
    """
    generator = check_random_state(random_state)

    X = generator.rand(n_samples, 4)
    X[:, 0] *= 100
    X[:, 1] *= 520 * np.pi
    X[:, 1] += 40 * np.pi
    X[:, 3] *= 10
    X[:, 3] += 1

    y = (X[:, 0] ** 2
         + (X[:, 1] * X[:, 2] - 1 / (X[:, 1] * X[:, 3])) ** 2) ** 0.5 \
        + noise * generator.randn(n_samples)

    return X, y


def make_friedman3(n_samples=100, noise=0.0, random_state=None):
    """Generate the "Friedman #3" regression problem

    This dataset is described in Friedman [1] and Breiman [2].

    Inputs `X` are 4 independent features uniformly distributed on the
    intervals::

        0 <= X[:, 0] <= 100,
        40 * pi <= X[:, 1] <= 560 * pi,
        0 <= X[:, 2] <= 1,
        1 <= X[:, 3] <= 11.

    The output `y` is created according to the formula::

        y(X) = arctan((X[:, 1] * X[:, 2] - 1 / (X[:, 1] * X[:, 3])) \
/ X[:, 0]) + noise * N(0, 1).

    Read more in the :ref:`User Guide <sample_generators>`.

    Parameters
    ----------
    n_samples : int, optional (default=100)
        The number of samples.

    noise : float, optional (default=0.0)
        The standard deviation of the gaussian noise applied to the output.

    random_state : int, RandomState instance or None (default)
        Determines random number generation for dataset noise. Pass an int
        for reproducible output across multiple function calls.
        See :term:`random_state <Glossary>`.

    Returns
    -------
    X : array of shape [n_samples, 4]
        The input samples.

    y : array of shape [n_samples]
        The output values.

    References
    ----------
    .. [1] J. Friedman, "Multivariate adaptive regression splines", The Annals
           of Statistics 19 (1), pages 1-67, 1991.

    .. [2] L. Breiman, "Bagging predictors", Machine Learning 24,
           pages 123-140, 1996.
    """
    generator = check_random_state(random_state)

    X = generator.rand(n_samples, 4)
    X[:, 0] *= 100
    X[:, 1] *= 520 * np.pi
    X[:, 1] += 40 * np.pi
    X[:, 3] *= 10
    X[:, 3] += 1

    y = np.arctan((X[:, 1] * X[:, 2] - 1 / (X[:, 1] * X[:, 3])) / X[:, 0]) \
        + noise * generator.randn(n_samples)

    return X, y


def make_low_rank_matrix(n_samples=100, n_features=100, effective_rank=10,
                         tail_strength=0.5, random_state=None):
    """Generate a mostly low rank matrix with bell-shaped singular values

    Most of the variance can be explained by a bell-shaped curve of width
    effective_rank: the low rank part of the singular values profile is::

        (1 - tail_strength) * exp(-1.0 * (i / effective_rank) ** 2)

    The remaining singular values' tail is fat, decreasing as::

        tail_strength * exp(-0.1 * i / effective_rank).

    The low rank part of the profile can be considered the structured
    signal part of the data while the tail can be considered the noisy
    part of the data that cannot be summarized by a low number of linear
    components (singular vectors).

    This kind of singular profiles is often seen in practice, for instance:
     - gray level pictures of faces
     - TF-IDF vectors of text documents crawled from the web

    Read more in the :ref:`User Guide <sample_generators>`.

    Parameters
    ----------
    n_samples : int, optional (default=100)
        The number of samples.

    n_features : int, optional (default=100)
        The number of features.

    effective_rank : int, optional (default=10)
        The approximate number of singular vectors required to explain most of
        the data by linear combinations.

    tail_strength : float between 0.0 and 1.0, optional (default=0.5)
        The relative importance of the fat noisy tail of the singular values
        profile.

    random_state : int, RandomState instance or None (default)
        Determines random number generation for dataset creation. Pass an int
        for reproducible output across multiple function calls.
        See :term:`random_state <Glossary>`.

    Returns
    -------
    X : array of shape [n_samples, n_features]
        The matrix.
    """
    generator = check_random_state(random_state)
    n = min(n_samples, n_features)

    # Random (ortho normal) vectors
    u, _ = linalg.qr(generator.randn(n_samples, n), mode='economic')
    v, _ = linalg.qr(generator.randn(n_features, n), mode='economic')

    # Index of the singular values
    singular_ind = np.arange(n, dtype=np.float64)

    # Build the singular profile by assembling signal and noise components
    low_rank = ((1 - tail_strength) *
                np.exp(-1.0 * (singular_ind / effective_rank) ** 2))
    tail = tail_strength * np.exp(-0.1 * singular_ind / effective_rank)
    s = np.identity(n) * (low_rank + tail)

    return np.dot(np.dot(u, s), v.T)


def make_sparse_coded_signal(n_samples, n_components, n_features,
                             n_nonzero_coefs, random_state=None):
    """Generate a signal as a sparse combination of dictionary elements.

    Returns a matrix Y = DX, such as D is (n_features, n_components),
    X is (n_components, n_samples) and each column of X has exactly
    n_nonzero_coefs non-zero elements.

    Read more in the :ref:`User Guide <sample_generators>`.

    Parameters
    ----------
    n_samples : int
        number of samples to generate

    n_components :  int,
        number of components in the dictionary

    n_features : int
        number of features of the dataset to generate

    n_nonzero_coefs : int
        number of active (non-zero) coefficients in each sample

    random_state : int, RandomState instance or None (default)
        Determines random number generation for dataset creation. Pass an int
        for reproducible output across multiple function calls.
        See :term:`random_state <Glossary>`.

    Returns
    -------
    data : array of shape [n_features, n_samples]
        The encoded signal (Y).

    dictionary : array of shape [n_features, n_components]
        The dictionary with normalized components (D).

    code : array of shape [n_components, n_samples]
        The sparse code such that each column of this matrix has exactly
        n_nonzero_coefs non-zero items (X).

    """
    generator = check_random_state(random_state)

    # generate dictionary
    D = generator.randn(n_features, n_components)
    D /= np.sqrt(np.sum((D ** 2), axis=0))

    # generate code
    X = np.zeros((n_components, n_samples))
    for i in range(n_samples):
        idx = np.arange(n_components)
        generator.shuffle(idx)
        idx = idx[:n_nonzero_coefs]
        X[idx, i] = generator.randn(n_nonzero_coefs)

    # encode signal
    Y = np.dot(D, X)

    return map(np.squeeze, (Y, D, X))


def make_sparse_uncorrelated(n_samples=100, n_features=10, random_state=None):
    """Generate a random regression problem with sparse uncorrelated design

    This dataset is described in Celeux et al [1]. as::

        X ~ N(0, 1)
        y(X) = X[:, 0] + 2 * X[:, 1] - 2 * X[:, 2] - 1.5 * X[:, 3]

    Only the first 4 features are informative. The remaining features are
    useless.

    Read more in the :ref:`User Guide <sample_generators>`.

    Parameters
    ----------
    n_samples : int, optional (default=100)
        The number of samples.

    n_features : int, optional (default=10)
        The number of features.

    random_state : int, RandomState instance or None (default)
        Determines random number generation for dataset creation. Pass an int
        for reproducible output across multiple function calls.
        See :term:`random_state <Glossary>`.

    Returns
    -------
    X : array of shape [n_samples, n_features]
        The input samples.

    y : array of shape [n_samples]
        The output values.

    References
    ----------
    .. [1] G. Celeux, M. El Anbari, J.-M. Marin, C. P. Robert,
           "Regularization in regression: comparing Bayesian and frequentist
           methods in a poorly informative situation", 2009.
    """
    generator = check_random_state(random_state)

    X = generator.normal(loc=0, scale=1, size=(n_samples, n_features))
    y = generator.normal(loc=(X[:, 0] +
                              2 * X[:, 1] -
                              2 * X[:, 2] -
                              1.5 * X[:, 3]), scale=np.ones(n_samples))

    return X, y


def make_spd_matrix(n_dim, random_state=None):
    """Generate a random symmetric, positive-definite matrix.

    Read more in the :ref:`User Guide <sample_generators>`.

    Parameters
    ----------
    n_dim : int
        The matrix dimension.

    random_state : int, RandomState instance or None (default)
        Determines random number generation for dataset creation. Pass an int
        for reproducible output across multiple function calls.
        See :term:`random_state <Glossary>`.

    Returns
    -------
    X : array of shape [n_dim, n_dim]
        The random symmetric, positive-definite matrix.

    See also
    --------
    make_sparse_spd_matrix
    """
    generator = check_random_state(random_state)

    A = generator.rand(n_dim, n_dim)
    U, s, V = linalg.svd(np.dot(A.T, A))
    X = np.dot(np.dot(U, 1.0 + np.diag(generator.rand(n_dim))), V)

    return X


def make_sparse_spd_matrix(dim=1, alpha=0.95, norm_diag=False,
                           smallest_coef=.1, largest_coef=.9,
                           random_state=None):
    """Generate a sparse symmetric definite positive matrix.

    Read more in the :ref:`User Guide <sample_generators>`.

    Parameters
    ----------
    dim : integer, optional (default=1)
        The size of the random matrix to generate.

    alpha : float between 0 and 1, optional (default=0.95)
        The probability that a coefficient is zero (see notes). Larger values
        enforce more sparsity.

    norm_diag : boolean, optional (default=False)
        Whether to normalize the output matrix to make the leading diagonal
        elements all 1

    smallest_coef : float between 0 and 1, optional (default=0.1)
        The value of the smallest coefficient.

    largest_coef : float between 0 and 1, optional (default=0.9)
        The value of the largest coefficient.

    random_state : int, RandomState instance or None (default)
        Determines random number generation for dataset creation. Pass an int
        for reproducible output across multiple function calls.
        See :term:`random_state <Glossary>`.

    Returns
    -------
    prec : sparse matrix of shape (dim, dim)
        The generated matrix.

    Notes
    -----
    The sparsity is actually imposed on the cholesky factor of the matrix.
    Thus alpha does not translate directly into the filling fraction of
    the matrix itself.

    See also
    --------
    make_spd_matrix
    """
    random_state = check_random_state(random_state)

    chol = -np.eye(dim)
    aux = random_state.rand(dim, dim)
    aux[aux < alpha] = 0
    aux[aux > alpha] = (smallest_coef
                        + (largest_coef - smallest_coef)
                        * random_state.rand(np.sum(aux > alpha)))
    aux = np.tril(aux, k=-1)

    # Permute the lines: we don't want to have asymmetries in the final
    # SPD matrix
    permutation = random_state.permutation(dim)
    aux = aux[permutation].T[permutation]
    chol += aux
    prec = np.dot(chol.T, chol)

    if norm_diag:
        # Form the diagonal vector into a row matrix
        d = np.diag(prec).reshape(1, prec.shape[0])
        d = 1. / np.sqrt(d)

        prec *= d
        prec *= d.T

    return prec


def make_swiss_roll(n_samples=100, noise=0.0, random_state=None):
    """Generate a swiss roll dataset.

    Read more in the :ref:`User Guide <sample_generators>`.

    Parameters
    ----------
    n_samples : int, optional (default=100)
        The number of sample points on the S curve.

    noise : float, optional (default=0.0)
        The standard deviation of the gaussian noise.

    random_state : int, RandomState instance or None (default)
        Determines random number generation for dataset creation. Pass an int
        for reproducible output across multiple function calls.
        See :term:`random_state <Glossary>`.

    Returns
    -------
    X : array of shape [n_samples, 3]
        The points.

    t : array of shape [n_samples]
        The univariate position of the sample according to the main dimension
        of the points in the manifold.

    Notes
    -----
    The algorithm is from Marsland [1].

    References
    ----------
    .. [1] S. Marsland, "Machine Learning: An Algorithmic Perspective",
           Chapter 10, 2009.
           http://seat.massey.ac.nz/personal/s.r.marsland/Code/10/lle.py
    """
    generator = check_random_state(random_state)

    t = 1.5 * np.pi * (1 + 2 * generator.rand(1, n_samples))
    x = t * np.cos(t)
    y = 21 * generator.rand(1, n_samples)
    z = t * np.sin(t)

    X = np.concatenate((x, y, z))
    X += noise * generator.randn(3, n_samples)
    X = X.T
    t = np.squeeze(t)

    return X, t


def make_s_curve(n_samples=100, noise=0.0, random_state=None):
    """Generate an S curve dataset.

    Read more in the :ref:`User Guide <sample_generators>`.

    Parameters
    ----------
    n_samples : int, optional (default=100)
        The number of sample points on the S curve.

    noise : float, optional (default=0.0)
        The standard deviation of the gaussian noise.

    random_state : int, RandomState instance or None (default)
        Determines random number generation for dataset creation. Pass an int
        for reproducible output across multiple function calls.
        See :term:`random_state <Glossary>`.

    Returns
    -------
    X : array of shape [n_samples, 3]
        The points.

    t : array of shape [n_samples]
        The univariate position of the sample according to the main dimension
        of the points in the manifold.
    """
    generator = check_random_state(random_state)

    t = 3 * np.pi * (generator.rand(1, n_samples) - 0.5)
    x = np.sin(t)
    y = 2.0 * generator.rand(1, n_samples)
    z = np.sign(t) * (np.cos(t) - 1)

    X = np.concatenate((x, y, z))
    X += noise * generator.randn(3, n_samples)
    X = X.T
    t = np.squeeze(t)

    return X, t


def make_gaussian_quantiles(mean=None, cov=1., n_samples=100,
                            n_features=2, n_classes=3,
                            shuffle=True, random_state=None):
    r"""Generate isotropic Gaussian and label samples by quantile

    This classification dataset is constructed by taking a multi-dimensional
    standard normal distribution and defining classes separated by nested
    concentric multi-dimensional spheres such that roughly equal numbers of
    samples are in each class (quantiles of the :math:`\chi^2` distribution).

    Read more in the :ref:`User Guide <sample_generators>`.

    Parameters
    ----------
    mean : array of shape [n_features], optional (default=None)
        The mean of the multi-dimensional normal distribution.
        If None then use the origin (0, 0, ...).

    cov : float, optional (default=1.)
        The covariance matrix will be this value times the unit matrix. This
        dataset only produces symmetric normal distributions.

    n_samples : int, optional (default=100)
        The total number of points equally divided among classes.

    n_features : int, optional (default=2)
        The number of features for each sample.

    n_classes : int, optional (default=3)
        The number of classes

    shuffle : boolean, optional (default=True)
        Shuffle the samples.

    random_state : int, RandomState instance or None (default)
        Determines random number generation for dataset creation. Pass an int
        for reproducible output across multiple function calls.
        See :term:`random_state <Glossary>`.

    Returns
    -------
    X : array of shape [n_samples, n_features]
        The generated samples.

    y : array of shape [n_samples]
        The integer labels for quantile membership of each sample.

    Notes
    -----
    The dataset is from Zhu et al [1].

    References
    ----------
    .. [1] J. Zhu, H. Zou, S. Rosset, T. Hastie, "Multi-class AdaBoost", 2009.

    """
    if n_samples < n_classes:
        raise ValueError("n_samples must be at least n_classes")

    generator = check_random_state(random_state)

    if mean is None:
        mean = np.zeros(n_features)
    else:
        mean = np.array(mean)

    # Build multivariate normal distribution
    X = generator.multivariate_normal(mean, cov * np.identity(n_features),
                                      (n_samples,))

    # Sort by distance from origin
    idx = np.argsort(np.sum((X - mean[np.newaxis, :]) ** 2, axis=1))
    X = X[idx, :]

    # Label by quantile
    step = n_samples // n_classes

    y = np.hstack([np.repeat(np.arange(n_classes), step),
                   np.repeat(n_classes - 1, n_samples - step * n_classes)])

    if shuffle:
        X, y = util_shuffle(X, y, random_state=generator)

    return X, y


def _shuffle(data, random_state=None):
    generator = check_random_state(random_state)
    n_rows, n_cols = data.shape
    row_idx = generator.permutation(n_rows)
    col_idx = generator.permutation(n_cols)
    result = data[row_idx][:, col_idx]
    return result, row_idx, col_idx


def make_biclusters(shape, n_clusters, noise=0.0, minval=10,
                    maxval=100, shuffle=True, random_state=None):
    """Generate an array with constant block diagonal structure for
    biclustering.

    Read more in the :ref:`User Guide <sample_generators>`.

    Parameters
    ----------
    shape : iterable (n_rows, n_cols)
        The shape of the result.

    n_clusters : integer
        The number of biclusters.

    noise : float, optional (default=0.0)
        The standard deviation of the gaussian noise.

    minval : int, optional (default=10)
        Minimum value of a bicluster.

    maxval : int, optional (default=100)
        Maximum value of a bicluster.

    shuffle : boolean, optional (default=True)
        Shuffle the samples.

    random_state : int, RandomState instance or None (default)
        Determines random number generation for dataset creation. Pass an int
        for reproducible output across multiple function calls.
        See :term:`random_state <Glossary>`.

    Returns
    -------
    X : array of shape `shape`
        The generated array.

    rows : array of shape (n_clusters, X.shape[0],)
        The indicators for cluster membership of each row.

    cols : array of shape (n_clusters, X.shape[1],)
        The indicators for cluster membership of each column.

    References
    ----------

    .. [1] Dhillon, I. S. (2001, August). Co-clustering documents and
        words using bipartite spectral graph partitioning. In Proceedings
        of the seventh ACM SIGKDD international conference on Knowledge
        discovery and data mining (pp. 269-274). ACM.

    See also
    --------
    make_checkerboard
    """
    generator = check_random_state(random_state)
    n_rows, n_cols = shape
    consts = generator.uniform(minval, maxval, n_clusters)

    # row and column clusters of approximately equal sizes
    row_sizes = generator.multinomial(n_rows,
                                      np.repeat(1.0 / n_clusters,
                                                n_clusters))
    col_sizes = generator.multinomial(n_cols,
                                      np.repeat(1.0 / n_clusters,
                                                n_clusters))

    row_labels = np.hstack(list(np.repeat(val, rep) for val, rep in
                                zip(range(n_clusters), row_sizes)))
    col_labels = np.hstack(list(np.repeat(val, rep) for val, rep in
                                zip(range(n_clusters), col_sizes)))

    result = np.zeros(shape, dtype=np.float64)
    for i in range(n_clusters):
        selector = np.outer(row_labels == i, col_labels == i)
        result[selector] += consts[i]

    if noise > 0:
        result += generator.normal(scale=noise, size=result.shape)

    if shuffle:
        result, row_idx, col_idx = _shuffle(result, random_state)
        row_labels = row_labels[row_idx]
        col_labels = col_labels[col_idx]

    rows = np.vstack(row_labels == c for c in range(n_clusters))
    cols = np.vstack(col_labels == c for c in range(n_clusters))

    return result, rows, cols


def make_checkerboard(shape, n_clusters, noise=0.0, minval=10,
                      maxval=100, shuffle=True, random_state=None):
    """Generate an array with block checkerboard structure for
    biclustering.

    Read more in the :ref:`User Guide <sample_generators>`.

    Parameters
    ----------
    shape : iterable (n_rows, n_cols)
        The shape of the result.

    n_clusters : integer or iterable (n_row_clusters, n_column_clusters)
        The number of row and column clusters.

    noise : float, optional (default=0.0)
        The standard deviation of the gaussian noise.

    minval : int, optional (default=10)
        Minimum value of a bicluster.

    maxval : int, optional (default=100)
        Maximum value of a bicluster.

    shuffle : boolean, optional (default=True)
        Shuffle the samples.

    random_state : int, RandomState instance or None (default)
        Determines random number generation for dataset creation. Pass an int
        for reproducible output across multiple function calls.
        See :term:`random_state <Glossary>`.

    Returns
    -------
    X : array of shape `shape`
        The generated array.

    rows : array of shape (n_clusters, X.shape[0],)
        The indicators for cluster membership of each row.

    cols : array of shape (n_clusters, X.shape[1],)
        The indicators for cluster membership of each column.


    References
    ----------

    .. [1] Kluger, Y., Basri, R., Chang, J. T., & Gerstein, M. (2003).
        Spectral biclustering of microarray data: coclustering genes
        and conditions. Genome research, 13(4), 703-716.

    See also
    --------
    make_biclusters
    """
    generator = check_random_state(random_state)

    if hasattr(n_clusters, "__len__"):
        n_row_clusters, n_col_clusters = n_clusters
    else:
        n_row_clusters = n_col_clusters = n_clusters

    # row and column clusters of approximately equal sizes
    n_rows, n_cols = shape
    row_sizes = generator.multinomial(n_rows,
                                      np.repeat(1.0 / n_row_clusters,
                                                n_row_clusters))
    col_sizes = generator.multinomial(n_cols,
                                      np.repeat(1.0 / n_col_clusters,
                                                n_col_clusters))

    row_labels = np.hstack(list(np.repeat(val, rep) for val, rep in
                                zip(range(n_row_clusters), row_sizes)))
    col_labels = np.hstack(list(np.repeat(val, rep) for val, rep in
                                zip(range(n_col_clusters), col_sizes)))

    result = np.zeros(shape, dtype=np.float64)
    for i in range(n_row_clusters):
        for j in range(n_col_clusters):
            selector = np.outer(row_labels == i, col_labels == j)
            result[selector] += generator.uniform(minval, maxval)

    if noise > 0:
        result += generator.normal(scale=noise, size=result.shape)

    if shuffle:
        result, row_idx, col_idx = _shuffle(result, random_state)
        row_labels = row_labels[row_idx]
        col_labels = col_labels[col_idx]

    rows = np.vstack(row_labels == label
                     for label in range(n_row_clusters)
                     for _ in range(n_col_clusters))
    cols = np.vstack(col_labels == label
                     for _ in range(n_row_clusters)
                     for label in range(n_col_clusters))

    return result, rows, cols<|MERGE_RESOLUTION|>--- conflicted
+++ resolved
@@ -125,18 +125,10 @@
     shuffle : boolean, optional (default=True)
         Shuffle the samples and the features.
 
-<<<<<<< HEAD
     random_state : int, RandomState instance or None (default)
         Determines random number generation for dataset creation. Pass an int
         for reproducible output across multiple function calls.
         See :term:`random_state <Glossary>`.
-=======
-    random_state : int, RandomState instance or None, optional (default=None)
-        If int, random_state is the seed used by the random number generator;
-        If RandomState instance, random_state is the random number generator;
-        If None, the random number generator is the RandomState instance used
-        by ``np.random``.
->>>>>>> efe75673
 
     Returns
     -------
