"""This module implements a loader and dumper for the svmlight format

This format is a text-based format, with one sample per line. It does
not store zero valued features hence is suitable for sparse dataset.

The first element of each line can be used to store a target variable to
predict.

This format is used as the default format for both svmlight and the
libsvm command line programs.
"""

# Authors: Mathieu Blondel <mathieu@mblondel.org>
#          Lars Buitinck
#          Olivier Grisel <olivier.grisel@ensta.org>
# License: BSD 3 clause

from contextlib import closing
import io
import os.path

import numpy as np
import scipy.sparse as sp

from ._svmlight_format import _load_svmlight_file
from .. import __version__
from ..externals import six
from ..externals.six import u, b
from ..externals.six.moves import range, zip
from ..utils import check_array


def load_svmlight_file(f, n_features=None, dtype=np.float64,
                       multilabel=False, zero_based="auto", query_id=False,
                       offset=0, length=-1):
    """Load datasets in the svmlight / libsvm format into sparse CSR matrix

    This format is a text-based format, with one sample per line. It does
    not store zero valued features hence is suitable for sparse dataset.

    The first element of each line can be used to store a target variable
    to predict.

    This format is used as the default format for both svmlight and the
    libsvm command line programs.

    Parsing a text based source can be expensive. When working on
    repeatedly on the same dataset, it is recommended to wrap this
    loader with joblib.Memory.cache to store a memmapped backup of the
    CSR results of the first call and benefit from the near instantaneous
    loading of memmapped structures for the subsequent calls.

    In case the file contains a pairwise preference constraint (known
    as "qid" in the svmlight format) these are ignored unless the
    query_id parameter is set to True. These pairwise preference
    constraints can be used to constraint the combination of samples
    when using pairwise loss functions (as is the case in some
    learning to rank problems) so that only pairs with the same
    query_id value are considered.

    This implementation is written in Cython and is reasonably fast.
    However, a faster API-compatible loader is also available at:

      https://github.com/mblondel/svmlight-loader

    Parameters
    ----------
    f : {str, file-like, int}
        (Path to) a file to load. If a path ends in ".gz" or ".bz2", it will
        be uncompressed on the fly. If an integer is passed, it is assumed to
        be a file descriptor. A file-like or file descriptor will not be closed
        by this function. A file-like object must be opened in binary mode.

    n_features : int or None
        The number of features to use. If None, it will be inferred. This
        argument is useful to load several files that are subsets of a
        bigger sliced dataset: each subset might not have examples of
        every feature, hence the inferred shape might vary from one
        slice to another.
        n_features is only required if ``offset`` or ``length`` are passed a
        non-default value.

    dtype : numpy data type, default np.float64
        Data type of dataset to be loaded. This will be the data type of the
        output numpy arrays ``X`` and ``y``.

    multilabel : boolean, optional, default False
        Samples may have several labels each (see
        http://www.csie.ntu.edu.tw/~cjlin/libsvmtools/datasets/multilabel.html)

    zero_based : boolean or "auto", optional, default "auto"
        Whether column indices in f are zero-based (True) or one-based
        (False). If column indices are one-based, they are transformed to
        zero-based to match Python/NumPy conventions.
        If set to "auto", a heuristic check is applied to determine this from
        the file contents. Both kinds of files occur "in the wild", but they
        are unfortunately not self-identifying. Using "auto" or True should
        always be safe when no ``offset`` or ``length`` is passed.
        If ``offset`` or ``length`` are passed, the "auto" mode falls back
        to ``zero_based=True`` to avoid having the heuristic check yield
        inconsistent results on different segments of the file.

    query_id : boolean, default False
        If True, will return the query_id array for each file.

<<<<<<< HEAD
=======
    dtype : numpy data type, default np.float64
        Data type of dataset to be loaded. This will be the data type of the
        output numpy arrays ``X`` and ``y``.

    offset : integer, optional, default 0
        Ignore the offset first bytes by seeking forward, then
        discarding the following bytes up until the next new line
        character.

    length : integer, optional, default -1
        If strictly positive, stop reading any new line of data once the
        position in the file has reached the (offset + length) bytes threshold.

>>>>>>> d8e54d95
    Returns
    -------
    X : scipy.sparse matrix of shape (n_samples, n_features)

    y : ndarray of shape (n_samples,), or, in the multilabel a list of
        tuples of length n_samples.

    query_id : array of shape (n_samples,)
       query_id for each sample. Only returned when query_id is set to
       True.

    See also
    --------
    load_svmlight_files: similar function for loading multiple files in this
    format, enforcing the same number of features/columns on all of them.

    Examples
    --------
    To use joblib.Memory to cache the svmlight file::

        from sklearn.externals.joblib import Memory
        from sklearn.datasets import load_svmlight_file
        mem = Memory("./mycache")

        @mem.cache
        def get_data():
            data = load_svmlight_file("mysvmlightfile")
            return data[0], data[1]

        X, y = get_data()
    """
    return tuple(load_svmlight_files([f], n_features, dtype, multilabel,
                                     zero_based, query_id, offset, length))


def _gen_open(f):
    if isinstance(f, int):  # file descriptor
        return io.open(f, "rb", closefd=False)
    elif not isinstance(f, six.string_types):
        raise TypeError("expected {str, int, file-like}, got %s" % type(f))

    _, ext = os.path.splitext(f)
    if ext == ".gz":
        import gzip
        return gzip.open(f, "rb")
    elif ext == ".bz2":
        from bz2 import BZ2File
        return BZ2File(f, "rb")
    else:
        return open(f, "rb")


def _open_and_load(f, dtype, multilabel, zero_based, query_id,
                   offset=0, length=-1):
    if hasattr(f, "read"):
        actual_dtype, data, ind, indptr, labels, query = \
            _load_svmlight_file(f, dtype, multilabel, zero_based, query_id,
                                offset, length)
    # XXX remove closing when Python 2.7+/3.1+ required
    else:
        with closing(_gen_open(f)) as f:
            actual_dtype, data, ind, indptr, labels, query = \
                _load_svmlight_file(f, dtype, multilabel, zero_based, query_id,
                                    offset, length)

    # convert from array.array, give data the right dtype
    if not multilabel:
        labels = np.frombuffer(labels, np.float64)
    data = np.frombuffer(data, actual_dtype)
    indices = np.frombuffer(ind, np.intc)
    indptr = np.frombuffer(indptr, dtype=np.intc)   # never empty
    query = np.frombuffer(query, np.int64)

    data = np.asarray(data, dtype=dtype)    # no-op for float{32,64}
    return data, indices, indptr, labels, query


def load_svmlight_files(files, n_features=None, dtype=np.float64,
                        multilabel=False, zero_based="auto", query_id=False,
                        offset=0, length=-1):
    """Load dataset from multiple files in SVMlight format

    This function is equivalent to mapping load_svmlight_file over a list of
    files, except that the results are concatenated into a single, flat list
    and the samples vectors are constrained to all have the same number of
    features.

    In case the file contains a pairwise preference constraint (known
    as "qid" in the svmlight format) these are ignored unless the
    query_id parameter is set to True. These pairwise preference
    constraints can be used to constraint the combination of samples
    when using pairwise loss functions (as is the case in some
    learning to rank problems) so that only pairs with the same
    query_id value are considered.

    Parameters
    ----------
    files : iterable over {str, file-like, int}
        (Paths of) files to load. If a path ends in ".gz" or ".bz2", it will
        be uncompressed on the fly. If an integer is passed, it is assumed to
        be a file descriptor. File-likes and file descriptors will not be
        closed by this function. File-like objects must be opened in binary
        mode.

    n_features : int or None
        The number of features to use. If None, it will be inferred from the
        maximum column index occurring in any of the files.

        This can be set to a higher value than the actual number of features
        in any of the input files, but setting it to a lower value will cause
        an exception to be raised.

    dtype : numpy data type, default np.float64
        Data type of dataset to be loaded. This will be the data type of the
        output numpy arrays ``X`` and ``y``.

    multilabel : boolean, optional
        Samples may have several labels each (see
        http://www.csie.ntu.edu.tw/~cjlin/libsvmtools/datasets/multilabel.html)

    zero_based : boolean or "auto", optional
        Whether column indices in f are zero-based (True) or one-based
        (False). If column indices are one-based, they are transformed to
        zero-based to match Python/NumPy conventions.
        If set to "auto", a heuristic check is applied to determine this from
        the file contents. Both kinds of files occur "in the wild", but they
        are unfortunately not self-identifying. Using "auto" or True should
        always be safe when no offset or length is passed.
        If offset or length are passed, the "auto" mode falls back
        to zero_based=True to avoid having the heuristic check yield
        inconsistent results on different segments of the file.

    query_id : boolean, defaults to False
        If True, will return the query_id array for each file.

<<<<<<< HEAD
=======
    dtype : numpy data type, default np.float64
        Data type of dataset to be loaded. This will be the data type of the
        output numpy arrays ``X`` and ``y``.

    offset : integer, optional, default 0
        Ignore the offset first bytes by seeking forward, then
        discarding the following bytes up until the next new line
        character.

    length : integer, optional, default -1
        If strictly positive, stop reading any new line of data once the
        position in the file has reached the (offset + length) bytes threshold.

>>>>>>> d8e54d95
    Returns
    -------
    [X1, y1, ..., Xn, yn]
    where each (Xi, yi) pair is the result from load_svmlight_file(files[i]).

    If query_id is set to True, this will return instead [X1, y1, q1,
    ..., Xn, yn, qn] where (Xi, yi, qi) is the result from
    load_svmlight_file(files[i])

    Notes
    -----
    When fitting a model to a matrix X_train and evaluating it against a
    matrix X_test, it is essential that X_train and X_test have the same
    number of features (X_train.shape[1] == X_test.shape[1]). This may not
    be the case if you load the files individually with load_svmlight_file.

    See also
    --------
    load_svmlight_file
    """
    if (offset != 0 or length > 0) and zero_based == "auto":
        # disable heuristic search to avoid getting inconsistent results on
        # different segments of the file
        zero_based = True

    if (offset != 0 or length > 0) and n_features is None:
        raise ValueError(
            "n_features is required when offset or length is specified.")

    r = [_open_and_load(f, dtype, multilabel, bool(zero_based), bool(query_id),
                        offset=offset, length=length)
         for f in files]

    if (zero_based is False or
            zero_based == "auto" and all(len(tmp[1]) and np.min(tmp[1]) > 0
                                         for tmp in r)):
        for _, indices, _, _, _ in r:
            indices -= 1

    n_f = max(ind[1].max() if len(ind[1]) else 0 for ind in r) + 1

    if n_features is None:
        n_features = n_f
    elif n_features < n_f:
        raise ValueError("n_features was set to {},"
                         " but input file contains {} features"
                         .format(n_features, n_f))

    result = []
    for data, indices, indptr, y, query_values in r:
        shape = (indptr.shape[0] - 1, n_features)
        X = sp.csr_matrix((data, indices, indptr), shape)
        X.sort_indices()
        result += X, y
        if query_id:
            result.append(query_values)

    return result


def _dump_svmlight(X, y, f, multilabel, one_based, comment, query_id):
    X_is_sp = int(hasattr(X, "tocsr"))
    y_is_sp = int(hasattr(y, "tocsr"))
    if X.dtype.kind == 'i':
        value_pattern = u("%d:%d")
    else:
        value_pattern = u("%d:%.16g")

    if y.dtype.kind == 'i':
        label_pattern = u("%d")
    else:
        label_pattern = u("%.16g")

    line_pattern = u("%s")
    if query_id is not None:
        line_pattern += u(" qid:%d")
    line_pattern += u(" %s\n")

    if comment:
        f.write(b("# Generated by dump_svmlight_file from scikit-learn %s\n"
                % __version__))
        f.write(b("# Column indices are %s-based\n"
                  % ["zero", "one"][one_based]))

        f.write(b("#\n"))
        f.writelines(b("# %s\n" % line) for line in comment.splitlines())

    for i in range(X.shape[0]):
        if X_is_sp:
            span = slice(X.indptr[i], X.indptr[i + 1])
            row = zip(X.indices[span], X.data[span])
        else:
            nz = X[i] != 0
            row = zip(np.where(nz)[0], X[i, nz])

        s = " ".join(value_pattern % (j + one_based, x) for j, x in row)

        if multilabel:
            if y_is_sp:
                nz_labels = y[i].nonzero()[1]
            else:
                nz_labels = np.where(y[i] != 0)[0]
            labels_str = ",".join(label_pattern % j for j in nz_labels)
        else:
            if y_is_sp:
                labels_str = label_pattern % y.data[i]
            else:
                labels_str = label_pattern % y[i]

        if query_id is not None:
            feat = (labels_str, query_id[i], s)
        else:
            feat = (labels_str, s)

        f.write((line_pattern % feat).encode('ascii'))


def dump_svmlight_file(X, y, f,  zero_based=True, comment=None, query_id=None,
                       multilabel=False):
    """Dump the dataset in svmlight / libsvm file format.

    This format is a text-based format, with one sample per line. It does
    not store zero valued features hence is suitable for sparse dataset.

    The first element of each line can be used to store a target variable
    to predict.

    Parameters
    ----------
    X : {array-like, sparse matrix}, shape = [n_samples, n_features]
        Training vectors, where n_samples is the number of samples and
        n_features is the number of features.

    y : {array-like, sparse matrix}, shape = [n_samples (, n_labels)]
        Target values. Class labels must be an
        integer or float, or array-like objects of integer or float for
        multilabel classifications.

    f : string or file-like in binary mode
        If string, specifies the path that will contain the data.
        If file-like, data will be written to f. f should be opened in binary
        mode.

    zero_based : boolean, optional
        Whether column indices should be written zero-based (True) or one-based
        (False).

    comment : string, optional
        Comment to insert at the top of the file. This should be either a
        Unicode string, which will be encoded as UTF-8, or an ASCII byte
        string.
        If a comment is given, then it will be preceded by one that identifies
        the file as having been dumped by scikit-learn. Note that not all
        tools grok comments in SVMlight files.

    query_id : array-like, shape = [n_samples]
        Array containing pairwise preference constraints (qid in svmlight
        format).

    multilabel : boolean, optional
        Samples may have several labels each (see
        http://www.csie.ntu.edu.tw/~cjlin/libsvmtools/datasets/multilabel.html)

        .. versionadded:: 0.17
           parameter *multilabel* to support multilabel datasets.
    """
    if comment is not None:
        # Convert comment string to list of lines in UTF-8.
        # If a byte string is passed, then check whether it's ASCII;
        # if a user wants to get fancy, they'll have to decode themselves.
        # Avoid mention of str and unicode types for Python 3.x compat.
        if isinstance(comment, bytes):
            comment.decode("ascii")     # just for the exception
        else:
            comment = comment.encode("utf-8")
        if six.b("\0") in comment:
            raise ValueError("comment string contains NUL byte")

    yval = check_array(y, accept_sparse='csr', ensure_2d=False)
    if sp.issparse(yval):
        if yval.shape[1] != 1 and not multilabel:
            raise ValueError("expected y of shape (n_samples, 1),"
                             " got %r" % (yval.shape,))
    else:
        if yval.ndim != 1 and not multilabel:
            raise ValueError("expected y of shape (n_samples,), got %r"
                             % (yval.shape,))

    Xval = check_array(X, accept_sparse='csr')
    if Xval.shape[0] != yval.shape[0]:
        raise ValueError("X.shape[0] and y.shape[0] should be the same, got"
                         " %r and %r instead." % (Xval.shape[0], yval.shape[0]))

    # We had some issues with CSR matrices with unsorted indices (e.g. #1501),
    # so sort them here, but first make sure we don't modify the user's X.
    # TODO We can do this cheaper; sorted_indices copies the whole matrix.
    if yval is y and hasattr(yval, "sorted_indices"):
        y = yval.sorted_indices()
    else:
        y = yval
        if hasattr(y, "sort_indices"):
            y.sort_indices()

    if Xval is X and hasattr(Xval, "sorted_indices"):
        X = Xval.sorted_indices()
    else:
        X = Xval
        if hasattr(X, "sort_indices"):
            X.sort_indices()

    if query_id is not None:
        query_id = np.asarray(query_id)
        if query_id.shape[0] != y.shape[0]:
            raise ValueError("expected query_id of shape (n_samples,), got %r"
                             % (query_id.shape,))

    one_based = not zero_based

    if hasattr(f, "write"):
        _dump_svmlight(X, y, f, multilabel, one_based, comment, query_id)
    else:
        with open(f, "wb") as f:
            _dump_svmlight(X, y, f, multilabel, one_based, comment, query_id)<|MERGE_RESOLUTION|>--- conflicted
+++ resolved
@@ -103,12 +103,6 @@
     query_id : boolean, default False
         If True, will return the query_id array for each file.
 
-<<<<<<< HEAD
-=======
-    dtype : numpy data type, default np.float64
-        Data type of dataset to be loaded. This will be the data type of the
-        output numpy arrays ``X`` and ``y``.
-
     offset : integer, optional, default 0
         Ignore the offset first bytes by seeking forward, then
         discarding the following bytes up until the next new line
@@ -118,7 +112,6 @@
         If strictly positive, stop reading any new line of data once the
         position in the file has reached the (offset + length) bytes threshold.
 
->>>>>>> d8e54d95
     Returns
     -------
     X : scipy.sparse matrix of shape (n_samples, n_features)
@@ -254,12 +247,6 @@
     query_id : boolean, defaults to False
         If True, will return the query_id array for each file.
 
-<<<<<<< HEAD
-=======
-    dtype : numpy data type, default np.float64
-        Data type of dataset to be loaded. This will be the data type of the
-        output numpy arrays ``X`` and ``y``.
-
     offset : integer, optional, default 0
         Ignore the offset first bytes by seeking forward, then
         discarding the following bytes up until the next new line
@@ -269,7 +256,6 @@
         If strictly positive, stop reading any new line of data once the
         position in the file has reached the (offset + length) bytes threshold.
 
->>>>>>> d8e54d95
     Returns
     -------
     [X1, y1, ..., Xn, yn]
