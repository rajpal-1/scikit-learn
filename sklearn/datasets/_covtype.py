--- conflicted
+++ resolved
@@ -164,24 +164,6 @@
     available = exists(samples_path) and exists(targets_path)
 
     if download_if_missing and not available:
-<<<<<<< HEAD
-        if not exists(covtype_dir):
-            makedirs(covtype_dir)
-        logger.info("Downloading %s" % ARCHIVE.url)
-
-        archive_path = _fetch_remote(
-            ARCHIVE, dirname=covtype_dir, n_retries=n_retries, delay=delay
-        )
-        Xy = np.genfromtxt(GzipFile(filename=archive_path), delimiter=",")
-        # delete archive
-        remove(archive_path)
-
-        X = Xy[:, :-1]
-        y = Xy[:, -1].astype(np.int32, copy=False)
-
-        joblib.dump(X, samples_path, compress=9)
-        joblib.dump(y, targets_path, compress=9)
-=======
         os.makedirs(covtype_dir, exist_ok=True)
 
         # Creating temp_dir as a direct subdirectory of the target directory
@@ -189,7 +171,7 @@
         # os.rename to atomically move the data files to their target location.
         with TemporaryDirectory(dir=covtype_dir) as temp_dir:
             logger.info(f"Downloading {ARCHIVE.url}")
-            archive_path = _fetch_remote(ARCHIVE, dirname=temp_dir)
+            archive_path = _fetch_remote(ARCHIVE, dirname=temp_dir, _retries=n_retries, delay=delay)
             Xy = np.genfromtxt(GzipFile(filename=archive_path), delimiter=",")
 
             X = Xy[:, :-1]
@@ -202,7 +184,6 @@
             targets_tmp_path = _pkl_filepath(temp_dir, "targets")
             joblib.dump(y, targets_tmp_path, compress=9)
             os.rename(targets_tmp_path, targets_path)
->>>>>>> 9b9f9dcd
 
     elif not available and not download_if_missing:
         raise IOError("Data not found and `download_if_missing` is False")
