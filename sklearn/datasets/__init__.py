--- conflicted
+++ resolved
@@ -43,9 +43,7 @@
 from .svmlight_format import load_svmlight_files
 from .svmlight_format import dump_svmlight_file
 from .olivetti_faces import fetch_olivetti_faces
-<<<<<<< HEAD
 from .species_distributions import fetch_species_distributions
-from ..utils import deprecated
 
 __all__ = ['clear_data_home',
            'dump_svmlight_file',
@@ -57,11 +55,9 @@
            'fetch_olivetti_faces',
            'fetch_species_distributions',
            'get_data_home',
-           'load_20newsgroups',
            'load_boston',
            'load_diabetes',
            'load_digits',
-           'load_filenames',
            'load_files',
            'load_iris',
            'load_lfw_pairs',
@@ -90,15 +86,4 @@
            'make_spd_matrix',
            'make_swiss_roll',
            'mldata_filename',
-           'samples_generator']
-
-
-# backward compatibility
-@deprecated("to be removed in 0.9;"
-            " use sklearn.datasets.load_files instead")
-def load_filenames(*args, **kwargs):
-    """Deprecated, use ``sklearn.datasets.load_files`` instead"""
-    return load_files(*args, **kwargs)
-=======
-from .species_distributions import fetch_species_distributions
->>>>>>> b0cb9590
+           'samples_generator']