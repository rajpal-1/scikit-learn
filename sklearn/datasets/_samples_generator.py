--- conflicted
+++ resolved
@@ -1303,13 +1303,8 @@
     generator = check_random_state(random_state)
 
     # generate dictionary
-<<<<<<< HEAD
     D = generator.randn(n_features, n_components)
     D /= np.sqrt(np.sum((D**2), axis=0))
-=======
-    D = generator.standard_normal(size=(n_features, n_components))
-    D /= np.sqrt(np.sum((D ** 2), axis=0))
->>>>>>> 6c09bab5
 
     # generate code
     X = np.zeros((n_components, n_samples))
