"""Caching loader for the 20 newsgroups text classification dataset.


The description of the dataset is available on the official website at:

    http://people.csail.mit.edu/jrennie/20Newsgroups/

Quoting the introduction:

    The 20 Newsgroups data set is a collection of approximately 20,000
    newsgroup documents, partitioned (nearly) evenly across 20 different
    newsgroups. To the best of my knowledge, it was originally collected
    by Ken Lang, probably for his Newsweeder: Learning to filter netnews
    paper, though he does not explicitly mention this collection. The 20
    newsgroups collection has become a popular data set for experiments
    in text applications of machine learning techniques, such as text
    classification and text clustering.

This dataset loader will download the recommended "by date" variant of the
dataset and which features a point in time split between the train and
test sets. The compressed dataset size is around 14 Mb compressed. Once
uncompressed the train set is 52 MB and the test set is 34 MB.
"""

# Copyright (c) 2011 Olivier Grisel <olivier.grisel@ensta.org>
# License: BSD 3 clause

import codecs
import logging
import os
import pickle
import re
import shutil
import tarfile
from contextlib import suppress
from numbers import Integral

import joblib
import numpy as np
import scipy.sparse as sp

from .. import preprocessing
from ..feature_extraction.text import CountVectorizer
from ..utils import Bunch, check_random_state
<<<<<<< HEAD
from ..utils._param_validation import Interval, StrOptions, validate_params
=======
from ..utils._param_validation import StrOptions, validate_params
from ..utils.fixes import tarfile_extractall
>>>>>>> 27178d0f
from . import get_data_home, load_files
from ._base import (
    RemoteFileMetadata,
    _convert_data_dataframe,
    _fetch_remote,
    _pkl_filepath,
    load_descr,
)

logger = logging.getLogger(__name__)

# The original data can be found at:
# https://people.csail.mit.edu/jrennie/20Newsgroups/20news-bydate.tar.gz
ARCHIVE = RemoteFileMetadata(
    filename="20news-bydate.tar.gz",
    url="https://ndownloader.figshare.com/files/5975967",
    checksum="8f1b2514ca22a5ade8fbb9cfa5727df95fa587f4c87b786e15c759fa66d95610",
)

CACHE_NAME = "20news-bydate.pkz"
TRAIN_FOLDER = "20news-bydate-train"
TEST_FOLDER = "20news-bydate-test"


def _download_20newsgroups(target_dir, cache_path, n_retries, delay):
    """Download the 20 newsgroups data and stored it as a zipped pickle."""
    train_path = os.path.join(target_dir, TRAIN_FOLDER)
    test_path = os.path.join(target_dir, TEST_FOLDER)

    os.makedirs(target_dir, exist_ok=True)

    logger.info("Downloading dataset from %s (14 MB)", ARCHIVE.url)
    archive_path = _fetch_remote(
        ARCHIVE, dirname=target_dir, n_retries=n_retries, delay=delay
    )

    logger.debug("Decompressing %s", archive_path)
    with tarfile.open(archive_path, "r:gz") as fp:
        tarfile_extractall(fp, path=target_dir)

    with suppress(FileNotFoundError):
        os.remove(archive_path)

    # Store a zipped pickle
    cache = dict(
        train=load_files(train_path, encoding="latin1"),
        test=load_files(test_path, encoding="latin1"),
    )
    compressed_content = codecs.encode(pickle.dumps(cache), "zlib_codec")
    with open(cache_path, "wb") as f:
        f.write(compressed_content)

    shutil.rmtree(target_dir)
    return cache


def strip_newsgroup_header(text):
    """
    Given text in "news" format, strip the headers, by removing everything
    before the first blank line.

    Parameters
    ----------
    text : str
        The text from which to remove the signature block.
    """
    _before, _blankline, after = text.partition("\n\n")
    return after


_QUOTE_RE = re.compile(
    r"(writes in|writes:|wrote:|says:|said:" r"|^In article|^Quoted from|^\||^>)"
)


def strip_newsgroup_quoting(text):
    """
    Given text in "news" format, strip lines beginning with the quote
    characters > or |, plus lines that often introduce a quoted section
    (for example, because they contain the string 'writes:'.)

    Parameters
    ----------
    text : str
        The text from which to remove the signature block.
    """
    good_lines = [line for line in text.split("\n") if not _QUOTE_RE.search(line)]
    return "\n".join(good_lines)


def strip_newsgroup_footer(text):
    """
    Given text in "news" format, attempt to remove a signature block.

    As a rough heuristic, we assume that signatures are set apart by either
    a blank line or a line made of hyphens, and that it is the last such line
    in the file (disregarding blank lines at the end).

    Parameters
    ----------
    text : str
        The text from which to remove the signature block.
    """
    lines = text.strip().split("\n")
    for line_num in range(len(lines) - 1, -1, -1):
        line = lines[line_num]
        if line.strip().strip("-") == "":
            break

    if line_num > 0:
        return "\n".join(lines[:line_num])
    else:
        return text


@validate_params(
    {
        "data_home": [str, os.PathLike, None],
        "subset": [StrOptions({"train", "test", "all"})],
        "categories": ["array-like", None],
        "shuffle": ["boolean"],
        "random_state": ["random_state"],
        "remove": [tuple],
        "download_if_missing": ["boolean"],
        "return_X_y": ["boolean"],
        "n_retries": [Interval(Integral, 1, None, closed="left")],
        "delay": [Interval(Integral, 1, None, closed="left")],
    },
    prefer_skip_nested_validation=True,
)
def fetch_20newsgroups(
    *,
    data_home=None,
    subset="train",
    categories=None,
    shuffle=True,
    random_state=42,
    remove=(),
    download_if_missing=True,
    return_X_y=False,
    n_retries=3,
    delay=1,
):
    """Load the filenames and data from the 20 newsgroups dataset \
(classification).

    Download it if necessary.

    =================   ==========
    Classes                     20
    Samples total            18846
    Dimensionality               1
    Features                  text
    =================   ==========

    Read more in the :ref:`User Guide <20newsgroups_dataset>`.

    Parameters
    ----------
    data_home : str or path-like, default=None
        Specify a download and cache folder for the datasets. If None,
        all scikit-learn data is stored in '~/scikit_learn_data' subfolders.

    subset : {'train', 'test', 'all'}, default='train'
        Select the dataset to load: 'train' for the training set, 'test'
        for the test set, 'all' for both, with shuffled ordering.

    categories : array-like, dtype=str, default=None
        If None (default), load all the categories.
        If not None, list of category names to load (other categories
        ignored).

    shuffle : bool, default=True
        Whether or not to shuffle the data: might be important for models that
        make the assumption that the samples are independent and identically
        distributed (i.i.d.), such as stochastic gradient descent.

    random_state : int, RandomState instance or None, default=42
        Determines random number generation for dataset shuffling. Pass an int
        for reproducible output across multiple function calls.
        See :term:`Glossary <random_state>`.

    remove : tuple, default=()
        May contain any subset of ('headers', 'footers', 'quotes'). Each of
        these are kinds of text that will be detected and removed from the
        newsgroup posts, preventing classifiers from overfitting on
        metadata.

        'headers' removes newsgroup headers, 'footers' removes blocks at the
        ends of posts that look like signatures, and 'quotes' removes lines
        that appear to be quoting another post.

        'headers' follows an exact standard; the other filters are not always
        correct.

    download_if_missing : bool, default=True
        If False, raise an OSError if the data is not locally available
        instead of trying to download the data from the source site.

    return_X_y : bool, default=False
        If True, returns `(data.data, data.target)` instead of a Bunch
        object.

        .. versionadded:: 0.22

    n_retries : int, default=3
        Number of retries when HTTP errors are encountered.

        .. versionadded:: 1.5

    delay : int, default=1
        Number of seconds between retries.

        .. versionadded:: 1.5

    Returns
    -------
    bunch : :class:`~sklearn.utils.Bunch`
        Dictionary-like object, with the following attributes.

        data : list of shape (n_samples,)
            The data list to learn.
        target: ndarray of shape (n_samples,)
            The target labels.
        filenames: list of shape (n_samples,)
            The path to the location of the data.
        DESCR: str
            The full description of the dataset.
        target_names: list of shape (n_classes,)
            The names of target classes.

    (data, target) : tuple if `return_X_y=True`
        A tuple of two ndarrays. The first contains a 2D array of shape
        (n_samples, n_classes) with each row representing one sample and each
        column representing the features. The second array of shape
        (n_samples,) contains the target samples.

        .. versionadded:: 0.22
    """

    data_home = get_data_home(data_home=data_home)
    cache_path = _pkl_filepath(data_home, CACHE_NAME)
    twenty_home = os.path.join(data_home, "20news_home")
    cache = None
    if os.path.exists(cache_path):
        try:
            with open(cache_path, "rb") as f:
                compressed_content = f.read()
            uncompressed_content = codecs.decode(compressed_content, "zlib_codec")
            cache = pickle.loads(uncompressed_content)
        except Exception as e:
            print(80 * "_")
            print("Cache loading failed")
            print(80 * "_")
            print(e)

    if cache is None:
        if download_if_missing:
            logger.info("Downloading 20news dataset. This may take a few minutes.")
            cache = _download_20newsgroups(
                target_dir=twenty_home,
                cache_path=cache_path,
                n_retries=n_retries,
                delay=delay,
            )
        else:
            raise OSError("20Newsgroups dataset not found")

    if subset in ("train", "test"):
        data = cache[subset]
    elif subset == "all":
        data_lst = list()
        target = list()
        filenames = list()
        for subset in ("train", "test"):
            data = cache[subset]
            data_lst.extend(data.data)
            target.extend(data.target)
            filenames.extend(data.filenames)

        data.data = data_lst
        data.target = np.array(target)
        data.filenames = np.array(filenames)

    fdescr = load_descr("twenty_newsgroups.rst")

    data.DESCR = fdescr

    if "headers" in remove:
        data.data = [strip_newsgroup_header(text) for text in data.data]
    if "footers" in remove:
        data.data = [strip_newsgroup_footer(text) for text in data.data]
    if "quotes" in remove:
        data.data = [strip_newsgroup_quoting(text) for text in data.data]

    if categories is not None:
        labels = [(data.target_names.index(cat), cat) for cat in categories]
        # Sort the categories to have the ordering of the labels
        labels.sort()
        labels, categories = zip(*labels)
        mask = np.isin(data.target, labels)
        data.filenames = data.filenames[mask]
        data.target = data.target[mask]
        # searchsorted to have continuous labels
        data.target = np.searchsorted(labels, data.target)
        data.target_names = list(categories)
        # Use an object array to shuffle: avoids memory copy
        data_lst = np.array(data.data, dtype=object)
        data_lst = data_lst[mask]
        data.data = data_lst.tolist()

    if shuffle:
        random_state = check_random_state(random_state)
        indices = np.arange(data.target.shape[0])
        random_state.shuffle(indices)
        data.filenames = data.filenames[indices]
        data.target = data.target[indices]
        # Use an object array to shuffle: avoids memory copy
        data_lst = np.array(data.data, dtype=object)
        data_lst = data_lst[indices]
        data.data = data_lst.tolist()

    if return_X_y:
        return data.data, data.target

    return data


@validate_params(
    {
        "subset": [StrOptions({"train", "test", "all"})],
        "remove": [tuple],
        "data_home": [str, os.PathLike, None],
        "download_if_missing": ["boolean"],
        "return_X_y": ["boolean"],
        "normalize": ["boolean"],
        "as_frame": ["boolean"],
    },
    prefer_skip_nested_validation=True,
)
def fetch_20newsgroups_vectorized(
    *,
    subset="train",
    remove=(),
    data_home=None,
    download_if_missing=True,
    return_X_y=False,
    normalize=True,
    as_frame=False,
):
    """Load and vectorize the 20 newsgroups dataset (classification).

    Download it if necessary.

    This is a convenience function; the transformation is done using the
    default settings for
    :class:`~sklearn.feature_extraction.text.CountVectorizer`. For more
    advanced usage (stopword filtering, n-gram extraction, etc.), combine
    fetch_20newsgroups with a custom
    :class:`~sklearn.feature_extraction.text.CountVectorizer`,
    :class:`~sklearn.feature_extraction.text.HashingVectorizer`,
    :class:`~sklearn.feature_extraction.text.TfidfTransformer` or
    :class:`~sklearn.feature_extraction.text.TfidfVectorizer`.

    The resulting counts are normalized using
    :func:`sklearn.preprocessing.normalize` unless normalize is set to False.

    =================   ==========
    Classes                     20
    Samples total            18846
    Dimensionality          130107
    Features                  real
    =================   ==========

    Read more in the :ref:`User Guide <20newsgroups_dataset>`.

    Parameters
    ----------
    subset : {'train', 'test', 'all'}, default='train'
        Select the dataset to load: 'train' for the training set, 'test'
        for the test set, 'all' for both, with shuffled ordering.

    remove : tuple, default=()
        May contain any subset of ('headers', 'footers', 'quotes'). Each of
        these are kinds of text that will be detected and removed from the
        newsgroup posts, preventing classifiers from overfitting on
        metadata.

        'headers' removes newsgroup headers, 'footers' removes blocks at the
        ends of posts that look like signatures, and 'quotes' removes lines
        that appear to be quoting another post.

    data_home : str or path-like, default=None
        Specify an download and cache folder for the datasets. If None,
        all scikit-learn data is stored in '~/scikit_learn_data' subfolders.

    download_if_missing : bool, default=True
        If False, raise an OSError if the data is not locally available
        instead of trying to download the data from the source site.

    return_X_y : bool, default=False
        If True, returns ``(data.data, data.target)`` instead of a Bunch
        object.

        .. versionadded:: 0.20

    normalize : bool, default=True
        If True, normalizes each document's feature vector to unit norm using
        :func:`sklearn.preprocessing.normalize`.

        .. versionadded:: 0.22

    as_frame : bool, default=False
        If True, the data is a pandas DataFrame including columns with
        appropriate dtypes (numeric, string, or categorical). The target is
        a pandas DataFrame or Series depending on the number of
        `target_columns`.

        .. versionadded:: 0.24

    Returns
    -------
    bunch : :class:`~sklearn.utils.Bunch`
        Dictionary-like object, with the following attributes.

        data: {sparse matrix, dataframe} of shape (n_samples, n_features)
            The input data matrix. If ``as_frame`` is `True`, ``data`` is
            a pandas DataFrame with sparse columns.
        target: {ndarray, series} of shape (n_samples,)
            The target labels. If ``as_frame`` is `True`, ``target`` is a
            pandas Series.
        target_names: list of shape (n_classes,)
            The names of target classes.
        DESCR: str
            The full description of the dataset.
        frame: dataframe of shape (n_samples, n_features + 1)
            Only present when `as_frame=True`. Pandas DataFrame with ``data``
            and ``target``.

            .. versionadded:: 0.24

    (data, target) : tuple if ``return_X_y`` is True
        `data` and `target` would be of the format defined in the `Bunch`
        description above.

        .. versionadded:: 0.20
    """
    data_home = get_data_home(data_home=data_home)
    filebase = "20newsgroup_vectorized"
    if remove:
        filebase += "remove-" + "-".join(remove)
    target_file = _pkl_filepath(data_home, filebase + ".pkl")

    # we shuffle but use a fixed seed for the memoization
    data_train = fetch_20newsgroups(
        data_home=data_home,
        subset="train",
        categories=None,
        shuffle=True,
        random_state=12,
        remove=remove,
        download_if_missing=download_if_missing,
    )

    data_test = fetch_20newsgroups(
        data_home=data_home,
        subset="test",
        categories=None,
        shuffle=True,
        random_state=12,
        remove=remove,
        download_if_missing=download_if_missing,
    )

    if os.path.exists(target_file):
        try:
            X_train, X_test, feature_names = joblib.load(target_file)
        except ValueError as e:
            raise ValueError(
                f"The cached dataset located in {target_file} was fetched "
                "with an older scikit-learn version and it is not compatible "
                "with the scikit-learn version imported. You need to "
                f"manually delete the file: {target_file}."
            ) from e
    else:
        vectorizer = CountVectorizer(dtype=np.int16)
        X_train = vectorizer.fit_transform(data_train.data).tocsr()
        X_test = vectorizer.transform(data_test.data).tocsr()
        feature_names = vectorizer.get_feature_names_out()

        joblib.dump((X_train, X_test, feature_names), target_file, compress=9)

    # the data is stored as int16 for compactness
    # but normalize needs floats
    if normalize:
        X_train = X_train.astype(np.float64)
        X_test = X_test.astype(np.float64)
        preprocessing.normalize(X_train, copy=False)
        preprocessing.normalize(X_test, copy=False)

    target_names = data_train.target_names

    if subset == "train":
        data = X_train
        target = data_train.target
    elif subset == "test":
        data = X_test
        target = data_test.target
    elif subset == "all":
        data = sp.vstack((X_train, X_test)).tocsr()
        target = np.concatenate((data_train.target, data_test.target))

    fdescr = load_descr("twenty_newsgroups.rst")

    frame = None
    target_name = ["category_class"]

    if as_frame:
        frame, data, target = _convert_data_dataframe(
            "fetch_20newsgroups_vectorized",
            data,
            target,
            feature_names,
            target_names=target_name,
            sparse_data=True,
        )

    if return_X_y:
        return data, target

    return Bunch(
        data=data,
        target=target,
        frame=frame,
        target_names=target_names,
        feature_names=feature_names,
        DESCR=fdescr,
    )<|MERGE_RESOLUTION|>--- conflicted
+++ resolved
@@ -42,12 +42,8 @@
 from .. import preprocessing
 from ..feature_extraction.text import CountVectorizer
 from ..utils import Bunch, check_random_state
-<<<<<<< HEAD
 from ..utils._param_validation import Interval, StrOptions, validate_params
-=======
-from ..utils._param_validation import StrOptions, validate_params
 from ..utils.fixes import tarfile_extractall
->>>>>>> 27178d0f
 from . import get_data_home, load_files
 from ._base import (
     RemoteFileMetadata,
