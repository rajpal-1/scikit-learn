from __future__ import print_function

import types
import warnings
import sys
import traceback
import pickle
from copy import deepcopy
import struct
from functools import partial

import numpy as np
from scipy import sparse
from scipy.stats import rankdata

from sklearn.externals.six.moves import zip
from sklearn.externals.joblib import hash, Memory
from sklearn.utils.testing import assert_raises, _get_args
from sklearn.utils.testing import assert_raises_regex
from sklearn.utils.testing import assert_raise_message
from sklearn.utils.testing import assert_equal
from sklearn.utils.testing import assert_not_equal
from sklearn.utils.testing import assert_almost_equal
from sklearn.utils.testing import assert_true
from sklearn.utils.testing import assert_false
from sklearn.utils.testing import assert_in
from sklearn.utils.testing import assert_array_equal
from sklearn.utils.testing import assert_allclose
from sklearn.utils.testing import assert_allclose_dense_sparse
from sklearn.utils.testing import assert_warns_message
from sklearn.utils.testing import META_ESTIMATORS
from sklearn.utils.testing import set_random_state
from sklearn.utils.testing import assert_greater
from sklearn.utils.testing import assert_greater_equal
from sklearn.utils.testing import SkipTest
from sklearn.utils.testing import ignore_warnings
from sklearn.utils.testing import assert_dict_equal
from sklearn.utils.testing import create_memmap_backed_data
from sklearn.utils import is_scalar_nan
from sklearn.discriminant_analysis import LinearDiscriminantAnalysis


from sklearn.base import (clone, ClusterMixin,
                          BaseEstimator, is_classifier, is_regressor,
                          is_outlier_detector)

from sklearn.metrics import accuracy_score, adjusted_rand_score, f1_score

from sklearn.random_projection import BaseRandomProjection
from sklearn.feature_selection import SelectKBest
from sklearn.svm.base import BaseLibSVM
from sklearn.linear_model.stochastic_gradient import BaseSGD
from sklearn.pipeline import make_pipeline
from sklearn.exceptions import ConvergenceWarning
from sklearn.exceptions import DataConversionWarning
from sklearn.exceptions import SkipTestWarning
from sklearn.model_selection import train_test_split
from sklearn.metrics.pairwise import (rbf_kernel, linear_kernel,
                                      pairwise_distances)

from sklearn.utils import shuffle
from sklearn.utils.fixes import signature
from sklearn.utils.validation import (has_fit_parameter, _num_samples,
                                      LARGE_SPARSE_SUPPORTED)
from sklearn.preprocessing import StandardScaler
from sklearn.datasets import load_iris, load_boston, make_blobs


BOSTON = None
CROSS_DECOMPOSITION = ['PLSCanonical', 'PLSRegression', 'CCA', 'PLSSVD']
MULTI_OUTPUT = ['CCA', 'DecisionTreeRegressor', 'ElasticNet',
                'ExtraTreeRegressor', 'ExtraTreesRegressor',
                'GaussianProcessRegressor', 'TransformedTargetRegressor',
                'KNeighborsRegressor', 'KernelRidge', 'Lars', 'Lasso',
                'LassoLars', 'LinearRegression', 'MultiTaskElasticNet',
                'MultiTaskElasticNetCV', 'MultiTaskLasso', 'MultiTaskLassoCV',
                'OrthogonalMatchingPursuit', 'PLSCanonical', 'PLSRegression',
                'RANSACRegressor', 'RadiusNeighborsRegressor',
                'RandomForestRegressor', 'Ridge', 'RidgeCV']

<<<<<<< HEAD
ALLOW_NAN = ['Imputer', 'SimpleImputer', 'IterativeImputer',
             'MaxAbsScaler', 'MinMaxScaler', 'StandardScaler',
=======
ALLOW_NAN = ['Imputer', 'SimpleImputer', 'ChainedImputer',
             'MaxAbsScaler', 'MinMaxScaler', 'RobustScaler', 'StandardScaler',
>>>>>>> 19bc7e8a
             'PowerTransformer', 'QuantileTransformer']


def _yield_non_meta_checks(name, estimator):
    yield check_estimators_dtypes
    yield check_fit_score_takes_y
    yield check_dtype_object
    yield check_sample_weights_pandas_series
    yield check_sample_weights_list
    yield check_estimators_fit_returns_self
    yield partial(check_estimators_fit_returns_self, readonly_memmap=True)
    yield check_complex_data

    # Check that all estimator yield informative messages when
    # trained on empty datasets
    yield check_estimators_empty_data_messages

    if name not in CROSS_DECOMPOSITION + ['SpectralEmbedding']:
        # SpectralEmbedding is non-deterministic,
        # see issue #4236
        # cross-decomposition's "transform" returns X and Y
        yield check_pipeline_consistency

    if name not in ALLOW_NAN:
        # Test that all estimators check their input for NaN's and infs
        yield check_estimators_nan_inf

    yield check_estimators_overwrite_params

    if hasattr(estimator, 'sparsify'):
        yield check_sparsify_coefficients

    yield check_estimator_sparse_data

    # Test that estimators can be pickled, and once pickled
    # give the same answer as before.
    yield check_estimators_pickle


def _yield_classifier_checks(name, classifier):
    # test classifiers can handle non-array data
    yield check_classifier_data_not_an_array
    # test classifiers trained on a single label always return this label
    yield check_classifiers_one_label
    yield check_classifiers_classes
    yield check_estimators_partial_fit_n_features
    # basic consistency testing
    yield check_classifiers_train
    yield partial(check_classifiers_train, readonly_memmap=True)
    yield check_classifiers_regression_target
    if (name not in ["MultinomialNB", "ComplementNB", "LabelPropagation",
                     "LabelSpreading"] and
        # TODO some complication with -1 label
            name not in ["DecisionTreeClassifier", "ExtraTreeClassifier"]):
        # We don't raise a warning in these classifiers, as
        # the column y interface is used by the forests.

        yield check_supervised_y_2d
    yield check_supervised_y_no_nan
    yield check_estimators_unfitted
    if 'class_weight' in classifier.get_params().keys():
        yield check_class_weight_classifiers

    yield check_non_transformer_estimators_n_iter
    # test if predict_proba is a monotonic transformation of decision_function
    yield check_decision_proba_consistency


@ignore_warnings(category=(DeprecationWarning, FutureWarning))
def check_supervised_y_no_nan(name, estimator_orig):
    # Checks that the Estimator targets are not NaN.
    estimator = clone(estimator_orig)
    rng = np.random.RandomState(888)
    X = rng.randn(10, 5)
    y = np.ones(10) * np.inf
    y = multioutput_estimator_convert_y_2d(estimator, y)

    errmsg = "Input contains NaN, infinity or a value too large for " \
             "dtype('float64')."
    try:
        estimator.fit(X, y)
    except ValueError as e:
        if str(e) != errmsg:
            raise ValueError("Estimator {0} raised error as expected, but "
                             "does not match expected error message"
                             .format(name))
    else:
        raise ValueError("Estimator {0} should have raised error on fitting "
                         "array y with NaN value.".format(name))


def _yield_regressor_checks(name, regressor):
    # TODO: test with intercept
    # TODO: test with multiple responses
    # basic testing
    yield check_regressors_train
    yield partial(check_regressors_train, readonly_memmap=True)
    yield check_regressor_data_not_an_array
    yield check_estimators_partial_fit_n_features
    yield check_regressors_no_decision_function
    yield check_supervised_y_2d
    yield check_supervised_y_no_nan
    if name != 'CCA':
        # check that the regressor handles int input
        yield check_regressors_int
    if name != "GaussianProcessRegressor":
        # test if NotFittedError is raised
        yield check_estimators_unfitted
    yield check_non_transformer_estimators_n_iter


def _yield_transformer_checks(name, transformer):
    # All transformers should either deal with sparse data or raise an
    # exception with type TypeError and an intelligible error message
    if name not in ['AdditiveChi2Sampler', 'Binarizer', 'Normalizer',
                    'PLSCanonical', 'PLSRegression', 'CCA', 'PLSSVD']:
        yield check_transformer_data_not_an_array
    # these don't actually fit the data, so don't raise errors
    if name not in ['AdditiveChi2Sampler', 'Binarizer',
                    'FunctionTransformer', 'Normalizer']:
        # basic tests
        yield check_transformer_general
        yield partial(check_transformer_general, readonly_memmap=True)
        yield check_transformers_unfitted
    # Dependent on external solvers and hence accessing the iter
    # param is non-trivial.
    external_solver = ['Isomap', 'KernelPCA', 'LocallyLinearEmbedding',
                       'RandomizedLasso', 'LogisticRegressionCV']
    if name not in external_solver:
        yield check_transformer_n_iter


def _yield_clustering_checks(name, clusterer):
    yield check_clusterer_compute_labels_predict
    if name not in ('WardAgglomeration', "FeatureAgglomeration"):
        # this is clustering on the features
        # let's not test that here.
        yield check_clustering
        yield partial(check_clustering, readonly_memmap=True)
        yield check_estimators_partial_fit_n_features
    yield check_non_transformer_estimators_n_iter


def _yield_outliers_checks(name, estimator):

    # checks for all outlier detectors
    yield check_outliers_fit_predict

    # checks for estimators that can be used on a test set
    if hasattr(estimator, 'predict'):
        yield check_outliers_train
        yield partial(check_outliers_train, readonly_memmap=True)
        # test outlier detectors can handle non-array data
        yield check_classifier_data_not_an_array
        # test if NotFittedError is raised
        yield check_estimators_unfitted


def _yield_all_checks(name, estimator):
    for check in _yield_non_meta_checks(name, estimator):
        yield check
    if is_classifier(estimator):
        for check in _yield_classifier_checks(name, estimator):
            yield check
    if is_regressor(estimator):
        for check in _yield_regressor_checks(name, estimator):
            yield check
    if hasattr(estimator, 'transform'):
        for check in _yield_transformer_checks(name, estimator):
            yield check
    if isinstance(estimator, ClusterMixin):
        for check in _yield_clustering_checks(name, estimator):
            yield check
    if is_outlier_detector(estimator):
        for check in _yield_outliers_checks(name, estimator):
            yield check
    yield check_fit2d_predict1d
    yield check_methods_subset_invariance
    yield check_fit2d_1sample
    yield check_fit2d_1feature
    yield check_fit1d
    yield check_get_params_invariance
    yield check_dict_unchanged
    yield check_dont_overwrite_parameters


def check_estimator(Estimator):
    """Check if estimator adheres to scikit-learn conventions.

    This estimator will run an extensive test-suite for input validation,
    shapes, etc.
    Additional tests for classifiers, regressors, clustering or transformers
    will be run if the Estimator class inherits from the corresponding mixin
    from sklearn.base.

    This test can be applied to classes or instances.
    Classes currently have some additional tests that related to construction,
    while passing instances allows the testing of multiple options.

    Parameters
    ----------
    estimator : estimator object or class
        Estimator to check. Estimator is a class object or instance.

    """
    if isinstance(Estimator, type):
        # got a class
        name = Estimator.__name__
        estimator = Estimator()
        check_parameters_default_constructible(name, Estimator)
        check_no_attributes_set_in_init(name, estimator)
    else:
        # got an instance
        estimator = Estimator
        name = type(estimator).__name__

    for check in _yield_all_checks(name, estimator):
        try:
            check(name, estimator)
        except SkipTest as exception:
            # the only SkipTest thrown currently results from not
            # being able to import pandas.
            warnings.warn(str(exception), SkipTestWarning)


def _boston_subset(n_samples=200):
    global BOSTON
    if BOSTON is None:
        boston = load_boston()
        X, y = boston.data, boston.target
        X, y = shuffle(X, y, random_state=0)
        X, y = X[:n_samples], y[:n_samples]
        X = StandardScaler().fit_transform(X)
        BOSTON = X, y
    return BOSTON


def set_checking_parameters(estimator):
    # set parameters to speed up some estimators and
    # avoid deprecated behaviour
    params = estimator.get_params()
    if ("n_iter" in params and estimator.__class__.__name__ != "TSNE"
            and not isinstance(estimator, BaseSGD)):
        estimator.set_params(n_iter=5)
    if "max_iter" in params:
        if estimator.max_iter is not None:
            estimator.set_params(max_iter=min(5, estimator.max_iter))
        # LinearSVR, LinearSVC
        if estimator.__class__.__name__ in ['LinearSVR', 'LinearSVC']:
            estimator.set_params(max_iter=20)
        # NMF
        if estimator.__class__.__name__ == 'NMF':
            estimator.set_params(max_iter=100)
        # MLP
        if estimator.__class__.__name__ in ['MLPClassifier', 'MLPRegressor']:
            estimator.set_params(max_iter=100)
    if "n_resampling" in params:
        # randomized lasso
        estimator.set_params(n_resampling=5)
    if "n_estimators" in params:
        # especially gradient boosting with default 100
        estimator.set_params(n_estimators=min(5, estimator.n_estimators))
    if "max_trials" in params:
        # RANSAC
        estimator.set_params(max_trials=10)
    if "n_init" in params:
        # K-Means
        estimator.set_params(n_init=2)
    if "decision_function_shape" in params:
        # SVC
        estimator.set_params(decision_function_shape='ovo')

    if estimator.__class__.__name__ == "SelectFdr":
        # be tolerant of noisy datasets (not actually speed)
        estimator.set_params(alpha=.5)

    if estimator.__class__.__name__ == "TheilSenRegressor":
        estimator.max_subpopulation = 100

    if isinstance(estimator, BaseRandomProjection):
        # Due to the jl lemma and often very few samples, the number
        # of components of the random matrix projection will be probably
        # greater than the number of features.
        # So we impose a smaller number (avoid "auto" mode)
        estimator.set_params(n_components=2)

    if isinstance(estimator, SelectKBest):
        # SelectKBest has a default of k=10
        # which is more feature than we have in most case.
        estimator.set_params(k=1)


class NotAnArray(object):
    " An object that is convertable to an array"

    def __init__(self, data):
        self.data = data

    def __array__(self, dtype=None):
        return self.data


def _is_32bit():
    """Detect if process is 32bit Python."""
    return struct.calcsize('P') * 8 == 32


def _is_pairwise(estimator):
    """Returns True if estimator has a _pairwise attribute set to True.

    Parameters
    ----------
    estimator : object
        Estimator object to test.

    Returns
    -------
    out : bool
        True if _pairwise is set to True and False otherwise.
    """
    return bool(getattr(estimator, "_pairwise", False))


def _is_pairwise_metric(estimator):
    """Returns True if estimator accepts pairwise metric.

    Parameters
    ----------
    estimator : object
        Estimator object to test.

    Returns
    -------
    out : bool
        True if _pairwise is set to True and False otherwise.
    """
    metric = getattr(estimator,  "metric", None)

    return bool(metric == 'precomputed')


def pairwise_estimator_convert_X(X, estimator, kernel=linear_kernel):

    if _is_pairwise_metric(estimator):
        return pairwise_distances(X, metric='euclidean')
    if _is_pairwise(estimator):
        return kernel(X, X)

    return X


def _generate_sparse_matrix(X_csr):
    """Generate sparse matrices with {32,64}bit indices of diverse format

        Parameters
        ----------
        X_csr: CSR Matrix
            Input matrix in CSR format

        Returns
        -------
        out: iter(Matrices)
            In format['dok', 'lil', 'dia', 'bsr', 'csr', 'csc', 'coo',
             'coo_64', 'csc_64', 'csr_64']
    """

    assert X_csr.format == 'csr'
    yield 'csr', X_csr.copy()
    for sparse_format in ['dok', 'lil', 'dia', 'bsr', 'csc', 'coo']:
        yield sparse_format, X_csr.asformat(sparse_format)

    if LARGE_SPARSE_SUPPORTED:
        # Generate large indices matrix only if its supported by scipy
        X_coo = X_csr.asformat('coo')
        X_coo.row = X_coo.row.astype('int64')
        X_coo.col = X_coo.col.astype('int64')
        yield "coo_64", X_coo

        for sparse_format in ['csc', 'csr']:
            X = X_csr.asformat(sparse_format)
            X.indices = X.indices.astype('int64')
            X.indptr = X.indptr.astype('int64')
            yield sparse_format + "_64", X


def check_estimator_sparse_data(name, estimator_orig):

    rng = np.random.RandomState(0)
    X = rng.rand(40, 10)
    X[X < .8] = 0
    X = pairwise_estimator_convert_X(X, estimator_orig)
    X_csr = sparse.csr_matrix(X)
    y = (4 * rng.rand(40)).astype(np.int)
    # catch deprecation warnings
    with ignore_warnings(category=DeprecationWarning):
        estimator = clone(estimator_orig)
    y = multioutput_estimator_convert_y_2d(estimator, y)
    for matrix_format, X in _generate_sparse_matrix(X_csr):
        # catch deprecation warnings
        with ignore_warnings(category=(DeprecationWarning, FutureWarning)):
            if name in ['Scaler', 'StandardScaler']:
                estimator = clone(estimator).set_params(with_mean=False)
            else:
                estimator = clone(estimator)
        # fit and predict
        try:
            with ignore_warnings(category=(DeprecationWarning, FutureWarning)):
                estimator.fit(X, y)
            if hasattr(estimator, "predict"):
                pred = estimator.predict(X)
                assert_equal(pred.shape, (X.shape[0],))
            if hasattr(estimator, 'predict_proba'):
                probs = estimator.predict_proba(X)
                assert_equal(probs.shape, (X.shape[0], 4))
        except (TypeError, ValueError) as e:
            if 'sparse' not in repr(e).lower():
                if "64" in matrix_format:
                    msg = ("Estimator %s doesn't seem to support %s matrix, "
                           "and is not failing gracefully, e.g. by using "
                           "check_array(X, accept_large_sparse=False)")
                    raise AssertionError(msg % (name, matrix_format))
                else:
                    print("Estimator %s doesn't seem to fail gracefully on "
                          "sparse data: error message state explicitly that "
                          "sparse input is not supported if this is not"
                          " the case." % name)
                    raise
        except Exception as e:
            print("Estimator %s doesn't seem to fail gracefully on "
                  "sparse data: it should raise a TypeError if sparse input "
                  "is explicitly not supported." % name)
            raise


@ignore_warnings(category=(DeprecationWarning, FutureWarning))
def check_sample_weights_pandas_series(name, estimator_orig):
    # check that estimators will accept a 'sample_weight' parameter of
    # type pandas.Series in the 'fit' function.
    estimator = clone(estimator_orig)
    if has_fit_parameter(estimator, "sample_weight"):
        try:
            import pandas as pd
            X = np.array([[1, 1], [1, 2], [1, 3], [1, 4],
                          [2, 1], [2, 2], [2, 3], [2, 4]])
            X = pd.DataFrame(pairwise_estimator_convert_X(X, estimator_orig))
            y = pd.Series([1, 1, 1, 1, 2, 2, 2, 2])
            weights = pd.Series([1] * 8)
            try:
                estimator.fit(X, y, sample_weight=weights)
            except ValueError:
                raise ValueError("Estimator {0} raises error if "
                                 "'sample_weight' parameter is of "
                                 "type pandas.Series".format(name))
        except ImportError:
            raise SkipTest("pandas is not installed: not testing for "
                           "input of type pandas.Series to class weight.")


@ignore_warnings(category=(DeprecationWarning, FutureWarning))
def check_sample_weights_list(name, estimator_orig):
    # check that estimators will accept a 'sample_weight' parameter of
    # type list in the 'fit' function.
    if has_fit_parameter(estimator_orig, "sample_weight"):
        estimator = clone(estimator_orig)
        rnd = np.random.RandomState(0)
        X = pairwise_estimator_convert_X(rnd.uniform(size=(10, 3)),
                                         estimator_orig)
        y = np.arange(10) % 3
        y = multioutput_estimator_convert_y_2d(estimator, y)
        sample_weight = [3] * 10
        # Test that estimators don't raise any exception
        estimator.fit(X, y, sample_weight=sample_weight)


@ignore_warnings(category=(DeprecationWarning, FutureWarning, UserWarning))
def check_dtype_object(name, estimator_orig):
    # check that estimators treat dtype object as numeric if possible
    rng = np.random.RandomState(0)
    X = pairwise_estimator_convert_X(rng.rand(40, 10), estimator_orig)
    X = X.astype(object)
    y = (X[:, 0] * 4).astype(np.int)
    estimator = clone(estimator_orig)
    y = multioutput_estimator_convert_y_2d(estimator, y)

    estimator.fit(X, y)
    if hasattr(estimator, "predict"):
        estimator.predict(X)

    if hasattr(estimator, "transform"):
        estimator.transform(X)

    try:
        estimator.fit(X, y.astype(object))
    except Exception as e:
        if "Unknown label type" not in str(e):
            raise

    X[0, 0] = {'foo': 'bar'}
    msg = "argument must be a string or a number"
    assert_raises_regex(TypeError, msg, estimator.fit, X, y)


def check_complex_data(name, estimator_orig):
    # check that estimators raise an exception on providing complex data
    X = np.random.sample(10) + 1j * np.random.sample(10)
    X = X.reshape(-1, 1)
    y = np.random.sample(10) + 1j * np.random.sample(10)
    estimator = clone(estimator_orig)
    assert_raises_regex(ValueError, "Complex data not supported",
                        estimator.fit, X, y)


@ignore_warnings
def check_dict_unchanged(name, estimator_orig):
    # this estimator raises
    # ValueError: Found array with 0 feature(s) (shape=(23, 0))
    # while a minimum of 1 is required.
    # error
    if name in ['SpectralCoclustering']:
        return
    rnd = np.random.RandomState(0)
    if name in ['RANSACRegressor']:
        X = 3 * rnd.uniform(size=(20, 3))
    else:
        X = 2 * rnd.uniform(size=(20, 3))

    X = pairwise_estimator_convert_X(X, estimator_orig)

    y = X[:, 0].astype(np.int)
    estimator = clone(estimator_orig)
    y = multioutput_estimator_convert_y_2d(estimator, y)
    if hasattr(estimator, "n_components"):
        estimator.n_components = 1

    if hasattr(estimator, "n_clusters"):
        estimator.n_clusters = 1

    if hasattr(estimator, "n_best"):
        estimator.n_best = 1

    set_random_state(estimator, 1)

    estimator.fit(X, y)
    for method in ["predict", "transform", "decision_function",
                   "predict_proba"]:
        if hasattr(estimator, method):
            dict_before = estimator.__dict__.copy()
            getattr(estimator, method)(X)
            assert_dict_equal(estimator.__dict__, dict_before,
                              'Estimator changes __dict__ during %s' % method)


def is_public_parameter(attr):
    return not (attr.startswith('_') or attr.endswith('_'))


@ignore_warnings(category=(DeprecationWarning, FutureWarning))
def check_dont_overwrite_parameters(name, estimator_orig):
    # check that fit method only changes or sets private attributes
    if hasattr(estimator_orig.__init__, "deprecated_original"):
        # to not check deprecated classes
        return
    estimator = clone(estimator_orig)
    rnd = np.random.RandomState(0)
    X = 3 * rnd.uniform(size=(20, 3))
    X = pairwise_estimator_convert_X(X, estimator_orig)
    y = X[:, 0].astype(np.int)
    y = multioutput_estimator_convert_y_2d(estimator, y)

    if hasattr(estimator, "n_components"):
        estimator.n_components = 1
    if hasattr(estimator, "n_clusters"):
        estimator.n_clusters = 1

    set_random_state(estimator, 1)
    dict_before_fit = estimator.__dict__.copy()
    estimator.fit(X, y)

    dict_after_fit = estimator.__dict__

    public_keys_after_fit = [key for key in dict_after_fit.keys()
                             if is_public_parameter(key)]

    attrs_added_by_fit = [key for key in public_keys_after_fit
                          if key not in dict_before_fit.keys()]

    # check that fit doesn't add any public attribute
    assert_true(not attrs_added_by_fit,
                ('Estimator adds public attribute(s) during'
                 ' the fit method.'
                 ' Estimators are only allowed to add private attributes'
                 ' either started with _ or ended'
                 ' with _ but %s added' % ', '.join(attrs_added_by_fit)))

    # check that fit doesn't change any public attribute
    attrs_changed_by_fit = [key for key in public_keys_after_fit
                            if (dict_before_fit[key]
                                is not dict_after_fit[key])]

    assert_true(not attrs_changed_by_fit,
                ('Estimator changes public attribute(s) during'
                 ' the fit method. Estimators are only allowed'
                 ' to change attributes started'
                 ' or ended with _, but'
                 ' %s changed' % ', '.join(attrs_changed_by_fit)))


@ignore_warnings(category=(DeprecationWarning, FutureWarning))
def check_fit2d_predict1d(name, estimator_orig):
    # check by fitting a 2d array and predicting with a 1d array
    rnd = np.random.RandomState(0)
    X = 3 * rnd.uniform(size=(20, 3))
    X = pairwise_estimator_convert_X(X, estimator_orig)
    y = X[:, 0].astype(np.int)
    estimator = clone(estimator_orig)
    y = multioutput_estimator_convert_y_2d(estimator, y)

    if hasattr(estimator, "n_components"):
        estimator.n_components = 1
    if hasattr(estimator, "n_clusters"):
        estimator.n_clusters = 1

    set_random_state(estimator, 1)
    estimator.fit(X, y)

    for method in ["predict", "transform", "decision_function",
                   "predict_proba"]:
        if hasattr(estimator, method):
            assert_raise_message(ValueError, "Reshape your data",
                                 getattr(estimator, method), X[0])


def _apply_on_subsets(func, X):
    # apply function on the whole set and on mini batches
    result_full = func(X)
    n_features = X.shape[1]
    result_by_batch = [func(batch.reshape(1, n_features))
                       for batch in X]
    # func can output tuple (e.g. score_samples)
    if type(result_full) == tuple:
        result_full = result_full[0]
        result_by_batch = list(map(lambda x: x[0], result_by_batch))

    if sparse.issparse(result_full):
        result_full = result_full.A
        result_by_batch = [x.A for x in result_by_batch]
    return np.ravel(result_full), np.ravel(result_by_batch)


@ignore_warnings(category=(DeprecationWarning, FutureWarning))
def check_methods_subset_invariance(name, estimator_orig):
    # check that method gives invariant results if applied
    # on mini bathes or the whole set
    rnd = np.random.RandomState(0)
    X = 3 * rnd.uniform(size=(20, 3))
    X = pairwise_estimator_convert_X(X, estimator_orig)
    y = X[:, 0].astype(np.int)
    estimator = clone(estimator_orig)
    y = multioutput_estimator_convert_y_2d(estimator, y)

    if hasattr(estimator, "n_components"):
        estimator.n_components = 1
    if hasattr(estimator, "n_clusters"):
        estimator.n_clusters = 1

    set_random_state(estimator, 1)
    estimator.fit(X, y)

    for method in ["predict", "transform", "decision_function",
                   "score_samples", "predict_proba"]:

        msg = ("{method} of {name} is not invariant when applied "
               "to a subset.").format(method=method, name=name)
        # TODO remove cases when corrected
        if (name, method) in [('SVC', 'decision_function'),
                              ('SparsePCA', 'transform'),
                              ('MiniBatchSparsePCA', 'transform'),
                              ('BernoulliRBM', 'score_samples')]:
            raise SkipTest(msg)

        if hasattr(estimator, method):
            result_full, result_by_batch = _apply_on_subsets(
                getattr(estimator, method), X)
            assert_allclose(result_full, result_by_batch,
                            atol=1e-7, err_msg=msg)


@ignore_warnings
def check_fit2d_1sample(name, estimator_orig):
    # Check that fitting a 2d array with only one sample either works or
    # returns an informative message. The error message should either mention
    # the number of samples or the number of classes.
    rnd = np.random.RandomState(0)
    X = 3 * rnd.uniform(size=(1, 10))
    y = X[:, 0].astype(np.int)
    estimator = clone(estimator_orig)
    y = multioutput_estimator_convert_y_2d(estimator, y)

    if hasattr(estimator, "n_components"):
        estimator.n_components = 1
    if hasattr(estimator, "n_clusters"):
        estimator.n_clusters = 1

    set_random_state(estimator, 1)

    msgs = ["1 sample", "n_samples = 1", "n_samples=1", "one sample",
            "1 class", "one class"]

    try:
        estimator.fit(X, y)
    except ValueError as e:
        if all(msg not in repr(e) for msg in msgs):
            raise e


@ignore_warnings
def check_fit2d_1feature(name, estimator_orig):
    # check fitting a 2d array with only 1 feature either works or returns
    # informative message
    rnd = np.random.RandomState(0)
    X = 3 * rnd.uniform(size=(10, 1))
    X = pairwise_estimator_convert_X(X, estimator_orig)
    y = X[:, 0].astype(np.int)
    estimator = clone(estimator_orig)
    y = multioutput_estimator_convert_y_2d(estimator, y)

    if hasattr(estimator, "n_components"):
        estimator.n_components = 1
    if hasattr(estimator, "n_clusters"):
        estimator.n_clusters = 1
    # ensure two labels in subsample for RandomizedLogisticRegression
    if name == 'RandomizedLogisticRegression':
        estimator.sample_fraction = 1
    # ensure non skipped trials for RANSACRegressor
    if name == 'RANSACRegressor':
        estimator.residual_threshold = 0.5

    y = multioutput_estimator_convert_y_2d(estimator, y)
    set_random_state(estimator, 1)

    msgs = ["1 feature(s)", "n_features = 1", "n_features=1"]

    try:
        estimator.fit(X, y)
    except ValueError as e:
        if all(msg not in repr(e) for msg in msgs):
            raise e


@ignore_warnings
def check_fit1d(name, estimator_orig):
    # check fitting 1d X array raises a ValueError
    rnd = np.random.RandomState(0)
    X = 3 * rnd.uniform(size=(20))
    y = X.astype(np.int)
    estimator = clone(estimator_orig)
    y = multioutput_estimator_convert_y_2d(estimator, y)

    if hasattr(estimator, "n_components"):
        estimator.n_components = 1
    if hasattr(estimator, "n_clusters"):
        estimator.n_clusters = 1

    set_random_state(estimator, 1)
    assert_raises(ValueError, estimator.fit, X, y)


@ignore_warnings(category=(DeprecationWarning, FutureWarning))
def check_transformer_general(name, transformer, readonly_memmap=False):
    X, y = make_blobs(n_samples=30, centers=[[0, 0, 0], [1, 1, 1]],
                      random_state=0, n_features=2, cluster_std=0.1)
    X = StandardScaler().fit_transform(X)
    X -= X.min()
    if name == 'PowerTransformer':
        # Box-Cox requires positive, non-zero data
        X += 1

    if readonly_memmap:
        X, y = create_memmap_backed_data([X, y])

    _check_transformer(name, transformer, X, y)
    _check_transformer(name, transformer, X.tolist(), y.tolist())


@ignore_warnings(category=(DeprecationWarning, FutureWarning))
def check_transformer_data_not_an_array(name, transformer):
    X, y = make_blobs(n_samples=30, centers=[[0, 0, 0], [1, 1, 1]],
                      random_state=0, n_features=2, cluster_std=0.1)
    X = StandardScaler().fit_transform(X)
    # We need to make sure that we have non negative data, for things
    # like NMF
    X -= X.min() - .1
    this_X = NotAnArray(X)
    this_y = NotAnArray(np.asarray(y))
    _check_transformer(name, transformer, this_X, this_y)


@ignore_warnings(category=(DeprecationWarning, FutureWarning))
def check_transformers_unfitted(name, transformer):
    X, y = _boston_subset()

    transformer = clone(transformer)
    with assert_raises((AttributeError, ValueError), msg="The unfitted "
                       "transformer {} does not raise an error when "
                       "transform is called. Perhaps use "
                       "check_is_fitted in transform.".format(name)):
        transformer.transform(X)


def _check_transformer(name, transformer_orig, X, y):
    if name in ('CCA', 'LocallyLinearEmbedding', 'KernelPCA') and _is_32bit():
        # Those transformers yield non-deterministic output when executed on
        # a 32bit Python. The same transformers are stable on 64bit Python.
        # FIXME: try to isolate a minimalistic reproduction case only depending
        # on numpy & scipy and/or maybe generate a test dataset that does not
        # cause such unstable behaviors.
        msg = name + ' is non deterministic on 32bit Python'
        raise SkipTest(msg)
    n_samples, n_features = np.asarray(X).shape
    transformer = clone(transformer_orig)
    set_random_state(transformer)

    # fit

    if name in CROSS_DECOMPOSITION:
        y_ = np.c_[y, y]
        y_[::2, 1] *= 2
    else:
        y_ = y

    transformer.fit(X, y_)
    # fit_transform method should work on non fitted estimator
    transformer_clone = clone(transformer)
    X_pred = transformer_clone.fit_transform(X, y=y_)

    if isinstance(X_pred, tuple):
        for x_pred in X_pred:
            assert_equal(x_pred.shape[0], n_samples)
    else:
        # check for consistent n_samples
        assert_equal(X_pred.shape[0], n_samples)

    if hasattr(transformer, 'transform'):
        if name in CROSS_DECOMPOSITION:
            X_pred2 = transformer.transform(X, y_)
            X_pred3 = transformer.fit_transform(X, y=y_)
        else:
            X_pred2 = transformer.transform(X)
            X_pred3 = transformer.fit_transform(X, y=y_)
        if isinstance(X_pred, tuple) and isinstance(X_pred2, tuple):
            for x_pred, x_pred2, x_pred3 in zip(X_pred, X_pred2, X_pred3):
                assert_allclose_dense_sparse(
                    x_pred, x_pred2, atol=1e-2,
                    err_msg="fit_transform and transform outcomes "
                            "not consistent in %s"
                    % transformer)
                assert_allclose_dense_sparse(
                    x_pred, x_pred3, atol=1e-2,
                    err_msg="consecutive fit_transform outcomes "
                            "not consistent in %s"
                    % transformer)
        else:
            assert_allclose_dense_sparse(
                X_pred, X_pred2,
                err_msg="fit_transform and transform outcomes "
                        "not consistent in %s"
                % transformer, atol=1e-2)
            assert_allclose_dense_sparse(
                X_pred, X_pred3, atol=1e-2,
                err_msg="consecutive fit_transform outcomes "
                        "not consistent in %s"
                % transformer)
            assert_equal(_num_samples(X_pred2), n_samples)
            assert_equal(_num_samples(X_pred3), n_samples)

        # raises error on malformed input for transform
        if hasattr(X, 'T'):
            # If it's not an array, it does not have a 'T' property
            with assert_raises(ValueError, msg="The transformer {} does "
                               "not raise an error when the number of "
                               "features in transform is different from"
                               " the number of features in "
                               "fit.".format(name)):
                transformer.transform(X.T)


@ignore_warnings
def check_pipeline_consistency(name, estimator_orig):
    if name in ('CCA', 'LocallyLinearEmbedding', 'KernelPCA') and _is_32bit():
        # Those transformers yield non-deterministic output when executed on
        # a 32bit Python. The same transformers are stable on 64bit Python.
        # FIXME: try to isolate a minimalistic reproduction case only depending
        # scipy and/or maybe generate a test dataset that does not
        # cause such unstable behaviors.
        msg = name + ' is non deterministic on 32bit Python'
        raise SkipTest(msg)

    # check that make_pipeline(est) gives same score as est
    X, y = make_blobs(n_samples=30, centers=[[0, 0, 0], [1, 1, 1]],
                      random_state=0, n_features=2, cluster_std=0.1)
    X -= X.min()
    if name == 'PowerTransformer':
        # Box-Cox requires positive, non-zero data
        X += 1
    X = pairwise_estimator_convert_X(X, estimator_orig, kernel=rbf_kernel)
    estimator = clone(estimator_orig)
    y = multioutput_estimator_convert_y_2d(estimator, y)
    set_random_state(estimator)
    pipeline = make_pipeline(estimator)
    estimator.fit(X, y)
    pipeline.fit(X, y)

    funcs = ["score", "fit_transform"]

    for func_name in funcs:
        func = getattr(estimator, func_name, None)
        if func is not None:
            func_pipeline = getattr(pipeline, func_name)
            result = func(X, y)
            result_pipe = func_pipeline(X, y)
            assert_allclose_dense_sparse(result, result_pipe)


@ignore_warnings
def check_fit_score_takes_y(name, estimator_orig):
    # check that all estimators accept an optional y
    # in fit and score so they can be used in pipelines
    rnd = np.random.RandomState(0)
    X = rnd.uniform(size=(10, 3))
    X = pairwise_estimator_convert_X(X, estimator_orig)
    y = np.arange(10) % 3
    estimator = clone(estimator_orig)
    y = multioutput_estimator_convert_y_2d(estimator, y)
    set_random_state(estimator)

    funcs = ["fit", "score", "partial_fit", "fit_predict", "fit_transform"]
    for func_name in funcs:
        func = getattr(estimator, func_name, None)
        if func is not None:
            func(X, y)
            args = [p.name for p in signature(func).parameters.values()]
            if args[0] == "self":
                # if_delegate_has_method makes methods into functions
                # with an explicit "self", so need to shift arguments
                args = args[1:]
            assert_true(args[1] in ["y", "Y"],
                        "Expected y or Y as second argument for method "
                        "%s of %s. Got arguments: %r."
                        % (func_name, type(estimator).__name__, args))


@ignore_warnings
def check_estimators_dtypes(name, estimator_orig):
    rnd = np.random.RandomState(0)
    X_train_32 = 3 * rnd.uniform(size=(20, 5)).astype(np.float32)
    X_train_32 = pairwise_estimator_convert_X(X_train_32, estimator_orig)
    X_train_64 = X_train_32.astype(np.float64)
    X_train_int_64 = X_train_32.astype(np.int64)
    X_train_int_32 = X_train_32.astype(np.int32)
    y = X_train_int_64[:, 0]
    y = multioutput_estimator_convert_y_2d(estimator_orig, y)

    methods = ["predict", "transform", "decision_function", "predict_proba"]

    for X_train in [X_train_32, X_train_64, X_train_int_64, X_train_int_32]:
        if name == 'PowerTransformer':
            # Box-Cox requires positive, non-zero data
            X_train = np.abs(X_train) + 1
        estimator = clone(estimator_orig)
        set_random_state(estimator, 1)
        estimator.fit(X_train, y)

        for method in methods:
            if hasattr(estimator, method):
                getattr(estimator, method)(X_train)


@ignore_warnings(category=(DeprecationWarning, FutureWarning))
def check_estimators_empty_data_messages(name, estimator_orig):
    e = clone(estimator_orig)
    set_random_state(e, 1)

    X_zero_samples = np.empty(0).reshape(0, 3)
    # The precise message can change depending on whether X or y is
    # validated first. Let us test the type of exception only:
    with assert_raises(ValueError, msg="The estimator {} does not"
                       " raise an error when an empty data is used "
                       "to train. Perhaps use "
                       "check_array in train.".format(name)):
        e.fit(X_zero_samples, [])

    X_zero_features = np.empty(0).reshape(3, 0)
    # the following y should be accepted by both classifiers and regressors
    # and ignored by unsupervised models
    y = multioutput_estimator_convert_y_2d(e, np.array([1, 0, 1]))
    msg = (r"0 feature\(s\) \(shape=\(3, 0\)\) while a minimum of \d* "
           "is required.")
    assert_raises_regex(ValueError, msg, e.fit, X_zero_features, y)


@ignore_warnings(category=DeprecationWarning)
def check_estimators_nan_inf(name, estimator_orig):
    # Checks that Estimator X's do not contain NaN or inf.
    rnd = np.random.RandomState(0)
    X_train_finite = pairwise_estimator_convert_X(rnd.uniform(size=(10, 3)),
                                                  estimator_orig)
    X_train_nan = rnd.uniform(size=(10, 3))
    X_train_nan[0, 0] = np.nan
    X_train_inf = rnd.uniform(size=(10, 3))
    X_train_inf[0, 0] = np.inf
    y = np.ones(10)
    y[:5] = 0
    y = multioutput_estimator_convert_y_2d(estimator_orig, y)
    error_string_fit = "Estimator doesn't check for NaN and inf in fit."
    error_string_predict = ("Estimator doesn't check for NaN and inf in"
                            " predict.")
    error_string_transform = ("Estimator doesn't check for NaN and inf in"
                              " transform.")
    for X_train in [X_train_nan, X_train_inf]:
        # catch deprecation warnings
        with ignore_warnings(category=(DeprecationWarning, FutureWarning)):
            estimator = clone(estimator_orig)
            set_random_state(estimator, 1)
            # try to fit
            try:
                estimator.fit(X_train, y)
            except ValueError as e:
                if 'inf' not in repr(e) and 'NaN' not in repr(e):
                    print(error_string_fit, estimator, e)
                    traceback.print_exc(file=sys.stdout)
                    raise e
            except Exception as exc:
                print(error_string_fit, estimator, exc)
                traceback.print_exc(file=sys.stdout)
                raise exc
            else:
                raise AssertionError(error_string_fit, estimator)
            # actually fit
            estimator.fit(X_train_finite, y)

            # predict
            if hasattr(estimator, "predict"):
                try:
                    estimator.predict(X_train)
                except ValueError as e:
                    if 'inf' not in repr(e) and 'NaN' not in repr(e):
                        print(error_string_predict, estimator, e)
                        traceback.print_exc(file=sys.stdout)
                        raise e
                except Exception as exc:
                    print(error_string_predict, estimator, exc)
                    traceback.print_exc(file=sys.stdout)
                else:
                    raise AssertionError(error_string_predict, estimator)

            # transform
            if hasattr(estimator, "transform"):
                try:
                    estimator.transform(X_train)
                except ValueError as e:
                    if 'inf' not in repr(e) and 'NaN' not in repr(e):
                        print(error_string_transform, estimator, e)
                        traceback.print_exc(file=sys.stdout)
                        raise e
                except Exception as exc:
                    print(error_string_transform, estimator, exc)
                    traceback.print_exc(file=sys.stdout)
                else:
                    raise AssertionError(error_string_transform, estimator)


@ignore_warnings
def check_estimators_pickle(name, estimator_orig):
    """Test that we can pickle all estimators"""
    check_methods = ["predict", "transform", "decision_function",
                     "predict_proba"]

    X, y = make_blobs(n_samples=30, centers=[[0, 0, 0], [1, 1, 1]],
                      random_state=0, n_features=2, cluster_std=0.1)

    # some estimators can't do features less than 0
    X -= X.min()
    if name == 'PowerTransformer':
        # Box-Cox requires positive, non-zero data
        X += 1
    X = pairwise_estimator_convert_X(X, estimator_orig, kernel=rbf_kernel)

    estimator = clone(estimator_orig)

    # some estimators only take multioutputs
    y = multioutput_estimator_convert_y_2d(estimator, y)

    set_random_state(estimator)
    estimator.fit(X, y)

    result = dict()
    for method in check_methods:
        if hasattr(estimator, method):
            result[method] = getattr(estimator, method)(X)

    # pickle and unpickle!
    pickled_estimator = pickle.dumps(estimator)
    if estimator.__module__.startswith('sklearn.'):
        assert_true(b"version" in pickled_estimator)
    unpickled_estimator = pickle.loads(pickled_estimator)

    for method in result:
        unpickled_result = getattr(unpickled_estimator, method)(X)
        assert_allclose_dense_sparse(result[method], unpickled_result)


@ignore_warnings(category=(DeprecationWarning, FutureWarning))
def check_estimators_partial_fit_n_features(name, estimator_orig):
    # check if number of features changes between calls to partial_fit.
    if not hasattr(estimator_orig, 'partial_fit'):
        return
    estimator = clone(estimator_orig)
    X, y = make_blobs(n_samples=50, random_state=1)
    X -= X.min()

    try:
        if is_classifier(estimator):
            classes = np.unique(y)
            estimator.partial_fit(X, y, classes=classes)
        else:
            estimator.partial_fit(X, y)
    except NotImplementedError:
        return

    with assert_raises(ValueError,
                       msg="The estimator {} does not raise an"
                           " error when the number of features"
                           " changes between calls to "
                           "partial_fit.".format(name)):
        estimator.partial_fit(X[:, :-1], y)


@ignore_warnings(category=(DeprecationWarning, FutureWarning))
def check_clustering(name, clusterer_orig, readonly_memmap=False):
    clusterer = clone(clusterer_orig)
    X, y = make_blobs(n_samples=50, random_state=1)
    X, y = shuffle(X, y, random_state=7)
    X = StandardScaler().fit_transform(X)
    rng = np.random.RandomState(7)
    X_noise = np.concatenate([X, rng.uniform(low=-3, high=3, size=(5, 2))])

    if readonly_memmap:
        X, y, X_noise = create_memmap_backed_data([X, y, X_noise])

    n_samples, n_features = X.shape
    # catch deprecation and neighbors warnings
    if hasattr(clusterer, "n_clusters"):
        clusterer.set_params(n_clusters=3)
    set_random_state(clusterer)
    if name == 'AffinityPropagation':
        clusterer.set_params(preference=-100)
        clusterer.set_params(max_iter=100)

    # fit
    clusterer.fit(X)
    # with lists
    clusterer.fit(X.tolist())

    pred = clusterer.labels_
    assert_equal(pred.shape, (n_samples,))
    assert_greater(adjusted_rand_score(pred, y), 0.4)
    # fit another time with ``fit_predict`` and compare results
    if name == 'SpectralClustering':
        # there is no way to make Spectral clustering deterministic :(
        return
    set_random_state(clusterer)
    with warnings.catch_warnings(record=True):
        pred2 = clusterer.fit_predict(X)
    assert_array_equal(pred, pred2)

    # fit_predict(X) and labels_ should be of type int
    assert_in(pred.dtype, [np.dtype('int32'), np.dtype('int64')])
    assert_in(pred2.dtype, [np.dtype('int32'), np.dtype('int64')])

    # Add noise to X to test the possible values of the labels
    labels = clusterer.fit_predict(X_noise)

    # There should be at least one sample in every cluster. Equivalently
    # labels_ should contain all the consecutive values between its
    # min and its max.
    labels_sorted = np.unique(labels)
    assert_array_equal(labels_sorted, np.arange(labels_sorted[0],
                                                labels_sorted[-1] + 1))

    # Labels are expected to start at 0 (no noise) or -1 (if noise)
    assert_true(labels_sorted[0] in [0, -1])
    # Labels should be less than n_clusters - 1
    if hasattr(clusterer, 'n_clusters'):
        n_clusters = getattr(clusterer, 'n_clusters')
        assert_greater_equal(n_clusters - 1, labels_sorted[-1])
    # else labels should be less than max(labels_) which is necessarily true


@ignore_warnings(category=DeprecationWarning)
def check_clusterer_compute_labels_predict(name, clusterer_orig):
    """Check that predict is invariant of compute_labels"""
    X, y = make_blobs(n_samples=20, random_state=0)
    clusterer = clone(clusterer_orig)

    if hasattr(clusterer, "compute_labels"):
        # MiniBatchKMeans
        if hasattr(clusterer, "random_state"):
            clusterer.set_params(random_state=0)

        X_pred1 = clusterer.fit(X).predict(X)
        clusterer.set_params(compute_labels=False)
        X_pred2 = clusterer.fit(X).predict(X)
        assert_array_equal(X_pred1, X_pred2)


@ignore_warnings(category=DeprecationWarning)
def check_classifiers_one_label(name, classifier_orig):
    error_string_fit = "Classifier can't train when only one class is present."
    error_string_predict = ("Classifier can't predict when only one class is "
                            "present.")
    rnd = np.random.RandomState(0)
    X_train = rnd.uniform(size=(10, 3))
    X_test = rnd.uniform(size=(10, 3))
    y = np.ones(10)
    # catch deprecation warnings
    with ignore_warnings(category=(DeprecationWarning, FutureWarning)):
        classifier = clone(classifier_orig)
        # try to fit
        try:
            classifier.fit(X_train, y)
        except ValueError as e:
            if 'class' not in repr(e):
                print(error_string_fit, classifier, e)
                traceback.print_exc(file=sys.stdout)
                raise e
            else:
                return
        except Exception as exc:
            print(error_string_fit, classifier, exc)
            traceback.print_exc(file=sys.stdout)
            raise exc
        # predict
        try:
            assert_array_equal(classifier.predict(X_test), y)
        except Exception as exc:
            print(error_string_predict, classifier, exc)
            raise exc


@ignore_warnings  # Warnings are raised by decision function
def check_classifiers_train(name, classifier_orig, readonly_memmap=False):
    X_m, y_m = make_blobs(n_samples=300, random_state=0)
    X_m, y_m = shuffle(X_m, y_m, random_state=7)
    X_m = StandardScaler().fit_transform(X_m)
    # generate binary problem from multi-class one
    y_b = y_m[y_m != 2]
    X_b = X_m[y_m != 2]

    if name in ['BernoulliNB', 'MultinomialNB', 'ComplementNB']:
        X_m -= X_m.min()
        X_b -= X_b.min()

    if readonly_memmap:
        X_m, y_m, X_b, y_b = create_memmap_backed_data([X_m, y_m, X_b, y_b])

    for (X, y) in [(X_m, y_m), (X_b, y_b)]:
        classes = np.unique(y)
        n_classes = len(classes)
        n_samples, n_features = X.shape
        classifier = clone(classifier_orig)
        X = pairwise_estimator_convert_X(X, classifier_orig)
        set_random_state(classifier)
        # raises error on malformed input for fit
        with assert_raises(ValueError, msg="The classifier {} does not"
                           " raise an error when incorrect/malformed input "
                           "data for fit is passed. The number of training "
                           "examples is not the same as the number of labels."
                           " Perhaps use check_X_y in fit.".format(name)):
            classifier.fit(X, y[:-1])

        # fit
        classifier.fit(X, y)
        # with lists
        classifier.fit(X.tolist(), y.tolist())
        assert_true(hasattr(classifier, "classes_"))
        y_pred = classifier.predict(X)
        assert_equal(y_pred.shape, (n_samples,))
        # training set performance
        if name not in ['BernoulliNB', 'MultinomialNB', 'ComplementNB']:
            assert_greater(accuracy_score(y, y_pred), 0.83)

        # raises error on malformed input for predict
        if _is_pairwise(classifier):
            with assert_raises(ValueError, msg="The classifier {} does not"
                               " raise an error when shape of X"
                               "in predict is not equal to (n_test_samples,"
                               "n_training_samples)".format(name)):
                classifier.predict(X.reshape(-1, 1))
        else:
            with assert_raises(ValueError, msg="The classifier {} does not"
                               " raise an error when the number of features "
                               "in predict is different from the number of"
                               " features in fit.".format(name)):
                classifier.predict(X.T)
        if hasattr(classifier, "decision_function"):
            try:
                # decision_function agrees with predict
                decision = classifier.decision_function(X)
                if n_classes == 2:
                    assert_equal(decision.shape, (n_samples,))
                    dec_pred = (decision.ravel() > 0).astype(np.int)
                    assert_array_equal(dec_pred, y_pred)
                if (n_classes == 3 and
                        # 1on1 of LibSVM works differently
                        not isinstance(classifier, BaseLibSVM)):
                    assert_equal(decision.shape, (n_samples, n_classes))
                    assert_array_equal(np.argmax(decision, axis=1), y_pred)

                # raises error on malformed input for decision_function
                if _is_pairwise(classifier):
                    with assert_raises(ValueError, msg="The classifier {} does"
                                       " not raise an error when the  "
                                       "shape of X in decision_function is "
                                       "not equal to (n_test_samples, "
                                       "n_training_samples) in fit."
                                       .format(name)):
                        classifier.decision_function(X.reshape(-1, 1))
                else:
                    with assert_raises(ValueError, msg="The classifier {} does"
                                       " not raise an error when the number "
                                       "of features in decision_function is "
                                       "different from the number of features"
                                       " in fit.".format(name)):
                        classifier.decision_function(X.T)
            except NotImplementedError:
                pass
        if hasattr(classifier, "predict_proba"):
            # predict_proba agrees with predict
            y_prob = classifier.predict_proba(X)
            assert_equal(y_prob.shape, (n_samples, n_classes))
            assert_array_equal(np.argmax(y_prob, axis=1), y_pred)
            # check that probas for all classes sum to one
            assert_allclose(np.sum(y_prob, axis=1), np.ones(n_samples))
            # raises error on malformed input for predict_proba
            if _is_pairwise(classifier_orig):
                with assert_raises(ValueError, msg="The classifier {} does not"
                                   " raise an error when the shape of X"
                                   "in predict_proba is not equal to "
                                   "(n_test_samples, n_training_samples)."
                                   .format(name)):
                    classifier.predict_proba(X.reshape(-1, 1))
            else:
                with assert_raises(ValueError, msg="The classifier {} does not"
                                   " raise an error when the number of "
                                   "features in predict_proba is different "
                                   "from the number of features in fit."
                                   .format(name)):
                    classifier.predict_proba(X.T)
            if hasattr(classifier, "predict_log_proba"):
                # predict_log_proba is a transformation of predict_proba
                y_log_prob = classifier.predict_log_proba(X)
                assert_allclose(y_log_prob, np.log(y_prob), 8, atol=1e-9)
                assert_array_equal(np.argsort(y_log_prob), np.argsort(y_prob))


def check_outliers_train(name, estimator_orig, readonly_memmap=True):
    X, _ = make_blobs(n_samples=300, random_state=0)
    X = shuffle(X, random_state=7)

    if readonly_memmap:
        X = create_memmap_backed_data(X)

    n_samples, n_features = X.shape
    estimator = clone(estimator_orig)
    set_random_state(estimator)

    # fit
    estimator.fit(X)
    # with lists
    estimator.fit(X.tolist())

    y_pred = estimator.predict(X)
    assert y_pred.shape == (n_samples,)
    assert y_pred.dtype.kind == 'i'
    assert_array_equal(np.unique(y_pred), np.array([-1, 1]))

    decision = estimator.decision_function(X)
    assert decision.dtype == np.dtype('float')

    score = estimator.score_samples(X)
    assert score.dtype == np.dtype('float')

    # raises error on malformed input for predict
    assert_raises(ValueError, estimator.predict, X.T)

    # decision_function agrees with predict
    decision = estimator.decision_function(X)
    assert decision.shape == (n_samples,)
    dec_pred = (decision >= 0).astype(np.int)
    dec_pred[dec_pred == 0] = -1
    assert_array_equal(dec_pred, y_pred)

    # raises error on malformed input for decision_function
    assert_raises(ValueError, estimator.decision_function, X.T)

    # decision_function is a translation of score_samples
    y_scores = estimator.score_samples(X)
    assert y_scores.shape == (n_samples,)
    y_dec = y_scores - estimator.offset_
    assert_array_equal(y_dec, decision)

    # raises error on malformed input for score_samples
    assert_raises(ValueError, estimator.score_samples, X.T)

    # contamination parameter (not for OneClassSVM which has the nu parameter)
    if hasattr(estimator, "contamination"):
        # proportion of outliers equal to contamination parameter when not
        # set to 'auto'
        contamination = 0.1
        estimator.set_params(contamination=contamination)
        estimator.fit(X)
        y_pred = estimator.predict(X)
        assert_almost_equal(np.mean(y_pred != 1), contamination)

        # raises error when contamination is a scalar and not in [0,1]
        for contamination in [-0.5, 2.3]:
            estimator.set_params(contamination=contamination)
            assert_raises(ValueError, estimator.fit, X)


@ignore_warnings(category=(DeprecationWarning, FutureWarning))
def check_estimators_fit_returns_self(name, estimator_orig,
                                      readonly_memmap=False):
    """Check if self is returned when calling fit"""
    X, y = make_blobs(random_state=0, n_samples=9, n_features=4)
    # some want non-negative input
    X -= X.min()
    if name == 'PowerTransformer':
        # Box-Cox requires positive, non-zero data
        X += 1
    X = pairwise_estimator_convert_X(X, estimator_orig)

    estimator = clone(estimator_orig)
    y = multioutput_estimator_convert_y_2d(estimator, y)

    if readonly_memmap:
        X, y = create_memmap_backed_data([X, y])

    set_random_state(estimator)
    assert_true(estimator.fit(X, y) is estimator)


@ignore_warnings
def check_estimators_unfitted(name, estimator_orig):
    """Check that predict raises an exception in an unfitted estimator.

    Unfitted estimators should raise either AttributeError or ValueError.
    The specific exception type NotFittedError inherits from both and can
    therefore be adequately raised for that purpose.
    """

    # Common test for Regressors, Classifiers and Outlier detection estimators
    X, y = _boston_subset()

    est = clone(estimator_orig)

    msg = "fit"
    if hasattr(est, 'predict'):
        assert_raise_message((AttributeError, ValueError), msg,
                             est.predict, X)

    if hasattr(est, 'decision_function'):
        assert_raise_message((AttributeError, ValueError), msg,
                             est.decision_function, X)

    if hasattr(est, 'predict_proba'):
        assert_raise_message((AttributeError, ValueError), msg,
                             est.predict_proba, X)

    if hasattr(est, 'predict_log_proba'):
        assert_raise_message((AttributeError, ValueError), msg,
                             est.predict_log_proba, X)


@ignore_warnings(category=(DeprecationWarning, FutureWarning))
def check_supervised_y_2d(name, estimator_orig):
    if "MultiTask" in name:
        # These only work on 2d, so this test makes no sense
        return
    rnd = np.random.RandomState(0)
    X = pairwise_estimator_convert_X(rnd.uniform(size=(10, 3)), estimator_orig)
    y = np.arange(10) % 3
    estimator = clone(estimator_orig)
    set_random_state(estimator)
    # fit
    estimator.fit(X, y)
    y_pred = estimator.predict(X)

    set_random_state(estimator)
    # Check that when a 2D y is given, a DataConversionWarning is
    # raised
    with warnings.catch_warnings(record=True) as w:
        warnings.simplefilter("always", DataConversionWarning)
        warnings.simplefilter("ignore", RuntimeWarning)
        estimator.fit(X, y[:, np.newaxis])
    y_pred_2d = estimator.predict(X)
    msg = "expected 1 DataConversionWarning, got: %s" % (
        ", ".join([str(w_x) for w_x in w]))
    if name not in MULTI_OUTPUT:
        # check that we warned if we don't support multi-output
        assert_greater(len(w), 0, msg)
        assert_true("DataConversionWarning('A column-vector y"
                    " was passed when a 1d array was expected" in msg)
    assert_allclose(y_pred.ravel(), y_pred_2d.ravel())


@ignore_warnings
def check_classifiers_predictions(X, y, name, classifier_orig):
    classes = np.unique(y)
    classifier = clone(classifier_orig)
    if name == 'BernoulliNB':
        X = X > X.mean()
    set_random_state(classifier)

    classifier.fit(X, y)
    y_pred = classifier.predict(X)

    if hasattr(classifier, "decision_function"):
        decision = classifier.decision_function(X)
        n_samples, n_features = X.shape
        assert isinstance(decision, np.ndarray)
        if len(classes) == 2:
            dec_pred = (decision.ravel() > 0).astype(np.int)
            dec_exp = classifier.classes_[dec_pred]
            assert_array_equal(dec_exp, y_pred,
                               err_msg="decision_function does not match "
                               "classifier for %r: expected '%s', got '%s'" %
                               (classifier, ", ".join(map(str, dec_exp)),
                                ", ".join(map(str, y_pred))))
        elif getattr(classifier, 'decision_function_shape', 'ovr') == 'ovr':
            decision_y = np.argmax(decision, axis=1).astype(int)
            y_exp = classifier.classes_[decision_y]
            assert_array_equal(y_exp, y_pred,
                               err_msg="decision_function does not match "
                               "classifier for %r: expected '%s', got '%s'" %
                               (classifier, ", ".join(map(str, y_exp)),
                                ", ".join(map(str, y_pred))))

    # training set performance
    if name != "ComplementNB":
        # This is a pathological data set for ComplementNB.
        # For some specific cases 'ComplementNB' predicts less classes
        # than expected
        assert_array_equal(np.unique(y), np.unique(y_pred))
    assert_array_equal(classes, classifier.classes_,
                       err_msg="Unexpected classes_ attribute for %r: "
                       "expected '%s', got '%s'" %
                       (classifier, ", ".join(map(str, classes)),
                        ", ".join(map(str, classifier.classes_))))


def choose_check_classifiers_labels(name, y, y_names):
    return y if name in ["LabelPropagation", "LabelSpreading"] else y_names


def check_classifiers_classes(name, classifier_orig):
    X_multiclass, y_multiclass = make_blobs(n_samples=30, random_state=0,
                                            cluster_std=0.1)
    X_multiclass, y_multiclass = shuffle(X_multiclass, y_multiclass,
                                         random_state=7)
    X_multiclass = StandardScaler().fit_transform(X_multiclass)
    # We need to make sure that we have non negative data, for things
    # like NMF
    X_multiclass -= X_multiclass.min() - .1

    X_binary = X_multiclass[y_multiclass != 2]
    y_binary = y_multiclass[y_multiclass != 2]

    X_multiclass = pairwise_estimator_convert_X(X_multiclass, classifier_orig)
    X_binary = pairwise_estimator_convert_X(X_binary, classifier_orig)

    labels_multiclass = ["one", "two", "three"]
    labels_binary = ["one", "two"]

    y_names_multiclass = np.take(labels_multiclass, y_multiclass)
    y_names_binary = np.take(labels_binary, y_binary)

    for X, y, y_names in [(X_multiclass, y_multiclass, y_names_multiclass),
                          (X_binary, y_binary, y_names_binary)]:
        for y_names_i in [y_names, y_names.astype('O')]:
            y_ = choose_check_classifiers_labels(name, y, y_names_i)
            check_classifiers_predictions(X, y_, name, classifier_orig)

    labels_binary = [-1, 1]
    y_names_binary = np.take(labels_binary, y_binary)
    y_binary = choose_check_classifiers_labels(name, y_binary, y_names_binary)
    check_classifiers_predictions(X_binary, y_binary, name, classifier_orig)


@ignore_warnings(category=(DeprecationWarning, FutureWarning))
def check_regressors_int(name, regressor_orig):
    X, _ = _boston_subset()
    X = pairwise_estimator_convert_X(X[:50], regressor_orig)
    rnd = np.random.RandomState(0)
    y = rnd.randint(3, size=X.shape[0])
    y = multioutput_estimator_convert_y_2d(regressor_orig, y)
    rnd = np.random.RandomState(0)
    # separate estimators to control random seeds
    regressor_1 = clone(regressor_orig)
    regressor_2 = clone(regressor_orig)
    set_random_state(regressor_1)
    set_random_state(regressor_2)

    if name in CROSS_DECOMPOSITION:
        y_ = np.vstack([y, 2 * y + rnd.randint(2, size=len(y))])
        y_ = y_.T
    else:
        y_ = y

    # fit
    regressor_1.fit(X, y_)
    pred1 = regressor_1.predict(X)
    regressor_2.fit(X, y_.astype(np.float))
    pred2 = regressor_2.predict(X)
    assert_allclose(pred1, pred2, atol=1e-2, err_msg=name)


@ignore_warnings(category=(DeprecationWarning, FutureWarning))
def check_regressors_train(name, regressor_orig, readonly_memmap=False):
    X, y = _boston_subset()
    X = pairwise_estimator_convert_X(X, regressor_orig)
    y = StandardScaler().fit_transform(y.reshape(-1, 1))  # X is already scaled
    y = y.ravel()
    regressor = clone(regressor_orig)
    y = multioutput_estimator_convert_y_2d(regressor, y)
    if name in CROSS_DECOMPOSITION:
        rnd = np.random.RandomState(0)
        y_ = np.vstack([y, 2 * y + rnd.randint(2, size=len(y))])
        y_ = y_.T
    else:
        y_ = y

    if readonly_memmap:
        X, y, y_ = create_memmap_backed_data([X, y, y_])

    if not hasattr(regressor, 'alphas') and hasattr(regressor, 'alpha'):
        # linear regressors need to set alpha, but not generalized CV ones
        regressor.alpha = 0.01
    if name == 'PassiveAggressiveRegressor':
        regressor.C = 0.01

    # raises error on malformed input for fit
    with assert_raises(ValueError, msg="The classifier {} does not"
                       " raise an error when incorrect/malformed input "
                       "data for fit is passed. The number of training "
                       "examples is not the same as the number of "
                       "labels. Perhaps use check_X_y in fit.".format(name)):
        regressor.fit(X, y[:-1])
    # fit
    set_random_state(regressor)
    regressor.fit(X, y_)
    regressor.fit(X.tolist(), y_.tolist())
    y_pred = regressor.predict(X)
    assert_equal(y_pred.shape, y_.shape)

    # TODO: find out why PLS and CCA fail. RANSAC is random
    # and furthermore assumes the presence of outliers, hence
    # skipped
    if name not in ('PLSCanonical', 'CCA', 'RANSACRegressor'):
        assert_greater(regressor.score(X, y_), 0.5)


@ignore_warnings
def check_regressors_no_decision_function(name, regressor_orig):
    # checks whether regressors have decision_function or predict_proba
    rng = np.random.RandomState(0)
    X = rng.normal(size=(10, 4))
    regressor = clone(regressor_orig)
    y = multioutput_estimator_convert_y_2d(regressor, X[:, 0])

    if hasattr(regressor, "n_components"):
        # FIXME CCA, PLS is not robust to rank 1 effects
        regressor.n_components = 1

    regressor.fit(X, y)
    funcs = ["decision_function", "predict_proba", "predict_log_proba"]
    for func_name in funcs:
        func = getattr(regressor, func_name, None)
        if func is None:
            # doesn't have function
            continue
        # has function. Should raise deprecation warning
        msg = func_name
        assert_warns_message(DeprecationWarning, msg, func, X)


@ignore_warnings(category=(DeprecationWarning, FutureWarning))
def check_class_weight_classifiers(name, classifier_orig):
    if name == "NuSVC":
        # the sparse version has a parameter that doesn't do anything
        raise SkipTest("Not testing NuSVC class weight as it is ignored.")
    if name.endswith("NB"):
        # NaiveBayes classifiers have a somewhat different interface.
        # FIXME SOON!
        raise SkipTest

    for n_centers in [2, 3]:
        # create a very noisy dataset
        X, y = make_blobs(centers=n_centers, random_state=0, cluster_std=20)
        X_train, X_test, y_train, y_test = train_test_split(X, y, test_size=.5,
                                                            random_state=0)

        # can't use gram_if_pairwise() here, setting up gram matrix manually
        if _is_pairwise(classifier_orig):
            X_test = rbf_kernel(X_test, X_train)
            X_train = rbf_kernel(X_train, X_train)

        n_centers = len(np.unique(y_train))

        if n_centers == 2:
            class_weight = {0: 1000, 1: 0.0001}
        else:
            class_weight = {0: 1000, 1: 0.0001, 2: 0.0001}

        classifier = clone(classifier_orig).set_params(
            class_weight=class_weight)
        if hasattr(classifier, "n_iter"):
            classifier.set_params(n_iter=100)
        if hasattr(classifier, "max_iter"):
            classifier.set_params(max_iter=1000)
        if hasattr(classifier, "min_weight_fraction_leaf"):
            classifier.set_params(min_weight_fraction_leaf=0.01)

        set_random_state(classifier)
        classifier.fit(X_train, y_train)
        y_pred = classifier.predict(X_test)
        # XXX: Generally can use 0.89 here. On Windows, LinearSVC gets
        #      0.88 (Issue #9111)
        assert_greater(np.mean(y_pred == 0), 0.87)


@ignore_warnings(category=(DeprecationWarning, FutureWarning))
def check_class_weight_balanced_classifiers(name, classifier_orig, X_train,
                                            y_train, X_test, y_test, weights):
    classifier = clone(classifier_orig)
    if hasattr(classifier, "n_iter"):
        classifier.set_params(n_iter=100)
    if hasattr(classifier, "max_iter"):
        classifier.set_params(max_iter=1000)

    set_random_state(classifier)
    classifier.fit(X_train, y_train)
    y_pred = classifier.predict(X_test)

    classifier.set_params(class_weight='balanced')
    classifier.fit(X_train, y_train)
    y_pred_balanced = classifier.predict(X_test)
    assert_greater(f1_score(y_test, y_pred_balanced, average='weighted'),
                   f1_score(y_test, y_pred, average='weighted'))


@ignore_warnings(category=(DeprecationWarning, FutureWarning))
def check_class_weight_balanced_linear_classifier(name, Classifier):
    """Test class weights with non-contiguous class labels."""
    # this is run on classes, not instances, though this should be changed
    X = np.array([[-1.0, -1.0], [-1.0, 0], [-.8, -1.0],
                  [1.0, 1.0], [1.0, 0.0]])
    y = np.array([1, 1, 1, -1, -1])

    classifier = Classifier()

    if hasattr(classifier, "n_iter"):
        # This is a very small dataset, default n_iter are likely to prevent
        # convergence
        classifier.set_params(n_iter=1000)
    if hasattr(classifier, "max_iter"):
        classifier.set_params(max_iter=1000)
    set_random_state(classifier)

    # Let the model compute the class frequencies
    classifier.set_params(class_weight='balanced')
    coef_balanced = classifier.fit(X, y).coef_.copy()

    # Count each label occurrence to reweight manually
    n_samples = len(y)
    n_classes = float(len(np.unique(y)))

    class_weight = {1: n_samples / (np.sum(y == 1) * n_classes),
                    -1: n_samples / (np.sum(y == -1) * n_classes)}
    classifier.set_params(class_weight=class_weight)
    coef_manual = classifier.fit(X, y).coef_.copy()

    assert_allclose(coef_balanced, coef_manual)


@ignore_warnings(category=(DeprecationWarning, FutureWarning))
def check_estimators_overwrite_params(name, estimator_orig):
    X, y = make_blobs(random_state=0, n_samples=9)
    # some want non-negative input
    X -= X.min()
    if name == 'PowerTransformer':
        # Box-Cox requires positive, non-zero data
        X += 1
    X = pairwise_estimator_convert_X(X, estimator_orig, kernel=rbf_kernel)
    estimator = clone(estimator_orig)
    y = multioutput_estimator_convert_y_2d(estimator, y)

    set_random_state(estimator)

    # Make a physical copy of the original estimator parameters before fitting.
    params = estimator.get_params()
    original_params = deepcopy(params)

    # Fit the model
    estimator.fit(X, y)

    # Compare the state of the model parameters with the original parameters
    new_params = estimator.get_params()
    for param_name, original_value in original_params.items():
        new_value = new_params[param_name]

        # We should never change or mutate the internal state of input
        # parameters by default. To check this we use the joblib.hash function
        # that introspects recursively any subobjects to compute a checksum.
        # The only exception to this rule of immutable constructor parameters
        # is possible RandomState instance but in this check we explicitly
        # fixed the random_state params recursively to be integer seeds.
        assert_equal(hash(new_value), hash(original_value),
                     "Estimator %s should not change or mutate "
                     " the parameter %s from %s to %s during fit."
                     % (name, param_name, original_value, new_value))


@ignore_warnings(category=(DeprecationWarning, FutureWarning))
def check_no_attributes_set_in_init(name, estimator):
    """Check setting during init. """

    if hasattr(type(estimator).__init__, "deprecated_original"):
        return

    init_params = _get_args(type(estimator).__init__)
    parents_init_params = [param for params_parent in
                           (_get_args(parent) for parent in
                            type(estimator).__mro__)
                           for param in params_parent]

    # Test for no setting apart from parameters during init
    invalid_attr = (set(vars(estimator)) - set(init_params)
                    - set(parents_init_params))
    assert_false(invalid_attr,
                 "Estimator %s should not set any attribute apart"
                 " from parameters during init. Found attributes %s."
                 % (name, sorted(invalid_attr)))
    # Ensure that each parameter is set in init
    invalid_attr = (set(init_params) - set(vars(estimator))
                    - set(["self"]))
    assert_false(invalid_attr,
                 "Estimator %s should store all parameters"
                 " as an attribute during init. Did not find "
                 "attributes %s." % (name, sorted(invalid_attr)))


@ignore_warnings(category=(DeprecationWarning, FutureWarning))
def check_sparsify_coefficients(name, estimator_orig):
    X = np.array([[-2, -1], [-1, -1], [-1, -2], [1, 1], [1, 2], [2, 1],
                  [-1, -2], [2, 2], [-2, -2]])
    y = [1, 1, 1, 2, 2, 2, 3, 3, 3]
    est = clone(estimator_orig)

    est.fit(X, y)
    pred_orig = est.predict(X)

    # test sparsify with dense inputs
    est.sparsify()
    assert_true(sparse.issparse(est.coef_))
    pred = est.predict(X)
    assert_array_equal(pred, pred_orig)

    # pickle and unpickle with sparse coef_
    est = pickle.loads(pickle.dumps(est))
    assert_true(sparse.issparse(est.coef_))
    pred = est.predict(X)
    assert_array_equal(pred, pred_orig)


@ignore_warnings(category=DeprecationWarning)
def check_classifier_data_not_an_array(name, estimator_orig):
    X = np.array([[3, 0], [0, 1], [0, 2], [1, 1], [1, 2], [2, 1]])
    X = pairwise_estimator_convert_X(X, estimator_orig)
    y = [1, 1, 1, 2, 2, 2]
    y = multioutput_estimator_convert_y_2d(estimator_orig, y)
    check_estimators_data_not_an_array(name, estimator_orig, X, y)


@ignore_warnings(category=DeprecationWarning)
def check_regressor_data_not_an_array(name, estimator_orig):
    X, y = _boston_subset(n_samples=50)
    X = pairwise_estimator_convert_X(X, estimator_orig)
    y = multioutput_estimator_convert_y_2d(estimator_orig, y)
    check_estimators_data_not_an_array(name, estimator_orig, X, y)


@ignore_warnings(category=(DeprecationWarning, FutureWarning))
def check_estimators_data_not_an_array(name, estimator_orig, X, y):
    if name in CROSS_DECOMPOSITION:
        raise SkipTest("Skipping check_estimators_data_not_an_array "
                       "for cross decomposition module as estimators "
                       "are not deterministic.")
    # separate estimators to control random seeds
    estimator_1 = clone(estimator_orig)
    estimator_2 = clone(estimator_orig)
    set_random_state(estimator_1)
    set_random_state(estimator_2)

    y_ = NotAnArray(np.asarray(y))
    X_ = NotAnArray(np.asarray(X))

    # fit
    estimator_1.fit(X_, y_)
    pred1 = estimator_1.predict(X_)
    estimator_2.fit(X, y)
    pred2 = estimator_2.predict(X)
    assert_allclose(pred1, pred2, atol=1e-2, err_msg=name)


def check_parameters_default_constructible(name, Estimator):
    # this check works on classes, not instances
    classifier = LinearDiscriminantAnalysis()
    # test default-constructibility
    # get rid of deprecation warnings
    with ignore_warnings(category=(DeprecationWarning, FutureWarning)):
        if name in META_ESTIMATORS:
            estimator = Estimator(classifier)
        else:
            estimator = Estimator()
        # test cloning
        clone(estimator)
        # test __repr__
        repr(estimator)
        # test that set_params returns self
        assert_true(estimator.set_params() is estimator)

        # test if init does nothing but set parameters
        # this is important for grid_search etc.
        # We get the default parameters from init and then
        # compare these against the actual values of the attributes.

        # this comes from getattr. Gets rid of deprecation decorator.
        init = getattr(estimator.__init__, 'deprecated_original',
                       estimator.__init__)

        try:
            def param_filter(p):
                """Identify hyper parameters of an estimator"""
                return (p.name != 'self' and
                        p.kind != p.VAR_KEYWORD and
                        p.kind != p.VAR_POSITIONAL)

            init_params = [p for p in signature(init).parameters.values()
                           if param_filter(p)]

        except (TypeError, ValueError):
            # init is not a python function.
            # true for mixins
            return
        params = estimator.get_params()

        if name in META_ESTIMATORS:
            # they can need a non-default argument
            init_params = init_params[1:]

        for init_param in init_params:
            assert_not_equal(init_param.default, init_param.empty,
                             "parameter %s for %s has no default value"
                             % (init_param.name, type(estimator).__name__))
            assert_in(type(init_param.default),
                      [str, int, float, bool, tuple, type(None),
                       np.float64, types.FunctionType, Memory])
            if init_param.name not in params.keys():
                # deprecated parameter, not in get_params
                assert_true(init_param.default is None)
                continue

            if (issubclass(Estimator, BaseSGD) and
                    init_param.name in ['tol', 'max_iter']):
                # To remove in 0.21, when they get their future default values
                continue

            param_value = params[init_param.name]
            if isinstance(param_value, np.ndarray):
                assert_array_equal(param_value, init_param.default)
            else:
                if is_scalar_nan(param_value):
                    # Allows to set default parameters to np.nan
                    assert param_value is init_param.default, init_param.name
                else:
                    assert param_value == init_param.default, init_param.name


def multioutput_estimator_convert_y_2d(estimator, y):
    # Estimators in mono_output_task_error raise ValueError if y is of 1-D
    # Convert into a 2-D y for those estimators.
    if "MultiTask" in estimator.__class__.__name__:
        return np.reshape(y, (-1, 1))
    return y


@ignore_warnings(category=(DeprecationWarning, FutureWarning))
def check_non_transformer_estimators_n_iter(name, estimator_orig):
    # Test that estimators that are not transformers with a parameter
    # max_iter, return the attribute of n_iter_ at least 1.

    # These models are dependent on external solvers like
    # libsvm and accessing the iter parameter is non-trivial.
    not_run_check_n_iter = ['Ridge', 'SVR', 'NuSVR', 'NuSVC',
                            'RidgeClassifier', 'SVC', 'RandomizedLasso',
                            'LogisticRegressionCV', 'LinearSVC',
                            'LogisticRegression']

    # Tested in test_transformer_n_iter
    not_run_check_n_iter += CROSS_DECOMPOSITION
    if name in not_run_check_n_iter:
        return

    # LassoLars stops early for the default alpha=1.0 the iris dataset.
    if name == 'LassoLars':
        estimator = clone(estimator_orig).set_params(alpha=0.)
    else:
        estimator = clone(estimator_orig)
    if hasattr(estimator, 'max_iter'):
        iris = load_iris()
        X, y_ = iris.data, iris.target
        y_ = multioutput_estimator_convert_y_2d(estimator, y_)

        set_random_state(estimator, 0)
        if name == 'AffinityPropagation':
            estimator.fit(X)
        else:
            estimator.fit(X, y_)

        assert estimator.n_iter_ >= 1


@ignore_warnings(category=(DeprecationWarning, FutureWarning))
def check_transformer_n_iter(name, estimator_orig):
    # Test that transformers with a parameter max_iter, return the
    # attribute of n_iter_ at least 1.
    estimator = clone(estimator_orig)
    if hasattr(estimator, "max_iter"):
        if name in CROSS_DECOMPOSITION:
            # Check using default data
            X = [[0., 0., 1.], [1., 0., 0.], [2., 2., 2.], [2., 5., 4.]]
            y_ = [[0.1, -0.2], [0.9, 1.1], [0.1, -0.5], [0.3, -0.2]]

        else:
            X, y_ = make_blobs(n_samples=30, centers=[[0, 0, 0], [1, 1, 1]],
                               random_state=0, n_features=2, cluster_std=0.1)
            X -= X.min() - 0.1
        set_random_state(estimator, 0)
        estimator.fit(X, y_)

        # These return a n_iter per component.
        if name in CROSS_DECOMPOSITION:
            for iter_ in estimator.n_iter_:
                assert_greater_equal(iter_, 1)
        else:
            assert_greater_equal(estimator.n_iter_, 1)


@ignore_warnings(category=(DeprecationWarning, FutureWarning))
def check_get_params_invariance(name, estimator_orig):
    # Checks if get_params(deep=False) is a subset of get_params(deep=True)
    class T(BaseEstimator):
        """Mock classifier
        """

        def __init__(self):
            pass

        def fit(self, X, y):
            return self

        def transform(self, X):
            return X

    e = clone(estimator_orig)

    shallow_params = e.get_params(deep=False)
    deep_params = e.get_params(deep=True)

    assert_true(all(item in deep_params.items() for item in
                    shallow_params.items()))


@ignore_warnings(category=(DeprecationWarning, FutureWarning))
def check_classifiers_regression_target(name, estimator_orig):
    # Check if classifier throws an exception when fed regression targets

    boston = load_boston()
    X, y = boston.data, boston.target
    e = clone(estimator_orig)
    msg = 'Unknown label type: '
    assert_raises_regex(ValueError, msg, e.fit, X, y)


@ignore_warnings(category=(DeprecationWarning, FutureWarning))
def check_decision_proba_consistency(name, estimator_orig):
    # Check whether an estimator having both decision_function and
    # predict_proba methods has outputs with perfect rank correlation.

    centers = [(2, 2), (4, 4)]
    X, y = make_blobs(n_samples=100, random_state=0, n_features=4,
                      centers=centers, cluster_std=1.0, shuffle=True)
    X_test = np.random.randn(20, 2) + 4
    estimator = clone(estimator_orig)

    if (hasattr(estimator, "decision_function") and
            hasattr(estimator, "predict_proba")):

        estimator.fit(X, y)
        a = estimator.predict_proba(X_test)[:, 1]
        b = estimator.decision_function(X_test)
        assert_array_equal(rankdata(a), rankdata(b))


def check_outliers_fit_predict(name, estimator_orig):
    # Check fit_predict for outlier detectors.

    X, _ = make_blobs(n_samples=300, random_state=0)
    X = shuffle(X, random_state=7)
    n_samples, n_features = X.shape
    estimator = clone(estimator_orig)

    set_random_state(estimator)

    y_pred = estimator.fit_predict(X)
    assert y_pred.shape == (n_samples,)
    assert y_pred.dtype.kind == 'i'
    assert_array_equal(np.unique(y_pred), np.array([-1, 1]))

    # check fit_predict = fit.predict when possible
    if hasattr(estimator, 'predict'):
        y_pred_2 = estimator.fit(X).predict(X)
        assert_array_equal(y_pred, y_pred_2)

    if hasattr(estimator, "contamination"):
        # proportion of outliers equal to contamination parameter when not
        # set to 'auto'
        contamination = 0.1
        estimator.set_params(contamination=contamination)
        y_pred = estimator.fit_predict(X)
        assert_almost_equal(np.mean(y_pred != 1), contamination)

        # raises error when contamination is a scalar and not in [0,1]
        for contamination in [-0.5, 2.3]:
            estimator.set_params(contamination=contamination)
            assert_raises(ValueError, estimator.fit_predict, X)<|MERGE_RESOLUTION|>--- conflicted
+++ resolved
@@ -78,13 +78,8 @@
                 'RANSACRegressor', 'RadiusNeighborsRegressor',
                 'RandomForestRegressor', 'Ridge', 'RidgeCV']
 
-<<<<<<< HEAD
 ALLOW_NAN = ['Imputer', 'SimpleImputer', 'IterativeImputer',
-             'MaxAbsScaler', 'MinMaxScaler', 'StandardScaler',
-=======
-ALLOW_NAN = ['Imputer', 'SimpleImputer', 'ChainedImputer',
              'MaxAbsScaler', 'MinMaxScaler', 'RobustScaler', 'StandardScaler',
->>>>>>> 19bc7e8a
              'PowerTransformer', 'QuantileTransformer']
 
 
