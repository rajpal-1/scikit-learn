--- conflicted
+++ resolved
@@ -74,15 +74,11 @@
                 'RandomForestRegressor', 'Ridge', 'RidgeCV']
 ALLOW_NAN = ['Imputer', 'SimpleImputer', 'MissingIndicator',
              'MaxAbsScaler', 'MinMaxScaler', 'RobustScaler', 'StandardScaler',
-<<<<<<< HEAD
              'PowerTransformer', 'QuantileTransformer',
              'GenericUnivariateSelect', 'RFE', 'RFECV', 'SelectFdr',
              'SelectFpr', 'SelectFwe', 'SelectKBest', 'SelectFromModel',
              'SelectPercentile', 'VarianceThreshold']
-=======
-             'PowerTransformer', 'QuantileTransformer']
 SUPPORT_STRING = ['SimpleImputer', 'MissingIndicator']
->>>>>>> 851a4b8e
 
 
 def _yield_non_meta_checks(name, estimator):
