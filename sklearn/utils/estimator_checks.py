--- conflicted
+++ resolved
@@ -15,20 +15,6 @@
 
 from . import IS_PYPY
 from .. import config_context
-<<<<<<< HEAD
-from .testing import assert_raises, _get_args
-from .testing import assert_raises_regex
-from .testing import assert_raise_message
-from .testing import assert_array_equal
-from .testing import assert_array_almost_equal
-from .testing import assert_allclose
-from .testing import assert_allclose_dense_sparse
-from .testing import assert_warns_message
-from .testing import set_random_state
-from .testing import SkipTest
-from .testing import ignore_warnings
-from .testing import create_memmap_backed_data
-=======
 from ._testing import assert_raises, _get_args
 from ._testing import assert_raises_regex
 from ._testing import assert_raise_message
@@ -41,17 +27,12 @@
 from ._testing import SkipTest
 from ._testing import ignore_warnings
 from ._testing import create_memmap_backed_data
->>>>>>> 90dc61f2
 from . import is_scalar_nan
 from ..discriminant_analysis import LinearDiscriminantAnalysis
 from ..linear_model import Ridge
 
 from ..base import (clone, ClusterMixin, is_classifier, is_regressor,
-<<<<<<< HEAD
-                    _DEFAULT_TAGS, RegressorMixin, is_outlier_detector)
-=======
                     RegressorMixin, is_outlier_detector)
->>>>>>> 90dc61f2
 
 from ..metrics import accuracy_score, adjusted_rand_score, f1_score
 from ..random_projection import BaseRandomProjection
