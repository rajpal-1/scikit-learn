--- conflicted
+++ resolved
@@ -2542,15 +2542,9 @@
 
 
 @ignore_warnings(category=FutureWarning)
-<<<<<<< HEAD
-def check_no_attributes_set_in_init(name, estimator_orig):
+def check_no_attributes_set_in_init(name, estimator_orig, strict_mode=True):
     """Check setting during init. """
     estimator = _construct_instance(estimator_orig.__class__)
-=======
-def check_no_attributes_set_in_init(name, estimator_orig, strict_mode=True):
-    """Check setting during init."""
-    estimator = clone(estimator_orig)
->>>>>>> 547feabb
     if hasattr(type(estimator).__init__, "deprecated_original"):
         return
 
