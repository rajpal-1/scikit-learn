--- conflicted
+++ resolved
@@ -523,10 +523,6 @@
                               'Estimator changes __dict__ during %s' % method)
 
 
-<<<<<<< HEAD
-def check_fit2d_predict1d(name, estimator):
-    # check by fitting a 2d array and prediting with a 1d array
-=======
 def is_public_parameter(attr):
     return not (attr.startswith('_') or attr.endswith('_'))
 
@@ -581,9 +577,8 @@
                  ' %s changed' % ', '.join(attrs_changed_by_fit)))
 
 
-def check_fit2d_predict1d(name, Estimator):
+def check_fit2d_predict1d(name, estimator):
     # check by fitting a 2d array and predicting with a 1d array
->>>>>>> dd7a3dd0
     rnd = np.random.RandomState(0)
     X = 3 * rnd.uniform(size=(20, 3))
     y = X[:, 0].astype(np.int)
@@ -1158,12 +1153,7 @@
                         assert_equal(decision.shape, (n_samples, 1))
                     dec_pred = (decision.ravel() > 0).astype(np.int)
                     assert_array_equal(dec_pred, y_pred)
-<<<<<<< HEAD
                 else:
-=======
-                if (n_classes is 3 and not isinstance(classifier, BaseLibSVM)):
-                    # 1on1 of LibSVM works differently
->>>>>>> dd7a3dd0
                     assert_equal(decision.shape, (n_samples, n_classes))
                     assert_array_equal(np.argmax(decision, axis=1), y_pred)
 
@@ -1765,11 +1755,8 @@
     X, y = boston.data, boston.target
     e = clone(estimator)
     msg = 'Unknown label type: '
-<<<<<<< HEAD
     if _safe_tags(estimator, "input_validation"):
         assert_raises_regex(ValueError, msg, e.fit, X, y)
-=======
-    assert_raises_regex(ValueError, msg, e.fit, X, y)
 
 
 @ignore_warnings(category=DeprecationWarning)
@@ -1791,5 +1778,4 @@
         estimator.fit(X, y)
         a = estimator.predict_proba(X_test)[:, 1]
         b = estimator.decision_function(X_test)
-        assert_array_equal(rankdata(a), rankdata(b))
->>>>>>> dd7a3dd0
+        assert_array_equal(rankdata(a), rankdata(b))