import types
import warnings
import sys
import traceback
import pickle
import re
from copy import deepcopy
from functools import partial
from itertools import chain
from inspect import signature

import numpy as np
from scipy import sparse
from scipy.stats import rankdata
import joblib

from . import IS_PYPY
from .. import config_context
from .testing import assert_raises, _get_args
from .testing import assert_raises_regex
from .testing import assert_raise_message
from .testing import assert_array_equal
from .testing import assert_array_almost_equal
from .testing import assert_allclose
from .testing import assert_allclose_dense_sparse
from .testing import assert_warns_message
from .testing import set_random_state
from .testing import SkipTest
from .testing import ignore_warnings
from .testing import assert_dict_equal
from .testing import create_memmap_backed_data
from . import is_scalar_nan
from ..discriminant_analysis import LinearDiscriminantAnalysis
from ..linear_model import Ridge

from ..base import (clone, ClusterMixin, is_classifier, is_regressor,
                    _DEFAULT_TAGS, RegressorMixin, is_outlier_detector,
                    BaseEstimator)

from ..metrics import accuracy_score, adjusted_rand_score, f1_score
from ..random_projection import BaseRandomProjection
from ..feature_selection import SelectKBest
from ..pipeline import make_pipeline
from ..exceptions import DataConversionWarning
from ..exceptions import NotFittedError
from ..exceptions import SkipTestWarning
from ..model_selection import train_test_split
from ..model_selection import ShuffleSplit
from ..model_selection._validation import _safe_split
from ..metrics.pairwise import (rbf_kernel, linear_kernel, pairwise_distances)

from .import shuffle
from .import deprecated
from .validation import has_fit_parameter, _num_samples
from ..preprocessing import StandardScaler
from ..datasets import (load_iris, load_boston, make_blobs,
                        make_multilabel_classification, make_regression)


BOSTON = None
CROSS_DECOMPOSITION = ['PLSCanonical', 'PLSRegression', 'CCA', 'PLSSVD']

def _safe_tags(estimator, key=None):
    # if estimator doesn't have _get_tags, use _DEFAULT_TAGS
    # if estimator has tags but not key, use _DEFAULT_TAGS[key]
    if hasattr(estimator, "_get_tags"):
        if key is not None:
            return estimator._get_tags().get(key, _DEFAULT_TAGS[key])
        tags = estimator._get_tags()
        return {key: tags.get(key, _DEFAULT_TAGS[key])
                for key in _DEFAULT_TAGS.keys()}
    if key is not None:
        return _DEFAULT_TAGS[key]
    return _DEFAULT_TAGS


def _yield_checks(name, estimator):
    tags = _safe_tags(estimator)
    yield check_no_attributes_set_in_init
    yield check_estimators_dtypes
    yield check_fit_score_takes_y
    yield check_sample_weights_pandas_series
    yield check_sample_weights_not_an_array
    yield check_sample_weights_list
    yield check_sample_weights_invariance
    yield check_estimators_fit_returns_self
    yield partial(check_estimators_fit_returns_self, readonly_memmap=True)

    # Check that all estimator yield informative messages when
    # trained on empty datasets
    if not tags["no_validation"]:
        yield check_complex_data
        yield check_dtype_object
        yield check_estimators_empty_data_messages

    if name not in CROSS_DECOMPOSITION:
        # cross-decomposition's "transform" returns X and Y
        yield check_pipeline_consistency

    if not tags["allow_nan"] and not tags["no_validation"]:
        # Test that all estimators check their input for NaN's and infs
        yield check_estimators_nan_inf

    if _is_pairwise(estimator):
        # Check that pairwise estimator throws error on non-square input
        yield check_nonsquare_error

    yield check_estimators_overwrite_params
    if hasattr(estimator, 'sparsify'):
        yield check_sparsify_coefficients

    yield check_estimator_sparse_data

    # Test that estimators can be pickled, and once pickled
    # give the same answer as before.
    yield check_estimators_pickle


def _yield_classifier_checks(name, classifier):
    tags = _safe_tags(classifier)

    # test classifiers can handle non-array data
    yield check_classifier_data_not_an_array
    # test classifiers trained on a single label always return this label
    yield check_classifiers_one_label
    yield check_classifiers_classes
    yield check_estimators_partial_fit_n_features
    if tags["multioutput"]:
        yield check_classifier_multioutput
    # basic consistency testing
    yield check_classifiers_train
    yield partial(check_classifiers_train, readonly_memmap=True)
    yield check_classifiers_regression_target
    if not tags["no_validation"]:
        yield check_supervised_y_no_nan
        yield check_supervised_y_2d
    if tags["requires_fit"]:
        yield check_estimators_unfitted
    if 'class_weight' in classifier.get_params().keys():
        yield check_class_weight_classifiers

    yield check_non_transformer_estimators_n_iter
    # test if predict_proba is a monotonic transformation of decision_function
    yield check_decision_proba_consistency


@ignore_warnings(category=(FutureWarning, FutureWarning))
def check_supervised_y_no_nan(name, estimator_orig):
    # Checks that the Estimator targets are not NaN.
    estimator = clone(estimator_orig)
    rng = np.random.RandomState(888)
    X = rng.randn(10, 5)
    y = np.full(10, np.inf)
    y = _enforce_estimator_tags_y(estimator, y)

    errmsg = "Input contains NaN, infinity or a value too large for " \
             "dtype('float64')."
    try:
        estimator.fit(X, y)
    except ValueError as e:
        if str(e) != errmsg:
            raise ValueError("Estimator {0} raised error as expected, but "
                             "does not match expected error message"
                             .format(name))
    else:
        raise ValueError("Estimator {0} should have raised error on fitting "
                         "array y with NaN value.".format(name))


def _yield_regressor_checks(name, regressor):
    tags = _safe_tags(regressor)
    # TODO: test with intercept
    # TODO: test with multiple responses
    # basic testing
    yield check_regressors_train
    yield partial(check_regressors_train, readonly_memmap=True)
    yield check_regressor_data_not_an_array
    yield check_estimators_partial_fit_n_features
    if tags["multioutput"]:
        yield check_regressor_multioutput
    yield check_regressors_no_decision_function
    if not tags["no_validation"]:
        yield check_supervised_y_2d
    yield check_supervised_y_no_nan
    if name != 'CCA':
        # check that the regressor handles int input
        yield check_regressors_int
    if tags["requires_fit"]:
        yield check_estimators_unfitted
    yield check_non_transformer_estimators_n_iter


def _yield_transformer_checks(name, transformer):
    # All transformers should either deal with sparse data or raise an
    # exception with type TypeError and an intelligible error message
    if not _safe_tags(transformer, "no_validation"):
        yield check_transformer_data_not_an_array
    # these don't actually fit the data, so don't raise errors
    yield check_transformer_general
    yield partial(check_transformer_general, readonly_memmap=True)
    if not _safe_tags(transformer, "stateless"):
        yield check_transformers_unfitted
    # Dependent on external solvers and hence accessing the iter
    # param is non-trivial.
    external_solver = ['Isomap', 'KernelPCA', 'LocallyLinearEmbedding',
                       'RandomizedLasso', 'LogisticRegressionCV']
    if name not in external_solver:
        yield check_transformer_n_iter


def _yield_clustering_checks(name, clusterer):
    yield check_clusterer_compute_labels_predict
    if name not in ('WardAgglomeration', "FeatureAgglomeration"):
        # this is clustering on the features
        # let's not test that here.
        yield check_clustering
        yield partial(check_clustering, readonly_memmap=True)
        yield check_estimators_partial_fit_n_features
    yield check_non_transformer_estimators_n_iter


def _yield_outliers_checks(name, estimator):

    # checks for outlier detectors that have a fit_predict method
    if hasattr(estimator, 'fit_predict'):
        yield check_outliers_fit_predict

    # checks for estimators that can be used on a test set
    if hasattr(estimator, 'predict'):
        yield check_outliers_train
        yield partial(check_outliers_train, readonly_memmap=True)
        # test outlier detectors can handle non-array data
        yield check_classifier_data_not_an_array
        # test if NotFittedError is raised
        if _safe_tags(estimator, "requires_fit"):
            yield check_estimators_unfitted


def _yield_all_checks(name, estimator):
    tags = _safe_tags(estimator)
    if "2darray" not in tags["X_types"]:
        warnings.warn("Can't test estimator {} which requires input "
                      " of type {}".format(name, tags["X_types"]),
                      SkipTestWarning)
        return
    if tags["_skip_test"]:
        warnings.warn("Explicit SKIP via _skip_test tag for estimator "
                      "{}.".format(name),
                      SkipTestWarning)
        return

    for check in _yield_checks(name, estimator):
        yield check
    if is_classifier(estimator):
        for check in _yield_classifier_checks(name, estimator):
            yield check
    if is_regressor(estimator):
        for check in _yield_regressor_checks(name, estimator):
            yield check
    if hasattr(estimator, 'transform'):
        for check in _yield_transformer_checks(name, estimator):
            yield check
    if isinstance(estimator, ClusterMixin):
        for check in _yield_clustering_checks(name, estimator):
            yield check
    if is_outlier_detector(estimator):
        for check in _yield_outliers_checks(name, estimator):
            yield check
    yield check_fit2d_predict1d
    yield check_methods_subset_invariance
    yield check_fit2d_1sample
    yield check_fit2d_1feature
    yield check_fit1d
    yield check_get_params_invariance
    yield check_set_params
    yield check_dict_unchanged
    yield check_dont_overwrite_parameters
    yield check_fit_idempotent
    if tags["requires_positive_X"]:
        yield check_fit_non_negative


def _set_check_estimator_ids(obj):
    """Create pytest ids for checks.

    When `obj` is an estimator, this returns the pprint version of the
    estimator (with `print_changed_only=True`). When `obj` is a function, the
    name of the function is returned with its keyworld arguments.

    `_set_check_estimator_ids` is designed to be used as the `id` in
    `pytest.mark.parametrize` where `check_estimator(..., generate_only=True)`
    is yielding estimators and checks.

    Parameters
    ----------
    obj : estimator or function
        Items generated by `check_estimator`

    Returns
    -------
    id : string or None

    See also
    --------
    check_estimator
    """
    if callable(obj):
        if not isinstance(obj, partial):
            return obj.__name__

        if not obj.keywords:
            return obj.func.__name__

        kwstring = "".join(["{}={}".format(k, v)
                            for k, v in obj.keywords.items()])
        return "{}({})".format(obj.func.__name__, kwstring)
    if hasattr(obj, "get_params"):
        with config_context(print_changed_only=True):
            return re.sub(r"\s", "", str(obj))


def _construct_instance(Estimator):
    """Construct Estimator instance if possible"""
    required_parameters = getattr(Estimator, "_required_parameters", [])
    if len(required_parameters):
        if required_parameters in (["estimator"], ["base_estimator"]):
            if issubclass(Estimator, RegressorMixin):
                estimator = Estimator(Ridge())
            else:
                estimator = Estimator(LinearDiscriminantAnalysis())
        else:
            raise SkipTest("Can't instantiate estimator {} which requires "
                           "parameters {}".format(Estimator.__name__,
                                                  required_parameters))
    else:
        estimator = Estimator()
    return estimator


def _generate_instance_checks(name, estimator):
    """Generate instance checks."""
    yield from ((estimator, partial(check, name))
                for check in _yield_all_checks(name, estimator))


def _generate_class_checks(Estimator):
    """Generate class checks."""
    name = Estimator.__name__
    yield (Estimator, partial(check_parameters_default_constructible, name))
    estimator = _construct_instance(Estimator)
    yield from _generate_instance_checks(name, estimator)


def parametrize_with_checks(estimators):
    """Pytest specific decorator for parametrizing estimator checks.

    The `id` of each test is set to be a pprint version of the estimator
    and the name of the check with its keyword arguments.

    Read more in the :ref:`User Guide<rolling_your_own_estimator>`.

    Parameters
    ----------
    estimators : list of estimators objects or classes
        Estimators to generated checks for.

    Returns
    -------
    decorator : `pytest.mark.parametrize`
    """
    import pytest
    return pytest.mark.parametrize(
        "estimator, check",
        chain.from_iterable(check_estimator(estimator, generate_only=True)
                            for estimator in estimators),
        ids=_set_check_estimator_ids)


def check_estimator(Estimator, generate_only=False):
    """Check if estimator adheres to scikit-learn conventions.

    This estimator will run an extensive test-suite for input validation,
    shapes, etc.
    Additional tests for classifiers, regressors, clustering or transformers
    will be run if the Estimator class inherits from the corresponding mixin
    from sklearn.base.

    This test can be applied to classes or instances.
    Classes currently have some additional tests that related to construction,
    while passing instances allows the testing of multiple options.

    Read more in :ref:`rolling_your_own_estimator`.

    Parameters
    ----------
    estimator : estimator object or class
        Estimator to check. Estimator is a class object or instance.

    generate_only : bool, optional (default=False)
        When `False`, checks are evaluated when `check_estimator` is called.
        When `True`, `check_estimator` returns a generator that yields
        (estimator, check) tuples. The check is run by calling
        `check(estimator)`.

        .. versionadded:: 0.22

    Returns
    -------
    checks_generator : generator
        Generator that yields (estimator, check) tuples. Returned when
        `generate_only=True`.
    """
    if isinstance(Estimator, type):
        # got a class
        checks_generator = _generate_class_checks(Estimator)
    else:
        # got an instance
        estimator = Estimator
        name = type(estimator).__name__
        checks_generator = _generate_instance_checks(name, estimator)

    if generate_only:
        return checks_generator

    for estimator, check in checks_generator:
        try:
            check(estimator)
        except SkipTest as exception:
            # the only SkipTest thrown currently results from not
            # being able to import pandas.
            warnings.warn(str(exception), SkipTestWarning)


def _boston_subset(n_samples=200):
    global BOSTON
    if BOSTON is None:
        X, y = load_boston(return_X_y=True)
        X, y = shuffle(X, y, random_state=0)
        X, y = X[:n_samples], y[:n_samples]
        X = StandardScaler().fit_transform(X)
        BOSTON = X, y
    return BOSTON


@deprecated("set_checking_parameters is deprecated in version "
            "0.22 and will be removed in version 0.24.")
def set_checking_parameters(estimator):
    _set_checking_parameters(estimator)


def _set_checking_parameters(estimator):
    # set parameters to speed up some estimators and
    # avoid deprecated behaviour
    params = estimator.get_params()
    name = estimator.__class__.__name__
    if ("n_iter" in params and name != "TSNE"):
        estimator.set_params(n_iter=5)
    if "max_iter" in params:
        if estimator.max_iter is not None:
            estimator.set_params(max_iter=min(5, estimator.max_iter))
        # LinearSVR, LinearSVC
        if estimator.__class__.__name__ in ['LinearSVR', 'LinearSVC']:
            estimator.set_params(max_iter=20)
        # NMF
        if estimator.__class__.__name__ == 'NMF':
            estimator.set_params(max_iter=100)
        # MLP
        if estimator.__class__.__name__ in ['MLPClassifier', 'MLPRegressor']:
            estimator.set_params(max_iter=100)
    if "n_resampling" in params:
        # randomized lasso
        estimator.set_params(n_resampling=5)
    if "n_estimators" in params:
        estimator.set_params(n_estimators=min(5, estimator.n_estimators))
    if "max_trials" in params:
        # RANSAC
        estimator.set_params(max_trials=10)
    if "n_init" in params:
        # K-Means
        estimator.set_params(n_init=2)

    if hasattr(estimator, "n_components"):
        estimator.n_components = 2

    if name == 'TruncatedSVD':
        # TruncatedSVD doesn't run with n_components = n_features
        # This is ugly :-/
        estimator.n_components = 1

    if hasattr(estimator, "n_clusters"):
        estimator.n_clusters = min(estimator.n_clusters, 2)

    if hasattr(estimator, "n_best"):
        estimator.n_best = 1

    if name == "SelectFdr":
        # be tolerant of noisy datasets (not actually speed)
        estimator.set_params(alpha=.5)

    if name == "TheilSenRegressor":
        estimator.max_subpopulation = 100

    if isinstance(estimator, BaseRandomProjection):
        # Due to the jl lemma and often very few samples, the number
        # of components of the random matrix projection will be probably
        # greater than the number of features.
        # So we impose a smaller number (avoid "auto" mode)
        estimator.set_params(n_components=2)

    if isinstance(estimator, SelectKBest):
        # SelectKBest has a default of k=10
        # which is more feature than we have in most case.
        estimator.set_params(k=1)

    if name in ('HistGradientBoostingClassifier',
                'HistGradientBoostingRegressor'):
        # The default min_samples_leaf (20) isn't appropriate for small
        # datasets (only very shallow trees are built) that the checks use.
        estimator.set_params(min_samples_leaf=5)

    # Speed-up by reducing the number of CV or splits for CV estimators
    loo_cv = ['RidgeCV']
    if name not in loo_cv and hasattr(estimator, 'cv'):
        estimator.set_params(cv=3)
    if hasattr(estimator, 'n_splits'):
        estimator.set_params(n_splits=3)

    if name == 'OneHotEncoder':
        estimator.set_params(handle_unknown='ignore')


class _NotAnArray:
    """An object that is convertible to an array

    Parameters
    ----------
    data : array_like
        The data.
    """

    def __init__(self, data):
        self.data = np.asarray(data)

    def __array__(self, dtype=None):
        return self.data

    def __array_function__(self, func, types, args, kwargs):
        if func.__name__ == "may_share_memory":
            return True
        raise TypeError("Don't want to call array_function {}!".format(
            func.__name__))


@deprecated("NotAnArray is deprecated in version "
            "0.22 and will be removed in version 0.24.")
class NotAnArray(_NotAnArray):
    # TODO: remove in 0.24
    pass


def _is_pairwise(estimator):
    """Returns True if estimator has a _pairwise attribute set to True.

    Parameters
    ----------
    estimator : object
        Estimator object to test.

    Returns
    -------
    out : bool
        True if _pairwise is set to True and False otherwise.
    """
    return bool(getattr(estimator, "_pairwise", False))


def _is_pairwise_metric(estimator):
    """Returns True if estimator accepts pairwise metric.

    Parameters
    ----------
    estimator : object
        Estimator object to test.

    Returns
    -------
    out : bool
        True if _pairwise is set to True and False otherwise.
    """
    metric = getattr(estimator, "metric", None)

    return bool(metric == 'precomputed')


@deprecated("pairwise_estimator_convert_X is deprecated in version "
            "0.22 and will be removed in version 0.24.")
def pairwise_estimator_convert_X(X, estimator, kernel=linear_kernel):
    return _pairwise_estimator_convert_X(X, estimator, kernel)


def _pairwise_estimator_convert_X(X, estimator, kernel=linear_kernel):

    if _is_pairwise_metric(estimator):
        return pairwise_distances(X, metric='euclidean')
    if _is_pairwise(estimator):
        return kernel(X, X)

    return X


def _generate_sparse_matrix(X_csr):
    """Generate sparse matrices with {32,64}bit indices of diverse format

        Parameters
        ----------
        X_csr: CSR Matrix
            Input matrix in CSR format

        Returns
        -------
        out: iter(Matrices)
            In format['dok', 'lil', 'dia', 'bsr', 'csr', 'csc', 'coo',
             'coo_64', 'csc_64', 'csr_64']
    """

    assert X_csr.format == 'csr'
    yield 'csr', X_csr.copy()
    for sparse_format in ['dok', 'lil', 'dia', 'bsr', 'csc', 'coo']:
        yield sparse_format, X_csr.asformat(sparse_format)

    # Generate large indices matrix only if its supported by scipy
    X_coo = X_csr.asformat('coo')
    X_coo.row = X_coo.row.astype('int64')
    X_coo.col = X_coo.col.astype('int64')
    yield "coo_64", X_coo

    for sparse_format in ['csc', 'csr']:
        X = X_csr.asformat(sparse_format)
        X.indices = X.indices.astype('int64')
        X.indptr = X.indptr.astype('int64')
        yield sparse_format + "_64", X


def check_estimator_sparse_data(name, estimator_orig):
    rng = np.random.RandomState(0)
    X = rng.rand(40, 10)
    X[X < .8] = 0
    X = _pairwise_estimator_convert_X(X, estimator_orig)
    X_csr = sparse.csr_matrix(X)
    tags = _safe_tags(estimator_orig)
    if tags['binary_only']:
        y = (2 * rng.rand(40)).astype(np.int)
    else:
        y = (4 * rng.rand(40)).astype(np.int)
    # catch deprecation warnings
    with ignore_warnings(category=FutureWarning):
        estimator = clone(estimator_orig)
    y = _enforce_estimator_tags_y(estimator, y)
    for matrix_format, X in _generate_sparse_matrix(X_csr):
        # catch deprecation warnings
        with ignore_warnings(category=(FutureWarning,
                                       FutureWarning)):
            estimator = clone(estimator_orig)
            if name in ['Scaler', 'StandardScaler']:
                estimator.set_params(with_mean=False)
        # fit and predict
        try:
            with ignore_warnings(category=(FutureWarning,
                                           FutureWarning)):
                estimator.fit(X, y)
            if hasattr(estimator, "predict"):
                pred = estimator.predict(X)
                if tags['multioutput_only']:
                    assert pred.shape == (X.shape[0], 1)
                else:
                    assert pred.shape == (X.shape[0],)
            if hasattr(estimator, 'predict_proba'):
                probs = estimator.predict_proba(X)
                if tags['binary_only']:
                    expected_probs_shape = (X.shape[0], 2)
                else:
                    expected_probs_shape = (X.shape[0], 4)
                assert probs.shape == expected_probs_shape
        except (TypeError, ValueError) as e:
            if 'sparse' not in repr(e).lower():
                if "64" in matrix_format:
                    msg = ("Estimator %s doesn't seem to support %s matrix, "
                           "and is not failing gracefully, e.g. by using "
                           "check_array(X, accept_large_sparse=False)")
                    raise AssertionError(msg % (name, matrix_format))
                else:
                    print("Estimator %s doesn't seem to fail gracefully on "
                          "sparse data: error message state explicitly that "
                          "sparse input is not supported if this is not"
                          " the case." % name)
                    raise
        except Exception:
            print("Estimator %s doesn't seem to fail gracefully on "
                  "sparse data: it should raise a TypeError if sparse input "
                  "is explicitly not supported." % name)
            raise


@ignore_warnings(category=(FutureWarning, FutureWarning))
def check_sample_weights_pandas_series(name, estimator_orig):
    # check that estimators will accept a 'sample_weight' parameter of
    # type pandas.Series in the 'fit' function.
    estimator = clone(estimator_orig)
    if has_fit_parameter(estimator, "sample_weight"):
        try:
            import pandas as pd
            X = np.array([[1, 1], [1, 2], [1, 3], [1, 4],
                          [2, 1], [2, 2], [2, 3], [2, 4],
                          [3, 1], [3, 2], [3, 3], [3, 4]])
            X = pd.DataFrame(_pairwise_estimator_convert_X(X, estimator_orig))
            y = pd.Series([1, 1, 1, 1, 2, 2, 2, 2, 1, 1, 2, 2])
            weights = pd.Series([1] * 12)
            if _safe_tags(estimator, "multioutput_only"):
                y = pd.DataFrame(y)
            try:
                estimator.fit(X, y, sample_weight=weights)
            except ValueError:
                raise ValueError("Estimator {0} raises error if "
                                 "'sample_weight' parameter is of "
                                 "type pandas.Series".format(name))
        except ImportError:
            raise SkipTest("pandas is not installed: not testing for "
                           "input of type pandas.Series to class weight.")


<<<<<<< HEAD
@ignore_warnings(category=(FutureWarning, FutureWarning))
=======
@ignore_warnings(category=(DeprecationWarning, FutureWarning))
def check_sample_weights_not_an_array(name, estimator_orig):
    # check that estimators will accept a 'sample_weight' parameter of
    # type _NotAnArray in the 'fit' function.
    estimator = clone(estimator_orig)
    if has_fit_parameter(estimator, "sample_weight"):
        X = np.array([[1, 1], [1, 2], [1, 3], [1, 4],
                      [2, 1], [2, 2], [2, 3], [2, 4],
                      [3, 1], [3, 2], [3, 3], [3, 4]])
        X = _NotAnArray(pairwise_estimator_convert_X(X, estimator_orig))
        y = _NotAnArray([1, 1, 1, 1, 2, 2, 2, 2, 1, 1, 2, 2])
        weights = _NotAnArray([1] * 12)
        if _safe_tags(estimator, "multioutput_only"):
            y = _NotAnArray(y.data.reshape(-1, 1))
        estimator.fit(X, y, sample_weight=weights)


@ignore_warnings(category=(DeprecationWarning, FutureWarning))
>>>>>>> 74621868
def check_sample_weights_list(name, estimator_orig):
    # check that estimators will accept a 'sample_weight' parameter of
    # type list in the 'fit' function.
    if has_fit_parameter(estimator_orig, "sample_weight"):
        estimator = clone(estimator_orig)
        rnd = np.random.RandomState(0)
        n_samples = 30
        X = _pairwise_estimator_convert_X(rnd.uniform(size=(n_samples, 3)),
                                         estimator_orig)
        if _safe_tags(estimator, 'binary_only'):
            y = np.arange(n_samples) % 2
        else:
            y = np.arange(n_samples) % 3
        y = _enforce_estimator_tags_y(estimator, y)
        sample_weight = [3] * n_samples
        # Test that estimators don't raise any exception
        estimator.fit(X, y, sample_weight=sample_weight)


@ignore_warnings(category=(FutureWarning, FutureWarning))
def check_sample_weights_invariance(name, estimator_orig):
    # check that the estimators yield same results for
    # unit weights and no weights
    if (has_fit_parameter(estimator_orig, "sample_weight") and
            not (hasattr(estimator_orig, "_pairwise")
                 and estimator_orig._pairwise)):
        # We skip pairwise because the data is not pairwise

        estimator1 = clone(estimator_orig)
        estimator2 = clone(estimator_orig)
        set_random_state(estimator1, random_state=0)
        set_random_state(estimator2, random_state=0)

        X = np.array([[1, 3], [1, 3], [1, 3], [1, 3],
                      [2, 1], [2, 1], [2, 1], [2, 1],
                      [3, 3], [3, 3], [3, 3], [3, 3],
                      [4, 1], [4, 1], [4, 1], [4, 1]], dtype=np.dtype('float'))
        y = np.array([1, 1, 1, 1, 2, 2, 2, 2,
                      1, 1, 1, 1, 2, 2, 2, 2], dtype=np.dtype('int'))
        y = _enforce_estimator_tags_y(estimator1, y)

        estimator1.fit(X, y=y, sample_weight=np.ones(shape=len(y)))
        estimator2.fit(X, y=y, sample_weight=None)

        for method in ["predict", "transform"]:
            if hasattr(estimator_orig, method):
                X_pred1 = getattr(estimator1, method)(X)
                X_pred2 = getattr(estimator2, method)(X)
                if sparse.issparse(X_pred1):
                    X_pred1 = X_pred1.toarray()
                    X_pred2 = X_pred2.toarray()
                assert_allclose(X_pred1, X_pred2,
                                err_msg="For %s sample_weight=None is not"
                                        " equivalent to sample_weight=ones"
                                        % name)


@ignore_warnings(category=(FutureWarning, FutureWarning,
                           UserWarning))
def check_dtype_object(name, estimator_orig):
    # check that estimators treat dtype object as numeric if possible
    rng = np.random.RandomState(0)
    X = _pairwise_estimator_convert_X(rng.rand(40, 10), estimator_orig)
    X = X.astype(object)
    tags = _safe_tags(estimator_orig)
    if tags['binary_only']:
        y = (X[:, 0] * 2).astype(np.int)
    else:
        y = (X[:, 0] * 4).astype(np.int)
    estimator = clone(estimator_orig)
    y = _enforce_estimator_tags_y(estimator, y)

    estimator.fit(X, y)
    if hasattr(estimator, "predict"):
        estimator.predict(X)

    if hasattr(estimator, "transform"):
        estimator.transform(X)

    try:
        estimator.fit(X, y.astype(object))
    except Exception as e:
        if "Unknown label type" not in str(e):
            raise

    if 'string' not in tags['X_types']:
        X[0, 0] = {'foo': 'bar'}
        msg = "argument must be a string.* number"
        assert_raises_regex(TypeError, msg, estimator.fit, X, y)
    else:
        # Estimators supporting string will not call np.asarray to convert the
        # data to numeric and therefore, the error will not be raised.
        # Checking for each element dtype in the input array will be costly.
        # Refer to #11401 for full discussion.
        estimator.fit(X, y)


def check_complex_data(name, estimator_orig):
    # check that estimators raise an exception on providing complex data
    X = np.random.sample(10) + 1j * np.random.sample(10)
    X = X.reshape(-1, 1)
    y = np.random.sample(10) + 1j * np.random.sample(10)
    estimator = clone(estimator_orig)
    assert_raises_regex(ValueError, "Complex data not supported",
                        estimator.fit, X, y)


@ignore_warnings
def check_dict_unchanged(name, estimator_orig):
    # this estimator raises
    # ValueError: Found array with 0 feature(s) (shape=(23, 0))
    # while a minimum of 1 is required.
    # error
    if name in ['SpectralCoclustering']:
        return
    rnd = np.random.RandomState(0)
    if name in ['RANSACRegressor']:
        X = 3 * rnd.uniform(size=(20, 3))
    else:
        X = 2 * rnd.uniform(size=(20, 3))

    X = _pairwise_estimator_convert_X(X, estimator_orig)

    y = X[:, 0].astype(np.int)
    estimator = clone(estimator_orig)
    y = _enforce_estimator_tags_y(estimator, y)
    if hasattr(estimator, "n_components"):
        estimator.n_components = 1

    if hasattr(estimator, "n_clusters"):
        estimator.n_clusters = 1

    if hasattr(estimator, "n_best"):
        estimator.n_best = 1

    set_random_state(estimator, 1)

    estimator.fit(X, y)
    for method in ["predict", "transform", "decision_function",
                   "predict_proba"]:
        if hasattr(estimator, method):
            dict_before = estimator.__dict__.copy()
            getattr(estimator, method)(X)
            assert estimator.__dict__ == dict_before, (
                'Estimator changes __dict__ during %s' % method)


@deprecated("is_public_parameter is deprecated in version "
            "0.22 and will be removed in version 0.24.")
def is_public_parameter(attr):
    return _is_public_parameter(attr)


def _is_public_parameter(attr):
    return not (attr.startswith('_') or attr.endswith('_'))


@ignore_warnings(category=(FutureWarning, FutureWarning))
def check_dont_overwrite_parameters(name, estimator_orig):
    # check that fit method only changes or sets private attributes
    if hasattr(estimator_orig.__init__, "deprecated_original"):
        # to not check deprecated classes
        return
    estimator = clone(estimator_orig)
    rnd = np.random.RandomState(0)
    X = 3 * rnd.uniform(size=(20, 3))
    X = _pairwise_estimator_convert_X(X, estimator_orig)
    y = X[:, 0].astype(np.int)
    if _safe_tags(estimator, 'binary_only'):
        y[y == 2] = 1
    y = _enforce_estimator_tags_y(estimator, y)

    if hasattr(estimator, "n_components"):
        estimator.n_components = 1
    if hasattr(estimator, "n_clusters"):
        estimator.n_clusters = 1

    set_random_state(estimator, 1)
    dict_before_fit = estimator.__dict__.copy()
    estimator.fit(X, y)

    dict_after_fit = estimator.__dict__

    public_keys_after_fit = [key for key in dict_after_fit.keys()
                             if _is_public_parameter(key)]

    attrs_added_by_fit = [key for key in public_keys_after_fit
                          if key not in dict_before_fit.keys()]

    # check that fit doesn't add any public attribute
    assert not attrs_added_by_fit, (
            'Estimator adds public attribute(s) during'
            ' the fit method.'
            ' Estimators are only allowed to add private attributes'
            ' either started with _ or ended'
            ' with _ but %s added'
            % ', '.join(attrs_added_by_fit))

    # check that fit doesn't change any public attribute
    attrs_changed_by_fit = [key for key in public_keys_after_fit
                            if (dict_before_fit[key]
                                is not dict_after_fit[key])]

    assert not attrs_changed_by_fit, (
            'Estimator changes public attribute(s) during'
            ' the fit method. Estimators are only allowed'
            ' to change attributes started'
            ' or ended with _, but'
            ' %s changed'
            % ', '.join(attrs_changed_by_fit))


@ignore_warnings(category=(FutureWarning, FutureWarning))
def check_fit2d_predict1d(name, estimator_orig):
    # check by fitting a 2d array and predicting with a 1d array
    rnd = np.random.RandomState(0)
    X = 3 * rnd.uniform(size=(20, 3))
    X = _pairwise_estimator_convert_X(X, estimator_orig)
    y = X[:, 0].astype(np.int)
    tags = _safe_tags(estimator_orig)
    if tags['binary_only']:
        y[y == 2] = 1
    estimator = clone(estimator_orig)
    y = _enforce_estimator_tags_y(estimator, y)

    if hasattr(estimator, "n_components"):
        estimator.n_components = 1
    if hasattr(estimator, "n_clusters"):
        estimator.n_clusters = 1

    set_random_state(estimator, 1)
    estimator.fit(X, y)
    if tags["no_validation"]:
        # FIXME this is a bit loose
        return

    for method in ["predict", "transform", "decision_function",
                   "predict_proba"]:
        if hasattr(estimator, method):
            assert_raise_message(ValueError, "Reshape your data",
                                 getattr(estimator, method), X[0])


def _apply_on_subsets(func, X):
    # apply function on the whole set and on mini batches
    result_full = func(X)
    n_features = X.shape[1]
    result_by_batch = [func(batch.reshape(1, n_features))
                       for batch in X]

    # func can output tuple (e.g. score_samples)
    if type(result_full) == tuple:
        result_full = result_full[0]
        result_by_batch = list(map(lambda x: x[0], result_by_batch))

    if sparse.issparse(result_full):
        result_full = result_full.A
        result_by_batch = [x.A for x in result_by_batch]

    return np.ravel(result_full), np.ravel(result_by_batch)


@ignore_warnings(category=(FutureWarning, FutureWarning))
def check_methods_subset_invariance(name, estimator_orig):
    # check that method gives invariant results if applied
    # on mini batches or the whole set
    rnd = np.random.RandomState(0)
    X = 3 * rnd.uniform(size=(20, 3))
    X = _pairwise_estimator_convert_X(X, estimator_orig)
    y = X[:, 0].astype(np.int)
    if _safe_tags(estimator_orig, 'binary_only'):
        y[y == 2] = 1
    estimator = clone(estimator_orig)
    y = _enforce_estimator_tags_y(estimator, y)

    if hasattr(estimator, "n_components"):
        estimator.n_components = 1
    if hasattr(estimator, "n_clusters"):
        estimator.n_clusters = 1

    set_random_state(estimator, 1)
    estimator.fit(X, y)

    for method in ["predict", "transform", "decision_function",
                   "score_samples", "predict_proba"]:

        msg = ("{method} of {name} is not invariant when applied "
               "to a subset.").format(method=method, name=name)
        # TODO remove cases when corrected
        if (name, method) in [('NuSVC', 'decision_function'),
                              ('SparsePCA', 'transform'),
                              ('MiniBatchSparsePCA', 'transform'),
                              ('DummyClassifier', 'predict'),
                              ('BernoulliRBM', 'score_samples')]:
            raise SkipTest(msg)

        if hasattr(estimator, method):
            result_full, result_by_batch = _apply_on_subsets(
                getattr(estimator, method), X)
            assert_allclose(result_full, result_by_batch,
                            atol=1e-7, err_msg=msg)


@ignore_warnings
def check_fit2d_1sample(name, estimator_orig):
    # Check that fitting a 2d array with only one sample either works or
    # returns an informative message. The error message should either mention
    # the number of samples or the number of classes.
    rnd = np.random.RandomState(0)
    X = 3 * rnd.uniform(size=(1, 10))
    X = _pairwise_estimator_convert_X(X, estimator_orig)

    y = X[:, 0].astype(np.int)
    estimator = clone(estimator_orig)
    y = _enforce_estimator_tags_y(estimator, y)

    if hasattr(estimator, "n_components"):
        estimator.n_components = 1
    if hasattr(estimator, "n_clusters"):
        estimator.n_clusters = 1

    set_random_state(estimator, 1)

    # min_cluster_size cannot be less than the data size for OPTICS.
    if name == 'OPTICS':
        estimator.set_params(min_samples=1)

    msgs = ["1 sample", "n_samples = 1", "n_samples=1", "one sample",
            "1 class", "one class"]

    try:
        estimator.fit(X, y)
    except ValueError as e:
        if all(msg not in repr(e) for msg in msgs):
            raise e


@ignore_warnings
def check_fit2d_1feature(name, estimator_orig):
    # check fitting a 2d array with only 1 feature either works or returns
    # informative message
    rnd = np.random.RandomState(0)
    X = 3 * rnd.uniform(size=(10, 1))
    X = _pairwise_estimator_convert_X(X, estimator_orig)
    y = X[:, 0].astype(np.int)
    estimator = clone(estimator_orig)
    y = _enforce_estimator_tags_y(estimator, y)

    if hasattr(estimator, "n_components"):
        estimator.n_components = 1
    if hasattr(estimator, "n_clusters"):
        estimator.n_clusters = 1
    # ensure two labels in subsample for RandomizedLogisticRegression
    if name == 'RandomizedLogisticRegression':
        estimator.sample_fraction = 1
    # ensure non skipped trials for RANSACRegressor
    if name == 'RANSACRegressor':
        estimator.residual_threshold = 0.5

    y = _enforce_estimator_tags_y(estimator, y)
    set_random_state(estimator, 1)

    msgs = ["1 feature(s)", "n_features = 1", "n_features=1"]

    try:
        estimator.fit(X, y)
    except ValueError as e:
        if all(msg not in repr(e) for msg in msgs):
            raise e


@ignore_warnings
def check_fit1d(name, estimator_orig):
    # check fitting 1d X array raises a ValueError
    rnd = np.random.RandomState(0)
    X = 3 * rnd.uniform(size=(20))
    y = X.astype(np.int)
    estimator = clone(estimator_orig)
    tags = _safe_tags(estimator)
    if tags["no_validation"]:
        # FIXME this is a bit loose
        return
    y = _enforce_estimator_tags_y(estimator, y)

    if hasattr(estimator, "n_components"):
        estimator.n_components = 1
    if hasattr(estimator, "n_clusters"):
        estimator.n_clusters = 1

    set_random_state(estimator, 1)
    assert_raises(ValueError, estimator.fit, X, y)


@ignore_warnings(category=(FutureWarning, FutureWarning))
def check_transformer_general(name, transformer, readonly_memmap=False):
    X, y = make_blobs(n_samples=30, centers=[[0, 0, 0], [1, 1, 1]],
                      random_state=0, n_features=2, cluster_std=0.1)
    X = StandardScaler().fit_transform(X)
    X -= X.min()
    X = _pairwise_estimator_convert_X(X, transformer)

    if readonly_memmap:
        X, y = create_memmap_backed_data([X, y])

    _check_transformer(name, transformer, X, y)


@ignore_warnings(category=(FutureWarning, FutureWarning))
def check_transformer_data_not_an_array(name, transformer):
    X, y = make_blobs(n_samples=30, centers=[[0, 0, 0], [1, 1, 1]],
                      random_state=0, n_features=2, cluster_std=0.1)
    X = StandardScaler().fit_transform(X)
    # We need to make sure that we have non negative data, for things
    # like NMF
    X -= X.min() - .1
    X = _pairwise_estimator_convert_X(X, transformer)
    this_X = _NotAnArray(X)
    this_y = _NotAnArray(np.asarray(y))
    _check_transformer(name, transformer, this_X, this_y)
    # try the same with some list
    _check_transformer(name, transformer, X.tolist(), y.tolist())


@ignore_warnings(category=(FutureWarning, FutureWarning))
def check_transformers_unfitted(name, transformer):
    X, y = _boston_subset()

    transformer = clone(transformer)
    with assert_raises((AttributeError, ValueError), msg="The unfitted "
                       "transformer {} does not raise an error when "
                       "transform is called. Perhaps use "
                       "check_is_fitted in transform.".format(name)):
        transformer.transform(X)


def _check_transformer(name, transformer_orig, X, y):
    n_samples, n_features = np.asarray(X).shape
    transformer = clone(transformer_orig)
    set_random_state(transformer)

    # fit

    if name in CROSS_DECOMPOSITION:
        y_ = np.c_[np.asarray(y), np.asarray(y)]
        y_[::2, 1] *= 2
        if isinstance(X, _NotAnArray):
            y_ = _NotAnArray(y_)
    else:
        y_ = y

    transformer.fit(X, y_)
    # fit_transform method should work on non fitted estimator
    transformer_clone = clone(transformer)
    X_pred = transformer_clone.fit_transform(X, y=y_)

    if isinstance(X_pred, tuple):
        for x_pred in X_pred:
            assert x_pred.shape[0] == n_samples
    else:
        # check for consistent n_samples
        assert X_pred.shape[0] == n_samples

    if hasattr(transformer, 'transform'):
        if name in CROSS_DECOMPOSITION:
            X_pred2 = transformer.transform(X, y_)
            X_pred3 = transformer.fit_transform(X, y=y_)
        else:
            X_pred2 = transformer.transform(X)
            X_pred3 = transformer.fit_transform(X, y=y_)

        if _safe_tags(transformer_orig, 'non_deterministic'):
            msg = name + ' is non deterministic'
            raise SkipTest(msg)
        if isinstance(X_pred, tuple) and isinstance(X_pred2, tuple):
            for x_pred, x_pred2, x_pred3 in zip(X_pred, X_pred2, X_pred3):
                assert_allclose_dense_sparse(
                    x_pred, x_pred2, atol=1e-2,
                    err_msg="fit_transform and transform outcomes "
                            "not consistent in %s"
                    % transformer)
                assert_allclose_dense_sparse(
                    x_pred, x_pred3, atol=1e-2,
                    err_msg="consecutive fit_transform outcomes "
                            "not consistent in %s"
                    % transformer)
        else:
            assert_allclose_dense_sparse(
                X_pred, X_pred2,
                err_msg="fit_transform and transform outcomes "
                        "not consistent in %s"
                % transformer, atol=1e-2)
            assert_allclose_dense_sparse(
                X_pred, X_pred3, atol=1e-2,
                err_msg="consecutive fit_transform outcomes "
                        "not consistent in %s"
                % transformer)
            assert _num_samples(X_pred2) == n_samples
            assert _num_samples(X_pred3) == n_samples

        # raises error on malformed input for transform
        if hasattr(X, 'shape') and \
           not _safe_tags(transformer, "stateless") and \
           X.ndim == 2 and X.shape[1] > 1:

            # If it's not an array, it does not have a 'T' property
            with assert_raises(ValueError, msg="The transformer {} does "
                               "not raise an error when the number of "
                               "features in transform is different from"
                               " the number of features in "
                               "fit.".format(name)):
                transformer.transform(X[:, :-1])


@ignore_warnings
def check_pipeline_consistency(name, estimator_orig):
    if _safe_tags(estimator_orig, 'non_deterministic'):
        msg = name + ' is non deterministic'
        raise SkipTest(msg)

    # check that make_pipeline(est) gives same score as est
    X, y = make_blobs(n_samples=30, centers=[[0, 0, 0], [1, 1, 1]],
                      random_state=0, n_features=2, cluster_std=0.1)
    X -= X.min()
    X = _pairwise_estimator_convert_X(X, estimator_orig, kernel=rbf_kernel)
    estimator = clone(estimator_orig)
    y = _enforce_estimator_tags_y(estimator, y)
    set_random_state(estimator)
    pipeline = make_pipeline(estimator)
    estimator.fit(X, y)
    pipeline.fit(X, y)

    funcs = ["score", "fit_transform"]

    for func_name in funcs:
        func = getattr(estimator, func_name, None)
        if func is not None:
            func_pipeline = getattr(pipeline, func_name)
            result = func(X, y)
            result_pipe = func_pipeline(X, y)
            assert_allclose_dense_sparse(result, result_pipe)


@ignore_warnings
def check_fit_score_takes_y(name, estimator_orig):
    # check that all estimators accept an optional y
    # in fit and score so they can be used in pipelines
    rnd = np.random.RandomState(0)
    n_samples = 30
    X = rnd.uniform(size=(n_samples, 3))
    X = _pairwise_estimator_convert_X(X, estimator_orig)
    if _safe_tags(estimator_orig, 'binary_only'):
        y = np.arange(n_samples) % 2
    else:
        y = np.arange(n_samples) % 3
    estimator = clone(estimator_orig)
    y = _enforce_estimator_tags_y(estimator, y)
    set_random_state(estimator)

    funcs = ["fit", "score", "partial_fit", "fit_predict", "fit_transform"]
    for func_name in funcs:
        func = getattr(estimator, func_name, None)
        if func is not None:
            func(X, y)
            args = [p.name for p in signature(func).parameters.values()]
            if args[0] == "self":
                # if_delegate_has_method makes methods into functions
                # with an explicit "self", so need to shift arguments
                args = args[1:]
            assert args[1] in ["y", "Y"], (
                    "Expected y or Y as second argument for method "
                    "%s of %s. Got arguments: %r."
                    % (func_name, type(estimator).__name__, args))


@ignore_warnings
def check_estimators_dtypes(name, estimator_orig):
    rnd = np.random.RandomState(0)
    X_train_32 = 3 * rnd.uniform(size=(20, 5)).astype(np.float32)
    X_train_32 = _pairwise_estimator_convert_X(X_train_32, estimator_orig)
    X_train_64 = X_train_32.astype(np.float64)
    X_train_int_64 = X_train_32.astype(np.int64)
    X_train_int_32 = X_train_32.astype(np.int32)
    y = X_train_int_64[:, 0]
    if _safe_tags(estimator_orig, 'binary_only'):
        y[y == 2] = 1
    y = _enforce_estimator_tags_y(estimator_orig, y)

    methods = ["predict", "transform", "decision_function", "predict_proba"]

    for X_train in [X_train_32, X_train_64, X_train_int_64, X_train_int_32]:
        estimator = clone(estimator_orig)
        set_random_state(estimator, 1)
        estimator.fit(X_train, y)

        for method in methods:
            if hasattr(estimator, method):
                getattr(estimator, method)(X_train)


@ignore_warnings(category=(FutureWarning, FutureWarning))
def check_estimators_empty_data_messages(name, estimator_orig):
    e = clone(estimator_orig)
    set_random_state(e, 1)

    X_zero_samples = np.empty(0).reshape(0, 3)
    # The precise message can change depending on whether X or y is
    # validated first. Let us test the type of exception only:
    with assert_raises(ValueError, msg="The estimator {} does not"
                       " raise an error when an empty data is used "
                       "to train. Perhaps use "
                       "check_array in train.".format(name)):
        e.fit(X_zero_samples, [])

    X_zero_features = np.empty(0).reshape(3, 0)
    # the following y should be accepted by both classifiers and regressors
    # and ignored by unsupervised models
    y = _enforce_estimator_tags_y(e, np.array([1, 0, 1]))
    msg = (r"0 feature\(s\) \(shape=\(3, 0\)\) while a minimum of \d* "
           "is required.")
    assert_raises_regex(ValueError, msg, e.fit, X_zero_features, y)


@ignore_warnings(category=FutureWarning)
def check_estimators_nan_inf(name, estimator_orig):
    # Checks that Estimator X's do not contain NaN or inf.
    rnd = np.random.RandomState(0)
    X_train_finite = _pairwise_estimator_convert_X(rnd.uniform(size=(10, 3)),
                                                  estimator_orig)
    X_train_nan = rnd.uniform(size=(10, 3))
    X_train_nan[0, 0] = np.nan
    X_train_inf = rnd.uniform(size=(10, 3))
    X_train_inf[0, 0] = np.inf
    y = np.ones(10)
    y[:5] = 0
    y = _enforce_estimator_tags_y(estimator_orig, y)
    error_string_fit = "Estimator doesn't check for NaN and inf in fit."
    error_string_predict = ("Estimator doesn't check for NaN and inf in"
                            " predict.")
    error_string_transform = ("Estimator doesn't check for NaN and inf in"
                              " transform.")
    for X_train in [X_train_nan, X_train_inf]:
        # catch deprecation warnings
        with ignore_warnings(category=(FutureWarning,
                                       FutureWarning)):
            estimator = clone(estimator_orig)
            set_random_state(estimator, 1)
            # try to fit
            try:
                estimator.fit(X_train, y)
            except ValueError as e:
                if 'inf' not in repr(e) and 'NaN' not in repr(e):
                    print(error_string_fit, estimator, e)
                    traceback.print_exc(file=sys.stdout)
                    raise e
            except Exception as exc:
                print(error_string_fit, estimator, exc)
                traceback.print_exc(file=sys.stdout)
                raise exc
            else:
                raise AssertionError(error_string_fit, estimator)
            # actually fit
            estimator.fit(X_train_finite, y)

            # predict
            if hasattr(estimator, "predict"):
                try:
                    estimator.predict(X_train)
                except ValueError as e:
                    if 'inf' not in repr(e) and 'NaN' not in repr(e):
                        print(error_string_predict, estimator, e)
                        traceback.print_exc(file=sys.stdout)
                        raise e
                except Exception as exc:
                    print(error_string_predict, estimator, exc)
                    traceback.print_exc(file=sys.stdout)
                else:
                    raise AssertionError(error_string_predict, estimator)

            # transform
            if hasattr(estimator, "transform"):
                try:
                    estimator.transform(X_train)
                except ValueError as e:
                    if 'inf' not in repr(e) and 'NaN' not in repr(e):
                        print(error_string_transform, estimator, e)
                        traceback.print_exc(file=sys.stdout)
                        raise e
                except Exception as exc:
                    print(error_string_transform, estimator, exc)
                    traceback.print_exc(file=sys.stdout)
                else:
                    raise AssertionError(error_string_transform, estimator)


@ignore_warnings
def check_nonsquare_error(name, estimator_orig):
    """Test that error is thrown when non-square data provided"""

    X, y = make_blobs(n_samples=20, n_features=10)
    estimator = clone(estimator_orig)

    with assert_raises(ValueError, msg="The pairwise estimator {}"
                       " does not raise an error on non-square data"
                       .format(name)):
        estimator.fit(X, y)


@ignore_warnings
def check_estimators_pickle(name, estimator_orig):
    """Test that we can pickle all estimators"""
    check_methods = ["predict", "transform", "decision_function",
                     "predict_proba"]

    X, y = make_blobs(n_samples=30, centers=[[0, 0, 0], [1, 1, 1]],
                      random_state=0, n_features=2, cluster_std=0.1)

    # some estimators can't do features less than 0
    X -= X.min()
    X = _pairwise_estimator_convert_X(X, estimator_orig, kernel=rbf_kernel)

    tags = _safe_tags(estimator_orig)
    # include NaN values when the estimator should deal with them
    if tags['allow_nan']:
        # set randomly 10 elements to np.nan
        rng = np.random.RandomState(42)
        mask = rng.choice(X.size, 10, replace=False)
        X.reshape(-1)[mask] = np.nan

    estimator = clone(estimator_orig)

    y = _enforce_estimator_tags_y(estimator, y)

    set_random_state(estimator)
    estimator.fit(X, y)

    result = dict()
    for method in check_methods:
        if hasattr(estimator, method):
            result[method] = getattr(estimator, method)(X)

    # pickle and unpickle!
    pickled_estimator = pickle.dumps(estimator)
    if estimator.__module__.startswith('sklearn.'):
        assert b"version" in pickled_estimator
    unpickled_estimator = pickle.loads(pickled_estimator)

    result = dict()
    for method in check_methods:
        if hasattr(estimator, method):
            result[method] = getattr(estimator, method)(X)

    for method in result:
        unpickled_result = getattr(unpickled_estimator, method)(X)
        assert_allclose_dense_sparse(result[method], unpickled_result)


@ignore_warnings(category=(FutureWarning, FutureWarning))
def check_estimators_partial_fit_n_features(name, estimator_orig):
    # check if number of features changes between calls to partial_fit.
    if not hasattr(estimator_orig, 'partial_fit'):
        return
    estimator = clone(estimator_orig)
    X, y = make_blobs(n_samples=50, random_state=1)
    X -= X.min()

    try:
        if is_classifier(estimator):
            classes = np.unique(y)
            estimator.partial_fit(X, y, classes=classes)
        else:
            estimator.partial_fit(X, y)
    except NotImplementedError:
        return

    with assert_raises(ValueError,
                       msg="The estimator {} does not raise an"
                           " error when the number of features"
                           " changes between calls to "
                           "partial_fit.".format(name)):
        estimator.partial_fit(X[:, :-1], y)


@ignore_warnings(category=(FutureWarning, FutureWarning))
def check_classifier_multioutput(name, estimator):
    n_samples, n_labels, n_classes = 42, 5, 3
    tags = _safe_tags(estimator)
    estimator = clone(estimator)
    X, y = make_multilabel_classification(random_state=42,
                                          n_samples=n_samples,
                                          n_labels=n_labels,
                                          n_classes=n_classes)
    estimator.fit(X, y)
    y_pred = estimator.predict(X)

    assert y_pred.shape == (n_samples, n_classes), (
        "The shape of the prediction for multioutput data is "
        "incorrect. Expected {}, got {}."
        .format((n_samples, n_labels), y_pred.shape))
    assert y_pred.dtype.kind == 'i'

    if hasattr(estimator, "decision_function"):
        decision = estimator.decision_function(X)
        assert isinstance(decision, np.ndarray)
        assert decision.shape == (n_samples, n_classes), (
            "The shape of the decision function output for "
            "multioutput data is incorrect. Expected {}, got {}."
            .format((n_samples, n_classes), decision.shape))

        dec_pred = (decision > 0).astype(np.int)
        dec_exp = estimator.classes_[dec_pred]
        assert_array_equal(dec_exp, y_pred)

    if hasattr(estimator, "predict_proba"):
        y_prob = estimator.predict_proba(X)

        if isinstance(y_prob, list) and not tags['poor_score']:
            for i in range(n_classes):
                assert y_prob[i].shape == (n_samples, 2), (
                    "The shape of the probability for multioutput data is"
                    " incorrect. Expected {}, got {}."
                    .format((n_samples, 2), y_prob[i].shape))
                assert_array_equal(
                    np.argmax(y_prob[i], axis=1).astype(np.int),
                    y_pred[:, i]
                )
        elif not tags['poor_score']:
            assert y_prob.shape == (n_samples, n_classes), (
                "The shape of the probability for multioutput data is"
                " incorrect. Expected {}, got {}."
                .format((n_samples, n_classes), y_prob.shape))
            assert_array_equal(y_prob.round().astype(int), y_pred)

    if (hasattr(estimator, "decision_function") and
            hasattr(estimator, "predict_proba")):
        for i in range(n_classes):
            y_proba = estimator.predict_proba(X)[:, i]
            y_decision = estimator.decision_function(X)
            assert_array_equal(rankdata(y_proba), rankdata(y_decision[:, i]))


@ignore_warnings(category=(FutureWarning, FutureWarning))
def check_regressor_multioutput(name, estimator):
    estimator = clone(estimator)
    n_samples = n_features = 10

    if not _is_pairwise_metric(estimator):
        n_samples = n_samples + 1

    X, y = make_regression(random_state=42, n_targets=5,
                           n_samples=n_samples, n_features=n_features)
    X = pairwise_estimator_convert_X(X, estimator)

    estimator.fit(X, y)
    y_pred = estimator.predict(X)

    assert y_pred.dtype == np.dtype('float64'), (
        "Multioutput predictions by a regressor are expected to be"
        " floating-point precision. Got {} instead".format(y_pred.dtype))
    assert y_pred.shape == y.shape, (
        "The shape of the orediction for multioutput data is incorrect."
        " Expected {}, got {}.")


@ignore_warnings(category=(FutureWarning, FutureWarning))
def check_clustering(name, clusterer_orig, readonly_memmap=False):
    clusterer = clone(clusterer_orig)
    X, y = make_blobs(n_samples=50, random_state=1)
    X, y = shuffle(X, y, random_state=7)
    X = StandardScaler().fit_transform(X)
    rng = np.random.RandomState(7)
    X_noise = np.concatenate([X, rng.uniform(low=-3, high=3, size=(5, 2))])

    if readonly_memmap:
        X, y, X_noise = create_memmap_backed_data([X, y, X_noise])

    n_samples, n_features = X.shape
    # catch deprecation and neighbors warnings
    if hasattr(clusterer, "n_clusters"):
        clusterer.set_params(n_clusters=3)
    set_random_state(clusterer)
    if name == 'AffinityPropagation':
        clusterer.set_params(preference=-100)
        clusterer.set_params(max_iter=100)

    # fit
    clusterer.fit(X)
    # with lists
    clusterer.fit(X.tolist())

    pred = clusterer.labels_
    assert pred.shape == (n_samples,)
    assert adjusted_rand_score(pred, y) > 0.4
    if _safe_tags(clusterer, 'non_deterministic'):
        return
    set_random_state(clusterer)
    with warnings.catch_warnings(record=True):
        pred2 = clusterer.fit_predict(X)
    assert_array_equal(pred, pred2)

    # fit_predict(X) and labels_ should be of type int
    assert pred.dtype in [np.dtype('int32'), np.dtype('int64')]
    assert pred2.dtype in [np.dtype('int32'), np.dtype('int64')]

    # Add noise to X to test the possible values of the labels
    labels = clusterer.fit_predict(X_noise)

    # There should be at least one sample in every cluster. Equivalently
    # labels_ should contain all the consecutive values between its
    # min and its max.
    labels_sorted = np.unique(labels)
    assert_array_equal(labels_sorted, np.arange(labels_sorted[0],
                                                labels_sorted[-1] + 1))

    # Labels are expected to start at 0 (no noise) or -1 (if noise)
    assert labels_sorted[0] in [0, -1]
    # Labels should be less than n_clusters - 1
    if hasattr(clusterer, 'n_clusters'):
        n_clusters = getattr(clusterer, 'n_clusters')
        assert n_clusters - 1 >= labels_sorted[-1]
    # else labels should be less than max(labels_) which is necessarily true


@ignore_warnings(category=FutureWarning)
def check_clusterer_compute_labels_predict(name, clusterer_orig):
    """Check that predict is invariant of compute_labels"""
    X, y = make_blobs(n_samples=20, random_state=0)
    clusterer = clone(clusterer_orig)
    set_random_state(clusterer)

    if hasattr(clusterer, "compute_labels"):
        # MiniBatchKMeans
        X_pred1 = clusterer.fit(X).predict(X)
        clusterer.set_params(compute_labels=False)
        X_pred2 = clusterer.fit(X).predict(X)
        assert_array_equal(X_pred1, X_pred2)


@ignore_warnings(category=FutureWarning)
def check_classifiers_one_label(name, classifier_orig):
    error_string_fit = "Classifier can't train when only one class is present."
    error_string_predict = ("Classifier can't predict when only one class is "
                            "present.")
    rnd = np.random.RandomState(0)
    X_train = rnd.uniform(size=(10, 3))
    X_test = rnd.uniform(size=(10, 3))
    y = np.ones(10)
    # catch deprecation warnings
    with ignore_warnings(category=(FutureWarning, FutureWarning)):
        classifier = clone(classifier_orig)
        # try to fit
        try:
            classifier.fit(X_train, y)
        except ValueError as e:
            if 'class' not in repr(e):
                print(error_string_fit, classifier, e)
                traceback.print_exc(file=sys.stdout)
                raise e
            else:
                return
        except Exception as exc:
            print(error_string_fit, classifier, exc)
            traceback.print_exc(file=sys.stdout)
            raise exc
        # predict
        try:
            assert_array_equal(classifier.predict(X_test), y)
        except Exception as exc:
            print(error_string_predict, classifier, exc)
            raise exc


@ignore_warnings  # Warnings are raised by decision function
def check_classifiers_train(name, classifier_orig, readonly_memmap=False):
    X_m, y_m = make_blobs(n_samples=300, random_state=0)
    X_m, y_m = shuffle(X_m, y_m, random_state=7)
    X_m = StandardScaler().fit_transform(X_m)
    # generate binary problem from multi-class one
    y_b = y_m[y_m != 2]
    X_b = X_m[y_m != 2]

    if name in ['BernoulliNB', 'MultinomialNB', 'ComplementNB',
                'CategoricalNB']:
        X_m -= X_m.min()
        X_b -= X_b.min()

    if readonly_memmap:
        X_m, y_m, X_b, y_b = create_memmap_backed_data([X_m, y_m, X_b, y_b])

    problems = [(X_b, y_b)]
    tags = _safe_tags(classifier_orig)
    if not tags['binary_only']:
        problems.append((X_m, y_m))

    for (X, y) in problems:
        classes = np.unique(y)
        n_classes = len(classes)
        n_samples, n_features = X.shape
        classifier = clone(classifier_orig)
        X = _pairwise_estimator_convert_X(X, classifier)
        y = _enforce_estimator_tags_y(classifier, y)

        set_random_state(classifier)
        # raises error on malformed input for fit
        if not tags["no_validation"]:
            with assert_raises(
                ValueError,
                msg="The classifier {} does not "
                    "raise an error when incorrect/malformed input "
                    "data for fit is passed. The number of training "
                    "examples is not the same as the number of labels. "
                    "Perhaps use check_X_y in fit.".format(name)):
                classifier.fit(X, y[:-1])

        # fit
        classifier.fit(X, y)
        # with lists
        classifier.fit(X.tolist(), y.tolist())
        assert hasattr(classifier, "classes_")
        y_pred = classifier.predict(X)

        assert y_pred.shape == (n_samples,)
        # training set performance
        if not tags['poor_score']:
            assert accuracy_score(y, y_pred) > 0.83

        # raises error on malformed input for predict
        msg_pairwise = (
            "The classifier {} does not raise an error when shape of X in "
            " {} is not equal to (n_test_samples, n_training_samples)")
        msg = ("The classifier {} does not raise an error when the number of "
               "features in {} is different from the number of features in "
               "fit.")

        if not tags["no_validation"]:
            if _is_pairwise(classifier):
                with assert_raises(ValueError,
                                   msg=msg_pairwise.format(name, "predict")):
                    classifier.predict(X.reshape(-1, 1))
            else:
                with assert_raises(ValueError,
                                   msg=msg.format(name, "predict")):
                    classifier.predict(X.T)
        if hasattr(classifier, "decision_function"):
            try:
                # decision_function agrees with predict
                decision = classifier.decision_function(X)
                if n_classes == 2:
                    if not tags["multioutput_only"]:
                        assert decision.shape == (n_samples,)
                    else:
                        assert decision.shape == (n_samples, 1)
                    dec_pred = (decision.ravel() > 0).astype(np.int)
                    assert_array_equal(dec_pred, y_pred)
                else:
                    assert decision.shape == (n_samples, n_classes)
                    assert_array_equal(np.argmax(decision, axis=1), y_pred)

                # raises error on malformed input for decision_function
                if not tags["no_validation"]:
                    if _is_pairwise(classifier):
                        with assert_raises(ValueError, msg=msg_pairwise.format(
                                name, "decision_function")):
                            classifier.decision_function(X.reshape(-1, 1))
                    else:
                        with assert_raises(ValueError, msg=msg.format(
                                name, "decision_function")):
                            classifier.decision_function(X.T)
            except NotImplementedError:
                pass

        if hasattr(classifier, "predict_proba"):
            # predict_proba agrees with predict
            y_prob = classifier.predict_proba(X)
            assert y_prob.shape == (n_samples, n_classes)
            assert_array_equal(np.argmax(y_prob, axis=1), y_pred)
            # check that probas for all classes sum to one
            assert_array_almost_equal(np.sum(y_prob, axis=1),
                                      np.ones(n_samples))
            if not tags["no_validation"]:
                # raises error on malformed input for predict_proba
                if _is_pairwise(classifier_orig):
                    with assert_raises(ValueError, msg=msg_pairwise.format(
                            name, "predict_proba")):
                        classifier.predict_proba(X.reshape(-1, 1))
                else:
                    with assert_raises(ValueError, msg=msg.format(
                            name, "predict_proba")):
                        classifier.predict_proba(X.T)
            if hasattr(classifier, "predict_log_proba"):
                # predict_log_proba is a transformation of predict_proba
                y_log_prob = classifier.predict_log_proba(X)
                assert_allclose(y_log_prob, np.log(y_prob), 8, atol=1e-9)
                assert_array_equal(np.argsort(y_log_prob), np.argsort(y_prob))


def check_outlier_corruption(num_outliers, expected_outliers, decision):
    # Check for deviation from the precise given contamination level that may
    # be due to ties in the anomaly scores.
    if num_outliers < expected_outliers:
        start = num_outliers
        end = expected_outliers + 1
    else:
        start = expected_outliers
        end = num_outliers + 1

    # ensure that all values in the 'critical area' are tied,
    # leading to the observed discrepancy between provided
    # and actual contamination levels.
    sorted_decision = np.sort(decision)
    msg = ('The number of predicted outliers is not equal to the expected '
           'number of outliers and this difference is not explained by the '
           'number of ties in the decision_function values')
    assert len(np.unique(sorted_decision[start:end])) == 1, msg


def check_outliers_train(name, estimator_orig, readonly_memmap=True):
    n_samples = 300
    X, _ = make_blobs(n_samples=n_samples, random_state=0)
    X = shuffle(X, random_state=7)

    if readonly_memmap:
        X = create_memmap_backed_data(X)

    n_samples, n_features = X.shape
    estimator = clone(estimator_orig)
    set_random_state(estimator)

    # fit
    estimator.fit(X)
    # with lists
    estimator.fit(X.tolist())

    y_pred = estimator.predict(X)
    assert y_pred.shape == (n_samples,)
    assert y_pred.dtype.kind == 'i'
    assert_array_equal(np.unique(y_pred), np.array([-1, 1]))

    decision = estimator.decision_function(X)
    scores = estimator.score_samples(X)
    for output in [decision, scores]:
        assert output.dtype == np.dtype('float')
        assert output.shape == (n_samples,)

    # raises error on malformed input for predict
    assert_raises(ValueError, estimator.predict, X.T)

    # decision_function agrees with predict
    dec_pred = (decision >= 0).astype(np.int)
    dec_pred[dec_pred == 0] = -1
    assert_array_equal(dec_pred, y_pred)

    # raises error on malformed input for decision_function
    assert_raises(ValueError, estimator.decision_function, X.T)

    # decision_function is a translation of score_samples
    y_dec = scores - estimator.offset_
    assert_allclose(y_dec, decision)

    # raises error on malformed input for score_samples
    assert_raises(ValueError, estimator.score_samples, X.T)

    # contamination parameter (not for OneClassSVM which has the nu parameter)
    if (hasattr(estimator, 'contamination')
            and not hasattr(estimator, 'novelty')):
        # proportion of outliers equal to contamination parameter when not
        # set to 'auto'. This is true for the training set and cannot thus be
        # checked as follows for estimators with a novelty parameter such as
        # LocalOutlierFactor (tested in check_outliers_fit_predict)
        expected_outliers = 30
        contamination = expected_outliers / n_samples
        estimator.set_params(contamination=contamination)
        estimator.fit(X)
        y_pred = estimator.predict(X)

        num_outliers = np.sum(y_pred != 1)
        # num_outliers should be equal to expected_outliers unless
        # there are ties in the decision_function values. this can
        # only be tested for estimators with a decision_function
        # method, i.e. all estimators except LOF which is already
        # excluded from this if branch.
        if num_outliers != expected_outliers:
            decision = estimator.decision_function(X)
            check_outlier_corruption(num_outliers, expected_outliers, decision)

        # raises error when contamination is a scalar and not in [0,1]
        for contamination in [-0.5, 2.3]:
            estimator.set_params(contamination=contamination)
            assert_raises(ValueError, estimator.fit, X)


@ignore_warnings(category=(FutureWarning, FutureWarning))
def check_estimators_fit_returns_self(name, estimator_orig,
                                      readonly_memmap=False):
    """Check if self is returned when calling fit"""
    if _safe_tags(estimator_orig, 'binary_only'):
        n_centers = 2
    else:
        n_centers = 3
    X, y = make_blobs(random_state=0, n_samples=21, centers=n_centers)
    # some want non-negative input
    X -= X.min()
    X = _pairwise_estimator_convert_X(X, estimator_orig)

    estimator = clone(estimator_orig)
    y = _enforce_estimator_tags_y(estimator, y)

    if readonly_memmap:
        X, y = create_memmap_backed_data([X, y])

    set_random_state(estimator)
    assert estimator.fit(X, y) is estimator


@ignore_warnings
def check_estimators_unfitted(name, estimator_orig):
    """Check that predict raises an exception in an unfitted estimator.

    Unfitted estimators should raise a NotFittedError.
    """
    # Common test for Regressors, Classifiers and Outlier detection estimators
    X, y = _boston_subset()

    estimator = clone(estimator_orig)
    for method in ('decision_function', 'predict', 'predict_proba',
                   'predict_log_proba'):
        if hasattr(estimator, method):
            assert_raises(NotFittedError, getattr(estimator, method), X)


@ignore_warnings(category=(FutureWarning, FutureWarning))
def check_supervised_y_2d(name, estimator_orig):
    tags = _safe_tags(estimator_orig)
    if tags['multioutput_only']:
        # These only work on 2d, so this test makes no sense
        return
    rnd = np.random.RandomState(0)
    n_samples = 30
    X = _pairwise_estimator_convert_X(
        rnd.uniform(size=(n_samples, 3)), estimator_orig
    )
    if tags['binary_only']:
        y = np.arange(n_samples) % 2
    else:
        y = np.arange(n_samples) % 3
    y = _enforce_estimator_tags_y(estimator_orig, y)
    estimator = clone(estimator_orig)
    set_random_state(estimator)
    # fit
    estimator.fit(X, y)
    y_pred = estimator.predict(X)

    set_random_state(estimator)
    # Check that when a 2D y is given, a DataConversionWarning is
    # raised
    with warnings.catch_warnings(record=True) as w:
        warnings.simplefilter("always", DataConversionWarning)
        warnings.simplefilter("ignore", RuntimeWarning)
        estimator.fit(X, y[:, np.newaxis])
    y_pred_2d = estimator.predict(X)
    msg = "expected 1 DataConversionWarning, got: %s" % (
        ", ".join([str(w_x) for w_x in w]))
    if not tags['multioutput']:
        # check that we warned if we don't support multi-output
        assert len(w) > 0, msg
        assert "DataConversionWarning('A column-vector y" \
               " was passed when a 1d array was expected" in msg
    assert_allclose(y_pred.ravel(), y_pred_2d.ravel())


@ignore_warnings
def check_classifiers_predictions(X, y, name, classifier_orig):
    classes = np.unique(y)
    classifier = clone(classifier_orig)
    if name == 'BernoulliNB':
        X = X > X.mean()
    set_random_state(classifier)

    classifier.fit(X, y)
    y_pred = classifier.predict(X)

    if hasattr(classifier, "decision_function"):
        decision = classifier.decision_function(X)
        assert isinstance(decision, np.ndarray)
        if len(classes) == 2:
            dec_pred = (decision.ravel() > 0).astype(np.int)
            dec_exp = classifier.classes_[dec_pred]
            assert_array_equal(dec_exp, y_pred,
                               err_msg="decision_function does not match "
                               "classifier for %r: expected '%s', got '%s'" %
                               (classifier, ", ".join(map(str, dec_exp)),
                                ", ".join(map(str, y_pred))))
        elif getattr(classifier, 'decision_function_shape', 'ovr') == 'ovr':
            decision_y = np.argmax(decision, axis=1).astype(int)
            y_exp = classifier.classes_[decision_y]
            assert_array_equal(y_exp, y_pred,
                               err_msg="decision_function does not match "
                               "classifier for %r: expected '%s', got '%s'" %
                               (classifier, ", ".join(map(str, y_exp)),
                                ", ".join(map(str, y_pred))))

    # training set performance
    if name != "ComplementNB":
        # This is a pathological data set for ComplementNB.
        # For some specific cases 'ComplementNB' predicts less classes
        # than expected
        assert_array_equal(np.unique(y), np.unique(y_pred))
    assert_array_equal(classes, classifier.classes_,
                       err_msg="Unexpected classes_ attribute for %r: "
                       "expected '%s', got '%s'" %
                       (classifier, ", ".join(map(str, classes)),
                        ", ".join(map(str, classifier.classes_))))


# TODO: remove in 0.24
@deprecated("choose_check_classifiers_labels is deprecated in version "
            "0.22 and will be removed in version 0.24.")
def choose_check_classifiers_labels(name, y, y_names):
    return _choose_check_classifiers_labels(name, y, y_names)


def _choose_check_classifiers_labels(name, y, y_names):
    return y if name in ["LabelPropagation", "LabelSpreading"] else y_names


def check_classifiers_classes(name, classifier_orig):
    X_multiclass, y_multiclass = make_blobs(n_samples=30, random_state=0,
                                            cluster_std=0.1)
    X_multiclass, y_multiclass = shuffle(X_multiclass, y_multiclass,
                                         random_state=7)
    X_multiclass = StandardScaler().fit_transform(X_multiclass)
    # We need to make sure that we have non negative data, for things
    # like NMF
    X_multiclass -= X_multiclass.min() - .1

    X_binary = X_multiclass[y_multiclass != 2]
    y_binary = y_multiclass[y_multiclass != 2]

    X_multiclass = _pairwise_estimator_convert_X(X_multiclass, classifier_orig)
    X_binary = _pairwise_estimator_convert_X(X_binary, classifier_orig)

    labels_multiclass = ["one", "two", "three"]
    labels_binary = ["one", "two"]

    y_names_multiclass = np.take(labels_multiclass, y_multiclass)
    y_names_binary = np.take(labels_binary, y_binary)

    problems = [(X_binary, y_binary, y_names_binary)]
    if not _safe_tags(classifier_orig, 'binary_only'):
        problems.append((X_multiclass, y_multiclass, y_names_multiclass))

    for X, y, y_names in problems:
        for y_names_i in [y_names, y_names.astype('O')]:
            y_ = _choose_check_classifiers_labels(name, y, y_names_i)
            check_classifiers_predictions(X, y_, name, classifier_orig)

    labels_binary = [-1, 1]
    y_names_binary = np.take(labels_binary, y_binary)
    y_binary = _choose_check_classifiers_labels(name, y_binary, y_names_binary)
    check_classifiers_predictions(X_binary, y_binary, name, classifier_orig)


@ignore_warnings(category=(FutureWarning, FutureWarning))
def check_regressors_int(name, regressor_orig):
    X, _ = _boston_subset()
    X = _pairwise_estimator_convert_X(X[:50], regressor_orig)
    rnd = np.random.RandomState(0)
    y = rnd.randint(3, size=X.shape[0])
    y = _enforce_estimator_tags_y(regressor_orig, y)
    rnd = np.random.RandomState(0)
    # separate estimators to control random seeds
    regressor_1 = clone(regressor_orig)
    regressor_2 = clone(regressor_orig)
    set_random_state(regressor_1)
    set_random_state(regressor_2)

    if name in CROSS_DECOMPOSITION:
        y_ = np.vstack([y, 2 * y + rnd.randint(2, size=len(y))])
        y_ = y_.T
    else:
        y_ = y

    # fit
    regressor_1.fit(X, y_)
    pred1 = regressor_1.predict(X)
    regressor_2.fit(X, y_.astype(np.float))
    pred2 = regressor_2.predict(X)
    assert_allclose(pred1, pred2, atol=1e-2, err_msg=name)


@ignore_warnings(category=(FutureWarning, FutureWarning))
def check_regressors_train(name, regressor_orig, readonly_memmap=False):
    X, y = _boston_subset()
    X = _pairwise_estimator_convert_X(X, regressor_orig)
    y = StandardScaler().fit_transform(y.reshape(-1, 1))  # X is already scaled
    y = y.ravel()
    regressor = clone(regressor_orig)
    y = _enforce_estimator_tags_y(regressor, y)
    if name in CROSS_DECOMPOSITION:
        rnd = np.random.RandomState(0)
        y_ = np.vstack([y, 2 * y + rnd.randint(2, size=len(y))])
        y_ = y_.T
    else:
        y_ = y

    if readonly_memmap:
        X, y, y_ = create_memmap_backed_data([X, y, y_])

    if not hasattr(regressor, 'alphas') and hasattr(regressor, 'alpha'):
        # linear regressors need to set alpha, but not generalized CV ones
        regressor.alpha = 0.01
    if name == 'PassiveAggressiveRegressor':
        regressor.C = 0.01

    # raises error on malformed input for fit
    with assert_raises(ValueError, msg="The classifier {} does not"
                       " raise an error when incorrect/malformed input "
                       "data for fit is passed. The number of training "
                       "examples is not the same as the number of "
                       "labels. Perhaps use check_X_y in fit.".format(name)):
        regressor.fit(X, y[:-1])
    # fit
    set_random_state(regressor)
    regressor.fit(X, y_)
    regressor.fit(X.tolist(), y_.tolist())
    y_pred = regressor.predict(X)
    assert y_pred.shape == y_.shape

    # TODO: find out why PLS and CCA fail. RANSAC is random
    # and furthermore assumes the presence of outliers, hence
    # skipped
    if not _safe_tags(regressor, "poor_score"):
        assert regressor.score(X, y_) > 0.5


@ignore_warnings
def check_regressors_no_decision_function(name, regressor_orig):
    # checks whether regressors have decision_function or predict_proba
    rng = np.random.RandomState(0)
    regressor = clone(regressor_orig)

    X = rng.normal(size=(10, 4))
    X = _pairwise_estimator_convert_X(X, regressor_orig)
    y = _enforce_estimator_tags_y(regressor, X[:, 0])

    if hasattr(regressor, "n_components"):
        # FIXME CCA, PLS is not robust to rank 1 effects
        regressor.n_components = 1

    regressor.fit(X, y)
    funcs = ["decision_function", "predict_proba", "predict_log_proba"]
    for func_name in funcs:
        func = getattr(regressor, func_name, None)
        if func is None:
            # doesn't have function
            continue
        # has function. Should raise deprecation warning
        msg = func_name
        assert_warns_message(FutureWarning, msg, func, X)


@ignore_warnings(category=(FutureWarning, FutureWarning))
def check_class_weight_classifiers(name, classifier_orig):
    if name == "NuSVC":
        # the sparse version has a parameter that doesn't do anything
        raise SkipTest("Not testing NuSVC class weight as it is ignored.")
    if name.endswith("NB"):
        # NaiveBayes classifiers have a somewhat different interface.
        # FIXME SOON!
        raise SkipTest

    if _safe_tags(classifier_orig, 'binary_only'):
        problems = [2]
    else:
        problems = [2, 3]

    for n_centers in problems:
        # create a very noisy dataset
        X, y = make_blobs(centers=n_centers, random_state=0, cluster_std=20)
        X_train, X_test, y_train, y_test = train_test_split(X, y, test_size=.5,
                                                            random_state=0)

        # can't use gram_if_pairwise() here, setting up gram matrix manually
        if _is_pairwise(classifier_orig):
            X_test = rbf_kernel(X_test, X_train)
            X_train = rbf_kernel(X_train, X_train)

        n_centers = len(np.unique(y_train))

        if n_centers == 2:
            class_weight = {0: 1000, 1: 0.0001}
        else:
            class_weight = {0: 1000, 1: 0.0001, 2: 0.0001}

        classifier = clone(classifier_orig).set_params(
            class_weight=class_weight)
        if hasattr(classifier, "n_iter"):
            classifier.set_params(n_iter=100)
        if hasattr(classifier, "max_iter"):
            classifier.set_params(max_iter=1000)
        if hasattr(classifier, "min_weight_fraction_leaf"):
            classifier.set_params(min_weight_fraction_leaf=0.01)
        if hasattr(classifier, "n_iter_no_change"):
            classifier.set_params(n_iter_no_change=20)

        set_random_state(classifier)
        classifier.fit(X_train, y_train)
        y_pred = classifier.predict(X_test)
        # XXX: Generally can use 0.89 here. On Windows, LinearSVC gets
        #      0.88 (Issue #9111)
        assert np.mean(y_pred == 0) > 0.87


@ignore_warnings(category=(FutureWarning, FutureWarning))
def check_class_weight_balanced_classifiers(name, classifier_orig, X_train,
                                            y_train, X_test, y_test, weights):
    classifier = clone(classifier_orig)
    if hasattr(classifier, "n_iter"):
        classifier.set_params(n_iter=100)
    if hasattr(classifier, "max_iter"):
        classifier.set_params(max_iter=1000)

    set_random_state(classifier)
    classifier.fit(X_train, y_train)
    y_pred = classifier.predict(X_test)

    classifier.set_params(class_weight='balanced')
    classifier.fit(X_train, y_train)
    y_pred_balanced = classifier.predict(X_test)
    assert (f1_score(y_test, y_pred_balanced, average='weighted') >
            f1_score(y_test, y_pred, average='weighted'))


@ignore_warnings(category=(FutureWarning, FutureWarning))
def check_class_weight_balanced_linear_classifier(name, Classifier):
    """Test class weights with non-contiguous class labels."""
    # this is run on classes, not instances, though this should be changed
    X = np.array([[-1.0, -1.0], [-1.0, 0], [-.8, -1.0],
                  [1.0, 1.0], [1.0, 0.0]])
    y = np.array([1, 1, 1, -1, -1])

    classifier = Classifier()

    if hasattr(classifier, "n_iter"):
        # This is a very small dataset, default n_iter are likely to prevent
        # convergence
        classifier.set_params(n_iter=1000)
    if hasattr(classifier, "max_iter"):
        classifier.set_params(max_iter=1000)
    if hasattr(classifier, 'cv'):
        classifier.set_params(cv=3)
    set_random_state(classifier)

    # Let the model compute the class frequencies
    classifier.set_params(class_weight='balanced')
    coef_balanced = classifier.fit(X, y).coef_.copy()

    # Count each label occurrence to reweight manually
    n_samples = len(y)
    n_classes = float(len(np.unique(y)))

    class_weight = {1: n_samples / (np.sum(y == 1) * n_classes),
                    -1: n_samples / (np.sum(y == -1) * n_classes)}
    classifier.set_params(class_weight=class_weight)
    coef_manual = classifier.fit(X, y).coef_.copy()

    assert_allclose(coef_balanced, coef_manual,
                    err_msg="Classifier %s is not computing"
                    " class_weight=balanced properly."
                    % name)


@ignore_warnings(category=(FutureWarning, FutureWarning))
def check_estimators_overwrite_params(name, estimator_orig):
    if _safe_tags(estimator_orig, 'binary_only'):
        n_centers = 2
    else:
        n_centers = 3
    X, y = make_blobs(random_state=0, n_samples=21, centers=n_centers)
    # some want non-negative input
    X -= X.min()
    X = _pairwise_estimator_convert_X(X, estimator_orig, kernel=rbf_kernel)
    estimator = clone(estimator_orig)
    y = _enforce_estimator_tags_y(estimator, y)

    set_random_state(estimator)

    # Make a physical copy of the original estimator parameters before fitting.
    params = estimator.get_params()
    original_params = deepcopy(params)

    # Fit the model
    estimator.fit(X, y)

    # Compare the state of the model parameters with the original parameters
    new_params = estimator.get_params()
    for param_name, original_value in original_params.items():
        new_value = new_params[param_name]

        # We should never change or mutate the internal state of input
        # parameters by default. To check this we use the joblib.hash function
        # that introspects recursively any subobjects to compute a checksum.
        # The only exception to this rule of immutable constructor parameters
        # is possible RandomState instance but in this check we explicitly
        # fixed the random_state params recursively to be integer seeds.
        assert joblib.hash(new_value) == joblib.hash(original_value), (
            "Estimator %s should not change or mutate "
            " the parameter %s from %s to %s during fit."
            % (name, param_name, original_value, new_value))


@ignore_warnings(category=(FutureWarning, FutureWarning))
def check_no_attributes_set_in_init(name, estimator_orig):
    """Check setting during init. """
    estimator = clone(estimator_orig)
    if hasattr(type(estimator).__init__, "deprecated_original"):
        return

    init_params = _get_args(type(estimator).__init__)
    if IS_PYPY:
        # __init__ signature has additional objects in PyPy
        for key in ['obj']:
            if key in init_params:
                init_params.remove(key)
    parents_init_params = [param for params_parent in
                           (_get_args(parent) for parent in
                            type(estimator).__mro__)
                           for param in params_parent]

    # Test for no setting apart from parameters during init
    invalid_attr = (set(vars(estimator)) - set(init_params)
                    - set(parents_init_params))
    assert not invalid_attr, (
            "Estimator %s should not set any attribute apart"
            " from parameters during init. Found attributes %s."
            % (name, sorted(invalid_attr)))
    # Ensure that each parameter is set in init
    invalid_attr = set(init_params) - set(vars(estimator)) - {"self"}
    assert not invalid_attr, (
            "Estimator %s should store all parameters"
            " as an attribute during init. Did not find "
            "attributes %s."
            % (name, sorted(invalid_attr)))


@ignore_warnings(category=(FutureWarning, FutureWarning))
def check_sparsify_coefficients(name, estimator_orig):
    X = np.array([[-2, -1], [-1, -1], [-1, -2], [1, 1], [1, 2], [2, 1],
                  [-1, -2], [2, 2], [-2, -2]])
    y = [1, 1, 1, 2, 2, 2, 3, 3, 3]
    est = clone(estimator_orig)

    est.fit(X, y)
    pred_orig = est.predict(X)

    # test sparsify with dense inputs
    est.sparsify()
    assert sparse.issparse(est.coef_)
    pred = est.predict(X)
    assert_array_equal(pred, pred_orig)

    # pickle and unpickle with sparse coef_
    est = pickle.loads(pickle.dumps(est))
    assert sparse.issparse(est.coef_)
    pred = est.predict(X)
    assert_array_equal(pred, pred_orig)


@ignore_warnings(category=FutureWarning)
def check_classifier_data_not_an_array(name, estimator_orig):
    X = np.array([[3, 0], [0, 1], [0, 2], [1, 1], [1, 2], [2, 1],
                  [0, 3], [1, 0], [2, 0], [4, 4], [2, 3], [3, 2]])
    X = _pairwise_estimator_convert_X(X, estimator_orig)
    y = [1, 1, 1, 2, 2, 2, 1, 1, 1, 2, 2, 2]
    y = _enforce_estimator_tags_y(estimator_orig, y)
    check_estimators_data_not_an_array(name, estimator_orig, X, y)


@ignore_warnings(category=FutureWarning)
def check_regressor_data_not_an_array(name, estimator_orig):
    X, y = _boston_subset(n_samples=50)
    X = _pairwise_estimator_convert_X(X, estimator_orig)
    y = _enforce_estimator_tags_y(estimator_orig, y)
    check_estimators_data_not_an_array(name, estimator_orig, X, y)


@ignore_warnings(category=(FutureWarning, FutureWarning))
def check_estimators_data_not_an_array(name, estimator_orig, X, y):
    if name in CROSS_DECOMPOSITION:
        raise SkipTest("Skipping check_estimators_data_not_an_array "
                       "for cross decomposition module as estimators "
                       "are not deterministic.")
    # separate estimators to control random seeds
    estimator_1 = clone(estimator_orig)
    estimator_2 = clone(estimator_orig)
    set_random_state(estimator_1)
    set_random_state(estimator_2)

    y_ = _NotAnArray(np.asarray(y))
    X_ = _NotAnArray(np.asarray(X))

    # fit
    estimator_1.fit(X_, y_)
    pred1 = estimator_1.predict(X_)
    estimator_2.fit(X, y)
    pred2 = estimator_2.predict(X)
    assert_allclose(pred1, pred2, atol=1e-2, err_msg=name)


def check_parameters_default_constructible(name, Estimator):
    # this check works on classes, not instances
    # test default-constructibility
    # get rid of deprecation warnings
    with ignore_warnings(category=(FutureWarning, FutureWarning)):
        estimator = _construct_instance(Estimator)
        # test cloning
        clone(estimator)
        # test __repr__
        repr(estimator)
        # test that set_params returns self
        assert estimator.set_params() is estimator

        # test if init does nothing but set parameters
        # this is important for grid_search etc.
        # We get the default parameters from init and then
        # compare these against the actual values of the attributes.

        # this comes from getattr. Gets rid of deprecation decorator.
        init = getattr(estimator.__init__, 'deprecated_original',
                       estimator.__init__)

        try:
            def param_filter(p):
                """Identify hyper parameters of an estimator"""
                return (p.name != 'self' and
                        p.kind != p.VAR_KEYWORD and
                        p.kind != p.VAR_POSITIONAL)

            init_params = [p for p in signature(init).parameters.values()
                           if param_filter(p)]

        except (TypeError, ValueError):
            # init is not a python function.
            # true for mixins
            return
        params = estimator.get_params()
        # they can need a non-default argument
        init_params = init_params[len(getattr(
            estimator, '_required_parameters', [])):]

        for init_param in init_params:
            assert init_param.default != init_param.empty, (
                "parameter %s for %s has no default value"
                % (init_param.name, type(estimator).__name__))
            if type(init_param.default) is type:
                assert init_param.default in [np.float64, np.int64]
            else:
                assert (type(init_param.default) in
                          [str, int, float, bool, tuple, type(None),
                           np.float64, types.FunctionType, joblib.Memory])
            if init_param.name not in params.keys():
                # deprecated parameter, not in get_params
                assert init_param.default is None
                continue

            param_value = params[init_param.name]
            if isinstance(param_value, np.ndarray):
                assert_array_equal(param_value, init_param.default)
            else:
                if is_scalar_nan(param_value):
                    # Allows to set default parameters to np.nan
                    assert param_value is init_param.default, init_param.name
                else:
                    assert param_value == init_param.default, init_param.name


# TODO: remove in 0.24
@deprecated("enforce_estimator_tags_y is deprecated in version "
            "0.22 and will be removed in version 0.24.")
def enforce_estimator_tags_y(estimator, y):
    return _enforce_estimator_tags_y(estimator, y)


def _enforce_estimator_tags_y(estimator, y):
    # Estimators with a `requires_positive_y` tag only accept strictly positive
    # data
    if _safe_tags(estimator, "requires_positive_y"):
        # Create strictly positive y. The minimal increment above 0 is 1, as
        # y could be of integer dtype.
        y += 1 + abs(y.min())
    # Estimators in mono_output_task_error raise ValueError if y is of 1-D
    # Convert into a 2-D y for those estimators.
    if _safe_tags(estimator, "multioutput_only"):
        return np.reshape(y, (-1, 1))
    return y


@ignore_warnings(category=(FutureWarning, FutureWarning))
def check_non_transformer_estimators_n_iter(name, estimator_orig):
    # Test that estimators that are not transformers with a parameter
    # max_iter, return the attribute of n_iter_ at least 1.

    # These models are dependent on external solvers like
    # libsvm and accessing the iter parameter is non-trivial.
    not_run_check_n_iter = ['Ridge', 'SVR', 'NuSVR', 'NuSVC',
                            'RidgeClassifier', 'SVC', 'RandomizedLasso',
                            'LogisticRegressionCV', 'LinearSVC',
                            'LogisticRegression']

    # Tested in test_transformer_n_iter
    not_run_check_n_iter += CROSS_DECOMPOSITION
    if name in not_run_check_n_iter:
        return

    # LassoLars stops early for the default alpha=1.0 the iris dataset.
    if name == 'LassoLars':
        estimator = clone(estimator_orig).set_params(alpha=0.)
    else:
        estimator = clone(estimator_orig)
    if hasattr(estimator, 'max_iter'):
        iris = load_iris()
        X, y_ = iris.data, iris.target
        y_ = _enforce_estimator_tags_y(estimator, y_)

        set_random_state(estimator, 0)

        estimator.fit(X, y_)

        assert estimator.n_iter_ >= 1


@ignore_warnings(category=(FutureWarning, FutureWarning))
def check_transformer_n_iter(name, estimator_orig):
    # Test that transformers with a parameter max_iter, return the
    # attribute of n_iter_ at least 1.
    estimator = clone(estimator_orig)
    if hasattr(estimator, "max_iter"):
        if name in CROSS_DECOMPOSITION:
            # Check using default data
            X = [[0., 0., 1.], [1., 0., 0.], [2., 2., 2.], [2., 5., 4.]]
            y_ = [[0.1, -0.2], [0.9, 1.1], [0.1, -0.5], [0.3, -0.2]]

        else:
            X, y_ = make_blobs(n_samples=30, centers=[[0, 0, 0], [1, 1, 1]],
                               random_state=0, n_features=2, cluster_std=0.1)
            X -= X.min() - 0.1
        set_random_state(estimator, 0)
        estimator.fit(X, y_)

        # These return a n_iter per component.
        if name in CROSS_DECOMPOSITION:
            for iter_ in estimator.n_iter_:
                assert iter_ >= 1
        else:
            assert estimator.n_iter_ >= 1


@ignore_warnings(category=(FutureWarning, FutureWarning))
def check_get_params_invariance(name, estimator_orig):
    # Checks if get_params(deep=False) is a subset of get_params(deep=True)
    e = clone(estimator_orig)

    shallow_params = e.get_params(deep=False)
    deep_params = e.get_params(deep=True)

    assert all(item in deep_params.items() for item in
               shallow_params.items())


@ignore_warnings(category=(FutureWarning, FutureWarning))
def check_set_params(name, estimator_orig):
    # Check that get_params() returns the same thing
    # before and after set_params() with some fuzz
    estimator = clone(estimator_orig)

    orig_params = estimator.get_params(deep=False)
    msg = ("get_params result does not match what was passed to set_params")

    estimator.set_params(**orig_params)
    curr_params = estimator.get_params(deep=False)
    assert set(orig_params.keys()) == set(curr_params.keys()), msg
    for k, v in curr_params.items():
        assert orig_params[k] is v, msg

    # some fuzz values
    test_values = [-np.inf, np.inf, None]

    test_params = deepcopy(orig_params)
    for param_name in orig_params.keys():
        default_value = orig_params[param_name]
        for value in test_values:
            test_params[param_name] = value
            try:
                estimator.set_params(**test_params)
            except (TypeError, ValueError) as e:
                e_type = e.__class__.__name__
                # Exception occurred, possibly parameter validation
                warnings.warn("{0} occurred during set_params of param {1} on "
                              "{2}. It is recommended to delay parameter "
                              "validation until fit.".format(e_type,
                                                             param_name,
                                                             name))

                change_warning_msg = "Estimator's parameters changed after " \
                                     "set_params raised {}".format(e_type)
                params_before_exception = curr_params
                curr_params = estimator.get_params(deep=False)
                try:
                    assert (set(params_before_exception.keys()) ==
                                 set(curr_params.keys()))
                    for k, v in curr_params.items():
                        assert params_before_exception[k] is v
                except AssertionError:
                    warnings.warn(change_warning_msg)
            else:
                curr_params = estimator.get_params(deep=False)
                assert (set(test_params.keys()) ==
                        set(curr_params.keys())), msg
                for k, v in curr_params.items():
                    assert test_params[k] is v, msg
        test_params[param_name] = default_value


@ignore_warnings(category=(FutureWarning, FutureWarning))
def check_classifiers_regression_target(name, estimator_orig):
    # Check if classifier throws an exception when fed regression targets

    X, y = load_boston(return_X_y=True)
    e = clone(estimator_orig)
    msg = 'Unknown label type: '
    if not _safe_tags(e, "no_validation"):
        assert_raises_regex(ValueError, msg, e.fit, X, y)


@ignore_warnings(category=(FutureWarning, FutureWarning))
def check_decision_proba_consistency(name, estimator_orig):
    # Check whether an estimator having both decision_function and
    # predict_proba methods has outputs with perfect rank correlation.

    centers = [(2, 2), (4, 4)]
    X, y = make_blobs(n_samples=100, random_state=0, n_features=4,
                      centers=centers, cluster_std=1.0, shuffle=True)
    X_test = np.random.randn(20, 2) + 4
    estimator = clone(estimator_orig)

    if (hasattr(estimator, "decision_function") and
            hasattr(estimator, "predict_proba")):

        estimator.fit(X, y)
        # Since the link function from decision_function() to predict_proba()
        # is sometimes not precise enough (typically expit), we round to the
        # 10th decimal to avoid numerical issues.
        a = estimator.predict_proba(X_test)[:, 1].round(decimals=10)
        b = estimator.decision_function(X_test).round(decimals=10)
        assert_array_equal(rankdata(a), rankdata(b))


def check_outliers_fit_predict(name, estimator_orig):
    # Check fit_predict for outlier detectors.

    n_samples = 300
    X, _ = make_blobs(n_samples=n_samples, random_state=0)
    X = shuffle(X, random_state=7)
    n_samples, n_features = X.shape
    estimator = clone(estimator_orig)

    set_random_state(estimator)

    y_pred = estimator.fit_predict(X)
    assert y_pred.shape == (n_samples,)
    assert y_pred.dtype.kind == 'i'
    assert_array_equal(np.unique(y_pred), np.array([-1, 1]))

    # check fit_predict = fit.predict when the estimator has both a predict and
    # a fit_predict method. recall that it is already assumed here that the
    # estimator has a fit_predict method
    if hasattr(estimator, 'predict'):
        y_pred_2 = estimator.fit(X).predict(X)
        assert_array_equal(y_pred, y_pred_2)

    if hasattr(estimator, "contamination"):
        # proportion of outliers equal to contamination parameter when not
        # set to 'auto'
        expected_outliers = 30
        contamination = float(expected_outliers)/n_samples
        estimator.set_params(contamination=contamination)
        y_pred = estimator.fit_predict(X)

        num_outliers = np.sum(y_pred != 1)
        # num_outliers should be equal to expected_outliers unless
        # there are ties in the decision_function values. this can
        # only be tested for estimators with a decision_function
        # method
        if (num_outliers != expected_outliers and
                hasattr(estimator, 'decision_function')):
            decision = estimator.decision_function(X)
            check_outlier_corruption(num_outliers, expected_outliers, decision)

        # raises error when contamination is a scalar and not in [0,1]
        for contamination in [-0.5, 2.3]:
            estimator.set_params(contamination=contamination)
            assert_raises(ValueError, estimator.fit_predict, X)


def check_fit_non_negative(name, estimator_orig):
    # Check that proper warning is raised for non-negative X
    # when tag requires_positive_X is present
    X = np.array([[-1., 1], [-1., 1]])
    y = np.array([1, 2])
    estimator = clone(estimator_orig)
    assert_raises_regex(ValueError, "Negative values in data passed to",
                        estimator.fit, X, y)


def check_fit_idempotent(name, estimator_orig):
    # Check that est.fit(X) is the same as est.fit(X).fit(X). Ideally we would
    # check that the estimated parameters during training (e.g. coefs_) are
    # the same, but having a universal comparison function for those
    # attributes is difficult and full of edge cases. So instead we check that
    # predict(), predict_proba(), decision_function() and transform() return
    # the same results.

    check_methods = ["predict", "transform", "decision_function",
                     "predict_proba"]
    rng = np.random.RandomState(0)

    estimator = clone(estimator_orig)
    set_random_state(estimator)
    if 'warm_start' in estimator.get_params().keys():
        estimator.set_params(warm_start=False)

    n_samples = 100
    X = rng.normal(loc=100, size=(n_samples, 2))
    X = _pairwise_estimator_convert_X(X, estimator)
    if is_regressor(estimator_orig):
        y = rng.normal(size=n_samples)
    else:
        y = rng.randint(low=0, high=2, size=n_samples)
    y = _enforce_estimator_tags_y(estimator, y)

    train, test = next(ShuffleSplit(test_size=.2, random_state=rng).split(X))
    X_train, y_train = _safe_split(estimator, X, y, train)
    X_test, y_test = _safe_split(estimator, X, y, test, train)

    # Fit for the first time
    estimator.fit(X_train, y_train)

    result = {method: getattr(estimator, method)(X_test)
              for method in check_methods
              if hasattr(estimator, method)}

    # Fit again
    set_random_state(estimator)
    estimator.fit(X_train, y_train)

    for method in check_methods:
        if hasattr(estimator, method):
            new_result = getattr(estimator, method)(X_test)
            if np.issubdtype(new_result.dtype, np.floating):
                tol = 2*np.finfo(new_result.dtype).eps
            else:
                tol = 2*np.finfo(np.float64).eps
            assert_allclose_dense_sparse(
                result[method], new_result,
                atol=max(tol, 1e-9), rtol=max(tol, 1e-7),
                err_msg="Idempotency check failed for method {}".format(method)
            )<|MERGE_RESOLUTION|>--- conflicted
+++ resolved
@@ -728,10 +728,7 @@
                            "input of type pandas.Series to class weight.")
 
 
-<<<<<<< HEAD
-@ignore_warnings(category=(FutureWarning, FutureWarning))
-=======
-@ignore_warnings(category=(DeprecationWarning, FutureWarning))
+@ignore_warnings(category=(FutureWarning))
 def check_sample_weights_not_an_array(name, estimator_orig):
     # check that estimators will accept a 'sample_weight' parameter of
     # type _NotAnArray in the 'fit' function.
@@ -748,8 +745,7 @@
         estimator.fit(X, y, sample_weight=weights)
 
 
-@ignore_warnings(category=(DeprecationWarning, FutureWarning))
->>>>>>> 74621868
+@ignore_warnings(category=(FutureWarning))
 def check_sample_weights_list(name, estimator_orig):
     # check that estimators will accept a 'sample_weight' parameter of
     # type list in the 'fit' function.
