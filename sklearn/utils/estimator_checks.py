import types
import warnings
import sys
import traceback
import pickle
import re
from copy import deepcopy
from functools import partial
from itertools import chain
from inspect import signature

import numpy as np
from scipy import sparse
from scipy.stats import rankdata
import joblib

from . import IS_PYPY
from .. import config_context
from .testing import assert_raises, _get_args
from .testing import assert_raises_regex
from .testing import assert_raise_message
from .testing import assert_array_equal
from .testing import assert_array_almost_equal
from .testing import assert_allclose
from .testing import assert_allclose_dense_sparse
from .testing import assert_warns_message
from .testing import set_random_state
from .testing import SkipTest
from .testing import ignore_warnings
from .testing import assert_dict_equal
from .testing import create_memmap_backed_data
from . import is_scalar_nan
from ..discriminant_analysis import LinearDiscriminantAnalysis
from ..linear_model import Ridge

from ..base import (clone, ClusterMixin, is_classifier, is_regressor,
                    _DEFAULT_TAGS, RegressorMixin, is_outlier_detector,
                    BaseEstimator)

from ..metrics import accuracy_score, adjusted_rand_score, f1_score

from ..random_projection import BaseRandomProjection
from ..feature_selection import SelectKBest
from ..pipeline import make_pipeline
from ..exceptions import DataConversionWarning
from ..exceptions import NotFittedError
from ..exceptions import SkipTestWarning
from ..model_selection import train_test_split
from ..model_selection import ShuffleSplit
from ..model_selection._validation import _safe_split
from ..metrics.pairwise import (rbf_kernel, linear_kernel, pairwise_distances)

from .import shuffle
from .validation import has_fit_parameter, _num_samples
from ..preprocessing import StandardScaler
from ..datasets import load_iris, load_boston, make_blobs


BOSTON = None
CROSS_DECOMPOSITION = ['PLSCanonical', 'PLSRegression', 'CCA', 'PLSSVD']


def _safe_tags(estimator, key=None):
    # if estimator doesn't have _get_tags, use _DEFAULT_TAGS
    # if estimator has tags but not key, use _DEFAULT_TAGS[key]
    if hasattr(estimator, "_get_tags"):
        if key is not None:
            return estimator._get_tags().get(key, _DEFAULT_TAGS[key])
        tags = estimator._get_tags()
        return {key: tags.get(key, _DEFAULT_TAGS[key])
                for key in _DEFAULT_TAGS.keys()}
    if key is not None:
        return _DEFAULT_TAGS[key]
    return _DEFAULT_TAGS


def _yield_checks(name, estimator):
    tags = _safe_tags(estimator)
    yield check_no_attributes_set_in_init
    yield check_estimators_dtypes
    yield check_fit_score_takes_y
    yield check_sample_weights_pandas_series
    yield check_sample_weights_list
    yield check_sample_weights_invariance
    yield check_estimators_fit_returns_self
    yield partial(check_estimators_fit_returns_self, readonly_memmap=True)

    # Check that all estimator yield informative messages when
    # trained on empty datasets
    if not tags["no_validation"]:
        yield check_complex_data
        yield check_dtype_object
        yield check_estimators_empty_data_messages

    if name not in CROSS_DECOMPOSITION:
        # cross-decomposition's "transform" returns X and Y
        yield check_pipeline_consistency

    if not tags["allow_nan"] and not tags["no_validation"]:
        # Test that all estimators check their input for NaN's and infs
        yield check_estimators_nan_inf

    if _is_pairwise(estimator):
        # Check that pairwise estimator throws error on non-square input
        yield check_nonsquare_error

    yield check_estimators_overwrite_params
    if hasattr(estimator, 'sparsify'):
        yield check_sparsify_coefficients

    yield check_estimator_sparse_data

    # Test that estimators can be pickled, and once pickled
    # give the same answer as before.
    yield check_estimators_pickle


def _yield_classifier_checks(name, classifier):
    tags = _safe_tags(classifier)

    # test classifiers can handle non-array data
    yield check_classifier_data_not_an_array
    # test classifiers trained on a single label always return this label
    yield check_classifiers_one_label
    yield check_classifiers_classes
    yield check_estimators_partial_fit_n_features
    # basic consistency testing
    yield check_classifiers_train
    yield partial(check_classifiers_train, readonly_memmap=True)
    yield check_classifiers_regression_target
    if not tags["no_validation"]:
        yield check_supervised_y_no_nan
        yield check_supervised_y_2d
    if tags["requires_fit"]:
        yield check_estimators_unfitted
    if 'class_weight' in classifier.get_params().keys():
        yield check_class_weight_classifiers

    yield check_non_transformer_estimators_n_iter
    # test if predict_proba is a monotonic transformation of decision_function
    yield check_decision_proba_consistency


@ignore_warnings(category=(DeprecationWarning, FutureWarning))
def check_supervised_y_no_nan(name, estimator_orig):
    # Checks that the Estimator targets are not NaN.
    estimator = clone(estimator_orig)
    rng = np.random.RandomState(888)
    X = rng.randn(10, 5)
    y = np.full(10, np.inf)
    y = enforce_estimator_tags_y(estimator, y)

    errmsg = "Input contains NaN, infinity or a value too large for " \
             "dtype('float64')."
    try:
        estimator.fit(X, y)
    except ValueError as e:
        if str(e) != errmsg:
            raise ValueError("Estimator {0} raised error as expected, but "
                             "does not match expected error message"
                             .format(name))
    else:
        raise ValueError("Estimator {0} should have raised error on fitting "
                         "array y with NaN value.".format(name))


def _yield_regressor_checks(name, regressor):
    tags = _safe_tags(regressor)
    # TODO: test with intercept
    # TODO: test with multiple responses
    # basic testing
    yield check_regressors_train
    yield partial(check_regressors_train, readonly_memmap=True)
    yield check_regressor_data_not_an_array
    yield check_estimators_partial_fit_n_features
    yield check_regressors_no_decision_function
    if not tags["no_validation"]:
        yield check_supervised_y_2d
    yield check_supervised_y_no_nan
    if name != 'CCA':
        # check that the regressor handles int input
        yield check_regressors_int
    if tags["requires_fit"]:
        yield check_estimators_unfitted
    yield check_non_transformer_estimators_n_iter


def _yield_transformer_checks(name, transformer):
    # All transformers should either deal with sparse data or raise an
    # exception with type TypeError and an intelligible error message
    if not _safe_tags(transformer, "no_validation"):
        yield check_transformer_data_not_an_array
    # these don't actually fit the data, so don't raise errors
    yield check_transformer_general
    yield partial(check_transformer_general, readonly_memmap=True)
    if not _safe_tags(transformer, "stateless"):
        yield check_transformers_unfitted
    # Dependent on external solvers and hence accessing the iter
    # param is non-trivial.
    external_solver = ['Isomap', 'KernelPCA', 'LocallyLinearEmbedding',
                       'RandomizedLasso', 'LogisticRegressionCV']
    if name not in external_solver:
        yield check_transformer_n_iter


def _yield_clustering_checks(name, clusterer):
    yield check_clusterer_compute_labels_predict
    if name not in ('WardAgglomeration', "FeatureAgglomeration"):
        # this is clustering on the features
        # let's not test that here.
        yield check_clustering
        yield partial(check_clustering, readonly_memmap=True)
        yield check_estimators_partial_fit_n_features
    yield check_non_transformer_estimators_n_iter


def _yield_outliers_checks(name, estimator):

    # checks for outlier detectors that have a fit_predict method
    if hasattr(estimator, 'fit_predict'):
        yield check_outliers_fit_predict

    # checks for estimators that can be used on a test set
    if hasattr(estimator, 'predict'):
        yield check_outliers_train
        yield partial(check_outliers_train, readonly_memmap=True)
        # test outlier detectors can handle non-array data
        yield check_classifier_data_not_an_array
        # test if NotFittedError is raised
        if _safe_tags(estimator, "requires_fit"):
            yield check_estimators_unfitted


def _yield_all_checks(name, estimator):
    tags = _safe_tags(estimator)
    if "2darray" not in tags["X_types"]:
        warnings.warn("Can't test estimator {} which requires input "
                      " of type {}".format(name, tags["X_types"]),
                      SkipTestWarning)
        return
    if tags["_skip_test"]:
        warnings.warn("Explicit SKIP via _skip_test tag for estimator "
                      "{}.".format(name),
                      SkipTestWarning)
        return

    for check in _yield_checks(name, estimator):
        yield check
    if is_classifier(estimator):
        for check in _yield_classifier_checks(name, estimator):
            yield check
    if is_regressor(estimator):
        for check in _yield_regressor_checks(name, estimator):
            yield check
    if hasattr(estimator, 'transform'):
        for check in _yield_transformer_checks(name, estimator):
            yield check
    if isinstance(estimator, ClusterMixin):
        for check in _yield_clustering_checks(name, estimator):
            yield check
    if is_outlier_detector(estimator):
        for check in _yield_outliers_checks(name, estimator):
            yield check
    yield check_fit2d_predict1d
    yield check_methods_subset_invariance
    yield check_fit2d_1sample
    yield check_fit2d_1feature
    yield check_fit1d
    yield check_get_params_invariance
    yield check_set_params
    yield check_dict_unchanged
    yield check_dont_overwrite_parameters
    yield check_fit_idempotent
    if tags["requires_positive_X"]:
        yield check_fit_non_negative


def _set_check_estimator_ids(obj):
    """Create pytest ids for checks.

    When `obj` is an estimator, this returns the pprint version of the
    estimator (with `print_changed_only=True`). When `obj` is a function, the
    name of the function is returned with its keyworld arguments.

    `_set_check_estimator_ids` is designed to be used as the `id` in
    `pytest.mark.parametrize` where `check_estimator(..., generate_only=True)`
    is yielding estimators and checks.

    Parameters
    ----------
    obj : estimator or function
        Items generated by `check_estimator`

    Returns
    -------
    id : string or None

    See also
    --------
    check_estimator
    """
    if callable(obj):
        if not isinstance(obj, partial):
            return obj.__name__

        if not obj.keywords:
            return obj.func.__name__

        kwstring = "".join(["{}={}".format(k, v)
                            for k, v in obj.keywords.items()])
        return "{}({})".format(obj.func.__name__, kwstring)
    if hasattr(obj, "get_params"):
        with config_context(print_changed_only=True):
            return re.sub(r"\s", "", str(obj))


def _construct_instance(Estimator):
    """Construct Estimator instance if possible"""
    required_parameters = getattr(Estimator, "_required_parameters", [])
    if len(required_parameters):
        if required_parameters in (["estimator"], ["base_estimator"]):
            if issubclass(Estimator, RegressorMixin):
                estimator = Estimator(Ridge())
            else:
                estimator = Estimator(LinearDiscriminantAnalysis())
        else:
            raise SkipTest("Can't instantiate estimator {} which requires "
                           "parameters {}".format(Estimator.__name__,
                                                  required_parameters))
    else:
        estimator = Estimator()
    return estimator


def _generate_instance_checks(name, estimator):
    """Generate instance checks."""
    yield from ((estimator, partial(check, name))
                for check in _yield_all_checks(name, estimator))


def _generate_class_checks(Estimator):
    """Generate class checks."""
    name = Estimator.__name__
    yield (Estimator, partial(check_parameters_default_constructible, name))
    estimator = _construct_instance(Estimator)
    yield from _generate_instance_checks(name, estimator)


def parametrize_with_checks(estimators):
    """Pytest specific decorator for parametrizing estimator checks.

    The `id` of each test is set to be a pprint version of the estimator
    and the name of the check with its keyword arguments.

    Read more in the :ref:`User Guide<rolling_your_own_estimator>`.

    Parameters
    ----------
    estimators : list of estimators objects or classes
        Estimators to generated checks for.

    Returns
    -------
    decorator : `pytest.mark.parametrize`
    """
    import pytest
    return pytest.mark.parametrize(
        "estimator, check",
        chain.from_iterable(check_estimator(estimator, generate_only=True)
                            for estimator in estimators),
        ids=_set_check_estimator_ids)


def check_estimator(Estimator, generate_only=False):
    """Check if estimator adheres to scikit-learn conventions.

    This estimator will run an extensive test-suite for input validation,
    shapes, etc.
    Additional tests for classifiers, regressors, clustering or transformers
    will be run if the Estimator class inherits from the corresponding mixin
    from sklearn.base.

    This test can be applied to classes or instances.
    Classes currently have some additional tests that related to construction,
    while passing instances allows the testing of multiple options.

    Read more in :ref:`rolling_your_own_estimator`.

    Parameters
    ----------
    estimator : estimator object or class
        Estimator to check. Estimator is a class object or instance.

    generate_only : bool, optional (default=False)
        When `False`, checks are evaluated when `check_estimator` is called.
        When `True`, `check_estimator` returns a generator that yields
        (estimator, check) tuples. The check is run by calling
        `check(estimator)`.

        .. versionadded:: 0.22

    Returns
    -------
    checks_generator : generator
        Generator that yields (estimator, check) tuples. Returned when
        `generate_only=True`.
    """
    if isinstance(Estimator, type):
        # got a class
        checks_generator = _generate_class_checks(Estimator)
    else:
        # got an instance
        estimator = Estimator
        name = type(estimator).__name__
        checks_generator = _generate_instance_checks(name, estimator)

    if generate_only:
        return checks_generator

    for estimator, check in checks_generator:
        try:
            check(estimator)
        except SkipTest as exception:
            # the only SkipTest thrown currently results from not
            # being able to import pandas.
            warnings.warn(str(exception), SkipTestWarning)


def _boston_subset(n_samples=200):
    global BOSTON
    if BOSTON is None:
        X, y = load_boston(return_X_y=True)
        X, y = shuffle(X, y, random_state=0)
        X, y = X[:n_samples], y[:n_samples]
        X = StandardScaler().fit_transform(X)
        BOSTON = X, y
    return BOSTON


def set_checking_parameters(estimator):
    # set parameters to speed up some estimators and
    # avoid deprecated behaviour
    params = estimator.get_params()
    name = estimator.__class__.__name__
    if ("n_iter" in params and name != "TSNE"):
        estimator.set_params(n_iter=5)
    if "max_iter" in params:
        if estimator.max_iter is not None:
            estimator.set_params(max_iter=min(5, estimator.max_iter))
        # LinearSVR, LinearSVC
        if estimator.__class__.__name__ in ['LinearSVR', 'LinearSVC']:
            estimator.set_params(max_iter=20)
        # NMF
        if estimator.__class__.__name__ == 'NMF':
            estimator.set_params(max_iter=100)
        # MLP
        if estimator.__class__.__name__ in ['MLPClassifier', 'MLPRegressor']:
            estimator.set_params(max_iter=100)
    if "n_resampling" in params:
        # randomized lasso
        estimator.set_params(n_resampling=5)
    if "n_estimators" in params:
        estimator.set_params(n_estimators=min(5, estimator.n_estimators))
    if "max_trials" in params:
        # RANSAC
        estimator.set_params(max_trials=10)
    if "n_init" in params:
        # K-Means
        estimator.set_params(n_init=2)

    if hasattr(estimator, "n_components"):
        estimator.n_components = 2

    if name == 'TruncatedSVD':
        # TruncatedSVD doesn't run with n_components = n_features
        # This is ugly :-/
        estimator.n_components = 1

    if hasattr(estimator, "n_clusters"):
        estimator.n_clusters = min(estimator.n_clusters, 2)

    if hasattr(estimator, "n_best"):
        estimator.n_best = 1

    if name == "SelectFdr":
        # be tolerant of noisy datasets (not actually speed)
        estimator.set_params(alpha=.5)

    if name == "TheilSenRegressor":
        estimator.max_subpopulation = 100

    if isinstance(estimator, BaseRandomProjection):
        # Due to the jl lemma and often very few samples, the number
        # of components of the random matrix projection will be probably
        # greater than the number of features.
        # So we impose a smaller number (avoid "auto" mode)
        estimator.set_params(n_components=2)

    if isinstance(estimator, SelectKBest):
        # SelectKBest has a default of k=10
        # which is more feature than we have in most case.
        estimator.set_params(k=1)

    if name in ('HistGradientBoostingClassifier',
                'HistGradientBoostingRegressor'):
        # The default min_samples_leaf (20) isn't appropriate for small
        # datasets (only very shallow trees are built) that the checks use.
        estimator.set_params(min_samples_leaf=5)

    # Speed-up by reducing the number of CV or splits for CV estimators
    loo_cv = ['RidgeCV']
    if name not in loo_cv and hasattr(estimator, 'cv'):
        estimator.set_params(cv=3)
    if hasattr(estimator, 'n_splits'):
        estimator.set_params(n_splits=3)

    if name == 'OneHotEncoder':
        estimator.set_params(handle_unknown='ignore')


class NotAnArray:
    """An object that is convertible to an array

    Parameters
    ----------
    data : array_like
        The data.
    """

    def __init__(self, data):
        self.data = data

    def __array__(self, dtype=None):
        return self.data


def _is_pairwise(estimator):
    """Returns True if estimator has a _pairwise attribute set to True.

    Parameters
    ----------
    estimator : object
        Estimator object to test.

    Returns
    -------
    out : bool
        True if _pairwise is set to True and False otherwise.
    """
    return bool(getattr(estimator, "_pairwise", False))


def _is_pairwise_metric(estimator):
    """Returns True if estimator accepts pairwise metric.

    Parameters
    ----------
    estimator : object
        Estimator object to test.

    Returns
    -------
    out : bool
        True if _pairwise is set to True and False otherwise.
    """
    metric = getattr(estimator, "metric", None)

    return bool(metric == 'precomputed')


def pairwise_estimator_convert_X(X, estimator, kernel=linear_kernel):

    if _is_pairwise_metric(estimator):
        return pairwise_distances(X, metric='euclidean')
    if _is_pairwise(estimator):
        return kernel(X, X)

    return X


def _generate_sparse_matrix(X_csr):
    """Generate sparse matrices with {32,64}bit indices of diverse format

        Parameters
        ----------
        X_csr: CSR Matrix
            Input matrix in CSR format

        Returns
        -------
        out: iter(Matrices)
            In format['dok', 'lil', 'dia', 'bsr', 'csr', 'csc', 'coo',
             'coo_64', 'csc_64', 'csr_64']
    """

    assert X_csr.format == 'csr'
    yield 'csr', X_csr.copy()
    for sparse_format in ['dok', 'lil', 'dia', 'bsr', 'csc', 'coo']:
        yield sparse_format, X_csr.asformat(sparse_format)

    # Generate large indices matrix only if its supported by scipy
    X_coo = X_csr.asformat('coo')
    X_coo.row = X_coo.row.astype('int64')
    X_coo.col = X_coo.col.astype('int64')
    yield "coo_64", X_coo

    for sparse_format in ['csc', 'csr']:
        X = X_csr.asformat(sparse_format)
        X.indices = X.indices.astype('int64')
        X.indptr = X.indptr.astype('int64')
        yield sparse_format + "_64", X


def check_estimator_sparse_data(name, estimator_orig):
    rng = np.random.RandomState(0)
    X = rng.rand(40, 10)
    X[X < .8] = 0
    X = pairwise_estimator_convert_X(X, estimator_orig)
    X_csr = sparse.csr_matrix(X)
    tags = _safe_tags(estimator_orig)
    if tags['binary_only']:
        y = (2 * rng.rand(40)).astype(np.int)
    else:
        y = (4 * rng.rand(40)).astype(np.int)
    # catch deprecation warnings
    with ignore_warnings(category=DeprecationWarning):
        estimator = clone(estimator_orig)
    y = enforce_estimator_tags_y(estimator, y)
    for matrix_format, X in _generate_sparse_matrix(X_csr):
        # catch deprecation warnings
        with ignore_warnings(category=(DeprecationWarning, FutureWarning)):
            estimator = clone(estimator_orig)
            if name in ['Scaler', 'StandardScaler']:
                estimator.set_params(with_mean=False)
        # fit and predict
        try:
            with ignore_warnings(category=(DeprecationWarning, FutureWarning)):
                estimator.fit(X, y)
            if hasattr(estimator, "predict"):
                pred = estimator.predict(X)
                if tags['multioutput_only']:
                    assert pred.shape == (X.shape[0], 1)
                else:
                    assert pred.shape == (X.shape[0],)
            if hasattr(estimator, 'predict_proba'):
                probs = estimator.predict_proba(X)
                if tags['binary_only']:
                    expected_probs_shape = (X.shape[0], 2)
                else:
                    expected_probs_shape = (X.shape[0], 4)
                assert probs.shape == expected_probs_shape
        except (TypeError, ValueError) as e:
            if 'sparse' not in repr(e).lower():
                if "64" in matrix_format:
                    msg = ("Estimator %s doesn't seem to support %s matrix, "
                           "and is not failing gracefully, e.g. by using "
                           "check_array(X, accept_large_sparse=False)")
                    raise AssertionError(msg % (name, matrix_format))
                else:
                    print("Estimator %s doesn't seem to fail gracefully on "
                          "sparse data: error message state explicitly that "
                          "sparse input is not supported if this is not"
                          " the case." % name)
                    raise
        except Exception:
            print("Estimator %s doesn't seem to fail gracefully on "
                  "sparse data: it should raise a TypeError if sparse input "
                  "is explicitly not supported." % name)
            raise


@ignore_warnings(category=(DeprecationWarning, FutureWarning))
def check_sample_weights_pandas_series(name, estimator_orig):
    # check that estimators will accept a 'sample_weight' parameter of
    # type pandas.Series in the 'fit' function.
    estimator = clone(estimator_orig)
    if has_fit_parameter(estimator, "sample_weight"):
        try:
            import pandas as pd
            X = np.array([[1, 1], [1, 2], [1, 3], [1, 4],
                          [2, 1], [2, 2], [2, 3], [2, 4]])
            X = pd.DataFrame(pairwise_estimator_convert_X(X, estimator_orig))
            y = pd.Series([1, 1, 1, 1, 2, 2, 2, 2])
            weights = pd.Series([1] * 8)
            if _safe_tags(estimator, "multioutput_only"):
                y = pd.DataFrame(y)
            try:
                estimator.fit(X, y, sample_weight=weights)
            except ValueError:
                raise ValueError("Estimator {0} raises error if "
                                 "'sample_weight' parameter is of "
                                 "type pandas.Series".format(name))
        except ImportError:
            raise SkipTest("pandas is not installed: not testing for "
                           "input of type pandas.Series to class weight.")


@ignore_warnings(category=(DeprecationWarning, FutureWarning))
def check_sample_weights_list(name, estimator_orig):
    # check that estimators will accept a 'sample_weight' parameter of
    # type list in the 'fit' function.
    if has_fit_parameter(estimator_orig, "sample_weight"):
        estimator = clone(estimator_orig)
        rnd = np.random.RandomState(0)
        X = pairwise_estimator_convert_X(rnd.uniform(size=(10, 3)),
                                         estimator_orig)
        if _safe_tags(estimator, 'binary_only'):
            y = np.arange(10) % 2
        else:
            y = np.arange(10) % 3
        y = enforce_estimator_tags_y(estimator, y)
        sample_weight = [3] * 10
        # Test that estimators don't raise any exception
        estimator.fit(X, y, sample_weight=sample_weight)


@ignore_warnings(category=(DeprecationWarning, FutureWarning))
def check_sample_weights_invariance(name, estimator_orig):
    # check that the estimators yield same results for
    # unit weights and no weights
    if (has_fit_parameter(estimator_orig, "sample_weight") and
            not (hasattr(estimator_orig, "_pairwise")
                 and estimator_orig._pairwise)):
        # We skip pairwise because the data is not pairwise

        estimator1 = clone(estimator_orig)
        estimator2 = clone(estimator_orig)
        set_random_state(estimator1, random_state=0)
        set_random_state(estimator2, random_state=0)

        X = np.array([[1, 3], [1, 3], [1, 3], [1, 3],
                      [2, 1], [2, 1], [2, 1], [2, 1],
                      [3, 3], [3, 3], [3, 3], [3, 3],
                      [4, 1], [4, 1], [4, 1], [4, 1]], dtype=np.dtype('float'))
        y = np.array([1, 1, 1, 1, 2, 2, 2, 2,
                      1, 1, 1, 1, 2, 2, 2, 2], dtype=np.dtype('int'))
        y = enforce_estimator_tags_y(estimator1, y)

        estimator1.fit(X, y=y, sample_weight=np.ones(shape=len(y)))
        estimator2.fit(X, y=y, sample_weight=None)

        for method in ["predict", "transform"]:
            if hasattr(estimator_orig, method):
                X_pred1 = getattr(estimator1, method)(X)
                X_pred2 = getattr(estimator2, method)(X)
                if sparse.issparse(X_pred1):
                    X_pred1 = X_pred1.toarray()
                    X_pred2 = X_pred2.toarray()
                assert_allclose(X_pred1, X_pred2,
                                err_msg="For %s sample_weight=None is not"
                                        " equivalent to sample_weight=ones"
                                        % name)


@ignore_warnings(category=(DeprecationWarning, FutureWarning, UserWarning))
def check_dtype_object(name, estimator_orig):
    # check that estimators treat dtype object as numeric if possible
    rng = np.random.RandomState(0)
    X = pairwise_estimator_convert_X(rng.rand(40, 10), estimator_orig)
    X = X.astype(object)
    tags = _safe_tags(estimator_orig)
    if tags['binary_only']:
        y = (X[:, 0] * 2).astype(np.int)
    else:
        y = (X[:, 0] * 4).astype(np.int)
    estimator = clone(estimator_orig)
    y = enforce_estimator_tags_y(estimator, y)

    estimator.fit(X, y)
    if hasattr(estimator, "predict"):
        estimator.predict(X)

    if hasattr(estimator, "transform"):
        estimator.transform(X)

    try:
        estimator.fit(X, y.astype(object))
    except Exception as e:
        if "Unknown label type" not in str(e):
            raise

    if 'string' not in tags['X_types']:
        X[0, 0] = {'foo': 'bar'}
        msg = "argument must be a string.* number"
        assert_raises_regex(TypeError, msg, estimator.fit, X, y)
    else:
        # Estimators supporting string will not call np.asarray to convert the
        # data to numeric and therefore, the error will not be raised.
        # Checking for each element dtype in the input array will be costly.
        # Refer to #11401 for full discussion.
        estimator.fit(X, y)


def check_complex_data(name, estimator_orig):
    # check that estimators raise an exception on providing complex data
    X = np.random.sample(10) + 1j * np.random.sample(10)
    X = X.reshape(-1, 1)
    y = np.random.sample(10) + 1j * np.random.sample(10)
    estimator = clone(estimator_orig)
    assert_raises_regex(ValueError, "Complex data not supported",
                        estimator.fit, X, y)


@ignore_warnings
def check_dict_unchanged(name, estimator_orig):
    # this estimator raises
    # ValueError: Found array with 0 feature(s) (shape=(23, 0))
    # while a minimum of 1 is required.
    # error
    if name in ['SpectralCoclustering']:
        return
    rnd = np.random.RandomState(0)
    if name in ['RANSACRegressor']:
        X = 3 * rnd.uniform(size=(20, 3))
    else:
        X = 2 * rnd.uniform(size=(20, 3))

    X = pairwise_estimator_convert_X(X, estimator_orig)

    y = X[:, 0].astype(np.int)
    estimator = clone(estimator_orig)
    y = enforce_estimator_tags_y(estimator, y)
    if hasattr(estimator, "n_components"):
        estimator.n_components = 1

    if hasattr(estimator, "n_clusters"):
        estimator.n_clusters = 1

    if hasattr(estimator, "n_best"):
        estimator.n_best = 1

    set_random_state(estimator, 1)

    estimator.fit(X, y)
    for method in ["predict", "transform", "decision_function",
                   "predict_proba"]:
        if hasattr(estimator, method):
            dict_before = estimator.__dict__.copy()
            getattr(estimator, method)(X)
            assert estimator.__dict__ == dict_before, (
                'Estimator changes __dict__ during %s' % method)


def is_public_parameter(attr):
    return not (attr.startswith('_') or attr.endswith('_'))


@ignore_warnings(category=(DeprecationWarning, FutureWarning))
def check_dont_overwrite_parameters(name, estimator_orig):
    # check that fit method only changes or sets private attributes
    if hasattr(estimator_orig.__init__, "deprecated_original"):
        # to not check deprecated classes
        return
    estimator = clone(estimator_orig)
    rnd = np.random.RandomState(0)
    X = 3 * rnd.uniform(size=(20, 3))
    X = pairwise_estimator_convert_X(X, estimator_orig)
    y = X[:, 0].astype(np.int)
    if _safe_tags(estimator, 'binary_only'):
        y[y == 2] = 1
    y = enforce_estimator_tags_y(estimator, y)

    if hasattr(estimator, "n_components"):
        estimator.n_components = 1
    if hasattr(estimator, "n_clusters"):
        estimator.n_clusters = 1

    set_random_state(estimator, 1)
    dict_before_fit = estimator.__dict__.copy()
    estimator.fit(X, y)

    dict_after_fit = estimator.__dict__

    public_keys_after_fit = [key for key in dict_after_fit.keys()
                             if is_public_parameter(key)]

    attrs_added_by_fit = [key for key in public_keys_after_fit
                          if key not in dict_before_fit.keys()]

    # check that fit doesn't add any public attribute
    assert not attrs_added_by_fit, (
            'Estimator adds public attribute(s) during'
            ' the fit method.'
            ' Estimators are only allowed to add private attributes'
            ' either started with _ or ended'
            ' with _ but %s added'
            % ', '.join(attrs_added_by_fit))

    # check that fit doesn't change any public attribute
    attrs_changed_by_fit = [key for key in public_keys_after_fit
                            if (dict_before_fit[key]
                                is not dict_after_fit[key])]

    assert not attrs_changed_by_fit, (
            'Estimator changes public attribute(s) during'
            ' the fit method. Estimators are only allowed'
            ' to change attributes started'
            ' or ended with _, but'
            ' %s changed'
            % ', '.join(attrs_changed_by_fit))


@ignore_warnings(category=(DeprecationWarning, FutureWarning))
def check_fit2d_predict1d(name, estimator_orig):
    # check by fitting a 2d array and predicting with a 1d array
    rnd = np.random.RandomState(0)
    X = 3 * rnd.uniform(size=(20, 3))
    X = pairwise_estimator_convert_X(X, estimator_orig)
    y = X[:, 0].astype(np.int)
    tags = _safe_tags(estimator_orig)
    if tags['binary_only']:
        y[y == 2] = 1
    estimator = clone(estimator_orig)
    y = enforce_estimator_tags_y(estimator, y)

    if hasattr(estimator, "n_components"):
        estimator.n_components = 1
    if hasattr(estimator, "n_clusters"):
        estimator.n_clusters = 1

    set_random_state(estimator, 1)
    estimator.fit(X, y)
    if tags["no_validation"]:
        # FIXME this is a bit loose
        return

    for method in ["predict", "transform", "decision_function",
                   "predict_proba"]:
        if hasattr(estimator, method):
            assert_raise_message(ValueError, "Reshape your data",
                                 getattr(estimator, method), X[0])


def _apply_on_subsets(func, X):
    # apply function on the whole set and on mini batches
    result_full = func(X)
    n_features = X.shape[1]
    result_by_batch = [func(batch.reshape(1, n_features))
                       for batch in X]
    # func can output tuple (e.g. score_samples)
    if type(result_full) == tuple:
        result_full = result_full[0]
        result_by_batch = list(map(lambda x: x[0], result_by_batch))

    if sparse.issparse(result_full):
        result_full = result_full.A
        result_by_batch = [x.A for x in result_by_batch]
    return np.ravel(result_full), np.ravel(result_by_batch)


@ignore_warnings(category=(DeprecationWarning, FutureWarning))
def check_methods_subset_invariance(name, estimator_orig):
    # check that method gives invariant results if applied
    # on mini batches or the whole set
    rnd = np.random.RandomState(0)
    X = 3 * rnd.uniform(size=(20, 3))
    X = pairwise_estimator_convert_X(X, estimator_orig)
    y = X[:, 0].astype(np.int)
    if _safe_tags(estimator_orig, 'binary_only'):
        y[y == 2] = 1
    estimator = clone(estimator_orig)
    y = enforce_estimator_tags_y(estimator, y)

    if hasattr(estimator, "n_components"):
        estimator.n_components = 1
    if hasattr(estimator, "n_clusters"):
        estimator.n_clusters = 1

    set_random_state(estimator, 1)
    estimator.fit(X, y)

    for method in ["predict", "transform", "decision_function",
                   "score_samples", "predict_proba"]:

        msg = ("{method} of {name} is not invariant when applied "
               "to a subset.").format(method=method, name=name)
        # TODO remove cases when corrected
        if (name, method) in [('NuSVC', 'decision_function'),
                              ('SparsePCA', 'transform'),
                              ('MiniBatchSparsePCA', 'transform'),
                              ('DummyClassifier', 'predict'),
                              ('BernoulliRBM', 'score_samples')]:
            raise SkipTest(msg)

        if hasattr(estimator, method):
            result_full, result_by_batch = _apply_on_subsets(
                getattr(estimator, method), X)
            assert_allclose(result_full, result_by_batch,
                            atol=1e-7, err_msg=msg)


@ignore_warnings
def check_fit2d_1sample(name, estimator_orig):
    # Check that fitting a 2d array with only one sample either works or
    # returns an informative message. The error message should either mention
    # the number of samples or the number of classes.
    rnd = np.random.RandomState(0)
    X = 3 * rnd.uniform(size=(1, 10))
    X = pairwise_estimator_convert_X(X, estimator_orig)

    y = X[:, 0].astype(np.int)
    estimator = clone(estimator_orig)
    y = enforce_estimator_tags_y(estimator, y)

    if hasattr(estimator, "n_components"):
        estimator.n_components = 1
    if hasattr(estimator, "n_clusters"):
        estimator.n_clusters = 1

    set_random_state(estimator, 1)

    # min_cluster_size cannot be less than the data size for OPTICS.
    if name == 'OPTICS':
        estimator.set_params(min_samples=1)

    msgs = ["1 sample", "n_samples = 1", "n_samples=1", "one sample",
            "1 class", "one class"]

    try:
        estimator.fit(X, y)
    except ValueError as e:
        if all(msg not in repr(e) for msg in msgs):
            raise e


@ignore_warnings
def check_fit2d_1feature(name, estimator_orig):
    # check fitting a 2d array with only 1 feature either works or returns
    # informative message
    rnd = np.random.RandomState(0)
    X = 3 * rnd.uniform(size=(10, 1))
    X = pairwise_estimator_convert_X(X, estimator_orig)
    y = X[:, 0].astype(np.int)
    estimator = clone(estimator_orig)
    y = enforce_estimator_tags_y(estimator, y)

    if hasattr(estimator, "n_components"):
        estimator.n_components = 1
    if hasattr(estimator, "n_clusters"):
        estimator.n_clusters = 1
    # ensure two labels in subsample for RandomizedLogisticRegression
    if name == 'RandomizedLogisticRegression':
        estimator.sample_fraction = 1
    # ensure non skipped trials for RANSACRegressor
    if name == 'RANSACRegressor':
        estimator.residual_threshold = 0.5

    y = enforce_estimator_tags_y(estimator, y)
    set_random_state(estimator, 1)

    msgs = ["1 feature(s)", "n_features = 1", "n_features=1"]

    try:
        estimator.fit(X, y)
    except ValueError as e:
        if all(msg not in repr(e) for msg in msgs):
            raise e


@ignore_warnings
def check_fit1d(name, estimator_orig):
    # check fitting 1d X array raises a ValueError
    rnd = np.random.RandomState(0)
    X = 3 * rnd.uniform(size=(20))
    y = X.astype(np.int)
    estimator = clone(estimator_orig)
    tags = _safe_tags(estimator)
    if tags["no_validation"]:
        # FIXME this is a bit loose
        return
    y = enforce_estimator_tags_y(estimator, y)

    if hasattr(estimator, "n_components"):
        estimator.n_components = 1
    if hasattr(estimator, "n_clusters"):
        estimator.n_clusters = 1

    set_random_state(estimator, 1)
    assert_raises(ValueError, estimator.fit, X, y)


@ignore_warnings(category=(DeprecationWarning, FutureWarning))
def check_transformer_general(name, transformer, readonly_memmap=False):
    X, y = make_blobs(n_samples=30, centers=[[0, 0, 0], [1, 1, 1]],
                      random_state=0, n_features=2, cluster_std=0.1)
    X = StandardScaler().fit_transform(X)
    X -= X.min()
    X = pairwise_estimator_convert_X(X, transformer)

    if readonly_memmap:
        X, y = create_memmap_backed_data([X, y])

    _check_transformer(name, transformer, X, y)


@ignore_warnings(category=(DeprecationWarning, FutureWarning))
def check_transformer_data_not_an_array(name, transformer):
    X, y = make_blobs(n_samples=30, centers=[[0, 0, 0], [1, 1, 1]],
                      random_state=0, n_features=2, cluster_std=0.1)
    X = StandardScaler().fit_transform(X)
    # We need to make sure that we have non negative data, for things
    # like NMF
    X -= X.min() - .1
    X = pairwise_estimator_convert_X(X, transformer)
    this_X = NotAnArray(X)
    this_y = NotAnArray(np.asarray(y))
    _check_transformer(name, transformer, this_X, this_y)
    # try the same with some list
    _check_transformer(name, transformer, X.tolist(), y.tolist())


@ignore_warnings(category=(DeprecationWarning, FutureWarning))
def check_transformers_unfitted(name, transformer):
    X, y = _boston_subset()

    transformer = clone(transformer)
    with assert_raises((AttributeError, ValueError), msg="The unfitted "
                       "transformer {} does not raise an error when "
                       "transform is called. Perhaps use "
                       "check_is_fitted in transform.".format(name)):
        transformer.transform(X)


def _check_transformer(name, transformer_orig, X, y):
    n_samples, n_features = np.asarray(X).shape
    transformer = clone(transformer_orig)
    set_random_state(transformer)

    # fit

    if name in CROSS_DECOMPOSITION:
        y_ = np.c_[y, y]
        y_[::2, 1] *= 2
    else:
        y_ = y

    transformer.fit(X, y_)
    # fit_transform method should work on non fitted estimator
    transformer_clone = clone(transformer)
    X_pred = transformer_clone.fit_transform(X, y=y_)

    if isinstance(X_pred, tuple):
        for x_pred in X_pred:
            assert x_pred.shape[0] == n_samples
    else:
        # check for consistent n_samples
        assert X_pred.shape[0] == n_samples

    if hasattr(transformer, 'transform'):
        if name in CROSS_DECOMPOSITION:
            X_pred2 = transformer.transform(X, y_)
            X_pred3 = transformer.fit_transform(X, y=y_)
        else:
            X_pred2 = transformer.transform(X)
            X_pred3 = transformer.fit_transform(X, y=y_)

        if _safe_tags(transformer_orig, 'non_deterministic'):
            msg = name + ' is non deterministic'
            raise SkipTest(msg)
        if isinstance(X_pred, tuple) and isinstance(X_pred2, tuple):
            for x_pred, x_pred2, x_pred3 in zip(X_pred, X_pred2, X_pred3):
                assert_allclose_dense_sparse(
                    x_pred, x_pred2, atol=1e-2,
                    err_msg="fit_transform and transform outcomes "
                            "not consistent in %s"
                    % transformer)
                assert_allclose_dense_sparse(
                    x_pred, x_pred3, atol=1e-2,
                    err_msg="consecutive fit_transform outcomes "
                            "not consistent in %s"
                    % transformer)
        else:
            assert_allclose_dense_sparse(
                X_pred, X_pred2,
                err_msg="fit_transform and transform outcomes "
                        "not consistent in %s"
                % transformer, atol=1e-2)
            assert_allclose_dense_sparse(
                X_pred, X_pred3, atol=1e-2,
                err_msg="consecutive fit_transform outcomes "
                        "not consistent in %s"
                % transformer)
            assert _num_samples(X_pred2) == n_samples
            assert _num_samples(X_pred3) == n_samples

        # raises error on malformed input for transform
        if hasattr(X, 'shape') and \
           not _safe_tags(transformer, "stateless") and \
           X.ndim == 2 and X.shape[1] > 1:

            # If it's not an array, it does not have a 'T' property
            with assert_raises(ValueError, msg="The transformer {} does "
                               "not raise an error when the number of "
                               "features in transform is different from"
                               " the number of features in "
                               "fit.".format(name)):
                transformer.transform(X[:, :-1])


@ignore_warnings
def check_pipeline_consistency(name, estimator_orig):
    if _safe_tags(estimator_orig, 'non_deterministic'):
        msg = name + ' is non deterministic'
        raise SkipTest(msg)

    # check that make_pipeline(est) gives same score as est
    X, y = make_blobs(n_samples=30, centers=[[0, 0, 0], [1, 1, 1]],
                      random_state=0, n_features=2, cluster_std=0.1)
    X -= X.min()
    X = pairwise_estimator_convert_X(X, estimator_orig, kernel=rbf_kernel)
    estimator = clone(estimator_orig)
    y = enforce_estimator_tags_y(estimator, y)
    set_random_state(estimator)
    pipeline = make_pipeline(estimator)
    estimator.fit(X, y)
    pipeline.fit(X, y)

    funcs = ["score", "fit_transform"]

    for func_name in funcs:
        func = getattr(estimator, func_name, None)
        if func is not None:
            func_pipeline = getattr(pipeline, func_name)
            result = func(X, y)
            result_pipe = func_pipeline(X, y)
            assert_allclose_dense_sparse(result, result_pipe)


@ignore_warnings
def check_fit_score_takes_y(name, estimator_orig):
    # check that all estimators accept an optional y
    # in fit and score so they can be used in pipelines
    rnd = np.random.RandomState(0)
    X = rnd.uniform(size=(10, 3))
    X = pairwise_estimator_convert_X(X, estimator_orig)
    if _safe_tags(estimator_orig, 'binary_only'):
        y = np.arange(10) % 2
    else:
        y = np.arange(10) % 3
    estimator = clone(estimator_orig)
    y = enforce_estimator_tags_y(estimator, y)
    set_random_state(estimator)

    funcs = ["fit", "score", "partial_fit", "fit_predict", "fit_transform"]
    for func_name in funcs:
        func = getattr(estimator, func_name, None)
        if func is not None:
            func(X, y)
            args = [p.name for p in signature(func).parameters.values()]
            if args[0] == "self":
                # if_delegate_has_method makes methods into functions
                # with an explicit "self", so need to shift arguments
                args = args[1:]
            assert args[1] in ["y", "Y"], (
                    "Expected y or Y as second argument for method "
                    "%s of %s. Got arguments: %r."
                    % (func_name, type(estimator).__name__, args))


@ignore_warnings
def check_estimators_dtypes(name, estimator_orig):
    rnd = np.random.RandomState(0)
    X_train_32 = 3 * rnd.uniform(size=(20, 5)).astype(np.float32)
    X_train_32 = pairwise_estimator_convert_X(X_train_32, estimator_orig)
    X_train_64 = X_train_32.astype(np.float64)
    X_train_int_64 = X_train_32.astype(np.int64)
    X_train_int_32 = X_train_32.astype(np.int32)
    y = X_train_int_64[:, 0]
    if _safe_tags(estimator_orig, 'binary_only'):
        y[y == 2] = 1
    y = enforce_estimator_tags_y(estimator_orig, y)

    methods = ["predict", "transform", "decision_function", "predict_proba"]

    for X_train in [X_train_32, X_train_64, X_train_int_64, X_train_int_32]:
        estimator = clone(estimator_orig)
        set_random_state(estimator, 1)
        estimator.fit(X_train, y)

        for method in methods:
            if hasattr(estimator, method):
                getattr(estimator, method)(X_train)


@ignore_warnings(category=(DeprecationWarning, FutureWarning))
def check_estimators_empty_data_messages(name, estimator_orig):
    e = clone(estimator_orig)
    set_random_state(e, 1)

    X_zero_samples = np.empty(0).reshape(0, 3)
    # The precise message can change depending on whether X or y is
    # validated first. Let us test the type of exception only:
    with assert_raises(ValueError, msg="The estimator {} does not"
                       " raise an error when an empty data is used "
                       "to train. Perhaps use "
                       "check_array in train.".format(name)):
        e.fit(X_zero_samples, [])

    X_zero_features = np.empty(0).reshape(3, 0)
    # the following y should be accepted by both classifiers and regressors
    # and ignored by unsupervised models
    y = enforce_estimator_tags_y(e, np.array([1, 0, 1]))
    msg = (r"0 feature\(s\) \(shape=\(3, 0\)\) while a minimum of \d* "
           "is required.")
    assert_raises_regex(ValueError, msg, e.fit, X_zero_features, y)


@ignore_warnings(category=DeprecationWarning)
def check_estimators_nan_inf(name, estimator_orig):
    # Checks that Estimator X's do not contain NaN or inf.
    rnd = np.random.RandomState(0)
    X_train_finite = pairwise_estimator_convert_X(rnd.uniform(size=(10, 3)),
                                                  estimator_orig)
    X_train_nan = rnd.uniform(size=(10, 3))
    X_train_nan[0, 0] = np.nan
    X_train_inf = rnd.uniform(size=(10, 3))
    X_train_inf[0, 0] = np.inf
    y = np.ones(10)
    y[:5] = 0
    y = enforce_estimator_tags_y(estimator_orig, y)
    error_string_fit = "Estimator doesn't check for NaN and inf in fit."
    error_string_predict = ("Estimator doesn't check for NaN and inf in"
                            " predict.")
    error_string_transform = ("Estimator doesn't check for NaN and inf in"
                              " transform.")
    for X_train in [X_train_nan, X_train_inf]:
        # catch deprecation warnings
        with ignore_warnings(category=(DeprecationWarning, FutureWarning)):
            estimator = clone(estimator_orig)
            set_random_state(estimator, 1)
            # try to fit
            try:
                estimator.fit(X_train, y)
            except ValueError as e:
                if 'inf' not in repr(e) and 'NaN' not in repr(e):
                    print(error_string_fit, estimator, e)
                    traceback.print_exc(file=sys.stdout)
                    raise e
            except Exception as exc:
                print(error_string_fit, estimator, exc)
                traceback.print_exc(file=sys.stdout)
                raise exc
            else:
                raise AssertionError(error_string_fit, estimator)
            # actually fit
            estimator.fit(X_train_finite, y)

            # predict
            if hasattr(estimator, "predict"):
                try:
                    estimator.predict(X_train)
                except ValueError as e:
                    if 'inf' not in repr(e) and 'NaN' not in repr(e):
                        print(error_string_predict, estimator, e)
                        traceback.print_exc(file=sys.stdout)
                        raise e
                except Exception as exc:
                    print(error_string_predict, estimator, exc)
                    traceback.print_exc(file=sys.stdout)
                else:
                    raise AssertionError(error_string_predict, estimator)

            # transform
            if hasattr(estimator, "transform"):
                try:
                    estimator.transform(X_train)
                except ValueError as e:
                    if 'inf' not in repr(e) and 'NaN' not in repr(e):
                        print(error_string_transform, estimator, e)
                        traceback.print_exc(file=sys.stdout)
                        raise e
                except Exception as exc:
                    print(error_string_transform, estimator, exc)
                    traceback.print_exc(file=sys.stdout)
                else:
                    raise AssertionError(error_string_transform, estimator)


@ignore_warnings
def check_nonsquare_error(name, estimator_orig):
    """Test that error is thrown when non-square data provided"""

    X, y = make_blobs(n_samples=20, n_features=10)
    estimator = clone(estimator_orig)

    with assert_raises(ValueError, msg="The pairwise estimator {}"
                       " does not raise an error on non-square data"
                       .format(name)):
        estimator.fit(X, y)


@ignore_warnings
def check_estimators_pickle(name, estimator_orig):
    """Test that we can pickle all estimators"""
    check_methods = ["predict", "transform", "decision_function",
                     "predict_proba"]

    X, y = make_blobs(n_samples=30, centers=[[0, 0, 0], [1, 1, 1]],
                      random_state=0, n_features=2, cluster_std=0.1)

    # some estimators can't do features less than 0
    X -= X.min()
    X = pairwise_estimator_convert_X(X, estimator_orig, kernel=rbf_kernel)

    tags = _safe_tags(estimator_orig)
    # include NaN values when the estimator should deal with them
    if tags['allow_nan']:
        # set randomly 10 elements to np.nan
        rng = np.random.RandomState(42)
        mask = rng.choice(X.size, 10, replace=False)
        X.reshape(-1)[mask] = np.nan

    estimator = clone(estimator_orig)

    y = enforce_estimator_tags_y(estimator, y)

    set_random_state(estimator)
    estimator.fit(X, y)

    result = dict()
    for method in check_methods:
        if hasattr(estimator, method):
            result[method] = getattr(estimator, method)(X)

    # pickle and unpickle!
    pickled_estimator = pickle.dumps(estimator)
    if estimator.__module__.startswith('sklearn.'):
        assert b"version" in pickled_estimator
    unpickled_estimator = pickle.loads(pickled_estimator)

    result = dict()
    for method in check_methods:
        if hasattr(estimator, method):
            result[method] = getattr(estimator, method)(X)

    for method in result:
        unpickled_result = getattr(unpickled_estimator, method)(X)
        assert_allclose_dense_sparse(result[method], unpickled_result)


@ignore_warnings(category=(DeprecationWarning, FutureWarning))
def check_estimators_partial_fit_n_features(name, estimator_orig):
    # check if number of features changes between calls to partial_fit.
    if not hasattr(estimator_orig, 'partial_fit'):
        return
    estimator = clone(estimator_orig)
    X, y = make_blobs(n_samples=50, random_state=1)
    X -= X.min()

    try:
        if is_classifier(estimator):
            classes = np.unique(y)
            estimator.partial_fit(X, y, classes=classes)
        else:
            estimator.partial_fit(X, y)
    except NotImplementedError:
        return

    with assert_raises(ValueError,
                       msg="The estimator {} does not raise an"
                           " error when the number of features"
                           " changes between calls to "
                           "partial_fit.".format(name)):
        estimator.partial_fit(X[:, :-1], y)


@ignore_warnings(category=(DeprecationWarning, FutureWarning))
def check_clustering(name, clusterer_orig, readonly_memmap=False):
    clusterer = clone(clusterer_orig)
    X, y = make_blobs(n_samples=50, random_state=1)
    X, y = shuffle(X, y, random_state=7)
    X = StandardScaler().fit_transform(X)
    rng = np.random.RandomState(7)
    X_noise = np.concatenate([X, rng.uniform(low=-3, high=3, size=(5, 2))])

    if readonly_memmap:
        X, y, X_noise = create_memmap_backed_data([X, y, X_noise])

    n_samples, n_features = X.shape
    # catch deprecation and neighbors warnings
    if hasattr(clusterer, "n_clusters"):
        clusterer.set_params(n_clusters=3)
    set_random_state(clusterer)
    if name == 'AffinityPropagation':
        clusterer.set_params(preference=-100)
        clusterer.set_params(max_iter=100)

    # fit
    clusterer.fit(X)
    # with lists
    clusterer.fit(X.tolist())

    pred = clusterer.labels_
    assert pred.shape == (n_samples,)
    assert adjusted_rand_score(pred, y) > 0.4
    if _safe_tags(clusterer, 'non_deterministic'):
        return
    set_random_state(clusterer)
    with warnings.catch_warnings(record=True):
        pred2 = clusterer.fit_predict(X)
    assert_array_equal(pred, pred2)

    # fit_predict(X) and labels_ should be of type int
    assert pred.dtype in [np.dtype('int32'), np.dtype('int64')]
    assert pred2.dtype in [np.dtype('int32'), np.dtype('int64')]

    # Add noise to X to test the possible values of the labels
    labels = clusterer.fit_predict(X_noise)

    # There should be at least one sample in every cluster. Equivalently
    # labels_ should contain all the consecutive values between its
    # min and its max.
    labels_sorted = np.unique(labels)
    assert_array_equal(labels_sorted, np.arange(labels_sorted[0],
                                                labels_sorted[-1] + 1))

    # Labels are expected to start at 0 (no noise) or -1 (if noise)
    assert labels_sorted[0] in [0, -1]
    # Labels should be less than n_clusters - 1
    if hasattr(clusterer, 'n_clusters'):
        n_clusters = getattr(clusterer, 'n_clusters')
        assert n_clusters - 1 >= labels_sorted[-1]
    # else labels should be less than max(labels_) which is necessarily true


@ignore_warnings(category=DeprecationWarning)
def check_clusterer_compute_labels_predict(name, clusterer_orig):
    """Check that predict is invariant of compute_labels"""
    X, y = make_blobs(n_samples=20, random_state=0)
    clusterer = clone(clusterer_orig)
    set_random_state(clusterer)

    if hasattr(clusterer, "compute_labels"):
        # MiniBatchKMeans
        X_pred1 = clusterer.fit(X).predict(X)
        clusterer.set_params(compute_labels=False)
        X_pred2 = clusterer.fit(X).predict(X)
        assert_array_equal(X_pred1, X_pred2)


@ignore_warnings(category=DeprecationWarning)
def check_classifiers_one_label(name, classifier_orig):
    error_string_fit = "Classifier can't train when only one class is present."
    error_string_predict = ("Classifier can't predict when only one class is "
                            "present.")
    rnd = np.random.RandomState(0)
    X_train = rnd.uniform(size=(10, 3))
    X_test = rnd.uniform(size=(10, 3))
    y = np.ones(10)
    # catch deprecation warnings
    with ignore_warnings(category=(DeprecationWarning, FutureWarning)):
        classifier = clone(classifier_orig)
        # try to fit
        try:
            classifier.fit(X_train, y)
        except ValueError as e:
            if 'class' not in repr(e):
                print(error_string_fit, classifier, e)
                traceback.print_exc(file=sys.stdout)
                raise e
            else:
                return
        except Exception as exc:
            print(error_string_fit, classifier, exc)
            traceback.print_exc(file=sys.stdout)
            raise exc
        # predict
        try:
            assert_array_equal(classifier.predict(X_test), y)
        except Exception as exc:
            print(error_string_predict, classifier, exc)
            raise exc


@ignore_warnings  # Warnings are raised by decision function
def check_classifiers_train(name, classifier_orig, readonly_memmap=False):
    X_m, y_m = make_blobs(n_samples=300, random_state=0)
    X_m, y_m = shuffle(X_m, y_m, random_state=7)
    X_m = StandardScaler().fit_transform(X_m)
    # generate binary problem from multi-class one
    y_b = y_m[y_m != 2]
    X_b = X_m[y_m != 2]

    if name in ['BernoulliNB', 'MultinomialNB', 'ComplementNB']:
        X_m -= X_m.min()
        X_b -= X_b.min()

    if readonly_memmap:
        X_m, y_m, X_b, y_b = create_memmap_backed_data([X_m, y_m, X_b, y_b])

    problems = [(X_b, y_b)]
    tags = _safe_tags(classifier_orig)
    if not tags['binary_only']:
        problems.append((X_m, y_m))

    for (X, y) in problems:
        classes = np.unique(y)
        n_classes = len(classes)
        n_samples, n_features = X.shape
        classifier = clone(classifier_orig)
        X = pairwise_estimator_convert_X(X, classifier)
        y = enforce_estimator_tags_y(classifier, y)

        set_random_state(classifier)
        # raises error on malformed input for fit
        if not tags["no_validation"]:
            with assert_raises(
                ValueError,
                msg="The classifier {} does not "
                    "raise an error when incorrect/malformed input "
                    "data for fit is passed. The number of training "
                    "examples is not the same as the number of labels. "
                    "Perhaps use check_X_y in fit.".format(name)):
                classifier.fit(X, y[:-1])

        # fit
        classifier.fit(X, y)
        # with lists
        classifier.fit(X.tolist(), y.tolist())
        assert hasattr(classifier, "classes_")
        y_pred = classifier.predict(X)

        assert y_pred.shape == (n_samples,)
        # training set performance
        if not tags['poor_score']:
            assert accuracy_score(y, y_pred) > 0.83

        # raises error on malformed input for predict
        msg_pairwise = (
            "The classifier {} does not raise an error when shape of X in "
            " {} is not equal to (n_test_samples, n_training_samples)")
        msg = ("The classifier {} does not raise an error when the number of "
               "features in {} is different from the number of features in "
               "fit.")

        if not tags["no_validation"]:
            if _is_pairwise(classifier):
                with assert_raises(ValueError,
                                   msg=msg_pairwise.format(name, "predict")):
                    classifier.predict(X.reshape(-1, 1))
            else:
                with assert_raises(ValueError,
                                   msg=msg.format(name, "predict")):
                    classifier.predict(X.T)
        if hasattr(classifier, "decision_function"):
            try:
                # decision_function agrees with predict
                decision = classifier.decision_function(X)
                if n_classes == 2:
                    if not tags["multioutput_only"]:
                        assert decision.shape == (n_samples,)
                    else:
                        assert decision.shape == (n_samples, 1)
                    dec_pred = (decision.ravel() > 0).astype(np.int)
                    assert_array_equal(dec_pred, y_pred)
                else:
                    assert decision.shape == (n_samples, n_classes)
                    assert_array_equal(np.argmax(decision, axis=1), y_pred)

                # raises error on malformed input for decision_function
                if not tags["no_validation"]:
                    if _is_pairwise(classifier):
                        with assert_raises(ValueError, msg=msg_pairwise.format(
                                name, "decision_function")):
                            classifier.decision_function(X.reshape(-1, 1))
                    else:
                        with assert_raises(ValueError, msg=msg.format(
                                name, "decision_function")):
                            classifier.decision_function(X.T)
            except NotImplementedError:
                pass

        if hasattr(classifier, "predict_proba"):
            # predict_proba agrees with predict
            y_prob = classifier.predict_proba(X)
            assert y_prob.shape == (n_samples, n_classes)
            assert_array_equal(np.argmax(y_prob, axis=1), y_pred)
            # check that probas for all classes sum to one
            assert_array_almost_equal(np.sum(y_prob, axis=1),
                                      np.ones(n_samples))
            if not tags["no_validation"]:
                # raises error on malformed input for predict_proba
                if _is_pairwise(classifier_orig):
                    with assert_raises(ValueError, msg=msg_pairwise.format(
                            name, "predict_proba")):
                        classifier.predict_proba(X.reshape(-1, 1))
                else:
                    with assert_raises(ValueError, msg=msg.format(
                            name, "predict_proba")):
                        classifier.predict_proba(X.T)
            if hasattr(classifier, "predict_log_proba"):
                # predict_log_proba is a transformation of predict_proba
                y_log_prob = classifier.predict_log_proba(X)
                assert_allclose(y_log_prob, np.log(y_prob), 8, atol=1e-9)
                assert_array_equal(np.argsort(y_log_prob), np.argsort(y_prob))


def check_outlier_corruption(num_outliers, expected_outliers, decision):
    # Check for deviation from the precise given contamination level that may
    # be due to ties in the anomaly scores.
    if num_outliers < expected_outliers:
        start = num_outliers
        end = expected_outliers + 1
    else:
        start = expected_outliers
        end = num_outliers + 1

    # ensure that all values in the 'critical area' are tied,
    # leading to the observed discrepancy between provided
    # and actual contamination levels.
    sorted_decision = np.sort(decision)
    msg = ('The number of predicted outliers is not equal to the expected '
           'number of outliers and this difference is not explained by the '
           'number of ties in the decision_function values')
    assert len(np.unique(sorted_decision[start:end])) == 1, msg


def check_outliers_train(name, estimator_orig, readonly_memmap=True):
    n_samples = 300
    X, _ = make_blobs(n_samples=n_samples, random_state=0)
    X = shuffle(X, random_state=7)

    if readonly_memmap:
        X = create_memmap_backed_data(X)

    n_samples, n_features = X.shape
    estimator = clone(estimator_orig)
    set_random_state(estimator)

    # fit
    estimator.fit(X)
    # with lists
    estimator.fit(X.tolist())

    y_pred = estimator.predict(X)
    assert y_pred.shape == (n_samples,)
    assert y_pred.dtype.kind == 'i'
    assert_array_equal(np.unique(y_pred), np.array([-1, 1]))

    decision = estimator.decision_function(X)
    scores = estimator.score_samples(X)
    for output in [decision, scores]:
        assert output.dtype == np.dtype('float')
        assert output.shape == (n_samples,)

    # raises error on malformed input for predict
    assert_raises(ValueError, estimator.predict, X.T)

    # decision_function agrees with predict
    dec_pred = (decision >= 0).astype(np.int)
    dec_pred[dec_pred == 0] = -1
    assert_array_equal(dec_pred, y_pred)

    # raises error on malformed input for decision_function
    assert_raises(ValueError, estimator.decision_function, X.T)

    # decision_function is a translation of score_samples
    y_dec = scores - estimator.offset_
    assert_allclose(y_dec, decision)

    # raises error on malformed input for score_samples
    assert_raises(ValueError, estimator.score_samples, X.T)

    # contamination parameter (not for OneClassSVM which has the nu parameter)
    if (hasattr(estimator, 'contamination')
            and not hasattr(estimator, 'novelty')):
        # proportion of outliers equal to contamination parameter when not
        # set to 'auto'. This is true for the training set and cannot thus be
        # checked as follows for estimators with a novelty parameter such as
        # LocalOutlierFactor (tested in check_outliers_fit_predict)
        expected_outliers = 30
        contamination = expected_outliers / n_samples
        estimator.set_params(contamination=contamination)
        estimator.fit(X)
        y_pred = estimator.predict(X)

        num_outliers = np.sum(y_pred != 1)
        # num_outliers should be equal to expected_outliers unless
        # there are ties in the decision_function values. this can
        # only be tested for estimators with a decision_function
        # method, i.e. all estimators except LOF which is already
        # excluded from this if branch.
        if num_outliers != expected_outliers:
            decision = estimator.decision_function(X)
            check_outlier_corruption(num_outliers, expected_outliers, decision)

        # raises error when contamination is a scalar and not in [0,1]
        for contamination in [-0.5, 2.3]:
            estimator.set_params(contamination=contamination)
            assert_raises(ValueError, estimator.fit, X)


@ignore_warnings(category=(DeprecationWarning, FutureWarning))
def check_estimators_fit_returns_self(name, estimator_orig,
                                      readonly_memmap=False):
    """Check if self is returned when calling fit"""
    if _safe_tags(estimator_orig, 'binary_only'):
        n_centers = 2
    else:
        n_centers = 3
    X, y = make_blobs(random_state=0, n_samples=9, centers=n_centers)
    # some want non-negative input
    X -= X.min()
    X = pairwise_estimator_convert_X(X, estimator_orig)

    estimator = clone(estimator_orig)
    y = enforce_estimator_tags_y(estimator, y)

    if readonly_memmap:
        X, y = create_memmap_backed_data([X, y])

    set_random_state(estimator)
    assert estimator.fit(X, y) is estimator


@ignore_warnings
def check_estimators_unfitted(name, estimator_orig):
    """Check that predict raises an exception in an unfitted estimator.

    Unfitted estimators should raise a NotFittedError.
    """
    # Common test for Regressors, Classifiers and Outlier detection estimators
    X, y = _boston_subset()

    estimator = clone(estimator_orig)
    for method in ('decision_function', 'predict', 'predict_proba',
                   'predict_log_proba'):
        if hasattr(estimator, method):
            assert_raises(NotFittedError, getattr(estimator, method), X)


@ignore_warnings(category=(DeprecationWarning, FutureWarning))
def check_supervised_y_2d(name, estimator_orig):
    tags = _safe_tags(estimator_orig)
    if tags['multioutput_only']:
        # These only work on 2d, so this test makes no sense
        return
    rnd = np.random.RandomState(0)
    X = pairwise_estimator_convert_X(rnd.uniform(size=(10, 3)), estimator_orig)
    if tags['binary_only']:
        y = np.arange(10) % 2
    else:
        y = np.arange(10) % 3
    y = enforce_estimator_tags_y(estimator_orig, y)
    estimator = clone(estimator_orig)
    set_random_state(estimator)
    # fit
    estimator.fit(X, y)
    y_pred = estimator.predict(X)

    set_random_state(estimator)
    # Check that when a 2D y is given, a DataConversionWarning is
    # raised
    with warnings.catch_warnings(record=True) as w:
        warnings.simplefilter("always", DataConversionWarning)
        warnings.simplefilter("ignore", RuntimeWarning)
        estimator.fit(X, y[:, np.newaxis])
    y_pred_2d = estimator.predict(X)
    msg = "expected 1 DataConversionWarning, got: %s" % (
        ", ".join([str(w_x) for w_x in w]))
    if not tags['multioutput']:
        # check that we warned if we don't support multi-output
        assert len(w) > 0, msg
        assert "DataConversionWarning('A column-vector y" \
               " was passed when a 1d array was expected" in msg
    assert_allclose(y_pred.ravel(), y_pred_2d.ravel())


@ignore_warnings
def check_classifiers_predictions(X, y, name, classifier_orig):
    classes = np.unique(y)
    classifier = clone(classifier_orig)
    if name == 'BernoulliNB':
        X = X > X.mean()
    set_random_state(classifier)

    classifier.fit(X, y)
    y_pred = classifier.predict(X)

    if hasattr(classifier, "decision_function"):
        decision = classifier.decision_function(X)
        assert isinstance(decision, np.ndarray)
        if len(classes) == 2:
            dec_pred = (decision.ravel() > 0).astype(np.int)
            dec_exp = classifier.classes_[dec_pred]
            assert_array_equal(dec_exp, y_pred,
                               err_msg="decision_function does not match "
                               "classifier for %r: expected '%s', got '%s'" %
                               (classifier, ", ".join(map(str, dec_exp)),
                                ", ".join(map(str, y_pred))))
        elif getattr(classifier, 'decision_function_shape', 'ovr') == 'ovr':
            decision_y = np.argmax(decision, axis=1).astype(int)
            y_exp = classifier.classes_[decision_y]
            assert_array_equal(y_exp, y_pred,
                               err_msg="decision_function does not match "
                               "classifier for %r: expected '%s', got '%s'" %
                               (classifier, ", ".join(map(str, y_exp)),
                                ", ".join(map(str, y_pred))))

    # training set performance
    if name != "ComplementNB":
        # This is a pathological data set for ComplementNB.
        # For some specific cases 'ComplementNB' predicts less classes
        # than expected
        assert_array_equal(np.unique(y), np.unique(y_pred))
    assert_array_equal(classes, classifier.classes_,
                       err_msg="Unexpected classes_ attribute for %r: "
                       "expected '%s', got '%s'" %
                       (classifier, ", ".join(map(str, classes)),
                        ", ".join(map(str, classifier.classes_))))


def choose_check_classifiers_labels(name, y, y_names):
    return y if name in ["LabelPropagation", "LabelSpreading"] else y_names


def check_classifiers_classes(name, classifier_orig):
    X_multiclass, y_multiclass = make_blobs(n_samples=30, random_state=0,
                                            cluster_std=0.1)
    X_multiclass, y_multiclass = shuffle(X_multiclass, y_multiclass,
                                         random_state=7)
    X_multiclass = StandardScaler().fit_transform(X_multiclass)
    # We need to make sure that we have non negative data, for things
    # like NMF
    X_multiclass -= X_multiclass.min() - .1

    X_binary = X_multiclass[y_multiclass != 2]
    y_binary = y_multiclass[y_multiclass != 2]

    X_multiclass = pairwise_estimator_convert_X(X_multiclass, classifier_orig)
    X_binary = pairwise_estimator_convert_X(X_binary, classifier_orig)

    labels_multiclass = ["one", "two", "three"]
    labels_binary = ["one", "two"]

    y_names_multiclass = np.take(labels_multiclass, y_multiclass)
    y_names_binary = np.take(labels_binary, y_binary)

    problems = [(X_binary, y_binary, y_names_binary)]
    if not _safe_tags(classifier_orig, 'binary_only'):
        problems.append((X_multiclass, y_multiclass, y_names_multiclass))

    for X, y, y_names in problems:
        for y_names_i in [y_names, y_names.astype('O')]:
            y_ = choose_check_classifiers_labels(name, y, y_names_i)
            check_classifiers_predictions(X, y_, name, classifier_orig)

    labels_binary = [-1, 1]
    y_names_binary = np.take(labels_binary, y_binary)
    y_binary = choose_check_classifiers_labels(name, y_binary, y_names_binary)
    check_classifiers_predictions(X_binary, y_binary, name, classifier_orig)


@ignore_warnings(category=(DeprecationWarning, FutureWarning))
def check_regressors_int(name, regressor_orig):
    X, _ = _boston_subset()
    X = pairwise_estimator_convert_X(X[:50], regressor_orig)
    rnd = np.random.RandomState(0)
    y = rnd.randint(3, size=X.shape[0])
    y = enforce_estimator_tags_y(regressor_orig, y)
    rnd = np.random.RandomState(0)
    # separate estimators to control random seeds
    regressor_1 = clone(regressor_orig)
    regressor_2 = clone(regressor_orig)
    set_random_state(regressor_1)
    set_random_state(regressor_2)

    if name in CROSS_DECOMPOSITION:
        y_ = np.vstack([y, 2 * y + rnd.randint(2, size=len(y))])
        y_ = y_.T
    else:
        y_ = y

    # fit
    regressor_1.fit(X, y_)
    pred1 = regressor_1.predict(X)
    regressor_2.fit(X, y_.astype(np.float))
    pred2 = regressor_2.predict(X)
    assert_allclose(pred1, pred2, atol=1e-2, err_msg=name)


@ignore_warnings(category=(DeprecationWarning, FutureWarning))
def check_regressors_train(name, regressor_orig, readonly_memmap=False):
    X, y = _boston_subset()
    X = pairwise_estimator_convert_X(X, regressor_orig)
    y = StandardScaler().fit_transform(y.reshape(-1, 1))  # X is already scaled
    y = y.ravel()
    regressor = clone(regressor_orig)
    y = enforce_estimator_tags_y(regressor, y)
    if name in CROSS_DECOMPOSITION:
        rnd = np.random.RandomState(0)
        y_ = np.vstack([y, 2 * y + rnd.randint(2, size=len(y))])
        y_ = y_.T
    else:
        y_ = y

    if readonly_memmap:
        X, y, y_ = create_memmap_backed_data([X, y, y_])

    if not hasattr(regressor, 'alphas') and hasattr(regressor, 'alpha'):
        # linear regressors need to set alpha, but not generalized CV ones
        regressor.alpha = 0.01
    if name == 'PassiveAggressiveRegressor':
        regressor.C = 0.01

    # raises error on malformed input for fit
    with assert_raises(ValueError, msg="The classifier {} does not"
                       " raise an error when incorrect/malformed input "
                       "data for fit is passed. The number of training "
                       "examples is not the same as the number of "
                       "labels. Perhaps use check_X_y in fit.".format(name)):
        regressor.fit(X, y[:-1])
    # fit
    set_random_state(regressor)
    regressor.fit(X, y_)
    regressor.fit(X.tolist(), y_.tolist())
    y_pred = regressor.predict(X)
    assert y_pred.shape == y_.shape

    # TODO: find out why PLS and CCA fail. RANSAC is random
    # and furthermore assumes the presence of outliers, hence
    # skipped
    if not _safe_tags(regressor, "poor_score"):
        assert regressor.score(X, y_) > 0.5


@ignore_warnings
def check_regressors_no_decision_function(name, regressor_orig):
    # checks whether regressors have decision_function or predict_proba
    rng = np.random.RandomState(0)
    regressor = clone(regressor_orig)

    X = rng.normal(size=(10, 4))
    X = pairwise_estimator_convert_X(X, regressor_orig)
    y = enforce_estimator_tags_y(regressor, X[:, 0])

    if hasattr(regressor, "n_components"):
        # FIXME CCA, PLS is not robust to rank 1 effects
        regressor.n_components = 1

    regressor.fit(X, y)
    funcs = ["decision_function", "predict_proba", "predict_log_proba"]
    for func_name in funcs:
        func = getattr(regressor, func_name, None)
        if func is None:
            # doesn't have function
            continue
        # has function. Should raise deprecation warning
        msg = func_name
        assert_warns_message(DeprecationWarning, msg, func, X)


@ignore_warnings(category=(DeprecationWarning, FutureWarning))
def check_class_weight_classifiers(name, classifier_orig):
    if name == "NuSVC":
        # the sparse version has a parameter that doesn't do anything
        raise SkipTest("Not testing NuSVC class weight as it is ignored.")
    if name.endswith("NB"):
        # NaiveBayes classifiers have a somewhat different interface.
        # FIXME SOON!
        raise SkipTest

    if _safe_tags(classifier_orig, 'binary_only'):
        problems = [2]
    else:
        problems = [2, 3]

    for n_centers in problems:
        # create a very noisy dataset
        X, y = make_blobs(centers=n_centers, random_state=0, cluster_std=20)
        X_train, X_test, y_train, y_test = train_test_split(X, y, test_size=.5,
                                                            random_state=0)

        # can't use gram_if_pairwise() here, setting up gram matrix manually
        if _is_pairwise(classifier_orig):
            X_test = rbf_kernel(X_test, X_train)
            X_train = rbf_kernel(X_train, X_train)

        n_centers = len(np.unique(y_train))

        if n_centers == 2:
            class_weight = {0: 1000, 1: 0.0001}
        else:
            class_weight = {0: 1000, 1: 0.0001, 2: 0.0001}

        classifier = clone(classifier_orig).set_params(
            class_weight=class_weight)
        if hasattr(classifier, "n_iter"):
            classifier.set_params(n_iter=100)
        if hasattr(classifier, "max_iter"):
            classifier.set_params(max_iter=1000)
        if hasattr(classifier, "min_weight_fraction_leaf"):
            classifier.set_params(min_weight_fraction_leaf=0.01)
        if hasattr(classifier, "n_iter_no_change"):
            classifier.set_params(n_iter_no_change=20)

        set_random_state(classifier)
        classifier.fit(X_train, y_train)
        y_pred = classifier.predict(X_test)
        # XXX: Generally can use 0.89 here. On Windows, LinearSVC gets
        #      0.88 (Issue #9111)
        assert np.mean(y_pred == 0) > 0.87


@ignore_warnings(category=(DeprecationWarning, FutureWarning))
def check_class_weight_balanced_classifiers(name, classifier_orig, X_train,
                                            y_train, X_test, y_test, weights):
    classifier = clone(classifier_orig)
    if hasattr(classifier, "n_iter"):
        classifier.set_params(n_iter=100)
    if hasattr(classifier, "max_iter"):
        classifier.set_params(max_iter=1000)

    set_random_state(classifier)
    classifier.fit(X_train, y_train)
    y_pred = classifier.predict(X_test)

    classifier.set_params(class_weight='balanced')
    classifier.fit(X_train, y_train)
    y_pred_balanced = classifier.predict(X_test)
    assert (f1_score(y_test, y_pred_balanced, average='weighted') >
                   f1_score(y_test, y_pred, average='weighted'))


@ignore_warnings(category=(DeprecationWarning, FutureWarning))
def check_class_weight_balanced_linear_classifier(name, Classifier):
    """Test class weights with non-contiguous class labels."""
    # this is run on classes, not instances, though this should be changed
    X = np.array([[-1.0, -1.0], [-1.0, 0], [-.8, -1.0],
                  [1.0, 1.0], [1.0, 0.0]])
    y = np.array([1, 1, 1, -1, -1])

    classifier = Classifier()

    if hasattr(classifier, "n_iter"):
        # This is a very small dataset, default n_iter are likely to prevent
        # convergence
        classifier.set_params(n_iter=1000)
    if hasattr(classifier, "max_iter"):
        classifier.set_params(max_iter=1000)
    if hasattr(classifier, 'cv'):
        classifier.set_params(cv=3)
    set_random_state(classifier)

    # Let the model compute the class frequencies
    classifier.set_params(class_weight='balanced')
    coef_balanced = classifier.fit(X, y).coef_.copy()

    # Count each label occurrence to reweight manually
    n_samples = len(y)
    n_classes = float(len(np.unique(y)))

    class_weight = {1: n_samples / (np.sum(y == 1) * n_classes),
                    -1: n_samples / (np.sum(y == -1) * n_classes)}
    classifier.set_params(class_weight=class_weight)
    coef_manual = classifier.fit(X, y).coef_.copy()

    assert_allclose(coef_balanced, coef_manual,
                    err_msg="Classifier %s is not computing"
                    " class_weight=balanced properly."
                    % name)


@ignore_warnings(category=(DeprecationWarning, FutureWarning))
def check_estimators_overwrite_params(name, estimator_orig):
    if _safe_tags(estimator_orig, 'binary_only'):
        n_centers = 2
    else:
        n_centers = 3
    X, y = make_blobs(random_state=0, n_samples=9, centers=n_centers)
    # some want non-negative input
    X -= X.min()
    X = pairwise_estimator_convert_X(X, estimator_orig, kernel=rbf_kernel)
    estimator = clone(estimator_orig)
    y = enforce_estimator_tags_y(estimator, y)

    set_random_state(estimator)

    # Make a physical copy of the original estimator parameters before fitting.
    params = estimator.get_params()
    original_params = deepcopy(params)

    # Fit the model
    estimator.fit(X, y)

    # Compare the state of the model parameters with the original parameters
    new_params = estimator.get_params()
    for param_name, original_value in original_params.items():
        new_value = new_params[param_name]

        # We should never change or mutate the internal state of input
        # parameters by default. To check this we use the joblib.hash function
        # that introspects recursively any subobjects to compute a checksum.
        # The only exception to this rule of immutable constructor parameters
        # is possible RandomState instance but in this check we explicitly
        # fixed the random_state params recursively to be integer seeds.
<<<<<<< HEAD
        assert_equal(hash(new_value), hash(original_value),
                     "Estimator %s should not change or mutate "
                     "the parameter %s from %s to %s during fit."
                     % (name, param_name, original_value, new_value))
=======
        assert joblib.hash(new_value) == joblib.hash(original_value), (
            "Estimator %s should not change or mutate "
            " the parameter %s from %s to %s during fit."
            % (name, param_name, original_value, new_value))
>>>>>>> 5cf88db2


@ignore_warnings(category=(DeprecationWarning, FutureWarning))
def check_no_attributes_set_in_init(name, estimator_orig):
    """Check setting during init. """
    estimator = clone(estimator_orig)
    if hasattr(type(estimator).__init__, "deprecated_original"):
        return

    init_params = _get_args(type(estimator).__init__)
    if IS_PYPY:
        # __init__ signature has additional objects in PyPy
        for key in ['obj']:
            if key in init_params:
                init_params.remove(key)
    parents_init_params = [param for params_parent in
                           (_get_args(parent) for parent in
                            type(estimator).__mro__)
                           for param in params_parent]

    # Test for no setting apart from parameters during init
    invalid_attr = (set(vars(estimator)) - set(init_params)
                    - set(parents_init_params))
    assert not invalid_attr, (
            "Estimator %s should not set any attribute apart"
            " from parameters during init. Found attributes %s."
            % (name, sorted(invalid_attr)))
    # Ensure that each parameter is set in init
    invalid_attr = set(init_params) - set(vars(estimator)) - {"self"}
    assert not invalid_attr, (
            "Estimator %s should store all parameters"
            " as an attribute during init. Did not find "
            "attributes %s."
            % (name, sorted(invalid_attr)))


@ignore_warnings(category=(DeprecationWarning, FutureWarning))
def check_sparsify_coefficients(name, estimator_orig):
    X = np.array([[-2, -1], [-1, -1], [-1, -2], [1, 1], [1, 2], [2, 1],
                  [-1, -2], [2, 2], [-2, -2]])
    y = [1, 1, 1, 2, 2, 2, 3, 3, 3]
    est = clone(estimator_orig)

    est.fit(X, y)
    pred_orig = est.predict(X)

    # test sparsify with dense inputs
    est.sparsify()
    assert sparse.issparse(est.coef_)
    pred = est.predict(X)
    assert_array_equal(pred, pred_orig)

    # pickle and unpickle with sparse coef_
    est = pickle.loads(pickle.dumps(est))
    assert sparse.issparse(est.coef_)
    pred = est.predict(X)
    assert_array_equal(pred, pred_orig)


@ignore_warnings(category=DeprecationWarning)
def check_classifier_data_not_an_array(name, estimator_orig):
    X = np.array([[3, 0], [0, 1], [0, 2], [1, 1], [1, 2], [2, 1]])
    X = pairwise_estimator_convert_X(X, estimator_orig)
    y = [1, 1, 1, 2, 2, 2]
    y = enforce_estimator_tags_y(estimator_orig, y)
    check_estimators_data_not_an_array(name, estimator_orig, X, y)


@ignore_warnings(category=DeprecationWarning)
def check_regressor_data_not_an_array(name, estimator_orig):
    X, y = _boston_subset(n_samples=50)
    X = pairwise_estimator_convert_X(X, estimator_orig)
    y = enforce_estimator_tags_y(estimator_orig, y)
    check_estimators_data_not_an_array(name, estimator_orig, X, y)


@ignore_warnings(category=(DeprecationWarning, FutureWarning))
def check_estimators_data_not_an_array(name, estimator_orig, X, y):
    if name in CROSS_DECOMPOSITION:
        raise SkipTest("Skipping check_estimators_data_not_an_array "
                       "for cross decomposition module as estimators "
                       "are not deterministic.")
    # separate estimators to control random seeds
    estimator_1 = clone(estimator_orig)
    estimator_2 = clone(estimator_orig)
    set_random_state(estimator_1)
    set_random_state(estimator_2)

    y_ = NotAnArray(np.asarray(y))
    X_ = NotAnArray(np.asarray(X))

    # fit
    estimator_1.fit(X_, y_)
    pred1 = estimator_1.predict(X_)
    estimator_2.fit(X, y)
    pred2 = estimator_2.predict(X)
    assert_allclose(pred1, pred2, atol=1e-2, err_msg=name)


def check_parameters_default_constructible(name, Estimator):
    # this check works on classes, not instances
    # test default-constructibility
    # get rid of deprecation warnings
    with ignore_warnings(category=(DeprecationWarning, FutureWarning)):
        estimator = _construct_instance(Estimator)
        # test cloning
        clone(estimator)
        # test __repr__
        repr(estimator)
        # test that set_params returns self
        assert estimator.set_params() is estimator

        # test if init does nothing but set parameters
        # this is important for grid_search etc.
        # We get the default parameters from init and then
        # compare these against the actual values of the attributes.

        # this comes from getattr. Gets rid of deprecation decorator.
        init = getattr(estimator.__init__, 'deprecated_original',
                       estimator.__init__)

        try:
            def param_filter(p):
                """Identify hyper parameters of an estimator"""
                return (p.name != 'self' and
                        p.kind != p.VAR_KEYWORD and
                        p.kind != p.VAR_POSITIONAL)

            init_params = [p for p in signature(init).parameters.values()
                           if param_filter(p)]

        except (TypeError, ValueError):
            # init is not a python function.
            # true for mixins
            return
        params = estimator.get_params()
        # they can need a non-default argument
        init_params = init_params[len(getattr(
            estimator, '_required_parameters', [])):]

        for init_param in init_params:
            assert init_param.default != init_param.empty, (
                "parameter %s for %s has no default value"
                % (init_param.name, type(estimator).__name__))
            if type(init_param.default) is type:
                assert init_param.default in [np.float64, np.int64]
            else:
                assert (type(init_param.default) in
                          [str, int, float, bool, tuple, type(None),
                           np.float64, types.FunctionType, joblib.Memory])
            if init_param.name not in params.keys():
                # deprecated parameter, not in get_params
                assert init_param.default is None
                continue

            param_value = params[init_param.name]
            if isinstance(param_value, np.ndarray):
                assert_array_equal(param_value, init_param.default)
            else:
                if is_scalar_nan(param_value):
                    # Allows to set default parameters to np.nan
                    assert param_value is init_param.default, init_param.name
                else:
                    assert param_value == init_param.default, init_param.name


def enforce_estimator_tags_y(estimator, y):
    # Estimators with a `requires_positive_y` tag only accept strictly positive
    # data
    if _safe_tags(estimator, "requires_positive_y"):
        # Create strictly positive y. The minimal increment above 0 is 1, as
        # y could be of integer dtype.
        y += 1 + abs(y.min())
    # Estimators in mono_output_task_error raise ValueError if y is of 1-D
    # Convert into a 2-D y for those estimators.
    if _safe_tags(estimator, "multioutput_only"):
        return np.reshape(y, (-1, 1))
    return y


@ignore_warnings(category=(DeprecationWarning, FutureWarning))
def check_non_transformer_estimators_n_iter(name, estimator_orig):
    # Test that estimators that are not transformers with a parameter
    # max_iter, return the attribute of n_iter_ at least 1.

    # These models are dependent on external solvers like
    # libsvm and accessing the iter parameter is non-trivial.
    not_run_check_n_iter = ['Ridge', 'SVR', 'NuSVR', 'NuSVC',
                            'RidgeClassifier', 'SVC', 'RandomizedLasso',
                            'LogisticRegressionCV', 'LinearSVC',
                            'LogisticRegression']

    # Tested in test_transformer_n_iter
    not_run_check_n_iter += CROSS_DECOMPOSITION
    if name in not_run_check_n_iter:
        return

    # LassoLars stops early for the default alpha=1.0 the iris dataset.
    if name == 'LassoLars':
        estimator = clone(estimator_orig).set_params(alpha=0.)
    else:
        estimator = clone(estimator_orig)
    if hasattr(estimator, 'max_iter'):
        iris = load_iris()
        X, y_ = iris.data, iris.target
        y_ = enforce_estimator_tags_y(estimator, y_)

        set_random_state(estimator, 0)

        estimator.fit(X, y_)

        assert estimator.n_iter_ >= 1


@ignore_warnings(category=(DeprecationWarning, FutureWarning))
def check_transformer_n_iter(name, estimator_orig):
    # Test that transformers with a parameter max_iter, return the
    # attribute of n_iter_ at least 1.
    estimator = clone(estimator_orig)
    if hasattr(estimator, "max_iter"):
        if name in CROSS_DECOMPOSITION:
            # Check using default data
            X = [[0., 0., 1.], [1., 0., 0.], [2., 2., 2.], [2., 5., 4.]]
            y_ = [[0.1, -0.2], [0.9, 1.1], [0.1, -0.5], [0.3, -0.2]]

        else:
            X, y_ = make_blobs(n_samples=30, centers=[[0, 0, 0], [1, 1, 1]],
                               random_state=0, n_features=2, cluster_std=0.1)
            X -= X.min() - 0.1
        set_random_state(estimator, 0)
        estimator.fit(X, y_)

        # These return a n_iter per component.
        if name in CROSS_DECOMPOSITION:
            for iter_ in estimator.n_iter_:
                assert iter_ >= 1
        else:
            assert estimator.n_iter_ >= 1


@ignore_warnings(category=(DeprecationWarning, FutureWarning))
def check_get_params_invariance(name, estimator_orig):
    # Checks if get_params(deep=False) is a subset of get_params(deep=True)
    e = clone(estimator_orig)

    shallow_params = e.get_params(deep=False)
    deep_params = e.get_params(deep=True)

    assert all(item in deep_params.items() for item in
               shallow_params.items())


@ignore_warnings(category=(DeprecationWarning, FutureWarning))
def check_set_params(name, estimator_orig):
    # Check that get_params() returns the same thing
    # before and after set_params() with some fuzz
    estimator = clone(estimator_orig)

    orig_params = estimator.get_params(deep=False)
    msg = ("get_params result does not match what was passed to set_params")

    estimator.set_params(**orig_params)
    curr_params = estimator.get_params(deep=False)
    assert set(orig_params.keys()) == set(curr_params.keys()), msg
    for k, v in curr_params.items():
        assert orig_params[k] is v, msg

    # some fuzz values
    test_values = [-np.inf, np.inf, None]

    test_params = deepcopy(orig_params)
    for param_name in orig_params.keys():
        default_value = orig_params[param_name]
        for value in test_values:
            test_params[param_name] = value
            try:
                estimator.set_params(**test_params)
            except (TypeError, ValueError) as e:
                e_type = e.__class__.__name__
                # Exception occurred, possibly parameter validation
                warnings.warn("{0} occurred during set_params of param {1} on "
                              "{2}. It is recommended to delay parameter "
                              "validation until fit.".format(e_type,
                                                             param_name,
                                                             name))

                change_warning_msg = "Estimator's parameters changed after " \
                                     "set_params raised {}".format(e_type)
                params_before_exception = curr_params
                curr_params = estimator.get_params(deep=False)
                try:
                    assert (set(params_before_exception.keys()) ==
                                 set(curr_params.keys()))
                    for k, v in curr_params.items():
                        assert params_before_exception[k] is v
                except AssertionError:
                    warnings.warn(change_warning_msg)
            else:
                curr_params = estimator.get_params(deep=False)
                assert (set(test_params.keys()) ==
                        set(curr_params.keys())), msg
                for k, v in curr_params.items():
                    assert test_params[k] is v, msg
        test_params[param_name] = default_value


@ignore_warnings(category=(DeprecationWarning, FutureWarning))
def check_classifiers_regression_target(name, estimator_orig):
    # Check if classifier throws an exception when fed regression targets

    X, y = load_boston(return_X_y=True)
    e = clone(estimator_orig)
    msg = 'Unknown label type: '
    if not _safe_tags(e, "no_validation"):
        assert_raises_regex(ValueError, msg, e.fit, X, y)


@ignore_warnings(category=(DeprecationWarning, FutureWarning))
def check_decision_proba_consistency(name, estimator_orig):
    # Check whether an estimator having both decision_function and
    # predict_proba methods has outputs with perfect rank correlation.

    centers = [(2, 2), (4, 4)]
    X, y = make_blobs(n_samples=100, random_state=0, n_features=4,
                      centers=centers, cluster_std=1.0, shuffle=True)
    X_test = np.random.randn(20, 2) + 4
    estimator = clone(estimator_orig)

    if (hasattr(estimator, "decision_function") and
            hasattr(estimator, "predict_proba")):

        estimator.fit(X, y)
        # Since the link function from decision_function() to predict_proba()
        # is sometimes not precise enough (typically expit), we round to the
        # 10th decimal to avoid numerical issues.
        a = estimator.predict_proba(X_test)[:, 1].round(decimals=10)
        b = estimator.decision_function(X_test).round(decimals=10)
        assert_array_equal(rankdata(a), rankdata(b))


def check_outliers_fit_predict(name, estimator_orig):
    # Check fit_predict for outlier detectors.

    n_samples = 300
    X, _ = make_blobs(n_samples=n_samples, random_state=0)
    X = shuffle(X, random_state=7)
    n_samples, n_features = X.shape
    estimator = clone(estimator_orig)

    set_random_state(estimator)

    y_pred = estimator.fit_predict(X)
    assert y_pred.shape == (n_samples,)
    assert y_pred.dtype.kind == 'i'
    assert_array_equal(np.unique(y_pred), np.array([-1, 1]))

    # check fit_predict = fit.predict when the estimator has both a predict and
    # a fit_predict method. recall that it is already assumed here that the
    # estimator has a fit_predict method
    if hasattr(estimator, 'predict'):
        y_pred_2 = estimator.fit(X).predict(X)
        assert_array_equal(y_pred, y_pred_2)

    if hasattr(estimator, "contamination"):
        # proportion of outliers equal to contamination parameter when not
        # set to 'auto'
        expected_outliers = 30
        contamination = float(expected_outliers)/n_samples
        estimator.set_params(contamination=contamination)
        y_pred = estimator.fit_predict(X)

        num_outliers = np.sum(y_pred != 1)
        # num_outliers should be equal to expected_outliers unless
        # there are ties in the decision_function values. this can
        # only be tested for estimators with a decision_function
        # method
        if (num_outliers != expected_outliers and
                hasattr(estimator, 'decision_function')):
            decision = estimator.decision_function(X)
            check_outlier_corruption(num_outliers, expected_outliers, decision)

        # raises error when contamination is a scalar and not in [0,1]
        for contamination in [-0.5, 2.3]:
            estimator.set_params(contamination=contamination)
            assert_raises(ValueError, estimator.fit_predict, X)


def check_fit_non_negative(name, estimator_orig):
    # Check that proper warning is raised for non-negative X
    # when tag requires_positive_X is present
    X = np.array([[-1., 1], [-1., 1]])
    y = np.array([1, 2])
    estimator = clone(estimator_orig)
    assert_raises_regex(ValueError, "Negative values in data passed to",
                        estimator.fit, X, y)


def check_fit_idempotent(name, estimator_orig):
    # Check that est.fit(X) is the same as est.fit(X).fit(X). Ideally we would
    # check that the estimated parameters during training (e.g. coefs_) are
    # the same, but having a universal comparison function for those
    # attributes is difficult and full of edge cases. So instead we check that
    # predict(), predict_proba(), decision_function() and transform() return
    # the same results.

    check_methods = ["predict", "transform", "decision_function",
                     "predict_proba"]
    rng = np.random.RandomState(0)

    estimator = clone(estimator_orig)
    set_random_state(estimator)
    if 'warm_start' in estimator.get_params().keys():
        estimator.set_params(warm_start=False)

    n_samples = 100
    X = rng.normal(loc=100, size=(n_samples, 2))
    X = pairwise_estimator_convert_X(X, estimator)
    if is_regressor(estimator_orig):
        y = rng.normal(size=n_samples)
    else:
        y = rng.randint(low=0, high=2, size=n_samples)
    y = enforce_estimator_tags_y(estimator, y)

    train, test = next(ShuffleSplit(test_size=.2, random_state=rng).split(X))
    X_train, y_train = _safe_split(estimator, X, y, train)
    X_test, y_test = _safe_split(estimator, X, y, test, train)

    # Fit for the first time
    estimator.fit(X_train, y_train)

    result = {method: getattr(estimator, method)(X_test)
              for method in check_methods
              if hasattr(estimator, method)}

    # Fit again
    set_random_state(estimator)
    estimator.fit(X_train, y_train)

    for method in check_methods:
        if hasattr(estimator, method):
            new_result = getattr(estimator, method)(X_test)
            if np.issubdtype(new_result.dtype, np.floating):
                tol = 2*np.finfo(new_result.dtype).eps
            else:
                tol = 2*np.finfo(np.float64).eps
            assert_allclose_dense_sparse(
                result[method], new_result,
                atol=max(tol, 1e-9), rtol=max(tol, 1e-7),
                err_msg="Idempotency check failed for method {}".format(method)
            )<|MERGE_RESOLUTION|>--- conflicted
+++ resolved
@@ -27,15 +27,13 @@
 from .testing import set_random_state
 from .testing import SkipTest
 from .testing import ignore_warnings
-from .testing import assert_dict_equal
 from .testing import create_memmap_backed_data
 from . import is_scalar_nan
 from ..discriminant_analysis import LinearDiscriminantAnalysis
 from ..linear_model import Ridge
 
 from ..base import (clone, ClusterMixin, is_classifier, is_regressor,
-                    _DEFAULT_TAGS, RegressorMixin, is_outlier_detector,
-                    BaseEstimator)
+                    _DEFAULT_TAGS, RegressorMixin, is_outlier_detector)
 
 from ..metrics import accuracy_score, adjusted_rand_score, f1_score
 
@@ -2194,17 +2192,10 @@
         # The only exception to this rule of immutable constructor parameters
         # is possible RandomState instance but in this check we explicitly
         # fixed the random_state params recursively to be integer seeds.
-<<<<<<< HEAD
-        assert_equal(hash(new_value), hash(original_value),
-                     "Estimator %s should not change or mutate "
-                     "the parameter %s from %s to %s during fit."
-                     % (name, param_name, original_value, new_value))
-=======
         assert joblib.hash(new_value) == joblib.hash(original_value), (
             "Estimator %s should not change or mutate "
             " the parameter %s from %s to %s during fit."
             % (name, param_name, original_value, new_value))
->>>>>>> 5cf88db2
 
 
 @ignore_warnings(category=(DeprecationWarning, FutureWarning))
