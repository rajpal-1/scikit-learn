"""Utilities for meta-estimators"""
# Author: Joel Nothman
#         Andreas Mueller
# License: BSD
from typing import List, Any

from abc import ABCMeta, abstractmethod
from operator import attrgetter
from functools import update_wrapper
import numpy as np

from ..utils import _safe_indexing
from ..base import BaseEstimator
from ..base import _is_pairwise

__all__ = ["if_delegate_has_method"]


class _BaseComposition(BaseEstimator, metaclass=ABCMeta):
    """Handles parameter management for classifiers composed of named estimators."""

    steps: List[Any]

    @abstractmethod
    def __init__(self):
        pass

    def _get_params(self, attr, deep=True):
        out = super().get_params(deep=deep)
        if not deep:
            return out
        estimators = getattr(self, attr)
        out.update(estimators)
        for name, estimator in estimators:
            if hasattr(estimator, "get_params"):
                for key, value in estimator.get_params(deep=True).items():
                    out["%s__%s" % (name, key)] = value
        return out

    def _set_params(self, attr, **params):
        # Ensure strict ordering of parameter setting:
        # 1. All steps
        if attr in params:
            setattr(self, attr, params.pop(attr))
        # 2. Step replacement
        items = getattr(self, attr)
        names = []
        if items:
            names, _ = zip(*items)
        for name in list(params.keys()):
            if "__" not in name and name in names:
                self._replace_estimator(attr, name, params.pop(name))
        # 3. Step parameters and other initialisation arguments
        super().set_params(**params)
        return self

    def _replace_estimator(self, attr, name, new_val):
        # assumes `name` is a valid estimator name
        new_estimators = list(getattr(self, attr))
        for i, (estimator_name, _) in enumerate(new_estimators):
            if estimator_name == name:
                new_estimators[i] = (name, new_val)
                break
        setattr(self, attr, new_estimators)

    def _validate_names(self, names):
        if len(set(names)) != len(names):
            raise ValueError(
                "Names provided are not unique: " "{0!r}".format(list(names))
            )
        invalid_names = set(names).intersection(self.get_params(deep=False))
        if invalid_names:
            raise ValueError(
                "Estimator names conflict with constructor "
                "arguments: {0!r}".format(sorted(invalid_names))
            )
        invalid_names = [name for name in names if "__" in name]
        if invalid_names:
            raise ValueError(
                "Estimator names must not contain __: got "
                "{0!r}".format(invalid_names)
            )


class _AvailableIfDescriptor:
    """Implements a conditional property using the descriptor protocol.

    Using this class to create a decorator will raise an ``AttributeError``
    if check(self) returns a falsey value. Note that if check raises an error
    this will also result in hasattr returning false.

    See https://docs.python.org/3/howto/descriptor.html for an explanation of
    descriptors.
    """

<<<<<<< HEAD
    def __init__(self, fn, check, attribute_name):
=======
    def __init__(self, fn, delegate_names, attribute_name):
>>>>>>> c3a3b1e6
        self.fn = fn
        self.check = check
        self.attribute_name = attribute_name

        # update the docstring of the descriptor
        update_wrapper(self, fn)

    def __get__(self, obj, owner=None):
        if obj is not None:
            # delegate only on instances, not the classes.
            # this is to allow access to the docstrings.
            if not self.check(obj):
                raise AttributeError(f"This {repr(owner.__name__)}"
                                     f" has no attribute"
                                     f" {repr(self.attribute_name)}")

        # lambda, but not partial, allows help() to work with update_wrapper
        out = lambda *args, **kwargs: self.fn(obj, *args, **kwargs)  # noqa
        # update the docstring of the returned function
        update_wrapper(out, self.fn)
        return out


def available_if(check):
    """An attribute that is available only if check returns a truthy value

    Parameters
    ----------
    check : callable
        When passed the object with the decorated method, this should return
        a truthy value if the attribute is available, and either return False
        or raise an AttributeError if not available.
    """
    return lambda fn: _AvailableIfDescriptor(fn, check,
                                             attribute_name=fn.__name__)


class _IffHasAttrDescriptor(_AvailableIfDescriptor):
    """Implements a conditional property using the descriptor protocol.

    Using this class to create a decorator will raise an ``AttributeError``
    if none of the delegates (specified in ``delegate_names``) is an attribute
    of the base object or the first found delegate does not have an attribute
    ``attribute_name``.

    This allows ducktyping of the decorated method based on
    ``delegate.attribute_name``. Here ``delegate`` is the first item in
    ``delegate_names`` for which ``hasattr(object, delegate) is True``.

    See https://docs.python.org/3/howto/descriptor.html for an explanation of
    descriptors.
    """
    def __init__(self, fn, delegate_names, attribute_name):
        super().__init__(fn, self._check, attribute_name)
        self.delegate_names = delegate_names

    def _check(self, obj):
        for delegate_name in self.delegate_names:
            try:
                delegate = attrgetter(delegate_name)(obj)
            except AttributeError:
                continue
            break
        else:
            return False
        # raise original AttributeError
        return getattr(delegate, self.attribute_name) or True


def if_delegate_has_method(delegate):
    """Create a decorator for methods that are delegated to a sub-estimator

    This enables ducktyping by hasattr returning True according to the
    sub-estimator.

    Parameters
    ----------
    delegate : string, list of strings or tuple of strings
        Name of the sub-estimator that can be accessed as an attribute of the
        base object. If a list or a tuple of names are provided, the first
        sub-estimator that is an attribute of the base object will be used.

    """
    if isinstance(delegate, list):
        delegate = tuple(delegate)
    if not isinstance(delegate, tuple):
        delegate = (delegate,)

    return lambda fn: _IffHasAttrDescriptor(fn, delegate, attribute_name=fn.__name__)


def _safe_split(estimator, X, y, indices, train_indices=None):
    """Create subset of dataset and properly handle kernels.

    Slice X, y according to indices for cross-validation, but take care of
    precomputed kernel-matrices or pairwise affinities / distances.

    If ``estimator._pairwise is True``, X needs to be square and
    we slice rows and columns. If ``train_indices`` is not None,
    we slice rows using ``indices`` (assumed the test set) and columns
    using ``train_indices``, indicating the training set.

    .. deprecated:: 0.24

        The _pairwise attribute is deprecated in 0.24. From 1.1
        (renaming of 0.26) and onward, this function will check for the
        pairwise estimator tag.

    Labels y will always be indexed only along the first axis.

    Parameters
    ----------
    estimator : object
        Estimator to determine whether we should slice only rows or rows and
        columns.

    X : array-like, sparse matrix or iterable
        Data to be indexed. If ``estimator._pairwise is True``,
        this needs to be a square array-like or sparse matrix.

    y : array-like, sparse matrix or iterable
        Targets to be indexed.

    indices : array of int
        Rows to select from X and y.
        If ``estimator._pairwise is True`` and ``train_indices is None``
        then ``indices`` will also be used to slice columns.

    train_indices : array of int or None, default=None
        If ``estimator._pairwise is True`` and ``train_indices is not None``,
        then ``train_indices`` will be use to slice the columns of X.

    Returns
    -------
    X_subset : array-like, sparse matrix or list
        Indexed data.

    y_subset : array-like, sparse matrix or list
        Indexed targets.

    """
    if _is_pairwise(estimator):
        if not hasattr(X, "shape"):
            raise ValueError(
                "Precomputed kernels or affinity matrices have "
                "to be passed as arrays or sparse matrices."
            )
        # X is a precomputed square kernel matrix
        if X.shape[0] != X.shape[1]:
            raise ValueError("X should be a square kernel matrix")
        if train_indices is None:
            X_subset = X[np.ix_(indices, indices)]
        else:
            X_subset = X[np.ix_(indices, train_indices)]
    else:
        X_subset = _safe_indexing(X, indices)

    if y is not None:
        y_subset = _safe_indexing(y, indices)
    else:
        y_subset = None

    return X_subset, y_subset<|MERGE_RESOLUTION|>--- conflicted
+++ resolved
@@ -93,11 +93,7 @@
     descriptors.
     """
 
-<<<<<<< HEAD
     def __init__(self, fn, check, attribute_name):
-=======
-    def __init__(self, fn, delegate_names, attribute_name):
->>>>>>> c3a3b1e6
         self.fn = fn
         self.check = check
         self.attribute_name = attribute_name
