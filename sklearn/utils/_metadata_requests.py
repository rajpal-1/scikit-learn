--- conflicted
+++ resolved
@@ -461,18 +461,7 @@
                 + "` for each metadata you want to request/ignore."
             )
             raise UnsetMetadataPassedError(
-<<<<<<< HEAD
-                message=(
-                    f"[{', '.join([key for key in unrequested])}] are passed but are"
-                    " not explicitly set as requested or not requested for"
-                    f" {self.owner}.{self.method}. To set them, use"
-                    f" `set_{self.method}_request({{metadata}}={{True, False}})` for"
-                    f" each metadata in [{', '.join([key for key in unrequested])}]"
-                    " on the instantiated object."
-                ),
-=======
                 message=message,
->>>>>>> d1d1596f
                 unrequested_params=unrequested,
                 routed_params=res,
             )
