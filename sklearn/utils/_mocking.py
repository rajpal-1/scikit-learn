import numpy as np

from ..base import BaseEstimator, ClassifierMixin
from ..utils._metadata_requests import RequestMethod
from .metaestimators import available_if
from .validation import _check_sample_weight, _num_samples, check_array, check_is_fitted


class ArraySlicingWrapper:
    """
    Parameters
    ----------
    array
    """

    def __init__(self, array):
        self.array = array

    def __getitem__(self, aslice):
        return MockDataFrame(self.array[aslice])


class MockDataFrame:
    """
    Parameters
    ----------
    array
    """

    # have shape and length but don't support indexing.

    def __init__(self, array):
        self.array = array
        self.values = array
        self.shape = array.shape
        self.ndim = array.ndim
        # ugly hack to make iloc work.
        self.iloc = ArraySlicingWrapper(array)

    def __len__(self):
        return len(self.array)

    def __array__(self, dtype=None):
        # Pandas data frames also are array-like: we want to make sure that
        # input validation in cross-validation does not try to call that
        # method.
        return self.array

    def __eq__(self, other):
        return MockDataFrame(self.array == other.array)

    def __ne__(self, other):
        return not self == other

    def take(self, indices, axis=0):
        return MockDataFrame(self.array.take(indices, axis=axis))


class CheckingClassifier(ClassifierMixin, BaseEstimator):
    """Dummy classifier to test pipelining and meta-estimators.

    Checks some property of `X` and `y`in fit / predict.
    This allows testing whether pipelines / cross-validation or metaestimators
    changed the input.

    Can also be used to check if `fit_params` are passed correctly, and
    to force a certain score to be returned.

    Parameters
    ----------
    check_y, check_X : callable, default=None
        The callable used to validate `X` and `y`. These callable should return
        a bool where `False` will trigger an `AssertionError`. If `None`, the
        data is not validated. Default is `None`.

    check_y_params, check_X_params : dict, default=None
        The optional parameters to pass to `check_X` and `check_y`. If `None`,
        then no parameters are passed in.

    methods_to_check : "all" or list of str, default="all"
        The methods in which the checks should be applied. By default,
        all checks will be done on all methods (`fit`, `predict`,
        `predict_proba`, `decision_function` and `score`).

    foo_param : int, default=0
        A `foo` param. When `foo > 1`, the output of :meth:`score` will be 1
        otherwise it is 0.

    expected_sample_weight : bool, default=False
        Whether to check if a valid `sample_weight` was passed to `fit`.

    expected_fit_params : list of str, default=None
        A list of the expected parameters given when calling `fit`.

    Attributes
    ----------
    classes_ : int
        The classes seen during `fit`.

    n_features_in_ : int
        The number of features seen during `fit`.

    Examples
    --------
    >>> from sklearn.utils._mocking import CheckingClassifier

    This helper allow to assert to specificities regarding `X` or `y`. In this
    case we expect `check_X` or `check_y` to return a boolean.

    >>> from sklearn.datasets import load_iris
    >>> X, y = load_iris(return_X_y=True)
    >>> clf = CheckingClassifier(check_X=lambda x: x.shape == (150, 4))
    >>> clf.fit(X, y)
    CheckingClassifier(...)

    We can also provide a check which might raise an error. In this case, we
    expect `check_X` to return `X` and `check_y` to return `y`.

    >>> from sklearn.utils import check_array
    >>> clf = CheckingClassifier(check_X=check_array)
    >>> clf.fit(X, y)
    CheckingClassifier(...)
    """

    def __init__(
        self,
        *,
        check_y=None,
        check_y_params=None,
        check_X=None,
        check_X_params=None,
        methods_to_check="all",
        foo_param=0,
        expected_sample_weight=None,
        expected_fit_params=None,
    ):
        self.check_y = check_y
        self.check_y_params = check_y_params
        self.check_X = check_X
        self.check_X_params = check_X_params
        self.methods_to_check = methods_to_check
        self.foo_param = foo_param
        self.expected_sample_weight = expected_sample_weight
        self.expected_fit_params = expected_fit_params

    def _check_X_y(self, X, y=None, should_be_fitted=True):
        """Validate X and y and make extra check.

        Parameters
        ----------
        X : array-like of shape (n_samples, n_features)
            The data set.
            `X` is checked only if `check_X` is not `None` (default is None).
        y : array-like of shape (n_samples), default=None
            The corresponding target, by default `None`.
            `y` is checked only if `check_y` is not `None` (default is None).
        should_be_fitted : bool, default=True
            Whether or not the classifier should be already fitted.
            By default True.

        Returns
        -------
        X, y
        """
        if should_be_fitted:
            check_is_fitted(self)
        if self.check_X is not None:
            params = {} if self.check_X_params is None else self.check_X_params
            checked_X = self.check_X(X, **params)
            if isinstance(checked_X, (bool, np.bool_)):
                assert checked_X
            else:
                X = checked_X
        if y is not None and self.check_y is not None:
            params = {} if self.check_y_params is None else self.check_y_params
            checked_y = self.check_y(y, **params)
            if isinstance(checked_y, (bool, np.bool_)):
                assert checked_y
            else:
                y = checked_y
        return X, y

    def fit(self, X, y, sample_weight=None, **fit_params):
        """Fit classifier.

        Parameters
        ----------
        X : array-like of shape (n_samples, n_features)
            Training vector, where `n_samples` is the number of samples and
            `n_features` is the number of features.

        y : array-like of shape (n_samples, n_outputs) or (n_samples,), \
                default=None
            Target relative to X for classification or regression;
            None for unsupervised learning.

        sample_weight : array-like of shape (n_samples,), default=None
            Sample weights. If None, then samples are equally weighted.

        **fit_params : dict of string -> object
            Parameters passed to the ``fit`` method of the estimator

        Returns
        -------
        self
        """
        assert _num_samples(X) == _num_samples(y)
        if self.methods_to_check == "all" or "fit" in self.methods_to_check:
            X, y = self._check_X_y(X, y, should_be_fitted=False)
        self.n_features_in_ = np.shape(X)[1]
        self.classes_ = np.unique(check_array(y, ensure_2d=False, allow_nd=True))
        if self.expected_fit_params:
            missing = set(self.expected_fit_params) - set(fit_params)
            if missing:
                raise AssertionError(
                    f"Expected fit parameter(s) {list(missing)} not seen."
                )
            for key, value in fit_params.items():
                if _num_samples(value) != _num_samples(X):
                    raise AssertionError(
                        f"Fit parameter {key} has length {_num_samples(value)}"
                        f"; expected {_num_samples(X)}."
                    )
        if self.expected_sample_weight:
            if sample_weight is None:
                raise AssertionError("Expected sample_weight to be passed")
            _check_sample_weight(sample_weight, X)

        return self

    def predict(self, X):
        """Predict the first class seen in `classes_`.

        Parameters
        ----------
        X : array-like of shape (n_samples, n_features)
            The input data.

        Returns
        -------
        preds : ndarray of shape (n_samples,)
            Predictions of the first class seens in `classes_`.
        """
        if self.methods_to_check == "all" or "predict" in self.methods_to_check:
            X, y = self._check_X_y(X)
        return self.classes_[np.zeros(_num_samples(X), dtype=int)]

    def predict_proba(self, X):
        """Predict probabilities for each class.

        Here, the dummy classifier will provide a probability of 1 for the
        first class of `classes_` and 0 otherwise.

        Parameters
        ----------
        X : array-like of shape (n_samples, n_features)
            The input data.

        Returns
        -------
        proba : ndarray of shape (n_samples, n_classes)
            The probabilities for each sample and class.
        """
        if self.methods_to_check == "all" or "predict_proba" in self.methods_to_check:
            X, y = self._check_X_y(X)
        proba = np.zeros((_num_samples(X), len(self.classes_)))
        proba[:, 0] = 1
        return proba

    def decision_function(self, X):
        """Confidence score.

        Parameters
        ----------
        X : array-like of shape (n_samples, n_features)
            The input data.

        Returns
        -------
        decision : ndarray of shape (n_samples,) if n_classes == 2\
                else (n_samples, n_classes)
            Confidence score.
        """
        if (
            self.methods_to_check == "all"
            or "decision_function" in self.methods_to_check
        ):
            X, y = self._check_X_y(X)
        if len(self.classes_) == 2:
            # for binary classifier, the confidence score is related to
            # classes_[1] and therefore should be null.
            return np.zeros(_num_samples(X))
        else:
            decision = np.zeros((_num_samples(X), len(self.classes_)))
            decision[:, 0] = 1
            return decision

    def score(self, X=None, Y=None):
        """Fake score.

        Parameters
        ----------
        X : array-like of shape (n_samples, n_features)
            Input data, where `n_samples` is the number of samples and
            `n_features` is the number of features.

        Y : array-like of shape (n_samples, n_output) or (n_samples,)
            Target relative to X for classification or regression;
            None for unsupervised learning.

        Returns
        -------
        score : float
            Either 0 or 1 depending of `foo_param` (i.e. `foo_param > 1 =>
            score=1` otherwise `score=0`).
        """
        if self.methods_to_check == "all" or "score" in self.methods_to_check:
            self._check_X_y(X, Y)
        if self.foo_param > 1:
            score = 1.0
        else:
            score = 0.0
        return score

    def __sklearn_tags__(self):
        more_tags = {"_skip_test": True, "X_types": ["1dlabel"]}
        return {**super().__sklearn_tags__(), **more_tags}


# Deactivate key validation for CheckingClassifier because we want to be able to
# call fit with arbitrary fit_params and record them. Without this change, we
# would get an error because those arbitrary params are not expected.
CheckingClassifier.set_fit_request = RequestMethod(  # type: ignore
    name="fit", keys=[], validate_keys=False
)


class NoSampleWeightWrapper(BaseEstimator):
    """Wrap estimator which will not expose `sample_weight`.

    Parameters
    ----------
    est : estimator, default=None
        The estimator to wrap.
    """

    def __init__(self, est=None):
        self.est = est

    def fit(self, X, y):
        return self.est.fit(X, y)

    def predict(self, X):
        return self.est.predict(X)

    def predict_proba(self, X):
        return self.est.predict_proba(X)

<<<<<<< HEAD
    def __sklearn_tags__(self):
        more_tags = {"_skip_test": True}
        return {**super().__sklearn_tags__(), **more_tags}
=======
    def _more_tags(self):
        return {"_skip_test": True}


def _check_response(method):
    def check(self):
        return self.response_methods is not None and method in self.response_methods

    return check


class _MockEstimatorOnOffPrediction(BaseEstimator):
    """Estimator for which we can turn on/off the prediction methods.

    Parameters
    ----------
    response_methods: list of \
            {"predict", "predict_proba", "decision_function"}, default=None
        List containing the response implemented by the estimator. When, the
        response is in the list, it will return the name of the response method
        when called. Otherwise, an `AttributeError` is raised. It allows to
        use `getattr` as any conventional estimator. By default, no response
        methods are mocked.
    """

    def __init__(self, response_methods=None):
        self.response_methods = response_methods

    def fit(self, X, y):
        self.classes_ = np.unique(y)
        return self

    @available_if(_check_response("predict"))
    def predict(self, X):
        return "predict"

    @available_if(_check_response("predict_proba"))
    def predict_proba(self, X):
        return "predict_proba"

    @available_if(_check_response("decision_function"))
    def decision_function(self, X):
        return "decision_function"
>>>>>>> a5e95606
<|MERGE_RESOLUTION|>--- conflicted
+++ resolved
@@ -356,13 +356,9 @@
     def predict_proba(self, X):
         return self.est.predict_proba(X)
 
-<<<<<<< HEAD
     def __sklearn_tags__(self):
         more_tags = {"_skip_test": True}
         return {**super().__sklearn_tags__(), **more_tags}
-=======
-    def _more_tags(self):
-        return {"_skip_test": True}
 
 
 def _check_response(method):
@@ -403,5 +399,4 @@
 
     @available_if(_check_response("decision_function"))
     def decision_function(self, X):
-        return "decision_function"
->>>>>>> a5e95606
+        return "decision_function"