--- conflicted
+++ resolved
@@ -166,13 +166,8 @@
             Training vector, where n_samples is the number of samples and
             n_features is the number of features.
 
-<<<<<<< HEAD
-        y : array-like of shape (n_samples, n_output) or (n_samples,), \
-        default=None
-=======
         y : array-like of shape (n_samples, n_outputs) or (n_samples,), \
                 default=None
->>>>>>> 116c166a
             Target relative to X for classification or regression;
             None for unsupervised learning.
 
