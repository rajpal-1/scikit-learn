--- conflicted
+++ resolved
@@ -180,51 +180,20 @@
     if is_classifier(estimator):
         prediction_method = _check_response_method(estimator, response_method)
         classes = estimator.classes_
-<<<<<<< HEAD
-        if isinstance(classes, list):
-            target_type = "multilabel-indicator"
-        else:
-            target_type = "binary" if len(classes) <= 2 else "multiclass"
-=======
         target_type = type_of_target(classes)
 
         if target_type in ("binary", "multiclass"):
->>>>>>> 4567245c
             if pos_label is not None and pos_label not in classes.tolist():
                 raise ValueError(
                     f"pos_label={pos_label} is not a valid label: It should be "
                     f"one of {classes}"
                 )
             elif pos_label is None and target_type == "binary":
-<<<<<<< HEAD
-                pos_label = pos_label if pos_label is not None else classes[-1]
-=======
                 pos_label = classes[-1]
->>>>>>> 4567245c
 
         y_pred = prediction_method(X)
 
         if prediction_method.__name__ == "predict_proba":
-<<<<<<< HEAD
-            if target_type == "binary" and y_pred.shape[1] <= 2:
-                if y_pred.shape[1] == 2:
-                    col_idx = np.flatnonzero(classes == pos_label)[0]
-                    y_pred = y_pred[:, col_idx]
-                else:
-                    err_msg = (
-                        f"Got predict_proba of shape {y_pred.shape}, but need "
-                        "classifier with two classes."
-                    )
-                    raise ValueError(err_msg)
-            elif target_type == "multilabel-indicator" and isinstance(y_pred, list):
-                y_pred = np.vstack([p[:, -1] for p in y_pred]).T
-        elif prediction_method.__name__ == "decision_function":
-            if target_type == "binary":
-                if pos_label == classes[0]:
-                    y_pred *= -1
-            elif target_type == "multilabel-indicator" and isinstance(y_pred, list):
-                y_pred = np.vstack([p for p in y_pred]).T
-=======
             y_pred = _process_predict_proba(
                 y_pred=y_pred,
                 target_type=target_type,
@@ -238,7 +207,6 @@
                 classes=classes,
                 pos_label=pos_label,
             )
->>>>>>> 4567245c
     else:  # estimator is a regressor
         if response_method != "predict":
             raise ValueError(
