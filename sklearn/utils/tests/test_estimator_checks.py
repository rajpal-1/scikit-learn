--- conflicted
+++ resolved
@@ -30,6 +30,7 @@
 from sklearn.svm import SVC, NuSVC
 from sklearn.utils import _array_api, all_estimators, deprecated
 from sklearn.utils._param_validation import Interval, StrOptions
+from sklearn.utils._tags import _DEFAULT_TAGS
 from sklearn.utils._testing import (
     MinimalClassifier,
     MinimalRegressor,
@@ -38,25 +39,6 @@
     ignore_warnings,
     raises,
 )
-<<<<<<< HEAD
-from sklearn.utils.validation import check_is_fitted
-from sklearn.utils.fixes import np_version, parse_version
-from sklearn.ensemble import ExtraTreesClassifier
-from sklearn.linear_model import LinearRegression, SGDClassifier
-from sklearn.mixture import GaussianMixture
-from sklearn.cluster import MiniBatchKMeans
-from sklearn.decomposition import PCA
-from sklearn.linear_model import MultiTaskElasticNet, LogisticRegression
-from sklearn.svm import SVC, NuSVC
-from sklearn.neighbors import KNeighborsRegressor
-from sklearn.utils.validation import check_array
-from sklearn.utils import all_estimators
-from sklearn.exceptions import SkipTestWarning
-from sklearn.utils.metaestimators import available_if
-from sklearn.utils._tags import _DEFAULT_TAGS
-
-=======
->>>>>>> a5e95606
 from sklearn.utils.estimator_checks import (
     _NotAnArray,
     _set_checking_parameters,
@@ -71,6 +53,7 @@
     check_decision_proba_consistency,
     check_estimator,
     check_estimator_get_tags_default_keys,
+    check_estimator_tags_deprecated,
     check_estimators_unfitted,
     check_fit_check_is_fitted,
     check_fit_score_takes_y,
@@ -82,14 +65,6 @@
     check_regressor_data_not_an_array,
     check_requires_y_none,
     set_random_state,
-<<<<<<< HEAD
-    check_fit_check_is_fitted,
-    check_methods_sample_order_invariance,
-    check_methods_subset_invariance,
-    _yield_all_checks,
-    check_estimator_tags_deprecated,
-=======
->>>>>>> a5e95606
 )
 from sklearn.utils.fixes import CSR_CONTAINERS
 from sklearn.utils.metaestimators import available_if
@@ -1228,7 +1203,6 @@
         assert check_methods_subset_invariance not in all_tests
 
 
-<<<<<<< HEAD
 # TODO(1.3) Remove `_more_tags` and `_get_tags` support
 def test_check_estimator_tags_deprecated():
     """Check deprecation warnings are raised."""
@@ -1237,22 +1211,19 @@
         def _more_tags(self):
             return {}
 
-    with warnings.catch_warnings():
-        warnings.simplefilter("error", FutureWarning)
-        err_msg = r"_more_tags\(\) was deprecated"
-        with raises(FutureWarning, match=err_msg):
-            check_estimator_tags_deprecated("estimator", Estimator())
+    err_msg = r"_more_tags\(\) was deprecated"
+    with raises(AssertionError, match=err_msg):
+        check_estimator_tags_deprecated("estimator", Estimator())
 
     class Estimator:
         def _get_tags(self):
             return {}
 
-    with warnings.catch_warnings():
-        warnings.simplefilter("error", FutureWarning)
-        err_msg = r"_get_tags\(\) was deprecated"
-        with raises(FutureWarning, match=err_msg):
-            check_estimator_tags_deprecated("estimator", Estimator())
-=======
+    err_msg = r"_get_tags\(\) was deprecated"
+    with raises(AssertionError, match=err_msg):
+        check_estimator_tags_deprecated("estimator", Estimator())
+
+
 def test_check_outlier_contamination():
     """Check the test for the contamination parameter in the outlier detectors."""
 
@@ -1314,5 +1285,4 @@
     https://github.com/scikit-learn/scikit-learn/issues/24025
     """
     estimator = SGDClassifier(loss="log_loss")
-    check_decision_proba_consistency("SGDClassifier", estimator)
->>>>>>> a5e95606
+    check_decision_proba_consistency("SGDClassifier", estimator)