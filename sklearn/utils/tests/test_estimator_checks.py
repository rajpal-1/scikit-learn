--- conflicted
+++ resolved
@@ -21,12 +21,9 @@
     MinimalTransformer,
     SkipTest,
 )
-<<<<<<< HEAD
+
 from sklearn.utils.validation import check_is_fitted, check_X_y
 from sklearn.utils.fixes import np_version, parse_version
-=======
-from sklearn.utils.validation import check_is_fitted
->>>>>>> 3605c140
 from sklearn.ensemble import ExtraTreesClassifier
 from sklearn.linear_model import LinearRegression, SGDClassifier
 from sklearn.mixture import GaussianMixture
