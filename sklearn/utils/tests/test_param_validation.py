from numbers import Integral, Real

import numpy as np
from scipy.sparse import csr_matrix
import pytest

from sklearn.base import BaseEstimator
from sklearn.utils import deprecated
from sklearn.utils._param_validation import Hidden
from sklearn.utils._param_validation import Interval
from sklearn.utils._param_validation import StrOptions
from sklearn.utils._param_validation import _ArrayLikes
from sklearn.utils._param_validation import _Callables
from sklearn.utils._param_validation import _InstancesOf
from sklearn.utils._param_validation import _NoneConstraint
from sklearn.utils._param_validation import _RandomStates
from sklearn.utils._param_validation import _SparseMatrices
from sklearn.utils._param_validation import make_constraint
from sklearn.utils._param_validation import generate_invalid_param_val
from sklearn.utils._param_validation import generate_valid_param
from sklearn.utils._param_validation import validate_params


# Some helpers for the tests
@validate_params({"a": [Real], "b": [Real], "c": [Real], "d": [Real]})
def _func(a, b=0, *args, c, d=0, **kwargs):
    """A function to test the validation of functions."""


class _Class:
    """A class to test the _InstancesOf constraint and the validation of methods."""

    @validate_params({"a": [Real]})
    def _method(self, a):
        """A validated method"""

    @deprecated()
    @validate_params({"a": [Real]})
    def _deprecated_method(self, a):
        """A deprecated validated method"""


class _Estimator(BaseEstimator):
    """An estimator to test the validation of estimator parameters."""

    _parameter_constraints = {"a": [Real]}

    def __init__(self, a):
        self.a = a

    def fit(self, X=None, y=None):
        self._validate_params()


@pytest.mark.parametrize("interval_type", [Integral, Real])
def test_interval_range(interval_type):
    """Check the range of values depending on closed."""
    interval = Interval(interval_type, -2, 2, closed="left")
    assert -2 in interval and 2 not in interval

    interval = Interval(interval_type, -2, 2, closed="right")
    assert -2 not in interval and 2 in interval

    interval = Interval(interval_type, -2, 2, closed="both")
    assert -2 in interval and 2 in interval

    interval = Interval(interval_type, -2, 2, closed="neither")
    assert -2 not in interval and 2 not in interval


def test_interval_inf_in_bounds():
    """Check that inf is included iff a bound is closed and set to None.

    Only valid for real intervals.
    """
    interval = Interval(Real, 0, None, closed="right")
    assert np.inf in interval

    interval = Interval(Real, None, 0, closed="left")
    assert -np.inf in interval

    interval = Interval(Real, None, None, closed="neither")
    assert np.inf not in interval
    assert -np.inf not in interval


@pytest.mark.parametrize(
    "interval",
    [Interval(Real, 0, 1, closed="left"), Interval(Real, None, None, closed="both")],
)
def test_nan_not_in_interval(interval):
    """Check that np.nan is not in any interval."""
    assert np.nan not in interval


@pytest.mark.parametrize(
    "params, error, match",
    [
        (
            {"type": Integral, "left": 1.0, "right": 2, "closed": "both"},
            TypeError,
            r"Expecting left to be an int for an interval over the integers",
        ),
        (
            {"type": Integral, "left": 1, "right": 2.0, "closed": "neither"},
            TypeError,
            "Expecting right to be an int for an interval over the integers",
        ),
        (
            {"type": Integral, "left": None, "right": 0, "closed": "left"},
            ValueError,
            r"left can't be None when closed == left",
        ),
        (
            {"type": Integral, "left": 0, "right": None, "closed": "right"},
            ValueError,
            r"right can't be None when closed == right",
        ),
        (
            {"type": Integral, "left": 1, "right": -1, "closed": "both"},
            ValueError,
            r"right can't be less than left",
        ),
    ],
)
def test_interval_errors(params, error, match):
    """Check that informative errors are raised for invalid combination of parameters"""
    with pytest.raises(error, match=match):
        Interval(**params)


def test_stroptions():
    """Sanity check for the StrOptions constraint"""
    options = StrOptions({"a", "b", "c"}, deprecated={"c"})
    assert options.is_satisfied_by("a")
    assert options.is_satisfied_by("c")
    assert not options.is_satisfied_by("d")

    assert "'c' (deprecated)" in str(options)


@pytest.mark.parametrize(
    "type, expected_type_name",
    [
        (int, "int"),
        (Integral, "int"),
        (Real, "float"),
        (np.ndarray, "numpy.ndarray"),
    ],
)
def test_instances_of_type_human_readable(type, expected_type_name):
    """Check the string representation of the _InstancesOf constraint."""
    constraint = _InstancesOf(type)
    assert str(constraint) == f"an instance of '{expected_type_name}'"


@pytest.mark.parametrize(
    "constraint",
    [
        Interval(Real, None, 0, closed="left"),
        Interval(Real, 0, None, closed="left"),
        Interval(Real, None, None, closed="neither"),
        StrOptions({"a", "b", "c"}),
    ],
)
def test_generate_invalid_param_val(constraint):
    """Check that the value generated does not satisfy the constraint"""
    bad_value = generate_invalid_param_val(constraint)
    assert not constraint.is_satisfied_by(bad_value)


@pytest.mark.parametrize(
    "integer_interval, real_interval",
    [
        (
            Interval(Integral, None, 3, closed="right"),
            Interval(Real, -5, 5, closed="both"),
        ),
        (
            Interval(Integral, None, 3, closed="right"),
            Interval(Real, -5, 5, closed="neither"),
        ),
        (
            Interval(Integral, None, 3, closed="right"),
            Interval(Real, 4, 5, closed="both"),
        ),
        (
            Interval(Integral, None, 3, closed="right"),
            Interval(Real, 5, None, closed="left"),
        ),
        (
            Interval(Integral, None, 3, closed="right"),
            Interval(Real, 4, None, closed="neither"),
        ),
        (
            Interval(Integral, 3, None, closed="left"),
            Interval(Real, -5, 5, closed="both"),
        ),
        (
            Interval(Integral, 3, None, closed="left"),
            Interval(Real, -5, 5, closed="neither"),
        ),
        (
            Interval(Integral, 3, None, closed="left"),
            Interval(Real, 1, 2, closed="both"),
        ),
        (
            Interval(Integral, 3, None, closed="left"),
            Interval(Real, None, -5, closed="left"),
        ),
        (
            Interval(Integral, 3, None, closed="left"),
            Interval(Real, None, -4, closed="neither"),
        ),
        (
            Interval(Integral, -5, 5, closed="both"),
            Interval(Real, None, 1, closed="right"),
        ),
        (
            Interval(Integral, -5, 5, closed="both"),
            Interval(Real, 1, None, closed="left"),
        ),
        (
            Interval(Integral, -5, 5, closed="both"),
            Interval(Real, -10, -4, closed="neither"),
        ),
        (
            Interval(Integral, -5, 5, closed="both"),
            Interval(Real, -10, -4, closed="right"),
        ),
        (
            Interval(Integral, -5, 5, closed="neither"),
            Interval(Real, 6, 10, closed="neither"),
        ),
        (
            Interval(Integral, -5, 5, closed="neither"),
            Interval(Real, 6, 10, closed="left"),
        ),
        (
            Interval(Integral, 2, None, closed="left"),
            Interval(Real, 0, 1, closed="both"),
        ),
        (
            Interval(Integral, 1, None, closed="left"),
            Interval(Real, 0, 1, closed="both"),
        ),
    ],
)
def test_generate_invalid_param_val_2_intervals(integer_interval, real_interval):
    """Check that the value generated for an interval constraint does not satisfy any of
    the interval constraints.
    """
    bad_value = generate_invalid_param_val(
        real_interval, constraints=[real_interval, integer_interval]
    )
    assert not real_interval.is_satisfied_by(bad_value)
    assert not integer_interval.is_satisfied_by(bad_value)

    bad_value = generate_invalid_param_val(
        integer_interval, constraints=[real_interval, integer_interval]
    )
    assert not real_interval.is_satisfied_by(bad_value)
    assert not integer_interval.is_satisfied_by(bad_value)


@pytest.mark.parametrize(
    "constraints",
    [
        [_ArrayLikes()],
        [_InstancesOf(list)],
        [Interval(Real, None, None, closed="both")],
        [
            Interval(Integral, 0, None, closed="left"),
            Interval(Real, None, 0, closed="neither"),
        ],
    ],
)
def test_generate_invalid_param_val_all_valid(constraints):
    """Check that the function raises NotImplementedError when there's no invalid value
    for the constraint.
    """
    with pytest.raises(NotImplementedError):
        generate_invalid_param_val(constraints[0], constraints=constraints)


@pytest.mark.parametrize(
    "constraint",
    [
        _ArrayLikes(),
        _Callables(),
        _InstancesOf(list),
        _NoneConstraint(),
        _RandomStates(),
        _SparseMatrices(),
    ],
)
def test_generate_invalid_param_val_not_error(constraint):
    """Check that the value generated does not satisfy the constraint"""
    with pytest.raises(NotImplementedError):
        generate_invalid_param_val(constraint)


@pytest.mark.parametrize(
    "constraint",
    [
        _ArrayLikes(),
        _Callables(),
        _InstancesOf(list),
        _NoneConstraint(),
        _RandomStates(),
        _SparseMatrices(),
        StrOptions({"a", "b", "c"}),
        Interval(Integral, None, None, closed="neither"),
        Interval(Integral, 0, 10, closed="neither"),
        Interval(Integral, 0, None, closed="neither"),
        Interval(Integral, None, 0, closed="neither"),
        Interval(Real, 0, 1, closed="neither"),
        Interval(Real, 0, None, closed="both"),
        Interval(Real, None, 0, closed="right"),
    ],
)
def test_generate_valid_param(constraint):
    """Check that the value generated does satisfy the constraint."""
    value = generate_valid_param(constraint)
    assert constraint.is_satisfied_by(value)


@pytest.mark.parametrize(
    "constraint_declaration, value",
    [
        (Interval(Real, 0, 1, closed="both"), 0.42),
        (Interval(Integral, 0, None, closed="neither"), 42),
        (StrOptions({"a", "b", "c"}), "b"),
        (callable, lambda x: x + 1),
        (None, None),
        ("array-like", [[1, 2], [3, 4]]),
        ("array-like", np.array([[1, 2], [3, 4]])),
        ("sparse matrix", csr_matrix([[1, 2], [3, 4]])),
        ("random_state", 0),
        ("random_state", np.random.RandomState(0)),
        ("random_state", None),
        (_Class, _Class()),
        (int, 1),
        (Real, 0.5),
    ],
)
def test_is_satisfied_by(constraint_declaration, value):
    """Sanity check for the is_satisfied_by method"""
    constraint = make_constraint(constraint_declaration)
    assert constraint.is_satisfied_by(value)


@pytest.mark.parametrize(
    "constraint_declaration, expected_constraint_class",
    [
        (Interval(Real, 0, 1, closed="both"), Interval),
        (StrOptions({"option1", "option2"}), StrOptions),
        ("array-like", _ArrayLikes),
        ("sparse matrix", _SparseMatrices),
        ("random_state", _RandomStates),
        (None, _NoneConstraint),
        (callable, _Callables),
        (int, _InstancesOf),
    ],
)
def test_make_constraint(constraint_declaration, expected_constraint_class):
    """Check that make_constraint dispaches to the appropriate constraint class"""
    constraint = make_constraint(constraint_declaration)
    assert constraint.__class__ is expected_constraint_class


def test_make_constraint_unknown():
    """Check that an informative error is raised when an unknown constraint is passed"""
    with pytest.raises(ValueError, match="Unknown constraint"):
        make_constraint("not a valid constraint")


def test_validate_params():
    """Check that validate_params works no matter how the arguments are passed"""
    with pytest.raises(ValueError, match="The 'a' parameter of _func must be"):
        _func("wrong", c=1)

    with pytest.raises(ValueError, match="The 'b' parameter of _func must be"):
        _func(*[1, "wrong"], c=1)

    with pytest.raises(ValueError, match="The 'c' parameter of _func must be"):
        _func(1, **{"c": "wrong"})

    with pytest.raises(ValueError, match="The 'd' parameter of _func must be"):
        _func(1, c=1, d="wrong")

    # check in the presence of extra positional and keyword args
    with pytest.raises(ValueError, match="The 'b' parameter of _func must be"):
        _func(0, *["wrong", 2, 3], c=4, **{"e": 5})

    with pytest.raises(ValueError, match="The 'c' parameter of _func must be"):
        _func(0, *[1, 2, 3], c="four", **{"e": 5})


def test_validate_params_match_error():
    """Check that an informative error is raised when the constraints do not match the
    function parameters.
    """

    @validate_params({"a": [int], "c": [int]})
    def func(a, b):
        pass

    match = r"The parameter constraints .* do not match the parameters to validate"
    with pytest.raises(ValueError, match=match):
        func(1, 2)


def test_decorate_validated_function():
    """Check that validate_params functions can be decorated"""
    decorated_function = deprecated()(_func)

    with pytest.warns(FutureWarning, match="Function _func is deprecated"):
        decorated_function(1, 2, c=3)

    # outer decorator does not interfer with validation
    with pytest.warns(FutureWarning, match="Function _func is deprecated"):
        with pytest.raises(ValueError, match=r"The 'c' parameter of _func must be"):
            decorated_function(1, 2, c="wrong")


def test_validate_params_method():
    """Check that validate_params works with methods"""
    with pytest.raises(ValueError, match="The 'a' parameter of _Class._method must be"):
        _Class()._method("wrong")

    # validated method can be decorated
    with pytest.warns(FutureWarning, match="Function _deprecated_method is deprecated"):
        with pytest.raises(
            ValueError, match="The 'a' parameter of _Class._deprecated_method must be"
        ):
            _Class()._deprecated_method("wrong")


def test_validate_params_estimator():
    """Check that validate_params works with Estimator instances"""
    # no validation in init
    est = _Estimator("wrong")

    with pytest.raises(ValueError, match="The 'a' parameter of _Estimator must be"):
        est.fit()


def test_stroptions_deprecated_subset():
    """Check that the deprecated parameter must be a subset of options."""
    with pytest.raises(ValueError, match="deprecated options must be a subset"):
        StrOptions({"a", "b", "c"}, deprecated={"a", "d"})


def test_hidden_constraint():
    """Check that internal constraints are not exposed in the error message."""

    @validate_params({"param": [Hidden(list), dict]})
    def f(param):
        pass

    # list and dict are valid params
    f({"a": 1, "b": 2, "c": 3})
    f([1, 2, 3])

    with pytest.raises(ValueError, match="The 'param' parameter") as exc_info:
        f(param="bad")

    # the list option is not exposed in the error message
    err_msg = str(exc_info.value)
    assert "an instance of 'dict'" in err_msg
    assert "an instance of 'list'" not in err_msg


def test_hidden_stroptions():
    """Check that we can have 2 StrOptions constraints, one being hidden."""

    @validate_params({"param": [StrOptions({"auto"}), Hidden(StrOptions({"warn"}))]})
    def f(param):
        pass

    # "auto" and "warn" are valid params
    f("auto")
    f("warn")

    with pytest.raises(ValueError, match="The 'param' parameter") as exc_info:
        f(param="bad")

    # the "warn" option is not exposed in the error message
    err_msg = str(exc_info.value)
<<<<<<< HEAD
    assert "a str among" not in err_msg
    assert "warn" not in err_msg

    # no error
    g(param="warn")


def test_stroptions_deprecated_internal_overlap():
    """Check that the internal and deprecated parameters are not allowed to overlap."""
    with pytest.raises(ValueError, match="should not overlap"):
        StrOptions({"a", "b", "c"}, deprecated={"b", "c"}, internal={"a", "b"})


def test_stroptions_deprecated_internal_subset():
    """Check that the deprecated and internal parameters must be subsets of options."""
    with pytest.raises(ValueError, match="deprecated options must be a subset"):
        StrOptions({"a", "b", "c"}, deprecated={"a", "d"})

    with pytest.raises(ValueError, match="internal options must be a subset"):
        StrOptions({"a", "b", "c"}, internal={"a", "d"})


def test_validate_params_set_param_constraints_attribute():
    """Check that the validate_params decorator properly sets the parameter constraints
    as attribute of the decorated function/method.
    """
    assert hasattr(_func, "_skl_parameter_constraints")
    assert hasattr(_Class()._method, "_skl_parameter_constraints")
=======
    assert "auto" in err_msg
    assert "warn" not in err_msg
>>>>>>> d7315b6b
<|MERGE_RESOLUTION|>--- conflicted
+++ resolved
@@ -488,27 +488,8 @@
 
     # the "warn" option is not exposed in the error message
     err_msg = str(exc_info.value)
-<<<<<<< HEAD
-    assert "a str among" not in err_msg
+    assert "auto" in err_msg
     assert "warn" not in err_msg
-
-    # no error
-    g(param="warn")
-
-
-def test_stroptions_deprecated_internal_overlap():
-    """Check that the internal and deprecated parameters are not allowed to overlap."""
-    with pytest.raises(ValueError, match="should not overlap"):
-        StrOptions({"a", "b", "c"}, deprecated={"b", "c"}, internal={"a", "b"})
-
-
-def test_stroptions_deprecated_internal_subset():
-    """Check that the deprecated and internal parameters must be subsets of options."""
-    with pytest.raises(ValueError, match="deprecated options must be a subset"):
-        StrOptions({"a", "b", "c"}, deprecated={"a", "d"})
-
-    with pytest.raises(ValueError, match="internal options must be a subset"):
-        StrOptions({"a", "b", "c"}, internal={"a", "d"})
 
 
 def test_validate_params_set_param_constraints_attribute():
@@ -516,8 +497,4 @@
     as attribute of the decorated function/method.
     """
     assert hasattr(_func, "_skl_parameter_constraints")
-    assert hasattr(_Class()._method, "_skl_parameter_constraints")
-=======
-    assert "auto" in err_msg
-    assert "warn" not in err_msg
->>>>>>> d7315b6b
+    assert hasattr(_Class()._method, "_skl_parameter_constraints")