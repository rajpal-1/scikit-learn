--- conflicted
+++ resolved
@@ -8,13 +8,10 @@
 from sklearn.utils.estimator_checks import is_public_parameter
 from sklearn.utils.estimator_checks import pairwise_estimator_convert_X
 from sklearn.utils.estimator_checks import set_checking_parameters
-<<<<<<< HEAD
-from sklearn.exceptions import SklearnDeprecationWarning
-=======
 from sklearn.utils.optimize import newton_cg
 from sklearn.utils.random import random_choice_csc
 from sklearn.utils import safe_indexing
->>>>>>> 6a8b3d4c
+from sklearn.exceptions import SklearnDeprecationWarning
 
 
 # This file tests the utils that are deprecated
@@ -57,12 +54,8 @@
 
 # TODO: remove in 0.24
 def test_set_checking_parameters():
-<<<<<<< HEAD
     with pytest.warns(SklearnDeprecationWarning,
                       match="removed in version 0.24"):
-        set_checking_parameters(DummyClassifier())
-=======
-    with pytest.warns(DeprecationWarning, match="removed in version 0.24"):
         set_checking_parameters(DummyClassifier())
 
 
@@ -85,18 +78,20 @@
     def grad_hess(x):
         return grad(x), lambda x: A.T.dot(A.dot(x))
 
-    with pytest.warns(DeprecationWarning, match="removed in version 0.24"):
+    with pytest.warns(SklearnDeprecationWarning,
+                      match="removed in version 0.24"):
         newton_cg(grad_hess, func, grad, x0)
 
 
 # TODO: remove in 0.24
 def test_random_choice_csc():
-    with pytest.warns(DeprecationWarning, match="removed in version 0.24"):
+    with pytest.warns(SklearnDeprecationWarning,
+                      match="removed in version 0.24"):
         random_choice_csc(10, [[2]])
 
 
 # TODO: remove in 0.24
 def test_safe_indexing():
-    with pytest.warns(DeprecationWarning, match="removed in version 0.24"):
-        safe_indexing([1, 2], 0)
->>>>>>> 6a8b3d4c
+    with pytest.warns(SklearnDeprecationWarning,
+                      match="removed in version 0.24"):
+        safe_indexing([1, 2], 0)