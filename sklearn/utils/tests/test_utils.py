from copy import copy
from itertools import chain
import warnings
import string
import timeit

import pytest
import numpy as np
import scipy.sparse as sp

from sklearn.datasets import (
    make_classification,
    make_regression,
)
from sklearn.linear_model import (
    LinearRegression,
    LogisticRegression,
)
from sklearn.tree import DecisionTreeClassifier

from sklearn.utils._testing import (
    assert_allclose,
    assert_array_equal,
    assert_allclose_dense_sparse,
    assert_no_warnings,
    _convert_container,
)
from sklearn.utils import check_random_state
from sklearn.utils import _determine_key_type
from sklearn.utils import deprecated
from sklearn.utils import gen_batches
from sklearn.utils import _get_column_indices
from sklearn.utils import resample
from sklearn.utils import safe_mask
from sklearn.utils import column_or_1d
from sklearn.utils import _safe_indexing
from sklearn.utils import shuffle
from sklearn.utils import gen_even_slices
from sklearn.utils import _message_with_time, _print_elapsed_time
from sklearn.utils import get_chunk_n_rows
from sklearn.utils import is_scalar_nan
from sklearn.utils import _to_object_array
from sklearn.utils import _approximate_mode
<<<<<<< HEAD
from sklearn.utils import _get_response_values
from sklearn.utils.fixes import parse_version
from sklearn.utils._mocking import (
    _MockEstimatorOnOffPrediction,
    MockDataFrame,
)
from sklearn.utils._testing import SkipTest
=======
from sklearn.utils._mocking import MockDataFrame
>>>>>>> d7c84b23
from sklearn import config_context

# toy array
X_toy = np.arange(9).reshape((3, 3))


def test_make_rng():
    # Check the check_random_state utility function behavior
    assert check_random_state(None) is np.random.mtrand._rand
    assert check_random_state(np.random) is np.random.mtrand._rand

    rng_42 = np.random.RandomState(42)
    assert check_random_state(42).randint(100) == rng_42.randint(100)

    rng_42 = np.random.RandomState(42)
    assert check_random_state(rng_42) is rng_42

    rng_42 = np.random.RandomState(42)
    assert check_random_state(43).randint(100) != rng_42.randint(100)

    with pytest.raises(ValueError):
        check_random_state("some invalid seed")


def test_gen_batches():
    # Make sure gen_batches errors on invalid batch_size

    assert_array_equal(list(gen_batches(4, 2)), [slice(0, 2, None), slice(2, 4, None)])
    msg_zero = "gen_batches got batch_size=0, must be positive"
    with pytest.raises(ValueError, match=msg_zero):
        next(gen_batches(4, 0))

    msg_float = "gen_batches got batch_size=0.5, must be an integer"
    with pytest.raises(TypeError, match=msg_float):
        next(gen_batches(4, 0.5))


def test_deprecated():
    # Test whether the deprecated decorator issues appropriate warnings
    # Copied almost verbatim from https://docs.python.org/library/warnings.html

    # First a function...
    with warnings.catch_warnings(record=True) as w:
        warnings.simplefilter("always")

        @deprecated()
        def ham():
            return "spam"

        spam = ham()

        assert spam == "spam"  # function must remain usable

        assert len(w) == 1
        assert issubclass(w[0].category, FutureWarning)
        assert "deprecated" in str(w[0].message).lower()

    # ... then a class.
    with warnings.catch_warnings(record=True) as w:
        warnings.simplefilter("always")

        @deprecated("don't use this")
        class Ham:
            SPAM = 1

        ham = Ham()

        assert hasattr(ham, "SPAM")

        assert len(w) == 1
        assert issubclass(w[0].category, FutureWarning)
        assert "deprecated" in str(w[0].message).lower()


def test_resample():
    # Border case not worth mentioning in doctests
    assert resample() is None

    # Check that invalid arguments yield ValueError
    with pytest.raises(ValueError):
        resample([0], [0, 1])
    with pytest.raises(ValueError):
        resample([0, 1], [0, 1], replace=False, n_samples=3)

    # Issue:6581, n_samples can be more when replace is True (default).
    assert len(resample([1, 2], n_samples=5)) == 5


def test_resample_stratified():
    # Make sure resample can stratify
    rng = np.random.RandomState(0)
    n_samples = 100
    p = 0.9
    X = rng.normal(size=(n_samples, 1))
    y = rng.binomial(1, p, size=n_samples)

    _, y_not_stratified = resample(X, y, n_samples=10, random_state=0, stratify=None)
    assert np.all(y_not_stratified == 1)

    _, y_stratified = resample(X, y, n_samples=10, random_state=0, stratify=y)
    assert not np.all(y_stratified == 1)
    assert np.sum(y_stratified) == 9  # all 1s, one 0


def test_resample_stratified_replace():
    # Make sure stratified resampling supports the replace parameter
    rng = np.random.RandomState(0)
    n_samples = 100
    X = rng.normal(size=(n_samples, 1))
    y = rng.randint(0, 2, size=n_samples)

    X_replace, _ = resample(
        X, y, replace=True, n_samples=50, random_state=rng, stratify=y
    )
    X_no_replace, _ = resample(
        X, y, replace=False, n_samples=50, random_state=rng, stratify=y
    )
    assert np.unique(X_replace).shape[0] < 50
    assert np.unique(X_no_replace).shape[0] == 50

    # make sure n_samples can be greater than X.shape[0] if we sample with
    # replacement
    X_replace, _ = resample(
        X, y, replace=True, n_samples=1000, random_state=rng, stratify=y
    )
    assert X_replace.shape[0] == 1000
    assert np.unique(X_replace).shape[0] == 100


def test_resample_stratify_2dy():
    # Make sure y can be 2d when stratifying
    rng = np.random.RandomState(0)
    n_samples = 100
    X = rng.normal(size=(n_samples, 1))
    y = rng.randint(0, 2, size=(n_samples, 2))
    X, y = resample(X, y, n_samples=50, random_state=rng, stratify=y)
    assert y.ndim == 2


def test_resample_stratify_sparse_error():
    # resample must be ndarray
    rng = np.random.RandomState(0)
    n_samples = 100
    X = rng.normal(size=(n_samples, 2))
    y = rng.randint(0, 2, size=n_samples)
    stratify = sp.csr_matrix(y)
    with pytest.raises(TypeError, match="A sparse matrix was passed"):
        X, y = resample(X, y, n_samples=50, random_state=rng, stratify=stratify)


def test_safe_mask():
    random_state = check_random_state(0)
    X = random_state.rand(5, 4)
    X_csr = sp.csr_matrix(X)
    mask = [False, False, True, True, True]

    mask = safe_mask(X, mask)
    assert X[mask].shape[0] == 3

    mask = safe_mask(X_csr, mask)
    assert X_csr[mask].shape[0] == 3


def test_column_or_1d():
    EXAMPLES = [
        ("binary", ["spam", "egg", "spam"]),
        ("binary", [0, 1, 0, 1]),
        ("continuous", np.arange(10) / 20.0),
        ("multiclass", [1, 2, 3]),
        ("multiclass", [0, 1, 2, 2, 0]),
        ("multiclass", [[1], [2], [3]]),
        ("multilabel-indicator", [[0, 1, 0], [0, 0, 1]]),
        ("multiclass-multioutput", [[1, 2, 3]]),
        ("multiclass-multioutput", [[1, 1], [2, 2], [3, 1]]),
        ("multiclass-multioutput", [[5, 1], [4, 2], [3, 1]]),
        ("multiclass-multioutput", [[1, 2, 3]]),
        ("continuous-multioutput", np.arange(30).reshape((-1, 3))),
    ]

    for y_type, y in EXAMPLES:
        if y_type in ["binary", "multiclass", "continuous"]:
            assert_array_equal(column_or_1d(y), np.ravel(y))
        else:
            with pytest.raises(ValueError):
                column_or_1d(y)


@pytest.mark.parametrize(
    "key, dtype",
    [
        (0, "int"),
        ("0", "str"),
        (True, "bool"),
        (np.bool_(True), "bool"),
        ([0, 1, 2], "int"),
        (["0", "1", "2"], "str"),
        ((0, 1, 2), "int"),
        (("0", "1", "2"), "str"),
        (slice(None, None), None),
        (slice(0, 2), "int"),
        (np.array([0, 1, 2], dtype=np.int32), "int"),
        (np.array([0, 1, 2], dtype=np.int64), "int"),
        (np.array([0, 1, 2], dtype=np.uint8), "int"),
        ([True, False], "bool"),
        ((True, False), "bool"),
        (np.array([True, False]), "bool"),
        ("col_0", "str"),
        (["col_0", "col_1", "col_2"], "str"),
        (("col_0", "col_1", "col_2"), "str"),
        (slice("begin", "end"), "str"),
        (np.array(["col_0", "col_1", "col_2"]), "str"),
        (np.array(["col_0", "col_1", "col_2"], dtype=object), "str"),
    ],
)
def test_determine_key_type(key, dtype):
    assert _determine_key_type(key) == dtype


def test_determine_key_type_error():
    with pytest.raises(ValueError, match="No valid specification of the"):
        _determine_key_type(1.0)


def test_determine_key_type_slice_error():
    with pytest.raises(TypeError, match="Only array-like or scalar are"):
        _determine_key_type(slice(0, 2, 1), accept_slice=False)


@pytest.mark.parametrize("array_type", ["list", "array", "sparse", "dataframe"])
@pytest.mark.parametrize("indices_type", ["list", "tuple", "array", "series", "slice"])
def test_safe_indexing_2d_container_axis_0(array_type, indices_type):
    indices = [1, 2]
    if indices_type == "slice" and isinstance(indices[1], int):
        indices[1] += 1
    array = _convert_container([[1, 2, 3], [4, 5, 6], [7, 8, 9]], array_type)
    indices = _convert_container(indices, indices_type)
    subset = _safe_indexing(array, indices, axis=0)
    assert_allclose_dense_sparse(
        subset, _convert_container([[4, 5, 6], [7, 8, 9]], array_type)
    )


@pytest.mark.parametrize("array_type", ["list", "array", "series"])
@pytest.mark.parametrize("indices_type", ["list", "tuple", "array", "series", "slice"])
def test_safe_indexing_1d_container(array_type, indices_type):
    indices = [1, 2]
    if indices_type == "slice" and isinstance(indices[1], int):
        indices[1] += 1
    array = _convert_container([1, 2, 3, 4, 5, 6, 7, 8, 9], array_type)
    indices = _convert_container(indices, indices_type)
    subset = _safe_indexing(array, indices, axis=0)
    assert_allclose_dense_sparse(subset, _convert_container([2, 3], array_type))


@pytest.mark.parametrize("array_type", ["array", "sparse", "dataframe"])
@pytest.mark.parametrize("indices_type", ["list", "tuple", "array", "series", "slice"])
@pytest.mark.parametrize("indices", [[1, 2], ["col_1", "col_2"]])
def test_safe_indexing_2d_container_axis_1(array_type, indices_type, indices):
    # validation of the indices
    # we make a copy because indices is mutable and shared between tests
    indices_converted = copy(indices)
    if indices_type == "slice" and isinstance(indices[1], int):
        indices_converted[1] += 1

    columns_name = ["col_0", "col_1", "col_2"]
    array = _convert_container(
        [[1, 2, 3], [4, 5, 6], [7, 8, 9]], array_type, columns_name
    )
    indices_converted = _convert_container(indices_converted, indices_type)

    if isinstance(indices[0], str) and array_type != "dataframe":
        err_msg = (
            "Specifying the columns using strings is only supported "
            "for pandas DataFrames"
        )
        with pytest.raises(ValueError, match=err_msg):
            _safe_indexing(array, indices_converted, axis=1)
    else:
        subset = _safe_indexing(array, indices_converted, axis=1)
        assert_allclose_dense_sparse(
            subset, _convert_container([[2, 3], [5, 6], [8, 9]], array_type)
        )


@pytest.mark.parametrize("array_read_only", [True, False])
@pytest.mark.parametrize("indices_read_only", [True, False])
@pytest.mark.parametrize("array_type", ["array", "sparse", "dataframe"])
@pytest.mark.parametrize("indices_type", ["array", "series"])
@pytest.mark.parametrize(
    "axis, expected_array", [(0, [[4, 5, 6], [7, 8, 9]]), (1, [[2, 3], [5, 6], [8, 9]])]
)
def test_safe_indexing_2d_read_only_axis_1(
    array_read_only, indices_read_only, array_type, indices_type, axis, expected_array
):
    array = np.array([[1, 2, 3], [4, 5, 6], [7, 8, 9]])
    if array_read_only:
        array.setflags(write=False)
    array = _convert_container(array, array_type)
    indices = np.array([1, 2])
    if indices_read_only:
        indices.setflags(write=False)
    indices = _convert_container(indices, indices_type)
    subset = _safe_indexing(array, indices, axis=axis)
    assert_allclose_dense_sparse(subset, _convert_container(expected_array, array_type))


@pytest.mark.parametrize("array_type", ["list", "array", "series"])
@pytest.mark.parametrize("indices_type", ["list", "tuple", "array", "series"])
def test_safe_indexing_1d_container_mask(array_type, indices_type):
    indices = [False] + [True] * 2 + [False] * 6
    array = _convert_container([1, 2, 3, 4, 5, 6, 7, 8, 9], array_type)
    indices = _convert_container(indices, indices_type)
    subset = _safe_indexing(array, indices, axis=0)
    assert_allclose_dense_sparse(subset, _convert_container([2, 3], array_type))


@pytest.mark.parametrize("array_type", ["array", "sparse", "dataframe"])
@pytest.mark.parametrize("indices_type", ["list", "tuple", "array", "series"])
@pytest.mark.parametrize(
    "axis, expected_subset",
    [(0, [[4, 5, 6], [7, 8, 9]]), (1, [[2, 3], [5, 6], [8, 9]])],
)
def test_safe_indexing_2d_mask(array_type, indices_type, axis, expected_subset):
    columns_name = ["col_0", "col_1", "col_2"]
    array = _convert_container(
        [[1, 2, 3], [4, 5, 6], [7, 8, 9]], array_type, columns_name
    )
    indices = [False, True, True]
    indices = _convert_container(indices, indices_type)

    subset = _safe_indexing(array, indices, axis=axis)
    assert_allclose_dense_sparse(
        subset, _convert_container(expected_subset, array_type)
    )


@pytest.mark.parametrize(
    "array_type, expected_output_type",
    [
        ("list", "list"),
        ("array", "array"),
        ("sparse", "sparse"),
        ("dataframe", "series"),
    ],
)
def test_safe_indexing_2d_scalar_axis_0(array_type, expected_output_type):
    array = _convert_container([[1, 2, 3], [4, 5, 6], [7, 8, 9]], array_type)
    indices = 2
    subset = _safe_indexing(array, indices, axis=0)
    expected_array = _convert_container([7, 8, 9], expected_output_type)
    assert_allclose_dense_sparse(subset, expected_array)


@pytest.mark.parametrize("array_type", ["list", "array", "series"])
def test_safe_indexing_1d_scalar(array_type):
    array = _convert_container([1, 2, 3, 4, 5, 6, 7, 8, 9], array_type)
    indices = 2
    subset = _safe_indexing(array, indices, axis=0)
    assert subset == 3


@pytest.mark.parametrize(
    "array_type, expected_output_type",
    [("array", "array"), ("sparse", "sparse"), ("dataframe", "series")],
)
@pytest.mark.parametrize("indices", [2, "col_2"])
def test_safe_indexing_2d_scalar_axis_1(array_type, expected_output_type, indices):
    columns_name = ["col_0", "col_1", "col_2"]
    array = _convert_container(
        [[1, 2, 3], [4, 5, 6], [7, 8, 9]], array_type, columns_name
    )

    if isinstance(indices, str) and array_type != "dataframe":
        err_msg = (
            "Specifying the columns using strings is only supported "
            "for pandas DataFrames"
        )
        with pytest.raises(ValueError, match=err_msg):
            _safe_indexing(array, indices, axis=1)
    else:
        subset = _safe_indexing(array, indices, axis=1)
        expected_output = [3, 6, 9]
        if expected_output_type == "sparse":
            # sparse matrix are keeping the 2D shape
            expected_output = [[3], [6], [9]]
        expected_array = _convert_container(expected_output, expected_output_type)
        assert_allclose_dense_sparse(subset, expected_array)


@pytest.mark.parametrize("array_type", ["list", "array", "sparse"])
def test_safe_indexing_None_axis_0(array_type):
    X = _convert_container([[1, 2, 3], [4, 5, 6], [7, 8, 9]], array_type)
    X_subset = _safe_indexing(X, None, axis=0)
    assert_allclose_dense_sparse(X_subset, X)


def test_safe_indexing_pandas_no_matching_cols_error():
    pd = pytest.importorskip("pandas")
    err_msg = "No valid specification of the columns."
    X = pd.DataFrame(X_toy)
    with pytest.raises(ValueError, match=err_msg):
        _safe_indexing(X, [1.0], axis=1)


@pytest.mark.parametrize("axis", [None, 3])
def test_safe_indexing_error_axis(axis):
    with pytest.raises(ValueError, match="'axis' should be either 0"):
        _safe_indexing(X_toy, [0, 1], axis=axis)


@pytest.mark.parametrize("X_constructor", ["array", "series"])
def test_safe_indexing_1d_array_error(X_constructor):
    # check that we are raising an error if the array-like passed is 1D and
    # we try to index on the 2nd dimension
    X = list(range(5))
    if X_constructor == "array":
        X_constructor = np.asarray(X)
    elif X_constructor == "series":
        pd = pytest.importorskip("pandas")
        X_constructor = pd.Series(X)

    err_msg = "'X' should be a 2D NumPy array, 2D sparse matrix or pandas"
    with pytest.raises(ValueError, match=err_msg):
        _safe_indexing(X_constructor, [0, 1], axis=1)


def test_safe_indexing_container_axis_0_unsupported_type():
    indices = ["col_1", "col_2"]
    array = [[1, 2, 3], [4, 5, 6], [7, 8, 9]]
    err_msg = "String indexing is not supported with 'axis=0'"
    with pytest.raises(ValueError, match=err_msg):
        _safe_indexing(array, indices, axis=0)


def test_safe_indexing_pandas_no_settingwithcopy_warning():
    # Using safe_indexing with an array-like indexer gives a copy of the
    # DataFrame -> ensure it doesn't raise a warning if modified
    pd = pytest.importorskip("pandas")

    X = pd.DataFrame({"a": [1, 2, 3], "b": [3, 4, 5]})
    subset = _safe_indexing(X, [0, 1], axis=0)
    with warnings.catch_warnings():
        warnings.simplefilter("error", pd.core.common.SettingWithCopyWarning)
        subset.iloc[0, 0] = 10
    # The original dataframe is unaffected by the assignment on the subset:
    assert X.iloc[0, 0] == 1


@pytest.mark.parametrize(
    "key, err_msg",
    [
        (10, r"all features must be in \[0, 2\]"),
        ("whatever", "A given column is not a column of the dataframe"),
    ],
)
def test_get_column_indices_error(key, err_msg):
    pd = pytest.importorskip("pandas")
    X_df = pd.DataFrame(X_toy, columns=["col_0", "col_1", "col_2"])

    with pytest.raises(ValueError, match=err_msg):
        _get_column_indices(X_df, key)


@pytest.mark.parametrize(
    "key", [["col1"], ["col2"], ["col1", "col2"], ["col1", "col3"], ["col2", "col3"]]
)
def test_get_column_indices_pandas_nonunique_columns_error(key):
    pd = pytest.importorskip("pandas")
    toy = np.zeros((1, 5), dtype=int)
    columns = ["col1", "col1", "col2", "col3", "col2"]
    X = pd.DataFrame(toy, columns=columns)

    err_msg = "Selected columns, {}, are not unique in dataframe".format(key)
    with pytest.raises(ValueError) as exc_info:
        _get_column_indices(X, key)
    assert str(exc_info.value) == err_msg


def test_shuffle_on_ndim_equals_three():
    def to_tuple(A):  # to make the inner arrays hashable
        return tuple(tuple(tuple(C) for C in B) for B in A)

    A = np.array([[[1, 2], [3, 4]], [[5, 6], [7, 8]]])  # A.shape = (2,2,2)
    S = set(to_tuple(A))
    shuffle(A)  # shouldn't raise a ValueError for dim = 3
    assert set(to_tuple(A)) == S


def test_shuffle_dont_convert_to_array():
    # Check that shuffle does not try to convert to numpy arrays with float
    # dtypes can let any indexable datastructure pass-through.
    a = ["a", "b", "c"]
    b = np.array(["a", "b", "c"], dtype=object)
    c = [1, 2, 3]
    d = MockDataFrame(np.array([["a", 0], ["b", 1], ["c", 2]], dtype=object))
    e = sp.csc_matrix(np.arange(6).reshape(3, 2))
    a_s, b_s, c_s, d_s, e_s = shuffle(a, b, c, d, e, random_state=0)

    assert a_s == ["c", "b", "a"]
    assert type(a_s) == list

    assert_array_equal(b_s, ["c", "b", "a"])
    assert b_s.dtype == object

    assert c_s == [3, 2, 1]
    assert type(c_s) == list

    assert_array_equal(d_s, np.array([["c", 2], ["b", 1], ["a", 0]], dtype=object))
    assert type(d_s) == MockDataFrame

    assert_array_equal(e_s.toarray(), np.array([[4, 5], [2, 3], [0, 1]]))


def test_gen_even_slices():
    # check that gen_even_slices contains all samples
    some_range = range(10)
    joined_range = list(chain(*[some_range[slice] for slice in gen_even_slices(10, 3)]))
    assert_array_equal(some_range, joined_range)

    # check that passing negative n_chunks raises an error
    slices = gen_even_slices(10, -1)
    with pytest.raises(ValueError, match="gen_even_slices got n_packs=-1, must be >=1"):
        next(slices)


@pytest.mark.parametrize(
    ("row_bytes", "max_n_rows", "working_memory", "expected", "warn_msg"),
    [
        (1024, None, 1, 1024, None),
        (1024, None, 0.99999999, 1023, None),
        (1023, None, 1, 1025, None),
        (1025, None, 1, 1023, None),
        (1024, None, 2, 2048, None),
        (1024, 7, 1, 7, None),
        (1024 * 1024, None, 1, 1, None),
        (
            1024 * 1024 + 1,
            None,
            1,
            1,
            "Could not adhere to working_memory config. Currently 1MiB, 2MiB required.",
        ),
    ],
)
def test_get_chunk_n_rows(row_bytes, max_n_rows, working_memory, expected, warn_msg):
    warning = None if warn_msg is None else UserWarning
    with pytest.warns(warning, match=warn_msg) as w:
        actual = get_chunk_n_rows(
            row_bytes=row_bytes,
            max_n_rows=max_n_rows,
            working_memory=working_memory,
        )

    assert actual == expected
    assert type(actual) is type(expected)
    if warn_msg is None:
        assert len(w) == 0
    with config_context(working_memory=working_memory):
        with pytest.warns(warning, match=warn_msg) as w:
            actual = get_chunk_n_rows(row_bytes=row_bytes, max_n_rows=max_n_rows)
        assert actual == expected
        assert type(actual) is type(expected)
        if warn_msg is None:
            assert len(w) == 0


@pytest.mark.parametrize(
    ["source", "message", "is_long"],
    [
        ("ABC", string.ascii_lowercase, False),
        ("ABCDEF", string.ascii_lowercase, False),
        ("ABC", string.ascii_lowercase * 3, True),
        ("ABC" * 10, string.ascii_lowercase, True),
        ("ABC", string.ascii_lowercase + "\u1048", False),
    ],
)
@pytest.mark.parametrize(
    ["time", "time_str"],
    [
        (0.2, "   0.2s"),
        (20, "  20.0s"),
        (2000, "33.3min"),
        (20000, "333.3min"),
    ],
)
def test_message_with_time(source, message, is_long, time, time_str):
    out = _message_with_time(source, message, time)
    if is_long:
        assert len(out) > 70
    else:
        assert len(out) == 70

    assert out.startswith("[" + source + "] ")
    out = out[len(source) + 3 :]

    assert out.endswith(time_str)
    out = out[: -len(time_str)]
    assert out.endswith(", total=")
    out = out[: -len(", total=")]
    assert out.endswith(message)
    out = out[: -len(message)]
    assert out.endswith(" ")
    out = out[:-1]

    if is_long:
        assert not out
    else:
        assert list(set(out)) == ["."]


@pytest.mark.parametrize(
    ["message", "expected"],
    [
        ("hello", _message_with_time("ABC", "hello", 0.1) + "\n"),
        ("", _message_with_time("ABC", "", 0.1) + "\n"),
        (None, ""),
    ],
)
def test_print_elapsed_time(message, expected, capsys, monkeypatch):
    monkeypatch.setattr(timeit, "default_timer", lambda: 0)
    with _print_elapsed_time("ABC", message):
        monkeypatch.setattr(timeit, "default_timer", lambda: 0.1)
    assert capsys.readouterr().out == expected


@pytest.mark.parametrize(
    "value, result",
    [
        (float("nan"), True),
        (np.nan, True),
        (float(np.nan), True),
        (np.float32(np.nan), True),
        (np.float64(np.nan), True),
        (0, False),
        (0.0, False),
        (None, False),
        ("", False),
        ("nan", False),
        ([np.nan], False),
        (9867966753463435747313673, False),  # Python int that overflows with C type
    ],
)
def test_is_scalar_nan(value, result):
    assert is_scalar_nan(value) is result
    # make sure that we are returning a Python bool
    assert isinstance(is_scalar_nan(value), bool)


def test_approximate_mode():
    """Make sure sklearn.utils._approximate_mode returns valid
    results for cases where "class_counts * n_draws" is enough
    to overflow 32-bit signed integer.

    Non-regression test for:
    https://github.com/scikit-learn/scikit-learn/issues/20774
    """
    X = np.array([99000, 1000], dtype=np.int32)
    ret = _approximate_mode(class_counts=X, n_draws=25000, rng=0)

    # Draws 25% of the total population, so in this case a fair draw means:
    # 25% * 99.000 = 24.750
    # 25% *  1.000 =    250
    assert_array_equal(ret, [24750, 250])


def dummy_func():
    pass


def test_deprecation_joblib_api(tmpdir):

    # Only parallel_backend and register_parallel_backend are not deprecated in
    # sklearn.utils
    from sklearn.utils import parallel_backend, register_parallel_backend

    assert_no_warnings(parallel_backend, "loky", None)
    assert_no_warnings(register_parallel_backend, "failing", None)

    from sklearn.utils._joblib import joblib

    del joblib.parallel.BACKENDS["failing"]


@pytest.mark.parametrize("sequence", [[np.array(1), np.array(2)], [[1, 2], [3, 4]]])
def test_to_object_array(sequence):
    out = _to_object_array(sequence)
    assert isinstance(out, np.ndarray)
    assert out.dtype.kind == "O"
    assert out.ndim == 1


@pytest.mark.parametrize("response_method", ["decision_function", "predict_proba"])
def test_get_response_values_regressor_error(response_method):
    """Check the error message with regressor an not supported response
    method."""
    my_estimator = _MockEstimatorOnOffPrediction(response_methods=[response_method])
    X, y = "mocking_data", "mocking_target"
    err_msg = f"{my_estimator.__class__.__name__} should be a classifier"
    with pytest.raises(ValueError, match=err_msg):
        _get_response_values(my_estimator, X, y, response_method=response_method)


@pytest.mark.parametrize("target_type", [None, "continuous"])
def test_get_response_values_regressor(target_type):
    """Check the behaviour of `_get_response_values` with regressor."""
    X, y = make_regression(n_samples=10, random_state=0)
    regressor = LinearRegression().fit(X, y)
    y_pred, pos_label = _get_response_values(
        regressor,
        X,
        y,
        response_method="predict",
        target_type=target_type,
    )
    assert_allclose(y_pred, regressor.predict(X))
    assert pos_label is None


@pytest.mark.parametrize(
    "response_method",
    ["predict_proba", "decision_function", "predict"],
)
def test_get_response_values_classifier_unknown_pos_label(response_method):
    """Check that `_get_response_values` raises the proper error message with
    classifier."""
    X, y = make_classification(n_samples=10, n_classes=2, random_state=0)
    classifier = LogisticRegression().fit(X, y)

    # provide a `pos_label` which is not in `y`
    err_msg = r"pos_label=whatever is not a valid label: It should be one of \[0 1\]"
    with pytest.raises(ValueError, match=err_msg):
        _get_response_values(
            classifier,
            X,
            y,
            response_method=response_method,
            pos_label="whatever",
        )


def test_get_response_values_classifier_inconsistent_y_pred_for_binary_proba():
    """Check that `_get_response_values` will raise an error when `y_pred` has a
    single class with `predict_proba`."""
    X, y_two_class = make_classification(n_samples=10, n_classes=2, random_state=0)
    y_single_class = np.zeros_like(y_two_class)
    classifier = DecisionTreeClassifier().fit(X, y_single_class)

    err_msg = (
        r"Got predict_proba of shape \(10, 1\), but need classifier with "
        r"two classes"
    )
    with pytest.raises(ValueError, match=err_msg):
        _get_response_values(
            classifier, X, y_two_class, response_method="predict_proba"
        )


@pytest.mark.parametrize("target_type", [None, "binary"])
def test_get_response_values_binary_classifier_decision_function(target_type):
    """Check the behaviour of `_get_response_values` with `decision_function`
    and binary classifier.
    """
    X, y = make_classification(
        n_samples=10,
        n_classes=2,
        weights=[0.3, 0.7],
        random_state=0,
    )
    classifier = LogisticRegression().fit(X, y)
    response_method = "decision_function"

    # default `pos_label`
    y_pred, pos_label = _get_response_values(
        classifier,
        X,
        y,
        response_method=response_method,
        pos_label=None,
        target_type=target_type,
    )
    assert_allclose(y_pred, classifier.decision_function(X))
    assert pos_label == 1

    # when forcing `pos_label=classifier.classes_[0]`
    y_pred, pos_label = _get_response_values(
        classifier,
        X,
        y,
        response_method=response_method,
        pos_label=classifier.classes_[0],
        target_type=target_type,
    )
    assert_allclose(y_pred, classifier.decision_function(X) * -1)
    assert pos_label == 0


@pytest.mark.parametrize("target_type", [None, "binary"])
def test_get_response_values_binary_classifier_predict_proba(target_type):
    """Check that `_get_response_values` with `predict_proba` and binary
    classifier."""
    X, y = make_classification(
        n_samples=10,
        n_classes=2,
        weights=[0.3, 0.7],
        random_state=0,
    )
    classifier = LogisticRegression().fit(X, y)
    response_method = "predict_proba"

    # default `pos_label`
    y_pred, pos_label = _get_response_values(
        classifier,
        X,
        y,
        response_method=response_method,
        pos_label=None,
        target_type=target_type,
    )
    assert_allclose(y_pred, classifier.predict_proba(X)[:, 1])
    assert pos_label == 1

    # when forcing `pos_label=classifier.classes_[0]`
    y_pred, pos_label = _get_response_values(
        classifier,
        X,
        y,
        response_method=response_method,
        pos_label=classifier.classes_[0],
        target_type=target_type,
    )
    assert_allclose(y_pred, classifier.predict_proba(X)[:, 0])
    assert pos_label == 0<|MERGE_RESOLUTION|>--- conflicted
+++ resolved
@@ -41,17 +41,12 @@
 from sklearn.utils import is_scalar_nan
 from sklearn.utils import _to_object_array
 from sklearn.utils import _approximate_mode
-<<<<<<< HEAD
 from sklearn.utils import _get_response_values
-from sklearn.utils.fixes import parse_version
 from sklearn.utils._mocking import (
     _MockEstimatorOnOffPrediction,
     MockDataFrame,
 )
-from sklearn.utils._testing import SkipTest
-=======
-from sklearn.utils._mocking import MockDataFrame
->>>>>>> d7c84b23
+
 from sklearn import config_context
 
 # toy array
