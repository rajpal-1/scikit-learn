from copy import copy
from itertools import chain
import warnings
import string
import timeit

import pytest
import numpy as np
import scipy.sparse as sp

from sklearn.utils.testing import (assert_raises,
                                   assert_array_equal,
                                   assert_allclose_dense_sparse,
                                   assert_raises_regex,
                                   assert_warns_message, assert_no_warnings)
from sklearn.utils import check_random_state
from sklearn.utils import _determine_key_type
from sklearn.utils import deprecated
from sklearn.utils import _get_column_indices
from sklearn.utils import resample
from sklearn.utils import safe_mask
from sklearn.utils import column_or_1d
from sklearn.utils import safe_indexing
from sklearn.utils import shuffle
from sklearn.utils import gen_even_slices
from sklearn.utils import _message_with_time, _print_elapsed_time
from sklearn.utils import get_chunk_n_rows
from sklearn.utils import is_scalar_nan
from sklearn.utils.mocking import MockDataFrame
from sklearn import config_context

# toy array
X_toy = np.arange(9).reshape((3, 3))


def test_make_rng():
    # Check the check_random_state utility function behavior
    assert check_random_state(None) is np.random.mtrand._rand
    assert check_random_state(np.random) is np.random.mtrand._rand

    rng_42 = np.random.RandomState(42)
    assert check_random_state(42).randint(100) == rng_42.randint(100)

    rng_42 = np.random.RandomState(42)
    assert check_random_state(rng_42) is rng_42

    rng_42 = np.random.RandomState(42)
    assert check_random_state(43).randint(100) != rng_42.randint(100)

    assert_raises(ValueError, check_random_state, "some invalid seed")


def test_deprecated():
    # Test whether the deprecated decorator issues appropriate warnings
    # Copied almost verbatim from https://docs.python.org/library/warnings.html

    # First a function...
    with warnings.catch_warnings(record=True) as w:
        warnings.simplefilter("always")

        @deprecated()
        def ham():
            return "spam"

        spam = ham()

        assert spam == "spam"     # function must remain usable

        assert len(w) == 1
        assert issubclass(w[0].category, DeprecationWarning)
        assert "deprecated" in str(w[0].message).lower()

    # ... then a class.
    with warnings.catch_warnings(record=True) as w:
        warnings.simplefilter("always")

        @deprecated("don't use this")
        class Ham:
            SPAM = 1

        ham = Ham()

        assert hasattr(ham, "SPAM")

        assert len(w) == 1
        assert issubclass(w[0].category, DeprecationWarning)
        assert "deprecated" in str(w[0].message).lower()


def test_resample():
    # Border case not worth mentioning in doctests
    assert resample() is None

    # Check that invalid arguments yield ValueError
    assert_raises(ValueError, resample, [0], [0, 1])
    assert_raises(ValueError, resample, [0, 1], [0, 1],
                  replace=False, n_samples=3)
    assert_raises(ValueError, resample, [0, 1], [0, 1], meaning_of_life=42)
    # Issue:6581, n_samples can be more when replace is True (default).
    assert len(resample([1, 2], n_samples=5)) == 5


def test_resample_stratified():
    # Make sure resample can stratify
    rng = np.random.RandomState(0)
    n_samples = 100
    p = .9
    X = rng.normal(size=(n_samples, 1))
    y = rng.binomial(1, p, size=n_samples)

    _, y_not_stratified = resample(X, y, n_samples=10, random_state=0,
                                   stratify=None)
    assert np.all(y_not_stratified == 1)

    _, y_stratified = resample(X, y, n_samples=10, random_state=0, stratify=y)
    assert not np.all(y_stratified == 1)
    assert np.sum(y_stratified) == 9  # all 1s, one 0


def test_resample_stratified_replace():
    # Make sure stratified resampling supports the replace parameter
    rng = np.random.RandomState(0)
    n_samples = 100
    X = rng.normal(size=(n_samples, 1))
    y = rng.randint(0, 2, size=n_samples)

    X_replace, _ = resample(X, y, replace=True, n_samples=50,
                            random_state=rng, stratify=y)
    X_no_replace, _ = resample(X, y, replace=False, n_samples=50,
                               random_state=rng, stratify=y)
    assert np.unique(X_replace).shape[0] < 50
    assert np.unique(X_no_replace).shape[0] == 50

    # make sure n_samples can be greater than X.shape[0] if we sample with
    # replacement
    X_replace, _ = resample(X, y, replace=True, n_samples=1000,
                            random_state=rng, stratify=y)
    assert X_replace.shape[0] == 1000
    assert np.unique(X_replace).shape[0] == 100


def test_resample_stratify_2dy():
    # Make sure y can be 2d when stratifying
    rng = np.random.RandomState(0)
    n_samples = 100
    X = rng.normal(size=(n_samples, 1))
    y = rng.randint(0, 2, size=(n_samples, 2))
    X, y = resample(X, y, n_samples=50, random_state=rng, stratify=y)
    assert y.ndim == 2


def test_resample_stratify_sparse_error():
    # resample must be ndarray
    rng = np.random.RandomState(0)
    n_samples = 100
    X = rng.normal(size=(n_samples, 2))
    y = rng.randint(0, 2, size=n_samples)
    stratify = sp.csr_matrix(y)
    with pytest.raises(TypeError, match='A sparse matrix was passed'):
        X, y = resample(X, y, n_samples=50, random_state=rng,
                        stratify=stratify)


def test_safe_mask():
    random_state = check_random_state(0)
    X = random_state.rand(5, 4)
    X_csr = sp.csr_matrix(X)
    mask = [False, False, True, True, True]

    mask = safe_mask(X, mask)
    assert X[mask].shape[0] == 3

    mask = safe_mask(X_csr, mask)
    assert X_csr[mask].shape[0] == 3


def test_column_or_1d():
    EXAMPLES = [
        ("binary", ["spam", "egg", "spam"]),
        ("binary", [0, 1, 0, 1]),
        ("continuous", np.arange(10) / 20.),
        ("multiclass", [1, 2, 3]),
        ("multiclass", [0, 1, 2, 2, 0]),
        ("multiclass", [[1], [2], [3]]),
        ("multilabel-indicator", [[0, 1, 0], [0, 0, 1]]),
        ("multiclass-multioutput", [[1, 2, 3]]),
        ("multiclass-multioutput", [[1, 1], [2, 2], [3, 1]]),
        ("multiclass-multioutput", [[5, 1], [4, 2], [3, 1]]),
        ("multiclass-multioutput", [[1, 2, 3]]),
        ("continuous-multioutput", np.arange(30).reshape((-1, 3))),
    ]

    for y_type, y in EXAMPLES:
        if y_type in ["binary", 'multiclass', "continuous"]:
            assert_array_equal(column_or_1d(y), np.ravel(y))
        else:
            assert_raises(ValueError, column_or_1d, y)


@pytest.mark.parametrize(
    "key, dtype",
    [(0, 'int'),
     ('0', 'str'),
     (True, 'bool'),
     (np.bool_(True), 'bool'),
     ([0, 1, 2], 'int'),
     (['0', '1', '2'], 'str'),
     (slice(None, None), None),
     (slice(0, 2), 'int'),
     (np.array([0, 1, 2], dtype=np.int32), 'int'),
     (np.array([0, 1, 2], dtype=np.int64), 'int'),
     (np.array([0, 1, 2], dtype=np.uint8), 'int'),
     ([True, False], 'bool'),
     (np.array([True, False]), 'bool'),
     ('col_0', 'str'),
     (['col_0', 'col_1', 'col_2'], 'str'),
     (slice('begin', 'end'), 'str'),
     (np.array(['col_0', 'col_1', 'col_2']), 'str'),
     (np.array(['col_0', 'col_1', 'col_2'], dtype=object), 'str')]
)
<<<<<<< HEAD
def test_check_key_type(key, clazz, is_expected_type):
    assert _check_key_type(key, clazz) is is_expected_type


@pytest.mark.parametrize(
    "idx",
    [[0, 2], [True, False, True],  # array-like
     np.array([0, 2]), np.array([True, False, True])],  # numpy array
    ids=['list-indices', 'list-mask', 'array-indices', 'array-mask']
)
@pytest.mark.parametrize(
    "array_type", [None, np.asarray, sp.csr_matrix],
    ids=["list", "array", "sparse"]
)
def test_safe_indexing_axis_0_container(idx, array_type):
    X = [[1, 2, 3], [4, 5, 6], [7, 8, 9]]
    X = array_type(X) if array_type is not None else X
    X_subset = safe_indexing(X, idx, axis=0)
    X_expect = [[1, 2, 3], [7, 8, 9]]
    X_expect = array_type(X_expect) if array_type is not None else X_expect
    assert_allclose_dense_sparse(X_subset, X_expect)


@pytest.mark.parametrize(
    "array_type", [list, np.asarray, sp.csr_matrix],
    ids=["list", "array", "sparse"]
)
def test_safe_indexing_axis_0_slice(array_type):
    X = [[1, 2, 3], [4, 5, 6], [7, 8, 9]]
    X = array_type(X)
    idx = slice(0, 2)
    X_subset = safe_indexing(X, idx, axis=0)
    X_expect = [[1, 2, 3], [4, 5, 6]]
    X_expect = array_type(X_expect) if array_type is not None else X_expect
    assert_allclose_dense_sparse(X_subset, X_expect)


@pytest.mark.parametrize(
    "array_type", [list, np.asarray, sp.csr_matrix],
    ids=["list", "array", "sparse"]
)
def test_safe_indexing_axis_0_scalar(array_type):
    X = [[1, 2, 3], [4, 5, 6], [7, 8, 9]]
    X = array_type(X)
    idx = 1  # scalar indexing
    X_subset = safe_indexing(X, idx, axis=0)
    X_expect = [4, 5, 6]
    X_expect = array_type(X_expect) if array_type is not None else X_expect
    assert_allclose_dense_sparse(X_subset, X_expect)


@pytest.mark.parametrize(
    "array_type", [None, np.asarray, sp.csr_matrix],
    ids=["list", "array", "sparse"]
)
def test_safe_indexing_axis_0_None(array_type):
    X = [[1, 2, 3], [4, 5, 6], [7, 8, 9]]
    X = array_type(X) if array_type is not None else X
    X_subset = safe_indexing(X, None, axis=0)
    assert_allclose_dense_sparse(X_subset, X)


@pytest.mark.parametrize("idx", [0, [0, 1]], ids=['scalar', 'list'])
@pytest.mark.parametrize("asarray", [True, False], ids=["array-like", "array"])
def test_safe_indexing_axis_1_sparse(idx, asarray):
    if isinstance(idx, Iterable) and asarray:
        idx = np.asarray(idx)
    X_true = safe_indexing(X_toy, idx, axis=1)

    # scipy matrix will always return a 2D array
    if X_true.ndim == 1:
        X_true = X_true[:, np.newaxis]

    X_sparse = sp.csc_matrix(X_toy)
    assert_array_equal(
        safe_indexing(X_sparse, idx, axis=1).toarray(), X_true
=======
def test_determine_key_type(key, dtype):
    assert _determine_key_type(key) == dtype


def test_determine_key_type_error():
    with pytest.raises(ValueError, match="No valid specification of the"):
        _determine_key_type(1.0)


def _convert_container(container, constructor_name, columns_name=None):
    if constructor_name == 'list':
        return list(container)
    elif constructor_name == 'array':
        return np.asarray(container)
    elif constructor_name == 'sparse':
        return sp.csr_matrix(container)
    elif constructor_name == 'dataframe':
        pd = pytest.importorskip('pandas')
        return pd.DataFrame(container, columns=columns_name)
    elif constructor_name == 'series':
        pd = pytest.importorskip('pandas')
        return pd.Series(container)
    elif constructor_name == 'slice':
        return slice(container[0], container[1])


@pytest.mark.parametrize(
    "array_type", ["list", "array", "sparse", "dataframe"]
)
@pytest.mark.parametrize("indices_type", ["list", "array", "series", "slice"])
def test_safe_indexing_2d_container_axis_0(array_type, indices_type):
    indices = [1, 2]
    if indices_type == 'slice' and isinstance(indices[1], int):
        indices[1] += 1
    array = _convert_container([[1, 2, 3], [4, 5, 6], [7, 8, 9]], array_type)
    indices = _convert_container(indices, indices_type)
    subset = safe_indexing(array, indices, axis=0)
    assert_allclose_dense_sparse(
        subset, _convert_container([[4, 5, 6], [7, 8, 9]], array_type)
    )


@pytest.mark.parametrize("array_type", ["list", "array", "series"])
@pytest.mark.parametrize("indices_type", ["list", "array", "series", "slice"])
def test_safe_indexing_1d_container(array_type, indices_type):
    indices = [1, 2]
    if indices_type == 'slice' and isinstance(indices[1], int):
        indices[1] += 1
    array = _convert_container([1, 2, 3, 4, 5, 6, 7, 8, 9], array_type)
    indices = _convert_container(indices, indices_type)
    subset = safe_indexing(array, indices, axis=0)
    assert_allclose_dense_sparse(
        subset, _convert_container([2, 3], array_type)
    )


@pytest.mark.parametrize("array_type", ["array", "sparse", "dataframe"])
@pytest.mark.parametrize("indices_type", ["list", "array", "series", "slice"])
@pytest.mark.parametrize("indices", [[1, 2], ["col_1", "col_2"]])
def test_safe_indexing_2d_container_axis_1(array_type, indices_type, indices):
    # validation of the indices
    # we make a copy because indices is mutable and shared between tests
    indices_converted = copy(indices)
    if indices_type == 'slice' and isinstance(indices[1], int):
        indices_converted[1] += 1

    columns_name = ['col_0', 'col_1', 'col_2']
    array = _convert_container(
        [[1, 2, 3], [4, 5, 6], [7, 8, 9]], array_type, columns_name
>>>>>>> a8f2c98d
    )
    indices_converted = _convert_container(indices_converted, indices_type)

    if isinstance(indices[0], str) and array_type != 'dataframe':
        err_msg = ("Specifying the columns using strings is only supported "
                   "for pandas DataFrames")
        with pytest.raises(ValueError, match=err_msg):
            safe_indexing(array, indices_converted, axis=1)
    else:
        subset = safe_indexing(array, indices_converted, axis=1)
        assert_allclose_dense_sparse(
            subset, _convert_container([[2, 3], [5, 6], [8, 9]], array_type)
        )


@pytest.mark.parametrize("array_read_only", [True, False])
@pytest.mark.parametrize("indices_read_only", [True, False])
@pytest.mark.parametrize("array_type", ["array", "sparse", "dataframe"])
@pytest.mark.parametrize("indices_type", ["array", "series"])
@pytest.mark.parametrize(
    "axis, expected_array",
    [(0, [[4, 5, 6], [7, 8, 9]]), (1, [[2, 3], [5, 6], [8, 9]])]
)
def test_safe_indexing_2d_read_only_axis_1(array_read_only, indices_read_only,
                                           array_type, indices_type, axis,
                                           expected_array):
    array = np.array([[1, 2, 3], [4, 5, 6], [7, 8, 9]])
    if array_read_only:
        array.setflags(write=False)
    array = _convert_container(array, array_type)
    indices = np.array([1, 2])
    if indices_read_only:
        indices.setflags(write=False)
    indices = _convert_container(indices, indices_type)
    subset = safe_indexing(array, indices, axis=axis)
    assert_allclose_dense_sparse(
        subset, _convert_container(expected_array, array_type)
    )


@pytest.mark.parametrize("array_type", ["list", "array", "series"])
@pytest.mark.parametrize("indices_type", ["list", "array", "series"])
def test_safe_indexing_1d_container_mask(array_type, indices_type):
    indices = [False] + [True] * 2 + [False] * 6
    array = _convert_container([1, 2, 3, 4, 5, 6, 7, 8, 9], array_type)
    indices = _convert_container(indices, indices_type)
    subset = safe_indexing(array, indices, axis=0)
    assert_allclose_dense_sparse(
        subset, _convert_container([2, 3], array_type)
    )


@pytest.mark.parametrize("array_type", ["array", "sparse", "dataframe"])
@pytest.mark.parametrize("indices_type", ["list", "array", "series"])
@pytest.mark.parametrize(
    "axis, expected_subset",
    [(0, [[4, 5, 6], [7, 8, 9]]),
     (1, [[2, 3], [5, 6], [8, 9]])]
)
def test_safe_indexing_2d_mask(array_type, indices_type, axis,
                               expected_subset):
    columns_name = ['col_0', 'col_1', 'col_2']
    array = _convert_container(
        [[1, 2, 3], [4, 5, 6], [7, 8, 9]], array_type, columns_name
    )
    indices = [False, True, True]
    indices = _convert_container(indices, indices_type)

    subset = safe_indexing(array, indices, axis=axis)
    assert_allclose_dense_sparse(
        subset, _convert_container(expected_subset, array_type)
    )


@pytest.mark.parametrize(
    "array_type, expected_output_type",
    [("list", "list"), ("array", "array"),
     ("sparse", "sparse"), ("dataframe", "series")]
)
def test_safe_indexing_2d_scalar_axis_0(array_type, expected_output_type):
    array = _convert_container([[1, 2, 3], [4, 5, 6], [7, 8, 9]], array_type)
    indices = 2
    subset = safe_indexing(array, indices, axis=0)
    expected_array = _convert_container([7, 8, 9], expected_output_type)
    assert_allclose_dense_sparse(subset, expected_array)


@pytest.mark.parametrize("array_type", ["list", "array", "series"])
def test_safe_indexing_1d_scalar(array_type):
    array = _convert_container([1, 2, 3, 4, 5, 6, 7, 8, 9], array_type)
    indices = 2
    subset = safe_indexing(array, indices, axis=0)
    assert subset == 3


@pytest.mark.parametrize(
    "array_type, expected_output_type",
    [("array", "array"), ("sparse", "sparse"), ("dataframe", "series")]
)
@pytest.mark.parametrize("indices", [2, "col_2"])
def test_safe_indexing_2d_scalar_axis_1(array_type, expected_output_type,
                                        indices):
    columns_name = ['col_0', 'col_1', 'col_2']
    array = _convert_container(
        [[1, 2, 3], [4, 5, 6], [7, 8, 9]], array_type, columns_name
    )

    if isinstance(indices, str) and array_type != 'dataframe':
        err_msg = ("Specifying the columns using strings is only supported "
                   "for pandas DataFrames")
        with pytest.raises(ValueError, match=err_msg):
            safe_indexing(array, indices, axis=1)
    else:
        subset = safe_indexing(array, indices, axis=1)
        expected_output = [3, 6, 9]
        if expected_output_type == 'sparse':
            # sparse matrix are keeping the 2D shape
            expected_output = [[3], [6], [9]]
        expected_array = _convert_container(
            expected_output, expected_output_type
        )
        assert_allclose_dense_sparse(subset, expected_array)


@pytest.mark.parametrize("array_type", ["list", "array", "sparse"])
def test_safe_indexing_None_axis_0(array_type):
    X = _convert_container([[1, 2, 3], [4, 5, 6], [7, 8, 9]], array_type)
    X_subset = safe_indexing(X, None, axis=0)
    assert_allclose_dense_sparse(X_subset, X)


def test_safe_indexing_pandas_no_matching_cols_error():
    pd = pytest.importorskip('pandas')
    err_msg = "No valid specification of the columns."
    X = pd.DataFrame(X_toy)
    with pytest.raises(ValueError, match=err_msg):
        safe_indexing(X, [1.0], axis=1)


@pytest.mark.parametrize("axis", [None, 3])
def test_safe_indexing_error_axis(axis):
    with pytest.raises(ValueError, match="'axis' should be either 0"):
        safe_indexing(X_toy, [0, 1], axis=axis)


@pytest.mark.parametrize("X_constructor", ['array', 'series'])
def test_safe_indexing_1d_array_error(X_constructor):
    # check that we are raising an error if the array-like passed is 1D and
    # we try to index on the 2nd dimension
    X = list(range(5))
    if X_constructor == 'array':
        X_constructor = np.asarray(X)
    elif X_constructor == 'series':
        pd = pytest.importorskip("pandas")
        X_constructor = pd.Series(X)

    err_msg = "'X' should be a 2D NumPy array, 2D sparse matrix or pandas"
    with pytest.raises(ValueError, match=err_msg):
        safe_indexing(X_constructor, [0, 1], axis=1)


def test_safe_indexing_container_axis_0_unsupported_type():
    indices = ["col_1", "col_2"]
    array = [[1, 2, 3], [4, 5, 6], [7, 8, 9]]
    err_msg = "String indexing is not supported with 'axis=0'"
    with pytest.raises(ValueError, match=err_msg):
        safe_indexing(array, indices, axis=0)


@pytest.mark.parametrize(
    "key, err_msg",
    [(10, r"all features must be in \[0, 2\]"),
     ('whatever', 'A given column is not a column of the dataframe')]
)
def test_get_column_indices_error(key, err_msg):
    pd = pytest.importorskip("pandas")
    X_df = pd.DataFrame(X_toy, columns=['col_0', 'col_1', 'col_2'])

    with pytest.raises(ValueError, match=err_msg):
        _get_column_indices(X_df, key)


<<<<<<< HEAD
@pytest.mark.parametrize(
    "idx",
    [[0, 1],
     [True, True, False]]
)
@pytest.mark.parametrize("asarray", [True, False], ids=["array-like", "array"])
def test_safe_indexing_pandas_series(idx, asarray):
    pd = pytest.importorskip("pandas")
    idx = np.asarray(idx) if asarray else idx
    serie = pd.Series(np.arange(3))
    assert_array_equal(safe_indexing(serie, idx).values, [0, 1])


@pytest.mark.parametrize(
    "inds",
    [None,
     [1, 2], [False, True, True],
     np.array([1, 2]), np.array([False, True, True]),
     slice(1, None)],
    ids=['None', 'list-int', 'list-mask', 'array-int', 'array-mask', 'slice']
)
def test_safe_indexing_mock_pandas(inds):
    X = np.array([[1, 2, 3], [4, 5, 6], [7, 8, 9]])
    X_df = MockDataFrame(X)
    X_df_indexed = safe_indexing(X_df, inds)
    X_indexed = safe_indexing(X_df, inds)
    assert_array_equal(np.array(X_df_indexed), X_indexed)


@pytest.mark.parametrize("array_type", ['array', 'sparse', 'dataframe'])
def test_safe_indexing_mask_axis_1(array_type):
    # regression test for #14510
    # check that boolean array-like and boolean array lead to the same indexing
    # even in NumPy < 1.12
    if array_type == 'array':
        array_constructor = np.asarray
    elif array_type == 'sparse':
        array_constructor = sp.csr_matrix
    elif array_type == 'dataframe':
        pd = pytest.importorskip('pandas')
        array_constructor = pd.DataFrame

    X = array_constructor([[1, 2, 3], [4, 5, 6], [7, 8, 9]])
    mask = [True, False, True]
    mask_array = np.array(mask)
    X_masked = safe_indexing(X, mask, axis=1)
    X_masked_array = safe_indexing(X, mask_array, axis=1)
    assert_allclose_dense_sparse(X_masked, X_masked_array)


=======
>>>>>>> a8f2c98d
def test_shuffle_on_ndim_equals_three():
    def to_tuple(A):    # to make the inner arrays hashable
        return tuple(tuple(tuple(C) for C in B) for B in A)

    A = np.array([[[1, 2], [3, 4]], [[5, 6], [7, 8]]])  # A.shape = (2,2,2)
    S = set(to_tuple(A))
    shuffle(A)  # shouldn't raise a ValueError for dim = 3
    assert set(to_tuple(A)) == S


def test_shuffle_dont_convert_to_array():
    # Check that shuffle does not try to convert to numpy arrays with float
    # dtypes can let any indexable datastructure pass-through.
    a = ['a', 'b', 'c']
    b = np.array(['a', 'b', 'c'], dtype=object)
    c = [1, 2, 3]
    d = MockDataFrame(np.array([['a', 0],
                                ['b', 1],
                                ['c', 2]],
                      dtype=object))
    e = sp.csc_matrix(np.arange(6).reshape(3, 2))
    a_s, b_s, c_s, d_s, e_s = shuffle(a, b, c, d, e, random_state=0)

    assert a_s == ['c', 'b', 'a']
    assert type(a_s) == list

    assert_array_equal(b_s, ['c', 'b', 'a'])
    assert b_s.dtype == object

    assert c_s == [3, 2, 1]
    assert type(c_s) == list

    assert_array_equal(d_s, np.array([['c', 2],
                                      ['b', 1],
                                      ['a', 0]],
                                     dtype=object))
    assert type(d_s) == MockDataFrame

    assert_array_equal(e_s.toarray(), np.array([[4, 5],
                                                [2, 3],
                                                [0, 1]]))


def test_gen_even_slices():
    # check that gen_even_slices contains all samples
    some_range = range(10)
    joined_range = list(chain(*[some_range[slice] for slice in
                                gen_even_slices(10, 3)]))
    assert_array_equal(some_range, joined_range)

    # check that passing negative n_chunks raises an error
    slices = gen_even_slices(10, -1)
    assert_raises_regex(ValueError, "gen_even_slices got n_packs=-1, must be"
                        " >=1", next, slices)


@pytest.mark.parametrize(
    ('row_bytes', 'max_n_rows', 'working_memory', 'expected', 'warning'),
    [(1024, None, 1, 1024, None),
     (1024, None, 0.99999999, 1023, None),
     (1023, None, 1, 1025, None),
     (1025, None, 1, 1023, None),
     (1024, None, 2, 2048, None),
     (1024, 7, 1, 7, None),
     (1024 * 1024, None, 1, 1, None),
     (1024 * 1024 + 1, None, 1, 1,
      'Could not adhere to working_memory config. '
      'Currently 1MiB, 2MiB required.'),
     ])
def test_get_chunk_n_rows(row_bytes, max_n_rows, working_memory,
                          expected, warning):
    if warning is not None:
        def check_warning(*args, **kw):
            return assert_warns_message(UserWarning, warning, *args, **kw)
    else:
        check_warning = assert_no_warnings

    actual = check_warning(get_chunk_n_rows,
                           row_bytes=row_bytes,
                           max_n_rows=max_n_rows,
                           working_memory=working_memory)

    assert actual == expected
    assert type(actual) is type(expected)
    with config_context(working_memory=working_memory):
        actual = check_warning(get_chunk_n_rows,
                               row_bytes=row_bytes,
                               max_n_rows=max_n_rows)
        assert actual == expected
        assert type(actual) is type(expected)


@pytest.mark.parametrize(
    ['source', 'message', 'is_long'],
    [
        ('ABC', string.ascii_lowercase, False),
        ('ABCDEF', string.ascii_lowercase, False),
        ('ABC', string.ascii_lowercase * 3, True),
        ('ABC' * 10, string.ascii_lowercase, True),
        ('ABC', string.ascii_lowercase + u'\u1048', False),
    ])
@pytest.mark.parametrize(
    ['time', 'time_str'],
    [
        (0.2, '   0.2s'),
        (20, '  20.0s'),
        (2000, '33.3min'),
        (20000, '333.3min'),
    ])
def test_message_with_time(source, message, is_long, time, time_str):
    out = _message_with_time(source, message, time)
    if is_long:
        assert len(out) > 70
    else:
        assert len(out) == 70

    assert out.startswith('[' + source + '] ')
    out = out[len(source) + 3:]

    assert out.endswith(time_str)
    out = out[:-len(time_str)]
    assert out.endswith(', total=')
    out = out[:-len(', total=')]
    assert out.endswith(message)
    out = out[:-len(message)]
    assert out.endswith(' ')
    out = out[:-1]

    if is_long:
        assert not out
    else:
        assert list(set(out)) == ['.']


@pytest.mark.parametrize(
    ['message', 'expected'],
    [
        ('hello', _message_with_time('ABC', 'hello', 0.1) + '\n'),
        ('', _message_with_time('ABC', '', 0.1) + '\n'),
        (None, ''),
    ])
def test_print_elapsed_time(message, expected, capsys, monkeypatch):
    monkeypatch.setattr(timeit, 'default_timer', lambda: 0)
    with _print_elapsed_time('ABC', message):
        monkeypatch.setattr(timeit, 'default_timer', lambda: 0.1)
    assert capsys.readouterr().out == expected


@pytest.mark.parametrize("value, result", [(float("nan"), True),
                                           (np.nan, True),
                                           (np.float("nan"), True),
                                           (np.float32("nan"), True),
                                           (np.float64("nan"), True),
                                           (0, False),
                                           (0., False),
                                           (None, False),
                                           ("", False),
                                           ("nan", False),
                                           ([np.nan], False)])
def test_is_scalar_nan(value, result):
    assert is_scalar_nan(value) is result


def dummy_func():
    pass


def test_deprecation_joblib_api(tmpdir):
    def check_warning(*args, **kw):
        return assert_warns_message(
            DeprecationWarning, "deprecated in version 0.20.1", *args, **kw)

    # Ensure that the joblib API is deprecated in sklearn.util
    from sklearn.utils import Parallel, Memory, delayed
    from sklearn.utils import cpu_count, hash, effective_n_jobs
    check_warning(Memory, str(tmpdir))
    check_warning(hash, 1)
    check_warning(Parallel)
    check_warning(cpu_count)
    check_warning(effective_n_jobs, 1)
    check_warning(delayed, dummy_func)

    # Only parallel_backend and register_parallel_backend are not deprecated in
    # sklearn.utils
    from sklearn.utils import parallel_backend, register_parallel_backend
    assert_no_warnings(parallel_backend, 'loky', None)
    assert_no_warnings(register_parallel_backend, 'failing', None)

    # Ensure that the deprecation have no side effect in sklearn.utils._joblib
    from sklearn.utils._joblib import Parallel, Memory, delayed
    from sklearn.utils._joblib import cpu_count, hash, effective_n_jobs
    from sklearn.utils._joblib import parallel_backend
    from sklearn.utils._joblib import register_parallel_backend
    assert_no_warnings(Memory, str(tmpdir))
    assert_no_warnings(hash, 1)
    assert_no_warnings(Parallel)
    assert_no_warnings(cpu_count)
    assert_no_warnings(effective_n_jobs, 1)
    assert_no_warnings(delayed, dummy_func)
    assert_no_warnings(parallel_backend, 'loky', None)
    assert_no_warnings(register_parallel_backend, 'failing', None)

    from sklearn.utils._joblib import joblib
    del joblib.parallel.BACKENDS['failing']<|MERGE_RESOLUTION|>--- conflicted
+++ resolved
@@ -218,84 +218,6 @@
      (np.array(['col_0', 'col_1', 'col_2']), 'str'),
      (np.array(['col_0', 'col_1', 'col_2'], dtype=object), 'str')]
 )
-<<<<<<< HEAD
-def test_check_key_type(key, clazz, is_expected_type):
-    assert _check_key_type(key, clazz) is is_expected_type
-
-
-@pytest.mark.parametrize(
-    "idx",
-    [[0, 2], [True, False, True],  # array-like
-     np.array([0, 2]), np.array([True, False, True])],  # numpy array
-    ids=['list-indices', 'list-mask', 'array-indices', 'array-mask']
-)
-@pytest.mark.parametrize(
-    "array_type", [None, np.asarray, sp.csr_matrix],
-    ids=["list", "array", "sparse"]
-)
-def test_safe_indexing_axis_0_container(idx, array_type):
-    X = [[1, 2, 3], [4, 5, 6], [7, 8, 9]]
-    X = array_type(X) if array_type is not None else X
-    X_subset = safe_indexing(X, idx, axis=0)
-    X_expect = [[1, 2, 3], [7, 8, 9]]
-    X_expect = array_type(X_expect) if array_type is not None else X_expect
-    assert_allclose_dense_sparse(X_subset, X_expect)
-
-
-@pytest.mark.parametrize(
-    "array_type", [list, np.asarray, sp.csr_matrix],
-    ids=["list", "array", "sparse"]
-)
-def test_safe_indexing_axis_0_slice(array_type):
-    X = [[1, 2, 3], [4, 5, 6], [7, 8, 9]]
-    X = array_type(X)
-    idx = slice(0, 2)
-    X_subset = safe_indexing(X, idx, axis=0)
-    X_expect = [[1, 2, 3], [4, 5, 6]]
-    X_expect = array_type(X_expect) if array_type is not None else X_expect
-    assert_allclose_dense_sparse(X_subset, X_expect)
-
-
-@pytest.mark.parametrize(
-    "array_type", [list, np.asarray, sp.csr_matrix],
-    ids=["list", "array", "sparse"]
-)
-def test_safe_indexing_axis_0_scalar(array_type):
-    X = [[1, 2, 3], [4, 5, 6], [7, 8, 9]]
-    X = array_type(X)
-    idx = 1  # scalar indexing
-    X_subset = safe_indexing(X, idx, axis=0)
-    X_expect = [4, 5, 6]
-    X_expect = array_type(X_expect) if array_type is not None else X_expect
-    assert_allclose_dense_sparse(X_subset, X_expect)
-
-
-@pytest.mark.parametrize(
-    "array_type", [None, np.asarray, sp.csr_matrix],
-    ids=["list", "array", "sparse"]
-)
-def test_safe_indexing_axis_0_None(array_type):
-    X = [[1, 2, 3], [4, 5, 6], [7, 8, 9]]
-    X = array_type(X) if array_type is not None else X
-    X_subset = safe_indexing(X, None, axis=0)
-    assert_allclose_dense_sparse(X_subset, X)
-
-
-@pytest.mark.parametrize("idx", [0, [0, 1]], ids=['scalar', 'list'])
-@pytest.mark.parametrize("asarray", [True, False], ids=["array-like", "array"])
-def test_safe_indexing_axis_1_sparse(idx, asarray):
-    if isinstance(idx, Iterable) and asarray:
-        idx = np.asarray(idx)
-    X_true = safe_indexing(X_toy, idx, axis=1)
-
-    # scipy matrix will always return a 2D array
-    if X_true.ndim == 1:
-        X_true = X_true[:, np.newaxis]
-
-    X_sparse = sp.csc_matrix(X_toy)
-    assert_array_equal(
-        safe_indexing(X_sparse, idx, axis=1).toarray(), X_true
-=======
 def test_determine_key_type(key, dtype):
     assert _determine_key_type(key) == dtype
 
@@ -365,7 +287,6 @@
     columns_name = ['col_0', 'col_1', 'col_2']
     array = _convert_container(
         [[1, 2, 3], [4, 5, 6], [7, 8, 9]], array_type, columns_name
->>>>>>> a8f2c98d
     )
     indices_converted = _convert_container(indices_converted, indices_type)
 
@@ -548,59 +469,6 @@
         _get_column_indices(X_df, key)
 
 
-<<<<<<< HEAD
-@pytest.mark.parametrize(
-    "idx",
-    [[0, 1],
-     [True, True, False]]
-)
-@pytest.mark.parametrize("asarray", [True, False], ids=["array-like", "array"])
-def test_safe_indexing_pandas_series(idx, asarray):
-    pd = pytest.importorskip("pandas")
-    idx = np.asarray(idx) if asarray else idx
-    serie = pd.Series(np.arange(3))
-    assert_array_equal(safe_indexing(serie, idx).values, [0, 1])
-
-
-@pytest.mark.parametrize(
-    "inds",
-    [None,
-     [1, 2], [False, True, True],
-     np.array([1, 2]), np.array([False, True, True]),
-     slice(1, None)],
-    ids=['None', 'list-int', 'list-mask', 'array-int', 'array-mask', 'slice']
-)
-def test_safe_indexing_mock_pandas(inds):
-    X = np.array([[1, 2, 3], [4, 5, 6], [7, 8, 9]])
-    X_df = MockDataFrame(X)
-    X_df_indexed = safe_indexing(X_df, inds)
-    X_indexed = safe_indexing(X_df, inds)
-    assert_array_equal(np.array(X_df_indexed), X_indexed)
-
-
-@pytest.mark.parametrize("array_type", ['array', 'sparse', 'dataframe'])
-def test_safe_indexing_mask_axis_1(array_type):
-    # regression test for #14510
-    # check that boolean array-like and boolean array lead to the same indexing
-    # even in NumPy < 1.12
-    if array_type == 'array':
-        array_constructor = np.asarray
-    elif array_type == 'sparse':
-        array_constructor = sp.csr_matrix
-    elif array_type == 'dataframe':
-        pd = pytest.importorskip('pandas')
-        array_constructor = pd.DataFrame
-
-    X = array_constructor([[1, 2, 3], [4, 5, 6], [7, 8, 9]])
-    mask = [True, False, True]
-    mask_array = np.array(mask)
-    X_masked = safe_indexing(X, mask, axis=1)
-    X_masked_array = safe_indexing(X, mask_array, axis=1)
-    assert_allclose_dense_sparse(X_masked, X_masked_array)
-
-
-=======
->>>>>>> a8f2c98d
 def test_shuffle_on_ndim_equals_three():
     def to_tuple(A):    # to make the inner arrays hashable
         return tuple(tuple(tuple(C) for C in B) for B in A)
