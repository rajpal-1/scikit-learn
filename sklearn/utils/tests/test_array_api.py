import re
from functools import partial

import numpy
import numpy as np
import pytest
from numpy.testing import assert_allclose

from sklearn._config import config_context
from sklearn.base import BaseEstimator
from sklearn.utils._array_api import (
    _ArrayAPIWrapper,
    _asarray_with_order,
    _atol_for_type,
    _average,
    _convert_to_numpy,
    _estimator_with_converted_arrays,
<<<<<<< HEAD
    _isin,
=======
    _is_numpy_namespace,
>>>>>>> 4e20b01b
    _nanmax,
    _nanmin,
    _NumPyAPIWrapper,
    _ravel,
    device,
    get_namespace,
    indexing_dtype,
    supported_float_dtypes,
    yield_namespace_device_dtype_combinations,
)
from sklearn.utils._testing import (
    _array_api_for_tests,
    assert_array_equal,
    skip_if_array_api_compat_not_configured,
)
from sklearn.utils.fixes import _IS_32BIT


@pytest.mark.parametrize("X", [numpy.asarray([1, 2, 3]), [1, 2, 3]])
def test_get_namespace_ndarray_default(X):
    """Check that get_namespace returns NumPy wrapper"""
    xp_out, is_array_api_compliant = get_namespace(X)
    assert isinstance(xp_out, _NumPyAPIWrapper)
    assert not is_array_api_compliant


def test_get_namespace_ndarray_creation_device():
    """Check expected behavior with device and creation functions."""
    X = numpy.asarray([1, 2, 3])
    xp_out, _ = get_namespace(X)

    full_array = xp_out.full(10, fill_value=2.0, device="cpu")
    assert_allclose(full_array, [2.0] * 10)

    with pytest.raises(ValueError, match="Unsupported device"):
        xp_out.zeros(10, device="cuda")


@skip_if_array_api_compat_not_configured
def test_get_namespace_ndarray_with_dispatch():
    """Test get_namespace on NumPy ndarrays."""
    array_api_compat = pytest.importorskip("array_api_compat")

    X_np = numpy.asarray([[1, 2, 3]])

    with config_context(array_api_dispatch=True):
        xp_out, is_array_api_compliant = get_namespace(X_np)
        assert is_array_api_compliant
        assert xp_out is array_api_compat.numpy


@skip_if_array_api_compat_not_configured
def test_get_namespace_array_api():
    """Test get_namespace for ArrayAPI arrays."""
    xp = pytest.importorskip("array_api_strict")

    X_np = numpy.asarray([[1, 2, 3]])
    X_xp = xp.asarray(X_np)
    with config_context(array_api_dispatch=True):
        xp_out, is_array_api_compliant = get_namespace(X_xp)
        assert is_array_api_compliant

        with pytest.raises(TypeError):
            xp_out, is_array_api_compliant = get_namespace(X_xp, X_np)


class _AdjustableNameAPITestWrapper(_ArrayAPIWrapper):
    """API wrapper that has an adjustable name. Used for testing."""

    def __init__(self, array_namespace, name):
        super().__init__(array_namespace=array_namespace)
        self.__name__ = name


def test_array_api_wrapper_astype():
    """Test _ArrayAPIWrapper for ArrayAPIs that is not NumPy."""
    array_api_strict = pytest.importorskip("array_api_strict")
    xp_ = _AdjustableNameAPITestWrapper(array_api_strict, "array_api_strict")
    xp = _ArrayAPIWrapper(xp_)

    X = xp.asarray(([[1, 2, 3], [3, 4, 5]]), dtype=xp.float64)
    X_converted = xp.astype(X, xp.float32)
    assert X_converted.dtype == xp.float32

    X_converted = xp.asarray(X, dtype=xp.float32)
    assert X_converted.dtype == xp.float32


@pytest.mark.parametrize("array_api", ["numpy", "array_api_strict"])
def test_asarray_with_order(array_api):
    """Test _asarray_with_order passes along order for NumPy arrays."""
    xp = pytest.importorskip(array_api)

    X = xp.asarray([1.2, 3.4, 5.1])
    X_new = _asarray_with_order(X, order="F", xp=xp)

    X_new_np = numpy.asarray(X_new)
    assert X_new_np.flags["F_CONTIGUOUS"]


def test_asarray_with_order_ignored():
    """Test _asarray_with_order ignores order for Generic ArrayAPI."""
    xp = pytest.importorskip("array_api_strict")
    xp_ = _AdjustableNameAPITestWrapper(xp, "array_api_strict")

    X = numpy.asarray([[1.2, 3.4, 5.1], [3.4, 5.5, 1.2]], order="C")
    X = xp_.asarray(X)

    X_new = _asarray_with_order(X, order="F", xp=xp_)

    X_new_np = numpy.asarray(X_new)
    assert X_new_np.flags["C_CONTIGUOUS"]
    assert not X_new_np.flags["F_CONTIGUOUS"]


@pytest.mark.parametrize(
    "array_namespace, device, dtype_name", yield_namespace_device_dtype_combinations()
)
@pytest.mark.parametrize(
    "weights, axis, normalize, expected",
    [
        # normalize = True
        (None, None, True, 3.5),
        (None, 0, True, [2.5, 3.5, 4.5]),
        (None, 1, True, [2, 5]),
        ([True, False], 0, True, [1, 2, 3]),  # boolean weights
        ([True, True, False], 1, True, [1.5, 4.5]),  # boolean weights
        ([0.4, 0.1], 0, True, [1.6, 2.6, 3.6]),
        ([0.4, 0.2, 0.2], 1, True, [1.75, 4.75]),
        ([1, 2], 0, True, [3, 4, 5]),
        ([1, 1, 2], 1, True, [2.25, 5.25]),
        ([[1, 2, 3], [1, 2, 3]], 0, True, [2.5, 3.5, 4.5]),
        ([[1, 2, 1], [2, 2, 2]], 1, True, [2, 5]),
        # normalize = False
        (None, None, False, 21),
        (None, 0, False, [5, 7, 9]),
        (None, 1, False, [6, 15]),
        ([True, False], 0, False, [1, 2, 3]),  # boolean weights
        ([True, True, False], 1, False, [3, 9]),  # boolean weights
        ([0.4, 0.1], 0, False, [0.8, 1.3, 1.8]),
        ([0.4, 0.2, 0.2], 1, False, [1.4, 3.8]),
        ([1, 2], 0, False, [9, 12, 15]),
        ([1, 1, 2], 1, False, [9, 21]),
        ([[1, 2, 3], [1, 2, 3]], 0, False, [5, 14, 27]),
        ([[1, 2, 1], [2, 2, 2]], 1, False, [8, 30]),
    ],
)
def test_average(
    array_namespace, device, dtype_name, weights, axis, normalize, expected
):
    xp = _array_api_for_tests(array_namespace, device)
    array_in = numpy.asarray([[1, 2, 3], [4, 5, 6]], dtype=dtype_name)
    array_in = xp.asarray(array_in, device=device)
    if weights is not None:
        weights = numpy.asarray(weights, dtype=dtype_name)
        weights = xp.asarray(weights, device=device)

    with config_context(array_api_dispatch=True):
        result = _average(array_in, axis=axis, weights=weights, normalize=normalize)

    assert getattr(array_in, "device", None) == getattr(result, "device", None)

    result = _convert_to_numpy(result, xp)
    assert_allclose(result, expected, atol=_atol_for_type(dtype_name))


@pytest.mark.parametrize(
    "array_namespace, device, dtype_name",
    yield_namespace_device_dtype_combinations(include_numpy_namespaces=False),
)
def test_average_raises_with_wrong_dtype(array_namespace, device, dtype_name):
    xp = _array_api_for_tests(array_namespace, device)

    array_in = numpy.asarray([2, 0], dtype=dtype_name) + 1j * numpy.asarray(
        [4, 3], dtype=dtype_name
    )
    complex_type_name = array_in.dtype.name
    if not hasattr(xp, complex_type_name):
        # This is the case for cupy as of March 2024 for instance.
        pytest.skip(f"{array_namespace} does not support {complex_type_name}")

    array_in = xp.asarray(array_in, device=device)

    err_msg = "Complex floating point values are not supported by average."
    with (
        config_context(array_api_dispatch=True),
        pytest.raises(NotImplementedError, match=err_msg),
    ):
        _average(array_in)


@pytest.mark.parametrize(
    "array_namespace, device, dtype_name",
    yield_namespace_device_dtype_combinations(include_numpy_namespaces=True),
)
@pytest.mark.parametrize(
    "axis, weights, error, error_msg",
    (
        (
            None,
            [1, 2],
            TypeError,
            "Axis must be specified",
        ),
        (
            0,
            [[1, 2]],
            TypeError,
            "1D weights expected",
        ),
        (
            0,
            [1, 2, 3, 4],
            ValueError,
            "Length of weights",
        ),
        (0, [-1, 1], ZeroDivisionError, "Weights sum to zero, can't be normalized"),
    ),
)
def test_average_raises_with_invalid_parameters(
    array_namespace, device, dtype_name, axis, weights, error, error_msg
):
    xp = _array_api_for_tests(array_namespace, device)

    array_in = numpy.asarray([[1, 2, 3], [4, 5, 6]], dtype=dtype_name)
    array_in = xp.asarray(array_in, device=device)

    weights = numpy.asarray(weights, dtype=dtype_name)
    weights = xp.asarray(weights, device=device)

    with config_context(array_api_dispatch=True), pytest.raises(error, match=error_msg):
        _average(array_in, axis=axis, weights=weights)


def test_device_raises_if_no_input():
    err_msg = re.escape(
        "At least one input array expected after filtering with remove_none=True, "
        "remove_types=[str]. Got none. Original types: []."
    )
    with pytest.raises(ValueError, match=err_msg):
        device()

    err_msg = re.escape(
        "At least one input array expected after filtering with remove_none=True, "
        "remove_types=[str]. Got none. Original types: [NoneType, str]."
    )
    with pytest.raises(ValueError, match=err_msg):
        device(None, "name")


def test_device_inspection():
    class Device:
        def __init__(self, name):
            self.name = name

        def __eq__(self, device):
            return self.name == device.name

        def __hash__(self):
            raise TypeError("Device object is not hashable")

        def __str__(self):
            return self.name

    class Array:
        def __init__(self, device_name):
            self.device = Device(device_name)

    # Sanity check: ensure our Device mock class is non hashable, to
    # accurately account for non-hashable device objects in some array
    # libraries, because of which the `device` inspection function should'nt
    # make use of hash lookup tables (in particular, not use `set`)
    with pytest.raises(TypeError):
        hash(Array("device").device)

    # Test raise if on different devices
    err_msg = "Input arrays use different devices: cpu, mygpu"
    with pytest.raises(ValueError, match=err_msg):
        device(Array("cpu"), Array("mygpu"))

    # Test expected value is returned otherwise
    array1 = Array("device")
    array2 = Array("device")

    assert array1.device == device(array1)
    assert array1.device == device(array1, array2)
    assert array1.device == device(array1, array1, array2)


# TODO: add cupy and cupy.array_api to the list of libraries once the
# the following upstream issue has been fixed:
# https://github.com/cupy/cupy/issues/8180
@skip_if_array_api_compat_not_configured
@pytest.mark.parametrize("library", ["numpy", "array_api_strict", "torch"])
@pytest.mark.parametrize(
    "X,reduction,expected",
    [
        ([1, 2, numpy.nan], _nanmin, 1),
        ([1, -2, -numpy.nan], _nanmin, -2),
        ([numpy.inf, numpy.inf], _nanmin, numpy.inf),
        (
            [[1, 2, 3], [numpy.nan, numpy.nan, numpy.nan], [4, 5, 6.0]],
            partial(_nanmin, axis=0),
            [1.0, 2.0, 3.0],
        ),
        (
            [[1, 2, 3], [numpy.nan, numpy.nan, numpy.nan], [4, 5, 6.0]],
            partial(_nanmin, axis=1),
            [1.0, numpy.nan, 4.0],
        ),
        ([1, 2, numpy.nan], _nanmax, 2),
        ([1, 2, numpy.nan], _nanmax, 2),
        ([-numpy.inf, -numpy.inf], _nanmax, -numpy.inf),
        (
            [[1, 2, 3], [numpy.nan, numpy.nan, numpy.nan], [4, 5, 6.0]],
            partial(_nanmax, axis=0),
            [4.0, 5.0, 6.0],
        ),
        (
            [[1, 2, 3], [numpy.nan, numpy.nan, numpy.nan], [4, 5, 6.0]],
            partial(_nanmax, axis=1),
            [3.0, numpy.nan, 6.0],
        ),
    ],
)
def test_nan_reductions(library, X, reduction, expected):
    """Check NaN reductions like _nanmin and _nanmax"""
    xp = pytest.importorskip(library)

    with config_context(array_api_dispatch=True):
        result = reduction(xp.asarray(X))

    result = _convert_to_numpy(result, xp)
    assert_allclose(result, expected)


@pytest.mark.parametrize(
    "namespace, _device, _dtype", yield_namespace_device_dtype_combinations()
)
def test_ravel(namespace, _device, _dtype):
    xp = _array_api_for_tests(namespace, _device)

    array = [[1, 2, 3], [4, 5, 6], [7, 8, 9], [10, 11, 12]]
    array_xp = xp.asarray(array, device=_device)
    with config_context(array_api_dispatch=True):
        result = _ravel(array_xp)

    result = _convert_to_numpy(result, xp)
    expected = numpy.ravel(array, order="C")

    assert_allclose(expected, result)

    if _is_numpy_namespace(xp):
        assert numpy.asarray(result).flags["C_CONTIGUOUS"]


@skip_if_array_api_compat_not_configured
@pytest.mark.parametrize("library", ["cupy", "torch", "cupy.array_api"])
def test_convert_to_numpy_gpu(library):  # pragma: nocover
    """Check convert_to_numpy for GPU backed libraries."""
    xp = pytest.importorskip(library)

    if library == "torch":
        if not xp.backends.cuda.is_built():
            pytest.skip("test requires cuda")
        X_gpu = xp.asarray([1.0, 2.0, 3.0], device="cuda")
    else:
        X_gpu = xp.asarray([1.0, 2.0, 3.0])

    X_cpu = _convert_to_numpy(X_gpu, xp=xp)
    expected_output = numpy.asarray([1.0, 2.0, 3.0])
    assert_allclose(X_cpu, expected_output)


def test_convert_to_numpy_cpu():
    """Check convert_to_numpy for PyTorch CPU arrays."""
    torch = pytest.importorskip("torch")
    X_torch = torch.asarray([1.0, 2.0, 3.0], device="cpu")

    X_cpu = _convert_to_numpy(X_torch, xp=torch)
    expected_output = numpy.asarray([1.0, 2.0, 3.0])
    assert_allclose(X_cpu, expected_output)


class SimpleEstimator(BaseEstimator):
    def fit(self, X, y=None):
        self.X_ = X
        self.n_features_ = X.shape[0]
        return self


@skip_if_array_api_compat_not_configured
@pytest.mark.parametrize(
    "array_namespace, converter",
    [
        ("torch", lambda array: array.cpu().numpy()),
        ("array_api_strict", lambda array: numpy.asarray(array)),
        ("cupy.array_api", lambda array: array._array.get()),
    ],
)
def test_convert_estimator_to_ndarray(array_namespace, converter):
    """Convert estimator attributes to ndarray."""
    xp = pytest.importorskip(array_namespace)

    X = xp.asarray([[1.3, 4.5]])
    est = SimpleEstimator().fit(X)

    new_est = _estimator_with_converted_arrays(est, converter)
    assert isinstance(new_est.X_, numpy.ndarray)


@skip_if_array_api_compat_not_configured
def test_convert_estimator_to_array_api():
    """Convert estimator attributes to ArrayAPI arrays."""
    xp = pytest.importorskip("array_api_strict")

    X_np = numpy.asarray([[1.3, 4.5]])
    est = SimpleEstimator().fit(X_np)

    new_est = _estimator_with_converted_arrays(est, lambda array: xp.asarray(array))
    assert hasattr(new_est.X_, "__array_namespace__")


def test_reshape_behavior():
    """Check reshape behavior with copy and is strict with non-tuple shape."""
    xp = _NumPyAPIWrapper()
    X = xp.asarray([[1, 2, 3], [3, 4, 5]])

    X_no_copy = xp.reshape(X, (-1,), copy=False)
    assert X_no_copy.base is X

    X_copy = xp.reshape(X, (6, 1), copy=True)
    assert X_copy.base is not X.base

    with pytest.raises(TypeError, match="shape must be a tuple"):
        xp.reshape(X, -1)


@pytest.mark.parametrize("wrapper", [_ArrayAPIWrapper, _NumPyAPIWrapper])
def test_get_namespace_array_api_isdtype(wrapper):
    """Test isdtype implementation from _ArrayAPIWrapper and _NumPyAPIWrapper."""

    if wrapper == _ArrayAPIWrapper:
        xp_ = pytest.importorskip("array_api_strict")
        xp = _ArrayAPIWrapper(xp_)
    else:
        xp = _NumPyAPIWrapper()

    assert xp.isdtype(xp.float32, xp.float32)
    assert xp.isdtype(xp.float32, "real floating")
    assert xp.isdtype(xp.float64, "real floating")
    assert not xp.isdtype(xp.int32, "real floating")

    for dtype in supported_float_dtypes(xp):
        assert xp.isdtype(dtype, "real floating")

    assert xp.isdtype(xp.bool, "bool")
    assert not xp.isdtype(xp.float32, "bool")

    assert xp.isdtype(xp.int16, "signed integer")
    assert not xp.isdtype(xp.uint32, "signed integer")

    assert xp.isdtype(xp.uint16, "unsigned integer")
    assert not xp.isdtype(xp.int64, "unsigned integer")

    assert xp.isdtype(xp.int64, "numeric")
    assert xp.isdtype(xp.float32, "numeric")
    assert xp.isdtype(xp.uint32, "numeric")

    assert not xp.isdtype(xp.float32, "complex floating")

    if wrapper == _NumPyAPIWrapper:
        assert not xp.isdtype(xp.int8, "complex floating")
        assert xp.isdtype(xp.complex64, "complex floating")
        assert xp.isdtype(xp.complex128, "complex floating")

    with pytest.raises(ValueError, match="Unrecognized data type"):
        assert xp.isdtype(xp.int16, "unknown")


@pytest.mark.parametrize(
    "namespace, _device, _dtype", yield_namespace_device_dtype_combinations()
)
def test_indexing_dtype(namespace, _device, _dtype):
    xp = _array_api_for_tests(namespace, _device)

    if _IS_32BIT:
        assert indexing_dtype(xp) == xp.int32
    else:
        assert indexing_dtype(xp) == xp.int64


@pytest.mark.parametrize(
    "array_namespace, device, _", yield_namespace_device_dtype_combinations()
)
@pytest.mark.parametrize("invert", [True, False])
@pytest.mark.parametrize("assume_unique", [True, False])
@pytest.mark.parametrize("element_size", [6, 10, 14])
@pytest.mark.parametrize("int_dtype", ["int16", "int32", "int64", "uint8"])
def test_isin(
    array_namespace, device, _, invert, assume_unique, element_size, int_dtype
):
    xp = _array_api_for_tests(array_namespace, device)
    r = element_size // 2
    element = 2 * numpy.arange(element_size).reshape((r, 2)).astype(int_dtype)
    test_elements = numpy.array(np.arange(14), dtype=int_dtype)
    element_xp = xp.asarray(element, device=device)
    test_elements_xp = xp.asarray(test_elements, device=device)
    expected = numpy.isin(
        element=element,
        test_elements=test_elements,
        assume_unique=assume_unique,
        invert=invert,
    )
    with config_context(array_api_dispatch=True):
        result = _isin(
            element=element_xp,
            test_elements=test_elements_xp,
            xp=xp,
            assume_unique=assume_unique,
            invert=invert,
        )

    assert_array_equal(result, expected)<|MERGE_RESOLUTION|>--- conflicted
+++ resolved
@@ -15,11 +15,8 @@
     _average,
     _convert_to_numpy,
     _estimator_with_converted_arrays,
-<<<<<<< HEAD
+    _is_numpy_namespace,
     _isin,
-=======
-    _is_numpy_namespace,
->>>>>>> 4e20b01b
     _nanmax,
     _nanmin,
     _NumPyAPIWrapper,
