--- conflicted
+++ resolved
@@ -31,13 +31,8 @@
 from sklearn.utils.extmath import _deterministic_vector_sign_flip
 from sklearn.utils.extmath import softmax
 from sklearn.utils.extmath import stable_cumsum
-<<<<<<< HEAD
 from sklearn.utils.extmath import safe_sparse_dot, _fast_mode
-from sklearn.datasets import make_low_rank_matrix
-=======
-from sklearn.utils.extmath import safe_sparse_dot
 from sklearn.datasets import make_low_rank_matrix, make_sparse_spd_matrix
->>>>>>> 0943f529
 
 
 def test_density():
@@ -932,82 +927,77 @@
     assert_array_equal(stable_cumsum(A, axis=2), np.cumsum(A, axis=2))
 
 
-<<<<<<< HEAD
-class TestFastMode():
-
-    def test_scipy_stats_axis_1(self):
-        rng = np.random.RandomState(0)
-
-        X = rng.randint(10, size=(100, 20))
-        mode_ref, _ = stats.mode(X, axis=1)
-        mode = _fast_mode(X, axis=1)
-        assert_array_equal(mode, mode_ref)
-
-    @pytest.mark.parametrize(
-            'x',
-            [np.ones((10, 10), dtype=np.float), 1, np.ones(5, dtype=np.int)],
-            ids=['array_float64', 'int', '1D-array'])
-    def test_input_validation(self, x):
-        with pytest.raises(ValueError,
-                           match='only implemented for 2D integer arrays'):
-            _fast_mode(x)
-
-    def test_negative_values(self):
-        x = - np.ones((10, 10), dtype=np.int)
-        with pytest.raises(ValueError,
-                           match="only positive data is supported"):
-            _fast_mode(x)
-
-    def test_ties(self):
-        # Check that ties are resolved in the same way as in stats.mode
-        X = np.ones((6, 9), dtype=np.int)
-        X[:, 3:] = 2
-        X[:, 6:] = 3
-        mode_ref, _ = stats.mode(X, axis=1)
-        mode = _fast_mode(X, axis=1)
-        assert_array_equal(mode, mode_ref)
-
-    def test_uniform_weights(self):
-        # with uniform weights, results should be identical to
-        # stats.mode
-        rng = np.random.RandomState(0)
-        x = rng.randint(10, size=(10, 5))
-        weights = np.ones(x.shape)
-
-        mode, _ = stats.mode(x, axis=1)
-        mode2 = _fast_mode(x, weights, axis=1)
-
-        assert_array_equal(mode, mode2)
-
-    def test_random_weights(self):
-        # set this up so that each row should have a weighted mode of 6,
-        # with a score that is easily reproduced
-        mode_result = 6
-
-        rng = np.random.RandomState(0)
-        x = rng.randint(mode_result, size=(100, 10))
-        w = rng.random_sample(x.shape)
-
-        x[:, :5] = mode_result
-        w[:, :5] += 1
-
-        mode = _fast_mode(x, w, axis=1)
-
-        assert_array_equal(mode, mode_result)
-
-
-@pytest.mark.parametrize("A_array_constr", [np.array, sparse.csr_matrix],
-                         ids=["dense", "sparse"])
-@pytest.mark.parametrize("B_array_constr", [np.array, sparse.csr_matrix],
-                         ids=["dense", "sparse"])
-=======
+def test_fast_mode_scipy_stats_axis_1():
+    rng = np.random.RandomState(0)
+
+    X = rng.randint(10, size=(100, 20))
+    mode_ref, _ = stats.mode(X, axis=1)
+    mode = _fast_mode(X, axis=1)
+    assert_array_equal(mode, mode_ref)
+
+
+@pytest.mark.parametrize(
+    "x",
+    [np.ones((10, 10), dtype=np.float), 1, np.ones(5, dtype=np.int)],
+    ids=["array_float64", "int", "1D-array"],
+)
+def test_fast_mode_input_validation(x):
+    with pytest.raises(ValueError, match="only implemented for 2D integer arrays"):
+        _fast_mode(x)
+
+
+def test_fast_mode_negative_values():
+    x = -np.ones((10, 10), dtype=np.int)
+    with pytest.raises(ValueError, match="only positive data is supported"):
+        _fast_mode(x)
+
+
+def test_fast_mode_ties():
+    # Check that ties are resolved in the same way as in stats.mode
+    X = np.ones((6, 9), dtype=np.int)
+    X[:, 3:] = 2
+    X[:, 6:] = 3
+    mode_ref, _ = stats.mode(X, axis=1)
+    mode = _fast_mode(X, axis=1)
+    assert_array_equal(mode, mode_ref)
+
+
+def test_fast_mode_uniform_weights():
+    # with uniform weights, results should be identical to
+    # stats.mode
+    rng = np.random.RandomState(0)
+    x = rng.randint(10, size=(10, 5))
+    weights = np.ones(x.shape)
+
+    mode, _ = stats.mode(x, axis=1)
+    mode2 = _fast_mode(x, weights, axis=1)
+
+    assert_array_equal(mode, mode2)
+
+
+def test_fast_mode_random_weights():
+    # set this up so that each row should have a weighted mode of 6,
+    # with a score that is easily reproduced
+    mode_result = 6
+
+    rng = np.random.RandomState(0)
+    x = rng.randint(mode_result, size=(100, 10))
+    w = rng.random_sample(x.shape)
+
+    x[:, :5] = mode_result
+    w[:, :5] += 1
+
+    mode = _fast_mode(x, w, axis=1)
+
+    assert_array_equal(mode, mode_result)
+
+
 @pytest.mark.parametrize(
     "A_array_constr", [np.array, sparse.csr_matrix], ids=["dense", "sparse"]
 )
 @pytest.mark.parametrize(
     "B_array_constr", [np.array, sparse.csr_matrix], ids=["dense", "sparse"]
 )
->>>>>>> 0943f529
 def test_safe_sparse_dot_2d(A_array_constr, B_array_constr):
     rng = np.random.RandomState(0)
 
