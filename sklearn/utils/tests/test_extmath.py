--- conflicted
+++ resolved
@@ -28,10 +28,7 @@
 from sklearn.utils.extmath import fast_dot, _fast_dot
 from sklearn.utils.extmath import svd_flip
 from sklearn.utils.extmath import _batch_mean_variance_update
-<<<<<<< HEAD
-=======
 from sklearn.utils.extmath import _deterministic_vector_sign_flip
->>>>>>> acc1ac27
 from sklearn.datasets.samples_generator import make_low_rank_matrix
 
 
@@ -252,11 +249,7 @@
 
 
 def test_svd_flip():
-<<<<<<< HEAD
-    """Check that svd_flip works in both situations, and reconstructs input."""
-=======
     # Check that svd_flip works in both situations, and reconstructs input.
->>>>>>> acc1ac27
     rs = np.random.RandomState(1999)
     n_samples = 20
     n_features = 10
@@ -409,11 +402,7 @@
 
 
 def test_incremental_variance_update_formulas():
-<<<<<<< HEAD
-    """Test Youngs and Cramer incremental variance formulas."""
-=======
     # Test Youngs and Cramer incremental variance formulas.
->>>>>>> acc1ac27
     # Doggie data from http://www.mathsisfun.com/data/standard-deviation.html
     A = np.array([[600, 470, 170, 430, 300],
                   [600, 470, 170, 430, 300],
@@ -434,11 +423,7 @@
 
 
 def test_incremental_variance_ddof():
-<<<<<<< HEAD
-    """Test that degrees of freedom parameter for calculations are correct."""
-=======
     # Test that degrees of freedom parameter for calculations are correct.
->>>>>>> acc1ac27
     rng = np.random.RandomState(1999)
     X = rng.randn(50, 10)
     n_samples, n_features = X.shape
@@ -456,15 +441,9 @@
                 incremental_count = batch.shape[0]
                 sample_count = batch.shape[0]
             else:
-<<<<<<< HEAD
-                result = _batch_mean_variance_update(batch, incremental_means,
-                                                    incremental_variances,
-                                                    sample_count)
-=======
                 result = _batch_mean_variance_update(
                     batch, incremental_means, incremental_variances,
                     sample_count)
->>>>>>> acc1ac27
                 (incremental_means, incremental_variances,
                  incremental_count) = result
                 sample_count += batch.shape[0]
@@ -476,8 +455,6 @@
                                 calculated_variances, 6)
             assert_equal(incremental_count, sample_count)
 
-<<<<<<< HEAD
-=======
 
 def test_vector_sign_flip():
     # Testing that sign flip is working & largest value has positive sign
@@ -490,7 +467,6 @@
     assert_array_equal(data, data_flipped * signs[:, np.newaxis])
 
 
->>>>>>> acc1ac27
 if __name__ == '__main__':
     import nose
     nose.runmodule()