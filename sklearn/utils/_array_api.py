"""Tools to support array_api."""

import itertools
import math
from functools import wraps

import numpy
import scipy.special as special

from .._config import get_config
from .fixes import parse_version

_NUMPY_NAMESPACE_NAMES = {"numpy", "array_api_compat.numpy", "numpy.array_api"}


def yield_namespace_device_dtype_combinations(include_numpy_namespaces=True):
    """Yield supported namespace, device, dtype tuples for testing.

    Use this to test that an estimator works with all combinations.

    Parameters
    ----------
    include_numpy_namespaces : bool, default=True
        If True, also yield numpy namespaces.

    Returns
    -------
    array_namespace : str
        The name of the Array API namespace.

    device : str
        The name of the device on which to allocate the arrays. Can be None to
        indicate that the default value should be used.

    dtype_name : str
        The name of the data type to use for arrays. Can be None to indicate
        that the default value should be used.
    """
    for array_namespace in [
        # The following is used to test the array_api_compat wrapper when
        # array_api_dispatch is enabled: in particular, the arrays used in the
        # tests are regular numpy arrays without any "device" attribute.
        "numpy",
        # Stricter NumPy-based Array API implementation. The
        # numpy.array_api.Array instances always a dummy "device" attribute.
        "numpy.array_api",
        "cupy",
        "cupy.array_api",
        "torch",
    ]:
        if not include_numpy_namespaces and array_namespace in _NUMPY_NAMESPACE_NAMES:
            continue
        if array_namespace == "torch":
            for device, dtype in itertools.product(
                ("cpu", "cuda"), ("float64", "float32")
            ):
                yield array_namespace, device, dtype
            yield array_namespace, "mps", "float32"
        else:
            yield array_namespace, None, None


def _check_array_api_dispatch(array_api_dispatch):
    """Check that array_api_compat is installed and NumPy version is compatible.

    array_api_compat follows NEP29, which has a higher minimum NumPy version than
    scikit-learn.
    """
    if array_api_dispatch:
        try:
            import array_api_compat  # noqa
        except ImportError:
            raise ImportError(
                "array_api_compat is required to dispatch arrays using the API"
                " specification"
            )

        numpy_version = parse_version(numpy.__version__)
        min_numpy_version = "1.21"
        if numpy_version < parse_version(min_numpy_version):
            raise ImportError(
                f"NumPy must be {min_numpy_version} or newer to dispatch array using"
                " the API specification"
            )


def _single_array_device(array):
    """Hardware device where the array data resides on."""
    if isinstance(array, (numpy.ndarray, numpy.generic)) or not hasattr(
        array, "device"
    ):
        return "cpu"
    else:
        return array.device


def device(*array_list, remove_none=True, remove_types=(str,)):
    """Hardware device where the array data resides on.

    If the hardware device is not the same for all arrays, an error is raised.

    Parameters
    ----------
    *array_list : arrays
        List of array instances from NumPy or an array API compatible library.

    remove_none : bool, default=True
        Whether to ignore None objects passed in array_list.

    remove_types : tuple or list, default=(str,)
        Types to ignore in array_list.

    Returns
    -------
    out : device
        `device` object (see the "Device Support" section of the array API spec).
    """
    array_list = _remove_non_arrays(
        *array_list, remove_none=remove_none, remove_types=remove_types
    )

    # Note that _remove_non_arrays ensures that array_list is not empty.
    device_ = _single_array_device(array_list[0])

    # Note: here we cannot simply use a Python `set` as it requires
    # hashable members which is not guaranteed for Array API device
    # objects. In particular, CuPy devices are not hashable at the
    # time of writing.
    for array in array_list[1:]:
        device_other = _single_array_device(array)
        if device_ != device_other:
            raise ValueError(
                f"Input arrays use different devices: {str(device_)}, "
                f"{str(device_other)}"
            )

    return device_


def size(x):
    """Return the total number of elements of x.

    Parameters
    ----------
    x : array
        Array instance from NumPy or an array API compatible library.

    Returns
    -------
    out : int
        Total number of elements.
    """
    return math.prod(x.shape)


def _is_numpy_namespace(xp):
    """Return True if xp is backed by NumPy."""
    return xp.__name__ in _NUMPY_NAMESPACE_NAMES


def _union1d(a, b, xp):
    if _is_numpy_namespace(xp):
        return xp.asarray(numpy.union1d(a, b))
    assert a.ndim == b.ndim == 1
    return xp.unique_values(xp.concat([xp.unique_values(a), xp.unique_values(b)]))


def isdtype(dtype, kind, *, xp):
    """Returns a boolean indicating whether a provided dtype is of type "kind".

    Included in the v2022.12 of the Array API spec.
    https://data-apis.org/array-api/latest/API_specification/generated/array_api.isdtype.html
    """
    if isinstance(kind, tuple):
        return any(_isdtype_single(dtype, k, xp=xp) for k in kind)
    else:
        return _isdtype_single(dtype, kind, xp=xp)


def _isdtype_single(dtype, kind, *, xp):
    if isinstance(kind, str):
        if kind == "bool":
            return dtype == xp.bool
        elif kind == "signed integer":
            return dtype in {xp.int8, xp.int16, xp.int32, xp.int64}
        elif kind == "unsigned integer":
            return dtype in {xp.uint8, xp.uint16, xp.uint32, xp.uint64}
        elif kind == "integral":
            return any(
                _isdtype_single(dtype, k, xp=xp)
                for k in ("signed integer", "unsigned integer")
            )
        elif kind == "real floating":
            return dtype in supported_float_dtypes(xp)
        elif kind == "complex floating":
            # Some name spaces do not have complex, such as cupy.array_api
            # and numpy.array_api
            complex_dtypes = set()
            if hasattr(xp, "complex64"):
                complex_dtypes.add(xp.complex64)
            if hasattr(xp, "complex128"):
                complex_dtypes.add(xp.complex128)
            return dtype in complex_dtypes
        elif kind == "numeric":
            return any(
                _isdtype_single(dtype, k, xp=xp)
                for k in ("integral", "real floating", "complex floating")
            )
        else:
            raise ValueError(f"Unrecognized data type kind: {kind!r}")
    else:
        return dtype == kind


def supported_float_dtypes(xp):
    """Supported floating point types for the namespace.

    Note: float16 is not officially part of the Array API spec at the
    time of writing but scikit-learn estimators and functions can choose
    to accept it when xp.float16 is defined.

    https://data-apis.org/array-api/latest/API_specification/data_types.html
    """
    if hasattr(xp, "float16"):
        return (xp.float64, xp.float32, xp.float16)
    else:
        return (xp.float64, xp.float32)


class _ArrayAPIWrapper:
    """sklearn specific Array API compatibility wrapper

    This wrapper makes it possible for scikit-learn maintainers to
    deal with discrepancies between different implementations of the
    Python Array API standard and its evolution over time.

    The Python Array API standard specification:
    https://data-apis.org/array-api/latest/

    Documentation of the NumPy implementation:
    https://numpy.org/neps/nep-0047-array-api-standard.html
    """

    def __init__(self, array_namespace):
        self._namespace = array_namespace

    def __getattr__(self, name):
        return getattr(self._namespace, name)

    def __eq__(self, other):
        return self._namespace == other._namespace

    def isdtype(self, dtype, kind):
        return isdtype(dtype, kind, xp=self._namespace)


def _check_device_cpu(device):  # noqa
    if device not in {"cpu", None}:
        raise ValueError(f"Unsupported device for NumPy: {device!r}")


def _accept_device_cpu(func):
    @wraps(func)
    def wrapped_func(*args, **kwargs):
        _check_device_cpu(kwargs.pop("device", None))
        return func(*args, **kwargs)

    return wrapped_func


class _NumPyAPIWrapper:
    """Array API compat wrapper for any numpy version

    NumPy < 1.22 does not expose the numpy.array_api namespace. This
    wrapper makes it possible to write code that uses the standard
    Array API while working with any version of NumPy supported by
    scikit-learn.

    See the `get_namespace()` public function for more details.
    """

    # Creation functions in spec:
    # https://data-apis.org/array-api/latest/API_specification/creation_functions.html
    _CREATION_FUNCS = {
        "arange",
        "empty",
        "empty_like",
        "eye",
        "full",
        "full_like",
        "linspace",
        "ones",
        "ones_like",
        "zeros",
        "zeros_like",
    }
    # Data types in spec
    # https://data-apis.org/array-api/latest/API_specification/data_types.html
    _DTYPES = {
        "int8",
        "int16",
        "int32",
        "int64",
        "uint8",
        "uint16",
        "uint32",
        "uint64",
        # XXX: float16 is not part of the Array API spec but exposed by
        # some namespaces.
        "float16",
        "float32",
        "float64",
        "complex64",
        "complex128",
    }

    def __getattr__(self, name):
        attr = getattr(numpy, name)

        # Support device kwargs and make sure they are on the CPU
        if name in self._CREATION_FUNCS:
            return _accept_device_cpu(attr)

        # Convert to dtype objects
        if name in self._DTYPES:
            return numpy.dtype(attr)
        return attr

    @property
    def bool(self):
        return numpy.bool_

    def astype(self, x, dtype, *, copy=True, casting="unsafe"):
        # astype is not defined in the top level NumPy namespace
        return x.astype(dtype, copy=copy, casting=casting)

    def asarray(self, x, *, dtype=None, device=None, copy=None):  # noqa
        _check_device_cpu(device)
        # Support copy in NumPy namespace
        if copy is True:
            return numpy.array(x, copy=True, dtype=dtype)
        else:
            return numpy.asarray(x, dtype=dtype)

    def unique_inverse(self, x):
        return numpy.unique(x, return_inverse=True)

    def unique_counts(self, x):
        return numpy.unique(x, return_counts=True)

    def unique_values(self, x):
        return numpy.unique(x)

    def concat(self, arrays, *, axis=None):
        return numpy.concatenate(arrays, axis=axis)

    def reshape(self, x, shape, *, copy=None):
        """Gives a new shape to an array without changing its data.

        The Array API specification requires shape to be a tuple.
        https://data-apis.org/array-api/latest/API_specification/generated/array_api.reshape.html
        """
        if not isinstance(shape, tuple):
            raise TypeError(
                f"shape must be a tuple, got {shape!r} of type {type(shape)}"
            )

        if copy is True:
            x = x.copy()
        return numpy.reshape(x, shape)

    def isdtype(self, dtype, kind):
        return isdtype(dtype, kind, xp=self)


_NUMPY_API_WRAPPER_INSTANCE = _NumPyAPIWrapper()


def _remove_non_arrays(*arrays, remove_none=True, remove_types=(str,)):
    """Filter arrays to exclude None and/or specific types.

    Raise ValueError if no arrays are left after filtering.

    Parameters
    ----------
    *arrays : array objects
        Array objects.

    remove_none : bool, default=True
        Whether to ignore None objects passed in arrays.

    remove_types : tuple or list, default=(str,)
        Types to ignore in the arrays.

    Returns
    -------
    filtered_arrays : list
        List of arrays with None and typoe
    """
    filtered_arrays = []
    remove_types = tuple(remove_types)
    for array in arrays:
        if remove_none and array is None:
            continue
        if isinstance(array, remove_types):
            continue
        filtered_arrays.append(array)

    if not filtered_arrays:
        raise ValueError(
            f"At least one input array expected after filtering with {remove_none=}, "
            f"remove_types=[{', '.join(t.__name__ for t in remove_types)}]. Got none. "
            f"Original types: [{', '.join(type(a).__name__ for a in arrays)}]."
        )
    return filtered_arrays


def get_namespace(*arrays, remove_none=True, remove_types=(str,), xp=None):
    """Get namespace of arrays.

    Introspect `arrays` arguments and return their common Array API
    compatible namespace object, if any. NumPy 1.22 and later can
    construct such containers using the `numpy.array_api` namespace
    for instance.

    See: https://numpy.org/neps/nep-0047-array-api-standard.html

    If `arrays` are regular numpy arrays, an instance of the
    `_NumPyAPIWrapper` compatibility wrapper is returned instead.

    Namespace support is not enabled by default. To enabled it
    call:

      sklearn.set_config(array_api_dispatch=True)

    or:

      with sklearn.config_context(array_api_dispatch=True):
          # your code here

    Otherwise an instance of the `_NumPyAPIWrapper`
    compatibility wrapper is always returned irrespective of
    the fact that arrays implement the `__array_namespace__`
    protocol or not.

    Parameters
    ----------
    *arrays : array objects
        Array objects.

    remove_none : bool, default=True
        Whether to ignore None objects passed in arrays.

    remove_types : tuple or list, default=(str,)
        Types to ignore in the arrays.

    xp : module, default=None
        Precomputed array namespace module. When passed, typically from a caller
        that has already performed inspection of its own inputs, skips array
        namespace inspection.

    Returns
    -------
    namespace : module
        Namespace shared by array objects. If any of the `arrays` are not arrays,
        the namespace defaults to NumPy.

    is_array_api_compliant : bool
        True if the arrays are containers that implement the Array API spec.
        Always False when array_api_dispatch=False.
    """
    array_api_dispatch = get_config()["array_api_dispatch"]
    if not array_api_dispatch:
        if xp is not None:
            return xp, False
        else:
            return _NUMPY_API_WRAPPER_INSTANCE, False

    if xp is not None:
        return xp, True

    arrays = _remove_non_arrays(
        *arrays, remove_none=remove_none, remove_types=remove_types
    )

    _check_array_api_dispatch(array_api_dispatch)

    # array-api-compat is a required dependency of scikit-learn only when
    # configuring `array_api_dispatch=True`. Its import should therefore be
    # protected by _check_array_api_dispatch to display an informative error
    # message in case it is missing.
    import array_api_compat

    namespace, is_array_api_compliant = array_api_compat.get_namespace(*arrays), True

    # These namespaces need additional wrapping to smooth out small differences
    # between implementations
    if namespace.__name__ in {"numpy.array_api", "cupy.array_api"}:
        namespace = _ArrayAPIWrapper(namespace)

    return namespace, is_array_api_compliant


def _expit(X, xp=None):
    xp, _ = get_namespace(X, xp=xp)
    if _is_numpy_namespace(xp):
        return xp.asarray(special.expit(numpy.asarray(X)))

    return 1.0 / (1.0 + xp.exp(-X))


def _add_to_diagonal(array, value, xp):
    # Workaround for the lack of support for xp.reshape(a, shape, copy=False) in
    # numpy.array_api: https://github.com/numpy/numpy/issues/23410
    value = xp.asarray(value, dtype=array.dtype)
    if _is_numpy_namespace(xp):
        array_np = numpy.asarray(array)
        array_np.flat[:: array.shape[0] + 1] += value
        return xp.asarray(array_np)
    elif value.ndim == 1:
        for i in range(array.shape[0]):
            array[i, i] += value[i]
    else:
        # scalar value
        for i in range(array.shape[0]):
            array[i, i] += value


<<<<<<< HEAD
def _weighted_sum(sample_score, sample_weight, normalize=False, xp=None):
    # XXX: this function accepts Array API input but returns a Python scalar
    # float. The call to float() is convenient because it removes the need to
    # move back results from device to host memory (e.g. calling `.cpu()` on a
    # torch tensor). However, this might interact in unexpected ways (break?)
    # with lazy Array API implementations. See:
    # https://github.com/data-apis/array-api/issues/642
    if xp is None:
        xp, _ = get_namespace(sample_score)
    if normalize and _is_numpy_namespace(xp):
        sample_score_np = numpy.asarray(sample_score)
        if sample_weight is not None:
            sample_weight_np = numpy.asarray(sample_weight)
        else:
            sample_weight_np = None
        return float(numpy.average(sample_score_np, weights=sample_weight_np))

    # We move to cpu device ahead of time since certain devices may not support
    # float64, but we want the same precision for all devices and namespaces.
    if not xp.isdtype(sample_score.dtype, "real floating"):
        sample_score = xp.astype(xp.asarray(sample_score, device="cpu"), xp.float64)

    if sample_weight is not None:
        sample_weight = xp.asarray(
            # TODO: remove the successive xp.asarray calls once
            # https://github.com/data-apis/array-api/issues/647 is widely
            # implemented by all supported Array API libraries.
            xp.asarray(sample_weight, device="cpu"),
            dtype=sample_score.dtype,
        )
        if not xp.isdtype(sample_weight.dtype, "real floating"):
            sample_weight = xp.astype(sample_weight, xp.float64)

    if normalize:
        if sample_weight is not None:
            scale = xp.sum(sample_weight)
        else:
            scale = sample_score.shape[0]
        if scale != 0:
            sample_score = sample_score / scale
=======
def _find_matching_floating_dtype(*arrays, xp):
    """Find a suitable floating point dtype when computing with arrays.
>>>>>>> 612d93da

    If any of the arrays are floating point, return the dtype with the highest
    precision by following official type promotion rules:

    https://data-apis.org/array-api/latest/API_specification/type_promotion.html

    If there are no floating point input arrays (all integral inputs for
    instance), return the default floating point dtype for the namespace.
    """
    dtyped_arrays = [a for a in arrays if hasattr(a, "dtype")]
    floating_dtypes = [
        a.dtype for a in dtyped_arrays if xp.isdtype(a.dtype, "real floating")
    ]
    if floating_dtypes:
        # Return the floating dtype with the highest precision:
        return xp.result_type(*floating_dtypes)

    # If none of the input arrays have a floating point dtype, they must be all
    # integer arrays or containers of Python scalars: return the default
    # floating point dtype for the namespace (implementation specific).
    return xp.asarray(0.0).dtype


def _average(a, axis=None, weights=None, normalize=True, xp=None):
    """Partial port of np.average to support the Array API.

    It does a best effort at mimicking the return dtype rule described at
    https://numpy.org/doc/stable/reference/generated/numpy.average.html but
    only for the common cases needed in scikit-learn.
    """
    input_arrays = [a, weights]
    xp, _ = get_namespace(*input_arrays, xp=xp)

    device_ = device(*input_arrays)

    if _is_numpy_namespace(xp):
        if normalize:
            return xp.asarray(numpy.average(a, axis=axis, weights=weights))
        elif axis is None and weights is not None:
            return xp.asarray(numpy.dot(a, weights))

    a = xp.asarray(a, device=device_)
    if weights is not None:
        weights = xp.asarray(weights, device=device_)

    if weights is not None and a.shape != weights.shape:
        if axis is None:
            raise TypeError(
                f"Axis must be specified when the shape of a {tuple(a.shape)} and "
                f"weights {tuple(weights.shape)} differ."
            )

        if weights.ndim != 1:
            raise TypeError(
                f"1D weights expected when a.shape={tuple(a.shape)} and "
                f"weights.shape={tuple(weights.shape)} differ."
            )

        if size(weights) != a.shape[axis]:
            raise ValueError(
                f"Length of weights {size(weights)} not compatible with "
                f" a.shape={tuple(a.shape)} and {axis=}."
            )

        # If weights are 1D, add singleton dimensions for broadcasting
        shape = [1] * a.ndim
        shape[axis] = a.shape[axis]
        weights = xp.reshape(weights, shape)

    if xp.isdtype(a.dtype, "complex floating"):
        raise NotImplementedError(
            "Complex floating point values are not supported by average."
        )
    if weights is not None and xp.isdtype(weights.dtype, "complex floating"):
        raise NotImplementedError(
            "Complex floating point values are not supported by average."
        )

    output_dtype = _find_matching_floating_dtype(a, weights, xp=xp)
    a = xp.astype(a, output_dtype)

    if weights is None:
        return (xp.mean if normalize else xp.sum)(a, axis=axis)

    weights = xp.astype(weights, output_dtype)

    sum_ = xp.sum(xp.multiply(a, weights), axis=axis)

    if not normalize:
        return sum_

    scale = xp.sum(weights, axis=axis)
    if xp.any(scale == 0.0):
        raise ZeroDivisionError("Weights sum to zero, can't be normalized")

    return sum_ / scale


def _nanmin(X, axis=None, xp=None):
    # TODO: refactor once nan-aware reductions are standardized:
    # https://github.com/data-apis/array-api/issues/621
    xp, _ = get_namespace(X, xp=xp)
    if _is_numpy_namespace(xp):
        return xp.asarray(numpy.nanmin(X, axis=axis))

    else:
        mask = xp.isnan(X)
        X = xp.min(xp.where(mask, xp.asarray(+xp.inf, device=device(X)), X), axis=axis)
        # Replace Infs from all NaN slices with NaN again
        mask = xp.all(mask, axis=axis)
        if xp.any(mask):
            X = xp.where(mask, xp.asarray(xp.nan), X)
        return X


def _nanmax(X, axis=None, xp=None):
    # TODO: refactor once nan-aware reductions are standardized:
    # https://github.com/data-apis/array-api/issues/621
    xp, _ = get_namespace(X, xp=xp)
    if _is_numpy_namespace(xp):
        return xp.asarray(numpy.nanmax(X, axis=axis))

    else:
        mask = xp.isnan(X)
        X = xp.max(xp.where(mask, xp.asarray(-xp.inf, device=device(X)), X), axis=axis)
        # Replace Infs from all NaN slices with NaN again
        mask = xp.all(mask, axis=axis)
        if xp.any(mask):
            X = xp.where(mask, xp.asarray(xp.nan), X)
        return X


def _asarray_with_order(array, dtype=None, order=None, copy=None, *, xp=None):
    """Helper to support the order kwarg only for NumPy-backed arrays

    Memory layout parameter `order` is not exposed in the Array API standard,
    however some input validation code in scikit-learn needs to work both
    for classes and functions that will leverage Array API only operations
    and for code that inherently relies on NumPy backed data containers with
    specific memory layout constraints (e.g. our own Cython code). The
    purpose of this helper is to make it possible to share code for data
    container validation without memory copies for both downstream use cases:
    the `order` parameter is only enforced if the input array implementation
    is NumPy based, otherwise `order` is just silently ignored.
    """
    xp, _ = get_namespace(array, xp=xp)
    if _is_numpy_namespace(xp):
        # Use NumPy API to support order
        if copy is True:
            array = numpy.array(array, order=order, dtype=dtype)
        else:
            array = numpy.asarray(array, order=order, dtype=dtype)

        # At this point array is a NumPy ndarray. We convert it to an array
        # container that is consistent with the input's namespace.
        return xp.asarray(array)
    else:
        return xp.asarray(array, dtype=dtype, copy=copy)


def _convert_to_numpy(array, xp):
    """Convert X into a NumPy ndarray on the CPU."""
    xp_name = xp.__name__

    if xp_name in {"array_api_compat.torch", "torch"}:
        return array.cpu().numpy()
    elif xp_name == "cupy.array_api":
        return array._array.get()
    elif xp_name in {"array_api_compat.cupy", "cupy"}:  # pragma: nocover
        return array.get()

    return numpy.asarray(array)


def _estimator_with_converted_arrays(estimator, converter):
    """Create new estimator which converting all attributes that are arrays.

    The converter is called on all NumPy arrays and arrays that support the
    `DLPack interface <https://dmlc.github.io/dlpack/latest/>`__.

    Parameters
    ----------
    estimator : Estimator
        Estimator to convert

    converter : callable
        Callable that takes an array attribute and returns the converted array.

    Returns
    -------
    new_estimator : Estimator
        Convert estimator
    """
    from sklearn.base import clone

    new_estimator = clone(estimator)
    for key, attribute in vars(estimator).items():
        if hasattr(attribute, "__dlpack__") or isinstance(attribute, numpy.ndarray):
            attribute = converter(attribute)
        setattr(new_estimator, key, attribute)
    return new_estimator


def _atol_for_type(dtype):
<<<<<<< HEAD
    """Return the absolute tolerance for a given dtype."""
    return numpy.finfo(dtype).eps * 100


def _average(X, axis=None, weights=None):
    """Compute the weighted average along the specified axis.

    This function is a port of numpy.average that supports the Array API.

    Please see the original documentation for more details:
    https://numpy.org/doc/stable/reference/generated/numpy.average.html

    Parameters
    ----------
    X : array object
        Array containing data to be averaged.
    axis : None or int or tuple of ints, optional
        Axis or axes along which to average `X`.
    weights : array_like, optional
        An array of weights associated with the values in `X`. Each value in
        `X` contributes to the average according to its associated weight.

    Returns
    -------
    retval : array object
        Return the average along the specified axis.
    """
    xp, _ = get_namespace(X)

    if _is_numpy_namespace(xp):
        return xp.asarray(numpy.average(X, axis=axis, weights=weights))

    if weights is None:
        return xp.mean(X, axis=axis)

    weights = xp.asarray(weights, device=device(X))
    if X.shape != weights.shape:
        if axis is None:
            raise TypeError(
                "Axis must be specified when shapes of X and weights differ. "
                f"Got {X.shape = } and {weights.shape = }."
            )
        if weights.ndim != 1:
            raise TypeError(
                "1D weights expected when shapes of X and weights differ. "
                f"Got {X.shape = } and {weights.shape = }."
            )
        if weights.shape[0] != X.shape[axis]:
            raise ValueError(
                f"Length of weights ({weights.shape=}) not compatible with "
                f"{X.shape=} and {axis=}."
            )
        weights = xp.broadcast_to(weights, (X.ndim - 1) * (1,) + weights.shape)
        weights = xp.swapaxes(weights, -1, axis)
    weights_sum = xp.sum(weights, axis=axis)
    if xp.any(weights_sum == 0):
        raise ZeroDivisionError("Weights sum to zero, can't be normalized")
    return xp.sum(xp.multiply(X, weights), axis=axis) / xp.sum(weights, axis=axis)
=======
    """Return the absolute tolerance for a given numpy dtype."""
    return numpy.finfo(dtype).eps * 100
>>>>>>> 612d93da
<|MERGE_RESOLUTION|>--- conflicted
+++ resolved
@@ -526,51 +526,8 @@
             array[i, i] += value
 
 
-<<<<<<< HEAD
-def _weighted_sum(sample_score, sample_weight, normalize=False, xp=None):
-    # XXX: this function accepts Array API input but returns a Python scalar
-    # float. The call to float() is convenient because it removes the need to
-    # move back results from device to host memory (e.g. calling `.cpu()` on a
-    # torch tensor). However, this might interact in unexpected ways (break?)
-    # with lazy Array API implementations. See:
-    # https://github.com/data-apis/array-api/issues/642
-    if xp is None:
-        xp, _ = get_namespace(sample_score)
-    if normalize and _is_numpy_namespace(xp):
-        sample_score_np = numpy.asarray(sample_score)
-        if sample_weight is not None:
-            sample_weight_np = numpy.asarray(sample_weight)
-        else:
-            sample_weight_np = None
-        return float(numpy.average(sample_score_np, weights=sample_weight_np))
-
-    # We move to cpu device ahead of time since certain devices may not support
-    # float64, but we want the same precision for all devices and namespaces.
-    if not xp.isdtype(sample_score.dtype, "real floating"):
-        sample_score = xp.astype(xp.asarray(sample_score, device="cpu"), xp.float64)
-
-    if sample_weight is not None:
-        sample_weight = xp.asarray(
-            # TODO: remove the successive xp.asarray calls once
-            # https://github.com/data-apis/array-api/issues/647 is widely
-            # implemented by all supported Array API libraries.
-            xp.asarray(sample_weight, device="cpu"),
-            dtype=sample_score.dtype,
-        )
-        if not xp.isdtype(sample_weight.dtype, "real floating"):
-            sample_weight = xp.astype(sample_weight, xp.float64)
-
-    if normalize:
-        if sample_weight is not None:
-            scale = xp.sum(sample_weight)
-        else:
-            scale = sample_score.shape[0]
-        if scale != 0:
-            sample_score = sample_score / scale
-=======
 def _find_matching_floating_dtype(*arrays, xp):
     """Find a suitable floating point dtype when computing with arrays.
->>>>>>> 612d93da
 
     If any of the arrays are floating point, return the dtype with the highest
     precision by following official type promotion rules:
@@ -775,66 +732,5 @@
 
 
 def _atol_for_type(dtype):
-<<<<<<< HEAD
-    """Return the absolute tolerance for a given dtype."""
-    return numpy.finfo(dtype).eps * 100
-
-
-def _average(X, axis=None, weights=None):
-    """Compute the weighted average along the specified axis.
-
-    This function is a port of numpy.average that supports the Array API.
-
-    Please see the original documentation for more details:
-    https://numpy.org/doc/stable/reference/generated/numpy.average.html
-
-    Parameters
-    ----------
-    X : array object
-        Array containing data to be averaged.
-    axis : None or int or tuple of ints, optional
-        Axis or axes along which to average `X`.
-    weights : array_like, optional
-        An array of weights associated with the values in `X`. Each value in
-        `X` contributes to the average according to its associated weight.
-
-    Returns
-    -------
-    retval : array object
-        Return the average along the specified axis.
-    """
-    xp, _ = get_namespace(X)
-
-    if _is_numpy_namespace(xp):
-        return xp.asarray(numpy.average(X, axis=axis, weights=weights))
-
-    if weights is None:
-        return xp.mean(X, axis=axis)
-
-    weights = xp.asarray(weights, device=device(X))
-    if X.shape != weights.shape:
-        if axis is None:
-            raise TypeError(
-                "Axis must be specified when shapes of X and weights differ. "
-                f"Got {X.shape = } and {weights.shape = }."
-            )
-        if weights.ndim != 1:
-            raise TypeError(
-                "1D weights expected when shapes of X and weights differ. "
-                f"Got {X.shape = } and {weights.shape = }."
-            )
-        if weights.shape[0] != X.shape[axis]:
-            raise ValueError(
-                f"Length of weights ({weights.shape=}) not compatible with "
-                f"{X.shape=} and {axis=}."
-            )
-        weights = xp.broadcast_to(weights, (X.ndim - 1) * (1,) + weights.shape)
-        weights = xp.swapaxes(weights, -1, axis)
-    weights_sum = xp.sum(weights, axis=axis)
-    if xp.any(weights_sum == 0):
-        raise ZeroDivisionError("Weights sum to zero, can't be normalized")
-    return xp.sum(xp.multiply(X, weights), axis=axis) / xp.sum(weights, axis=axis)
-=======
     """Return the absolute tolerance for a given numpy dtype."""
-    return numpy.finfo(dtype).eps * 100
->>>>>>> 612d93da
+    return numpy.finfo(dtype).eps * 100