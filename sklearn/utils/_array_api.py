"""Tools to support array_api."""

import itertools
import math
from functools import wraps

import numpy
import scipy.special as special

from .._config import get_config
from .fixes import parse_version

<<<<<<< HEAD
# Dictionary listing the methods to skip
# testing for, for a certain array api namespace
_array_api_skip_methods = {"PCA": {"dask.array": ["score", "score_samples"]}}
=======
_NUMPY_NAMESPACE_NAMES = {"numpy", "array_api_compat.numpy"}
>>>>>>> 02b7d440


def yield_namespace_device_dtype_combinations(include_numpy_namespaces=True):
    """Yield supported namespace, device, dtype tuples for testing.

    Use this to test that an estimator works with all combinations.

    Parameters
    ----------
    include_numpy_namespaces : bool, default=True
        If True, also yield numpy namespaces.

    Returns
    -------
    array_namespace : str
        The name of the Array API namespace.

    device : str
        The name of the device on which to allocate the arrays. Can be None to
        indicate that the default value should be used.

    dtype_name : str
        The name of the data type to use for arrays. Can be None to indicate
        that the default value should be used.
    """
    for array_namespace in [
        # The following is used to test the array_api_compat wrapper when
        # array_api_dispatch is enabled: in particular, the arrays used in the
        # tests are regular numpy arrays without any "device" attribute.
        "numpy",
        # Stricter NumPy-based Array API implementation. The
        # array_api_strict.Array instances always have a dummy "device" attribute.
        "array_api_strict",
        "cupy",
        "cupy.array_api",
        "torch",
        "dask.array",
    ]:
        if not include_numpy_namespaces and array_namespace in _NUMPY_NAMESPACE_NAMES:
            continue
        if array_namespace == "torch":
            for device, dtype in itertools.product(
                ("cpu", "cuda"), ("float64", "float32")
            ):
                yield array_namespace, device, dtype
            yield array_namespace, "mps", "float32"
        else:
            yield array_namespace, None, None


def _check_array_api_dispatch(array_api_dispatch):
    """Check that array_api_compat is installed and NumPy version is compatible.

    array_api_compat follows NEP29, which has a higher minimum NumPy version than
    scikit-learn.
    """
    if array_api_dispatch:
        try:
            import array_api_compat  # noqa
        except ImportError:
            raise ImportError(
                "array_api_compat is required to dispatch arrays using the API"
                " specification"
            )

        numpy_version = parse_version(numpy.__version__)
        min_numpy_version = "1.21"
        if numpy_version < parse_version(min_numpy_version):
            raise ImportError(
                f"NumPy must be {min_numpy_version} or newer to dispatch array using"
                " the API specification"
            )


def _single_array_device(array):
    """Hardware device where the array data resides on."""
    if isinstance(array, (numpy.ndarray, numpy.generic)) or not hasattr(
        array, "device"
    ):
        return "cpu"
    else:
        return array.device


def device(*array_list, remove_none=True, remove_types=(str,)):
    """Hardware device where the array data resides on.

    If the hardware device is not the same for all arrays, an error is raised.

    Parameters
    ----------
    *array_list : arrays
        List of array instances from NumPy or an array API compatible library.

    remove_none : bool, default=True
        Whether to ignore None objects passed in array_list.

    remove_types : tuple or list, default=(str,)
        Types to ignore in array_list.

    Returns
    -------
    out : device
        `device` object (see the "Device Support" section of the array API spec).
    """
<<<<<<< HEAD
    if isinstance(x, (numpy.ndarray, numpy.generic)) or not hasattr(x, "device"):
        return "cpu"
    return x.device
=======
    array_list = _remove_non_arrays(
        *array_list, remove_none=remove_none, remove_types=remove_types
    )

    # Note that _remove_non_arrays ensures that array_list is not empty.
    device_ = _single_array_device(array_list[0])

    # Note: here we cannot simply use a Python `set` as it requires
    # hashable members which is not guaranteed for Array API device
    # objects. In particular, CuPy devices are not hashable at the
    # time of writing.
    for array in array_list[1:]:
        device_other = _single_array_device(array)
        if device_ != device_other:
            raise ValueError(
                f"Input arrays use different devices: {str(device_)}, "
                f"{str(device_other)}"
            )

    return device_
>>>>>>> 02b7d440


def size(x):
    """Return the total number of elements of x.

    Parameters
    ----------
    x : array
        Array instance from NumPy or an array API compatible library.

    Returns
    -------
    out : int
        Total number of elements.
    """
    return math.prod(x.shape)


def _is_numpy_namespace(xp):
    """Return True if xp is backed by NumPy."""
    return xp.__name__ in _NUMPY_NAMESPACE_NAMES


def _union1d(a, b, xp):
    if _is_numpy_namespace(xp):
        return xp.asarray(numpy.union1d(a, b))
    assert a.ndim == b.ndim == 1
    return xp.unique_values(xp.concat([xp.unique_values(a), xp.unique_values(b)]))


def isdtype(dtype, kind, *, xp):
    """Returns a boolean indicating whether a provided dtype is of type "kind".

    Included in the v2022.12 of the Array API spec.
    https://data-apis.org/array-api/latest/API_specification/generated/array_api.isdtype.html
    """
    if isinstance(kind, tuple):
        return any(_isdtype_single(dtype, k, xp=xp) for k in kind)
    else:
        return _isdtype_single(dtype, kind, xp=xp)


def _isdtype_single(dtype, kind, *, xp):
    if isinstance(kind, str):
        if kind == "bool":
            return dtype == xp.bool
        elif kind == "signed integer":
            return dtype in {xp.int8, xp.int16, xp.int32, xp.int64}
        elif kind == "unsigned integer":
            return dtype in {xp.uint8, xp.uint16, xp.uint32, xp.uint64}
        elif kind == "integral":
            return any(
                _isdtype_single(dtype, k, xp=xp)
                for k in ("signed integer", "unsigned integer")
            )
        elif kind == "real floating":
            return dtype in supported_float_dtypes(xp)
        elif kind == "complex floating":
            # Some name spaces do not have complex, such as cupy.array_api
            complex_dtypes = set()
            if hasattr(xp, "complex64"):
                complex_dtypes.add(xp.complex64)
            if hasattr(xp, "complex128"):
                complex_dtypes.add(xp.complex128)
            return dtype in complex_dtypes
        elif kind == "numeric":
            return any(
                _isdtype_single(dtype, k, xp=xp)
                for k in ("integral", "real floating", "complex floating")
            )
        else:
            raise ValueError(f"Unrecognized data type kind: {kind!r}")
    else:
        return dtype == kind


def supported_float_dtypes(xp):
    """Supported floating point types for the namespace.

    Note: float16 is not officially part of the Array API spec at the
    time of writing but scikit-learn estimators and functions can choose
    to accept it when xp.float16 is defined.

    https://data-apis.org/array-api/latest/API_specification/data_types.html
    """
    if hasattr(xp, "float16"):
        return (xp.float64, xp.float32, xp.float16)
    else:
        return (xp.float64, xp.float32)


def ensure_common_namespace_device(reference, *arrays):
    """Ensure that all arrays use the same namespace and device as reference.

    If neccessary the arrays are moved to the same namespace and device as
    the reference array.

    Parameters
    ----------
    reference : array
        Reference array.

    *arrays : array
        Arrays to check.

    Returns
    -------
    arrays : list
        Arrays with the same namespace and device as reference.
    """
    xp, is_array_api = get_namespace(reference)

    if is_array_api:
        device_ = device(reference)
        # Move arrays to the same namespace and device as the reference array.
        return [xp.asarray(a, device=device_) for a in arrays]
    else:
        return arrays


class _ArrayAPIWrapper:
    """sklearn specific Array API compatibility wrapper

    This wrapper makes it possible for scikit-learn maintainers to
    deal with discrepancies between different implementations of the
    Python Array API standard and its evolution over time.

    The Python Array API standard specification:
    https://data-apis.org/array-api/latest/

    Documentation of the NumPy implementation:
    https://numpy.org/neps/nep-0047-array-api-standard.html
    """

    def __init__(self, array_namespace):
        self._namespace = array_namespace

    def __getattr__(self, name):
        return getattr(self._namespace, name)

    def __eq__(self, other):
        return self._namespace == other._namespace

    def isdtype(self, dtype, kind):
        return isdtype(dtype, kind, xp=self._namespace)


def _check_device_cpu(device):  # noqa
    if device not in {"cpu", None}:
        raise ValueError(f"Unsupported device for NumPy: {device!r}")


def _accept_device_cpu(func):
    @wraps(func)
    def wrapped_func(*args, **kwargs):
        _check_device_cpu(kwargs.pop("device", None))
        return func(*args, **kwargs)

    return wrapped_func


class _NumPyAPIWrapper:
    """Array API compat wrapper for any numpy version

    NumPy < 2 does not implement the namespace. NumPy 2 and later should
    progressively implement more an more of the latest Array API spec but this
    is still work in progress at this time.

    This wrapper makes it possible to write code that uses the standard Array
    API while working with any version of NumPy supported by scikit-learn.

    See the `get_namespace()` public function for more details.
    """

    # TODO: once scikit-learn drops support for NumPy < 2, this class can be
    # removed, assuming Array API compliance of NumPy 2 is actually sufficient
    # for scikit-learn's needs.

    # Creation functions in spec:
    # https://data-apis.org/array-api/latest/API_specification/creation_functions.html
    _CREATION_FUNCS = {
        "arange",
        "empty",
        "empty_like",
        "eye",
        "full",
        "full_like",
        "linspace",
        "ones",
        "ones_like",
        "zeros",
        "zeros_like",
    }
    # Data types in spec
    # https://data-apis.org/array-api/latest/API_specification/data_types.html
    _DTYPES = {
        "int8",
        "int16",
        "int32",
        "int64",
        "uint8",
        "uint16",
        "uint32",
        "uint64",
        # XXX: float16 is not part of the Array API spec but exposed by
        # some namespaces.
        "float16",
        "float32",
        "float64",
        "complex64",
        "complex128",
    }

    def __getattr__(self, name):
        attr = getattr(numpy, name)

        # Support device kwargs and make sure they are on the CPU
        if name in self._CREATION_FUNCS:
            return _accept_device_cpu(attr)

        # Convert to dtype objects
        if name in self._DTYPES:
            return numpy.dtype(attr)
        return attr

    @property
    def bool(self):
        return numpy.bool_

    def astype(self, x, dtype, *, copy=True, casting="unsafe"):
        # astype is not defined in the top level NumPy namespace
        return x.astype(dtype, copy=copy, casting=casting)

    def asarray(self, x, *, dtype=None, device=None, copy=None):  # noqa
        _check_device_cpu(device)
        # Support copy in NumPy namespace
        if copy is True:
            return numpy.array(x, copy=True, dtype=dtype)
        else:
            return numpy.asarray(x, dtype=dtype)

    def unique_inverse(self, x):
        return numpy.unique(x, return_inverse=True)

    def unique_counts(self, x):
        return numpy.unique(x, return_counts=True)

    def unique_values(self, x):
        return numpy.unique(x)

    def concat(self, arrays, *, axis=None):
        return numpy.concatenate(arrays, axis=axis)

    def reshape(self, x, shape, *, copy=None):
        """Gives a new shape to an array without changing its data.

        The Array API specification requires shape to be a tuple.
        https://data-apis.org/array-api/latest/API_specification/generated/array_api.reshape.html
        """
        if not isinstance(shape, tuple):
            raise TypeError(
                f"shape must be a tuple, got {shape!r} of type {type(shape)}"
            )

        if copy is True:
            x = x.copy()
        return numpy.reshape(x, shape)

    def isdtype(self, dtype, kind):
        return isdtype(dtype, kind, xp=self)


_NUMPY_API_WRAPPER_INSTANCE = _NumPyAPIWrapper()


def _remove_non_arrays(*arrays, remove_none=True, remove_types=(str,)):
    """Filter arrays to exclude None and/or specific types.

    Raise ValueError if no arrays are left after filtering.

    Parameters
    ----------
    *arrays : array objects
        Array objects.

    remove_none : bool, default=True
        Whether to ignore None objects passed in arrays.

    remove_types : tuple or list, default=(str,)
        Types to ignore in the arrays.

    Returns
    -------
    filtered_arrays : list
        List of arrays with None and typoe
    """
    filtered_arrays = []
    remove_types = tuple(remove_types)
    for array in arrays:
        if remove_none and array is None:
            continue
        if isinstance(array, remove_types):
            continue
        filtered_arrays.append(array)

    if not filtered_arrays:
        raise ValueError(
            f"At least one input array expected after filtering with {remove_none=}, "
            f"remove_types=[{', '.join(t.__name__ for t in remove_types)}]. Got none. "
            f"Original types: [{', '.join(type(a).__name__ for a in arrays)}]."
        )
    return filtered_arrays


def get_namespace(*arrays, remove_none=True, remove_types=(str,), xp=None):
    """Get namespace of arrays.

    Introspect `arrays` arguments and return their common Array API compatible
    namespace object, if any.

    See: https://numpy.org/neps/nep-0047-array-api-standard.html

    If `arrays` are regular numpy arrays, an instance of the `_NumPyAPIWrapper`
    compatibility wrapper is returned instead.

    Namespace support is not enabled by default. To enabled it call:

      sklearn.set_config(array_api_dispatch=True)

    or:

      with sklearn.config_context(array_api_dispatch=True):
          # your code here

    Otherwise an instance of the `_NumPyAPIWrapper` compatibility wrapper is
    always returned irrespective of the fact that arrays implement the
    `__array_namespace__` protocol or not.

    Parameters
    ----------
    *arrays : array objects
        Array objects.

    remove_none : bool, default=True
        Whether to ignore None objects passed in arrays.

    remove_types : tuple or list, default=(str,)
        Types to ignore in the arrays.

    xp : module, default=None
        Precomputed array namespace module. When passed, typically from a caller
        that has already performed inspection of its own inputs, skips array
        namespace inspection.

    Returns
    -------
    namespace : module
        Namespace shared by array objects. If any of the `arrays` are not arrays,
        the namespace defaults to NumPy.

    is_array_api_compliant : bool
        True if the arrays are containers that implement the Array API spec.
        Always False when array_api_dispatch=False.
    """
    array_api_dispatch = get_config()["array_api_dispatch"]
    if not array_api_dispatch:
        if xp is not None:
            return xp, False
        else:
            return _NUMPY_API_WRAPPER_INSTANCE, False

    if xp is not None:
        return xp, True

    arrays = _remove_non_arrays(
        *arrays, remove_none=remove_none, remove_types=remove_types
    )

    _check_array_api_dispatch(array_api_dispatch)

    # array-api-compat is a required dependency of scikit-learn only when
    # configuring `array_api_dispatch=True`. Its import should therefore be
    # protected by _check_array_api_dispatch to display an informative error
    # message in case it is missing.
    import array_api_compat

    namespace, is_array_api_compliant = array_api_compat.get_namespace(*arrays), True

    # These namespaces need additional wrapping to smooth out small differences
    # between implementations
    if namespace.__name__ in {"cupy.array_api"}:
        namespace = _ArrayAPIWrapper(namespace)

    return namespace, is_array_api_compliant


def _expit(X, xp=None):
    xp, _ = get_namespace(X, xp=xp)
    if _is_numpy_namespace(xp):
        return xp.asarray(special.expit(numpy.asarray(X)))

    return 1.0 / (1.0 + xp.exp(-X))


def _add_to_diagonal(array, value, xp):
    # Workaround for the lack of support for xp.reshape(a, shape, copy=False) in
    # numpy.array_api: https://github.com/numpy/numpy/issues/23410
    value = xp.asarray(value, dtype=array.dtype)
    if _is_numpy_namespace(xp):
        array_np = numpy.asarray(array)
        array_np.flat[:: array.shape[0] + 1] += value
        return xp.asarray(array_np)
    elif value.ndim == 1:
        for i in range(array.shape[0]):
            array[i, i] += value[i]
    else:
        # scalar value
        for i in range(array.shape[0]):
            array[i, i] += value


def _find_matching_floating_dtype(*arrays, xp):
    """Find a suitable floating point dtype when computing with arrays.

    If any of the arrays are floating point, return the dtype with the highest
    precision by following official type promotion rules:

    https://data-apis.org/array-api/latest/API_specification/type_promotion.html

    If there are no floating point input arrays (all integral inputs for
    instance), return the default floating point dtype for the namespace.
    """
    dtyped_arrays = [a for a in arrays if hasattr(a, "dtype")]
    floating_dtypes = [
        a.dtype for a in dtyped_arrays if xp.isdtype(a.dtype, "real floating")
    ]
    if floating_dtypes:
        # Return the floating dtype with the highest precision:
        return xp.result_type(*floating_dtypes)

    # If none of the input arrays have a floating point dtype, they must be all
    # integer arrays or containers of Python scalars: return the default
    # floating point dtype for the namespace (implementation specific).
    return xp.asarray(0.0).dtype


def _average(a, axis=None, weights=None, normalize=True, xp=None):
    """Partial port of np.average to support the Array API.

    It does a best effort at mimicking the return dtype rule described at
    https://numpy.org/doc/stable/reference/generated/numpy.average.html but
    only for the common cases needed in scikit-learn.
    """
    input_arrays = [a, weights]
    xp, _ = get_namespace(*input_arrays, xp=xp)

    device_ = device(*input_arrays)

    if _is_numpy_namespace(xp):
        if normalize:
            return xp.asarray(numpy.average(a, axis=axis, weights=weights))
        elif axis is None and weights is not None:
            return xp.asarray(numpy.dot(a, weights))

    a = xp.asarray(a, device=device_)
    if weights is not None:
        weights = xp.asarray(weights, device=device_)

    if weights is not None and a.shape != weights.shape:
        if axis is None:
            raise TypeError(
                f"Axis must be specified when the shape of a {tuple(a.shape)} and "
                f"weights {tuple(weights.shape)} differ."
            )

        if weights.ndim != 1:
            raise TypeError(
                f"1D weights expected when a.shape={tuple(a.shape)} and "
                f"weights.shape={tuple(weights.shape)} differ."
            )

        if size(weights) != a.shape[axis]:
            raise ValueError(
                f"Length of weights {size(weights)} not compatible with "
                f" a.shape={tuple(a.shape)} and {axis=}."
            )

        # If weights are 1D, add singleton dimensions for broadcasting
        shape = [1] * a.ndim
        shape[axis] = a.shape[axis]
        weights = xp.reshape(weights, shape)

    if xp.isdtype(a.dtype, "complex floating"):
        raise NotImplementedError(
            "Complex floating point values are not supported by average."
        )
    if weights is not None and xp.isdtype(weights.dtype, "complex floating"):
        raise NotImplementedError(
            "Complex floating point values are not supported by average."
        )

    output_dtype = _find_matching_floating_dtype(a, weights, xp=xp)
    a = xp.astype(a, output_dtype)

    if weights is None:
        return (xp.mean if normalize else xp.sum)(a, axis=axis)

    weights = xp.astype(weights, output_dtype)

    sum_ = xp.sum(xp.multiply(a, weights), axis=axis)

    if not normalize:
        return sum_

    scale = xp.sum(weights, axis=axis)
    if xp.any(scale == 0.0):
        raise ZeroDivisionError("Weights sum to zero, can't be normalized")

    return sum_ / scale


def _nanmin(X, axis=None, xp=None):
    # TODO: refactor once nan-aware reductions are standardized:
    # https://github.com/data-apis/array-api/issues/621
    xp, _ = get_namespace(X, xp=xp)
    if _is_numpy_namespace(xp):
        return xp.asarray(numpy.nanmin(X, axis=axis))

    else:
        mask = xp.isnan(X)
        X = xp.min(xp.where(mask, xp.asarray(+xp.inf, device=device(X)), X), axis=axis)
        # Replace Infs from all NaN slices with NaN again
        mask = xp.all(mask, axis=axis)
        if xp.any(mask):
            X = xp.where(mask, xp.asarray(xp.nan), X)
        return X


def _nanmax(X, axis=None, xp=None):
    # TODO: refactor once nan-aware reductions are standardized:
    # https://github.com/data-apis/array-api/issues/621
    xp, _ = get_namespace(X, xp=xp)
    if _is_numpy_namespace(xp):
        return xp.asarray(numpy.nanmax(X, axis=axis))

    else:
        mask = xp.isnan(X)
        X = xp.max(xp.where(mask, xp.asarray(-xp.inf, device=device(X)), X), axis=axis)
        # Replace Infs from all NaN slices with NaN again
        mask = xp.all(mask, axis=axis)
        if xp.any(mask):
            X = xp.where(mask, xp.asarray(xp.nan), X)
        return X


def _asarray_with_order(array, dtype=None, order=None, copy=None, *, xp=None):
    """Helper to support the order kwarg only for NumPy-backed arrays

    Memory layout parameter `order` is not exposed in the Array API standard,
    however some input validation code in scikit-learn needs to work both
    for classes and functions that will leverage Array API only operations
    and for code that inherently relies on NumPy backed data containers with
    specific memory layout constraints (e.g. our own Cython code). The
    purpose of this helper is to make it possible to share code for data
    container validation without memory copies for both downstream use cases:
    the `order` parameter is only enforced if the input array implementation
    is NumPy based, otherwise `order` is just silently ignored.
    """
    xp, _ = get_namespace(array, xp=xp)
    if _is_numpy_namespace(xp):
        # Use NumPy API to support order
        if copy is True:
            array = numpy.array(array, order=order, dtype=dtype)
        else:
            array = numpy.asarray(array, order=order, dtype=dtype)

        # At this point array is a NumPy ndarray. We convert it to an array
        # container that is consistent with the input's namespace.
        return xp.asarray(array)
    else:
        return xp.asarray(array, dtype=dtype, copy=copy)


def _convert_to_numpy(array, xp):
    """Convert X into a NumPy ndarray on the CPU."""
    xp_name = xp.__name__

    if xp_name in {"array_api_compat.torch", "torch"}:
        return array.cpu().numpy()
    elif xp_name == "cupy.array_api":
        return array._array.get()
    elif xp_name in {"array_api_compat.cupy", "cupy"}:  # pragma: nocover
        return array.get()

    return numpy.asarray(array)


def _estimator_with_converted_arrays(estimator, converter):
    """Create new estimator which converting all attributes that are arrays.

    The converter is called on all NumPy arrays and arrays that support the
    `DLPack interface <https://dmlc.github.io/dlpack/latest/>`__.

    Parameters
    ----------
    estimator : Estimator
        Estimator to convert

    converter : callable
        Callable that takes an array attribute and returns the converted array.

    Returns
    -------
    new_estimator : Estimator
        Convert estimator
    """
    from sklearn.base import clone

    new_estimator = clone(estimator)
    for key, attribute in vars(estimator).items():
        if hasattr(attribute, "__dlpack__") or isinstance(attribute, numpy.ndarray):
            attribute = converter(attribute)
        setattr(new_estimator, key, attribute)
    return new_estimator


def _atol_for_type(dtype):
    """Return the absolute tolerance for a given numpy dtype."""
    return numpy.finfo(dtype).eps * 100


<<<<<<< HEAD
def _compute_shape(arr):
    """
    When arr has a null shape, force computation on its shape
    """
    if hasattr(arr, "compute_chunk_sizes"):
        # Dask case
        arr.compute_chunk_sizes()
    return arr
=======
def indexing_dtype(xp):
    """Return a platform-specific integer dtype suitable for indexing.

    On 32-bit platforms, this will typically return int32 and int64 otherwise.

    Note: using dtype is recommended for indexing transient array
    datastructures. For long-lived arrays, such as the fitted attributes of
    estimators, it is instead recommended to use platform-independent int32 if
    we do not expect to index more 2B elements. Using fixed dtypes simplifies
    the handling of serialized models, e.g. to deploy a model fit on a 64-bit
    platform to a target 32-bit platform such as WASM/pyodide.
    """
    # Currently this is implemented with simple hack that assumes that
    # following "may be" statements in the Array API spec always hold:
    # > The default integer data type should be the same across platforms, but
    # > the default may vary depending on whether Python is 32-bit or 64-bit.
    # > The default array index data type may be int32 on 32-bit platforms, but
    # > the default should be int64 otherwise.
    # https://data-apis.org/array-api/latest/API_specification/data_types.html#default-data-types
    # TODO: once sufficiently adopted, we might want to instead rely on the
    # newer inspection API: https://github.com/data-apis/array-api/issues/640
    return xp.asarray(0).dtype
>>>>>>> 02b7d440
<|MERGE_RESOLUTION|>--- conflicted
+++ resolved
@@ -10,13 +10,11 @@
 from .._config import get_config
 from .fixes import parse_version
 
-<<<<<<< HEAD
 # Dictionary listing the methods to skip
 # testing for, for a certain array api namespace
 _array_api_skip_methods = {"PCA": {"dask.array": ["score", "score_samples"]}}
-=======
+
 _NUMPY_NAMESPACE_NAMES = {"numpy", "array_api_compat.numpy"}
->>>>>>> 02b7d440
 
 
 def yield_namespace_device_dtype_combinations(include_numpy_namespaces=True):
@@ -122,11 +120,6 @@
     out : device
         `device` object (see the "Device Support" section of the array API spec).
     """
-<<<<<<< HEAD
-    if isinstance(x, (numpy.ndarray, numpy.generic)) or not hasattr(x, "device"):
-        return "cpu"
-    return x.device
-=======
     array_list = _remove_non_arrays(
         *array_list, remove_none=remove_none, remove_types=remove_types
     )
@@ -147,7 +140,6 @@
             )
 
     return device_
->>>>>>> 02b7d440
 
 
 def size(x):
@@ -779,7 +771,6 @@
     return numpy.finfo(dtype).eps * 100
 
 
-<<<<<<< HEAD
 def _compute_shape(arr):
     """
     When arr has a null shape, force computation on its shape
@@ -788,7 +779,8 @@
         # Dask case
         arr.compute_chunk_sizes()
     return arr
-=======
+
+
 def indexing_dtype(xp):
     """Return a platform-specific integer dtype suitable for indexing.
 
@@ -810,5 +802,4 @@
     # https://data-apis.org/array-api/latest/API_specification/data_types.html#default-data-types
     # TODO: once sufficiently adopted, we might want to instead rely on the
     # newer inspection API: https://github.com/data-apis/array-api/issues/640
-    return xp.asarray(0).dtype
->>>>>>> 02b7d440
+    return xp.asarray(0).dtype