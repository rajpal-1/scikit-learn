<<<<<<< HEAD
from collections import Counter
=======
from typing import NamedTuple

>>>>>>> fb67c7bb
import numpy as np
from . import is_scalar_nan


def _unique(values, *, return_inverse=False, return_counts=False):
    """Helper function to find unique values with support for python objects.

    Uses pure python method for object dtype, and numpy method for
    all other dtypes.

    Parameters
    ----------
    values : ndarray
        Values to check for unknowns.

    return_inverse : bool, default=False
        If True, also return the indices of the unique values.

    Returns
    -------
    unique : ndarray
        The sorted unique values.

    unique_inverse : ndarray
        The indices to reconstruct the original array from the unique array.
        Only provided if `return_inverse` is True.

    unique_counts : ndarray
        The number of times each of the unique values comes up in the originial
        array. Only provided if `return_counts` is True.
    """
    if values.dtype == object:
        return _unique_python(values, return_inverse=return_inverse,
                              return_counts=return_counts)
    # numerical
<<<<<<< HEAD
    return np.unique(values, return_inverse=return_inverse,
                     return_counts=return_counts)
=======
    out = np.unique(values, return_inverse=return_inverse)

    if return_inverse:
        uniques, inverse = out
    else:
        uniques = out

    # np.unique will have duplicate missing values at the end of `uniques`
    # here we clip the nans and remove it from uniques
    if uniques.size and is_scalar_nan(uniques[-1]):
        nan_idx = np.searchsorted(uniques, np.nan)
        uniques = uniques[:nan_idx + 1]
        if return_inverse:
            inverse[inverse > nan_idx] = nan_idx

    if return_inverse:
        return uniques, inverse
    return uniques


class MissingValues(NamedTuple):
    """Data class for missing data information"""
    nan: bool
    none: bool

    def to_list(self):
        """Convert tuple to a list where None is always first."""
        output = []
        if self.none:
            output.append(None)
        if self.nan:
            output.append(np.nan)
        return output


def _extract_missing(values):
    """Extract missing values from `values`.

    Parameters
    ----------
    values: set
        Set of values to extract missing from.

    Returns
    -------
    output: set
        Set with missing values extracted.

    missing_values: MissingValues
        Object with missing value information.
    """
    missing_values_set = {value for value in values
                          if value is None or is_scalar_nan(value)}

    if not missing_values_set:
        return values, MissingValues(nan=False, none=False)

    if None in missing_values_set:
        if len(missing_values_set) == 1:
            output_missing_values = MissingValues(nan=False, none=True)
        else:
            # If there is more than one missing value, then it has to be
            # float('nan') or np.nan
            output_missing_values = MissingValues(nan=True, none=True)
    else:
        output_missing_values = MissingValues(nan=True, none=False)

    # create set without the missing values
    output = values - missing_values_set
    return output, output_missing_values


class _nandict(dict):
    """Dictionary with support for nans."""
    def __init__(self, mapping):
        super().__init__(mapping)
        for key, value in mapping.items():
            if is_scalar_nan(key):
                self.nan_value = value
                break

    def __missing__(self, key):
        if hasattr(self, 'nan_value') and is_scalar_nan(key):
            return self.nan_value
        raise KeyError(key)


def _map_to_integer(values, uniques):
    """Map values based on its position in uniques."""
    table = _nandict({val: i for i, val in enumerate(uniques)})
    return np.array([table[v] for v in values])
>>>>>>> fb67c7bb


def _unique_python(values, *, return_inverse, return_counts):
    # Only used in `_uniques`, see docstring there for details
    try:
        uniques_set = set(values)
        uniques_set, missing_values = _extract_missing(uniques_set)

        uniques = sorted(uniques_set)
        uniques.extend(missing_values.to_list())
        uniques = np.array(uniques, dtype=values.dtype)
    except TypeError:
        types = sorted(t.__qualname__
                       for t in set(type(v) for v in values))
        raise TypeError("Encoders require their input to be uniformly "
                        f"strings or numbers. Got {types}")
    ret = (uniques, )

    if return_inverse:
<<<<<<< HEAD
        table = {val: i for i, val in enumerate(uniques)}
        inverse = np.array([table[v] for v in values])
        ret += (inverse, )

    if return_counts:
        uniques_dict = Counter(values)
        counts = np.array([uniques_dict[item] for item in uniques],
                          dtype=int)
        ret += (counts, )

    if len(ret) == 1:
        ret = ret[0]
=======
        return uniques, _map_to_integer(values, uniques)
>>>>>>> fb67c7bb

    return ret


def _encode(values, *, uniques, check_unknown=True):
    """Helper function to encode values into [0, n_uniques - 1].

    Uses pure python method for object dtype, and numpy method for
    all other dtypes.
    The numpy method has the limitation that the `uniques` need to
    be sorted. Importantly, this is not checked but assumed to already be
    the case. The calling method needs to ensure this for all non-object
    values.

    Parameters
    ----------
    values : ndarray
        Values to encode.
    uniques : ndarray
        The unique values in `values`. If the dtype is not object, then
        `uniques` needs to be sorted.
    check_unknown : bool, default=True
        If True, check for values in `values` that are not in `unique`
        and raise an error. This is ignored for object dtype, and treated as
        True in this case. This parameter is useful for
        _BaseEncoder._transform() to avoid calling _check_unknown()
        twice.

    Returns
    -------
    encoded : ndarray
        Encoded values
    """
    if values.dtype.kind in 'OU':
        try:
            return _map_to_integer(values, uniques)
        except KeyError as e:
            raise ValueError(f"y contains previously unseen labels: {str(e)}")
    else:
        if check_unknown:
            diff = _check_unknown(values, uniques)
            if diff:
                raise ValueError(f"y contains previously unseen labels: "
                                 f"{str(diff)}")
        return np.searchsorted(uniques, values)


def _check_unknown(values, known_values, return_mask=False):
    """
    Helper function to check for unknowns in values to be encoded.

    Uses pure python method for object dtype, and numpy method for
    all other dtypes.

    Parameters
    ----------
    values : array
        Values to check for unknowns.
    known_values : array
        Known values. Must be unique.
    return_mask : bool, default=False
        If True, return a mask of the same shape as `values` indicating
        the valid values.

    Returns
    -------
    diff : list
        The unique values present in `values` and not in `know_values`.
    valid_mask : boolean array
        Additionally returned if ``return_mask=True``.

    """
    valid_mask = None

    if values.dtype.kind in 'UO':
        values_set = set(values)
        values_set, missing_in_values = _extract_missing(values_set)

        uniques_set = set(known_values)
        uniques_set, missing_in_uniques = _extract_missing(uniques_set)
        diff = values_set - uniques_set

        nan_in_diff = missing_in_values.nan and not missing_in_uniques.nan
        none_in_diff = missing_in_values.none and not missing_in_uniques.none

        def is_valid(value):
            return (value in uniques_set or
                    missing_in_uniques.none and value is None or
                    missing_in_uniques.nan and is_scalar_nan(value))

        if return_mask:
            if diff or nan_in_diff or none_in_diff:
                valid_mask = np.array([is_valid(value) for value in values])
            else:
                valid_mask = np.ones(len(values), dtype=bool)

        diff = list(diff)
        if none_in_diff:
            diff.append(None)
        if nan_in_diff:
            diff.append(np.nan)
    else:
        unique_values = np.unique(values)
        diff = np.setdiff1d(unique_values, known_values,
                            assume_unique=True)
        if return_mask:
            if diff.size:
                valid_mask = np.in1d(values, known_values)
            else:
                valid_mask = np.ones(len(values), dtype=bool)

        # check for nans in the known_values
        if np.isnan(known_values).any():
            diff_is_nan = np.isnan(diff)
            if diff_is_nan.any():
                # removes nan from valid_mask
                if diff.size and return_mask:
                    is_nan = np.isnan(values)
                    valid_mask[is_nan] = 1

                # remove nan from diff
                diff = diff[~diff_is_nan]
        diff = list(diff)

    if return_mask:
        return diff, valid_mask
    return diff<|MERGE_RESOLUTION|>--- conflicted
+++ resolved
@@ -1,9 +1,6 @@
-<<<<<<< HEAD
 from collections import Counter
-=======
 from typing import NamedTuple
 
->>>>>>> fb67c7bb
 import numpy as np
 from . import is_scalar_nan
 
@@ -39,11 +36,8 @@
         return _unique_python(values, return_inverse=return_inverse,
                               return_counts=return_counts)
     # numerical
-<<<<<<< HEAD
-    return np.unique(values, return_inverse=return_inverse,
-                     return_counts=return_counts)
-=======
-    out = np.unique(values, return_inverse=return_inverse)
+    out = np.unique(values, return_inverse=return_inverse,
+                    return_counts=return_counts)
 
     if return_inverse:
         uniques, inverse = out
@@ -134,7 +128,6 @@
     """Map values based on its position in uniques."""
     table = _nandict({val: i for i, val in enumerate(uniques)})
     return np.array([table[v] for v in values])
->>>>>>> fb67c7bb
 
 
 def _unique_python(values, *, return_inverse, return_counts):
@@ -154,10 +147,7 @@
     ret = (uniques, )
 
     if return_inverse:
-<<<<<<< HEAD
-        table = {val: i for i, val in enumerate(uniques)}
-        inverse = np.array([table[v] for v in values])
-        ret += (inverse, )
+        ret += (_map_to_integer(values, uniques), )
 
     if return_counts:
         uniques_dict = Counter(values)
@@ -167,9 +157,6 @@
 
     if len(ret) == 1:
         ret = ret[0]
-=======
-        return uniques, _map_to_integer(values, uniques)
->>>>>>> fb67c7bb
 
     return ret
 
