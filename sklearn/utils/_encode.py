from contextlib import suppress
from collections import Counter
from typing import NamedTuple

import numpy as np
from . import is_scalar_nan


def _unique(values, *, return_inverse=False, return_counts=False):
    """Helper function to find unique values with support for python objects.

    Uses pure python method for object dtype, and numpy method for
    all other dtypes.

    Parameters
    ----------
    values : ndarray
        Values to check for unknowns.

    return_inverse : bool, default=False
        If True, also return the indices of the unique values.

    return_counts : bool, default=False
        If True, also return the number of times each unique item appears in
        values.

    Returns
    -------
    unique : ndarray
        The sorted unique values.

    unique_inverse : ndarray
        The indices to reconstruct the original array from the unique array.
        Only provided if `return_inverse` is True.

    unique_counts : ndarray
        The number of times each of the unique values comes up in the original
        array. Only provided if `return_counts` is True.
    """
    if values.dtype == object:
        return _unique_python(values, return_inverse=return_inverse,
                              return_counts=return_counts)
    # numerical
    return _unique_np(values, return_inverse=return_inverse,
                      return_counts=return_counts)


def _unique_np(values, return_inverse=False, return_counts=False):
    """Helper function to find unique values for numpy arrays that correctly
    accounts for nans. See `_unique` documentation for details."""
    uniques = np.unique(values, return_inverse=return_inverse,
                        return_counts=return_counts)

    inverse, counts = None, None

    if return_counts:
        *uniques, counts = uniques

    if return_inverse:
        *uniques, inverse = uniques

    if return_counts or return_inverse:
        uniques = uniques[0]

    # np.unique will have duplicate missing values at the end of `uniques`
    # here we clip the nans and remove it from uniques
    if uniques.size and is_scalar_nan(uniques[-1]):
        nan_idx = np.searchsorted(uniques, np.nan)
        uniques = uniques[: nan_idx + 1]
        if return_inverse:
            inverse[inverse > nan_idx] = nan_idx

        if return_counts:
            counts[nan_idx] = np.sum(counts[nan_idx:])
            counts = counts[:nan_idx + 1]

    ret = (uniques, )

    if return_inverse:
        ret += (inverse, )

    if return_counts:
        ret += (counts, )

    return ret[0] if len(ret) == 1 else ret


class MissingValues(NamedTuple):
    """Data class for missing data information"""

    nan: bool
    none: bool

    def to_list(self):
        """Convert tuple to a list where None is always first."""
        output = []
        if self.none:
            output.append(None)
        if self.nan:
            output.append(np.nan)
        return output


def _extract_missing(values):
    """Extract missing values from `values`.

    Parameters
    ----------
    values: set
        Set of values to extract missing from.

    Returns
    -------
    output: set
        Set with missing values extracted.

    missing_values: MissingValues
        Object with missing value information.
    """
    missing_values_set = {
        value for value in values if value is None or is_scalar_nan(value)
    }

    if not missing_values_set:
        return values, MissingValues(nan=False, none=False)

    if None in missing_values_set:
        if len(missing_values_set) == 1:
            output_missing_values = MissingValues(nan=False, none=True)
        else:
            # If there is more than one missing value, then it has to be
            # float('nan') or np.nan
            output_missing_values = MissingValues(nan=True, none=True)
    else:
        output_missing_values = MissingValues(nan=True, none=False)

    # create set without the missing values
    output = values - missing_values_set
    return output, output_missing_values


class _nandict(dict):
    """Dictionary with support for nans."""

    def __init__(self, mapping):
        super().__init__(mapping)
        for key, value in mapping.items():
            if is_scalar_nan(key):
                self.nan_value = value
                break

    def __missing__(self, key):
        if hasattr(self, "nan_value") and is_scalar_nan(key):
            return self.nan_value
        raise KeyError(key)


def _map_to_integer(values, uniques):
    """Map values based on its position in uniques."""
    table = _nandict({val: i for i, val in enumerate(uniques)})
    return np.array([table[v] for v in values])


def _unique_python(values, *, return_inverse, return_counts):
    # Only used in `_uniques`, see docstring there for details
    try:
        uniques_set = set(values)
        uniques_set, missing_values = _extract_missing(uniques_set)

        uniques = sorted(uniques_set)
        uniques.extend(missing_values.to_list())
        uniques = np.array(uniques, dtype=values.dtype)
    except TypeError:
<<<<<<< HEAD
        types = sorted(t.__qualname__
                       for t in set(type(v) for v in values))
        raise TypeError("Encoders require their input to be uniformly "
                        f"strings or numbers. Got {types}")
    ret = (uniques, )
=======
        types = sorted(t.__qualname__ for t in set(type(v) for v in values))
        raise TypeError(
            "Encoders require their input to be uniformly "
            f"strings or numbers. Got {types}"
        )
>>>>>>> 3fd4bcbf

    if return_inverse:
        ret += (_map_to_integer(values, uniques), )

    if return_counts:
        ret += (_get_counts(values, uniques), )

    return ret[0] if len(ret) == 1 else ret


def _encode(values, *, uniques, check_unknown=True):
    """Helper function to encode values into [0, n_uniques - 1].

    Uses pure python method for object dtype, and numpy method for
    all other dtypes.
    The numpy method has the limitation that the `uniques` need to
    be sorted. Importantly, this is not checked but assumed to already be
    the case. The calling method needs to ensure this for all non-object
    values.

    Parameters
    ----------
    values : ndarray
        Values to encode.
    uniques : ndarray
        The unique values in `values`. If the dtype is not object, then
        `uniques` needs to be sorted.
    check_unknown : bool, default=True
        If True, check for values in `values` that are not in `unique`
        and raise an error. This is ignored for object dtype, and treated as
        True in this case. This parameter is useful for
        _BaseEncoder._transform() to avoid calling _check_unknown()
        twice.

    Returns
    -------
    encoded : ndarray
        Encoded values
    """
    if values.dtype.kind in "OUS":
        try:
            return _map_to_integer(values, uniques)
        except KeyError as e:
            raise ValueError(f"y contains previously unseen labels: {str(e)}")
    else:
        if check_unknown:
            diff = _check_unknown(values, uniques)
            if diff:
                raise ValueError(f"y contains previously unseen labels: {str(diff)}")
        return np.searchsorted(uniques, values)


def _check_unknown(values, known_values, return_mask=False):
    """
    Helper function to check for unknowns in values to be encoded.

    Uses pure python method for object dtype, and numpy method for
    all other dtypes.

    Parameters
    ----------
    values : array
        Values to check for unknowns.
    known_values : array
        Known values. Must be unique.
    return_mask : bool, default=False
        If True, return a mask of the same shape as `values` indicating
        the valid values.

    Returns
    -------
    diff : list
        The unique values present in `values` and not in `know_values`.
    valid_mask : boolean array
        Additionally returned if ``return_mask=True``.

    """
    valid_mask = None

    if values.dtype.kind in "OUS":
        values_set = set(values)
        values_set, missing_in_values = _extract_missing(values_set)

        uniques_set = set(known_values)
        uniques_set, missing_in_uniques = _extract_missing(uniques_set)
        diff = values_set - uniques_set

        nan_in_diff = missing_in_values.nan and not missing_in_uniques.nan
        none_in_diff = missing_in_values.none and not missing_in_uniques.none

        def is_valid(value):
            return (
                value in uniques_set
                or missing_in_uniques.none
                and value is None
                or missing_in_uniques.nan
                and is_scalar_nan(value)
            )

        if return_mask:
            if diff or nan_in_diff or none_in_diff:
                valid_mask = np.array([is_valid(value) for value in values])
            else:
                valid_mask = np.ones(len(values), dtype=bool)

        diff = list(diff)
        if none_in_diff:
            diff.append(None)
        if nan_in_diff:
            diff.append(np.nan)
    else:
        unique_values = np.unique(values)
        diff = np.setdiff1d(unique_values, known_values, assume_unique=True)
        if return_mask:
            if diff.size:
                valid_mask = np.in1d(values, known_values)
            else:
                valid_mask = np.ones(len(values), dtype=bool)

        # check for nans in the known_values
        if np.isnan(known_values).any():
            diff_is_nan = np.isnan(diff)
            if diff_is_nan.any():
                # removes nan from valid_mask
                if diff.size and return_mask:
                    is_nan = np.isnan(values)
                    valid_mask[is_nan] = 1

                # remove nan from diff
                diff = diff[~diff_is_nan]
        diff = list(diff)

    if return_mask:
        return diff, valid_mask
    return diff


class _NaNCounter(Counter):
    """Counter with support for nan values."""
    def __init__(self, items):
        super().__init__(self._generate_items(items))

    def _generate_items(self, items):
        """Generate items without nans. Stores the nan counts seperately."""
        for item in items:
            if not is_scalar_nan(item):
                yield item
                continue
            if not hasattr(self, 'nan_count'):
                self.nan_count = 0
            self.nan_count += 1

    def __missing__(self, key):
        if hasattr(self, 'nan_count') and is_scalar_nan(key):
            return self.nan_count
        raise KeyError(key)


def _get_counts(values, uniques):
    """Get the count of each of the `uniques` in `values`. The counts will use
    the order passed in by `uniques`.

    For non-object dtypes, `uniques` is assumed to be sorted.
    """
    if values.dtype.kind in 'OU':
        counter = _NaNCounter(values)
        output = np.zeros(len(uniques), dtype=np.int64)
        for i, item in enumerate(uniques):
            with suppress(KeyError):
                output[i] = counter[item]
        return output

    unique_values, counts = _unique_np(values, return_counts=True)
    uniques_in_values = np.isin(uniques, unique_values, assume_unique=True)

    # If there are nans, they will be mapped to the end.
    if np.isnan(unique_values[-1]) and np.isnan(uniques[-1]):
        uniques_in_values[-1] = True

    unique_valid_indices = np.searchsorted(unique_values,
                                           uniques[uniques_in_values])

    output = np.zeros_like(uniques, dtype=np.int64)
    output[uniques_in_values] = counts[unique_valid_indices]
    return output<|MERGE_RESOLUTION|>--- conflicted
+++ resolved
@@ -38,18 +38,21 @@
         array. Only provided if `return_counts` is True.
     """
     if values.dtype == object:
-        return _unique_python(values, return_inverse=return_inverse,
-                              return_counts=return_counts)
+        return _unique_python(
+            values, return_inverse=return_inverse, return_counts=return_counts
+        )
     # numerical
-    return _unique_np(values, return_inverse=return_inverse,
-                      return_counts=return_counts)
+    return _unique_np(
+        values, return_inverse=return_inverse, return_counts=return_counts
+    )
 
 
 def _unique_np(values, return_inverse=False, return_counts=False):
     """Helper function to find unique values for numpy arrays that correctly
     accounts for nans. See `_unique` documentation for details."""
-    uniques = np.unique(values, return_inverse=return_inverse,
-                        return_counts=return_counts)
+    uniques = np.unique(
+        values, return_inverse=return_inverse, return_counts=return_counts
+    )
 
     inverse, counts = None, None
 
@@ -72,15 +75,15 @@
 
         if return_counts:
             counts[nan_idx] = np.sum(counts[nan_idx:])
-            counts = counts[:nan_idx + 1]
-
-    ret = (uniques, )
+            counts = counts[: nan_idx + 1]
+
+    ret = (uniques,)
 
     if return_inverse:
-        ret += (inverse, )
+        ret += (inverse,)
 
     if return_counts:
-        ret += (counts, )
+        ret += (counts,)
 
     return ret[0] if len(ret) == 1 else ret
 
@@ -171,25 +174,18 @@
         uniques.extend(missing_values.to_list())
         uniques = np.array(uniques, dtype=values.dtype)
     except TypeError:
-<<<<<<< HEAD
-        types = sorted(t.__qualname__
-                       for t in set(type(v) for v in values))
-        raise TypeError("Encoders require their input to be uniformly "
-                        f"strings or numbers. Got {types}")
-    ret = (uniques, )
-=======
         types = sorted(t.__qualname__ for t in set(type(v) for v in values))
         raise TypeError(
             "Encoders require their input to be uniformly "
             f"strings or numbers. Got {types}"
         )
->>>>>>> 3fd4bcbf
+    ret = (uniques,)
 
     if return_inverse:
-        ret += (_map_to_integer(values, uniques), )
+        ret += (_map_to_integer(values, uniques),)
 
     if return_counts:
-        ret += (_get_counts(values, uniques), )
+        ret += (_get_counts(values, uniques),)
 
     return ret[0] if len(ret) == 1 else ret
 
@@ -323,6 +319,7 @@
 
 class _NaNCounter(Counter):
     """Counter with support for nan values."""
+
     def __init__(self, items):
         super().__init__(self._generate_items(items))
 
@@ -332,12 +329,12 @@
             if not is_scalar_nan(item):
                 yield item
                 continue
-            if not hasattr(self, 'nan_count'):
+            if not hasattr(self, "nan_count"):
                 self.nan_count = 0
             self.nan_count += 1
 
     def __missing__(self, key):
-        if hasattr(self, 'nan_count') and is_scalar_nan(key):
+        if hasattr(self, "nan_count") and is_scalar_nan(key):
             return self.nan_count
         raise KeyError(key)
 
@@ -348,7 +345,7 @@
 
     For non-object dtypes, `uniques` is assumed to be sorted.
     """
-    if values.dtype.kind in 'OU':
+    if values.dtype.kind in "OU":
         counter = _NaNCounter(values)
         output = np.zeros(len(uniques), dtype=np.int64)
         for i, item in enumerate(uniques):
@@ -363,8 +360,7 @@
     if np.isnan(unique_values[-1]) and np.isnan(uniques[-1]):
         uniques_in_values[-1] = True
 
-    unique_valid_indices = np.searchsorted(unique_values,
-                                           uniques[uniques_in_values])
+    unique_valid_indices = np.searchsorted(unique_values, uniques[uniques_in_values])
 
     output = np.zeros_like(uniques, dtype=np.int64)
     output[uniques_in_values] = counts[unique_valid_indices]
