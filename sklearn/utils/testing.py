--- conflicted
+++ resolved
@@ -46,13 +46,8 @@
 import sklearn
 from sklearn.base import BaseEstimator
 from sklearn.externals import joblib
-<<<<<<< HEAD
 from sklearn.externals.funcsigs import signature
 from sklearn.utils import deprecated, IS_PYPY
-=======
-from sklearn.utils.fixes import signature
-from sklearn.utils import deprecated
->>>>>>> d9a0774a
 
 additional_names_in_all = []
 try:
