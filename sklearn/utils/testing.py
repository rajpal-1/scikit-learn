--- conflicted
+++ resolved
@@ -64,67 +64,6 @@
 assert_equal = _dummy.assertEqual
 assert_not_equal = _dummy.assertNotEqual
 assert_raises = _dummy.assertRaises
-<<<<<<< HEAD
-
-try:
-    SkipTest = unittest.case.SkipTest
-except AttributeError:
-    # Python <= 2.6, we still need nose here
-    from nose import SkipTest
-
-
-try:
-    assert_dict_equal = _dummy.assertDictEqual
-    assert_in = _dummy.assertIn
-    assert_not_in = _dummy.assertNotIn
-except AttributeError:
-    # Python <= 2.6
-
-    assert_dict_equal = assert_equal
-
-    def assert_in(x, container):
-        assert_true(x in container, msg="%r in %r" % (x, container))
-
-    def assert_not_in(x, container):
-        assert_false(x in container, msg="%r in %r" % (x, container))
-
-try:
-    assert_is = _dummy.assertIs
-except AttributeError:
-    # Python <= 2.6
-    def assert_is(a, b):
-        assert_true(a is b)
-
-try:
-    assert_is_not = _dummy.assertIsNot
-except AttributeError:
-    # Python <= 2.6
-    def assert_is_not(a, b):
-        assert_true(a is not b)
-
-try:
-    assert_raises_regex = _dummy.assertRaisesRegex
-except AttributeError:
-    # for Python 2.6
-    def assert_raises_regex(expected_exception, expected_regexp,
-                            callable_obj=None, *args, **kwargs):
-        """Helper function to check for message patterns in exceptions."""
-        not_raised = False
-        try:
-            callable_obj(*args, **kwargs)
-            not_raised = True
-        except expected_exception as e:
-            error_message = str(e)
-            if not re.compile(expected_regexp).search(error_message):
-                raise AssertionError("Error message should match pattern "
-                                     "%r. %r does not." %
-                                     (expected_regexp, error_message))
-        if not_raised:
-            raise AssertionError("%s not raised by %s" %
-                                 (expected_exception.__name__,
-                                  callable_obj.__name__))
-
-=======
 SkipTest = unittest.case.SkipTest
 assert_dict_equal = _dummy.assertDictEqual
 assert_in = _dummy.assertIn
@@ -135,7 +74,6 @@
 assert_greater_equal = _dummy.assertGreaterEqual
 
 assert_raises_regex = _dummy.assertRaisesRegex
->>>>>>> df7dd839
 # assert_raises_regexp is deprecated in Python 3.4 in favor of
 # assert_raises_regex but lets keep the backward compat in scikit-learn with
 # the old name for now
