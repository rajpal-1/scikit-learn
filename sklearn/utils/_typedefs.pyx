--- conflicted
+++ resolved
@@ -7,14 +7,6 @@
 
 
 ctypedef fused testing_type_t:
-<<<<<<< HEAD
-    uint8_t
-    uint16_t
-    uint32_t
-    uint64_t
-    intp_t
-=======
->>>>>>> 342a7ef8
     float32_t
     float64_t
     int8_t
@@ -22,6 +14,7 @@
     int64_t
     intp_t
     uint8_t
+    uint16_t
     uint32_t
     uint64_t
 
