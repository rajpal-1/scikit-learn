--- conflicted
+++ resolved
@@ -366,30 +366,6 @@
 else:
     from numpy import array_equal
 
-<<<<<<< HEAD
-if 'axis' not in signature(np.linalg.norm).parameters:
-
-    def norm(X, ord=None, axis=None):
-        """
-        Handles the axis parameter for the norm function in old versions of numpy.
-        """
-
-        if axis is None or X.ndim == 1:
-            result = np.linalg.norm(X, ord=ord)
-            return result
-
-        if axis == 0:
-            X = X.T
-
-        result = np.zeros(X.shape[0])
-        for i in range(len(result)):
-            result[i] = np.linalg.norm(X[i], ord=ord)
-
-        return result
-
-else:
-    norm = np.linalg.norm
-=======
 if sp_version < (0, 13, 0):
     def rankdata(a, method='average'):
         if method not in ('average', 'min', 'max', 'dense', 'ordinal'):
@@ -443,4 +419,26 @@
                                  self._fill_value)
 else:
     from numpy.ma import MaskedArray    # noqa
->>>>>>> edcb5135
+
+if 'axis' not in signature(np.linalg.norm).parameters:
+
+    def norm(X, ord=None, axis=None):
+        """
+        Handles the axis parameter for the norm function in old versions of numpy.
+        """
+
+        if axis is None or X.ndim == 1:
+            result = np.linalg.norm(X, ord=ord)
+            return result
+
+        if axis == 0:
+            X = X.T
+
+        result = np.zeros(X.shape[0])
+        for i in range(len(result)):
+            result[i] = np.linalg.norm(X[i], ord=ord)
+
+        return result
+
+else:
+    norm = np.linalg.norm