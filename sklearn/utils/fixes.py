--- conflicted
+++ resolved
@@ -309,13 +309,6 @@
     from scipy.integrate import trapz as trapezoid  # type: ignore  # noqa
 
 
-<<<<<<< HEAD
-# TODO: Remove when Scipy 1.12 is the minimum supported version
-if sp_version < parse_version("1.12"):
-    from ..externals._scipy.sparse.csgraph import laplacian  # type: ignore  # noqa
-else:
-    from scipy.sparse.csgraph import laplacian  # type: ignore  # noqa
-=======
 # TODO: Remove when Pandas > 2.2 is the minimum supported version
 def pd_fillna(pd, frame):
     pd_version = parse_version(pd.__version__).base_version
@@ -442,4 +435,10 @@
                     return np.int64
 
     return np.int32
->>>>>>> e718c763
+
+
+# TODO: Remove when Scipy 1.12 is the minimum supported version
+if sp_version < parse_version("1.12"):
+    from ..externals._scipy.sparse.csgraph import laplacian  # type: ignore  # noqa
+else:
+    from scipy.sparse.csgraph import laplacian  # type: ignore  # noqa