--- conflicted
+++ resolved
@@ -10,12 +10,6 @@
 #
 # License: BSD 3 clause
 
-<<<<<<< HEAD
-import os
-import errno
-
-=======
->>>>>>> 52e9cc5a
 from distutils.version import LooseVersion
 
 from collections.abc import Sequence as _Sequence  # noqa
@@ -49,56 +43,6 @@
 
 np_version = _parse_version(np.__version__)
 sp_version = _parse_version(scipy.__version__)
-<<<<<<< HEAD
-
-
-# Remove when minimum required NumPy >= 1.10
-try:
-    if (not np.allclose(np.divide(.4, 1, casting="unsafe"),
-                        np.divide(.4, 1, casting="unsafe", dtype=np.float64))
-            or not np.allclose(np.divide(.4, 1), .4)):
-        raise TypeError('Divide not working with dtype: '
-                        'https://github.com/numpy/numpy/issues/3484')
-    divide = np.divide
-
-except TypeError:
-    # Compat for old versions of np.divide that do not provide support for
-    # the dtype args
-    def divide(x1, x2, out=None, dtype=None):
-        out_orig = out
-        if out is None:
-            out = np.asarray(x1, dtype=dtype)
-            if out is x1:
-                out = x1.copy()
-        else:
-            if out is not x1:
-                out[:] = x1
-        if dtype is not None and out.dtype != dtype:
-            out = out.astype(dtype)
-        out /= x2
-        if out_orig is None and np.isscalar(x1):
-            out = np.asscalar(out)
-        return out
-
-
-# boxcox ignore NaN in scipy.special.boxcox after 0.14
-if sp_version < (0, 14):
-    from scipy import stats
-
-    def boxcox(x, lmbda):
-        with np.errstate(invalid='ignore'):
-            return stats.boxcox(x, lmbda)
-else:
-    from scipy.special import boxcox  # noqa
-
-
-if sp_version < (0, 15):
-    # Backport fix for scikit-learn/scikit-learn#2986 / scipy/scipy#4142
-    from ._scipy_sparse_lsqr_backport import lsqr as sparse_lsqr
-else:
-    from scipy.sparse.linalg import lsqr as sparse_lsqr  # noqa
-=======
->>>>>>> 52e9cc5a
 
 
 try:  # SciPy >= 0.19
