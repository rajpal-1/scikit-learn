--- conflicted
+++ resolved
@@ -173,7 +173,6 @@
     from numpy.ma import MaskedArray    # noqa
 
 
-<<<<<<< HEAD
 if np_version < (1, 9, 0):
     # Allow unique to return counts
     # https://github.com/numpy/numpy/commit/09fb4205a1d56090e13257a181f23514684f532b
@@ -260,7 +259,10 @@
         else:
             size_q = 1 if np.isscalar(q) else len(q)
             return np.array([np.nan] * size_q)
-=======
+else:
+    from numpy import nanpercentile
+
+
 # Fix for behavior inconsistency on numpy.equal for object dtypes.
 # For numpy versions < 1.13, numpy.equal tests element-wise identity of objects
 # instead of equality. This fix returns the mask of NaNs in an array of
@@ -268,7 +270,6 @@
 if np_version < (1, 13):
     def _object_dtype_isnan(X):
         return np.frompyfunc(lambda x: x != x, 1, 1)(X).astype(bool)
->>>>>>> ff28c42b
 else:
     def _object_dtype_isnan(X):
         return X != X
