"""Compatibility fixes for older version of python, numpy and scipy

If you add content to this file, please give the version of the package
at which the fixe is no longer needed.
"""
# Authors: Emmanuelle Gouillart <emmanuelle.gouillart@normalesup.org>
#          Gael Varoquaux <gael.varoquaux@normalesup.org>
#          Fabian Pedregosa <fpedregosa@acm.org>
#          Lars Buitinck
#
# License: BSD 3 clause

import warnings
import os
import errno

import numpy as np
import scipy.sparse as sp
import scipy

try:
    from inspect import signature
except ImportError:
    from ..externals.funcsigs import signature


def _parse_version(version_string):
    version = []
    for x in version_string.split('.'):
        try:
            version.append(int(x))
        except ValueError:
            # x may be of the form dev-1ea1592
            version.append(x)
    return tuple(version)


euler_gamma = getattr(np, 'euler_gamma',
                      0.577215664901532860606512090082402431)

np_version = _parse_version(np.__version__)
sp_version = _parse_version(scipy.__version__)


# Remove when minimum required NumPy >= 1.10
try:
    if (not np.allclose(np.divide(.4, 1, casting="unsafe"),
                        np.divide(.4, 1, casting="unsafe", dtype=np.float64))
            or not np.allclose(np.divide(.4, 1), .4)):
        raise TypeError('Divide not working with dtype: '
                        'https://github.com/numpy/numpy/issues/3484')
    divide = np.divide

except TypeError:
    # Compat for old versions of np.divide that do not provide support for
    # the dtype args
    def divide(x1, x2, out=None, dtype=None):
        out_orig = out
        if out is None:
            out = np.asarray(x1, dtype=dtype)
            if out is x1:
                out = x1.copy()
        else:
            if out is not x1:
                out[:] = x1
        if dtype is not None and out.dtype != dtype:
            out = out.astype(dtype)
        out /= x2
        if out_orig is None and np.isscalar(x1):
            out = np.asscalar(out)
        return out


try:
    with warnings.catch_warnings(record=True):
        # Don't raise the numpy deprecation warnings that appear in
        # 1.9, but avoid Python bug due to simplefilter('ignore')
        warnings.simplefilter('always')
        sp.csr_matrix([1.0, 2.0, 3.0]).max(axis=0)
except (TypeError, AttributeError):
    # in scipy < 0.14.0, sparse matrix min/max doesn't accept `axis` argument
    # the following code is taken from the scipy 0.14 codebase

    def _minor_reduce(X, ufunc):
        major_index = np.flatnonzero(np.diff(X.indptr))
        value = ufunc.reduceat(X.data, X.indptr[major_index])
        return major_index, value

    def _min_or_max_axis(X, axis, min_or_max):
        N = X.shape[axis]
        if N == 0:
            raise ValueError("zero-size array to reduction operation")
        M = X.shape[1 - axis]
        mat = X.tocsc() if axis == 0 else X.tocsr()
        mat.sum_duplicates()
        major_index, value = _minor_reduce(mat, min_or_max)
        not_full = np.diff(mat.indptr)[major_index] < N
        value[not_full] = min_or_max(value[not_full], 0)
        mask = value != 0
        major_index = np.compress(mask, major_index)
        value = np.compress(mask, value)

        from scipy.sparse import coo_matrix
        if axis == 0:
            res = coo_matrix((value, (np.zeros(len(value)), major_index)),
                             dtype=X.dtype, shape=(1, M))
        else:
            res = coo_matrix((value, (major_index, np.zeros(len(value)))),
                             dtype=X.dtype, shape=(M, 1))
        return res.A.ravel()

    def _sparse_min_or_max(X, axis, min_or_max):
        if axis is None:
            if 0 in X.shape:
                raise ValueError("zero-size array to reduction operation")
            zero = X.dtype.type(0)
            if X.nnz == 0:
                return zero
            m = min_or_max.reduce(X.data.ravel())
            if X.nnz != np.product(X.shape):
                m = min_or_max(zero, m)
            return m
        if axis < 0:
            axis += 2
        if (axis == 0) or (axis == 1):
            return _min_or_max_axis(X, axis, min_or_max)
        else:
            raise ValueError("invalid axis, use 0 for rows, or 1 for columns")

    def sparse_min_max(X, axis):
        return (_sparse_min_or_max(X, axis, np.minimum),
                _sparse_min_or_max(X, axis, np.maximum))

else:
    def sparse_min_max(X, axis):
        return (X.min(axis=axis).toarray().ravel(),
                X.max(axis=axis).toarray().ravel())


if sp_version < (0, 15):
    # Backport fix for scikit-learn/scikit-learn#2986 / scipy/scipy#4142
    from ._scipy_sparse_lsqr_backport import lsqr as sparse_lsqr
else:
    from scipy.sparse.linalg import lsqr as sparse_lsqr  # noqa


try:  # SciPy >= 0.19
    from scipy.special import comb, logsumexp
except ImportError:
    from scipy.misc import comb, logsumexp  # noqa


if sp_version >= (0, 19):
    def _argmax(arr_or_spmatrix, axis=None):
        return arr_or_spmatrix.argmax(axis=axis)
else:
    # Backport of argmax functionality from scipy 0.19.1, can be removed
    # once support for scipy 0.18 and below is dropped

    def _find_missing_index(ind, n):
        for k, a in enumerate(ind):
            if k != a:
                return k

        k += 1
        if k < n:
            return k
        else:
            return -1

    def _arg_min_or_max_axis(self, axis, op, compare):
        if self.shape[axis] == 0:
            raise ValueError("Can't apply the operation along a zero-sized "
                             "dimension.")

        if axis < 0:
            axis += 2

        zero = self.dtype.type(0)

        mat = self.tocsc() if axis == 0 else self.tocsr()
        mat.sum_duplicates()

        ret_size, line_size = mat._swap(mat.shape)
        ret = np.zeros(ret_size, dtype=int)

        nz_lines, = np.nonzero(np.diff(mat.indptr))
        for i in nz_lines:
            p, q = mat.indptr[i:i + 2]
            data = mat.data[p:q]
            indices = mat.indices[p:q]
            am = op(data)
            m = data[am]
            if compare(m, zero) or q - p == line_size:
                ret[i] = indices[am]
            else:
                zero_ind = _find_missing_index(indices, line_size)
                if m == zero:
                    ret[i] = min(am, zero_ind)
                else:
                    ret[i] = zero_ind

        if axis == 1:
            ret = ret.reshape(-1, 1)

        return np.asmatrix(ret)

    def _arg_min_or_max(self, axis, out, op, compare):
        if out is not None:
            raise ValueError("Sparse matrices do not support "
                             "an 'out' parameter.")

        # validateaxis(axis)

        if axis is None:
            if 0 in self.shape:
                raise ValueError("Can't apply the operation to "
                                 "an empty matrix.")

            if self.nnz == 0:
                return 0
            else:
                zero = self.dtype.type(0)
                mat = self.tocoo()
                mat.sum_duplicates()
                am = op(mat.data)
                m = mat.data[am]

                if compare(m, zero):
                    return mat.row[am] * mat.shape[1] + mat.col[am]
                else:
                    size = np.product(mat.shape)
                    if size == mat.nnz:
                        return am
                    else:
                        ind = mat.row * mat.shape[1] + mat.col
                        zero_ind = _find_missing_index(ind, size)
                        if m == zero:
                            return min(zero_ind, am)
                        else:
                            return zero_ind

        return _arg_min_or_max_axis(self, axis, op, compare)

    def _sparse_argmax(self, axis=None, out=None):
        return _arg_min_or_max(self, axis, out, np.argmax, np.greater)

    def _argmax(arr_or_matrix, axis=None):
        if sp.issparse(arr_or_matrix):
            return _sparse_argmax(arr_or_matrix, axis=axis)
        else:
            return arr_or_matrix.argmax(axis=axis)


def parallel_helper(obj, methodname, *args, **kwargs):
    """Workaround for Python 2 limitations of pickling instance methods"""
    return getattr(obj, methodname)(*args, **kwargs)


if 'exist_ok' in signature(os.makedirs).parameters:
    makedirs = os.makedirs
else:
    def makedirs(name, mode=0o777, exist_ok=False):
        """makedirs(name [, mode=0o777][, exist_ok=False])

        Super-mkdir; create a leaf directory and all intermediate ones.  Works
        like mkdir, except that any intermediate path segment (not just the
        rightmost) will be created if it does not exist. If the target
        directory already exists, raise an OSError if exist_ok is False.
        Otherwise no exception is raised.  This is recursive.

        """

        try:
            os.makedirs(name, mode=mode)
        except OSError as e:
            if (not exist_ok or e.errno != errno.EEXIST
                    or not os.path.isdir(name)):
                raise


if np_version < (1, 12):
    class MaskedArray(np.ma.MaskedArray):
        # Before numpy 1.12, np.ma.MaskedArray object is not picklable
        # This fix is needed to make our model_selection.GridSearchCV
        # picklable as the ``cv_results_`` param uses MaskedArray
        def __getstate__(self):
            """Return the internal state of the masked array, for pickling
            purposes.

            """
            cf = 'CF'[self.flags.fnc]
            data_state = super(np.ma.MaskedArray, self).__reduce__()[2]
            return data_state + (np.ma.getmaskarray(self).tostring(cf),
                                 self._fill_value)
else:
    from numpy.ma import MaskedArray    # noqa


<<<<<<< HEAD
if np_version < (1, 9, 0):
    # Allow unique to return counts
    # https://github.com/numpy/numpy/commit/09fb4205a1d56090e13257a181f23514684f532b

    def unique(ar, return_index=False, return_inverse=False,
               return_counts=False):
        ar = np.asanyarray(ar).flatten()

        optional_indices = return_index or return_inverse
        optional_returns = optional_indices or return_counts

        if ar.size == 0:
            if not optional_returns:
                ret = ar
            else:
                ret = (ar,)
                if return_index:
                    ret += (np.empty(0, np.bool),)
                if return_inverse:
                    ret += (np.empty(0, np.bool),)
                if return_counts:
                    ret += (np.empty(0, np.intp),)
            return ret

        if optional_indices:
            perm = ar.argsort(
                kind='mergesort' if return_index else 'quicksort')
            aux = ar[perm]
        else:
            ar.sort()
            aux = ar
        flag = np.concatenate(([True], aux[1:] != aux[:-1]))

        if not optional_returns:
            ret = aux[flag]
        else:
            ret = (aux[flag],)
            if return_index:
                ret += (perm[flag],)
            if return_inverse:
                iflag = np.cumsum(flag) - 1
                iperm = perm.argsort()
                ret += (np.take(iflag, iperm),)
            if return_counts:
                idx = np.concatenate(np.nonzero(flag) + ([ar.size],))
                ret += (np.diff(idx),)
        return ret
else:
    from numpy import unique    # noqa
=======
if np_version < (1, 11):
    def nanpercentile(a, q):
        """
        Compute the qth percentile of the data along the specified axis,
        while ignoring nan values.

        Returns the qth percentile(s) of the array elements.

        Parameters
        ----------
        a : array_like
            Input array or object that can be converted to an array.
        q : float in range of [0,100] (or sequence of floats)
            Percentile to compute, which must be between 0 and 100
            inclusive.

        Returns
        -------
        percentile : scalar or ndarray
            If `q` is a single percentile and `axis=None`, then the result
            is a scalar. If multiple percentiles are given, first axis of
            the result corresponds to the percentiles. The other axes are
            the axes that remain after the reduction of `a`. If the input
            contains integers or floats smaller than ``float64``, the output
            data-type is ``float64``. Otherwise, the output data-type is the
            same as that of the input. If `out` is specified, that array is
            returned instead.

        """
        data = np.compress(~np.isnan(a), a)
        if data.size:
            return np.percentile(data, q)
        else:
            size_q = 1 if np.isscalar(q) else len(q)
            return np.array([np.nan] * size_q)
else:
    from numpy import nanpercentile  # noqa
>>>>>>> 27a804d9
<|MERGE_RESOLUTION|>--- conflicted
+++ resolved
@@ -297,7 +297,6 @@
     from numpy.ma import MaskedArray    # noqa
 
 
-<<<<<<< HEAD
 if np_version < (1, 9, 0):
     # Allow unique to return counts
     # https://github.com/numpy/numpy/commit/09fb4205a1d56090e13257a181f23514684f532b
@@ -347,7 +346,8 @@
         return ret
 else:
     from numpy import unique    # noqa
-=======
+
+
 if np_version < (1, 11):
     def nanpercentile(a, q):
         """
@@ -384,5 +384,4 @@
             size_q = 1 if np.isscalar(q) else len(q)
             return np.array([np.nan] * size_q)
 else:
-    from numpy import nanpercentile  # noqa
->>>>>>> 27a804d9
+    from numpy import nanpercentile  # noqa