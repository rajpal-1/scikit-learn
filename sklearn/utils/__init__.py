"""
The :mod:`sklearn.utils` module includes various utilities.
"""
from collections.abc import Sequence
from contextlib import contextmanager
from itertools import compress
from itertools import islice
import math
import numbers
import platform
import struct
import timeit
from contextlib import suppress

import warnings
import numpy as np
from scipy.sparse import issparse

from .murmurhash import murmurhash3_32
from .class_weight import compute_class_weight, compute_sample_weight
from . import _joblib
from ..exceptions import DataConversionWarning
from .deprecation import deprecated
from .discovery import all_estimators
from .fixes import parse_version, threadpool_info
from ._estimator_html_repr import estimator_html_repr
from .validation import (
    as_float_array,
    assert_all_finite,
    check_random_state,
    column_or_1d,
    check_array,
    check_consistent_length,
    check_X_y,
    indexable,
    check_symmetric,
    check_scalar,
    _is_arraylike_not_scalar,
)
from .. import get_config
from ._bunch import Bunch


# Do not deprecate parallel_backend and register_parallel_backend as they are
# needed to tune `scikit-learn` behavior and have different effect if called
# from the vendored version or or the site-package version. The other are
# utilities that are independent of scikit-learn so they are not part of
# scikit-learn public API.
parallel_backend = _joblib.parallel_backend
register_parallel_backend = _joblib.register_parallel_backend

__all__ = [
    "murmurhash3_32",
    "as_float_array",
    "assert_all_finite",
    "check_array",
    "check_random_state",
    "compute_class_weight",
    "compute_sample_weight",
    "column_or_1d",
    "check_consistent_length",
    "check_X_y",
    "check_scalar",
    "indexable",
    "check_symmetric",
    "indices_to_mask",
    "deprecated",
    "parallel_backend",
    "register_parallel_backend",
    "resample",
    "shuffle",
    "check_matplotlib_support",
    "all_estimators",
    "DataConversionWarning",
    "estimator_html_repr",
    "Bunch",
]

IS_PYPY = platform.python_implementation() == "PyPy"
_IS_32BIT = 8 * struct.calcsize("P") == 32


def _in_unstable_openblas_configuration():
    """Return True if in an unstable configuration for OpenBLAS"""

    # Import libraries which might load OpenBLAS.
    import numpy  # noqa
    import scipy  # noqa

    modules_info = threadpool_info()

<<<<<<< HEAD
        # Map from deprecated key to warning message
        self.__dict__["_deprecated_key_to_warnings"] = {}

    def __getitem__(self, key):
        if key in self.__dict__["_deprecated_key_to_warnings"]:
            warnings.warn(
                self._deprecated_key_to_warnings[key],
                FutureWarning,
            )
        return super().__getitem__(key)

    def _set_deprecated(self, value, *, new_key, deprecated_key, warning_message):
        """Set key in dictionary to be deprecated with its warning message."""
        self.__dict__["_deprecated_key_to_warnings"][deprecated_key] = warning_message
        self[new_key] = self[deprecated_key] = value

    def __setattr__(self, key, value):
        self[key] = value

    def __dir__(self):
        return self.keys()

    def __getattr__(self, key):
        try:
            return self[key]
        except KeyError:
            raise AttributeError(key)
=======
    open_blas_used = any(info["internal_api"] == "openblas" for info in modules_info)
    if not open_blas_used:
        return False
>>>>>>> e2318ecb

    # OpenBLAS 0.3.16 fixed unstability for arm64, see:
    # https://github.com/xianyi/OpenBLAS/blob/1b6db3dbba672b4f8af935bd43a1ff6cff4d20b7/Changelog.txt#L56-L58 # noqa
    openblas_arm64_stable_version = parse_version("0.3.16")
    for info in modules_info:
        if info["internal_api"] != "openblas":
            continue
        openblas_version = info.get("version")
        openblas_architecture = info.get("architecture")
        if openblas_version is None or openblas_architecture is None:
            # Cannot be sure that OpenBLAS is good enough. Assume unstable:
            return True
        if (
            openblas_architecture == "neoversen1"
            and parse_version(openblas_version) < openblas_arm64_stable_version
        ):
            # See discussions in https://github.com/numpy/numpy/issues/19411
            return True
    return False


def safe_mask(X, mask):
    """Return a mask which is safe to use on X.

    Parameters
    ----------
    X : {array-like, sparse matrix}
        Data on which to apply mask.

    mask : ndarray
        Mask to be used on X.

    Returns
    -------
    mask : ndarray
        Array that is safe to use on X.
    """
    mask = np.asarray(mask)
    if np.issubdtype(mask.dtype, np.signedinteger):
        return mask

    if hasattr(X, "toarray"):
        ind = np.arange(mask.shape[0])
        mask = ind[mask]
    return mask


def axis0_safe_slice(X, mask, len_mask):
    """Return a mask which is safer to use on X than safe_mask.

    This mask is safer than safe_mask since it returns an
    empty array, when a sparse matrix is sliced with a boolean mask
    with all False, instead of raising an unhelpful error in older
    versions of SciPy.

    See: https://github.com/scipy/scipy/issues/5361

    Also note that we can avoid doing the dot product by checking if
    the len_mask is not zero in _huber_loss_and_gradient but this
    is not going to be the bottleneck, since the number of outliers
    and non_outliers are typically non-zero and it makes the code
    tougher to follow.

    Parameters
    ----------
    X : {array-like, sparse matrix}
        Data on which to apply mask.

    mask : ndarray
        Mask to be used on X.

    len_mask : int
        The length of the mask.

    Returns
    -------
    mask : ndarray
        Array that is safe to use on X.
    """
    if len_mask != 0:
        return X[safe_mask(X, mask), :]
    return np.zeros(shape=(0, X.shape[1]))


def _array_indexing(array, key, key_dtype, axis):
    """Index an array or scipy.sparse consistently across NumPy version."""
    if issparse(array) and key_dtype == "bool":
        key = np.asarray(key)
    if isinstance(key, tuple):
        key = list(key)
    return array[key] if axis == 0 else array[:, key]


def _pandas_indexing(X, key, key_dtype, axis):
    """Index a pandas dataframe or a series."""
    if _is_arraylike_not_scalar(key):
        key = np.asarray(key)

    if key_dtype == "int" and not (isinstance(key, slice) or np.isscalar(key)):
        # using take() instead of iloc[] ensures the return value is a "proper"
        # copy that will not raise SettingWithCopyWarning
        return X.take(key, axis=axis)
    else:
        # check whether we should index with loc or iloc
        indexer = X.iloc if key_dtype == "int" else X.loc
        return indexer[:, key] if axis else indexer[key]


def _list_indexing(X, key, key_dtype):
    """Index a Python list."""
    if np.isscalar(key) or isinstance(key, slice):
        # key is a slice or a scalar
        return X[key]
    if key_dtype == "bool":
        # key is a boolean array-like
        return list(compress(X, key))
    # key is a integer array-like of key
    return [X[idx] for idx in key]


def _determine_key_type(key, accept_slice=True):
    """Determine the data type of key.

    Parameters
    ----------
    key : scalar, slice or array-like
        The key from which we want to infer the data type.

    accept_slice : bool, default=True
        Whether or not to raise an error if the key is a slice.

    Returns
    -------
    dtype : {'int', 'str', 'bool', None}
        Returns the data type of key.
    """
    err_msg = (
        "No valid specification of the columns. Only a scalar, list or "
        "slice of all integers or all strings, or boolean mask is "
        "allowed"
    )

    dtype_to_str = {int: "int", str: "str", bool: "bool", np.bool_: "bool"}
    array_dtype_to_str = {
        "i": "int",
        "u": "int",
        "b": "bool",
        "O": "str",
        "U": "str",
        "S": "str",
    }

    if key is None:
        return None
    if isinstance(key, tuple(dtype_to_str.keys())):
        try:
            return dtype_to_str[type(key)]
        except KeyError:
            raise ValueError(err_msg)
    if isinstance(key, slice):
        if not accept_slice:
            raise TypeError(
                "Only array-like or scalar are supported. A Python slice was given."
            )
        if key.start is None and key.stop is None:
            return None
        key_start_type = _determine_key_type(key.start)
        key_stop_type = _determine_key_type(key.stop)
        if key_start_type is not None and key_stop_type is not None:
            if key_start_type != key_stop_type:
                raise ValueError(err_msg)
        if key_start_type is not None:
            return key_start_type
        return key_stop_type
    if isinstance(key, (list, tuple)):
        unique_key = set(key)
        key_type = {_determine_key_type(elt) for elt in unique_key}
        if not key_type:
            return None
        if len(key_type) != 1:
            raise ValueError(err_msg)
        return key_type.pop()
    if hasattr(key, "dtype"):
        try:
            return array_dtype_to_str[key.dtype.kind]
        except KeyError:
            raise ValueError(err_msg)
    raise ValueError(err_msg)


def _safe_indexing(X, indices, *, axis=0):
    """Return rows, items or columns of X using indices.

    .. warning::

        This utility is documented, but **private**. This means that
        backward compatibility might be broken without any deprecation
        cycle.

    Parameters
    ----------
    X : array-like, sparse-matrix, list, pandas.DataFrame, pandas.Series
        Data from which to sample rows, items or columns. `list` are only
        supported when `axis=0`.
    indices : bool, int, str, slice, array-like
        - If `axis=0`, boolean and integer array-like, integer slice,
          and scalar integer are supported.
        - If `axis=1`:
            - to select a single column, `indices` can be of `int` type for
              all `X` types and `str` only for dataframe. The selected subset
              will be 1D, unless `X` is a sparse matrix in which case it will
              be 2D.
            - to select multiples columns, `indices` can be one of the
              following: `list`, `array`, `slice`. The type used in
              these containers can be one of the following: `int`, 'bool' and
              `str`. However, `str` is only supported when `X` is a dataframe.
              The selected subset will be 2D.
    axis : int, default=0
        The axis along which `X` will be subsampled. `axis=0` will select
        rows while `axis=1` will select columns.

    Returns
    -------
    subset
        Subset of X on axis 0 or 1.

    Notes
    -----
    CSR, CSC, and LIL sparse matrices are supported. COO sparse matrices are
    not supported.
    """
    if indices is None:
        return X

    if axis not in (0, 1):
        raise ValueError(
            "'axis' should be either 0 (to index rows) or 1 (to index "
            " column). Got {} instead.".format(axis)
        )

    indices_dtype = _determine_key_type(indices)

    if axis == 0 and indices_dtype == "str":
        raise ValueError("String indexing is not supported with 'axis=0'")

    if axis == 1 and X.ndim != 2:
        raise ValueError(
            "'X' should be a 2D NumPy array, 2D sparse matrix or pandas "
            "dataframe when indexing the columns (i.e. 'axis=1'). "
            "Got {} instead with {} dimension(s).".format(type(X), X.ndim)
        )

    if axis == 1 and indices_dtype == "str" and not hasattr(X, "loc"):
        raise ValueError(
            "Specifying the columns using strings is only supported for "
            "pandas DataFrames"
        )

    if hasattr(X, "iloc"):
        return _pandas_indexing(X, indices, indices_dtype, axis=axis)
    elif hasattr(X, "shape"):
        return _array_indexing(X, indices, indices_dtype, axis=axis)
    else:
        return _list_indexing(X, indices, indices_dtype)


def _safe_assign(X, values, *, row_indexer=None, column_indexer=None):
    """Safe assignment to a numpy array, sparse matrix, or pandas dataframe.

    Parameters
    ----------
    X : {ndarray, sparse-matrix, dataframe}
        Array to be modified. It is expected to be 2-dimensional.

    values : ndarray
        The values to be assigned to `X`.

    row_indexer : array-like, dtype={int, bool}, default=None
        A 1-dimensional array to select the rows of interest. If `None`, all
        rows are selected.

    column_indexer : array-like, dtype={int, bool}, default=None
        A 1-dimensional array to select the columns of interest. If `None`, all
        columns are selected.
    """
    row_indexer = slice(None, None, None) if row_indexer is None else row_indexer
    column_indexer = (
        slice(None, None, None) if column_indexer is None else column_indexer
    )

    if hasattr(X, "iloc"):  # pandas dataframe
        with warnings.catch_warnings():
            # pandas >= 1.5 raises a warning when using iloc to set values in a column
            # that does not have the same type as the column being set. It happens
            # for instance when setting a categorical column with a string.
            # In the future the behavior won't change and the warning should disappear.
            # TODO(1.3): check if the warning is still raised or remove the filter.
            warnings.simplefilter("ignore", FutureWarning)
            X.iloc[row_indexer, column_indexer] = values
    else:  # numpy array or sparse matrix
        X[row_indexer, column_indexer] = values


def _get_column_indices(X, key):
    """Get feature column indices for input data X and key.

    For accepted values of `key`, see the docstring of
    :func:`_safe_indexing_column`.
    """
    n_columns = X.shape[1]

    key_dtype = _determine_key_type(key)

    if isinstance(key, (list, tuple)) and not key:
        # we get an empty list
        return []
    elif key_dtype in ("bool", "int"):
        # Convert key into positive indexes
        try:
            idx = _safe_indexing(np.arange(n_columns), key)
        except IndexError as e:
            raise ValueError(
                "all features must be in [0, {}] or [-{}, 0]".format(
                    n_columns - 1, n_columns
                )
            ) from e
        return np.atleast_1d(idx).tolist()
    elif key_dtype == "str":
        try:
            all_columns = X.columns
        except AttributeError:
            raise ValueError(
                "Specifying the columns using strings is only "
                "supported for pandas DataFrames"
            )
        if isinstance(key, str):
            columns = [key]
        elif isinstance(key, slice):
            start, stop = key.start, key.stop
            if start is not None:
                start = all_columns.get_loc(start)
            if stop is not None:
                # pandas indexing with strings is endpoint included
                stop = all_columns.get_loc(stop) + 1
            else:
                stop = n_columns + 1
            return list(islice(range(n_columns), start, stop))
        else:
            columns = list(key)

        try:
            column_indices = []
            for col in columns:
                col_idx = all_columns.get_loc(col)
                if not isinstance(col_idx, numbers.Integral):
                    raise ValueError(
                        f"Selected columns, {columns}, are not unique in dataframe"
                    )
                column_indices.append(col_idx)

        except KeyError as e:
            raise ValueError("A given column is not a column of the dataframe") from e

        return column_indices
    else:
        raise ValueError(
            "No valid specification of the columns. Only a "
            "scalar, list or slice of all integers or all "
            "strings, or boolean mask is allowed"
        )


def resample(*arrays, replace=True, n_samples=None, random_state=None, stratify=None):
    """Resample arrays or sparse matrices in a consistent way.

    The default strategy implements one step of the bootstrapping
    procedure.

    Parameters
    ----------
    *arrays : sequence of array-like of shape (n_samples,) or \
            (n_samples, n_outputs)
        Indexable data-structures can be arrays, lists, dataframes or scipy
        sparse matrices with consistent first dimension.

    replace : bool, default=True
        Implements resampling with replacement. If False, this will implement
        (sliced) random permutations.

    n_samples : int, default=None
        Number of samples to generate. If left to None this is
        automatically set to the first dimension of the arrays.
        If replace is False it should not be larger than the length of
        arrays.

    random_state : int, RandomState instance or None, default=None
        Determines random number generation for shuffling
        the data.
        Pass an int for reproducible results across multiple function calls.
        See :term:`Glossary <random_state>`.

    stratify : array-like of shape (n_samples,) or (n_samples, n_outputs), \
            default=None
        If not None, data is split in a stratified fashion, using this as
        the class labels.

    Returns
    -------
    resampled_arrays : sequence of array-like of shape (n_samples,) or \
            (n_samples, n_outputs)
        Sequence of resampled copies of the collections. The original arrays
        are not impacted.

    See Also
    --------
    shuffle : Shuffle arrays or sparse matrices in a consistent way.

    Examples
    --------
    It is possible to mix sparse and dense arrays in the same run::

      >>> import numpy as np
      >>> X = np.array([[1., 0.], [2., 1.], [0., 0.]])
      >>> y = np.array([0, 1, 2])

      >>> from scipy.sparse import coo_matrix
      >>> X_sparse = coo_matrix(X)

      >>> from sklearn.utils import resample
      >>> X, X_sparse, y = resample(X, X_sparse, y, random_state=0)
      >>> X
      array([[1., 0.],
             [2., 1.],
             [1., 0.]])

      >>> X_sparse
      <3x2 sparse matrix of type '<... 'numpy.float64'>'
          with 4 stored elements in Compressed Sparse Row format>

      >>> X_sparse.toarray()
      array([[1., 0.],
             [2., 1.],
             [1., 0.]])

      >>> y
      array([0, 1, 0])

      >>> resample(y, n_samples=2, random_state=0)
      array([0, 1])

    Example using stratification::

      >>> y = [0, 0, 1, 1, 1, 1, 1, 1, 1]
      >>> resample(y, n_samples=5, replace=False, stratify=y,
      ...          random_state=0)
      [1, 1, 1, 0, 1]
    """
    max_n_samples = n_samples
    random_state = check_random_state(random_state)

    if len(arrays) == 0:
        return None

    first = arrays[0]
    n_samples = first.shape[0] if hasattr(first, "shape") else len(first)

    if max_n_samples is None:
        max_n_samples = n_samples
    elif (max_n_samples > n_samples) and (not replace):
        raise ValueError(
            "Cannot sample %d out of arrays with dim %d when replace is False"
            % (max_n_samples, n_samples)
        )

    check_consistent_length(*arrays)

    if stratify is None:
        if replace:
            indices = random_state.randint(0, n_samples, size=(max_n_samples,))
        else:
            indices = np.arange(n_samples)
            random_state.shuffle(indices)
            indices = indices[:max_n_samples]
    else:
        # Code adapted from StratifiedShuffleSplit()
        y = check_array(stratify, ensure_2d=False, dtype=None)
        if y.ndim == 2:
            # for multi-label y, map each distinct row to a string repr
            # using join because str(row) uses an ellipsis if len(row) > 1000
            y = np.array([" ".join(row.astype("str")) for row in y])

        classes, y_indices = np.unique(y, return_inverse=True)
        n_classes = classes.shape[0]

        class_counts = np.bincount(y_indices)

        # Find the sorted list of instances for each class:
        # (np.unique above performs a sort, so code is O(n logn) already)
        class_indices = np.split(
            np.argsort(y_indices, kind="mergesort"), np.cumsum(class_counts)[:-1]
        )

        n_i = _approximate_mode(class_counts, max_n_samples, random_state)

        indices = []

        for i in range(n_classes):
            indices_i = random_state.choice(class_indices[i], n_i[i], replace=replace)
            indices.extend(indices_i)

        indices = random_state.permutation(indices)

    # convert sparse matrices to CSR for row-based indexing
    arrays = [a.tocsr() if issparse(a) else a for a in arrays]
    resampled_arrays = [_safe_indexing(a, indices) for a in arrays]
    if len(resampled_arrays) == 1:
        # syntactic sugar for the unit argument case
        return resampled_arrays[0]
    else:
        return resampled_arrays


def shuffle(*arrays, random_state=None, n_samples=None):
    """Shuffle arrays or sparse matrices in a consistent way.

    This is a convenience alias to ``resample(*arrays, replace=False)`` to do
    random permutations of the collections.

    Parameters
    ----------
    *arrays : sequence of indexable data-structures
        Indexable data-structures can be arrays, lists, dataframes or scipy
        sparse matrices with consistent first dimension.

    random_state : int, RandomState instance or None, default=None
        Determines random number generation for shuffling
        the data.
        Pass an int for reproducible results across multiple function calls.
        See :term:`Glossary <random_state>`.

    n_samples : int, default=None
        Number of samples to generate. If left to None this is
        automatically set to the first dimension of the arrays.  It should
        not be larger than the length of arrays.

    Returns
    -------
    shuffled_arrays : sequence of indexable data-structures
        Sequence of shuffled copies of the collections. The original arrays
        are not impacted.

    See Also
    --------
    resample : Resample arrays or sparse matrices in a consistent way.

    Examples
    --------
    It is possible to mix sparse and dense arrays in the same run::

      >>> import numpy as np
      >>> X = np.array([[1., 0.], [2., 1.], [0., 0.]])
      >>> y = np.array([0, 1, 2])

      >>> from scipy.sparse import coo_matrix
      >>> X_sparse = coo_matrix(X)

      >>> from sklearn.utils import shuffle
      >>> X, X_sparse, y = shuffle(X, X_sparse, y, random_state=0)
      >>> X
      array([[0., 0.],
             [2., 1.],
             [1., 0.]])

      >>> X_sparse
      <3x2 sparse matrix of type '<... 'numpy.float64'>'
          with 3 stored elements in Compressed Sparse Row format>

      >>> X_sparse.toarray()
      array([[0., 0.],
             [2., 1.],
             [1., 0.]])

      >>> y
      array([2, 1, 0])

      >>> shuffle(y, n_samples=2, random_state=0)
      array([0, 1])
    """
    return resample(
        *arrays, replace=False, n_samples=n_samples, random_state=random_state
    )


def safe_sqr(X, *, copy=True):
    """Element wise squaring of array-likes and sparse matrices.

    Parameters
    ----------
    X : {array-like, ndarray, sparse matrix}

    copy : bool, default=True
        Whether to create a copy of X and operate on it or to perform
        inplace computation (default behaviour).

    Returns
    -------
    X ** 2 : element wise square
         Return the element-wise square of the input.
    """
    X = check_array(X, accept_sparse=["csr", "csc", "coo"], ensure_2d=False)
    if issparse(X):
        if copy:
            X = X.copy()
        X.data **= 2
    else:
        if copy:
            X = X**2
        else:
            X **= 2
    return X


def _chunk_generator(gen, chunksize):
    """Chunk generator, ``gen`` into lists of length ``chunksize``. The last
    chunk may have a length less than ``chunksize``."""
    while True:
        chunk = list(islice(gen, chunksize))
        if chunk:
            yield chunk
        else:
            return


def gen_batches(n, batch_size, *, min_batch_size=0):
    """Generator to create slices containing `batch_size` elements from 0 to `n`.

    The last slice may contain less than `batch_size` elements, when
    `batch_size` does not divide `n`.

    Parameters
    ----------
    n : int
        Size of the sequence.
    batch_size : int
        Number of elements in each batch.
    min_batch_size : int, default=0
        Minimum number of elements in each batch.

    Yields
    ------
    slice of `batch_size` elements

    See Also
    --------
    gen_even_slices: Generator to create n_packs slices going up to n.

    Examples
    --------
    >>> from sklearn.utils import gen_batches
    >>> list(gen_batches(7, 3))
    [slice(0, 3, None), slice(3, 6, None), slice(6, 7, None)]
    >>> list(gen_batches(6, 3))
    [slice(0, 3, None), slice(3, 6, None)]
    >>> list(gen_batches(2, 3))
    [slice(0, 2, None)]
    >>> list(gen_batches(7, 3, min_batch_size=0))
    [slice(0, 3, None), slice(3, 6, None), slice(6, 7, None)]
    >>> list(gen_batches(7, 3, min_batch_size=2))
    [slice(0, 3, None), slice(3, 7, None)]
    """
    if not isinstance(batch_size, numbers.Integral):
        raise TypeError(
            "gen_batches got batch_size=%s, must be an integer" % batch_size
        )
    if batch_size <= 0:
        raise ValueError("gen_batches got batch_size=%s, must be positive" % batch_size)
    start = 0
    for _ in range(int(n // batch_size)):
        end = start + batch_size
        if end + min_batch_size > n:
            continue
        yield slice(start, end)
        start = end
    if start < n:
        yield slice(start, n)


def gen_even_slices(n, n_packs, *, n_samples=None):
    """Generator to create `n_packs` evenly spaced slices going up to `n`.

    If `n_packs` does not divide `n`, except for the first `n % n_packs`
    slices, remaining slices may contain fewer elements.

    Parameters
    ----------
    n : int
        Size of the sequence.
    n_packs : int
        Number of slices to generate.
    n_samples : int, default=None
        Number of samples. Pass `n_samples` when the slices are to be used for
        sparse matrix indexing; slicing off-the-end raises an exception, while
        it works for NumPy arrays.

    Yields
    ------
    `slice` representing a set of indices from 0 to n.

    See Also
    --------
    gen_batches: Generator to create slices containing batch_size elements
        from 0 to n.

    Examples
    --------
    >>> from sklearn.utils import gen_even_slices
    >>> list(gen_even_slices(10, 1))
    [slice(0, 10, None)]
    >>> list(gen_even_slices(10, 10))
    [slice(0, 1, None), slice(1, 2, None), ..., slice(9, 10, None)]
    >>> list(gen_even_slices(10, 5))
    [slice(0, 2, None), slice(2, 4, None), ..., slice(8, 10, None)]
    >>> list(gen_even_slices(10, 3))
    [slice(0, 4, None), slice(4, 7, None), slice(7, 10, None)]
    """
    start = 0
    if n_packs < 1:
        raise ValueError("gen_even_slices got n_packs=%s, must be >=1" % n_packs)
    for pack_num in range(n_packs):
        this_n = n // n_packs
        if pack_num < n % n_packs:
            this_n += 1
        if this_n > 0:
            end = start + this_n
            if n_samples is not None:
                end = min(n_samples, end)
            yield slice(start, end, None)
            start = end


def tosequence(x):
    """Cast iterable x to a Sequence, avoiding a copy if possible.

    Parameters
    ----------
    x : iterable
        The iterable to be converted.

    Returns
    -------
    x : Sequence
        If `x` is a NumPy array, it returns it as a `ndarray`. If `x`
        is a `Sequence`, `x` is returned as-is. If `x` is from any other
        type, `x` is returned casted as a list.
    """
    if isinstance(x, np.ndarray):
        return np.asarray(x)
    elif isinstance(x, Sequence):
        return x
    else:
        return list(x)


def _to_object_array(sequence):
    """Convert sequence to a 1-D NumPy array of object dtype.

    numpy.array constructor has a similar use but it's output
    is ambiguous. It can be 1-D NumPy array of object dtype if
    the input is a ragged array, but if the input is a list of
    equal length arrays, then the output is a 2D numpy.array.
    _to_object_array solves this ambiguity by guarantying that
    the output is a 1-D NumPy array of objects for any input.

    Parameters
    ----------
    sequence : array-like of shape (n_elements,)
        The sequence to be converted.

    Returns
    -------
    out : ndarray of shape (n_elements,), dtype=object
        The converted sequence into a 1-D NumPy array of object dtype.

    Examples
    --------
    >>> import numpy as np
    >>> from sklearn.utils import _to_object_array
    >>> _to_object_array([np.array([0]), np.array([1])])
    array([array([0]), array([1])], dtype=object)
    >>> _to_object_array([np.array([0]), np.array([1, 2])])
    array([array([0]), array([1, 2])], dtype=object)
    >>> _to_object_array([np.array([0]), np.array([1, 2])])
    array([array([0]), array([1, 2])], dtype=object)
    """
    out = np.empty(len(sequence), dtype=object)
    out[:] = sequence
    return out


def indices_to_mask(indices, mask_length):
    """Convert list of indices to boolean mask.

    Parameters
    ----------
    indices : list-like
        List of integers treated as indices.
    mask_length : int
        Length of boolean mask to be generated.
        This parameter must be greater than max(indices).

    Returns
    -------
    mask : 1d boolean nd-array
        Boolean array that is True where indices are present, else False.

    Examples
    --------
    >>> from sklearn.utils import indices_to_mask
    >>> indices = [1, 2 , 3, 4]
    >>> indices_to_mask(indices, 5)
    array([False,  True,  True,  True,  True])
    """
    if mask_length <= np.max(indices):
        raise ValueError("mask_length must be greater than max(indices)")

    mask = np.zeros(mask_length, dtype=bool)
    mask[indices] = True

    return mask


def _message_with_time(source, message, time):
    """Create one line message for logging purposes.

    Parameters
    ----------
    source : str
        String indicating the source or the reference of the message.

    message : str
        Short message.

    time : int
        Time in seconds.
    """
    start_message = "[%s] " % source

    # adapted from joblib.logger.short_format_time without the Windows -.1s
    # adjustment
    if time > 60:
        time_str = "%4.1fmin" % (time / 60)
    else:
        time_str = " %5.1fs" % time
    end_message = " %s, total=%s" % (message, time_str)
    dots_len = 70 - len(start_message) - len(end_message)
    return "%s%s%s" % (start_message, dots_len * ".", end_message)


@contextmanager
def _print_elapsed_time(source, message=None):
    """Log elapsed time to stdout when the context is exited.

    Parameters
    ----------
    source : str
        String indicating the source or the reference of the message.

    message : str, default=None
        Short message. If None, nothing will be printed.

    Returns
    -------
    context_manager
        Prints elapsed time upon exit if verbose.
    """
    if message is None:
        yield
    else:
        start = timeit.default_timer()
        yield
        print(_message_with_time(source, message, timeit.default_timer() - start))


def get_chunk_n_rows(row_bytes, *, max_n_rows=None, working_memory=None):
    """Calculate how many rows can be processed within `working_memory`.

    Parameters
    ----------
    row_bytes : int
        The expected number of bytes of memory that will be consumed
        during the processing of each row.
    max_n_rows : int, default=None
        The maximum return value.
    working_memory : int or float, default=None
        The number of rows to fit inside this number of MiB will be
        returned. When None (default), the value of
        ``sklearn.get_config()['working_memory']`` is used.

    Returns
    -------
    int
        The number of rows which can be processed within `working_memory`.

    Warns
    -----
    Issues a UserWarning if `row_bytes exceeds `working_memory` MiB.
    """

    if working_memory is None:
        working_memory = get_config()["working_memory"]

    chunk_n_rows = int(working_memory * (2**20) // row_bytes)
    if max_n_rows is not None:
        chunk_n_rows = min(chunk_n_rows, max_n_rows)
    if chunk_n_rows < 1:
        warnings.warn(
            "Could not adhere to working_memory config. "
            "Currently %.0fMiB, %.0fMiB required."
            % (working_memory, np.ceil(row_bytes * 2**-20))
        )
        chunk_n_rows = 1
    return chunk_n_rows


def _is_pandas_na(x):
    """Test if x is pandas.NA.

    We intentionally do not use this function to return `True` for `pd.NA` in
    `is_scalar_nan`, because estimators that support `pd.NA` are the exception
    rather than the rule at the moment. When `pd.NA` is more universally
    supported, we may reconsider this decision.

    Parameters
    ----------
    x : any type

    Returns
    -------
    boolean
    """
    with suppress(ImportError):
        from pandas import NA

        return x is NA

    return False


def is_scalar_nan(x):
    """Test if x is NaN.

    This function is meant to overcome the issue that np.isnan does not allow
    non-numerical types as input, and that np.nan is not float('nan').

    Parameters
    ----------
    x : any type
        Any scalar value.

    Returns
    -------
    bool
        Returns true if x is NaN, and false otherwise.

    Examples
    --------
    >>> import numpy as np
    >>> from sklearn.utils import is_scalar_nan
    >>> is_scalar_nan(np.nan)
    True
    >>> is_scalar_nan(float("nan"))
    True
    >>> is_scalar_nan(None)
    False
    >>> is_scalar_nan("")
    False
    >>> is_scalar_nan([np.nan])
    False
    """
    return isinstance(x, numbers.Real) and math.isnan(x)


def _approximate_mode(class_counts, n_draws, rng):
    """Computes approximate mode of multivariate hypergeometric.

    This is an approximation to the mode of the multivariate
    hypergeometric given by class_counts and n_draws.
    It shouldn't be off by more than one.

    It is the mostly likely outcome of drawing n_draws many
    samples from the population given by class_counts.

    Parameters
    ----------
    class_counts : ndarray of int
        Population per class.
    n_draws : int
        Number of draws (samples to draw) from the overall population.
    rng : random state
        Used to break ties.

    Returns
    -------
    sampled_classes : ndarray of int
        Number of samples drawn from each class.
        np.sum(sampled_classes) == n_draws

    Examples
    --------
    >>> import numpy as np
    >>> from sklearn.utils import _approximate_mode
    >>> _approximate_mode(class_counts=np.array([4, 2]), n_draws=3, rng=0)
    array([2, 1])
    >>> _approximate_mode(class_counts=np.array([5, 2]), n_draws=4, rng=0)
    array([3, 1])
    >>> _approximate_mode(class_counts=np.array([2, 2, 2, 1]),
    ...                   n_draws=2, rng=0)
    array([0, 1, 1, 0])
    >>> _approximate_mode(class_counts=np.array([2, 2, 2, 1]),
    ...                   n_draws=2, rng=42)
    array([1, 1, 0, 0])
    """
    rng = check_random_state(rng)
    # this computes a bad approximation to the mode of the
    # multivariate hypergeometric given by class_counts and n_draws
    continuous = class_counts / class_counts.sum() * n_draws
    # floored means we don't overshoot n_samples, but probably undershoot
    floored = np.floor(continuous)
    # we add samples according to how much "left over" probability
    # they had, until we arrive at n_samples
    need_to_add = int(n_draws - floored.sum())
    if need_to_add > 0:
        remainder = continuous - floored
        values = np.sort(np.unique(remainder))[::-1]
        # add according to remainder, but break ties
        # randomly to avoid biases
        for value in values:
            (inds,) = np.where(remainder == value)
            # if we need_to_add less than what's in inds
            # we draw randomly from them.
            # if we need to add more, we add them all and
            # go to the next value
            add_now = min(len(inds), need_to_add)
            inds = rng.choice(inds, size=add_now, replace=False)
            floored[inds] += 1
            need_to_add -= add_now
            if need_to_add == 0:
                break
    return floored.astype(int)


def check_matplotlib_support(caller_name):
    """Raise ImportError with detailed error message if mpl is not installed.

    Plot utilities like any of the Display's plotting functions should lazily import
    matplotlib and call this helper before any computation.

    Parameters
    ----------
    caller_name : str
        The name of the caller that requires matplotlib.
    """
    try:
        import matplotlib  # noqa
    except ImportError as e:
        raise ImportError(
            "{} requires matplotlib. You can install matplotlib with "
            "`pip install matplotlib`".format(caller_name)
        ) from e


def check_pandas_support(caller_name):
    """Raise ImportError with detailed error message if pandas is not installed.

    Plot utilities like :func:`fetch_openml` should lazily import
    pandas and call this helper before any computation.

    Parameters
    ----------
    caller_name : str
        The name of the caller that requires pandas.

    Returns
    -------
    pandas
        The pandas package.
    """
    try:
        import pandas  # noqa

        return pandas
    except ImportError as e:
        raise ImportError("{} requires pandas.".format(caller_name)) from e<|MERGE_RESOLUTION|>--- conflicted
+++ resolved
@@ -89,39 +89,9 @@
 
     modules_info = threadpool_info()
 
-<<<<<<< HEAD
-        # Map from deprecated key to warning message
-        self.__dict__["_deprecated_key_to_warnings"] = {}
-
-    def __getitem__(self, key):
-        if key in self.__dict__["_deprecated_key_to_warnings"]:
-            warnings.warn(
-                self._deprecated_key_to_warnings[key],
-                FutureWarning,
-            )
-        return super().__getitem__(key)
-
-    def _set_deprecated(self, value, *, new_key, deprecated_key, warning_message):
-        """Set key in dictionary to be deprecated with its warning message."""
-        self.__dict__["_deprecated_key_to_warnings"][deprecated_key] = warning_message
-        self[new_key] = self[deprecated_key] = value
-
-    def __setattr__(self, key, value):
-        self[key] = value
-
-    def __dir__(self):
-        return self.keys()
-
-    def __getattr__(self, key):
-        try:
-            return self[key]
-        except KeyError:
-            raise AttributeError(key)
-=======
     open_blas_used = any(info["internal_api"] == "openblas" for info in modules_info)
     if not open_blas_used:
         return False
->>>>>>> e2318ecb
 
     # OpenBLAS 0.3.16 fixed unstability for arm64, see:
     # https://github.com/xianyi/OpenBLAS/blob/1b6db3dbba672b4f8af935bd43a1ff6cff4d20b7/Changelog.txt#L56-L58 # noqa
