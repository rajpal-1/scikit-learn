"""Utilities for input validation"""

# Authors: Olivier Grisel
#          Gael Varoquaux
#          Andreas Mueller
#          Lars Buitinck
#          Alexandre Gramfort
#          Nicolas Tresegnie
#          Sylvain Marie
# License: BSD 3 clause

from functools import wraps
import warnings
import numbers

import numpy as np
import scipy.sparse as sp
from distutils.version import LooseVersion
from inspect import signature, isclass, Parameter

from numpy.core.numeric import ComplexWarning
import joblib

from .fixes import _object_dtype_isnan
from .. import get_config as _get_config
<<<<<<< HEAD
from ..exceptions import NonBLASDotWarning, PSDSpectrumWarning
=======
from ..exceptions import NonBLASDotWarning, PositiveSpectrumWarning
>>>>>>> b6f124c8
from ..exceptions import NotFittedError
from ..exceptions import DataConversionWarning

FLOAT_DTYPES = (np.float64, np.float32, np.float16)

# Silenced by default to reduce verbosity. Turn on at runtime for
# performance profiling.
warnings.simplefilter('ignore', NonBLASDotWarning)


def _assert_all_finite(X, allow_nan=False, msg_dtype=None):
    """Like assert_all_finite, but only for ndarray."""
    # validation is also imported in extmath
    from .extmath import _safe_accumulator_op

    if _get_config()['assume_finite']:
        return
    X = np.asanyarray(X)
    # First try an O(n) time, O(1) space solution for the common case that
    # everything is finite; fall back to O(n) space np.isfinite to prevent
    # false positives from overflow in sum method. The sum is also calculated
    # safely to reduce dtype induced overflows.
    is_float = X.dtype.kind in 'fc'
    if is_float and (np.isfinite(_safe_accumulator_op(np.sum, X))):
        pass
    elif is_float:
        msg_err = "Input contains {} or a value too large for {!r}."
        if (allow_nan and np.isinf(X).any() or
                not allow_nan and not np.isfinite(X).all()):
            type_err = 'infinity' if allow_nan else 'NaN, infinity'
            raise ValueError(
                    msg_err.format
                    (type_err,
                     msg_dtype if msg_dtype is not None else X.dtype)
            )
    # for object dtype data, we only check for NaNs (GH-13254)
    elif X.dtype == np.dtype('object') and not allow_nan:
        if _object_dtype_isnan(X).any():
            raise ValueError("Input contains NaN")


def assert_all_finite(X, allow_nan=False):
    """Throw a ValueError if X contains NaN or infinity.

    Parameters
    ----------
    X : array or sparse matrix

    allow_nan : bool
    """
    _assert_all_finite(X.data if sp.issparse(X) else X, allow_nan)


def as_float_array(X, copy=True, force_all_finite=True):
    """Converts an array-like to an array of floats.

    The new dtype will be np.float32 or np.float64, depending on the original
    type. The function can create a copy or modify the argument depending
    on the argument copy.

    Parameters
    ----------
    X : {array-like, sparse matrix}

    copy : bool, optional
        If True, a copy of X will be created. If False, a copy may still be
        returned if X's dtype is not a floating point type.

    force_all_finite : boolean or 'allow-nan', (default=True)
        Whether to raise an error on np.inf and np.nan in X. The possibilities
        are:

        - True: Force all values of X to be finite.
        - False: accept both np.inf and np.nan in X.
        - 'allow-nan': accept only np.nan values in X. Values cannot be
          infinite.

        .. versionadded:: 0.20
           ``force_all_finite`` accepts the string ``'allow-nan'``.

    Returns
    -------
    XT : {array, sparse matrix}
        An array of type np.float
    """
    if isinstance(X, np.matrix) or (not isinstance(X, np.ndarray)
                                    and not sp.issparse(X)):
        return check_array(X, ['csr', 'csc', 'coo'], dtype=np.float64,
                           copy=copy, force_all_finite=force_all_finite,
                           ensure_2d=False)
    elif sp.issparse(X) and X.dtype in [np.float32, np.float64]:
        return X.copy() if copy else X
    elif X.dtype in [np.float32, np.float64]:  # is numpy array
        return X.copy('F' if X.flags['F_CONTIGUOUS'] else 'C') if copy else X
    else:
        if X.dtype.kind in 'uib' and X.dtype.itemsize <= 4:
            return_dtype = np.float32
        else:
            return_dtype = np.float64
        return X.astype(return_dtype)


def _is_arraylike(x):
    """Returns whether the input is array-like"""
    return (hasattr(x, '__len__') or
            hasattr(x, 'shape') or
            hasattr(x, '__array__'))


def _num_samples(x):
    """Return number of samples in array-like x."""
    message = 'Expected sequence or array-like, got %s' % type(x)
    if hasattr(x, 'fit') and callable(x.fit):
        # Don't get num_samples from an ensembles length!
        raise TypeError(message)

    if not hasattr(x, '__len__') and not hasattr(x, 'shape'):
        if hasattr(x, '__array__'):
            x = np.asarray(x)
        else:
            raise TypeError(message)

    if hasattr(x, 'shape') and x.shape is not None:
        if len(x.shape) == 0:
            raise TypeError("Singleton array %r cannot be considered"
                            " a valid collection." % x)
        # Check that shape is returning an integer or default to len
        # Dask dataframes may not return numeric shape[0] value
        if isinstance(x.shape[0], numbers.Integral):
            return x.shape[0]

    try:
        return len(x)
    except TypeError:
        raise TypeError(message)


def check_memory(memory):
    """Check that ``memory`` is joblib.Memory-like.

    joblib.Memory-like means that ``memory`` can be converted into a
    joblib.Memory instance (typically a str denoting the ``location``)
    or has the same interface (has a ``cache`` method).

    Parameters
    ----------
    memory : None, str or object with the joblib.Memory interface

    Returns
    -------
    memory : object with the joblib.Memory interface

    Raises
    ------
    ValueError
        If ``memory`` is not joblib.Memory-like.
    """

    if memory is None or isinstance(memory, str):
        if LooseVersion(joblib.__version__) < '0.12':
            memory = joblib.Memory(cachedir=memory, verbose=0)
        else:
            memory = joblib.Memory(location=memory, verbose=0)
    elif not hasattr(memory, 'cache'):
        raise ValueError("'memory' should be None, a string or have the same"
                         " interface as joblib.Memory."
                         " Got memory='{}' instead.".format(memory))
    return memory


def check_consistent_length(*arrays):
    """Check that all arrays have consistent first dimensions.

    Checks whether all objects in arrays have the same shape or length.

    Parameters
    ----------
    *arrays : list or tuple of input objects.
        Objects that will be checked for consistent length.
    """

    lengths = [_num_samples(X) for X in arrays if X is not None]
    uniques = np.unique(lengths)
    if len(uniques) > 1:
        raise ValueError("Found input variables with inconsistent numbers of"
                         " samples: %r" % [int(l) for l in lengths])


def indexable(*iterables):
    """Make arrays indexable for cross-validation.

    Checks consistent length, passes through None, and ensures that everything
    can be indexed by converting sparse matrices to csr and converting
    non-interable objects to arrays.

    Parameters
    ----------
    *iterables : lists, dataframes, arrays, sparse matrices
        List of objects to ensure sliceability.
    """
    result = []
    for X in iterables:
        if sp.issparse(X):
            result.append(X.tocsr())
        elif hasattr(X, "__getitem__") or hasattr(X, "iloc"):
            result.append(X)
        elif X is None:
            result.append(X)
        else:
            result.append(np.array(X))
    check_consistent_length(*result)
    return result


def _ensure_sparse_format(spmatrix, accept_sparse, dtype, copy,
                          force_all_finite, accept_large_sparse):
    """Convert a sparse matrix to a given format.

    Checks the sparse format of spmatrix and converts if necessary.

    Parameters
    ----------
    spmatrix : scipy sparse matrix
        Input to validate and convert.

    accept_sparse : string, boolean or list/tuple of strings
        String[s] representing allowed sparse matrix formats ('csc',
        'csr', 'coo', 'dok', 'bsr', 'lil', 'dia'). If the input is sparse but
        not in the allowed format, it will be converted to the first listed
        format. True allows the input to be any format. False means
        that a sparse matrix input will raise an error.

    dtype : string, type or None
        Data type of result. If None, the dtype of the input is preserved.

    copy : boolean
        Whether a forced copy will be triggered. If copy=False, a copy might
        be triggered by a conversion.

    force_all_finite : boolean or 'allow-nan', (default=True)
        Whether to raise an error on np.inf and np.nan in X. The possibilities
        are:

        - True: Force all values of X to be finite.
        - False: accept both np.inf and np.nan in X.
        - 'allow-nan': accept only np.nan values in X. Values cannot be
          infinite.

        .. versionadded:: 0.20
           ``force_all_finite`` accepts the string ``'allow-nan'``.

    Returns
    -------
    spmatrix_converted : scipy sparse matrix.
        Matrix that is ensured to have an allowed type.
    """
    if dtype is None:
        dtype = spmatrix.dtype

    changed_format = False

    if isinstance(accept_sparse, str):
        accept_sparse = [accept_sparse]

    # Indices dtype validation
    _check_large_sparse(spmatrix, accept_large_sparse)

    if accept_sparse is False:
        raise TypeError('A sparse matrix was passed, but dense '
                        'data is required. Use X.toarray() to '
                        'convert to a dense numpy array.')
    elif isinstance(accept_sparse, (list, tuple)):
        if len(accept_sparse) == 0:
            raise ValueError("When providing 'accept_sparse' "
                             "as a tuple or list, it must contain at "
                             "least one string value.")
        # ensure correct sparse format
        if spmatrix.format not in accept_sparse:
            # create new with correct sparse
            spmatrix = spmatrix.asformat(accept_sparse[0])
            changed_format = True
    elif accept_sparse is not True:
        # any other type
        raise ValueError("Parameter 'accept_sparse' should be a string, "
                         "boolean or list of strings. You provided "
                         "'accept_sparse={}'.".format(accept_sparse))

    if dtype != spmatrix.dtype:
        # convert dtype
        spmatrix = spmatrix.astype(dtype)
    elif copy and not changed_format:
        # force copy
        spmatrix = spmatrix.copy()

    if force_all_finite:
        if not hasattr(spmatrix, "data"):
            warnings.warn("Can't check %s sparse matrix for nan or inf."
                          % spmatrix.format, stacklevel=2)
        else:
            _assert_all_finite(spmatrix.data,
                               allow_nan=force_all_finite == 'allow-nan')

    return spmatrix


def _ensure_no_complex_data(array):
    if hasattr(array, 'dtype') and array.dtype is not None \
            and hasattr(array.dtype, 'kind') and array.dtype.kind == "c":
        raise ValueError("Complex data not supported\n"
                         "{}\n".format(array))


def check_array(array, accept_sparse=False, accept_large_sparse=True,
                dtype="numeric", order=None, copy=False, force_all_finite=True,
                ensure_2d=True, allow_nd=False, ensure_min_samples=1,
                ensure_min_features=1, warn_on_dtype=None, estimator=None):

    """Input validation on an array, list, sparse matrix or similar.

    By default, the input is checked to be a non-empty 2D array containing
    only finite values. If the dtype of the array is object, attempt
    converting to float, raising on failure.

    Parameters
    ----------
    array : object
        Input object to check / convert.

    accept_sparse : string, boolean or list/tuple of strings (default=False)
        String[s] representing allowed sparse matrix formats, such as 'csc',
        'csr', etc. If the input is sparse but not in the allowed format,
        it will be converted to the first listed format. True allows the input
        to be any format. False means that a sparse matrix input will
        raise an error.

    accept_large_sparse : bool (default=True)
        If a CSR, CSC, COO or BSR sparse matrix is supplied and accepted by
        accept_sparse, accept_large_sparse=False will cause it to be accepted
        only if its indices are stored with a 32-bit dtype.

        .. versionadded:: 0.20

    dtype : string, type, list of types or None (default="numeric")
        Data type of result. If None, the dtype of the input is preserved.
        If "numeric", dtype is preserved unless array.dtype is object.
        If dtype is a list of types, conversion on the first type is only
        performed if the dtype of the input is not in the list.

    order : 'F', 'C' or None (default=None)
        Whether an array will be forced to be fortran or c-style.
        When order is None (default), then if copy=False, nothing is ensured
        about the memory layout of the output array; otherwise (copy=True)
        the memory layout of the returned array is kept as close as possible
        to the original array.

    copy : boolean (default=False)
        Whether a forced copy will be triggered. If copy=False, a copy might
        be triggered by a conversion.

    force_all_finite : boolean or 'allow-nan', (default=True)
        Whether to raise an error on np.inf and np.nan in array. The
        possibilities are:

        - True: Force all values of array to be finite.
        - False: accept both np.inf and np.nan in array.
        - 'allow-nan': accept only np.nan values in array. Values cannot
          be infinite.

        For object dtyped data, only np.nan is checked and not np.inf.

        .. versionadded:: 0.20
           ``force_all_finite`` accepts the string ``'allow-nan'``.

    ensure_2d : boolean (default=True)
        Whether to raise a value error if array is not 2D.

    allow_nd : boolean (default=False)
        Whether to allow array.ndim > 2.

    ensure_min_samples : int (default=1)
        Make sure that the array has a minimum number of samples in its first
        axis (rows for a 2D array). Setting to 0 disables this check.

    ensure_min_features : int (default=1)
        Make sure that the 2D array has some minimum number of features
        (columns). The default value of 1 rejects empty datasets.
        This check is only enforced when the input data has effectively 2
        dimensions or is originally 1D and ``ensure_2d`` is True. Setting to 0
        disables this check.

    warn_on_dtype : boolean or None, optional (default=None)
        Raise DataConversionWarning if the dtype of the input data structure
        does not match the requested dtype, causing a memory copy.

        .. deprecated:: 0.21
            ``warn_on_dtype`` is deprecated in version 0.21 and will be
            removed in 0.23.

    estimator : str or estimator instance (default=None)
        If passed, include the name of the estimator in warning messages.

    Returns
    -------
    array_converted : object
        The converted and validated array.
    """
    # warn_on_dtype deprecation
    if warn_on_dtype is not None:
        warnings.warn(
            "'warn_on_dtype' is deprecated in version 0.21 and will be "
            "removed in 0.23. Don't set `warn_on_dtype` to remove this "
            "warning.",
            FutureWarning, stacklevel=2)

    # store reference to original array to check if copy is needed when
    # function returns
    array_orig = array

    # store whether originally we wanted numeric dtype
    dtype_numeric = isinstance(dtype, str) and dtype == "numeric"

    dtype_orig = getattr(array, "dtype", None)
    if not hasattr(dtype_orig, 'kind'):
        # not a data type (e.g. a column named dtype in a pandas DataFrame)
        dtype_orig = None

    # check if the object contains several dtypes (typically a pandas
    # DataFrame), and store them. If not, store None.
    dtypes_orig = None
    if hasattr(array, "dtypes") and hasattr(array.dtypes, '__array__'):
        dtypes_orig = np.array(array.dtypes)
        if all(isinstance(dtype, np.dtype) for dtype in dtypes_orig):
            dtype_orig = np.result_type(*array.dtypes)

    if dtype_numeric:
        if dtype_orig is not None and dtype_orig.kind == "O":
            # if input is object, convert to float.
            dtype = np.float64
        else:
            dtype = None

    if isinstance(dtype, (list, tuple)):
        if dtype_orig is not None and dtype_orig in dtype:
            # no dtype conversion required
            dtype = None
        else:
            # dtype conversion required. Let's select the first element of the
            # list of accepted types.
            dtype = dtype[0]

    if force_all_finite not in (True, False, 'allow-nan'):
        raise ValueError('force_all_finite should be a bool or "allow-nan"'
                         '. Got {!r} instead'.format(force_all_finite))

    if estimator is not None:
        if isinstance(estimator, str):
            estimator_name = estimator
        else:
            estimator_name = estimator.__class__.__name__
    else:
        estimator_name = "Estimator"
    context = " by %s" % estimator_name if estimator is not None else ""

    if sp.issparse(array):
        _ensure_no_complex_data(array)
        array = _ensure_sparse_format(array, accept_sparse=accept_sparse,
                                      dtype=dtype, copy=copy,
                                      force_all_finite=force_all_finite,
                                      accept_large_sparse=accept_large_sparse)
    else:
        # If np.array(..) gives ComplexWarning, then we convert the warning
        # to an error. This is needed because specifying a non complex
        # dtype to the function converts complex to real dtype,
        # thereby passing the test made in the lines following the scope
        # of warnings context manager.
        with warnings.catch_warnings():
            try:
                warnings.simplefilter('error', ComplexWarning)
                if dtype is not None and np.dtype(dtype).kind in 'iu':
                    # Conversion float -> int should not contain NaN or
                    # inf (numpy#14412). We cannot use casting='safe' because
                    # then conversion float -> int would be disallowed.
                    array = np.asarray(array, order=order)
                    if array.dtype.kind == 'f':
                        _assert_all_finite(array, allow_nan=False,
                                           msg_dtype=dtype)
                    array = array.astype(dtype, casting="unsafe", copy=False)
                else:
                    array = np.asarray(array, order=order, dtype=dtype)
            except ComplexWarning:
                raise ValueError("Complex data not supported\n"
                                 "{}\n".format(array))

        # It is possible that the np.array(..) gave no warning. This happens
        # when no dtype conversion happened, for example dtype = None. The
        # result is that np.array(..) produces an array of complex dtype
        # and we need to catch and raise exception for such cases.
        _ensure_no_complex_data(array)

        if ensure_2d:
            # If input is scalar raise error
            if array.ndim == 0:
                raise ValueError(
                    "Expected 2D array, got scalar array instead:\narray={}.\n"
                    "Reshape your data either using array.reshape(-1, 1) if "
                    "your data has a single feature or array.reshape(1, -1) "
                    "if it contains a single sample.".format(array))
            # If input is 1D raise error
            if array.ndim == 1:
                raise ValueError(
                    "Expected 2D array, got 1D array instead:\narray={}.\n"
                    "Reshape your data either using array.reshape(-1, 1) if "
                    "your data has a single feature or array.reshape(1, -1) "
                    "if it contains a single sample.".format(array))

        # in the future np.flexible dtypes will be handled like object dtypes
        if dtype_numeric and np.issubdtype(array.dtype, np.flexible):
            warnings.warn(
                "Beginning in version 0.22, arrays of bytes/strings will be "
                "converted to decimal numbers if dtype='numeric'. "
                "It is recommended that you convert the array to "
                "a float dtype before using it in scikit-learn, "
                "for example by using "
                "your_array = your_array.astype(np.float64).",
                FutureWarning, stacklevel=2)

        # make sure we actually converted to numeric:
        if dtype_numeric and array.dtype.kind == "O":
            array = array.astype(np.float64)
        if not allow_nd and array.ndim >= 3:
            raise ValueError("Found array with dim %d. %s expected <= 2."
                             % (array.ndim, estimator_name))

        if force_all_finite:
            _assert_all_finite(array,
                               allow_nan=force_all_finite == 'allow-nan')

    if ensure_min_samples > 0:
        n_samples = _num_samples(array)
        if n_samples < ensure_min_samples:
            raise ValueError("Found array with %d sample(s) (shape=%s) while a"
                             " minimum of %d is required%s."
                             % (n_samples, array.shape, ensure_min_samples,
                                context))

    if ensure_min_features > 0 and array.ndim == 2:
        n_features = array.shape[1]
        if n_features < ensure_min_features:
            raise ValueError("Found array with %d feature(s) (shape=%s) while"
                             " a minimum of %d is required%s."
                             % (n_features, array.shape, ensure_min_features,
                                context))

    if warn_on_dtype and dtype_orig is not None and array.dtype != dtype_orig:
        msg = ("Data with input dtype %s was converted to %s%s."
               % (dtype_orig, array.dtype, context))
        warnings.warn(msg, DataConversionWarning, stacklevel=2)

    if copy and np.may_share_memory(array, array_orig):
        array = np.array(array, dtype=dtype, order=order)

    if (warn_on_dtype and dtypes_orig is not None and
            {array.dtype} != set(dtypes_orig)):
        # if there was at the beginning some other types than the final one
        # (for instance in a DataFrame that can contain several dtypes) then
        # some data must have been converted
        msg = ("Data with input dtype %s were all converted to %s%s."
               % (', '.join(map(str, sorted(set(dtypes_orig)))), array.dtype,
                  context))
        warnings.warn(msg, DataConversionWarning, stacklevel=3)

    return array


def _check_large_sparse(X, accept_large_sparse=False):
    """Raise a ValueError if X has 64bit indices and accept_large_sparse=False
    """
    if not accept_large_sparse:
        supported_indices = ["int32"]
        if X.getformat() == "coo":
            index_keys = ['col', 'row']
        elif X.getformat() in ["csr", "csc", "bsr"]:
            index_keys = ['indices', 'indptr']
        else:
            return
        for key in index_keys:
            indices_datatype = getattr(X, key).dtype
            if (indices_datatype not in supported_indices):
                raise ValueError("Only sparse matrices with 32-bit integer"
                                 " indices are accepted. Got %s indices."
                                 % indices_datatype)


def check_X_y(X, y, accept_sparse=False, accept_large_sparse=True,
              dtype="numeric", order=None, copy=False, force_all_finite=True,
              ensure_2d=True, allow_nd=False, multi_output=False,
              ensure_min_samples=1, ensure_min_features=1, y_numeric=False,
              warn_on_dtype=None, estimator=None):
    """Input validation for standard estimators.

    Checks X and y for consistent length, enforces X to be 2D and y 1D. By
    default, X is checked to be non-empty and containing only finite values.
    Standard input checks are also applied to y, such as checking that y
    does not have np.nan or np.inf targets. For multi-label y, set
    multi_output=True to allow 2D and sparse y. If the dtype of X is
    object, attempt converting to float, raising on failure.

    Parameters
    ----------
    X : nd-array, list or sparse matrix
        Input data.

    y : nd-array, list or sparse matrix
        Labels.

    accept_sparse : string, boolean or list of string (default=False)
        String[s] representing allowed sparse matrix formats, such as 'csc',
        'csr', etc. If the input is sparse but not in the allowed format,
        it will be converted to the first listed format. True allows the input
        to be any format. False means that a sparse matrix input will
        raise an error.

    accept_large_sparse : bool (default=True)
        If a CSR, CSC, COO or BSR sparse matrix is supplied and accepted by
        accept_sparse, accept_large_sparse will cause it to be accepted only
        if its indices are stored with a 32-bit dtype.

        .. versionadded:: 0.20

    dtype : string, type, list of types or None (default="numeric")
        Data type of result. If None, the dtype of the input is preserved.
        If "numeric", dtype is preserved unless array.dtype is object.
        If dtype is a list of types, conversion on the first type is only
        performed if the dtype of the input is not in the list.

    order : 'F', 'C' or None (default=None)
        Whether an array will be forced to be fortran or c-style.

    copy : boolean (default=False)
        Whether a forced copy will be triggered. If copy=False, a copy might
        be triggered by a conversion.

    force_all_finite : boolean or 'allow-nan', (default=True)
        Whether to raise an error on np.inf and np.nan in X. This parameter
        does not influence whether y can have np.inf or np.nan values.
        The possibilities are:

        - True: Force all values of X to be finite.
        - False: accept both np.inf and np.nan in X.
        - 'allow-nan': accept only np.nan values in X. Values cannot be
          infinite.

        .. versionadded:: 0.20
           ``force_all_finite`` accepts the string ``'allow-nan'``.

    ensure_2d : boolean (default=True)
        Whether to raise a value error if X is not 2D.

    allow_nd : boolean (default=False)
        Whether to allow X.ndim > 2.

    multi_output : boolean (default=False)
        Whether to allow 2D y (array or sparse matrix). If false, y will be
        validated as a vector. y cannot have np.nan or np.inf values if
        multi_output=True.

    ensure_min_samples : int (default=1)
        Make sure that X has a minimum number of samples in its first
        axis (rows for a 2D array).

    ensure_min_features : int (default=1)
        Make sure that the 2D array has some minimum number of features
        (columns). The default value of 1 rejects empty datasets.
        This check is only enforced when X has effectively 2 dimensions or
        is originally 1D and ``ensure_2d`` is True. Setting to 0 disables
        this check.

    y_numeric : boolean (default=False)
        Whether to ensure that y has a numeric type. If dtype of y is object,
        it is converted to float64. Should only be used for regression
        algorithms.

    warn_on_dtype : boolean or None, optional (default=None)
        Raise DataConversionWarning if the dtype of the input data structure
        does not match the requested dtype, causing a memory copy.

        .. deprecated:: 0.21
            ``warn_on_dtype`` is deprecated in version 0.21 and will be
             removed in 0.23.

    estimator : str or estimator instance (default=None)
        If passed, include the name of the estimator in warning messages.

    Returns
    -------
    X_converted : object
        The converted and validated X.

    y_converted : object
        The converted and validated y.
    """
    if y is None:
        raise ValueError("y cannot be None")

    X = check_array(X, accept_sparse=accept_sparse,
                    accept_large_sparse=accept_large_sparse,
                    dtype=dtype, order=order, copy=copy,
                    force_all_finite=force_all_finite,
                    ensure_2d=ensure_2d, allow_nd=allow_nd,
                    ensure_min_samples=ensure_min_samples,
                    ensure_min_features=ensure_min_features,
                    warn_on_dtype=warn_on_dtype,
                    estimator=estimator)
    if multi_output:
        y = check_array(y, 'csr', force_all_finite=True, ensure_2d=False,
                        dtype=None)
    else:
        y = column_or_1d(y, warn=True)
        _assert_all_finite(y)
    if y_numeric and y.dtype.kind == 'O':
        y = y.astype(np.float64)

    check_consistent_length(X, y)

    return X, y


def column_or_1d(y, warn=False):
    """ Ravel column or 1d numpy array, else raises an error

    Parameters
    ----------
    y : array-like

    warn : boolean, default False
       To control display of warnings.

    Returns
    -------
    y : array

    """
    y = np.asarray(y)
    shape = np.shape(y)
    if len(shape) == 1:
        return np.ravel(y)
    if len(shape) == 2 and shape[1] == 1:
        if warn:
            warnings.warn("A column-vector y was passed when a 1d array was"
                          " expected. Please change the shape of y to "
                          "(n_samples, ), for example using ravel().",
                          DataConversionWarning, stacklevel=2)
        return np.ravel(y)

    raise ValueError("bad input shape {0}".format(shape))


def check_random_state(seed):
    """Turn seed into a np.random.RandomState instance

    Parameters
    ----------
    seed : None | int | instance of RandomState
        If seed is None, return the RandomState singleton used by np.random.
        If seed is an int, return a new RandomState instance seeded with seed.
        If seed is already a RandomState instance, return it.
        Otherwise raise ValueError.
    """
    if seed is None or seed is np.random:
        return np.random.mtrand._rand
    if isinstance(seed, numbers.Integral):
        return np.random.RandomState(seed)
    if isinstance(seed, np.random.RandomState):
        return seed
    raise ValueError('%r cannot be used to seed a numpy.random.RandomState'
                     ' instance' % seed)


def has_fit_parameter(estimator, parameter):
    """Checks whether the estimator's fit method supports the given parameter.

    Parameters
    ----------
    estimator : object
        An estimator to inspect.

    parameter : str
        The searched parameter.

    Returns
    -------
    is_parameter: bool
        Whether the parameter was found to be a named parameter of the
        estimator's fit method.

    Examples
    --------
    >>> from sklearn.svm import SVC
    >>> has_fit_parameter(SVC(), "sample_weight")
    True

    """
    return parameter in signature(estimator.fit).parameters


def check_symmetric(array, tol=1E-10, raise_warning=True,
                    raise_exception=False):
    """Make sure that array is 2D, square and symmetric.

    If the array is not symmetric, then a symmetrized version is returned.
    Optionally, a warning or exception is raised if the matrix is not
    symmetric.

    Parameters
    ----------
    array : nd-array or sparse matrix
        Input object to check / convert. Must be two-dimensional and square,
        otherwise a ValueError will be raised.
    tol : float
        Absolute tolerance for equivalence of arrays. Default = 1E-10.
    raise_warning : boolean (default=True)
        If True then raise a warning if conversion is required.
    raise_exception : boolean (default=False)
        If True then raise an exception if array is not symmetric.

    Returns
    -------
    array_sym : ndarray or sparse matrix
        Symmetrized version of the input array, i.e. the average of array
        and array.transpose(). If sparse, then duplicate entries are first
        summed and zeros are eliminated.
    """
    if (array.ndim != 2) or (array.shape[0] != array.shape[1]):
        raise ValueError("array must be 2-dimensional and square. "
                         "shape = {0}".format(array.shape))

    if sp.issparse(array):
        diff = array - array.T
        # only csr, csc, and coo have `data` attribute
        if diff.format not in ['csr', 'csc', 'coo']:
            diff = diff.tocsr()
        symmetric = np.all(abs(diff.data) < tol)
    else:
        symmetric = np.allclose(array, array.T, atol=tol)

    if not symmetric:
        if raise_exception:
            raise ValueError("Array must be symmetric")
        if raise_warning:
            warnings.warn("Array is not symmetric, and will be converted "
                          "to symmetric by average with its transpose.",
                          stacklevel=2)
        if sp.issparse(array):
            conversion = 'to' + array.format
            array = getattr(0.5 * (array + array.T), conversion)()
        else:
            array = 0.5 * (array + array.T)

    return array


def check_is_fitted(estimator, attributes='deprecated', msg=None,
                    all_or_any='deprecated'):
    """Perform is_fitted validation for estimator.

    Checks if the estimator is fitted by verifying the presence of
    fitted attributes (ending with a trailing underscore) and otherwise
    raises a NotFittedError with the given message.

    Parameters
    ----------
    estimator : estimator instance.
        estimator instance for which the check is performed.

    attributes : deprecated, ignored
        .. deprecated:: 0.22
           `attributes` is deprecated, is currently ignored and will be removed
           in 0.23.

    msg : string
        The default error message is, "This %(name)s instance is not fitted
        yet. Call 'fit' with appropriate arguments before using this
        estimator."

        For custom messages if "%(name)s" is present in the message string,
        it is substituted for the estimator name.

        Eg. : "Estimator, %(name)s, must be fitted before sparsifying".

    all_or_any : deprecated, ignored
        .. deprecated:: 0.21
           `all_or_any` is deprecated, is currently ignored and will be removed
           in 0.23.

    Returns
    -------
    None

    Raises
    ------
    NotFittedError
        If the attributes are not found.
    """
    if attributes != 'deprecated':
        warnings.warn("Passing attributes to check_is_fitted is deprecated"
                      " and will be removed in 0.23. The attributes "
                      "argument is ignored.", FutureWarning)
    if all_or_any != 'deprecated':
        warnings.warn("Passing all_or_any to check_is_fitted is deprecated"
                      " and will be removed in 0.23. The any_or_all "
                      "argument is ignored.", FutureWarning)
    if isclass(estimator):
        raise TypeError("{} is a class, not an instance.".format(estimator))
    if msg is None:
        msg = ("This %(name)s instance is not fitted yet. Call 'fit' with "
               "appropriate arguments before using this estimator.")

    if not hasattr(estimator, 'fit'):
        raise TypeError("%s is not an estimator instance." % (estimator))

    attrs = [v for v in vars(estimator)
             if (v.endswith("_") or v.startswith("_"))
             and not v.startswith("__")]

    if not attrs:
        raise NotFittedError(msg % {'name': type(estimator).__name__})


def check_non_negative(X, whom):
    """
    Check if there is any negative value in an array.

    Parameters
    ----------
    X : array-like or sparse matrix
        Input data.

    whom : string
        Who passed X to this function.
    """
    # avoid X.min() on sparse matrix since it also sorts the indices
    if sp.issparse(X):
        if X.format in ['lil', 'dok']:
            X = X.tocsr()
        if X.data.size == 0:
            X_min = 0
        else:
            X_min = X.data.min()
    else:
        X_min = X.min()

    if X_min < 0:
        raise ValueError("Negative values in data passed to %s" % whom)


def check_scalar(x, name, target_type, min_val=None, max_val=None):
    """Validate scalar parameters type and value.

    Parameters
    ----------
    x : object
        The scalar parameter to validate.

    name : str
        The name of the parameter to be printed in error messages.

    target_type : type or tuple
        Acceptable data types for the parameter.

    min_val : float or int, optional (default=None)
        The minimum valid value the parameter can take. If None (default) it
        is implied that the parameter does not have a lower bound.

    max_val : float or int, optional (default=None)
        The maximum valid value the parameter can take. If None (default) it
        is implied that the parameter does not have an upper bound.

    Raises
    -------
    TypeError
        If the parameter's type does not match the desired type.

    ValueError
        If the parameter's value violates the given bounds.
    """

    if not isinstance(x, target_type):
        raise TypeError('`{}` must be an instance of {}, not {}.'
                        .format(name, target_type, type(x)))

    if min_val is not None and x < min_val:
        raise ValueError('`{}`= {}, must be >= {}.'.format(name, x, min_val))

    if max_val is not None and x > max_val:
        raise ValueError('`{}`= {}, must be <= {}.'.format(name, x, max_val))


<<<<<<< HEAD
def check_psd_eigenvalues(lambdas, warn_on_zeros=False):
=======
def _check_psd_eigenvalues(lambdas, enable_warnings=False):
>>>>>>> b6f124c8
    """Check the eigenvalues of a positive semidefinite (PSD) matrix.

    Checks the provided array of PSD matrix eigenvalues for numerical or
    conditioning issues and returns a fixed validated version. This method
    should typically be used if the PSD matrix is user-provided (e.g. a
    Gram matrix) or computed using a user-provided dissimilarity metric
    (e.g. kernel function), or if the decomposition process uses approximation
    methods (randomized SVD, etc.).

<<<<<<< HEAD
    It checks:
=======
    It checks for three things:
>>>>>>> b6f124c8

    - that there are no significant imaginary parts in eigenvalues (more than
      1e-5 times the maximum real part). If this check fails, it raises a
      ``ValueError``. Otherwise all non-significant imaginary parts that may
<<<<<<< HEAD
      remain are removed.
=======
      remain are set to zero. This operation is traced with a
      ``PositiveSpectrumWarning`` when ``enable_warnings=True``.
>>>>>>> b6f124c8

    - that eigenvalues are not all negative. If this check fails, it raises a
      ``ValueError``

<<<<<<< HEAD
    - that there are no significant negative eigenvalues (with absolute value
      more than 1e-10 and more than 1e-5 times the largest positive
      eigenvalue). If this check fails, it raises a ``PSDSpectrumWarning``. All
      negative eigenvalues (even smaller ones) are set to zero in all cases.

    - that the eigenvalues are well conditioned. That means, that the
      eigenvalues are all greater than the maximum eigenvalue divided by 1e12.
      If this check fails and ``warn_on_zeros=True``, it raises a
      ``PSDSpectrumWarning``. All the eigenvalues that are too small are then
      set to zero.

    Parameters
    ----------
    lambdas : array-like
        Array of eigenvalues to check / fix.

    warn_on_zeros : bool, optional (default=False)
        When this is set to ``True``, a ``PSDSpectrumWarning`` will be raised
        when there are extremely small eigenvalues. Otherwise no warning will
        be raised. Note that in both cases, extremely small eigenvalues will be
        set to zero.

    Returns
    -------
    lambdas_fixed : array-like
=======
    - that there are no significant negative eigenvalues with absolute value
      more than 1e-10 (1e-6) and more than 1e-5 (5e-3) times the largest
      positive eigenvalue in double (simple) precision. If this check fails,
      it raises a ``ValueError``. Otherwise all negative eigenvalues that may
      remain are set to zero. This operation is traced with a
      ``PositiveSpectrumWarning`` when ``enable_warnings=True``.

    Finally, all the positive eigenvalues that are too small (with a value
    smaller than the maximum eigenvalue divided by 1e12) are set to zero.
    This operation is traced with a ``PositiveSpectrumWarning`` when
    ``enable_warnings=True``.

    Parameters
    ----------
    lambdas : array-like of shape (n_eigenvalues,)
        Array of eigenvalues to check / fix.

    enable_warnings : bool, default=False
        When this is set to ``True``, a ``PositiveSpectrumWarning`` will be
        raised when there are imaginary parts, negative eigenvalues, or
        extremely small non-zero eigenvalues. Otherwise no warning will be
        raised. In both cases, imaginary parts, negative eigenvalues, and
        extremely small non-zero eigenvalues will be set to zero.

    Returns
    -------
    lambdas_fixed : ndarray of shape (n_eigenvalues,)
>>>>>>> b6f124c8
        A fixed validated copy of the array of eigenvalues.

    Examples
    --------
<<<<<<< HEAD
    >>> check_psd_eigenvalues([1, 2])      # nominal case
    ... # doctest: +NORMALIZE_WHITESPACE
    array([1, 2])
    >>> check_psd_eigenvalues([5, 5j])     # significant imag part
    ... # doctest: +ELLIPSIS +NORMALIZE_WHITESPACE
    Traceback (most recent call last):
        ...
    ValueError: There are significant imaginary parts in eigenvalues (1.000000
        of the maximum real part). The matrix is maybe not PSD, or something
        went wrong with the eigenvalues decomposition.
    >>> check_psd_eigenvalues([5, 5e-5j])  # insignificant imag part
    ... # doctest: +NORMALIZE_WHITESPACE
    array([5., 0.])
    >>> check_psd_eigenvalues([-5, -1])    # all negative
    ... # doctest: +ELLIPSIS +NORMALIZE_WHITESPACE
    Traceback (most recent call last):
        ...
    ValueError: All eigenvalues are negative (maximum is -1.000000). The matrix
        is maybe not PSD, or something went wrong with the eigenvalues
        decomposition.
    >>> check_psd_eigenvalues([5, -1])     # significant negative
    ... # doctest: +NORMALIZE_WHITESPACE
    array([5, 0])
    >>> check_psd_eigenvalues([5, -5e-5])  # insignificant negative
    ... # doctest: +NORMALIZE_WHITESPACE
    array([5., 0.])
    >>> check_psd_eigenvalues([5, 4e-12])  # bad conditioning (too small)
    ... # doctest: +NORMALIZE_WHITESPACE
    array([5., 0.])

    """
    # is the provided array in double precision (float64) ?
    if isinstance(lambdas, np.ndarray):
        # From https://docs.scipy.org/doc/numpy/reference/arrays.dtypes.html
        # and https://docs.scipy.org/doc/numpy/user/basics.types.html
        if lambdas.dtype.kind == 'f':
            is_double_precision = (lambdas.dtype.itemsize >= 8)
        else:
            # default for non-float dtypes
            is_double_precision = True
    else:
        # default for non-numpy inputs
        is_double_precision = True
=======
    >>> _check_psd_eigenvalues([1, 2])      # nominal case
    array([1, 2])
    >>> _check_psd_eigenvalues([5, 5j])     # significant imag part
    Traceback (most recent call last):
        ...
    ValueError: There are significant imaginary parts in eigenvalues (1
        of the maximum real part). Either the matrix is not PSD, or there was
        an issue while computing the eigendecomposition of the matrix.
    >>> _check_psd_eigenvalues([5, 5e-5j])  # insignificant imag part
    array([5., 0.])
    >>> _check_psd_eigenvalues([-5, -1])    # all negative
    Traceback (most recent call last):
        ...
    ValueError: All eigenvalues are negative (maximum is -1). Either the
        matrix is not PSD, or there was an issue while computing the
        eigendecomposition of the matrix.
    >>> _check_psd_eigenvalues([5, -1])     # significant negative
    Traceback (most recent call last):
        ...
    ValueError: There are significant negative eigenvalues (0.2 of the
        maximum positive). Either the matrix is not PSD, or there was an issue
        while computing the eigendecomposition of the matrix.
    >>> _check_psd_eigenvalues([5, -5e-5])  # insignificant negative
    array([5., 0.])
    >>> _check_psd_eigenvalues([5, 4e-12])  # bad conditioning (too small)
    array([5., 0.])

    """

    lambdas = np.array(lambdas)
    is_double_precision = lambdas.dtype == np.float64
>>>>>>> b6f124c8

    # note: the minimum value available is
    #  - single-precision: np.finfo('float32').eps = 1.2e-07
    #  - double-precision: np.finfo('float64').eps = 2.2e-16

    # the various thresholds used for validation
    # we may wish to change the value according to precision.
    significant_imag_ratio = 1e-5
    significant_neg_ratio = 1e-5 if is_double_precision else 5e-3
    significant_neg_value = 1e-10 if is_double_precision else 1e-6
    small_pos_ratio = 1e-12

    # Check that there are no significant imaginary parts
    if not np.isreal(lambdas).all():
<<<<<<< HEAD
        max_imag_abs = abs(np.imag(lambdas)).max()
        max_real_abs = abs(np.real(lambdas)).max()
        if max_imag_abs > significant_imag_ratio * max_real_abs:
            raise ValueError(
                "There are significant imaginary parts in eigenvalues (%f "
                "of the maximum real part). The matrix is maybe not PSD, or "
                "something went wrong with the eigenvalues decomposition."
                "" % (max_imag_abs / max_real_abs))

    # Remove the insignificant imaginary parts
    lambdas = np.real(np.copy(lambdas))
=======
        max_imag_abs = np.abs(np.imag(lambdas)).max()
        max_real_abs = np.abs(np.real(lambdas)).max()
        if max_imag_abs > significant_imag_ratio * max_real_abs:
            raise ValueError(
                "There are significant imaginary parts in eigenvalues (%g "
                "of the maximum real part). Either the matrix is not PSD, or "
                "there was an issue while computing the eigendecomposition "
                "of the matrix."
                % (max_imag_abs / max_real_abs))

        # warn about imaginary parts being removed
        if enable_warnings:
            warnings.warn("There are imaginary parts in eigenvalues (%g "
                          "of the maximum real part). Either the matrix is not"
                          " PSD, or there was an issue while computing the "
                          "eigendecomposition of the matrix. Only the real "
                          "parts will be kept."
                          % (max_imag_abs / max_real_abs),
                          PositiveSpectrumWarning)

    # Remove all imaginary parts (even if zero)
    lambdas = np.real(lambdas)
>>>>>>> b6f124c8

    # Check that there are no significant negative eigenvalues
    max_eig = lambdas.max()
    if max_eig < 0:
<<<<<<< HEAD
        raise ValueError("All eigenvalues are negative (maximum is %f). The "
                         "matrix is maybe not PSD, or something went wrong "
                         "with the eigenvalues decomposition." % max_eig)

    else:
        min_eig = lambdas.min()
        if (min_eig < -significant_neg_ratio * max(max_eig, 0)
                and min_eig < -significant_neg_value):
            warnings.warn("There are significant negative eigenvalues "
                          "(%f of the maximum positive). The matrix is maybe "
                          "not PSD, or something went wrong with the "
                          "eigenvalues decomposition. Replacing them with "
                          "zero." % (-min_eig / max_eig), PSDSpectrumWarning)

    # Remove all negative values in all cases
    lambdas[lambdas < 0] = 0

    # Finally check for conditioning
    too_small_lambdas = (0 < lambdas) & (lambdas < small_pos_ratio * max_eig)
    if too_small_lambdas.any():
        if warn_on_zeros:
            warnings.warn("Badly conditioned PSD matrix spectrum: the largest "
                          "eigenvalue is more than %.2E times the smallest. "
                          "Small eigenvalues will be replaced with 0."
                          "" % (1 / small_pos_ratio),
                          PSDSpectrumWarning)
        lambdas[too_small_lambdas] = 0

    return lambdas
=======
        raise ValueError("All eigenvalues are negative (maximum is %g). "
                         "Either the matrix is not PSD, or there was an "
                         "issue while computing the eigendecomposition of "
                         "the matrix." % max_eig)

    else:
        min_eig = lambdas.min()
        if (min_eig < -significant_neg_ratio * max_eig
                and min_eig < -significant_neg_value):
            raise ValueError("There are significant negative eigenvalues (%g"
                             " of the maximum positive). Either the matrix is "
                             "not PSD, or there was an issue while computing "
                             "the eigendecomposition of the matrix."
                             % (-min_eig / max_eig))
        elif min_eig < 0:
            # Remove all negative values and warn about it
            if enable_warnings:
                warnings.warn("There are negative eigenvalues (%g of the "
                              "maximum positive). Either the matrix is not "
                              "PSD, or there was an issue while computing the"
                              " eigendecomposition of the matrix. Negative "
                              "eigenvalues will be replaced with 0."
                              % (-min_eig / max_eig),
                              PositiveSpectrumWarning)
            lambdas[lambdas < 0] = 0

    # Check for conditioning (small positive non-zeros)
    too_small_lambdas = (0 < lambdas) & (lambdas < small_pos_ratio * max_eig)
    if too_small_lambdas.any():
        if enable_warnings:
            warnings.warn("Badly conditioned PSD matrix spectrum: the largest "
                          "eigenvalue is more than %g times the smallest. "
                          "Small eigenvalues will be replaced with 0."
                          "" % (1 / small_pos_ratio),
                          PositiveSpectrumWarning)
        lambdas[too_small_lambdas] = 0

    return lambdas


def _check_sample_weight(sample_weight, X, dtype=None):
    """Validate sample weights.

    Note that passing sample_weight=None will output an array of ones.
    Therefore, in some cases, you may want to protect the call with:
    if sample_weight is not None:
        sample_weight = _check_sample_weight(...)

    Parameters
    ----------
    sample_weight : {ndarray, Number or None}, shape (n_samples,)
       Input sample weights.

    X : nd-array, list or sparse matrix
        Input data.

    dtype: dtype
       dtype of the validated `sample_weight`.
       If None, and the input `sample_weight` is an array, the dtype of the
       input is preserved; otherwise an array with the default numpy dtype
       is be allocated.  If `dtype` is not one of `float32`, `float64`,
       `None`, the output will be of dtype `float64`.

    Returns
    -------
    sample_weight : ndarray, shape (n_samples,)
       Validated sample weight. It is guaranteed to be "C" contiguous.
    """
    n_samples = _num_samples(X)

    if dtype is not None and dtype not in [np.float32, np.float64]:
        dtype = np.float64

    if sample_weight is None or isinstance(sample_weight, numbers.Number):
        if sample_weight is None:
            sample_weight = np.ones(n_samples, dtype=dtype)
        else:
            sample_weight = np.full(n_samples, sample_weight,
                                    dtype=dtype)
    else:
        if dtype is None:
            dtype = [np.float64, np.float32]
        sample_weight = check_array(
            sample_weight, accept_sparse=False, ensure_2d=False, dtype=dtype,
            order="C"
        )
        if sample_weight.ndim != 1:
            raise ValueError("Sample weights must be 1D array or scalar")

        if sample_weight.shape != (n_samples,):
            raise ValueError("sample_weight.shape == {}, expected {}!"
                             .format(sample_weight.shape, (n_samples,)))
    return sample_weight


def _allclose_dense_sparse(x, y, rtol=1e-7, atol=1e-9):
    """Check allclose for sparse and dense data.

    Both x and y need to be either sparse or dense, they
    can't be mixed.

    Parameters
    ----------
    x : array-like or sparse matrix
        First array to compare.

    y : array-like or sparse matrix
        Second array to compare.

    rtol : float, optional
        relative tolerance; see numpy.allclose

    atol : float, optional
        absolute tolerance; see numpy.allclose. Note that the default here is
        more tolerant than the default for numpy.testing.assert_allclose, where
        atol=0.
    """
    if sp.issparse(x) and sp.issparse(y):
        x = x.tocsr()
        y = y.tocsr()
        x.sum_duplicates()
        y.sum_duplicates()
        return (np.array_equal(x.indices, y.indices) and
                np.array_equal(x.indptr, y.indptr) and
                np.allclose(x.data, y.data, rtol=rtol, atol=atol))
    elif not sp.issparse(x) and not sp.issparse(y):
        return np.allclose(x, y, rtol=rtol, atol=atol)
    raise ValueError("Can only compare two sparse matrices, not a sparse "
                     "matrix and an array")


def _deprecate_positional_args(f):
    """Decorator for methods that issues warnings for positional arguments

    Using the keyword-only argument syntax in pep 3102, arguments after the
    * will issue a warning when passed as a positional argument.

    Parameters
    ----------
    f : function
        function to check arguments on
    """
    sig = signature(f)
    kwonly_args = []
    all_args = []

    for name, param in sig.parameters.items():
        if param.kind == Parameter.POSITIONAL_OR_KEYWORD:
            all_args.append(name)
        elif param.kind == Parameter.KEYWORD_ONLY:
            kwonly_args.append(name)

    @wraps(f)
    def inner_f(*args, **kwargs):
        extra_args = len(args) - len(all_args)
        if extra_args > 0:
            # ignore first 'self' argument for instance methods
            args_msg = ['{}={}'.format(name, arg)
                        for name, arg in zip(kwonly_args[:extra_args],
                                             args[-extra_args:])]
            warnings.warn("Pass {} as keyword args. From version 0.24 "
                          "passing these as positional arguments will "
                          "result in an error".format(", ".join(args_msg)),
                          FutureWarning)
        kwargs.update({k: arg for k, arg in zip(all_args, args)})
        return f(**kwargs)
    return inner_f
>>>>>>> b6f124c8
<|MERGE_RESOLUTION|>--- conflicted
+++ resolved
@@ -23,11 +23,7 @@
 
 from .fixes import _object_dtype_isnan
 from .. import get_config as _get_config
-<<<<<<< HEAD
-from ..exceptions import NonBLASDotWarning, PSDSpectrumWarning
-=======
 from ..exceptions import NonBLASDotWarning, PositiveSpectrumWarning
->>>>>>> b6f124c8
 from ..exceptions import NotFittedError
 from ..exceptions import DataConversionWarning
 
@@ -1025,11 +1021,7 @@
         raise ValueError('`{}`= {}, must be <= {}.'.format(name, x, max_val))
 
 
-<<<<<<< HEAD
-def check_psd_eigenvalues(lambdas, warn_on_zeros=False):
-=======
 def _check_psd_eigenvalues(lambdas, enable_warnings=False):
->>>>>>> b6f124c8
     """Check the eigenvalues of a positive semidefinite (PSD) matrix.
 
     Checks the provided array of PSD matrix eigenvalues for numerical or
@@ -1039,52 +1031,17 @@
     (e.g. kernel function), or if the decomposition process uses approximation
     methods (randomized SVD, etc.).
 
-<<<<<<< HEAD
-    It checks:
-=======
     It checks for three things:
->>>>>>> b6f124c8
 
     - that there are no significant imaginary parts in eigenvalues (more than
       1e-5 times the maximum real part). If this check fails, it raises a
       ``ValueError``. Otherwise all non-significant imaginary parts that may
-<<<<<<< HEAD
-      remain are removed.
-=======
       remain are set to zero. This operation is traced with a
       ``PositiveSpectrumWarning`` when ``enable_warnings=True``.
->>>>>>> b6f124c8
 
     - that eigenvalues are not all negative. If this check fails, it raises a
       ``ValueError``
 
-<<<<<<< HEAD
-    - that there are no significant negative eigenvalues (with absolute value
-      more than 1e-10 and more than 1e-5 times the largest positive
-      eigenvalue). If this check fails, it raises a ``PSDSpectrumWarning``. All
-      negative eigenvalues (even smaller ones) are set to zero in all cases.
-
-    - that the eigenvalues are well conditioned. That means, that the
-      eigenvalues are all greater than the maximum eigenvalue divided by 1e12.
-      If this check fails and ``warn_on_zeros=True``, it raises a
-      ``PSDSpectrumWarning``. All the eigenvalues that are too small are then
-      set to zero.
-
-    Parameters
-    ----------
-    lambdas : array-like
-        Array of eigenvalues to check / fix.
-
-    warn_on_zeros : bool, optional (default=False)
-        When this is set to ``True``, a ``PSDSpectrumWarning`` will be raised
-        when there are extremely small eigenvalues. Otherwise no warning will
-        be raised. Note that in both cases, extremely small eigenvalues will be
-        set to zero.
-
-    Returns
-    -------
-    lambdas_fixed : array-like
-=======
     - that there are no significant negative eigenvalues with absolute value
       more than 1e-10 (1e-6) and more than 1e-5 (5e-3) times the largest
       positive eigenvalue in double (simple) precision. If this check fails,
@@ -1112,56 +1069,10 @@
     Returns
     -------
     lambdas_fixed : ndarray of shape (n_eigenvalues,)
->>>>>>> b6f124c8
         A fixed validated copy of the array of eigenvalues.
 
     Examples
     --------
-<<<<<<< HEAD
-    >>> check_psd_eigenvalues([1, 2])      # nominal case
-    ... # doctest: +NORMALIZE_WHITESPACE
-    array([1, 2])
-    >>> check_psd_eigenvalues([5, 5j])     # significant imag part
-    ... # doctest: +ELLIPSIS +NORMALIZE_WHITESPACE
-    Traceback (most recent call last):
-        ...
-    ValueError: There are significant imaginary parts in eigenvalues (1.000000
-        of the maximum real part). The matrix is maybe not PSD, or something
-        went wrong with the eigenvalues decomposition.
-    >>> check_psd_eigenvalues([5, 5e-5j])  # insignificant imag part
-    ... # doctest: +NORMALIZE_WHITESPACE
-    array([5., 0.])
-    >>> check_psd_eigenvalues([-5, -1])    # all negative
-    ... # doctest: +ELLIPSIS +NORMALIZE_WHITESPACE
-    Traceback (most recent call last):
-        ...
-    ValueError: All eigenvalues are negative (maximum is -1.000000). The matrix
-        is maybe not PSD, or something went wrong with the eigenvalues
-        decomposition.
-    >>> check_psd_eigenvalues([5, -1])     # significant negative
-    ... # doctest: +NORMALIZE_WHITESPACE
-    array([5, 0])
-    >>> check_psd_eigenvalues([5, -5e-5])  # insignificant negative
-    ... # doctest: +NORMALIZE_WHITESPACE
-    array([5., 0.])
-    >>> check_psd_eigenvalues([5, 4e-12])  # bad conditioning (too small)
-    ... # doctest: +NORMALIZE_WHITESPACE
-    array([5., 0.])
-
-    """
-    # is the provided array in double precision (float64) ?
-    if isinstance(lambdas, np.ndarray):
-        # From https://docs.scipy.org/doc/numpy/reference/arrays.dtypes.html
-        # and https://docs.scipy.org/doc/numpy/user/basics.types.html
-        if lambdas.dtype.kind == 'f':
-            is_double_precision = (lambdas.dtype.itemsize >= 8)
-        else:
-            # default for non-float dtypes
-            is_double_precision = True
-    else:
-        # default for non-numpy inputs
-        is_double_precision = True
-=======
     >>> _check_psd_eigenvalues([1, 2])      # nominal case
     array([1, 2])
     >>> _check_psd_eigenvalues([5, 5j])     # significant imag part
@@ -1193,7 +1104,6 @@
 
     lambdas = np.array(lambdas)
     is_double_precision = lambdas.dtype == np.float64
->>>>>>> b6f124c8
 
     # note: the minimum value available is
     #  - single-precision: np.finfo('float32').eps = 1.2e-07
@@ -1208,19 +1118,6 @@
 
     # Check that there are no significant imaginary parts
     if not np.isreal(lambdas).all():
-<<<<<<< HEAD
-        max_imag_abs = abs(np.imag(lambdas)).max()
-        max_real_abs = abs(np.real(lambdas)).max()
-        if max_imag_abs > significant_imag_ratio * max_real_abs:
-            raise ValueError(
-                "There are significant imaginary parts in eigenvalues (%f "
-                "of the maximum real part). The matrix is maybe not PSD, or "
-                "something went wrong with the eigenvalues decomposition."
-                "" % (max_imag_abs / max_real_abs))
-
-    # Remove the insignificant imaginary parts
-    lambdas = np.real(np.copy(lambdas))
-=======
         max_imag_abs = np.abs(np.imag(lambdas)).max()
         max_real_abs = np.abs(np.real(lambdas)).max()
         if max_imag_abs > significant_imag_ratio * max_real_abs:
@@ -1243,42 +1140,10 @@
 
     # Remove all imaginary parts (even if zero)
     lambdas = np.real(lambdas)
->>>>>>> b6f124c8
 
     # Check that there are no significant negative eigenvalues
     max_eig = lambdas.max()
     if max_eig < 0:
-<<<<<<< HEAD
-        raise ValueError("All eigenvalues are negative (maximum is %f). The "
-                         "matrix is maybe not PSD, or something went wrong "
-                         "with the eigenvalues decomposition." % max_eig)
-
-    else:
-        min_eig = lambdas.min()
-        if (min_eig < -significant_neg_ratio * max(max_eig, 0)
-                and min_eig < -significant_neg_value):
-            warnings.warn("There are significant negative eigenvalues "
-                          "(%f of the maximum positive). The matrix is maybe "
-                          "not PSD, or something went wrong with the "
-                          "eigenvalues decomposition. Replacing them with "
-                          "zero." % (-min_eig / max_eig), PSDSpectrumWarning)
-
-    # Remove all negative values in all cases
-    lambdas[lambdas < 0] = 0
-
-    # Finally check for conditioning
-    too_small_lambdas = (0 < lambdas) & (lambdas < small_pos_ratio * max_eig)
-    if too_small_lambdas.any():
-        if warn_on_zeros:
-            warnings.warn("Badly conditioned PSD matrix spectrum: the largest "
-                          "eigenvalue is more than %.2E times the smallest. "
-                          "Small eigenvalues will be replaced with 0."
-                          "" % (1 / small_pos_ratio),
-                          PSDSpectrumWarning)
-        lambdas[too_small_lambdas] = 0
-
-    return lambdas
-=======
         raise ValueError("All eigenvalues are negative (maximum is %g). "
                          "Either the matrix is not PSD, or there was an "
                          "issue while computing the eigendecomposition of "
@@ -1445,5 +1310,4 @@
                           FutureWarning)
         kwargs.update({k: arg for k, arg in zip(all_args, args)})
         return f(**kwargs)
-    return inner_f
->>>>>>> b6f124c8
+    return inner_f