--- conflicted
+++ resolved
@@ -939,7 +939,48 @@
         raise ValueError("Negative values in data passed to %s" % whom)
 
 
-<<<<<<< HEAD
+def check_scalar(x, name, target_type, min_val=None, max_val=None):
+    """Validate scalar parameters type and value.
+
+    Parameters
+    ----------
+    x : object
+        The scalar parameter to validate.
+
+    name : str
+        The name of the parameter to be printed in error messages.
+
+    target_type : type or tuple
+        Acceptable data types for the parameter.
+
+    min_val : float or int, optional (default=None)
+        The minimum valid value the parameter can take. If None (default) it
+        is implied that the parameter does not have a lower bound.
+
+    max_val : float or int, optional (default=None)
+        The maximum valid value the parameter can take. If None (default) it
+        is implied that the parameter does not have an upper bound.
+
+    Raises
+    -------
+    TypeError
+        If the parameter's type does not match the desired type.
+
+    ValueError
+        If the parameter's value violates the given bounds.
+    """
+
+    if not isinstance(x, target_type):
+        raise TypeError('`{}` must be an instance of {}, not {}.'
+                        .format(name, target_type, type(x)))
+
+    if min_val is not None and x < min_val:
+        raise ValueError('`{}`= {}, must be >= {}.'.format(name, x, min_val))
+
+    if max_val is not None and x > max_val:
+        raise ValueError('`{}`= {}, must be <= {}.'.format(name, x, max_val))
+
+
 def deprecate_positional_args(f):
     """Decorator for methods that issues warnings for positional arguments
 
@@ -972,46 +1013,4 @@
                           DeprecationWarning)
         kwargs.update({k: arg for k, arg in zip(orig_spec, args)})
         return f(**kwargs)
-    return inner_f
-=======
-def check_scalar(x, name, target_type, min_val=None, max_val=None):
-    """Validate scalar parameters type and value.
-
-    Parameters
-    ----------
-    x : object
-        The scalar parameter to validate.
-
-    name : str
-        The name of the parameter to be printed in error messages.
-
-    target_type : type or tuple
-        Acceptable data types for the parameter.
-
-    min_val : float or int, optional (default=None)
-        The minimum valid value the parameter can take. If None (default) it
-        is implied that the parameter does not have a lower bound.
-
-    max_val : float or int, optional (default=None)
-        The maximum valid value the parameter can take. If None (default) it
-        is implied that the parameter does not have an upper bound.
-
-    Raises
-    -------
-    TypeError
-        If the parameter's type does not match the desired type.
-
-    ValueError
-        If the parameter's value violates the given bounds.
-    """
-
-    if not isinstance(x, target_type):
-        raise TypeError('`{}` must be an instance of {}, not {}.'
-                        .format(name, target_type, type(x)))
-
-    if min_val is not None and x < min_val:
-        raise ValueError('`{}`= {}, must be >= {}.'.format(name, x, min_val))
-
-    if max_val is not None and x > max_val:
-        raise ValueError('`{}`= {}, must be <= {}.'.format(name, x, max_val))
->>>>>>> 90570ab0
+    return inner_f