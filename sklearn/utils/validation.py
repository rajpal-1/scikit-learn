--- conflicted
+++ resolved
@@ -21,12 +21,8 @@
 from numpy.core.numeric import ComplexWarning
 import joblib
 
-<<<<<<< HEAD
-=======
 from contextlib import suppress
 
-from .fixes import _object_dtype_isnan
->>>>>>> 98b3c7c8
 from .. import get_config as _get_config
 from ..exceptions import NonBLASDotWarning, PositiveSpectrumWarning
 from ..exceptions import NotFittedError
