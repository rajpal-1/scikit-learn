--- conflicted
+++ resolved
@@ -29,12 +29,9 @@
 from ..exceptions import PositiveSpectrumWarning
 from ..exceptions import NotFittedError
 from ..exceptions import DataConversionWarning
-<<<<<<< HEAD
 from ..utils._array_api import get_namespace
 from ..utils._array_api import _asarray_with_order
-=======
 from ._isfinite import cy_isfinite, FiniteStatus
->>>>>>> 89eeebee
 
 FLOAT_DTYPES = (np.float64, np.float32, np.float16)
 
@@ -112,51 +109,31 @@
     # Cython implementation to prevent false positives and provide a detailed
     # error message.
     is_float = X.dtype.kind in "fc"
-<<<<<<< HEAD
-    if is_float and (xp.isfinite(_safe_accumulator_op(xp.sum, X))):
-        pass
-    elif is_float:
-        if (
-            allow_nan
-            and xp.any(xp.isinf(X))
-            or not allow_nan
-            and not xp.all(xp.isfinite(X))
-        ):
-            if not allow_nan and xp.any(xp.isnan(X)):
-=======
     if is_float:
         with np.errstate(over="ignore"):
-            first_pass_isfinite = np.isfinite(np.sum(X))
+            first_pass_isfinite = xp.isfinite(xp.sum(X))
         if first_pass_isfinite:
             return
         # Cython implementation doesn't support FP16 or complex numbers
-        use_cython = X.data.contiguous and X.dtype.type in {np.float32, np.float64}
+        use_cython = (
+            xp is np and X.data.contiguous and X.dtype.type in {np.float32, np.float64}
+        )
         if use_cython:
             out = cy_isfinite(X.reshape(-1), allow_nan=allow_nan)
             has_nan_error = False if allow_nan else out == FiniteStatus.has_nan
             has_inf = out == FiniteStatus.has_infinite
         else:
-            has_inf = np.isinf(X).any()
-            has_nan_error = False if allow_nan else np.isnan(X).any()
+            has_inf = xp.isinf(X).any()
+            has_nan_error = False if allow_nan else xp.isnan(X).any()
         if has_inf or has_nan_error:
             if has_nan_error:
->>>>>>> 89eeebee
                 type_err = "NaN"
             else:
                 msg_dtype = msg_dtype if msg_dtype is not None else X.dtype
                 type_err = f"infinity or a value too large for {msg_dtype!r}"
             padded_input_name = input_name + " " if input_name else ""
             msg_err = f"Input {padded_input_name}contains {type_err}."
-<<<<<<< HEAD
-            if (
-                not allow_nan
-                and estimator_name
-                and input_name == "X"
-                and xp.any(xp.isnan(X))
-            ):
-=======
             if estimator_name and input_name == "X" and has_nan_error:
->>>>>>> 89eeebee
                 # Improve the error message on how to handle missing values in
                 # scikit-learn.
                 msg_err += (
