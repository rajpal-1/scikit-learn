--- conflicted
+++ resolved
@@ -212,26 +212,6 @@
                          " samples: %r" % [int(l) for l in lengths])
 
 
-def _make_indexable(iterable):
-    """Ensure iterable supports indexing or convert to an indexable variant.
-
-    Convert sparse matrices to csr and other non-indexable iterable to arrays.
-    Let `None` and indexable objects (e.g. pandas dataframes) pass unchanged.
-
-    Parameters
-    ----------
-    iterable : {list, dataframe, array, sparse} or None
-        Object to be converted to an indexable iterable.
-    """
-    if sp.issparse(iterable):
-        return iterable.tocsr()
-    elif hasattr(iterable, "__getitem__") or hasattr(iterable, "iloc"):
-        return iterable
-    elif iterable is None:
-        return iterable
-    return np.array(iterable)
-
-
 def indexable(*iterables):
     """Make arrays indexable for cross-validation.
 
@@ -244,7 +224,16 @@
     *iterables : lists, dataframes, arrays, sparse matrices
         List of objects to ensure sliceability.
     """
-    result = [_make_indexable(X) for X in iterables]
+    result = []
+    for X in iterables:
+        if sp.issparse(X):
+            result.append(X.tocsr())
+        elif hasattr(X, "__getitem__") or hasattr(X, "iloc"):
+            result.append(X)
+        elif X is None:
+            result.append(X)
+        else:
+            result.append(np.array(X))
     check_consistent_length(*result)
     return result
 
@@ -1287,46 +1276,4 @@
                           FutureWarning)
         kwargs.update({k: arg for k, arg in zip(all_args, args)})
         return f(**kwargs)
-<<<<<<< HEAD
-    return inner_f
-
-
-def _check_fit_params(X, fit_params, indices=None):
-    """Check and validate the parameters passed during `fit`.
-
-    Parameters
-    ----------
-    X : array-like of shape (n_samples, n_features)
-        Data array.
-
-    fit_params : dict
-        Dictionary containing the parameters passed at fit.
-
-    indices : array-like of shape (n_samples,), default=None
-        Indices to be selected if the parameter has the same size as `X`.
-
-    Returns
-    -------
-    fit_params_validated : dict
-        Validated parameters. We ensure that the values support indexing.
-    """
-    from . import _safe_indexing
-    fit_params_validated = {}
-    for param_key, param_value in fit_params.items():
-        if (not _is_arraylike(param_value) or
-                _num_samples(param_value) != _num_samples(X)):
-            # Non-indexable pass-through (for now for backward-compatibility).
-            # https://github.com/scikit-learn/scikit-learn/issues/15805
-            fit_params_validated[param_key] = param_value
-        else:
-            # Any other fit_params should support indexing
-            # (e.g. for cross-validation).
-            fit_params_validated[param_key] = _make_indexable(param_value)
-            fit_params_validated[param_key] = _safe_indexing(
-                fit_params_validated[param_key], indices
-            )
-
-    return fit_params_validated
-=======
-    return inner_f
->>>>>>> ac227aeb
+    return inner_f