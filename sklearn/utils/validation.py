--- conflicted
+++ resolved
@@ -29,6 +29,7 @@
 from ..exceptions import NonBLASDotWarning, PositiveSpectrumWarning
 from ..exceptions import NotFittedError
 from ..exceptions import DataConversionWarning
+from ..exceptions import BadDefaultWarning
 
 FLOAT_DTYPES = (np.float64, np.float32, np.float16)
 
@@ -1342,7 +1343,6 @@
                      "matrix and an array")
 
 
-<<<<<<< HEAD
 def _validate_bad_defaults(obj):
     if not hasattr(obj, "_bad_defaults"):
         return
@@ -1357,12 +1357,13 @@
                    obj.__class__.__name__))
         msg += '\n    '.join(["'{}' - using default value: {!r}".format(
             param, obj._bad_defaults[param]) for param in bad_params])
-        warnings.warn(msg, UserWarning)
+        warnings.warn(msg, BadDefaultWarning)
     all_params = obj.get_params()
     for param in bad_params:
         all_params[param] = obj._bad_defaults[param]
     return all_params
-=======
+
+
 def _check_fit_params(X, fit_params, indices=None):
     """Check and validate the parameters passed during `fit`.
 
@@ -1398,5 +1399,4 @@
                 fit_params_validated[param_key], indices
             )
 
-    return fit_params_validated
->>>>>>> 6c3e1798
+    return fit_params_validated