"""
Extended math utilities.
"""
# Authors: Gael Varoquaux
#          Alexandre Gramfort
#          Alexandre T. Passos
#          Olivier Grisel
#          Lars Buitinck
#          Stefan van der Walt
#          Kyle Kastner
#          Giorgio Patrini
# License: BSD 3 clause

import warnings

import numpy as np
from scipy import linalg, sparse

from . import check_random_state
from ._logistic_sigmoid import _log_logistic_sigmoid
from .sparsefuncs_fast import csr_row_norms
from .validation import check_array
<<<<<<< HEAD
from .deprecation import deprecated
from .._callbacks import _eval_callbacks
=======
from .validation import _deprecate_positional_args
>>>>>>> 7229c051


def squared_norm(x):
    """Squared Euclidean or Frobenius norm of x.

    Faster than norm(x) ** 2.

    Parameters
    ----------
    x : array_like

    Returns
    -------
    float
        The Euclidean norm when x is a vector, the Frobenius norm when x
        is a matrix (2-d array).
    """
    x = np.ravel(x, order='K')
    if np.issubdtype(x.dtype, np.integer):
        warnings.warn('Array type is integer, np.dot may overflow. '
                      'Data should be float type to avoid this issue',
                      UserWarning)
    return np.dot(x, x)


def row_norms(X, squared=False):
    """Row-wise (squared) Euclidean norm of X.

    Equivalent to np.sqrt((X * X).sum(axis=1)), but also supports sparse
    matrices and does not create an X.shape-sized temporary.

    Performs no input validation.

    Parameters
    ----------
    X : array_like
        The input array
    squared : bool, optional (default = False)
        If True, return squared norms.

    Returns
    -------
    array_like
        The row-wise (squared) Euclidean norm of X.
    """
    if sparse.issparse(X):
        if not isinstance(X, sparse.csr_matrix):
            X = sparse.csr_matrix(X)
        norms = csr_row_norms(X)
    else:
        norms = np.einsum('ij,ij->i', X, X)

    if not squared:
        np.sqrt(norms, norms)
    return norms


def fast_logdet(A):
    """Compute log(det(A)) for A symmetric

    Equivalent to : np.log(nl.det(A)) but more robust.
    It returns -Inf if det(A) is non positive or is not defined.

    Parameters
    ----------
    A : array_like
        The matrix
    """
    sign, ld = np.linalg.slogdet(A)
    if not sign > 0:
        return -np.inf
    return ld


def density(w, **kwargs):
    """Compute density of a sparse vector

    Parameters
    ----------
    w : array_like
        The sparse vector

    Returns
    -------
    float
        The density of w, between 0 and 1
    """
    if hasattr(w, "toarray"):
        d = float(w.nnz) / (w.shape[0] * w.shape[1])
    else:
        d = 0 if w is None else float((w != 0).sum()) / w.size
    return d


@_deprecate_positional_args
def safe_sparse_dot(a, b, *, dense_output=False):
    """Dot product that handle the sparse matrix case correctly

    Parameters
    ----------
    a : array or sparse matrix
    b : array or sparse matrix
    dense_output : boolean, (default=False)
        When False, ``a`` and ``b`` both being sparse will yield sparse output.
        When True, output will always be a dense array.

    Returns
    -------
    dot_product : array or sparse matrix
        sparse if ``a`` and ``b`` are sparse and ``dense_output=False``.
    """
    if a.ndim > 2 or b.ndim > 2:
        if sparse.issparse(a):
            # sparse is always 2D. Implies b is 3D+
            # [i, j] @ [k, ..., l, m, n] -> [i, k, ..., l, n]
            b_ = np.rollaxis(b, -2)
            b_2d = b_.reshape((b.shape[-2], -1))
            ret = a @ b_2d
            ret = ret.reshape(a.shape[0], *b_.shape[1:])
        elif sparse.issparse(b):
            # sparse is always 2D. Implies a is 3D+
            # [k, ..., l, m] @ [i, j] -> [k, ..., l, j]
            a_2d = a.reshape(-1, a.shape[-1])
            ret = a_2d @ b
            ret = ret.reshape(*a.shape[:-1], b.shape[1])
        else:
            ret = np.dot(a, b)
    else:
        ret = a @ b

    if (sparse.issparse(a) and sparse.issparse(b)
            and dense_output and hasattr(ret, "toarray")):
        return ret.toarray()
    return ret


@_deprecate_positional_args
def randomized_range_finder(A, *, size, n_iter,
                            power_iteration_normalizer='auto',
                            random_state=None, callbacks=None):
    """Computes an orthonormal matrix whose range approximates the range of A.

    Parameters
    ----------
    A : 2D array
        The input data matrix

    size : integer
        Size of the return array

    n_iter : integer
        Number of power iterations used to stabilize the result

    power_iteration_normalizer : 'auto' (default), 'QR', 'LU', 'none'
        Whether the power iterations are normalized with step-by-step
        QR factorization (the slowest but most accurate), 'none'
        (the fastest but numerically unstable when `n_iter` is large, e.g.
        typically 5 or larger), or 'LU' factorization (numerically stable
        but can lose slightly in accuracy). The 'auto' mode applies no
        normalization if `n_iter` <= 2 and switches to LU otherwise.

        .. versionadded:: 0.18

    random_state : int, RandomState instance or None, optional (default=None)
        The seed of the pseudo random number generator to use when shuffling
        the data, i.e. getting the random vectors to initialize the algorithm.
        Pass an int for reproducible results across multiple function calls.
        See :term:`Glossary <random_state>`.

    Returns
    -------
    Q : 2D array
        A (size x size) projection matrix, the range of which
        approximates well the range of the input matrix A.

    Notes
    -----

    Follows Algorithm 4.3 of
    Finding structure with randomness: Stochastic algorithms for constructing
    approximate matrix decompositions
    Halko, et al., 2009 (arXiv:909) https://arxiv.org/pdf/0909.4061.pdf

    An implementation of a randomized algorithm for principal component
    analysis
    A. Szlam et al. 2014
    """
    random_state = check_random_state(random_state)

    # Generating normal random vectors with shape: (A.shape[1], size)
    Q = random_state.normal(size=(A.shape[1], size))
    if A.dtype.kind == 'f':
        # Ensure f32 is preserved as f32
        Q = Q.astype(A.dtype, copy=False)

    # Deal with "auto" mode
    if power_iteration_normalizer == 'auto':
        if n_iter <= 2:
            power_iteration_normalizer = 'none'
        else:
            power_iteration_normalizer = 'LU'

    # Perform power iterations with Q to further 'imprint' the top
    # singular vectors of A in Q
    for i in range(n_iter):
        if power_iteration_normalizer == 'none':
            Q = safe_sparse_dot(A, Q)
            Q = safe_sparse_dot(A.T, Q)
        elif power_iteration_normalizer == 'LU':
            Q, _ = linalg.lu(safe_sparse_dot(A, Q), permute_l=True)
            Q, _ = linalg.lu(safe_sparse_dot(A.T, Q), permute_l=True)
        elif power_iteration_normalizer == 'QR':
            Q, _ = linalg.qr(safe_sparse_dot(A, Q), mode='economic')
            Q, _ = linalg.qr(safe_sparse_dot(A.T, Q), mode='economic')

        _eval_callbacks(callbacks, n_iter=i)

    # Sample the range of A using by linear projection of Q
    # Extract an orthonormal basis
    Q, _ = linalg.qr(safe_sparse_dot(A, Q), mode='economic')
    return Q


@_deprecate_positional_args
def randomized_svd(M, n_components, *, n_oversamples=10, n_iter='auto',
                   power_iteration_normalizer='auto', transpose='auto',
                   flip_sign=True, random_state=0, callbacks=None):
    """Computes a truncated randomized SVD

    Parameters
    ----------
    M : ndarray or sparse matrix
        Matrix to decompose

    n_components : int
        Number of singular values and vectors to extract.

    n_oversamples : int (default is 10)
        Additional number of random vectors to sample the range of M so as
        to ensure proper conditioning. The total number of random vectors
        used to find the range of M is n_components + n_oversamples. Smaller
        number can improve speed but can negatively impact the quality of
        approximation of singular vectors and singular values.

    n_iter : int or 'auto' (default is 'auto')
        Number of power iterations. It can be used to deal with very noisy
        problems. When 'auto', it is set to 4, unless `n_components` is small
        (< .1 * min(X.shape)) `n_iter` in which case is set to 7.
        This improves precision with few components.

        .. versionchanged:: 0.18

    power_iteration_normalizer : 'auto' (default), 'QR', 'LU', 'none'
        Whether the power iterations are normalized with step-by-step
        QR factorization (the slowest but most accurate), 'none'
        (the fastest but numerically unstable when `n_iter` is large, e.g.
        typically 5 or larger), or 'LU' factorization (numerically stable
        but can lose slightly in accuracy). The 'auto' mode applies no
        normalization if `n_iter` <= 2 and switches to LU otherwise.

        .. versionadded:: 0.18

    transpose : True, False or 'auto' (default)
        Whether the algorithm should be applied to M.T instead of M. The
        result should approximately be the same. The 'auto' mode will
        trigger the transposition if M.shape[1] > M.shape[0] since this
        implementation of randomized SVD tend to be a little faster in that
        case.

        .. versionchanged:: 0.18

    flip_sign : boolean, (True by default)
        The output of a singular value decomposition is only unique up to a
        permutation of the signs of the singular vectors. If `flip_sign` is
        set to `True`, the sign ambiguity is resolved by making the largest
        loadings for each component in the left singular vectors positive.

    random_state : int, RandomState instance or None, optional (default=None)
        The seed of the pseudo random number generator to use when shuffling
        the data, i.e. getting the random vectors to initialize the algorithm.
        Pass an int for reproducible results across multiple function calls.
        See :term:`Glossary <random_state>`.

    Notes
    -----
    This algorithm finds a (usually very good) approximate truncated
    singular value decomposition using randomization to speed up the
    computations. It is particularly fast on large matrices on which
    you wish to extract only a small number of components. In order to
    obtain further speed up, `n_iter` can be set <=2 (at the cost of
    loss of precision).

    References
    ----------
    * Finding structure with randomness: Stochastic algorithms for constructing
      approximate matrix decompositions
      Halko, et al., 2009 https://arxiv.org/abs/0909.4061

    * A randomized algorithm for the decomposition of matrices
      Per-Gunnar Martinsson, Vladimir Rokhlin and Mark Tygert

    * An implementation of a randomized algorithm for principal component
      analysis
      A. Szlam et al. 2014
    """
    if isinstance(M, (sparse.lil_matrix, sparse.dok_matrix)):
        warnings.warn("Calculating SVD of a {} is expensive. "
                      "csr_matrix is more efficient.".format(
                          type(M).__name__),
                      sparse.SparseEfficiencyWarning)

    random_state = check_random_state(random_state)
    n_random = n_components + n_oversamples
    n_samples, n_features = M.shape

    if n_iter == 'auto':
        # Checks if the number of iterations is explicitly specified
        # Adjust n_iter. 7 was found a good compromise for PCA. See #5299
        n_iter = 7 if n_components < .1 * min(M.shape) else 4

    if transpose == 'auto':
        transpose = n_samples < n_features
    if transpose:
        # this implementation is a bit faster with smaller shape[1]
        M = M.T

<<<<<<< HEAD
    Q = randomized_range_finder(M, n_random, n_iter,
                                power_iteration_normalizer, random_state,
                                callbacks=callbacks)
=======
    Q = randomized_range_finder(
        M, size=n_random, n_iter=n_iter,
        power_iteration_normalizer=power_iteration_normalizer,
        random_state=random_state)
>>>>>>> 7229c051

    # project M to the (k + p) dimensional space using the basis vectors
    B = safe_sparse_dot(Q.T, M)

    # compute the SVD on the thin matrix: (k + p) wide
    Uhat, s, Vt = linalg.svd(B, full_matrices=False)

    del B
    U = np.dot(Q, Uhat)

    if flip_sign:
        if not transpose:
            U, Vt = svd_flip(U, Vt)
        else:
            # In case of transpose u_based_decision=false
            # to actually flip based on u and not v.
            U, Vt = svd_flip(U, Vt, u_based_decision=False)

    if transpose:
        # transpose back the results according to the input convention
        return Vt[:n_components, :].T, s[:n_components], U[:, :n_components].T
    else:
        return U[:, :n_components], s[:n_components], Vt[:n_components, :]


@_deprecate_positional_args
def weighted_mode(a, w, *, axis=0):
    """Returns an array of the weighted modal (most common) value in a

    If there is more than one such value, only the first is returned.
    The bin-count for the modal bins is also returned.

    This is an extension of the algorithm in scipy.stats.mode.

    Parameters
    ----------
    a : array_like
        n-dimensional array of which to find mode(s).
    w : array_like
        n-dimensional array of weights for each value
    axis : int, optional
        Axis along which to operate. Default is 0, i.e. the first axis.

    Returns
    -------
    vals : ndarray
        Array of modal values.
    score : ndarray
        Array of weighted counts for each mode.

    Examples
    --------
    >>> from sklearn.utils.extmath import weighted_mode
    >>> x = [4, 1, 4, 2, 4, 2]
    >>> weights = [1, 1, 1, 1, 1, 1]
    >>> weighted_mode(x, weights)
    (array([4.]), array([3.]))

    The value 4 appears three times: with uniform weights, the result is
    simply the mode of the distribution.

    >>> weights = [1, 3, 0.5, 1.5, 1, 2]  # deweight the 4's
    >>> weighted_mode(x, weights)
    (array([2.]), array([3.5]))

    The value 2 has the highest score: it appears twice with weights of
    1.5 and 2: the sum of these is 3.5.

    See Also
    --------
    scipy.stats.mode
    """
    if axis is None:
        a = np.ravel(a)
        w = np.ravel(w)
        axis = 0
    else:
        a = np.asarray(a)
        w = np.asarray(w)

    if a.shape != w.shape:
        w = np.full(a.shape, w, dtype=w.dtype)

    scores = np.unique(np.ravel(a))       # get ALL unique values
    testshape = list(a.shape)
    testshape[axis] = 1
    oldmostfreq = np.zeros(testshape)
    oldcounts = np.zeros(testshape)
    for score in scores:
        template = np.zeros(a.shape)
        ind = (a == score)
        template[ind] = w[ind]
        counts = np.expand_dims(np.sum(template, axis), axis)
        mostfrequent = np.where(counts > oldcounts, score, oldmostfreq)
        oldcounts = np.maximum(counts, oldcounts)
        oldmostfreq = mostfrequent
    return mostfrequent, oldcounts


def cartesian(arrays, out=None):
    """Generate a cartesian product of input arrays.

    Parameters
    ----------
    arrays : list of array-like
        1-D arrays to form the cartesian product of.
    out : ndarray
        Array to place the cartesian product in.

    Returns
    -------
    out : ndarray
        2-D array of shape (M, len(arrays)) containing cartesian products
        formed of input arrays.

    Examples
    --------
    >>> cartesian(([1, 2, 3], [4, 5], [6, 7]))
    array([[1, 4, 6],
           [1, 4, 7],
           [1, 5, 6],
           [1, 5, 7],
           [2, 4, 6],
           [2, 4, 7],
           [2, 5, 6],
           [2, 5, 7],
           [3, 4, 6],
           [3, 4, 7],
           [3, 5, 6],
           [3, 5, 7]])

    """
    arrays = [np.asarray(x) for x in arrays]
    shape = (len(x) for x in arrays)
    dtype = arrays[0].dtype

    ix = np.indices(shape)
    ix = ix.reshape(len(arrays), -1).T

    if out is None:
        out = np.empty_like(ix, dtype=dtype)

    for n, arr in enumerate(arrays):
        out[:, n] = arrays[n][ix[:, n]]

    return out


def svd_flip(u, v, u_based_decision=True):
    """Sign correction to ensure deterministic output from SVD.

    Adjusts the columns of u and the rows of v such that the loadings in the
    columns in u that are largest in absolute value are always positive.

    Parameters
    ----------
    u : ndarray
        u and v are the output of `linalg.svd` or
        :func:`~sklearn.utils.extmath.randomized_svd`, with matching inner
        dimensions so one can compute `np.dot(u * s, v)`.

    v : ndarray
        u and v are the output of `linalg.svd` or
        :func:`~sklearn.utils.extmath.randomized_svd`, with matching inner
        dimensions so one can compute `np.dot(u * s, v)`.
        The input v should really be called vt to be consistent with scipy's
        ouput.

    u_based_decision : boolean, (default=True)
        If True, use the columns of u as the basis for sign flipping.
        Otherwise, use the rows of v. The choice of which variable to base the
        decision on is generally algorithm dependent.


    Returns
    -------
    u_adjusted, v_adjusted : arrays with the same dimensions as the input.

    """
    if u_based_decision:
        # columns of u, rows of v
        max_abs_cols = np.argmax(np.abs(u), axis=0)
        signs = np.sign(u[max_abs_cols, range(u.shape[1])])
        u *= signs
        v *= signs[:, np.newaxis]
    else:
        # rows of v, columns of u
        max_abs_rows = np.argmax(np.abs(v), axis=1)
        signs = np.sign(v[range(v.shape[0]), max_abs_rows])
        u *= signs
        v *= signs[:, np.newaxis]
    return u, v


def log_logistic(X, out=None):
    """Compute the log of the logistic function, ``log(1 / (1 + e ** -x))``.

    This implementation is numerically stable because it splits positive and
    negative values::

        -log(1 + exp(-x_i))     if x_i > 0
        x_i - log(1 + exp(x_i)) if x_i <= 0

    For the ordinary logistic function, use ``scipy.special.expit``.

    Parameters
    ----------
    X : array-like, shape (M, N) or (M, )
        Argument to the logistic function

    out : array-like, shape: (M, N) or (M, ), optional:
        Preallocated output array.

    Returns
    -------
    out : array, shape (M, N) or (M, )
        Log of the logistic function evaluated at every point in x

    Notes
    -----
    See the blog post describing this implementation:
    http://fa.bianp.net/blog/2013/numerical-optimizers-for-logistic-regression/
    """
    is_1d = X.ndim == 1
    X = np.atleast_2d(X)
    X = check_array(X, dtype=np.float64)

    n_samples, n_features = X.shape

    if out is None:
        out = np.empty_like(X)

    _log_logistic_sigmoid(n_samples, n_features, X, out)

    if is_1d:
        return np.squeeze(out)
    return out


def softmax(X, copy=True):
    """
    Calculate the softmax function.

    The softmax function is calculated by
    np.exp(X) / np.sum(np.exp(X), axis=1)

    This will cause overflow when large values are exponentiated.
    Hence the largest value in each row is subtracted from each data
    point to prevent this.

    Parameters
    ----------
    X : array-like of floats, shape (M, N)
        Argument to the logistic function

    copy : bool, optional
        Copy X or not.

    Returns
    -------
    out : array, shape (M, N)
        Softmax function evaluated at every point in x
    """
    if copy:
        X = np.copy(X)
    max_prob = np.max(X, axis=1).reshape((-1, 1))
    X -= max_prob
    np.exp(X, X)
    sum_prob = np.sum(X, axis=1).reshape((-1, 1))
    X /= sum_prob
    return X


def make_nonnegative(X, min_value=0):
    """Ensure `X.min()` >= `min_value`.

    Parameters
    ----------
    X : array_like
        The matrix to make non-negative
    min_value : float
        The threshold value

    Returns
    -------
    array_like
        The thresholded array

    Raises
    ------
    ValueError
        When X is sparse
    """
    min_ = X.min()
    if min_ < min_value:
        if sparse.issparse(X):
            raise ValueError("Cannot make the data matrix"
                             " nonnegative because it is sparse."
                             " Adding a value to every entry would"
                             " make it no longer sparse.")
        X = X + (min_value - min_)
    return X


# Use at least float64 for the accumulating functions to avoid precision issue
# see https://github.com/numpy/numpy/issues/9393. The float64 is also retained
# as it is in case the float overflows
def _safe_accumulator_op(op, x, *args, **kwargs):
    """
    This function provides numpy accumulator functions with a float64 dtype
    when used on a floating point input. This prevents accumulator overflow on
    smaller floating point dtypes.

    Parameters
    ----------
    op : function
        A numpy accumulator function such as np.mean or np.sum
    x : numpy array
        A numpy array to apply the accumulator function
    *args : positional arguments
        Positional arguments passed to the accumulator function after the
        input x
    **kwargs : keyword arguments
        Keyword arguments passed to the accumulator function

    Returns
    -------
    result : The output of the accumulator function passed to this function
    """
    if np.issubdtype(x.dtype, np.floating) and x.dtype.itemsize < 8:
        result = op(x, *args, **kwargs, dtype=np.float64)
    else:
        result = op(x, *args, **kwargs)
    return result


def _incremental_mean_and_var(X, last_mean, last_variance, last_sample_count):
    """Calculate mean update and a Youngs and Cramer variance update.

    last_mean and last_variance are statistics computed at the last step by the
    function. Both must be initialized to 0.0. In case no scaling is required
    last_variance can be None. The mean is always required and returned because
    necessary for the calculation of the variance. last_n_samples_seen is the
    number of samples encountered until now.

    From the paper "Algorithms for computing the sample variance: analysis and
    recommendations", by Chan, Golub, and LeVeque.

    Parameters
    ----------
    X : array-like, shape (n_samples, n_features)
        Data to use for variance update

    last_mean : array-like, shape: (n_features,)

    last_variance : array-like, shape: (n_features,)

    last_sample_count : array-like, shape (n_features,)

    Returns
    -------
    updated_mean : array, shape (n_features,)

    updated_variance : array, shape (n_features,)
        If None, only mean is computed

    updated_sample_count : array, shape (n_features,)

    Notes
    -----
    NaNs are ignored during the algorithm.

    References
    ----------
    T. Chan, G. Golub, R. LeVeque. Algorithms for computing the sample
        variance: recommendations, The American Statistician, Vol. 37, No. 3,
        pp. 242-247

    Also, see the sparse implementation of this in
    `utils.sparsefuncs.incr_mean_variance_axis` and
    `utils.sparsefuncs_fast.incr_mean_variance_axis0`
    """
    # old = stats until now
    # new = the current increment
    # updated = the aggregated stats
    last_sum = last_mean * last_sample_count
    new_sum = _safe_accumulator_op(np.nansum, X, axis=0)

    new_sample_count = np.sum(~np.isnan(X), axis=0)
    updated_sample_count = last_sample_count + new_sample_count

    updated_mean = (last_sum + new_sum) / updated_sample_count

    if last_variance is None:
        updated_variance = None
    else:
        new_unnormalized_variance = (
            _safe_accumulator_op(np.nanvar, X, axis=0) * new_sample_count)
        last_unnormalized_variance = last_variance * last_sample_count

        with np.errstate(divide='ignore', invalid='ignore'):
            last_over_new_count = last_sample_count / new_sample_count
            updated_unnormalized_variance = (
                last_unnormalized_variance + new_unnormalized_variance +
                last_over_new_count / updated_sample_count *
                (last_sum / last_over_new_count - new_sum) ** 2)

        zeros = last_sample_count == 0
        updated_unnormalized_variance[zeros] = new_unnormalized_variance[zeros]
        updated_variance = updated_unnormalized_variance / updated_sample_count

    return updated_mean, updated_variance, updated_sample_count


def _deterministic_vector_sign_flip(u):
    """Modify the sign of vectors for reproducibility

    Flips the sign of elements of all the vectors (rows of u) such that
    the absolute maximum element of each vector is positive.

    Parameters
    ----------
    u : ndarray
        Array with vectors as its rows.

    Returns
    -------
    u_flipped : ndarray with same shape as u
        Array with the sign flipped vectors as its rows.
    """
    max_abs_rows = np.argmax(np.abs(u), axis=1)
    signs = np.sign(u[range(u.shape[0]), max_abs_rows])
    u *= signs[:, np.newaxis]
    return u


def stable_cumsum(arr, axis=None, rtol=1e-05, atol=1e-08):
    """Use high precision for cumsum and check that final value matches sum

    Parameters
    ----------
    arr : array-like
        To be cumulatively summed as flat
    axis : int, optional
        Axis along which the cumulative sum is computed.
        The default (None) is to compute the cumsum over the flattened array.
    rtol : float
        Relative tolerance, see ``np.allclose``
    atol : float
        Absolute tolerance, see ``np.allclose``
    """
    out = np.cumsum(arr, axis=axis, dtype=np.float64)
    expected = np.sum(arr, axis=axis, dtype=np.float64)
    if not np.all(np.isclose(out.take(-1, axis=axis), expected, rtol=rtol,
                             atol=atol, equal_nan=True)):
        warnings.warn('cumsum was found to be unstable: '
                      'its last element does not correspond to sum',
                      RuntimeWarning)
    return out<|MERGE_RESOLUTION|>--- conflicted
+++ resolved
@@ -20,12 +20,8 @@
 from ._logistic_sigmoid import _log_logistic_sigmoid
 from .sparsefuncs_fast import csr_row_norms
 from .validation import check_array
-<<<<<<< HEAD
-from .deprecation import deprecated
 from .._callbacks import _eval_callbacks
-=======
 from .validation import _deprecate_positional_args
->>>>>>> 7229c051
 
 
 def squared_norm(x):
@@ -195,6 +191,9 @@
         Pass an int for reproducible results across multiple function calls.
         See :term:`Glossary <random_state>`.
 
+    callbacks : list of BaseCallback, default=None
+        optional callbacks
+
     Returns
     -------
     Q : 2D array
@@ -309,6 +308,9 @@
         Pass an int for reproducible results across multiple function calls.
         See :term:`Glossary <random_state>`.
 
+    callbacks : list of BaseCallback, default=None
+        optional callbacks
+
     Notes
     -----
     This algorithm finds a (usually very good) approximate truncated
@@ -352,16 +354,10 @@
         # this implementation is a bit faster with smaller shape[1]
         M = M.T
 
-<<<<<<< HEAD
-    Q = randomized_range_finder(M, n_random, n_iter,
-                                power_iteration_normalizer, random_state,
-                                callbacks=callbacks)
-=======
     Q = randomized_range_finder(
         M, size=n_random, n_iter=n_iter,
         power_iteration_normalizer=power_iteration_normalizer,
-        random_state=random_state)
->>>>>>> 7229c051
+        random_state=random_state, callbacks=callbacks)
 
     # project M to the (k + p) dimensional space using the basis vectors
     B = safe_sparse_dot(Q.T, M)
