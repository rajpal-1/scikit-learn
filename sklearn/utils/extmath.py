--- conflicted
+++ resolved
@@ -538,22 +538,10 @@
 
     Parameters
     ----------
-<<<<<<< HEAD
-    u, v : arrays
-        The output of `linalg.svd` or `sklearn.utils.extmath.randomized_svd`,
-        with matching inner dimensions so one can compute `np.dot(u * s, v)`.
-=======
     u, v : ndarray
         u and v are the output of `linalg.svd` or
         `sklearn.utils.extmath.randomized_svd`, with matching inner dimensions
         so one can compute `np.dot(u * s, v)`.
-
-    u_based_decision : boolean, (default=True)
-        If True, use the columns of u as the basis for sign flipping. Otherwise,
-        use the rows of v. The choice of which variable to base the decision on
-        is generally algorithm dependent.
-
->>>>>>> acc1ac27
 
     u_based_decision : boolean, (default=True)
         If True, use the columns of u as the basis for sign flipping. Otherwise,
@@ -695,9 +683,6 @@
         partial_variance
     return ((old_sum + new_sum) / updated_sample_count,
             unnormalized_variance / updated_sample_count,
-<<<<<<< HEAD
-            updated_sample_count)
-=======
             updated_sample_count)
 
 
@@ -720,5 +705,4 @@
     max_abs_rows = np.argmax(np.abs(u), axis=1)
     signs = np.sign(u[range(u.shape[0]), max_abs_rows])
     u *= signs[:, np.newaxis]
-    return u
->>>>>>> acc1ac27
+    return u