--- conflicted
+++ resolved
@@ -235,29 +235,9 @@
     # Test lbfgs on classification.
     # It should achieve a score higher than 0.95 for the binary and multi-class
     # versions of the digits dataset.
-<<<<<<< HEAD
     X_train = X[:150]
     y_train = y[:150]
     X_test = X[150:]
-=======
-    for X, y in classification_datasets:
-        X_train = X[:150]
-        y_train = y[:150]
-        X_test = X[150:]
-
-        expected_shape_dtype = (X_test.shape[0], y_train.dtype.kind)
-
-        for activation in ACTIVATION_TYPES:
-            mlp = MLPClassifier(solver='lbfgs', hidden_layer_sizes=50,
-                                max_iter=150, shuffle=True, random_state=1,
-                                activation=activation)
-            mlp.fit(X_train, y_train)
-            y_predict = mlp.predict(X_test)
-            assert mlp.score(X_train, y_train) > 0.95
-            assert ((y_predict.shape[0], y_predict.dtype.kind) ==
-                         expected_shape_dtype)
->>>>>>> faa94060
-
     expected_shape_dtype = (X_test.shape[0], y_train.dtype.kind)
 
     for activation in ACTIVATION_TYPES:
@@ -266,8 +246,8 @@
                             activation=activation)
         mlp.fit(X_train, y_train)
         y_predict = mlp.predict(X_test)
-        assert_greater(mlp.score(X_train, y_train), 0.95)
-        assert_equal((y_predict.shape[0], y_predict.dtype.kind),
+        assert mlp.score(X_train, y_train) > 0.95)
+        assert ((y_predict.shape[0], y_predict.dtype.kind) ==
                      expected_shape_dtype)
 
 
