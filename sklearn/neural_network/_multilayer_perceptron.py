"""Multi-layer Perceptron
"""

# Authors: Issam H. Laradji <issam.laradji@gmail.com>
#          Andreas Mueller
#          Jiyuan Qian
# License: BSD 3 clause

import numpy as np

from abc import ABCMeta, abstractmethod
import warnings

import scipy.optimize

from ..base import BaseEstimator, ClassifierMixin, RegressorMixin
from ..base import is_classifier
from ._base import ACTIVATIONS, DERIVATIVES, LOSS_FUNCTIONS
from ._stochastic_optimizers import SGDOptimizer, AdamOptimizer
from ..model_selection import train_test_split
from ..preprocessing import LabelBinarizer
from ..utils import gen_batches, check_random_state
from ..utils import shuffle
from ..utils import _safe_indexing
from ..utils import check_array, column_or_1d
from ..exceptions import ConvergenceWarning
from ..utils.extmath import safe_sparse_dot
from ..utils.validation import check_is_fitted, _deprecate_positional_args
from ..utils.multiclass import _check_partial_fit_first_call, unique_labels
from ..utils.multiclass import type_of_target
from ..utils.optimize import _check_optimize_result


_STOCHASTIC_SOLVERS = ['sgd', 'adam']


def _pack(coefs_, intercepts_):
    """Pack the parameters into a single vector."""
    return np.hstack([l.ravel() for l in coefs_ + intercepts_])


class BaseMultilayerPerceptron(BaseEstimator, metaclass=ABCMeta):
    """Base class for MLP classification and regression.

    Warning: This class should not be used directly.
    Use derived classes instead.

    .. versionadded:: 0.18
    """

    @abstractmethod
    def __init__(self, hidden_layer_sizes, activation, solver,
                 alpha, batch_size, learning_rate, learning_rate_init, power_t,
                 max_iter, loss, shuffle, random_state, tol, verbose,
                 warm_start, momentum, nesterovs_momentum, early_stopping,
                 validation_fraction, beta_1, beta_2, epsilon,
                 n_iter_no_change, max_fun):
        self.activation = activation
        self.solver = solver
        self.alpha = alpha
        self.batch_size = batch_size
        self.learning_rate = learning_rate
        self.learning_rate_init = learning_rate_init
        self.power_t = power_t
        self.max_iter = max_iter
        self.loss = loss
        self.hidden_layer_sizes = hidden_layer_sizes
        self.shuffle = shuffle
        self.random_state = random_state
        self.tol = tol
        self.verbose = verbose
        self.warm_start = warm_start
        self.momentum = momentum
        self.nesterovs_momentum = nesterovs_momentum
        self.early_stopping = early_stopping
        self.validation_fraction = validation_fraction
        self.beta_1 = beta_1
        self.beta_2 = beta_2
        self.epsilon = epsilon
        self.n_iter_no_change = n_iter_no_change
        self.max_fun = max_fun

    def _unpack(self, packed_parameters):
        """Extract the coefficients and intercepts from packed_parameters."""
        for i in range(self.n_layers_ - 1):
            start, end, shape = self._coef_indptr[i]
            self.coefs_[i] = np.reshape(packed_parameters[start:end], shape)

            start, end = self._intercept_indptr[i]
            self.intercepts_[i] = packed_parameters[start:end]

    def _forward_pass(self, activations):
        """Perform a forward pass on the network by computing the values
        of the neurons in the hidden layers and the output layer.

        Parameters
        ----------
        activations : list, length = n_layers - 1
            The ith element of the list holds the values of the ith layer.
        """
        hidden_activation = ACTIVATIONS[self.activation]
        # Iterate over the hidden layers
        for i in range(self.n_layers_ - 1):
            activations[i + 1] = safe_sparse_dot(activations[i],
                                                 self.coefs_[i])
            activations[i + 1] += self.intercepts_[i]

            # For the hidden layers
            if (i + 1) != (self.n_layers_ - 1):
                hidden_activation(activations[i + 1])

        # For the last layer
        output_activation = ACTIVATIONS[self.out_activation_]
        output_activation(activations[i + 1])

        return activations

    def _forward_pass_fast(self, X):
        """Predict using the trained model

        This is the same as _forward_pass but does not record the activations
        of all layers and only returns the last layer's activation.

        Parameters
        ----------
        X : {array-like, sparse matrix} of shape (n_samples, n_features)
            The input data.

        Returns
        -------
        y_pred : ndarray of shape (n_samples,) or (n_samples, n_outputs)
            The decision function of the samples for each class in the model.
        """
        X = check_array(X, accept_sparse=['csr', 'csc'])

        # Initialize first layer
        activation = X

        # Forward propagate
        hidden_activation = ACTIVATIONS[self.activation]
        for i in range(self.n_layers_ - 1):
            activation = safe_sparse_dot(activation, self.coefs_[i])
            activation += self.intercepts_[i]
            if i != self.n_layers_ - 2:
                hidden_activation(activation)
        output_activation = ACTIVATIONS[self.out_activation_]
        output_activation(activation)

        return activation

    def _compute_loss_grad(self, layer, n_samples, activations, deltas,
                           coef_grads, intercept_grads):
        """Compute the gradient of loss with respect to coefs and intercept for
        specified layer.

        This function does backpropagation for the specified one layer.
        """
        coef_grads[layer] = safe_sparse_dot(activations[layer].T,
                                            deltas[layer])
        coef_grads[layer] += (self.alpha * self.coefs_[layer])
        coef_grads[layer] /= n_samples

        intercept_grads[layer] = np.mean(deltas[layer], 0)

    def _loss_grad_lbfgs(self, packed_coef_inter, X, y, activations, deltas,
                         coef_grads, intercept_grads):
        """Compute the MLP loss function and its corresponding derivatives
        with respect to the different parameters given in the initialization.

        Returned gradients are packed in a single vector so it can be used
        in lbfgs

        Parameters
        ----------
        packed_coef_inter : ndarray
            A vector comprising the flattened coefficients and intercepts.

        X : {array-like, sparse matrix} of shape (n_samples, n_features)
            The input data.

        y : ndarray of shape (n_samples,)
            The target values.

        activations : list, length = n_layers - 1
            The ith element of the list holds the values of the ith layer.

        deltas : list, length = n_layers - 1
            The ith element of the list holds the difference between the
            activations of the i + 1 layer and the backpropagated error.
            More specifically, deltas are gradients of loss with respect to z
            in each layer, where z = wx + b is the value of a particular layer
            before passing through the activation function

        coef_grads : list, length = n_layers - 1
            The ith element contains the amount of change used to update the
            coefficient parameters of the ith layer in an iteration.

        intercept_grads : list, length = n_layers - 1
            The ith element contains the amount of change used to update the
            intercept parameters of the ith layer in an iteration.

        Returns
        -------
        loss : float
        grad : array-like, shape (number of nodes of all layers,)
        """
        self._unpack(packed_coef_inter)
        loss, coef_grads, intercept_grads = self._backprop(
            X, y, activations, deltas, coef_grads, intercept_grads)
        grad = _pack(coef_grads, intercept_grads)
        return loss, grad

    def _backprop(self, X, y, activations, deltas, coef_grads,
                  intercept_grads):
        """Compute the MLP loss function and its corresponding derivatives
        with respect to each parameter: weights and bias vectors.

        Parameters
        ----------
        X : {array-like, sparse matrix} of shape (n_samples, n_features)
            The input data.

        y : ndarray of shape (n_samples,)
            The target values.

        activations : list, length = n_layers - 1
             The ith element of the list holds the values of the ith layer.

        deltas : list, length = n_layers - 1
            The ith element of the list holds the difference between the
            activations of the i + 1 layer and the backpropagated error.
            More specifically, deltas are gradients of loss with respect to z
            in each layer, where z = wx + b is the value of a particular layer
            before passing through the activation function

        coef_grads : list, length = n_layers - 1
            The ith element contains the amount of change used to update the
            coefficient parameters of the ith layer in an iteration.

        intercept_grads : list, length = n_layers - 1
            The ith element contains the amount of change used to update the
            intercept parameters of the ith layer in an iteration.

        Returns
        -------
        loss : float
        coef_grads : list, length = n_layers - 1
        intercept_grads : list, length = n_layers - 1
        """
        n_samples = X.shape[0]

        # Forward propagate
        activations = self._forward_pass(activations)

        # Get loss
        loss_func_name = self.loss
        if loss_func_name == 'log_loss' and self.out_activation_ == 'logistic':
            loss_func_name = 'binary_log_loss'
        loss = LOSS_FUNCTIONS[loss_func_name](y, activations[-1])
        # Add L2 regularization term to loss
        values = 0
        for s in self.coefs_:
            s = s.ravel()
            values += np.dot(s, s)
        loss += (0.5 * self.alpha) * values / n_samples

        # Backward propagate
        last = self.n_layers_ - 2

        # The calculation of delta[last] here works with following
        # combinations of output activation and loss function:
        # sigmoid and binary cross entropy, softmax and categorical cross
        # entropy, and identity with squared loss
        deltas[last] = activations[-1] - y

        # Compute gradient for the last layer
        self._compute_loss_grad(
            last, n_samples, activations, deltas, coef_grads, intercept_grads)

        inplace_derivative = DERIVATIVES[self.activation]
        # Iterate over the hidden layers
        for i in range(self.n_layers_ - 2, 0, -1):
            deltas[i - 1] = safe_sparse_dot(deltas[i], self.coefs_[i].T)
            inplace_derivative(activations[i], deltas[i - 1])

            self._compute_loss_grad(
                i - 1, n_samples, activations, deltas, coef_grads,
                intercept_grads)

        return loss, coef_grads, intercept_grads

    def _initialize(self, y, layer_units, dtype):
        # set all attributes, allocate weights etc for first call
        # Initialize parameters
        self.n_iter_ = 0
        self.t_ = 0
        self.n_outputs_ = y.shape[1]

        # Compute the number of layers
        self.n_layers_ = len(layer_units)

        # Output for regression
        if not is_classifier(self):
            self.out_activation_ = 'identity'
        # Output for multi class
        elif self._label_binarizer.y_type_ == 'multiclass':
            self.out_activation_ = 'softmax'
        # Output for binary class and multi-label
        else:
            self.out_activation_ = 'logistic'

        # Initialize coefficient and intercept layers
        self.coefs_ = []
        self.intercepts_ = []

        for i in range(self.n_layers_ - 1):
            coef_init, intercept_init = self._init_coef(layer_units[i],
                                                        layer_units[i + 1],
                                                        dtype)
            self.coefs_.append(coef_init)
            self.intercepts_.append(intercept_init)

        if self.solver in _STOCHASTIC_SOLVERS:
            self.loss_curve_ = []
            self._no_improvement_count = 0
            if self.early_stopping:
                self.validation_scores_ = []
                self.best_validation_score_ = -np.inf
            else:
                self.best_loss_ = np.inf

    def _init_coef(self, fan_in, fan_out, dtype):
        # Use the initialization method recommended by
        # Glorot et al.
        factor = 6.
        if self.activation == 'logistic':
            factor = 2.
        init_bound = np.sqrt(factor / (fan_in + fan_out))

        # Generate weights and bias:
        coef_init = self._random_state.uniform(-init_bound, init_bound,
                                               (fan_in, fan_out))
        intercept_init = self._random_state.uniform(-init_bound, init_bound,
                                                    fan_out)
        coef_init = coef_init.astype(dtype, copy=False)
        intercept_init = intercept_init.astype(dtype, copy=False)
        return coef_init, intercept_init

    def _fit(self, X, y, incremental=False):
        # Make sure self.hidden_layer_sizes is a list
        hidden_layer_sizes = self.hidden_layer_sizes
        if not hasattr(hidden_layer_sizes, "__iter__"):
            hidden_layer_sizes = [hidden_layer_sizes]
        hidden_layer_sizes = list(hidden_layer_sizes)

        # Validate input parameters.
        self._validate_hyperparameters()
        if np.any(np.array(hidden_layer_sizes) <= 0):
            raise ValueError("hidden_layer_sizes must be > 0, got %s." %
                             hidden_layer_sizes)

        X, y = self._validate_input(X, y, incremental)

        n_samples, n_features = X.shape

        # Ensure y is 2D
        if y.ndim == 1:
            y = y.reshape((-1, 1))

        self.n_outputs_ = y.shape[1]

        layer_units = ([n_features] + hidden_layer_sizes +
                       [self.n_outputs_])

        # check random state
        self._random_state = check_random_state(self.random_state)

        if not hasattr(self, 'coefs_') or (not self.warm_start and not
                                           incremental):
            # First time training the model
            self._initialize(y, layer_units, X.dtype)

        # Initialize lists
        activations = [X] + [None] * (len(layer_units) - 1)
        deltas = [None] * (len(activations) - 1)

        coef_grads = [np.empty((n_fan_in_, n_fan_out_), dtype=X.dtype)
                      for n_fan_in_,
                      n_fan_out_ in zip(layer_units[:-1],
                                        layer_units[1:])]

        intercept_grads = [np.empty(n_fan_out_, dtype=X.dtype)
                           for n_fan_out_ in
                           layer_units[1:]]

        # Run the Stochastic optimization solver
        if self.solver in _STOCHASTIC_SOLVERS:
            self._fit_stochastic(X, y, activations, deltas, coef_grads,
                                 intercept_grads, layer_units, incremental)

        # Run the LBFGS solver
        elif self.solver == 'lbfgs':
            self._fit_lbfgs(X, y, activations, deltas, coef_grads,
                            intercept_grads, layer_units)
        return self

    def _validate_hyperparameters(self):
        if not isinstance(self.shuffle, bool):
            raise ValueError("shuffle must be either True or False, got %s." %
                             self.shuffle)
        if self.max_iter <= 0:
            raise ValueError("max_iter must be > 0, got %s." % self.max_iter)
        if self.max_fun <= 0:
            raise ValueError("max_fun must be > 0, got %s." % self.max_fun)
        if self.alpha < 0.0:
            raise ValueError("alpha must be >= 0, got %s." % self.alpha)
        if (self.learning_rate in ["constant", "invscaling", "adaptive"] and
                self.learning_rate_init <= 0.0):
            raise ValueError("learning_rate_init must be > 0, got %s." %
                             self.learning_rate)
        if self.momentum > 1 or self.momentum < 0:
            raise ValueError("momentum must be >= 0 and <= 1, got %s" %
                             self.momentum)
        if not isinstance(self.nesterovs_momentum, bool):
            raise ValueError("nesterovs_momentum must be either True or False,"
                             " got %s." % self.nesterovs_momentum)
        if not isinstance(self.early_stopping, bool):
            raise ValueError("early_stopping must be either True or False,"
                             " got %s." % self.early_stopping)
        if self.validation_fraction < 0 or self.validation_fraction >= 1:
            raise ValueError("validation_fraction must be >= 0 and < 1, "
                             "got %s" % self.validation_fraction)
        if self.beta_1 < 0 or self.beta_1 >= 1:
            raise ValueError("beta_1 must be >= 0 and < 1, got %s" %
                             self.beta_1)
        if self.beta_2 < 0 or self.beta_2 >= 1:
            raise ValueError("beta_2 must be >= 0 and < 1, got %s" %
                             self.beta_2)
        if self.epsilon <= 0.0:
            raise ValueError("epsilon must be > 0, got %s." % self.epsilon)
        if self.n_iter_no_change <= 0:
            raise ValueError("n_iter_no_change must be > 0, got %s."
                             % self.n_iter_no_change)

        # raise ValueError if not registered
        if self.activation not in ACTIVATIONS:
            raise ValueError("The activation '%s' is not supported. Supported "
                             "activations are %s."
                             % (self.activation, list(sorted(ACTIVATIONS))))
        if self.learning_rate not in ["constant", "invscaling", "adaptive"]:
            raise ValueError("learning rate %s is not supported. " %
                             self.learning_rate)
        supported_solvers = _STOCHASTIC_SOLVERS + ["lbfgs"]
        if self.solver not in supported_solvers:
            raise ValueError("The solver %s is not supported. "
                             " Expected one of: %s" %
                             (self.solver, ", ".join(supported_solvers)))

    def _fit_lbfgs(self, X, y, activations, deltas, coef_grads,
                   intercept_grads, layer_units):
        # Store meta information for the parameters
        self._coef_indptr = []
        self._intercept_indptr = []
        start = 0

        # Save sizes and indices of coefficients for faster unpacking
        for i in range(self.n_layers_ - 1):
            n_fan_in, n_fan_out = layer_units[i], layer_units[i + 1]

            end = start + (n_fan_in * n_fan_out)
            self._coef_indptr.append((start, end, (n_fan_in, n_fan_out)))
            start = end

        # Save sizes and indices of intercepts for faster unpacking
        for i in range(self.n_layers_ - 1):
            end = start + layer_units[i + 1]
            self._intercept_indptr.append((start, end))
            start = end

        # Run LBFGS
        packed_coef_inter = _pack(self.coefs_,
                                  self.intercepts_)

        if self.verbose is True or self.verbose >= 1:
            iprint = 1
        else:
            iprint = -1

        opt_res = scipy.optimize.minimize(
                self._loss_grad_lbfgs, packed_coef_inter,
                method="L-BFGS-B", jac=True,
                options={
                    "maxfun": self.max_fun,
                    "maxiter": self.max_iter,
                    "iprint": iprint,
                    "gtol": self.tol
                },
                args=(X, y, activations, deltas, coef_grads, intercept_grads))
        self.n_iter_ = _check_optimize_result("lbfgs", opt_res, self.max_iter)
        self.loss_ = opt_res.fun
        self._unpack(opt_res.x)

    def _fit_stochastic(self, X, y, activations, deltas, coef_grads,
                        intercept_grads, layer_units, incremental):

        if not incremental or not hasattr(self, '_optimizer'):
            params = self.coefs_ + self.intercepts_

            if self.solver == 'sgd':
                self._optimizer = SGDOptimizer(
                    params, self.learning_rate_init, self.learning_rate,
                    self.momentum, self.nesterovs_momentum, self.power_t)
            elif self.solver == 'adam':
                self._optimizer = AdamOptimizer(
                    params, self.learning_rate_init, self.beta_1, self.beta_2,
                    self.epsilon)

        # early_stopping in partial_fit doesn't make sense
        early_stopping = self.early_stopping and not incremental
        if early_stopping:
            # don't stratify in multilabel classification
            should_stratify = is_classifier(self) and self.n_outputs_ == 1
            stratify = y if should_stratify else None
            X, X_val, y, y_val = train_test_split(
                X, y, random_state=self._random_state,
                test_size=self.validation_fraction,
                stratify=stratify)
            if is_classifier(self):
                y_val = self._label_binarizer.inverse_transform(y_val)
        else:
            X_val = None
            y_val = None

        n_samples = X.shape[0]
        sample_idx = np.arange(n_samples, dtype=int)

        if self.batch_size == 'auto':
            batch_size = min(200, n_samples)
        else:
            if self.batch_size < 1 or self.batch_size > n_samples:
                warnings.warn("Got `batch_size` less than 1 or larger than "
                              "sample size. It is going to be clipped")
            batch_size = np.clip(self.batch_size, 1, n_samples)

        try:
            for it in range(self.max_iter):
                if self.shuffle:
                    # Only shuffle the sample indices instead of X and y to
                    # reduce the memory footprint. These indices will be used
                    # to slice the X and y.
                    sample_idx = shuffle(sample_idx,
                                         random_state=self._random_state)

                accumulated_loss = 0.0
                for batch_slice in gen_batches(n_samples, batch_size):
                    if self.shuffle:
                        X_batch = _safe_indexing(X, sample_idx[batch_slice])
                        y_batch = y[sample_idx[batch_slice]]
                    else:
                        X_batch = X[batch_slice]
                        y_batch = y[batch_slice]

                    activations[0] = X_batch
                    batch_loss, coef_grads, intercept_grads = self._backprop(
                        X_batch, y_batch, activations, deltas,
                        coef_grads, intercept_grads)
                    accumulated_loss += batch_loss * (batch_slice.stop -
                                                      batch_slice.start)

                    # update weights
                    grads = coef_grads + intercept_grads
                    self._optimizer.update_params(grads)

                self.n_iter_ += 1
                self.loss_ = accumulated_loss / X.shape[0]

                self.t_ += n_samples
                self.loss_curve_.append(self.loss_)
                if self.verbose:
                    print("Iteration %d, loss = %.8f" % (self.n_iter_,
                                                         self.loss_))

                # update no_improvement_count based on training loss or
                # validation score according to early_stopping
                self._update_no_improvement_count(early_stopping, X_val, y_val)

                # for learning rate that needs to be updated at iteration end
                self._optimizer.iteration_ends(self.t_)

                if self._no_improvement_count > self.n_iter_no_change:
                    # not better than last `n_iter_no_change` iterations by tol
                    # stop or decrease learning rate
                    if early_stopping:
                        msg = ("Validation score did not improve more than "
                               "tol=%f for %d consecutive epochs." % (
                                   self.tol, self.n_iter_no_change))
                    else:
                        msg = ("Training loss did not improve more than tol=%f"
                               " for %d consecutive epochs." % (
                                   self.tol, self.n_iter_no_change))

                    is_stopping = self._optimizer.trigger_stopping(
                        msg, self.verbose)
                    if is_stopping:
                        break
                    else:
                        self._no_improvement_count = 0

                if incremental:
                    break

                if self.n_iter_ == self.max_iter:
                    warnings.warn(
                        "Stochastic Optimizer: Maximum iterations (%d) "
                        "reached and the optimization hasn't converged yet."
                        % self.max_iter, ConvergenceWarning)
        except KeyboardInterrupt:
            warnings.warn("Training interrupted by user.")

        if early_stopping:
            # restore best weights
            self.coefs_ = self._best_coefs
            self.intercepts_ = self._best_intercepts

    def _update_no_improvement_count(self, early_stopping, X_val, y_val):
        if early_stopping:
            # compute validation score, use that for stopping
            self.validation_scores_.append(self.score(X_val, y_val))

            if self.verbose:
                print("Validation score: %f" % self.validation_scores_[-1])
            # update best parameters
            # use validation_scores_, not loss_curve_
            # let's hope no-one overloads .score with mse
            last_valid_score = self.validation_scores_[-1]

            if last_valid_score < (self.best_validation_score_ +
                                   self.tol):
                self._no_improvement_count += 1
            else:
                self._no_improvement_count = 0

            if last_valid_score > self.best_validation_score_:
                self.best_validation_score_ = last_valid_score
                self._best_coefs = [c.copy() for c in self.coefs_]
                self._best_intercepts = [i.copy()
                                         for i in self.intercepts_]
        else:
            if self.loss_curve_[-1] > self.best_loss_ - self.tol:
                self._no_improvement_count += 1
            else:
                self._no_improvement_count = 0
            if self.loss_curve_[-1] < self.best_loss_:
                self.best_loss_ = self.loss_curve_[-1]

    def fit(self, X, y):
        """Fit the model to data matrix X and target(s) y.

        Parameters
        ----------
        X : ndarray or sparse matrix of shape (n_samples, n_features)
            The input data.

        y : ndarray of shape (n_samples,) or (n_samples, n_outputs)
            The target values (class labels in classification, real numbers in
            regression).

        Returns
        -------
        self : returns a trained MLP model.
        """
        return self._fit(X, y, incremental=False)

    @property
    def partial_fit(self):
        """Update the model with a single iteration over the given data.

        Parameters
        ----------
        X : {array-like, sparse matrix} of shape (n_samples, n_features)
            The input data.

        y : ndarray of shape (n_samples,)
            The target values.

        Returns
        -------
        self : returns a trained MLP model.
        """
        if self.solver not in _STOCHASTIC_SOLVERS:
            raise AttributeError("partial_fit is only available for stochastic"
                                 " optimizers. %s is not stochastic."
                                 % self.solver)
        return self._partial_fit

    def _partial_fit(self, X, y):
        return self._fit(X, y, incremental=True)

<<<<<<< HEAD
    def _predict(self, X):
        """Predict using the trained model

        Parameters
        ----------
        X : {array-like, sparse matrix} of shape (n_samples, n_features)
            The input data.

        Returns
        -------
        y_pred : ndarray of shape (n_samples,) or (n_samples, n_outputs)
            The decision function of the samples for each class in the model.
        """
        X = check_array(X, accept_sparse=['csr', 'csc'])

        # Make sure self.hidden_layer_sizes is a list
        hidden_layer_sizes = self.hidden_layer_sizes
        if not hasattr(hidden_layer_sizes, "__iter__"):
            hidden_layer_sizes = [hidden_layer_sizes]
        hidden_layer_sizes = list(hidden_layer_sizes)

        layer_units = [X.shape[1]] + hidden_layer_sizes + \
            [self.n_outputs_]

        # Initialize layers
        activations = [X]

        for i in range(self.n_layers_ - 1):
            activations.append(np.empty((X.shape[0],
                                         layer_units[i + 1]),
                                        dtype=X.dtype))
        # forward propagate
        self._forward_pass(activations)
        y_pred = activations[-1]

        return y_pred

=======
>>>>>>> 903c82e1

class MLPClassifier(ClassifierMixin, BaseMultilayerPerceptron):
    """Multi-layer Perceptron classifier.

    This model optimizes the log-loss function using LBFGS or stochastic
    gradient descent.

    .. versionadded:: 0.18

    Parameters
    ----------
    hidden_layer_sizes : tuple, length = n_layers - 2, default=(100,)
        The ith element represents the number of neurons in the ith
        hidden layer.

    activation : {'identity', 'logistic', 'tanh', 'relu'}, default='relu'
        Activation function for the hidden layer.

        - 'identity', no-op activation, useful to implement linear bottleneck,
          returns f(x) = x

        - 'logistic', the logistic sigmoid function,
          returns f(x) = 1 / (1 + exp(-x)).

        - 'tanh', the hyperbolic tan function,
          returns f(x) = tanh(x).

        - 'relu', the rectified linear unit function,
          returns f(x) = max(0, x)

    solver : {'lbfgs', 'sgd', 'adam'}, default='adam'
        The solver for weight optimization.

        - 'lbfgs' is an optimizer in the family of quasi-Newton methods.

        - 'sgd' refers to stochastic gradient descent.

        - 'adam' refers to a stochastic gradient-based optimizer proposed
          by Kingma, Diederik, and Jimmy Ba

        Note: The default solver 'adam' works pretty well on relatively
        large datasets (with thousands of training samples or more) in terms of
        both training time and validation score.
        For small datasets, however, 'lbfgs' can converge faster and perform
        better.

    alpha : float, default=0.0001
        L2 penalty (regularization term) parameter.

    batch_size : int, default='auto'
        Size of minibatches for stochastic optimizers.
        If the solver is 'lbfgs', the classifier will not use minibatch.
        When set to "auto", `batch_size=min(200, n_samples)`

    learning_rate : {'constant', 'invscaling', 'adaptive'}, default='constant'
        Learning rate schedule for weight updates.

        - 'constant' is a constant learning rate given by
          'learning_rate_init'.

        - 'invscaling' gradually decreases the learning rate at each
          time step 't' using an inverse scaling exponent of 'power_t'.
          effective_learning_rate = learning_rate_init / pow(t, power_t)

        - 'adaptive' keeps the learning rate constant to
          'learning_rate_init' as long as training loss keeps decreasing.
          Each time two consecutive epochs fail to decrease training loss by at
          least tol, or fail to increase validation score by at least tol if
          'early_stopping' is on, the current learning rate is divided by 5.

        Only used when ``solver='sgd'``.

    learning_rate_init : double, default=0.001
        The initial learning rate used. It controls the step-size
        in updating the weights. Only used when solver='sgd' or 'adam'.

    power_t : double, default=0.5
        The exponent for inverse scaling learning rate.
        It is used in updating effective learning rate when the learning_rate
        is set to 'invscaling'. Only used when solver='sgd'.

    max_iter : int, default=200
        Maximum number of iterations. The solver iterates until convergence
        (determined by 'tol') or this number of iterations. For stochastic
        solvers ('sgd', 'adam'), note that this determines the number of epochs
        (how many times each data point will be used), not the number of
        gradient steps.

    shuffle : bool, default=True
        Whether to shuffle samples in each iteration. Only used when
        solver='sgd' or 'adam'.

    random_state : int, RandomState instance, default=None
        Determines random number generation for weights and bias
        initialization, train-test split if early stopping is used, and batch
        sampling when solver='sgd' or 'adam'.
        Pass an int for reproducible results across multiple function calls.
        See :term:`Glossary <random_state>`.

    tol : float, default=1e-4
        Tolerance for the optimization. When the loss or score is not improving
        by at least ``tol`` for ``n_iter_no_change`` consecutive iterations,
        unless ``learning_rate`` is set to 'adaptive', convergence is
        considered to be reached and training stops.

    verbose : bool, default=False
        Whether to print progress messages to stdout.

    warm_start : bool, default=False
        When set to True, reuse the solution of the previous
        call to fit as initialization, otherwise, just erase the
        previous solution. See :term:`the Glossary <warm_start>`.

    momentum : float, default=0.9
        Momentum for gradient descent update. Should be between 0 and 1. Only
        used when solver='sgd'.

    nesterovs_momentum : bool, default=True
        Whether to use Nesterov's momentum. Only used when solver='sgd' and
        momentum > 0.

    early_stopping : bool, default=False
        Whether to use early stopping to terminate training when validation
        score is not improving. If set to true, it will automatically set
        aside 10% of training data as validation and terminate training when
        validation score is not improving by at least tol for
        ``n_iter_no_change`` consecutive epochs. The split is stratified,
        except in a multilabel setting.
        Only effective when solver='sgd' or 'adam'

    validation_fraction : float, default=0.1
        The proportion of training data to set aside as validation set for
        early stopping. Must be between 0 and 1.
        Only used if early_stopping is True

    beta_1 : float, default=0.9
        Exponential decay rate for estimates of first moment vector in adam,
        should be in [0, 1). Only used when solver='adam'

    beta_2 : float, default=0.999
        Exponential decay rate for estimates of second moment vector in adam,
        should be in [0, 1). Only used when solver='adam'

    epsilon : float, default=1e-8
        Value for numerical stability in adam. Only used when solver='adam'

    n_iter_no_change : int, default=10
        Maximum number of epochs to not meet ``tol`` improvement.
        Only effective when solver='sgd' or 'adam'

        .. versionadded:: 0.20

    max_fun : int, default=15000
        Only used when solver='lbfgs'. Maximum number of loss function calls.
        The solver iterates until convergence (determined by 'tol'), number
        of iterations reaches max_iter, or this number of loss function calls.
        Note that number of loss function calls will be greater than or equal
        to the number of iterations for the `MLPClassifier`.

        .. versionadded:: 0.22

    Attributes
    ----------
    classes_ : ndarray or list of ndarray of shape (n_classes,)
        Class labels for each output.

    loss_ : float
        The current loss computed with the loss function.

    best_loss_ : float
        The minimum loss reached by the solver throughout fitting.

    loss_curve_ : list of shape (`n_iter_`,)
        The ith element in the list represents the loss at the ith iteration.

    t_ : int
        The number of training samples seen by the solver during fitting.

    coefs_ : list of shape (n_layers - 1,)
        The ith element in the list represents the weight matrix corresponding
        to layer i.

    intercepts_ : list of shape (n_layers - 1,)
        The ith element in the list represents the bias vector corresponding to
        layer i + 1.

    n_iter_ : int
        The number of iterations the solver has ran.

    n_layers_ : int
        Number of layers.

    n_outputs_ : int
        Number of outputs.

    out_activation_ : str
        Name of the output activation function.


    Examples
    --------
    >>> from sklearn.neural_network import MLPClassifier
    >>> from sklearn.datasets import make_classification
    >>> from sklearn.model_selection import train_test_split
    >>> X, y = make_classification(n_samples=100, random_state=1)
    >>> X_train, X_test, y_train, y_test = train_test_split(X, y, stratify=y,
    ...                                                     random_state=1)
    >>> clf = MLPClassifier(random_state=1, max_iter=300).fit(X_train, y_train)
    >>> clf.predict_proba(X_test[:1])
    array([[0.038..., 0.961...]])
    >>> clf.predict(X_test[:5, :])
    array([1, 0, 1, 0, 1])
    >>> clf.score(X_test, y_test)
    0.8...

    Notes
    -----
    MLPClassifier trains iteratively since at each time step
    the partial derivatives of the loss function with respect to the model
    parameters are computed to update the parameters.

    It can also have a regularization term added to the loss function
    that shrinks model parameters to prevent overfitting.

    This implementation works with data represented as dense numpy arrays or
    sparse scipy arrays of floating point values.

    References
    ----------
    Hinton, Geoffrey E.
        "Connectionist learning procedures." Artificial intelligence 40.1
        (1989): 185-234.

    Glorot, Xavier, and Yoshua Bengio. "Understanding the difficulty of
        training deep feedforward neural networks." International Conference
        on Artificial Intelligence and Statistics. 2010.

    He, Kaiming, et al. "Delving deep into rectifiers: Surpassing human-level
        performance on imagenet classification." arXiv preprint
        arXiv:1502.01852 (2015).

    Kingma, Diederik, and Jimmy Ba. "Adam: A method for stochastic
        optimization." arXiv preprint arXiv:1412.6980 (2014).
    """
    @_deprecate_positional_args
    def __init__(self, hidden_layer_sizes=(100,), activation="relu", *,
                 solver='adam', alpha=0.0001,
                 batch_size='auto', learning_rate="constant",
                 learning_rate_init=0.001, power_t=0.5, max_iter=200,
                 shuffle=True, random_state=None, tol=1e-4,
                 verbose=False, warm_start=False, momentum=0.9,
                 nesterovs_momentum=True, early_stopping=False,
                 validation_fraction=0.1, beta_1=0.9, beta_2=0.999,
                 epsilon=1e-8, n_iter_no_change=10, max_fun=15000):
        super().__init__(
            hidden_layer_sizes=hidden_layer_sizes,
            activation=activation, solver=solver, alpha=alpha,
            batch_size=batch_size, learning_rate=learning_rate,
            learning_rate_init=learning_rate_init, power_t=power_t,
            max_iter=max_iter, loss='log_loss', shuffle=shuffle,
            random_state=random_state, tol=tol, verbose=verbose,
            warm_start=warm_start, momentum=momentum,
            nesterovs_momentum=nesterovs_momentum,
            early_stopping=early_stopping,
            validation_fraction=validation_fraction,
            beta_1=beta_1, beta_2=beta_2, epsilon=epsilon,
            n_iter_no_change=n_iter_no_change, max_fun=max_fun)

    def _validate_input(self, X, y, incremental):
        X, y = self._validate_data(X, y, accept_sparse=['csr', 'csc'],
                                   multi_output=True,
                                   dtype=(np.float64, np.float32))
        if y.ndim == 2 and y.shape[1] == 1:
            y = column_or_1d(y, warn=True)

        if not incremental:
            self._label_binarizer = LabelBinarizer()
            self._label_binarizer.fit(y)
            self.classes_ = self._label_binarizer.classes_
        elif self.warm_start:
            classes = unique_labels(y)
            if set(classes) != set(self.classes_):
                raise ValueError("warm_start can only be used where `y` has "
                                 "the same classes as in the previous "
                                 "call to fit. Previously got %s, `y` has %s" %
                                 (self.classes_, classes))
        else:
            classes = unique_labels(y)
            if len(np.setdiff1d(classes, self.classes_, assume_unique=True)):
                raise ValueError("`y` has classes not in `self.classes_`."
                                 " `self.classes_` has %s. 'y' has %s." %
                                 (self.classes_, classes))

        y = self._label_binarizer.transform(y).astype(np.bool)
        return X, y

    def predict(self, X):
        """Predict using the multi-layer perceptron classifier

        Parameters
        ----------
        X : {array-like, sparse matrix} of shape (n_samples, n_features)
            The input data.

        Returns
        -------
        y : ndarray, shape (n_samples,) or (n_samples, n_classes)
            The predicted classes.
        """
        check_is_fitted(self)
        y_pred = self._forward_pass_fast(X)

        if self.n_outputs_ == 1:
            y_pred = y_pred.ravel()

        return self._label_binarizer.inverse_transform(y_pred)

    def fit(self, X, y):
        """Fit the model to data matrix X and target(s) y.

        Parameters
        ----------
        X : ndarray or sparse matrix of shape (n_samples, n_features)
            The input data.

        y : ndarray, shape (n_samples,) or (n_samples, n_outputs)
            The target values (class labels in classification, real numbers in
            regression).

        Returns
        -------
        self : returns a trained MLP model.
        """
        return self._fit(X, y, incremental=(self.warm_start and
                                            hasattr(self, "classes_")))

    @property
    def partial_fit(self):
        """Update the model with a single iteration over the given data.

        Parameters
        ----------
        X : {array-like, sparse matrix}, shape (n_samples, n_features)
            The input data.

        y : array-like, shape (n_samples,)
            The target values.

        classes : array, shape (n_classes), default None
            Classes across all calls to partial_fit.
            Can be obtained via `np.unique(y_all)`, where y_all is the
            target vector of the entire dataset.
            This argument is required for the first call to partial_fit
            and can be omitted in the subsequent calls.
            Note that y doesn't need to contain all labels in `classes`.

        Returns
        -------
        self : returns a trained MLP model.
        """
        if self.solver not in _STOCHASTIC_SOLVERS:
            raise AttributeError("partial_fit is only available for stochastic"
                                 " optimizer. %s is not stochastic"
                                 % self.solver)
        return self._partial_fit

    def _partial_fit(self, X, y, classes=None):
        if _check_partial_fit_first_call(self, classes):
            self._label_binarizer = LabelBinarizer()
            if type_of_target(y).startswith('multilabel'):
                self._label_binarizer.fit(y)
            else:
                self._label_binarizer.fit(classes)

        super()._partial_fit(X, y)

        return self

    def predict_log_proba(self, X):
        """Return the log of probability estimates.

        Parameters
        ----------
        X : ndarray of shape (n_samples, n_features)
            The input data.

        Returns
        -------
        log_y_prob : ndarray of shape (n_samples, n_classes)
            The predicted log-probability of the sample for each class
            in the model, where classes are ordered as they are in
            `self.classes_`. Equivalent to log(predict_proba(X))
        """
        y_prob = self.predict_proba(X)
        return np.log(y_prob, out=y_prob)

    def predict_proba(self, X):
        """Probability estimates.

        Parameters
        ----------
        X : {array-like, sparse matrix} of shape (n_samples, n_features)
            The input data.

        Returns
        -------
        y_prob : ndarray of shape (n_samples, n_classes)
            The predicted probability of the sample for each class in the
            model, where classes are ordered as they are in `self.classes_`.
        """
        check_is_fitted(self)
        y_pred = self._forward_pass_fast(X)

        if self.n_outputs_ == 1:
            y_pred = y_pred.ravel()

        if y_pred.ndim == 1:
            return np.vstack([1 - y_pred, y_pred]).T
        else:
            return y_pred


class MLPRegressor(RegressorMixin, BaseMultilayerPerceptron):
    """Multi-layer Perceptron regressor.

    This model optimizes the squared-loss using LBFGS or stochastic gradient
    descent.

    .. versionadded:: 0.18

    Parameters
    ----------
    hidden_layer_sizes : tuple, length = n_layers - 2, default=(100,)
        The ith element represents the number of neurons in the ith
        hidden layer.

    activation : {'identity', 'logistic', 'tanh', 'relu'}, default='relu'
        Activation function for the hidden layer.

        - 'identity', no-op activation, useful to implement linear bottleneck,
          returns f(x) = x

        - 'logistic', the logistic sigmoid function,
          returns f(x) = 1 / (1 + exp(-x)).

        - 'tanh', the hyperbolic tan function,
          returns f(x) = tanh(x).

        - 'relu', the rectified linear unit function,
          returns f(x) = max(0, x)

    solver : {'lbfgs', 'sgd', 'adam'}, default='adam'
        The solver for weight optimization.

        - 'lbfgs' is an optimizer in the family of quasi-Newton methods.

        - 'sgd' refers to stochastic gradient descent.

        - 'adam' refers to a stochastic gradient-based optimizer proposed by
          Kingma, Diederik, and Jimmy Ba

        Note: The default solver 'adam' works pretty well on relatively
        large datasets (with thousands of training samples or more) in terms of
        both training time and validation score.
        For small datasets, however, 'lbfgs' can converge faster and perform
        better.

    alpha : float, default=0.0001
        L2 penalty (regularization term) parameter.

    batch_size : int, default='auto'
        Size of minibatches for stochastic optimizers.
        If the solver is 'lbfgs', the classifier will not use minibatch.
        When set to "auto", `batch_size=min(200, n_samples)`

    learning_rate : {'constant', 'invscaling', 'adaptive'}, default='constant'
        Learning rate schedule for weight updates.

        - 'constant' is a constant learning rate given by
          'learning_rate_init'.

        - 'invscaling' gradually decreases the learning rate ``learning_rate_``
          at each time step 't' using an inverse scaling exponent of 'power_t'.
          effective_learning_rate = learning_rate_init / pow(t, power_t)

        - 'adaptive' keeps the learning rate constant to
          'learning_rate_init' as long as training loss keeps decreasing.
          Each time two consecutive epochs fail to decrease training loss by at
          least tol, or fail to increase validation score by at least tol if
          'early_stopping' is on, the current learning rate is divided by 5.

        Only used when solver='sgd'.

    learning_rate_init : double, default=0.001
        The initial learning rate used. It controls the step-size
        in updating the weights. Only used when solver='sgd' or 'adam'.

    power_t : double, default=0.5
        The exponent for inverse scaling learning rate.
        It is used in updating effective learning rate when the learning_rate
        is set to 'invscaling'. Only used when solver='sgd'.

    max_iter : int, default=200
        Maximum number of iterations. The solver iterates until convergence
        (determined by 'tol') or this number of iterations. For stochastic
        solvers ('sgd', 'adam'), note that this determines the number of epochs
        (how many times each data point will be used), not the number of
        gradient steps.

    shuffle : bool, default=True
        Whether to shuffle samples in each iteration. Only used when
        solver='sgd' or 'adam'.

    random_state : int, RandomState instance, default=None
        Determines random number generation for weights and bias
        initialization, train-test split if early stopping is used, and batch
        sampling when solver='sgd' or 'adam'.
        Pass an int for reproducible results across multiple function calls.
        See :term:`Glossary <random_state>`.

    tol : float, default=1e-4
        Tolerance for the optimization. When the loss or score is not improving
        by at least ``tol`` for ``n_iter_no_change`` consecutive iterations,
        unless ``learning_rate`` is set to 'adaptive', convergence is
        considered to be reached and training stops.

    verbose : bool, default=False
        Whether to print progress messages to stdout.

    warm_start : bool, default=False
        When set to True, reuse the solution of the previous
        call to fit as initialization, otherwise, just erase the
        previous solution. See :term:`the Glossary <warm_start>`.

    momentum : float, default=0.9
        Momentum for gradient descent update.  Should be between 0 and 1. Only
        used when solver='sgd'.

    nesterovs_momentum : bool, default=True
        Whether to use Nesterov's momentum. Only used when solver='sgd' and
        momentum > 0.

    early_stopping : bool, default=False
        Whether to use early stopping to terminate training when validation
        score is not improving. If set to true, it will automatically set
        aside 10% of training data as validation and terminate training when
        validation score is not improving by at least ``tol`` for
        ``n_iter_no_change`` consecutive epochs.
        Only effective when solver='sgd' or 'adam'

    validation_fraction : float, default=0.1
        The proportion of training data to set aside as validation set for
        early stopping. Must be between 0 and 1.
        Only used if early_stopping is True

    beta_1 : float, default=0.9
        Exponential decay rate for estimates of first moment vector in adam,
        should be in [0, 1). Only used when solver='adam'

    beta_2 : float, default=0.999
        Exponential decay rate for estimates of second moment vector in adam,
        should be in [0, 1). Only used when solver='adam'

    epsilon : float, default=1e-8
        Value for numerical stability in adam. Only used when solver='adam'

    n_iter_no_change : int, default=10
        Maximum number of epochs to not meet ``tol`` improvement.
        Only effective when solver='sgd' or 'adam'

        .. versionadded:: 0.20

    max_fun : int, default=15000
        Only used when solver='lbfgs'. Maximum number of function calls.
        The solver iterates until convergence (determined by 'tol'), number
        of iterations reaches max_iter, or this number of function calls.
        Note that number of function calls will be greater than or equal to
        the number of iterations for the MLPRegressor.

        .. versionadded:: 0.22

    Attributes
    ----------
    loss_ : float
        The current loss computed with the loss function.

    best_loss_ : float
        The minimum loss reached by the solver throughout fitting.

    loss_curve_ : list of shape (`n_iter_`,)
        The ith element in the list represents the loss at the ith iteration.

    t_ : int
        The number of training samples seen by the solver during fitting.

    coefs_ : list of shape (n_layers - 1,)
        The ith element in the list represents the weight matrix corresponding
        to layer i.

    intercepts_ : list of shape (n_layers - 1,)
        The ith element in the list represents the bias vector corresponding to
        layer i + 1.

    n_iter_ : int
        The number of iterations the solver has ran.

    n_layers_ : int
        Number of layers.

    n_outputs_ : int
        Number of outputs.

    out_activation_ : str
        Name of the output activation function.

    Examples
    --------
    >>> from sklearn.neural_network import MLPRegressor
    >>> from sklearn.datasets import make_regression
    >>> from sklearn.model_selection import train_test_split
    >>> X, y = make_regression(n_samples=200, random_state=1)
    >>> X_train, X_test, y_train, y_test = train_test_split(X, y,
    ...                                                     random_state=1)
    >>> regr = MLPRegressor(random_state=1, max_iter=500).fit(X_train, y_train)
    >>> regr.predict(X_test[:2])
    array([-0.9..., -7.1...])
    >>> regr.score(X_test, y_test)
    0.4...

    Notes
    -----
    MLPRegressor trains iteratively since at each time step
    the partial derivatives of the loss function with respect to the model
    parameters are computed to update the parameters.

    It can also have a regularization term added to the loss function
    that shrinks model parameters to prevent overfitting.

    This implementation works with data represented as dense and sparse numpy
    arrays of floating point values.

    References
    ----------
    Hinton, Geoffrey E.
        "Connectionist learning procedures." Artificial intelligence 40.1
        (1989): 185-234.

    Glorot, Xavier, and Yoshua Bengio. "Understanding the difficulty of
        training deep feedforward neural networks." International Conference
        on Artificial Intelligence and Statistics. 2010.

    He, Kaiming, et al. "Delving deep into rectifiers: Surpassing human-level
        performance on imagenet classification." arXiv preprint
        arXiv:1502.01852 (2015).

    Kingma, Diederik, and Jimmy Ba. "Adam: A method for stochastic
        optimization." arXiv preprint arXiv:1412.6980 (2014).
    """
    @_deprecate_positional_args
    def __init__(self, hidden_layer_sizes=(100,), activation="relu", *,
                 solver='adam', alpha=0.0001,
                 batch_size='auto', learning_rate="constant",
                 learning_rate_init=0.001,
                 power_t=0.5, max_iter=200, shuffle=True,
                 random_state=None, tol=1e-4,
                 verbose=False, warm_start=False, momentum=0.9,
                 nesterovs_momentum=True, early_stopping=False,
                 validation_fraction=0.1, beta_1=0.9, beta_2=0.999,
                 epsilon=1e-8, n_iter_no_change=10, max_fun=15000):
        super().__init__(
            hidden_layer_sizes=hidden_layer_sizes,
            activation=activation, solver=solver, alpha=alpha,
            batch_size=batch_size, learning_rate=learning_rate,
            learning_rate_init=learning_rate_init, power_t=power_t,
            max_iter=max_iter, loss='squared_loss', shuffle=shuffle,
            random_state=random_state, tol=tol, verbose=verbose,
            warm_start=warm_start, momentum=momentum,
            nesterovs_momentum=nesterovs_momentum,
            early_stopping=early_stopping,
            validation_fraction=validation_fraction,
            beta_1=beta_1, beta_2=beta_2, epsilon=epsilon,
            n_iter_no_change=n_iter_no_change, max_fun=max_fun)

    def predict(self, X):
        """Predict using the multi-layer perceptron model.

        Parameters
        ----------
        X : {array-like, sparse matrix} of shape (n_samples, n_features)
            The input data.

        Returns
        -------
        y : ndarray of shape (n_samples, n_outputs)
            The predicted values.
        """
        check_is_fitted(self)
        y_pred = self._forward_pass_fast(X)
        if y_pred.shape[1] == 1:
            return y_pred.ravel()
        return y_pred

    def _validate_input(self, X, y, incremental):
        X, y = self._validate_data(X, y, accept_sparse=['csr', 'csc'],
                                   multi_output=True, y_numeric=True,
                                   dtype=(np.float64, np.float32))
        if y.ndim == 2 and y.shape[1] == 1:
            y = column_or_1d(y, warn=True)
        return X, y<|MERGE_RESOLUTION|>--- conflicted
+++ resolved
@@ -696,46 +696,6 @@
     def _partial_fit(self, X, y):
         return self._fit(X, y, incremental=True)
 
-<<<<<<< HEAD
-    def _predict(self, X):
-        """Predict using the trained model
-
-        Parameters
-        ----------
-        X : {array-like, sparse matrix} of shape (n_samples, n_features)
-            The input data.
-
-        Returns
-        -------
-        y_pred : ndarray of shape (n_samples,) or (n_samples, n_outputs)
-            The decision function of the samples for each class in the model.
-        """
-        X = check_array(X, accept_sparse=['csr', 'csc'])
-
-        # Make sure self.hidden_layer_sizes is a list
-        hidden_layer_sizes = self.hidden_layer_sizes
-        if not hasattr(hidden_layer_sizes, "__iter__"):
-            hidden_layer_sizes = [hidden_layer_sizes]
-        hidden_layer_sizes = list(hidden_layer_sizes)
-
-        layer_units = [X.shape[1]] + hidden_layer_sizes + \
-            [self.n_outputs_]
-
-        # Initialize layers
-        activations = [X]
-
-        for i in range(self.n_layers_ - 1):
-            activations.append(np.empty((X.shape[0],
-                                         layer_units[i + 1]),
-                                        dtype=X.dtype))
-        # forward propagate
-        self._forward_pass(activations)
-        y_pred = activations[-1]
-
-        return y_pred
-
-=======
->>>>>>> 903c82e1
 
 class MLPClassifier(ClassifierMixin, BaseMultilayerPerceptron):
     """Multi-layer Perceptron classifier.
