--- conflicted
+++ resolved
@@ -1056,32 +1056,6 @@
 
         return self._label_binarizer.inverse_transform(y_pred)
 
-<<<<<<< HEAD
-    def fit(self, X, y, sample_weight=None):
-        """Fit the model to data matrix X and target(s) y.
-
-        Parameters
-        ----------
-        X : ndarray or sparse matrix of shape (n_samples, n_features)
-            The input data.
-
-        y : ndarray, shape (n_samples,) or (n_samples, n_outputs)
-            The target values (class labels in classification, real numbers in
-            regression).
-
-        sample_weight : array-like of shape (n_samples,), default=None
-            Sample weights. If None, then samples are equally weighted.
-
-        Returns
-        -------
-        self : returns a trained MLP model.
-        """
-        return self._fit(X, y, incremental=(self.warm_start and
-                                            hasattr(self, "classes_")),
-                         sample_weight=sample_weight)
-
-=======
->>>>>>> 54375d24
     @property
     def partial_fit(self):
         """Update the model with a single iteration over the given data.
