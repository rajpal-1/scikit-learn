--- conflicted
+++ resolved
@@ -344,11 +344,9 @@
         self : BernoulliRBM
             The fitted model.
         """
-<<<<<<< HEAD
-        X = check_array(X, accept_sparse='csr', dtype=(np.float64, np.float32))
-=======
-        X = self._validate_data(X, accept_sparse='csr', dtype=np.float64)
->>>>>>> 3d098af4
+        X = self._validate_data(
+            X, accept_sparse='csr', dtype=(np.float64, np.float32)
+        )
         n_samples = X.shape[0]
         rng = check_random_state(self.random_state)
 
