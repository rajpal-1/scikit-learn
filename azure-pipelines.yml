--- conflicted
+++ resolved
@@ -237,13 +237,8 @@
 - template: build_tools/azure/posix.yml
   parameters:
     name: macOS
-<<<<<<< HEAD
-    vmImage: macOS-10.14
-    dependsOn: [linting, git_commit, Ubuntu_Bionic]
-=======
     vmImage: macOS-10.15
-    dependsOn: [linting, git_commit]
->>>>>>> 39782b71
+    dependsOn: [linting, git_commit, Ubuntu_Bionic]
     condition: |
       and(
         in(dependencies['Ubuntu_Bionic']['result'], 'Succeeded', 'Skipped'),
