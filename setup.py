#! /usr/bin/env python
#
# Copyright (C) 2007-2009 Cournapeau David <cournape@gmail.com>
#               2010 Fabian Pedregosa <fabian.pedregosa@inria.fr>
# License: 3-clause BSD

import sys
import os
from os.path import join
import platform
import shutil

from setuptools import Command, Extension, setup
from setuptools.command.build_ext import build_ext

import traceback
import importlib

try:
    import builtins
except ImportError:
    # Python 2 compat: just to be able to declare that Python >=3.8 is needed.
    import __builtin__ as builtins

# This is a bit (!) hackish: we are setting a global variable so that the main
# sklearn __init__ can detect if it is being loaded by the setup routine, to
# avoid attempting to load components that aren't built yet.
# TODO: can this be simplified or removed since the switch to setuptools
# away from numpy.distutils?
builtins.__SKLEARN_SETUP__ = True


DISTNAME = "scikit-learn"
DESCRIPTION = "A set of python modules for machine learning and data mining"
with open("README.rst") as f:
    LONG_DESCRIPTION = f.read()
MAINTAINER = "Andreas Mueller"
MAINTAINER_EMAIL = "amueller@ais.uni-bonn.de"
URL = "http://scikit-learn.org"
DOWNLOAD_URL = "https://pypi.org/project/scikit-learn/#files"
LICENSE = "new BSD"
PROJECT_URLS = {
    "Bug Tracker": "https://github.com/scikit-learn/scikit-learn/issues",
    "Documentation": "https://scikit-learn.org/stable/documentation.html",
    "Source Code": "https://github.com/scikit-learn/scikit-learn",
}

# We can actually import a restricted version of sklearn that
# does not need the compiled code
import sklearn  # noqa
import sklearn._min_dependencies as min_deps  # noqa
from sklearn._build_utils import _check_cython_version  # noqa
from sklearn.externals._packaging.version import parse as parse_version  # noqa


VERSION = sklearn.__version__

# See: https://numpy.org/doc/stable/reference/c-api/deprecations.html
DEFINE_MACRO_NUMPY_C_API = (
    "NPY_NO_DEPRECATED_API",
    "NPY_1_7_API_VERSION",
)

# XXX: add new extensions to this list when they
# are not using the old NumPy C API (i.e. version 1.7)
# TODO: when Cython>=3.0 is used, make sure all Cython extensions
# use the newest NumPy C API by `#defining` `NPY_NO_DEPRECATED_API` to be
# `NPY_1_7_API_VERSION`, and remove this list.
# See: https://github.com/cython/cython/blob/1777f13461f971d064bd1644b02d92b350e6e7d1/docs/src/userguide/migrating_to_cy30.rst#numpy-c-api # noqa
USE_NEWEST_NUMPY_C_API = (
    "sklearn.__check_build._check_build",
    "sklearn._loss._loss",
<<<<<<< HEAD
    "sklearn.cluster._hierarchical_fast",
=======
    "sklearn.cluster._dbscan_inner",
>>>>>>> a7698a8b
    "sklearn.cluster._k_means_common",
    "sklearn.cluster._k_means_lloyd",
    "sklearn.cluster._k_means_elkan",
    "sklearn.cluster._k_means_minibatch",
    "sklearn.datasets._svmlight_format_fast",
    "sklearn.decomposition._cdnmf_fast",
    "sklearn.ensemble._hist_gradient_boosting._gradient_boosting",
    "sklearn.ensemble._hist_gradient_boosting.histogram",
    "sklearn.ensemble._hist_gradient_boosting.splitting",
    "sklearn.ensemble._hist_gradient_boosting._binning",
    "sklearn.ensemble._hist_gradient_boosting._predictor",
    "sklearn.ensemble._hist_gradient_boosting._bitset",
    "sklearn.ensemble._hist_gradient_boosting.common",
    "sklearn.ensemble._hist_gradient_boosting.utils",
    "sklearn.feature_extraction._hashing_fast",
    "sklearn.linear_model._sgd_fast",
    "sklearn.manifold._barnes_hut_tsne",
    "sklearn.metrics.cluster._expected_mutual_info_fast",
    "sklearn.metrics._pairwise_distances_reduction._datasets_pair",
    "sklearn.metrics._pairwise_distances_reduction._middle_term_computer",
    "sklearn.metrics._pairwise_distances_reduction._base",
    "sklearn.metrics._pairwise_distances_reduction._argkmin",
    "sklearn.metrics._pairwise_distances_reduction._radius_neighbors",
    "sklearn.metrics._pairwise_fast",
    "sklearn.neighbors._partition_nodes",
    "sklearn.tree._splitter",
    "sklearn.tree._utils",
    "sklearn.utils._cython_blas",
    "sklearn.utils._fast_dict",
    "sklearn.utils._openmp_helpers",
    "sklearn.utils._weight_vector",
    "sklearn.utils._random",
    "sklearn.utils._logistic_sigmoid",
    "sklearn.utils._readonly_array_wrapper",
    "sklearn.utils._typedefs",
    "sklearn.utils._heap",
    "sklearn.utils._sorting",
    "sklearn.utils._vector_sentinel",
    "sklearn.utils._isfinite",
    "sklearn.svm._newrand",
    "sklearn._isotonic",
)


# Custom clean command to remove build artifacts


class CleanCommand(Command):
    description = "Remove build artifacts from the source tree"

    user_options = []

    def initialize_options(self):
        pass

    def finalize_options(self):
        pass

    def run(self):
        # Remove c files if we are not within a sdist package
        cwd = os.path.abspath(os.path.dirname(__file__))
        remove_c_files = not os.path.exists(os.path.join(cwd, "PKG-INFO"))
        if remove_c_files:
            print("Will remove generated .c files")
        if os.path.exists("build"):
            shutil.rmtree("build")
        for dirpath, dirnames, filenames in os.walk("sklearn"):
            for filename in filenames:
                if any(
                    filename.endswith(suffix)
                    for suffix in (".so", ".pyd", ".dll", ".pyc")
                ):
                    os.unlink(os.path.join(dirpath, filename))
                    continue
                extension = os.path.splitext(filename)[1]
                if remove_c_files and extension in [".c", ".cpp"]:
                    pyx_file = str.replace(filename, extension, ".pyx")
                    if os.path.exists(os.path.join(dirpath, pyx_file)):
                        os.unlink(os.path.join(dirpath, filename))
            for dirname in dirnames:
                if dirname == "__pycache__":
                    shutil.rmtree(os.path.join(dirpath, dirname))


# Custom build_ext command to set OpenMP compile flags depending on os and
# compiler. Also makes it possible to set the parallelism level via
# and environment variable (useful for the wheel building CI).
# build_ext has to be imported after setuptools


class build_ext_subclass(build_ext):
    def finalize_options(self):
        build_ext.finalize_options(self)
        if self.parallel is None:
            # Do not override self.parallel if already defined by
            # command-line flag (--parallel or -j)

            parallel = os.environ.get("SKLEARN_BUILD_PARALLEL")
            if parallel:
                self.parallel = int(parallel)
        if self.parallel:
            print("setting parallel=%d " % self.parallel)

    def build_extensions(self):
        from sklearn._build_utils.openmp_helpers import get_openmp_flag

        for ext in self.extensions:
            if ext.name in USE_NEWEST_NUMPY_C_API:
                print(f"Using newest NumPy C API for extension {ext.name}")
                ext.define_macros.append(DEFINE_MACRO_NUMPY_C_API)
            else:
                print(f"Using old NumPy C API (version 1.7) for extension {ext.name}")

        if sklearn._OPENMP_SUPPORTED:
            openmp_flag = get_openmp_flag(self.compiler)

            for e in self.extensions:
                e.extra_compile_args += openmp_flag
                e.extra_link_args += openmp_flag

        build_ext.build_extensions(self)

    def run(self):
        # Specifying `build_clib` allows running `python setup.py develop`
        # fully from a fresh clone.
        self.run_command("build_clib")
        build_ext.run(self)


cmdclass = {
    "clean": CleanCommand,
    "build_ext": build_ext_subclass,
}


def check_package_status(package, min_version):
    """
    Returns a dictionary containing a boolean specifying whether given package
    is up-to-date, along with the version string (empty string if
    not installed).
    """
    package_status = {}
    try:
        module = importlib.import_module(package)
        package_version = module.__version__
        package_status["up_to_date"] = parse_version(package_version) >= parse_version(
            min_version
        )
        package_status["version"] = package_version
    except ImportError:
        traceback.print_exc()
        package_status["up_to_date"] = False
        package_status["version"] = ""

    req_str = "scikit-learn requires {} >= {}.\n".format(package, min_version)

    instructions = (
        "Installation instructions are available on the "
        "scikit-learn website: "
        "http://scikit-learn.org/stable/install.html\n"
    )

    if package_status["up_to_date"] is False:
        if package_status["version"]:
            raise ImportError(
                "Your installation of {} {} is out-of-date.\n{}{}".format(
                    package, package_status["version"], req_str, instructions
                )
            )
        else:
            raise ImportError(
                "{} is not installed.\n{}{}".format(package, req_str, instructions)
            )


extension_config = {
    "__check_build": [
        {"sources": ["_check_build.pyx"]},
    ],
    "": [
        {"sources": ["_isotonic.pyx"], "include_np": True},
    ],
    "_loss": [
        {"sources": ["_loss.pyx.tp"], "include_np": True},
    ],
    "cluster": [
        {"sources": ["_dbscan_inner.pyx"], "language": "c++", "include_np": True},
        {"sources": ["_hierarchical_fast.pyx"], "language": "c++", "include_np": True},
        {"sources": ["_k_means_common.pyx"], "include_np": True},
        {"sources": ["_k_means_lloyd.pyx"], "include_np": True},
        {"sources": ["_k_means_elkan.pyx"], "include_np": True},
        {"sources": ["_k_means_minibatch.pyx"], "include_np": True},
    ],
    "datasets": [
        {
            "sources": ["_svmlight_format_fast.pyx"],
            "include_np": True,
            "compile_for_pypy": False,
        }
    ],
    "decomposition": [
        {"sources": ["_online_lda_fast.pyx"], "include_np": True},
        {"sources": ["_cdnmf_fast.pyx"], "include_np": True},
    ],
    "ensemble": [
        {"sources": ["_gradient_boosting.pyx"], "include_np": True},
    ],
    "ensemble._hist_gradient_boosting": [
        {"sources": ["_gradient_boosting.pyx"], "include_np": True},
        {"sources": ["histogram.pyx"], "include_np": True},
        {"sources": ["splitting.pyx"], "include_np": True},
        {"sources": ["_binning.pyx"], "include_np": True},
        {"sources": ["_predictor.pyx"], "include_np": True},
        {"sources": ["_bitset.pyx"], "include_np": True},
        {"sources": ["common.pyx"], "include_np": True},
        {"sources": ["utils.pyx"], "include_np": True},
    ],
    "feature_extraction": [
        {"sources": ["_hashing_fast.pyx"], "language": "c++", "include_np": True},
    ],
    "linear_model": [
        {"sources": ["_cd_fast.pyx"], "include_np": True},
        {"sources": ["_sgd_fast.pyx"], "include_np": True},
        {"sources": ["_sag_fast.pyx.tp"], "include_np": True},
    ],
    "manifold": [
        {"sources": ["_utils.pyx"], "include_np": True},
        {"sources": ["_barnes_hut_tsne.pyx"], "include_np": True},
    ],
    "metrics": [
        {"sources": ["_pairwise_fast.pyx"], "include_np": True},
        {
            "sources": ["_dist_metrics.pyx.tp", "_dist_metrics.pxd.tp"],
            "include_np": True,
        },
    ],
    "metrics.cluster": [
        {"sources": ["_expected_mutual_info_fast.pyx"], "include_np": True},
    ],
    "metrics._pairwise_distances_reduction": [
        {
            "sources": ["_datasets_pair.pyx.tp", "_datasets_pair.pxd.tp"],
            "language": "c++",
            "include_np": True,
            "extra_compile_args": ["-std=c++11"],
        },
        {
            "sources": ["_middle_term_computer.pyx.tp", "_middle_term_computer.pxd.tp"],
            "language": "c++",
            "include_np": True,
            "extra_compile_args": ["-std=c++11"],
        },
        {
            "sources": ["_base.pyx.tp", "_base.pxd.tp"],
            "language": "c++",
            "include_np": True,
            "extra_compile_args": ["-std=c++11"],
        },
        {
            "sources": ["_argkmin.pyx.tp", "_argkmin.pxd.tp"],
            "language": "c++",
            "include_np": True,
            "extra_compile_args": ["-std=c++11"],
        },
        {
            "sources": ["_radius_neighbors.pyx.tp", "_radius_neighbors.pxd.tp"],
            "language": "c++",
            "include_np": True,
            "extra_compile_args": ["-std=c++11"],
        },
    ],
    "preprocessing": [
        {"sources": ["_csr_polynomial_expansion.pyx"], "include_np": True},
    ],
    "neighbors": [
        {"sources": ["_ball_tree.pyx"], "include_np": True},
        {"sources": ["_kd_tree.pyx"], "include_np": True},
        {"sources": ["_partition_nodes.pyx"], "language": "c++", "include_np": True},
        {"sources": ["_quad_tree.pyx"], "include_np": True},
    ],
    "svm": [
        {
            "sources": ["_newrand.pyx"],
            "include_np": True,
            "include_dirs": [join("src", "newrand")],
            "language": "c++",
            # Use C++11 random number generator fix
            "extra_compile_args": ["-std=c++11"],
        },
        {
            "sources": ["_libsvm.pyx"],
            "depends": [
                join("src", "libsvm", "libsvm_helper.c"),
                join("src", "libsvm", "libsvm_template.cpp"),
                join("src", "libsvm", "svm.cpp"),
                join("src", "libsvm", "svm.h"),
                join("src", "newrand", "newrand.h"),
            ],
            "include_dirs": [
                join("src", "libsvm"),
                join("src", "newrand"),
            ],
            "libraries": ["libsvm-skl"],
            "extra_link_args": ["-lstdc++"],
            "include_np": True,
        },
        {
            "sources": ["_liblinear.pyx"],
            "libraries": ["liblinear-skl"],
            "include_dirs": [
                join("src", "liblinear"),
                join("src", "newrand"),
                join("..", "utils"),
            ],
            "include_np": True,
            "depends": [
                join("src", "liblinear", "tron.h"),
                join("src", "liblinear", "linear.h"),
                join("src", "liblinear", "liblinear_helper.c"),
                join("src", "newrand", "newrand.h"),
            ],
            "extra_link_args": ["-lstdc++"],
        },
        {
            "sources": ["_libsvm_sparse.pyx"],
            "libraries": ["libsvm-skl"],
            "include_dirs": [
                join("src", "libsvm"),
                join("src", "newrand"),
            ],
            "include_np": True,
            "depends": [
                join("src", "libsvm", "svm.h"),
                join("src", "newrand", "newrand.h"),
                join("src", "libsvm", "libsvm_sparse_helper.c"),
            ],
            "extra_link_args": ["-lstdc++"],
        },
    ],
    "tree": [
        {"sources": ["_tree.pyx"], "language": "c++", "include_np": True},
        {"sources": ["_splitter.pyx"], "include_np": True},
        {"sources": ["_criterion.pyx"], "include_np": True},
        {"sources": ["_utils.pyx"], "include_np": True},
    ],
    "utils": [
        {"sources": ["sparsefuncs_fast.pyx"], "include_np": True},
        {"sources": ["_cython_blas.pyx"]},
        {"sources": ["arrayfuncs.pyx"], "include_np": True},
        {
            "sources": ["murmurhash.pyx", join("src", "MurmurHash3.cpp")],
            "include_dirs": ["src"],
            "include_np": True,
        },
        {"sources": ["_fast_dict.pyx"], "language": "c++", "include_np": True},
        {"sources": ["_fast_dict.pyx"], "language": "c++", "include_np": True},
        {"sources": ["_openmp_helpers.pyx"]},
        {"sources": ["_seq_dataset.pyx.tp", "_seq_dataset.pxd.tp"], "include_np": True},
        {
            "sources": ["_weight_vector.pyx.tp", "_weight_vector.pxd.tp"],
            "include_np": True,
        },
        {"sources": ["_random.pyx"], "include_np": True},
        {"sources": ["_logistic_sigmoid.pyx"], "include_np": True},
        {"sources": ["_readonly_array_wrapper.pyx"], "include_np": True},
        {"sources": ["_typedefs.pyx"], "include_np": True},
        {"sources": ["_heap.pyx"], "include_np": True},
        {"sources": ["_sorting.pyx"], "include_np": True},
        {"sources": ["_vector_sentinel.pyx"], "language": "c++", "include_np": True},
        {"sources": ["_isfinite.pyx"]},
    ],
}

# Paths in `libraries` must be relative to the root directory because `libraries` is
# passed directly to `setup`
libraries = [
    (
        "libsvm-skl",
        {
            "sources": [
                join("sklearn", "svm", "src", "libsvm", "libsvm_template.cpp"),
            ],
            "depends": [
                join("sklearn", "svm", "src", "libsvm", "svm.cpp"),
                join("sklearn", "svm", "src", "libsvm", "svm.h"),
                join("sklearn", "svm", "src", "newrand", "newrand.h"),
            ],
            # Use C++11 to use the random number generator fix
            "extra_compiler_args": ["-std=c++11"],
            "extra_link_args": ["-lstdc++"],
        },
    ),
    (
        "liblinear-skl",
        {
            "sources": [
                join("sklearn", "svm", "src", "liblinear", "linear.cpp"),
                join("sklearn", "svm", "src", "liblinear", "tron.cpp"),
            ],
            "depends": [
                join("sklearn", "svm", "src", "liblinear", "linear.h"),
                join("sklearn", "svm", "src", "liblinear", "tron.h"),
                join("sklearn", "svm", "src", "newrand", "newrand.h"),
            ],
            # Use C++11 to use the random number generator fix
            "extra_compiler_args": ["-std=c++11"],
            "extra_link_args": ["-lstdc++"],
        },
    ),
]


def configure_extension_modules():
    # Skip cythonization as we do not want to include the generated
    # C/C++ files in the release tarballs as they are not necessarily
    # forward compatible with future versions of Python for instance.
    if "sdist" in sys.argv or "--help" in sys.argv:
        return []

    from sklearn._build_utils import cythonize_extensions
    from sklearn._build_utils import gen_from_templates
    import numpy

    is_pypy = platform.python_implementation() == "PyPy"
    np_include = numpy.get_include()
    default_libraries = ["m"] if os.name == "posix" else []
    default_extra_compile_args = ["-O3"]

    cython_exts = []
    for submodule, extensions in extension_config.items():
        submodule_parts = submodule.split(".")
        parent_dir = join("sklearn", *submodule_parts)
        for extension in extensions:
            if is_pypy and not extension.get("compile_for_pypy", True):
                continue

            # Generate files with Tempita
            tempita_sources = []
            sources = []
            for source in extension["sources"]:
                source = join(parent_dir, source)
                new_source_path, path_ext = os.path.splitext(source)

                if path_ext != ".tp":
                    sources.append(source)
                    continue

                # `source` is a Tempita file
                tempita_sources.append(source)

                # Do not include pxd files that were generated by tempita
                if os.path.splitext(new_source_path)[-1] == ".pxd":
                    continue
                sources.append(new_source_path)

            gen_from_templates(tempita_sources)

            # By convention, our extensions always use the name of the first source
            source_name = os.path.splitext(os.path.basename(sources[0]))[0]
            if submodule:
                name_parts = ["sklearn", submodule, source_name]
            else:
                name_parts = ["sklearn", source_name]
            name = ".".join(name_parts)

            # Make paths start from the root directory
            include_dirs = [
                join(parent_dir, include_dir)
                for include_dir in extension.get("include_dirs", [])
            ]
            if extension.get("include_np", False):
                include_dirs.append(np_include)

            depends = [
                join(parent_dir, depend) for depend in extension.get("depends", [])
            ]

            extra_compile_args = (
                extension.get("extra_compile_args", []) + default_extra_compile_args
            )
            libraries_ext = extension.get("libraries", []) + default_libraries

            new_ext = Extension(
                name=name,
                sources=sources,
                language=extension.get("language", None),
                include_dirs=include_dirs,
                libraries=libraries_ext,
                depends=depends,
                extra_link_args=extension.get("extra_link_args", None),
                extra_compile_args=extra_compile_args,
            )
            cython_exts.append(new_ext)

    return cythonize_extensions(cython_exts)


def setup_package():
    python_requires = ">=3.8"
    required_python_version = (3, 8)

    metadata = dict(
        name=DISTNAME,
        maintainer=MAINTAINER,
        maintainer_email=MAINTAINER_EMAIL,
        description=DESCRIPTION,
        license=LICENSE,
        url=URL,
        download_url=DOWNLOAD_URL,
        project_urls=PROJECT_URLS,
        version=VERSION,
        long_description=LONG_DESCRIPTION,
        classifiers=[
            "Intended Audience :: Science/Research",
            "Intended Audience :: Developers",
            "License :: OSI Approved :: BSD License",
            "Programming Language :: C",
            "Programming Language :: Python",
            "Topic :: Software Development",
            "Topic :: Scientific/Engineering",
            "Development Status :: 5 - Production/Stable",
            "Operating System :: Microsoft :: Windows",
            "Operating System :: POSIX",
            "Operating System :: Unix",
            "Operating System :: MacOS",
            "Programming Language :: Python :: 3",
            "Programming Language :: Python :: 3.8",
            "Programming Language :: Python :: 3.9",
            "Programming Language :: Python :: 3.10",
            "Programming Language :: Python :: 3.11",
            "Programming Language :: Python :: Implementation :: CPython",
            "Programming Language :: Python :: Implementation :: PyPy",
        ],
        cmdclass=cmdclass,
        python_requires=python_requires,
        install_requires=min_deps.tag_to_packages["install"],
        package_data={"": ["*.pxd"]},
        zip_safe=False,  # the package can run out of an .egg file
        include_package_data=True,
        extras_require={
            key: min_deps.tag_to_packages[key]
            for key in ["examples", "docs", "tests", "benchmark"]
        },
    )

    commands = [arg for arg in sys.argv[1:] if not arg.startswith("-")]
    if not all(
        command in ("egg_info", "dist_info", "clean", "check") for command in commands
    ):
        if sys.version_info < required_python_version:
            required_version = "%d.%d" % required_python_version
            raise RuntimeError(
                "Scikit-learn requires Python %s or later. The current"
                " Python version is %s installed in %s."
                % (required_version, platform.python_version(), sys.executable)
            )

        check_package_status("numpy", min_deps.NUMPY_MIN_VERSION)
        check_package_status("scipy", min_deps.SCIPY_MIN_VERSION)

        _check_cython_version()
        metadata["ext_modules"] = configure_extension_modules()
        metadata["libraries"] = libraries
    setup(**metadata)


if __name__ == "__main__":
    setup_package()<|MERGE_RESOLUTION|>--- conflicted
+++ resolved
@@ -70,11 +70,8 @@
 USE_NEWEST_NUMPY_C_API = (
     "sklearn.__check_build._check_build",
     "sklearn._loss._loss",
-<<<<<<< HEAD
+    "sklearn.cluster._dbscan_inner",
     "sklearn.cluster._hierarchical_fast",
-=======
-    "sklearn.cluster._dbscan_inner",
->>>>>>> a7698a8b
     "sklearn.cluster._k_means_common",
     "sklearn.cluster._k_means_lloyd",
     "sklearn.cluster._k_means_elkan",
