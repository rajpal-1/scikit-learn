# AppVeyor.com is a Continuous Integration service to build and run tests under
# Windows
# https://ci.appveyor.com/project/sklearn-ci/scikit-learn

environment:
  global:
    # SDK v7.0 MSVC Express 2008's SetEnv.cmd script will fail if the
    # /E:ON and /V:ON options are not enabled in the batch script interpreter
    # See: http://stackoverflow.com/a/13751649/163740
    CMD_IN_ENV: "cmd /E:ON /V:ON /C .\\build_tools\\appveyor\\run_with_env.cmd"
    WHEELHOUSE_UPLOADER_USERNAME: sklearn-appveyor
    WHEELHOUSE_UPLOADER_SECRET:
      secure: BQm8KfEj6v2Y+dQxb2syQvTFxDnHXvaNktkLcYSq7jfbTOO6eH9n09tfQzFUVcWZ

    # Make sure we don't download large datasets when running the test on
    # continuous integration platform
    SKLEARN_SKIP_NETWORK_TESTS: 1

  matrix:
    - PYTHON: "C:\\Python27"
      PYTHON_VERSION: "2.7.8"
      PYTHON_ARCH: "32"

    - PYTHON: "C:\\Python27-x64"
      PYTHON_VERSION: "2.7.8"
      PYTHON_ARCH: "64"

    - PYTHON: "C:\\Python35"
      PYTHON_VERSION: "3.5.0"
      PYTHON_ARCH: "32"

    - PYTHON: "C:\\Python35-x64"
      PYTHON_VERSION: "3.5.0"
      PYTHON_ARCH: "64"


# Because we only have a single worker, we don't want to waste precious
# appveyor CI time and make other PRs wait for repeated failures in a failing
# PR. The following option cancels pending jobs in a given PR after the first
# job failure in that specific PR.
matrix:
    fast_finish: true


install:
  # If there is a newer build queued for the same PR, cancel this one.
  # The AppVeyor 'rollout builds' option is supposed to serve the same
  # purpose but is problematic because it tends to cancel builds pushed
  # directly to master instead of just PR builds.
  # credits: JuliaLang developers.
  - ps: if ($env:APPVEYOR_PULL_REQUEST_NUMBER -and $env:APPVEYOR_BUILD_NUMBER -ne ((Invoke-RestMethod `
        https://ci.appveyor.com/api/projects/$env:APPVEYOR_ACCOUNT_NAME/$env:APPVEYOR_PROJECT_SLUG/history?recordsNumber=50).builds | `
        Where-Object pullRequestId -eq $env:APPVEYOR_PULL_REQUEST_NUMBER)[0].buildNumber) { `
        throw "There are newer queued builds for this pull request, failing early." }

  # Install Python (from the official .msi of http://python.org) and pip when
  # not already installed.
  - "powershell ./build_tools/appveyor/install.ps1"
  - "SET PATH=%PYTHON%;%PYTHON%\\Scripts;%PATH%"
  - "python -m pip install -U pip"

  # Check that we have the expected version and architecture for Python
  - "python --version"
  - "python -c \"import struct; print(struct.calcsize('P') * 8)\""
  - "pip --version"

  # Install the build and runtime dependencies of the project.
  - "%CMD_IN_ENV% pip install --timeout=60 --trusted-host 28daf2247a33ed269873-7b1aad3fab3cc330e1fd9d109892382a.r6.cf2.rackcdn.com -r build_tools/appveyor/requirements.txt"
  - "%CMD_IN_ENV% python setup.py bdist_wheel bdist_wininst -b doc/logos/scikit-learn-logo.bmp"
  - ps: "ls dist"

  # Install the generated wheel package to test it
  - "pip install --pre --no-index --find-links dist/ scikit-learn"

# Not a .NET project, we build scikit-learn in the install step instead
build: false

test_script:
  # Change to a non-source folder to make sure we run the tests on the
  # installed library.
<<<<<<< HEAD
  - "mkdir empty_folder"
  - "cd empty_folder"
  - "python -c \"import nose; nose.main()\" --with-timer --timer-top-n 20 -s sklearn"

=======
  - mkdir "../empty_folder"
  - cd "../empty_folder"
  - pytest --showlocals --durations=20 --pyargs sklearn
>>>>>>> 9b727bad
  # Move back to the project folder
  - cd "../scikit-learn"

artifacts:
  # Archive the generated wheel package in the ci.appveyor.com build report.
  - path: dist\*

on_success:
  # Upload the generated wheel package to Rackspace
  # On Windows, Apache Libcloud cannot find a standard CA cert bundle so we
  # disable the ssl checks.
  - "python -m wheelhouse_uploader upload --no-ssl-check --local-folder=dist sklearn-windows-wheels"

notifications:
  - provider: Webhook
    url: https://webhooks.gitter.im/e/0dc8e57cd38105aeb1b4
    on_build_success: false
    on_build_failure: True

cache:
  # Use the appveyor cache to avoid re-downloading large archives such
  # the MKL numpy and scipy wheels mirrored on a rackspace cloud
  # container, speed up the appveyor jobs and reduce bandwidth
  # usage on our rackspace account.
  - '%APPDATA%\pip\Cache'<|MERGE_RESOLUTION|>--- conflicted
+++ resolved
@@ -78,16 +78,9 @@
 test_script:
   # Change to a non-source folder to make sure we run the tests on the
   # installed library.
-<<<<<<< HEAD
-  - "mkdir empty_folder"
-  - "cd empty_folder"
-  - "python -c \"import nose; nose.main()\" --with-timer --timer-top-n 20 -s sklearn"
-
-=======
   - mkdir "../empty_folder"
   - cd "../empty_folder"
   - pytest --showlocals --durations=20 --pyargs sklearn
->>>>>>> 9b727bad
   # Move back to the project folder
   - cd "../scikit-learn"
 
