[aliases]
test = pytest

[tool:pytest]
# disable-pytest-warnings should be removed once we rewrite tests
# using yield with parametrize
addopts =
    --doctest-modules
    --disable-pytest-warnings
<<<<<<< HEAD
    -rs
=======
doctest_optionflags = NORMALIZE_WHITESPACE ALLOW_UNICODE
>>>>>>> 67825e85

[wheelhouse_uploader]
artifact_indexes=
    # OSX wheels built by travis (only for specific tags):
    # https://github.com/MacPython/scikit-learn-wheels
    http://wheels.scipy.org
    # Windows wheels built by:
    # https://ci.appveyor.com/project/sklearn-ci/scikit-learn/
    http://windows-wheels.scikit-learn.org/

[flake8]
# Default flake8 3.5 ignored flags
ignore=E121,E123,E126,E226,E24,E704,W503,W504

# Uncomment the following under windows to build using:
# http://sourceforge.net/projects/mingw/

#[build_ext]
#compiler=mingw32
#
#[build]
#compiler=mingw32<|MERGE_RESOLUTION|>--- conflicted
+++ resolved
@@ -7,11 +7,9 @@
 addopts =
     --doctest-modules
     --disable-pytest-warnings
-<<<<<<< HEAD
     -rs
-=======
 doctest_optionflags = NORMALIZE_WHITESPACE ALLOW_UNICODE
->>>>>>> 67825e85
+
 
 [wheelhouse_uploader]
 artifact_indexes=
