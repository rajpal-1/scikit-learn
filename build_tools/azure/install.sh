#!/bin/bash

set -e

UNAMESTR=`uname`

make_conda() {
    TO_INSTALL="$@"
    conda create -n $VIRTUALENV --yes $TO_INSTALL
    source activate $VIRTUALENV
}

version_ge() {
    # The two version numbers are separated with a new line is piped to sort
    # -rV. The -V activates for version number sorting and -r sorts in
    # descending order. If the first argument is the top element of the sort, it
    # is greater than or equal to the second argument.
    test "$(printf "${1}\n${2}" | sort -rV | head -n 1)" == "$1"
}

if [[ "$DISTRIB" == "conda" ]]; then

    TO_INSTALL="python=$PYTHON_VERSION pip \
                numpy=$NUMPY_VERSION scipy=$SCIPY_VERSION \
                cython=$CYTHON_VERSION joblib=$JOBLIB_VERSION\
                blas[build=$BLAS]"

    if [[ -n "$PANDAS_VERSION" ]]; then
        TO_INSTALL="$TO_INSTALL pandas=$PANDAS_VERSION"
    fi

    if [[ -n "$PYAMG_VERSION" ]]; then
        TO_INSTALL="$TO_INSTALL pyamg=$PYAMG_VERSION"
    fi

    if [[ -n "$PILLOW_VERSION" ]]; then
        TO_INSTALL="$TO_INSTALL pillow=$PILLOW_VERSION"
    fi

    if [[ -n "$MATPLOTLIB_VERSION" ]]; then
        TO_INSTALL="$TO_INSTALL matplotlib=$MATPLOTLIB_VERSION"
    fi

    if [[ "$UNAMESTR" == "Darwin" ]]; then
        if [[ "$SKLEARN_TEST_NO_OPENMP" != "true" ]]; then
            # on macOS, install an OpenMP-enabled clang/llvm from conda-forge.
            TO_INSTALL="$TO_INSTALL conda-forge::compilers \
                        conda-forge::llvm-openmp"
        fi
    fi

    # Old packages coming from the 'free' conda channel have been removed but
    # we are using them for testing Python 3.5. See
    # https://www.anaconda.com/why-we-removed-the-free-channel-in-conda-4-7/
    # for more details. restore_free_channel is defined starting from conda 4.7
    conda_version=$(conda -V | awk '{print $2}')
    if version_ge "$conda_version" "4.7.0" && [[ "$PYTHON_VERSION" == "3.5" ]]; then
        conda config --set restore_free_channel true
    fi

	make_conda $TO_INSTALL

    if [[ "$PYTEST_VERSION" == "*" ]]; then
        python -m pip install pytest
    else
        python -m pip install pytest=="$PYTEST_VERSION"
    fi

    if [[ "$PYTHON_VERSION" == "*" ]]; then
        python -m pip install pytest-xdist
    fi

elif [[ "$DISTRIB" == "ubuntu" ]]; then
    sudo add-apt-repository --remove ppa:ubuntu-toolchain-r/test
    sudo apt-get update
    sudo apt-get install python3-scipy python3-matplotlib libatlas3-base libatlas-base-dev libatlas-dev python3-virtualenv
    python3 -m virtualenv --system-site-packages --python=python3 $VIRTUALENV
    source $VIRTUALENV/bin/activate
    python -m pip install pytest==$PYTEST_VERSION pytest-cov cython joblib==$JOBLIB_VERSION
elif [[ "$DISTRIB" == "ubuntu-32" ]]; then
    apt-get update
    apt-get install -y python3-dev python3-scipy python3-matplotlib libatlas3-base libatlas-base-dev libatlas-dev python3-virtualenv
    python3 -m virtualenv --system-site-packages --python=python3 $VIRTUALENV
    source $VIRTUALENV/bin/activate
    python -m pip install pytest==$PYTEST_VERSION pytest-cov cython joblib==$JOBLIB_VERSION
elif [[ "$DISTRIB" == "conda-pip-latest" ]]; then
    # Since conda main channel usually lacks behind on the latest releases,
    # we use pypi to test against the latest releases of the dependencies.
    # conda is still used as a convenient way to install Python and pip.
    make_conda "python=$PYTHON_VERSION"
    python -m pip install -U pip
    python -m pip install numpy scipy cython joblib
    python -m pip install pytest==$PYTEST_VERSION pytest-cov pytest-xdist
    python -m pip install pandas matplotlib pyamg
<<<<<<< HEAD
    # do not install dependencies for lightgbm since it requires scikit-learn
    python -m pip install lightgbm --no-deps
=======
>>>>>>> ac227aeb
fi

if [[ "$COVERAGE" == "true" ]]; then
    python -m pip install coverage codecov pytest-cov
fi

if [[ "$TEST_DOCSTRINGS" == "true" ]]; then
    # numpydoc requires sphinx
    # FIXME: until jinja2 2.10.2 is released with a fix the import station for
    # collections.abc so as to not raise a spurious deprecation warning
    python -m pip install sphinx==2.1.2
    python -m pip install numpydoc
fi

python --version
python -c "import numpy; print('numpy %s' % numpy.__version__)"
python -c "import scipy; print('scipy %s' % scipy.__version__)"
python -c "\
try:
    import pandas
    print('pandas %s' % pandas.__version__)
except ImportError:
    print('pandas not installed')
"
python -m pip list

# Use setup.py instead of `pip install -e .` to be able to pass the -j flag
# to speed-up the building multicore CI machines.
python setup.py build_ext --inplace -j 3
python setup.py develop<|MERGE_RESOLUTION|>--- conflicted
+++ resolved
@@ -92,11 +92,6 @@
     python -m pip install numpy scipy cython joblib
     python -m pip install pytest==$PYTEST_VERSION pytest-cov pytest-xdist
     python -m pip install pandas matplotlib pyamg
-<<<<<<< HEAD
-    # do not install dependencies for lightgbm since it requires scikit-learn
-    python -m pip install lightgbm --no-deps
-=======
->>>>>>> ac227aeb
 fi
 
 if [[ "$COVERAGE" == "true" ]]; then
