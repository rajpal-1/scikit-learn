#!/bin/bash

set -e
set -x

UNAMESTR=`uname`

if [[ "$DISTRIB" == "conda-mamba-pypy3" ]]; then
    # condaforge/mambaforge-pypy3 needs compilers
    apt-get -yq update
    apt-get -yq install build-essential
fi

make_conda() {
    TO_INSTALL="$@"
    if [[ "$DISTRIB" == *"mamba"* ]]; then
        mamba create -n $VIRTUALENV --yes $TO_INSTALL
    else
        conda config --show
        conda create -n $VIRTUALENV --yes $TO_INSTALL
    fi
    source activate $VIRTUALENV
}

setup_ccache() {
    echo "Setting up ccache with CCACHE_DIR=${CCACHE_DIR}"
    mkdir /tmp/ccache/
    which ccache
    for name in gcc g++ cc c++ clang clang++ i686-linux-gnu-gcc i686-linux-gnu-c++ x86_64-linux-gnu-gcc x86_64-linux-gnu-c++ x86_64-apple-darwin13.4.0-clang x86_64-apple-darwin13.4.0-clang++; do
      ln -s $(which ccache) "/tmp/ccache/${name}"
    done
    export PATH="/tmp/ccache/:${PATH}"
    ccache -M 256M
}

# defines the get_dep and show_installed_libraries functions
source build_tools/shared.sh

if [[ -n $LOCK_FILE ]]; then
    conda install --channel conda-forge conda-lock --yes
    which conda
    conda info -e
    echo $CONDA_PREFIX
    echo $PATH
    conda list
    conda-lock install --name $VIRTUALENV $LOCK_FILE
    source activate $VIRTUALENV
    setup_ccache

elif [[ "$DISTRIB" == "conda" || "$DISTRIB" == *"mamba"* ]]; then

    if [[ "$CONDA_CHANNEL" != "" ]]; then
        TO_INSTALL="--override-channels -c $CONDA_CHANNEL"
    else
        TO_INSTALL=""
    fi

    if [[ "$DISTRIB" == *"pypy"* ]]; then
        TO_INSTALL="$TO_INSTALL pypy"
    else
        TO_INSTALL="$TO_INSTALL python=$PYTHON_VERSION"
    fi

    TO_INSTALL="$TO_INSTALL ccache pip blas[build=$BLAS]"

    TO_INSTALL="$TO_INSTALL $(get_dep numpy $NUMPY_VERSION)"
    TO_INSTALL="$TO_INSTALL $(get_dep scipy $SCIPY_VERSION)"
    TO_INSTALL="$TO_INSTALL $(get_dep cython $CYTHON_VERSION)"
    TO_INSTALL="$TO_INSTALL $(get_dep joblib $JOBLIB_VERSION)"
    TO_INSTALL="$TO_INSTALL $(get_dep pandas $PANDAS_VERSION)"
    TO_INSTALL="$TO_INSTALL $(get_dep pyamg $PYAMG_VERSION)"
    TO_INSTALL="$TO_INSTALL $(get_dep Pillow $PILLOW_VERSION)"
    TO_INSTALL="$TO_INSTALL $(get_dep matplotlib $MATPLOTLIB_VERSION)"

    if [[ "$UNAMESTR" == "Darwin" ]]; then
        if [[ "$SKLEARN_TEST_NO_OPENMP" != "true" ]]; then
            TO_INSTALL="$TO_INSTALL compilers llvm-openmp"
        else
            # Without openmp, we use the system clang. Here we use /usr/bin/ar
            # instead because llvm-ar errors
            export AR=/usr/bin/ar
        fi
    else
        # FIXME: temporary fix to link against system libraries on linux
        export LDFLAGS="$LDFLAGS -Wl,--sysroot=/"
    fi
	make_conda $TO_INSTALL
    setup_ccache

elif [[ "$DISTRIB" == "ubuntu" ]]; then
    sudo add-apt-repository --remove ppa:ubuntu-toolchain-r/test
    sudo apt-get update
    sudo apt-get install python3-scipy python3-matplotlib libatlas3-base libatlas-base-dev python3-virtualenv ccache
    python3 -m virtualenv --system-site-packages --python=python3 $VIRTUALENV
    source $VIRTUALENV/bin/activate
    setup_ccache
    python -m pip install $(get_dep cython $CYTHON_VERSION) \
                          $(get_dep joblib $JOBLIB_VERSION)

elif [[ "$DISTRIB" == "debian-32" ]]; then
    apt-get update
    apt-get install -y python3-dev python3-numpy python3-scipy python3-matplotlib libatlas3-base libatlas-base-dev python3-virtualenv python3-pandas ccache

    python3 -m virtualenv --system-site-packages --python=python3 $VIRTUALENV
    source $VIRTUALENV/bin/activate
    setup_ccache
    python -m pip install $(get_dep cython $CYTHON_VERSION) \
                          $(get_dep joblib $JOBLIB_VERSION)

elif [[ "$DISTRIB" == "conda-pip-latest" ]]; then
    # FIXME: temporary fix to link against system libraries on linux
    export LDFLAGS="$LDFLAGS -Wl,--sysroot=/"
    # Since conda main channel usually lacks behind on the latest releases,
    # we use pypi to test against the latest releases of the dependencies.
    # conda is still used as a convenient way to install Python and pip.
    make_conda "ccache python=$PYTHON_VERSION"
    setup_ccache
    python -m pip install -U pip

    # Do not build scikit-image from source because it is an optional dependency
    python -m pip install --only-binary :all: scikit-image || true

    python -m pip install pandas matplotlib pyamg
    # do not install dependencies for lightgbm since it requires scikit-learn.
    python -m pip install "lightgbm>=3.0.0" --no-deps
elif [[ "$DISTRIB" == "conda-pip-scipy-dev" ]]; then
    # FIXME: temporary fix to link against system libraries on linux
    export LDFLAGS="$LDFLAGS -Wl,--sysroot=/"
    make_conda "ccache python=$PYTHON_VERSION"
    python -m pip install -U pip
    echo "Installing numpy and scipy master wheels"
    dev_anaconda_url=https://pypi.anaconda.org/scipy-wheels-nightly/simple
    pip install --pre --upgrade --timeout=60 --extra-index $dev_anaconda_url numpy pandas scipy
    pip install --pre cython
    setup_ccache
    echo "Installing joblib master"
    pip install https://github.com/joblib/joblib/archive/master.zip
    echo "Installing pillow master"
    pip install https://github.com/python-pillow/Pillow/archive/main.zip
fi

if [[ -z $LOCK_FILE ]]; then
    python -m pip install $(get_dep threadpoolctl $THREADPOOLCTL_VERSION) \
                        $(get_dep pytest $PYTEST_VERSION) \
                        $(get_dep pytest-xdist $PYTEST_XDIST_VERSION)

    if [[ "$COVERAGE" == "true" ]]; then
        # XXX: coverage is temporary pinned to 6.2 because 6.3 is not fork-safe
        # cf. https://github.com/nedbat/coveragepy/issues/1310
        python -m pip install codecov pytest-cov coverage==6.2
    fi

    if [[ "$TEST_DOCSTRINGS" == "true" ]]; then
        # numpydoc requires sphinx
        python -m pip install sphinx
        # TODO: update the docstring checks to be compatible with new
        # numpydoc versions
        python -m pip install "numpydoc<1.2"
    fi

<<<<<<< HEAD
=======
if [[ "$TEST_DOCSTRINGS" == "true" ]]; then
    # numpydoc requires sphinx
    python -m pip install sphinx
    python -m pip install numpydoc
>>>>>>> 4c1537db
fi

python --version
python -c "import numpy; print('numpy %s' % numpy.__version__)"
python -c "import scipy; print('scipy %s' % scipy.__version__)"
python -c "\
try:
    import pandas
    print('pandas %s' % pandas.__version__)
except ImportError:
    print('pandas not installed')
"
# Set parallelism to 3 to overlap IO bound tasks with CPU bound tasks on CI
# workers with 2 cores when building the compiled extensions of scikit-learn.
export SKLEARN_BUILD_PARALLEL=3

show_installed_libraries

if [[ "$DISTRIB" == "conda-pip-latest" ]]; then
    # Check that pip can automatically build scikit-learn with the build
    # dependencies specified in pyproject.toml using an isolated build
    # environment:
    pip install --verbose --editable .
else
    if [[ "$BUILD_WITH_ICC" == "true" ]]; then
        wget https://apt.repos.intel.com/intel-gpg-keys/GPG-PUB-KEY-INTEL-SW-PRODUCTS.PUB
        sudo apt-key add GPG-PUB-KEY-INTEL-SW-PRODUCTS.PUB
        rm GPG-PUB-KEY-INTEL-SW-PRODUCTS.PUB
        sudo add-apt-repository "deb https://apt.repos.intel.com/oneapi all main"
        sudo apt-get update
        sudo apt-get install intel-oneapi-compiler-dpcpp-cpp-and-cpp-classic
        source /opt/intel/oneapi/setvars.sh

        # The "build_clib" command is implicitly used to build "libsvm-skl".
        # To compile with a different compiler, we also need to specify the
        # compiler for this command
        python setup.py build_ext --compiler=intelem -i build_clib --compiler=intelem
    fi
    # Use the pre-installed build dependencies and build directly in the
    # current environment.
    python setup.py develop
fi
ccache -s<|MERGE_RESOLUTION|>--- conflicted
+++ resolved
@@ -153,18 +153,8 @@
     if [[ "$TEST_DOCSTRINGS" == "true" ]]; then
         # numpydoc requires sphinx
         python -m pip install sphinx
-        # TODO: update the docstring checks to be compatible with new
-        # numpydoc versions
-        python -m pip install "numpydoc<1.2"
-    fi
-
-<<<<<<< HEAD
-=======
-if [[ "$TEST_DOCSTRINGS" == "true" ]]; then
-    # numpydoc requires sphinx
-    python -m pip install sphinx
-    python -m pip install numpydoc
->>>>>>> 4c1537db
+        python -m pip install numpydoc
+    fi
 fi
 
 python --version
