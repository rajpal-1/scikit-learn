# DO NOT EDIT: this file is generated from the specification found in the
# following script to centralize the configuration for CI builds:
# build_tools/update_environments_and_lock_files.py
channels:
  - conda-forge
dependencies:
  - python
  - numpy
  - blas[build=mkl]
  - scipy
  - cython
  - joblib
  - threadpoolctl
  - matplotlib
  - pandas
  - pyamg
  - pytest<8
  - pytest-xdist
  - pillow
  - pip
  - ninja
  - meson-python
  - pytest-cov
  - coverage
  - ccache
<<<<<<< HEAD
  - meson-python
  - pip
  - dask
=======
>>>>>>> f59c5030
  - pytorch=1.13
  - pytorch-cpu
  - polars
  - pyarrow
  - array-api-compat
  - array-api-strict<|MERGE_RESOLUTION|>--- conflicted
+++ resolved
@@ -23,12 +23,7 @@
   - pytest-cov
   - coverage
   - ccache
-<<<<<<< HEAD
-  - meson-python
-  - pip
   - dask
-=======
->>>>>>> f59c5030
   - pytorch=1.13
   - pytorch-cpu
   - polars
