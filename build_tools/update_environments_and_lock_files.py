--- conflicted
+++ resolved
@@ -142,22 +142,6 @@
         },
     },
     {
-<<<<<<< HEAD
-        "build_name": "pylatest_conda_forge_mkl_no_coverage",
-        "folder": "build_tools/azure",
-        "platform": "linux-64",
-        "channel": "conda-forge",
-        "conda_dependencies": common_dependencies_without_coverage + [
-            "ccache",
-            "meson-python",
-        ],
-        "package_constraints": {
-            "blas": "[build=mkl]",
-        },
-    },
-    {
-=======
->>>>>>> 3c759c59
         "build_name": "pymin_conda_defaults_openblas",
         "folder": "build_tools/azure",
         "platform": "linux-64",
