version: 2.1

jobs:
  lint:
    docker:
      - image: cimg/python:3.9.18
    steps:
      - checkout
      - run:
          name: dependencies
          command: |
            source build_tools/shared.sh
            # Include pytest compatibility with mypy
            pip install pytest ruff $(get_dep mypy min) $(get_dep black min) cython-lint
      - run:
          name: linting
          command: ./build_tools/linting.sh

  doc-min-dependencies:
    docker:
      - image: cimg/python:3.9.18
    environment:
      - MKL_NUM_THREADS: 2
      - OPENBLAS_NUM_THREADS: 2
      - CONDA_ENV_NAME: testenv
      - LOCK_FILE: build_tools/circle/doc_min_dependencies_linux-64_conda.lock
<<<<<<< HEAD
      # Do not fail if the documentation build generates warnings
=======
      # Do not fail if the documentation build generates warnings with minimum
      # dependencies as long as we can avoid raising warnings with more recent
      # versions of the same dependencies.
>>>>>>> ad3addd3
      - SKLEARN_WARNINGS_AS_ERRORS: '0'
    steps:
      - checkout
      - run: ./build_tools/circle/checkout_merge_commit.sh
      - restore_cache:
          key: v1-doc-min-deps-datasets-{{ .Branch }}
      - restore_cache:
          keys:
            - doc-min-deps-ccache-{{ .Branch }}
            - doc-min-deps-ccache
      - run: ./build_tools/circle/build_doc.sh
      - save_cache:
          key: doc-min-deps-ccache-{{ .Branch }}-{{ .BuildNum }}
          paths:
            - ~/.ccache
            - ~/.cache/pip
      - save_cache:
          key: v1-doc-min-deps-datasets-{{ .Branch }}
          paths:
            - ~/scikit_learn_data
      - store_artifacts:
          path: doc/_build/html/stable
          destination: doc
      - store_artifacts:
          path: ~/log.txt
          destination: log.txt

  doc:
    docker:
      - image: cimg/python:3.9.18
    environment:
      - MKL_NUM_THREADS: 2
      - OPENBLAS_NUM_THREADS: 2
      - CONDA_ENV_NAME: testenv
      - LOCK_FILE: build_tools/circle/doc_linux-64_conda.lock
<<<<<<< HEAD
      # Make sure that we fail if the documentation build generates warnings
=======
      # Make sure that we fail if the documentation build generates warnings with
      # recent versions of the dependencies.
>>>>>>> ad3addd3
      - SKLEARN_WARNINGS_AS_ERRORS: '1'
    steps:
      - checkout
      - run: ./build_tools/circle/checkout_merge_commit.sh
      - restore_cache:
          key: v1-doc-datasets-{{ .Branch }}
      - restore_cache:
          keys:
            - doc-ccache-{{ .Branch }}
            - doc-ccache
      - run: ./build_tools/circle/build_doc.sh
      - save_cache:
          key: doc-ccache-{{ .Branch }}-{{ .BuildNum }}
          paths:
            - ~/.ccache
            - ~/.cache/pip
      - save_cache:
          key: v1-doc-datasets-{{ .Branch }}
          paths:
            - ~/scikit_learn_data
      - store_artifacts:
          path: doc/_build/html/stable
          destination: doc
      - store_artifacts:
          path: ~/log.txt
          destination: log.txt
      # Persists generated documentation so that it can be attached and deployed
      # in the 'deploy' step.
      - persist_to_workspace:
          root: doc/_build/html
          paths: .

  deploy:
    docker:
      - image: cimg/python:3.9.18
    steps:
      - checkout
      - run: ./build_tools/circle/checkout_merge_commit.sh
      # Attach documentation generated in the 'doc' step so that it can be
      # deployed.
      - attach_workspace:
          at: doc/_build/html
      - run: ls -ltrh doc/_build/html/stable
      - deploy:
          command: |
            if [[ "${CIRCLE_BRANCH}" =~ ^main$|^[0-9]+\.[0-9]+\.X$ ]]; then
              bash build_tools/circle/push_doc.sh doc/_build/html/stable
            fi

workflows:
  version: 2
  build-doc-and-deploy:
    jobs:
      - lint
      - doc:
          requires:
            - lint
      - doc-min-dependencies:
          requires:
            - lint
      - deploy:
          requires:
            - doc<|MERGE_RESOLUTION|>--- conflicted
+++ resolved
@@ -24,13 +24,9 @@
       - OPENBLAS_NUM_THREADS: 2
       - CONDA_ENV_NAME: testenv
       - LOCK_FILE: build_tools/circle/doc_min_dependencies_linux-64_conda.lock
-<<<<<<< HEAD
-      # Do not fail if the documentation build generates warnings
-=======
       # Do not fail if the documentation build generates warnings with minimum
       # dependencies as long as we can avoid raising warnings with more recent
       # versions of the same dependencies.
->>>>>>> ad3addd3
       - SKLEARN_WARNINGS_AS_ERRORS: '0'
     steps:
       - checkout
@@ -66,12 +62,8 @@
       - OPENBLAS_NUM_THREADS: 2
       - CONDA_ENV_NAME: testenv
       - LOCK_FILE: build_tools/circle/doc_linux-64_conda.lock
-<<<<<<< HEAD
-      # Make sure that we fail if the documentation build generates warnings
-=======
       # Make sure that we fail if the documentation build generates warnings with
       # recent versions of the dependencies.
->>>>>>> ad3addd3
       - SKLEARN_WARNINGS_AS_ERRORS: '1'
     steps:
       - checkout
