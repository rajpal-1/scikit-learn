--- conflicted
+++ resolved
@@ -48,17 +48,7 @@
       - MKL_NUM_THREADS: 2
       - MINICONDA_PATH: ~/miniconda
       - CONDA_ENV_NAME: testenv
-<<<<<<< HEAD
-      - PYTHON_VERSION: 2
-      - NUMPY_VERSION: 1.8.2
-      # XXX: plot_gpc_xor.py fails with scipy 0.13.3
-      - SCIPY_VERSION: 1.1.0
-      - MATPLOTLIB_VERSION: 1.3
-      - SCIKIT_IMAGE_VERSION: 0.14.0
-      - PANDAS_VERSION: 0.13.1
-=======
       - PYTHON_VERSION: 3
->>>>>>> ecea98f9
     steps:
       - checkout
       - run: ./build_tools/circle/checkout_merge_commit.sh
