--- conflicted
+++ resolved
@@ -20,17 +20,10 @@
 
     // Customizable commands for building, installing, and
     // uninstalling the project. See asv.conf.json documentation.
-<<<<<<< HEAD
-    //
-    // "install_command": ["python -mpip install {wheel_file}"],
-    // "uninstall_command": ["return-code=any python -mpip uninstall -y {project}"],
-    "build_command": ["python -m pip install -e ."],
-=======
     "install_command": ["python -mpip install {wheel_file}"],
     "uninstall_command": ["return-code=any python -mpip uninstall -y {project}"],
     "build_command": ["python -m build --wheel -o {build_cache_dir} {build_dir}"],
 
->>>>>>> b204dba6
     // List of branches to benchmark. If not provided, defaults to "master
     // (for git) or "default" (for mercurial).
     "branches": ["main"],
@@ -79,21 +72,12 @@
     // those due to dependency changes.
     //
     "matrix": {
-<<<<<<< HEAD
-        "numpy": ["1.25.2"],
-        "scipy": ["1.13.0"],
-        "cython": ["3.0.10"],
-        "joblib": ["1.4.2"],
-        "threadpoolctl": ["3.5.0"],
-        "pandas": ["2.2.2"],
-=======
         "numpy": ["2.0.0"],
         "scipy": ["1.14.0"],
         "cython": ["3.0.10"],
         "joblib": ["1.3.2"],
         "threadpoolctl": ["3.2.0"],
         "pandas": ["2.2.2"]
->>>>>>> b204dba6
     },
 
     // Combinations of libraries/python versions can be excluded/included
