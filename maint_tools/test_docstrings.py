--- conflicted
+++ resolved
@@ -10,11 +10,6 @@
 # List of modules ignored when checking for numpydoc validation.
 DOCSTRING_IGNORE_LIST = [
     "ARDRegression",
-<<<<<<< HEAD
-    "AdaBoostClassifier",
-=======
-    "AdaBoostRegressor",
->>>>>>> 2a67d882
     "AdditiveChi2Sampler",
     "AffinityPropagation",
     "AgglomerativeClustering",
