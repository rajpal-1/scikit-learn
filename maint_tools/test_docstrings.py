import re
from inspect import signature
from typing import Optional

import pytest
from sklearn.utils import all_estimators

numpydoc_validation = pytest.importorskip("numpydoc.validate")

# List of modules ignored when checking for numpydoc validation.
DOCSTRING_IGNORE_LIST = [
    "AdaBoostRegressor",
    "AdditiveChi2Sampler",
    "AffinityPropagation",
    "AgglomerativeClustering",
    "BaggingClassifier",
    "BaggingRegressor",
<<<<<<< HEAD
    "BayesianGaussianMixture",
=======
    "BayesianRidge",
>>>>>>> b3112e0b
    "BernoulliNB",
    "BernoulliRBM",
    "Binarizer",
    "Birch",
    "CCA",
    "CalibratedClassifierCV",
    "CategoricalNB",
    "ClassifierChain",
    "ColumnTransformer",
    "ComplementNB",
    "CountVectorizer",
    "DecisionTreeClassifier",
    "DecisionTreeRegressor",
    "DictVectorizer",
    "DictionaryLearning",
    "DummyClassifier",
    "DummyRegressor",
    "ElasticNet",
    "ElasticNetCV",
    "EllipticEnvelope",
    "EmpiricalCovariance",
    "ExtraTreeClassifier",
    "ExtraTreeRegressor",
    "ExtraTreesClassifier",
    "ExtraTreesRegressor",
    "FactorAnalysis",
    "FastICA",
    "FeatureAgglomeration",
    "FeatureHasher",
    "FeatureUnion",
    "FunctionTransformer",
    "GammaRegressor",
    "GaussianMixture",
    "GaussianNB",
    "GaussianProcessClassifier",
    "GaussianProcessRegressor",
    "GaussianRandomProjection",
    "GenericUnivariateSelect",
    "GradientBoostingClassifier",
    "GradientBoostingRegressor",
    "GraphicalLasso",
    "GraphicalLassoCV",
    "GridSearchCV",
    "HalvingGridSearchCV",
    "HalvingRandomSearchCV",
    "HashingVectorizer",
    "HistGradientBoostingClassifier",
    "HistGradientBoostingRegressor",
    "HuberRegressor",
    "IncrementalPCA",
    "IsolationForest",
    "Isomap",
    "IsotonicRegression",
    "IterativeImputer",
    "KBinsDiscretizer",
    "KNNImputer",
    "KNeighborsRegressor",
    "KNeighborsTransformer",
    "KernelCenterer",
    "KernelDensity",
    "KernelPCA",
    "KernelRidge",
    "LabelBinarizer",
    "LabelEncoder",
    "LabelPropagation",
    "LabelSpreading",
    "Lars",
    "LarsCV",
    "LassoCV",
    "LassoLars",
    "LassoLarsCV",
    "LassoLarsIC",
    "LatentDirichletAllocation",
    "LedoitWolf",
    "LinearDiscriminantAnalysis",
    "LinearSVC",
    "LinearSVR",
    "LocalOutlierFactor",
    "LocallyLinearEmbedding",
    "MDS",
    "MLPClassifier",
    "MLPRegressor",
    "MaxAbsScaler",
    "MeanShift",
    "MinCovDet",
    "MinMaxScaler",
    "MiniBatchDictionaryLearning",
    "MiniBatchKMeans",
    "MiniBatchSparsePCA",
    "MissingIndicator",
    "MultiLabelBinarizer",
    "MultiOutputClassifier",
    "MultiOutputRegressor",
    "MultiTaskElasticNet",
    "MultiTaskElasticNetCV",
    "MultiTaskLasso",
    "MultiTaskLassoCV",
    "MultinomialNB",
    "NMF",
    "NearestCentroid",
    "NearestNeighbors",
    "NeighborhoodComponentsAnalysis",
    "Normalizer",
    "NuSVC",
    "NuSVR",
    "Nystroem",
    "OAS",
    "OPTICS",
    "OneClassSVM",
    "OneVsOneClassifier",
    "OneVsRestClassifier",
    "OrdinalEncoder",
    "OrthogonalMatchingPursuit",
    "OrthogonalMatchingPursuitCV",
    "OutputCodeClassifier",
    "PCA",
    "PLSCanonical",
    "PLSRegression",
    "PLSSVD",
    "PassiveAggressiveClassifier",
    "PassiveAggressiveRegressor",
    "PatchExtractor",
    "Perceptron",
    "Pipeline",
    "PoissonRegressor",
    "PolynomialCountSketch",
    "PolynomialFeatures",
    "PowerTransformer",
    "QuadraticDiscriminantAnalysis",
    "QuantileRegressor",
    "QuantileTransformer",
    "RANSACRegressor",
    "RBFSampler",
    "RFE",
    "RFECV",
    "RadiusNeighborsClassifier",
    "RadiusNeighborsRegressor",
    "RadiusNeighborsTransformer",
    "RandomForestClassifier",
    "RandomForestRegressor",
    "RandomTreesEmbedding",
    "RandomizedSearchCV",
    "RegressorChain",
    "Ridge",
    "RidgeCV",
    "RidgeClassifier",
    "RidgeClassifierCV",
    "RobustScaler",
    "SGDOneClassSVM",
    "SGDRegressor",
    "SVC",
    "SVR",
    "SelectFdr",
    "SelectFpr",
    "SelectFromModel",
    "SelectFwe",
    "SelectKBest",
    "SelectPercentile",
    "SelfTrainingClassifier",
    "SequentialFeatureSelector",
    "ShrunkCovariance",
    "SimpleImputer",
    "SkewedChi2Sampler",
    "SparseCoder",
    "SparsePCA",
    "SparseRandomProjection",
    "SpectralBiclustering",
    "SpectralClustering",
    "SpectralCoclustering",
    "SpectralEmbedding",
    "SplineTransformer",
    "StackingClassifier",
    "StackingRegressor",
    "TSNE",
    "TfidfVectorizer",
    "TheilSenRegressor",
    "TransformedTargetRegressor",
    "TruncatedSVD",
    "TweedieRegressor",
    "VarianceThreshold",
    "VotingClassifier",
    "VotingRegressor",
]


def get_all_methods():
    estimators = all_estimators()
    for name, Estimator in estimators:
        if name.startswith("_"):
            # skip private classes
            continue
        methods = []
        for name in dir(Estimator):
            if name.startswith("_"):
                continue
            method_obj = getattr(Estimator, name)
            if hasattr(method_obj, "__call__") or isinstance(method_obj, property):
                methods.append(name)
        methods.append(None)

        for method in sorted(methods, key=lambda x: str(x)):
            yield Estimator, method


def filter_errors(errors, method, Estimator=None):
    """
    Ignore some errors based on the method type.

    These rules are specific for scikit-learn."""
    for code, message in errors:
        # We ignore following error code,
        #  - RT02: The first line of the Returns section
        #    should contain only the type, ..
        #   (as we may need refer to the name of the returned
        #    object)
        #  - GL01: Docstring text (summary) should start in the line
        #  immediately after the opening quotes (not in the same line,
        #  or leaving a blank line in between)

        if code in ["RT02", "GL01"]:
            continue

        # Ignore PR02: Unknown parameters for properties. We sometimes use
        # properties for ducktyping, i.e. SGDClassifier.predict_proba
        if code == "PR02" and Estimator is not None and method is not None:
            method_obj = getattr(Estimator, method)
            if isinstance(method_obj, property):
                continue

        # Following codes are only taken into account for the
        # top level class docstrings:
        #  - ES01: No extended summary found
        #  - SA01: See Also section not found
        #  - EX01: No examples section found

        if method is not None and code in ["EX01", "SA01", "ES01"]:
            continue
        yield code, message


def repr_errors(res, estimator=None, method: Optional[str] = None) -> str:
    """Pretty print original docstring and the obtained errors

    Parameters
    ----------
    res : dict
        result of numpydoc.validate.validate
    estimator : {estimator, None}
        estimator object or None
    method : str
        if estimator is not None, either the method name or None.

    Returns
    -------
    str
       String representation of the error.
    """
    if method is None:
        if hasattr(estimator, "__init__"):
            method = "__init__"
        elif estimator is None:
            raise ValueError("At least one of estimator, method should be provided")
        else:
            raise NotImplementedError

    if estimator is not None:
        obj = getattr(estimator, method)
        try:
            obj_signature = signature(obj)
        except TypeError:
            # In particular we can't parse the signature of properties
            obj_signature = (
                "\nParsing of the method signature failed, "
                "possibly because this is a property."
            )

        obj_name = estimator.__name__ + "." + method
    else:
        obj_signature = ""
        obj_name = method

    msg = "\n\n" + "\n\n".join(
        [
            str(res["file"]),
            obj_name + str(obj_signature),
            res["docstring"],
            "# Errors",
            "\n".join(
                " - {}: {}".format(code, message) for code, message in res["errors"]
            ),
        ]
    )
    return msg


@pytest.mark.parametrize("Estimator, method", get_all_methods())
def test_docstring(Estimator, method, request):
    base_import_path = Estimator.__module__
    import_path = [base_import_path, Estimator.__name__]
    if method is not None:
        import_path.append(method)

    import_path = ".".join(import_path)

    if Estimator.__name__ in DOCSTRING_IGNORE_LIST:
        request.applymarker(
            pytest.mark.xfail(run=False, reason="TODO pass numpydoc validation")
        )

    res = numpydoc_validation.validate(import_path)

    res["errors"] = list(filter_errors(res["errors"], method, Estimator=Estimator))

    if res["errors"]:
        msg = repr_errors(res, Estimator, method)

        raise ValueError(msg)


if __name__ == "__main__":
    import sys
    import argparse

    parser = argparse.ArgumentParser(description="Validate docstring with numpydoc.")
    parser.add_argument("import_path", help="Import path to validate")

    args = parser.parse_args()

    res = numpydoc_validation.validate(args.import_path)

    import_path_sections = args.import_path.split(".")
    # When applied to classes, detect class method. For functions
    # method = None.
    # TODO: this detection can be improved. Currently we assume that we have
    # class # methods if the second path element before last is in camel case.
    if len(import_path_sections) >= 2 and re.match(
        r"(?:[A-Z][a-z]*)+", import_path_sections[-2]
    ):
        method = import_path_sections[-1]
    else:
        method = None

    res["errors"] = list(filter_errors(res["errors"], method))

    if res["errors"]:
        msg = repr_errors(res, method=args.import_path)

        print(msg)
        sys.exit(1)
    else:
        print("All docstring checks passed for {}!".format(args.import_path))<|MERGE_RESOLUTION|>--- conflicted
+++ resolved
@@ -15,11 +15,6 @@
     "AgglomerativeClustering",
     "BaggingClassifier",
     "BaggingRegressor",
-<<<<<<< HEAD
-    "BayesianGaussianMixture",
-=======
-    "BayesianRidge",
->>>>>>> b3112e0b
     "BernoulliNB",
     "BernoulliRBM",
     "Binarizer",
