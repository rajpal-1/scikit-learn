--- conflicted
+++ resolved
@@ -11,15 +11,6 @@
 DOCSTRING_IGNORE_LIST = [
     "BernoulliRBM",
     "Birch",
-<<<<<<< HEAD
-    "CalibratedClassifierCV",
-    "ClassifierChain",
-    "DictVectorizer",
-    "DictionaryLearning",
-    "FactorAnalysis",
-=======
-    "FeatureAgglomeration",
->>>>>>> 54810438
     "FeatureHasher",
     "FeatureUnion",
     "FunctionTransformer",
