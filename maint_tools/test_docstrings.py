--- conflicted
+++ resolved
@@ -15,11 +15,6 @@
     "CalibratedClassifierCV",
     "ClassifierChain",
     "DictVectorizer",
-<<<<<<< HEAD
-    "ElasticNetCV",
-=======
-    "DictionaryLearning",
->>>>>>> b8986ebb
     "FactorAnalysis",
     "FeatureAgglomeration",
     "FeatureHasher",
