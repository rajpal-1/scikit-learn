--- conflicted
+++ resolved
@@ -22,11 +22,6 @@
     "MultiTaskLassoCV",
     "OrthogonalMatchingPursuitCV",
     "PassiveAggressiveRegressor",
-<<<<<<< HEAD
-    "QuadraticDiscriminantAnalysis",
-=======
-    "SparseRandomProjection",
->>>>>>> dfdaa45f
     "SpectralBiclustering",
     "SpectralCoclustering",
     "SpectralEmbedding",
