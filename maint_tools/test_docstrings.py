--- conflicted
+++ resolved
@@ -49,17 +49,11 @@
         #    should contain only the type, ..
         #   (as we may need refer to the name of the returned
         #    object)
-<<<<<<< HEAD
-        #  - SA04: Missing description for See Also
-
-        if code in ["RT02", "SA04"]:
-=======
         #  - GL01: Docstring text (summary) should start in the line
         #  immediately after the opening quotes (not in the same line,
         #  or leaving a blank line in between)
 
         if code in ["RT02", "GL01"]:
->>>>>>> 709ddfe2
             continue
 
         # Following codes are only taken into account for the
