--- conflicted
+++ resolved
@@ -9,11 +9,6 @@
 
 # List of modules ignored when checking for numpydoc validation.
 DOCSTRING_IGNORE_LIST = [
-<<<<<<< HEAD
-    "AdditiveChi2Sampler",
-=======
-    "AgglomerativeClustering",
->>>>>>> abf497b8
     "BernoulliRBM",
     "Birch",
     "CalibratedClassifierCV",
@@ -29,11 +24,6 @@
     "ExtraTreesClassifier",
     "ExtraTreesRegressor",
     "FactorAnalysis",
-<<<<<<< HEAD
-    "FastICA",
-=======
-    "FeatureAgglomeration",
->>>>>>> abf497b8
     "FeatureHasher",
     "FeatureUnion",
     "FunctionTransformer",
