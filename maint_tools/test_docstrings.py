--- conflicted
+++ resolved
@@ -61,10 +61,6 @@
     "IterativeImputer",
     "KBinsDiscretizer",
     "KNNImputer",
-<<<<<<< HEAD
-    "KNeighborsClassifier",
-=======
->>>>>>> d66b4270
     "KNeighborsTransformer",
     "KernelCenterer",
     "KernelDensity",
