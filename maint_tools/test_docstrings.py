--- conflicted
+++ resolved
@@ -10,11 +10,6 @@
 # List of modules ignored when checking for numpydoc validation.
 DOCSTRING_IGNORE_LIST = [
     "Birch",
-<<<<<<< HEAD
-    "FunctionTransformer",
-=======
-    "FeatureUnion",
->>>>>>> 81362c26
     "GammaRegressor",
     "GaussianProcessRegressor",
     "GaussianRandomProjection",
