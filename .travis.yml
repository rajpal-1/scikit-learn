--- conflicted
+++ resolved
@@ -41,17 +41,7 @@
            NUMPY_VERSION="1.11.0" SCIPY_VERSION="0.17.0" CYTHON_VERSION="*"
            PILLOW_VERSION="4.0.0" COVERAGE=true
       if: type != cron
-<<<<<<< HEAD
     # This environment tests the latest available dependencies and MKL.
-=======
-    # Python 3.5 build
-    - env: DISTRIB="conda" PYTHON_VERSION="3.5" INSTALL_MKL="false"
-           NUMPY_VERSION="1.11.0" SCIPY_VERSION="0.17.0" CYTHON_VERSION="*"
-           PILLOW_VERSION="4.0.0" COVERAGE=true
-           SKLEARN_SITE_JOBLIB=1 JOBLIB_VERSION="0.11"
-      if: type != cron
-    # This environment tests the latest available dependencies.
->>>>>>> d011aede
     # It runs tests requiring pandas and PyAMG.
     # It also runs with the site joblib instead of the vendored copy of joblib.
     - env: DISTRIB="conda" PYTHON_VERSION="*" INSTALL_MKL="true"
