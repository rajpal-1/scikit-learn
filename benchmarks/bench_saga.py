"""Author: Arthur Mensch, Nelle Varoquaux

Benchmarks of sklearn SAGA vs lightning SAGA vs Liblinear. Shows the gain
in using multinomial logistic regression in term of learning time.
"""
import json
import time
import os

import matplotlib.pyplot as plt
import numpy as np

from sklearn.datasets import fetch_rcv1, load_iris, load_digits, \
    fetch_20newsgroups_vectorized
<<<<<<< HEAD
from sklearn.externals.joblib import delayed, Parallel
=======
from sklearn.utils import delayed, Parallel, Memory
>>>>>>> e0cfc925
from sklearn.linear_model import LogisticRegression
from sklearn.metrics import log_loss
from sklearn.model_selection import train_test_split
from sklearn.preprocessing import LabelBinarizer, LabelEncoder
from sklearn.utils.extmath import safe_sparse_dot, softmax


def fit_single(solver, X, y, penalty='l2', single_target=True, C=1,
               max_iter=10, skip_slow=False, dtype=np.float64):
    if skip_slow and solver == 'lightning' and penalty == 'l1':
        print('skip_slowping l1 logistic regression with solver lightning.')
        return

    print('Solving %s logistic regression with penalty %s, solver %s.'
          % ('binary' if single_target else 'multinomial',
             penalty, solver))

    if solver == 'lightning':
        from lightning.classification import SAGAClassifier

    if single_target or solver not in ['sag', 'saga']:
        multi_class = 'ovr'
    else:
        multi_class = 'multinomial'
    X = X.astype(dtype)
    y = y.astype(dtype)
    X_train, X_test, y_train, y_test = train_test_split(X, y, random_state=42,
                                                        stratify=y)
    n_samples = X_train.shape[0]
    n_classes = np.unique(y_train).shape[0]
    test_scores = [1]
    train_scores = [1]
    accuracies = [1 / n_classes]
    times = [0]

    if penalty == 'l2':
        alpha = 1. / (C * n_samples)
        beta = 0
        lightning_penalty = None
    else:
        alpha = 0.
        beta = 1. / (C * n_samples)
        lightning_penalty = 'l1'

    for this_max_iter in range(1, max_iter + 1, 2):
        print('[%s, %s, %s] Max iter: %s' %
              ('binary' if single_target else 'multinomial',
               penalty, solver, this_max_iter))
        if solver == 'lightning':
            lr = SAGAClassifier(loss='log', alpha=alpha, beta=beta,
                                penalty=lightning_penalty,
                                tol=-1, max_iter=this_max_iter)
        else:
            lr = LogisticRegression(solver=solver,
                                    multi_class=multi_class,
                                    C=C,
                                    penalty=penalty,
                                    fit_intercept=False, tol=0,
                                    max_iter=this_max_iter,
                                    random_state=42,
                                    )

        # Makes cpu cache even for all fit calls
        X_train.max()
        t0 = time.clock()

        lr.fit(X_train, y_train)
        train_time = time.clock() - t0

        scores = []
        for (X, y) in [(X_train, y_train), (X_test, y_test)]:
            try:
                y_pred = lr.predict_proba(X)
            except NotImplementedError:
                # Lightning predict_proba is not implemented for n_classes > 2
                y_pred = _predict_proba(lr, X)
            score = log_loss(y, y_pred, normalize=False) / n_samples
            score += (0.5 * alpha * np.sum(lr.coef_ ** 2) +
                      beta * np.sum(np.abs(lr.coef_)))
            scores.append(score)
        train_score, test_score = tuple(scores)

        y_pred = lr.predict(X_test)
        accuracy = np.sum(y_pred == y_test) / y_test.shape[0]
        test_scores.append(test_score)
        train_scores.append(train_score)
        accuracies.append(accuracy)
        times.append(train_time)
    return lr, times, train_scores, test_scores, accuracies


def _predict_proba(lr, X):
    pred = safe_sparse_dot(X, lr.coef_.T)
    if hasattr(lr, "intercept_"):
        pred += lr.intercept_
    return softmax(pred)


def exp(solvers, penalty, single_target,
        n_samples=30000, max_iter=20,
        dataset='rcv1', n_jobs=1, skip_slow=False):
    dtypes_mapping = {
        "float64": np.float64,
        "float32": np.float32,
    }

    if dataset == 'rcv1':
        rcv1 = fetch_rcv1()

        lbin = LabelBinarizer()
        lbin.fit(rcv1.target_names)

        X = rcv1.data
        y = rcv1.target
        y = lbin.inverse_transform(y)
        le = LabelEncoder()
        y = le.fit_transform(y)
        if single_target:
            y_n = y.copy()
            y_n[y > 16] = 1
            y_n[y <= 16] = 0
            y = y_n

    elif dataset == 'digits':
        digits = load_digits()
        X, y = digits.data, digits.target
        if single_target:
            y_n = y.copy()
            y_n[y < 5] = 1
            y_n[y >= 5] = 0
            y = y_n
    elif dataset == 'iris':
        iris = load_iris()
        X, y = iris.data, iris.target
    elif dataset == '20newspaper':
        ng = fetch_20newsgroups_vectorized()
        X = ng.data
        y = ng.target
        if single_target:
            y_n = y.copy()
            y_n[y > 4] = 1
            y_n[y <= 16] = 0
            y = y_n

    X = X[:n_samples]
    y = y[:n_samples]

    out = Parallel(n_jobs=n_jobs, mmap_mode=None)(
        delayed(fit_single)(solver, X, y,
                            penalty=penalty, single_target=single_target,
                            dtype=dtype,
                            C=1, max_iter=max_iter, skip_slow=skip_slow)
        for solver in solvers
        for dtype in dtypes_mapping.values())

    res = []
    idx = 0
    for dtype_name in dtypes_mapping.keys():
        for solver in solvers:
            if not (skip_slow and
                    solver == 'lightning' and
                    penalty == 'l1'):
                lr, times, train_scores, test_scores, accuracies = out[idx]
                this_res = dict(solver=solver, penalty=penalty,
                                dtype=dtype_name,
                                single_target=single_target,
                                times=times, train_scores=train_scores,
                                test_scores=test_scores,
                                accuracies=accuracies)
                res.append(this_res)
            idx += 1

    with open('bench_saga.json', 'w+') as f:
        json.dump(res, f)


def plot(outname=None):
    import pandas as pd
    with open('bench_saga.json', 'r') as f:
        f = json.load(f)
    res = pd.DataFrame(f)
    res.set_index(['single_target'], inplace=True)

    grouped = res.groupby(level=['single_target'])

    colors = {'saga': 'C0', 'liblinear': 'C1', 'lightning': 'C2'}
    linestyles = {"float32": "--", "float64": "-"}
    alpha = {"float64": 0.5, "float32": 1}

    for idx, group in grouped:
        single_target = idx
        fig, axes = plt.subplots(figsize=(12, 4), ncols=4)
        ax = axes[0]

        for scores, times, solver, dtype in zip(group['train_scores'],
                                                group['times'],
                                                group['solver'],
                                                group["dtype"]):
            ax.plot(times, scores, label="%s - %s" % (solver, dtype),
                    color=colors[solver],
                    alpha=alpha[dtype],
                    marker=".",
                    linestyle=linestyles[dtype])
            ax.axvline(times[-1], color=colors[solver],
                       alpha=alpha[dtype],
                       linestyle=linestyles[dtype])
        ax.set_xlabel('Time (s)')
        ax.set_ylabel('Training objective (relative to min)')
        ax.set_yscale('log')

        ax = axes[1]

        for scores, times, solver, dtype in zip(group['test_scores'],
                                                group['times'],
                                                group['solver'],
                                                group["dtype"]):
            ax.plot(times, scores, label=solver, color=colors[solver],
                    linestyle=linestyles[dtype],
                    marker=".",
                    alpha=alpha[dtype])
            ax.axvline(times[-1], color=colors[solver],
                       alpha=alpha[dtype],
                       linestyle=linestyles[dtype])

        ax.set_xlabel('Time (s)')
        ax.set_ylabel('Test objective (relative to min)')
        ax.set_yscale('log')

        ax = axes[2]
        for accuracy, times, solver, dtype in zip(group['accuracies'],
                                                  group['times'],
                                                  group['solver'],
                                                  group["dtype"]):
            ax.plot(times, accuracy, label="%s - %s" % (solver, dtype),
                    alpha=alpha[dtype],
                    marker=".",
                    color=colors[solver], linestyle=linestyles[dtype])
            ax.axvline(times[-1], color=colors[solver],
                       alpha=alpha[dtype],
                       linestyle=linestyles[dtype])

        ax.set_xlabel('Time (s)')
        ax.set_ylabel('Test accuracy')
        ax.legend()
        name = 'single_target' if single_target else 'multi_target'
        name += '_%s' % penalty
        plt.suptitle(name)
        if outname is None:
            outname = name + '.png'
        fig.tight_layout()
        fig.subplots_adjust(top=0.9)

        ax = axes[3]
        for scores, times, solver, dtype in zip(group['train_scores'],
                                                group['times'],
                                                group['solver'],
                                                group["dtype"]):
            ax.plot(np.arange(len(scores)),
                    scores, label="%s - %s" % (solver, dtype),
                    marker=".",
                    alpha=alpha[dtype],
                    color=colors[solver], linestyle=linestyles[dtype])

        ax.set_yscale("log")
        ax.set_xlabel('# iterations')
        ax.set_ylabel('Objective function')
        ax.legend()

        plt.savefig(outname)


if __name__ == '__main__':
    solvers = ['saga', ]
    penalties = ['l1', 'l2']
    n_samples = [100000, 300000, 500000, 800000, None]
    single_target = True
    for penalty in penalties:
        for n_sample in n_samples:
            exp(solvers, penalty, single_target,
                n_samples=n_sample, n_jobs=1,
                dataset='rcv1', max_iter=10)
            if n_sample is not None:
                outname = "figures/saga_%s_%d.png" % (penalty, n_sample)
            else:
                outname = "figures/saga_%s_all.png" % (penalty,)
            try:
                os.makedirs("figures")
            except OSError:
                pass
            plot(outname)<|MERGE_RESOLUTION|>--- conflicted
+++ resolved
@@ -12,11 +12,7 @@
 
 from sklearn.datasets import fetch_rcv1, load_iris, load_digits, \
     fetch_20newsgroups_vectorized
-<<<<<<< HEAD
-from sklearn.externals.joblib import delayed, Parallel
-=======
 from sklearn.utils import delayed, Parallel, Memory
->>>>>>> e0cfc925
 from sklearn.linear_model import LogisticRegression
 from sklearn.metrics import log_loss
 from sklearn.model_selection import train_test_split
